#!/bin/bash
#
# sailing    Starts sailing services
#
# chkconfig: 2345 95 10
# description: Sailing contains all sailing services
#


# Source function library. This alters the PATH variable.
. /etc/init.d/functions

RETVAL=0

SERVERS_DIR=/home/sailing/servers
cd "${SERVERS_DIR}"
JAVA_START_INSTANCES="$(find * -type d -prune)"
GIT_REPOSITORY=/home/sailing/code
if [ -x /bin/ec2-metadata ]; then
  EC2_METADATA_CMD=/bin/ec2-metadata
elif [ -x /usr/bin/ec2-metadata ]; then
  EC2_METADATA_CMD=/usr/bin/ec2-metadata
else
  EC2_METADATA_CMD=/opt/aws/bin/ec2-metadata
fi
REBOOT_INDICATOR=/var/lib/sailing/is-rebooted
mkdir --parents $( dirname ${REBOOT_INDICATOR} )
SSH_KEY_READER_BEARER_TOKEN=/root/ssh-key-reader.token

echo "Executing with $1 at `date`" >>/var/log/sailing.err

start_servers() {
    /usr/local/bin/update_authorized_keys_for_landscape_managers $( cat ${SSH_KEY_READER_BEARER_TOKEN} ) https://security-service.sapsailing.com /root 2>&1 >>/var/log/sailing.err
<<<<<<< HEAD
    chown root /usr/local/bin/cp_root_mail_properties
    chgrp root /usr/local/bin/cp_root_mail_properties
    chmod 755 /usr/local/bin/cp_root_mail_properties
=======
    cp ${GIT_REPOSITORY}/configuration/cp_root_mail_properties /usr/local/bin
    chown root /usr/local/bin/cp_root_mail_properties
    chgrp root /usr/local/bin/cp_root_mail_properties
    chmod 755 /usr/local/bin/cp_root_mail_properties
    cp ${GIT_REPOSITORY}/configuration/cp_root_mail_properties_sudoers /etc/sudoers.d
>>>>>>> 6725225c
    if which $EC2_METADATA_CMD && $EC2_METADATA_CMD -d | sed "s/user-data\: //g" | grep "^image-upgrade$"; then
        echo "Found image-upgrade in EC2 user data; upgrading image, then probably shutting down for AMI creation depending on the no-shutdown user data string..." >>/var/log/sailing.err
        /usr/local/bin/imageupgrade.sh
    else
        echo "No image-upgrade request found in EC2 user data $($EC2_METADATA_CMD -d); proceeding with regular server launch..." >>/var/log/sailing.err
        echo "Servers to launch: ${JAVA_START_INSTANCES}" >>/var/log/sailing.err
        if [ -f "${REBOOT_INDICATOR}" ]; then
            echo "This is a re-boot. No EC2 user data is evaluated for server configuration; no server configuration is performed. Only configured applications are launched." >>/var/log/sailing.err
            for conf in ${JAVA_START_INSTANCES}; do
                su - sailing -c "cd ${SERVERS_DIR}/${conf} && ./start" 2>>/var/log/sailing.err >>/var/log/sailing.err
            done
        else
            echo "This is a first-time boot. EC2 user data is evaluated for potential application deployment and configuration, and applications are launched." >>/var/log/sailing.err
            echo "Initializing local MongoDB replica set \"replica\"..." >>/var/log/sailing.err
            while ! echo "rs.initiate()" | mongo; do
                echo "MongoDB not ready yet; waiting and trying again..." >>/var/log/sailing.err
                sleep 5
            done
            FIRST_SERVER=$( eval $( ${EC2_METADATA_CMD} -d | sed -e 's/^user-data: //' ); echo $SERVER_NAME )
            if [ "${FIRST_SERVER}" = "" ]; then
                echo "No SERVER_NAME provided; not configuring/starting any application processes" >>/var/log/sailing.err
            else
                echo "Server to configure and start: ${FIRST_SERVER}" >>/var/log/sailing.err
                configure_and_start_server "${FIRST_SERVER}"
            fi
            echo 1 >"${REBOOT_INDICATOR}"
        fi
    fi
}

# Call with the server directory name (not the full path, just a single element from ${JAVA_START_INSTANCE}) as parameter
# Example:        configure_and_start_server server
# This is expected to be called only in case there is only one server to configure; otherwise, the same EC2 user data
# would get applied to all application configurations which would not be a good idea.
configure_and_start_server() {
  conf="$1"
  mkdir -p "${SERVERS_DIR}/${conf}" >/dev/null 2>/dev/null
  chown sailing "${SERVERS_DIR}/${conf}"
  chgrp sailing "${SERVERS_DIR}/${conf}"
  # If there is a secret /root/mail.properties, copy it into the default server's configuration directory:
  /usr/local/bin/cp_root_mail_properties "${conf}"
  su - sailing -c "cd ${SERVERS_DIR}/${conf} && refreshInstance.sh auto-install; ./start" 2>>/var/log/sailing.err >>/var/log/sailing.err
  pushd ${SERVERS_DIR}/${conf}
  ./defineReverseProxyMappings.sh 2>>/var/log/sailing.err >>/var/log/sailing.err
  popd
  RETVAL=$?
  [ $RETVAL -eq 0 ] && success || failure
}

stop_servers() {
    for conf in $JAVA_START_INSTANCES; do
        echo "Stopping Java server $conf" >> /var/log/sailing.err
        su - sailing -c "cd $SERVERS_DIR/$conf && ./stop"
        RETVAL=$?
        [ $RETVAL -eq 0 ] && success || failure
        sync_logs
    done
}

sync_logs() {
    echo "Executing logrotate followed by a sync to ensure that logs are synchronized" >> /var/log/sailing.err
    logrotate -f /etc/logrotate.conf
    sync
}

# See how we were called.
case "$1" in
  start)
    start_servers
    /usr/sbin/update-motd
    touch /var/lock/subsys/sailing
    ;;
  stop)
    stop_servers
    rm -f /var/lock/subsys/sailing
    ;;
  status)
    status java
    RETVAL=$?
    ;;
  *)
    echo $"Usage: $0 {start|status|stop}"
    RETVAL=3
esac

exit $RETVAL<|MERGE_RESOLUTION|>--- conflicted
+++ resolved
@@ -15,7 +15,6 @@
 SERVERS_DIR=/home/sailing/servers
 cd "${SERVERS_DIR}"
 JAVA_START_INSTANCES="$(find * -type d -prune)"
-GIT_REPOSITORY=/home/sailing/code
 if [ -x /bin/ec2-metadata ]; then
   EC2_METADATA_CMD=/bin/ec2-metadata
 elif [ -x /usr/bin/ec2-metadata ]; then
@@ -31,17 +30,9 @@
 
 start_servers() {
     /usr/local/bin/update_authorized_keys_for_landscape_managers $( cat ${SSH_KEY_READER_BEARER_TOKEN} ) https://security-service.sapsailing.com /root 2>&1 >>/var/log/sailing.err
-<<<<<<< HEAD
     chown root /usr/local/bin/cp_root_mail_properties
     chgrp root /usr/local/bin/cp_root_mail_properties
     chmod 755 /usr/local/bin/cp_root_mail_properties
-=======
-    cp ${GIT_REPOSITORY}/configuration/cp_root_mail_properties /usr/local/bin
-    chown root /usr/local/bin/cp_root_mail_properties
-    chgrp root /usr/local/bin/cp_root_mail_properties
-    chmod 755 /usr/local/bin/cp_root_mail_properties
-    cp ${GIT_REPOSITORY}/configuration/cp_root_mail_properties_sudoers /etc/sudoers.d
->>>>>>> 6725225c
     if which $EC2_METADATA_CMD && $EC2_METADATA_CMD -d | sed "s/user-data\: //g" | grep "^image-upgrade$"; then
         echo "Found image-upgrade in EC2 user data; upgrading image, then probably shutting down for AMI creation depending on the no-shutdown user data string..." >>/var/log/sailing.err
         /usr/local/bin/imageupgrade.sh
