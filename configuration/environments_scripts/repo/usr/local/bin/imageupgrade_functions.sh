#!/bin/bash

# Upgrades the AWS EC2 instance that this script is assumed to be executed on.
# The steps are as follows:

REBOOT_INDICATOR=/var/lib/sailing/is-rebooted
LOGON_USER_HOME=/root

run_yum_update() {
  echo "Updating packages using yum" >>/var/log/sailing.err
  yum -y update
}

run_apt_update_upgrade() {
  echo "Updating packages using apt" >>/var/log/sailing.err
  apt-get -y update; apt-get -y upgrade
  apt-get -y install linux-image-cloud-amd64
  apt-get -y autoremove
}

run_git_pull() {
  echo "Pulling git to /home/sailing/code" >>/var/log/sailing.err
  su - sailing -c "cd code; git pull"
}

download_and_install_latest_sap_jvm_8() {
  echo "Downloading and installing latest SAP JVM 8 to /opt/sapjvm_8" >>/var/log/sailing.err
  vmpath=$( curl -s --cookie eula_3_1_agreed=tools.hana.ondemand.com/developer-license-3_1.txt https://tools.hana.ondemand.com | grep additional/sapjvm-8\..*-linux-x64.zip | head -1 | sed -e 's/^.*a href="\(additional\/sapjvm-8\..*-linux-x64\.zip\)".*/\1/' )
  if [ -n "${vmpath}" ]; then
    echo "Found VM version ${vmpath}; upgrading installation at /opt/sapjvm_8" >>/var/log/sailing.err
    if [ -z "${TMP}" ]; then
      TMP=/tmp
    fi
    echo "Downloading SAP JVM 8 as ZIP file to ${TMP}/sapjvm8-linux-x64.zip" >>/var/log/sailing.err
    curl --cookie eula_3_1_agreed=tools.hana.ondemand.com/developer-license-3_1.txt "https://tools.hana.ondemand.com/${vmpath}" > ${TMP}/sapjvm8-linux-x64.zip 2>>/var/log/sailing.err
    cd /opt
    rm -rf sapjvm_8
    if [ -f SIGNATURE.SMF ]; then
      rm -f SIGNATURE.SMF
    fi
    unzip ${TMP}/sapjvm8-linux-x64.zip >>/var/log/sailing.err
    rm -f ${TMP}/sapjvm8-linux-x64.zip
    rm -f SIGNATURE.SMF
  else
    echo "Did not find SAP JVM 8 at tools.hana.ondemand.com; not trying to upgrade" >>/var/log/sailing.err
  fi
}

clean_logrotate_target() {
  echo "Clearing logrorate-targets" >>/var/log/sailing.err
  rm -rf /var/log/logrotate-target/*
}

clean_httpd_logs() {
  echo "Clearing httpd logs" >>/var/log/sailing.err
  service httpd stop
  rm -rf /var/log/httpd/*
  rm -f /etc/httpd/conf.d/001-internals.conf
}

clean_startup_logs() {
  echo "Clearing bootstrap logs" >>/var/log/sailing.err
  rm -f /var/log/sailing*
  # Ensure that upon the next boot the reboot indicator is not present, indicating that it's the first boot
  rm "${REBOOT_INDICATOR}"
}

clean_servers_dir() {
  rm -rf /home/sailing/servers/*
}

#DEPRECATED
update_root_crontab() {
  # The following assumes that /root/crontab is a symbolic link to /home/sailing/code/configuration/crontabs/<the crontab appropriate
  # to the environment or user>
  # which has previously been updated by a git pull:
  cd /root
  crontab crontab
}

build_crontab_and_setup_files() {
    #1: Environment type.
    local ENVIRONMENT_TYPE="$1"
    #2 git copy user
    local GIT_COPY_USER="$2"
    #3 relative path to git within the git user
    local RELATIVE_PATH_TO_GIT="$3"
    if [[ "$#" -lt 3 || "$#" -gt 5 ]]; then
        echo "Number of arguments is invalid"
    else
        TEMP_ENVIRONMENTS_SCRIPTS=$(mktemp -d /root/environments_scripts_XXX)
        scp -o StrictHostKeyChecking=no -pr "wiki@sapsailing.com:~/gitwiki/configuration/environments_scripts/*" "${TEMP_ENVIRONMENTS_SCRIPTS}"
        chown root:root "$TEMP_ENVIRONMENTS_SCRIPTS"
        cd "${TEMP_ENVIRONMENTS_SCRIPTS}"
        ./build-crontab-and-cp-files "${ENVIRONMENT_TYPE}" "${GIT_COPY_USER}" "${RELATIVE_PATH_TO_GIT}"
        cd ..
        rm -rf "$TEMP_ENVIRONMENTS_SCRIPTS"
    fi
}

setup_keys() {
    #1: Environment type.
    TEMP_KEY_DIR=$(mktemp  -d /root/keysXXXXX)
    REGION=$(TOKEN=`curl -X PUT "http://169.254.169.254/latest/api/token" --silent -H "X-aws-ec2-metadata-token-ttl-seconds: 21600"` \
    && curl -H "X-aws-ec2-metadata-token: $TOKEN" --silent http://169.254.169.254/latest/meta-data/placement/region)
    scp -o StrictHostKeyChecking=no -pr root@sapsailing.com:/root/key_vault/"${1}"/* "${TEMP_KEY_DIR}"
    cd "${TEMP_KEY_DIR}"
    for user in $(ls); do 
        if id -u "$user"; then
            user_home_dir=$(getent passwd $(id -u "$user") | cut -d: -f6) # getent searches for passwd based on user id, which the "id" command supplies.
            # aws setup
            if [[ -d "${user}/aws" ]]; then 
                mkdir --parents "${user_home_dir}/.aws"
                chmod 755 "${user_home_dir}/.aws"
                \cp -r --preserve --dereference "${user}"/aws/* "${user_home_dir}/.aws"
                echo "[default]" >> "${user_home_dir}/.aws/config"
                echo "region = ${REGION}" >> "${user_home_dir}"/.aws/config
                chown -R  ${user}:${user} "${user_home_dir}/.aws"
                chmod 600 "${user_home_dir}"/.aws/*
            fi
            # ssh setup
            if [[ -d "${user}/ssh" ]]; then
                mkdir --parents "${user_home_dir}/.ssh"
                chmod 700 "${user_home_dir}/.ssh"
                \cp --preserve --dereference $(find ${user}/ssh -maxdepth 1 -type f)  "${user_home_dir}/.ssh"
                for key in $(find ${user}/ssh/authorized_keys -type f); do
                    cat "${key}" >>  ${user_home_dir}/.ssh/authorized_keys
                done
                chown -R  ${user}:${user} "${user_home_dir}/.ssh"
                chmod 600 "${user_home_dir}"/.ssh/*
            fi
        fi
    done
    cd /
    rm -rf "${TEMP_KEY_DIR}"
}

clean_root_ssh_dir_and_tmp() {
  echo "Cleaning up ${LOGON_USER_HOME}/.ssh" >>/var/log/sailing.err
  rm -rf ${LOGON_USER_HOME}/.ssh/*
  rm -f /var/run/last_change_aws_landscape_managers_ssh_keys
  rm -rf /tmp/image-upgrade-finished
}

get_ec2_user_data() {
  /opt/aws/bin/ec2-metadata -d | sed -e 's/^user-data: //'
}

finalize() {
  # Finally, shut down the node unless "no-shutdown" was provided in the user data, so that a new AMI can be constructed cleanly
  if get_ec2_user_data | grep "^no-shutdown$"; then
    echo "Shutdown disabled by no-shutdown option in user data. Remember to clean /root/.ssh when done."
    touch /tmp/image-upgrade-finished
  else
    # Only clean ${LOGON_USER_HOME}/.ssh directory and /tmp/image-upgrade-finished if the next step is shutdown / image creation
    clean_root_ssh_dir_and_tmp
    rm -f /var/log/sailing.err
    shutdown -h now &
  fi
}

setup_cloud_cfg_and_root_login() {
    sed -i 's/#PermitRootLogin yes/PermitRootLogin without-password\nPermitRootLogin yes/' /etc/ssh/sshd_config
    sed -i 's/^disable_root: true$/disable_root: false/' /etc/cloud/cloud.cfg
    echo "preserve_hostname: true" >> /etc/cloud/cloud.cfg
}

setup_fail2ban() {
    if [[ ! -f "/etc/systemd/system/fail2ban.service" ]]; then 
        yum install 2to3 -y
        wget https://github.com/fail2ban/fail2ban/archive/refs/tags/1.0.2.tar.gz
        tar -xvf 1.0.2.tar.gz
        cd fail2ban-1.0.2/
        ./fail2ban-2to3
        python3.9 setup.py build
        python3.9 setup.py install
        cp ./build/fail2ban.service /etc/systemd/system/fail2ban.service
        sed -i 's|Environment=".*"|Environment="PYTHONPATH=/usr/local/lib/python3.9/site-packages"|' /etc/systemd/system/fail2ban.service
        systemctl enable fail2ban
        chkconfig --level 23 fail2ban on
    fi
    cat << EOF > /etc/fail2ban/jail.d/customisation.local
    [ssh-iptables]

    enabled  = true
    filter   = sshd[mode=aggressive]
    action   = iptables[name=SSH, port=ssh, protocol=tcp]
            sendmail-whois[name=SSH, dest=axel.uhl@sap.com, sender=fail2ban@sapsailing.com]
    logpath  = /var/log/fail2ban.log
    maxretry = 5
EOF
    service fail2ban start
    yum remove -y firewalld
}

setup_mail_sending() {
    yum install -y mailx postfix
    systemctl enable postfix
    temp_mail_properties_location=$(mktemp /root/mail.properties_XXX)
    scp -o StrictHostKeyChecking=no  -p root@sapsailing.com:mail.properties "${temp_mail_properties_location}"
    cd $(dirname "${temp_mail_properties_location}")
    local smtp_host="$(sed -n "s/mail.smtp.host \?= \?\(.*\)/\1/p" ${temp_mail_properties_location})"
    local smtp_port="$(sed -n "s/mail.smtp.port \?= \?\(.*\)/\1/p" ${temp_mail_properties_location})"
    local smtp_user="$(sed -n "s/mail.smtp.user \?= \?\(.*\)/\1/p" ${temp_mail_properties_location})"
    local smtp_pass="$(sed -n "s/mail.smtp.password \?= \?\(.*\)/\1/p" ${temp_mail_properties_location})"
    local password_file_location="/etc/postfix/sasl_passwd"
    echo "relayhost = [${smtp_host}]:${smtp_port}
smtp_sasl_auth_enable = yes
smtp_sasl_security_options = noanonymous
smtp_sasl_password_maps = hash:${password_file_location}
smtp_use_tls = yes
smtp_tls_security_level = encrypt
smtp_tls_note_starttls_offer = yes

myorigin =\$myhostname.sapsailing.com
" >> /etc/postfix/main.cf
    sed -i  "/smtp_tls_security_level = may/d" /etc/postfix/main.cf
    echo "[${smtp_host}]:${smtp_port} ${smtp_user}:${smtp_pass}" >> ${password_file_location}
    postmap hash:${password_file_location}
    systemctl restart postfix
    rm -f "${temp_mail_properties_location}"
}

setup_sshd_resilience() {
    echo "ClientAliveInterval 3
ClientAliveCountMax 3
GatewayPorts yes" >> /etc/ssh/sshd_config
    systemctl reload sshd.service
}

<<<<<<< HEAD
setup_goaccess() {
    # Compatible with Amazon Linux 2023
    pushd .
    cd ~
    wget https://tar.goaccess.io/goaccess-1.9.1.tar.gz
    tar -xzvf goaccess-1.9.1.tar.gz
    cd goaccess-1.9.1/
    yum install -y gcc-c++
    yum install -y libmaxminddb-devel ncurses-devel
    ./configure --enable-utf8
    make
    make install
    scp root@sapsailing.com:/etc/goaccess.conf /usr/local/etc/goaccess/goaccess.conf
    # once we switch from amazon linux 1:
    # scp root@sapsailing.com:/usr/local/etc/goaccess/goaccess.conf /usr/local/etc/goaccess/goaccess.conf
    popd
}
setup_apachetop() {
    # Compatible with Amazon Linux 2023
    pushd .
    yum install -y gcc-c++
    yum install -y ncurses-devel readline-devel
    cd ~
    wget https://github.com/tessus/apachetop/releases/download/0.23.2/apachetop-0.23.2.tar.gz
    tar -xvzf apachetop-0.23.2.tar.gz
    cd apachetop-0.23.2
    ./configure
    make
    make install
    popd
=======
identify_suitable_partition_for_ephemeral_volume() {
    EPHEMERAL_VOLUME_NAME=$(
    # List all block devices and find those named nvme...
    for i in $(lsblk | grep -o "nvme[0-9][0-9]\?n[0-9]" | sort -u); do
        # If they don't have any partitions, then...
        if ! lsblk | grep -o "${i}p[0-9]\+" 2>&1 >/dev/null; then
            # ...check whether they are EBS devices
            /sbin/ebsnvme-id -u "/dev/$i" >/dev/null
            # If not, list their name because then they must be ephemeral instance storage
            if [[ $? -ne 0 ]]; then
                echo "${i}"
            fi
        fi
    done 2>/dev/null | head -n 1 )
    echo $EPHEMERAL_VOLUME_NAME
>>>>>>> e0073ad9
}<|MERGE_RESOLUTION|>--- conflicted
+++ resolved
@@ -228,7 +228,23 @@
     systemctl reload sshd.service
 }
 
-<<<<<<< HEAD
+identify_suitable_partition_for_ephemeral_volume() {
+    EPHEMERAL_VOLUME_NAME=$(
+    # List all block devices and find those named nvme...
+    for i in $(lsblk | grep -o "nvme[0-9][0-9]\?n[0-9]" | sort -u); do
+        # If they don't have any partitions, then...
+        if ! lsblk | grep -o "${i}p[0-9]\+" 2>&1 >/dev/null; then
+            # ...check whether they are EBS devices
+            /sbin/ebsnvme-id -u "/dev/$i" >/dev/null
+            # If not, list their name because then they must be ephemeral instance storage
+            if [[ $? -ne 0 ]]; then
+                echo "${i}"
+            fi
+        fi
+    done 2>/dev/null | head -n 1 )
+    echo $EPHEMERAL_VOLUME_NAME
+}
+
 setup_goaccess() {
     # Compatible with Amazon Linux 2023
     pushd .
@@ -259,21 +275,4 @@
     make
     make install
     popd
-=======
-identify_suitable_partition_for_ephemeral_volume() {
-    EPHEMERAL_VOLUME_NAME=$(
-    # List all block devices and find those named nvme...
-    for i in $(lsblk | grep -o "nvme[0-9][0-9]\?n[0-9]" | sort -u); do
-        # If they don't have any partitions, then...
-        if ! lsblk | grep -o "${i}p[0-9]\+" 2>&1 >/dev/null; then
-            # ...check whether they are EBS devices
-            /sbin/ebsnvme-id -u "/dev/$i" >/dev/null
-            # If not, list their name because then they must be ephemeral instance storage
-            if [[ $? -ne 0 ]]; then
-                echo "${i}"
-            fi
-        fi
-    done 2>/dev/null | head -n 1 )
-    echo $EPHEMERAL_VOLUME_NAME
->>>>>>> e0073ad9
 }