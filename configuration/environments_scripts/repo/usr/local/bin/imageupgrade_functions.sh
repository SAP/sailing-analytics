--- conflicted
+++ resolved
@@ -99,46 +99,36 @@
     ACTUAL_SYMBOL="@@"
     IFS=$'\n'
     for filename  in $(find . -type f | sed "s|./||"  ); do
-            IFS=$OLD_IFS
-            length=$(echo $filename | wc -c )
-            echo "length: $length"
-            echo "filename: $filename"
-            output=""
-            part=0
-            for ((c=0; c < length; c++)) do
-<<<<<<< HEAD
-                    if [[ "${filename:$c:2}" == "${ACTUAL_SYMBOL}" ]]; then
-                            output="$output""@"
-                            ((c++))
-                    elif [[ "${filename:$c:2}" == "${SEPARATOR}" ]]; then
-=======
-                    if [[ "${filename:$c:2}" == "@@" ]]; then
-                            output="$output""@"
-                            ((c++))
-                    elif [[ "${filename:$c:2}" == "@." ]]; then
->>>>>>> 61ee44e2
-                            array[$part]="$output"
-                            output=""
-                            ((c++))
-                            ((part++))
-                    else
-                            output="$output""${filename:$c:1}"
-                    fi
-            done
-            key="${array[0]}"
-            user="${array[1]}"
-            environment="$output"
-            echo "key: \"$key\" user: \"$user\" environ: \"$environment\""
-            echo "end **********"
-            id -u "$user"
-            if [[ "$?" -eq 0 ]]; then
-                user_home_dir=$(getent passwd $(id -u "$user") | cut -d: -f6) # getent searches for passwd based on user id, which the "id" command supplies.
-<<<<<<< HEAD
-                mkdir --parents "${user_home_dir}/.ssh"
-=======
->>>>>>> 61ee44e2
-                cp "$filename" "$user_home_dir"/.ssh/"$key"
-            fi
+        IFS=$OLD_IFS
+        length=$(echo $filename | wc -c )
+        echo "length: $length"
+        echo "filename: $filename"
+        output=""
+        part=0
+        for ((c=0; c < length; c++)) do
+                if [[ "${filename:$c:2}" == "${ACTUAL_SYMBOL}" ]]; then
+                        output="$output""@"
+                        ((c++))
+                elif [[ "${filename:$c:2}" == "${SEPARATOR}" ]]; then
+                        array[$part]="$output"
+                        output=""
+                        ((c++))
+                        ((part++))
+                else
+                        output="$output""${filename:$c:1}"
+                fi
+        done
+        key="${array[0]}"
+        user="${array[1]}"
+        environment="$output"
+        echo "key: \"$key\" user: \"$user\" environ: \"$environment\""
+        echo "end **********"
+        id -u "$user"
+        if [[ "$?" -eq 0 ]]; then
+            user_home_dir=$(getent passwd $(id -u "$user") | cut -d: -f6) # getent searches for passwd based on user id, which the "id" command supplies.
+            mkdir --parents "${user_home_dir}/.ssh"
+            cp "$filename" "$user_home_dir"/.ssh/"$key"
+        fi
     done
     IFS="$OLD_IFS"
     rm -rf /root/keysTemp
