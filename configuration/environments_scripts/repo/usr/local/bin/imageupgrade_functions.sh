#!/bin/bash

# Upgrades the AWS EC2 instance that this script is assumed to be executed on.
# The steps are as follows:

<<<<<<< HEAD
REBOOT_INDICATOR=/var/reboot/sailing/is-rebooted
=======
REBOOT_INDICATOR=/var/lib/sailing/is-rebooted
>>>>>>> bec8a500
LOGON_USER_HOME=/root

run_yum_update() {
  echo "Updating packages using yum" >>/var/log/sailing.err
  yum -y update
}

run_apt_update_upgrade() {
  echo "Updating packages using apt" >>/var/log/sailing.err
  apt-get -y update; apt-get -y upgrade
  apt-get -y install linux-image-cloud-amd64
  apt-get -y autoremove
}

run_git_pull() {
  echo "Pulling git to /home/sailing/code" >>/var/log/sailing.err
  su - sailing -c "cd code; git pull"
}

download_and_install_latest_sap_jvm_8() {
  echo "Downloading and installing latest SAP JVM 8 to /opt/sapjvm_8" >>/var/log/sailing.err
  vmpath=$( curl -s --cookie eula_3_1_agreed=tools.hana.ondemand.com/developer-license-3_1.txt https://tools.hana.ondemand.com | grep additional/sapjvm-8\..*-linux-x64.zip | head -1 | sed -e 's/^.*a href="\(additional\/sapjvm-8\..*-linux-x64\.zip\)".*/\1/' )
  if [ -n "${vmpath}" ]; then
    echo "Found VM version ${vmpath}; upgrading installation at /opt/sapjvm_8" >>/var/log/sailing.err
    if [ -z "${TMP}" ]; then
      TMP=/tmp
    fi
    echo "Downloading SAP JVM 8 as ZIP file to ${TMP}/sapjvm8-linux-x64.zip" >>/var/log/sailing.err
    curl --cookie eula_3_1_agreed=tools.hana.ondemand.com/developer-license-3_1.txt "https://tools.hana.ondemand.com/${vmpath}" > ${TMP}/sapjvm8-linux-x64.zip 2>>/var/log/sailing.err
    cd /opt
    rm -rf sapjvm_8
    if [ -f SIGNATURE.SMF ]; then
      rm -f SIGNATURE.SMF
    fi
    unzip ${TMP}/sapjvm8-linux-x64.zip >>/var/log/sailing.err
    rm -f ${TMP}/sapjvm8-linux-x64.zip
    rm -f SIGNATURE.SMF
  else
    echo "Did not find SAP JVM 8 at tools.hana.ondemand.com; not trying to upgrade" >>/var/log/sailing.err
  fi
}

clean_logrotate_target() {
  echo "Clearing logrorate-targets" >>/var/log/sailing.err
  rm -rf /var/log/logrotate-target/*
}

clean_httpd_logs() {
  echo "Clearing httpd logs" >>/var/log/sailing.err
  service httpd stop
  rm -rf /var/log/httpd/*
  rm -f /etc/httpd/conf.d/001-internals.conf
}

clean_startup_logs() {
  echo "Clearing bootstrap logs" >>/var/log/sailing.err
  rm -f /var/log/sailing*
  # Ensure that upon the next boot the reboot indicator is not present, indicating that it's the first boot
  rm "${REBOOT_INDICATOR}"
}

clean_servers_dir() {
  rm -rf /home/sailing/servers/*
}

#DEPRECATED
update_root_crontab() {
  # The following assumes that /root/crontab is a symbolic link to /home/sailing/code/configuration/crontabs/<the crontab appropriate
  # to the environment or user>
  # which has previously been updated by a git pull:
  cd /root
  crontab crontab
}

clean_root_ssh_dir_and_tmp() {
  echo "Cleaning up ${LOGON_USER_HOME}/.ssh" >>/var/log/sailing.err
  rm -rf ${LOGON_USER_HOME}/.ssh/*
  rm -f /var/run/last_change_aws_landscape_managers_ssh_keys
  rm -rf /tmp/image-upgrade-finished
}

get_ec2_user_data() {
  /opt/aws/bin/ec2-metadata -d | sed -e 's/^user-data: //'
}

finalize() {
  # Finally, shut down the node unless "no-shutdown" was provided in the user data, so that a new AMI can be constructed cleanly
  if get_ec2_user_data | grep "^no-shutdown$"; then
    echo "Shutdown disabled by no-shutdown option in user data. Remember to clean /root/.ssh when done."
    touch /tmp/image-upgrade-finished
  else
    # Only clean ${LOGON_USER_HOME}/.ssh directory and /tmp/image-upgrade-finished if the next step is shutdown / image creation
    clean_root_ssh_dir_and_tmp
    rm -f /var/log/sailing.err
    shutdown -h now &
  fi
}<|MERGE_RESOLUTION|>--- conflicted
+++ resolved
@@ -3,11 +3,7 @@
 # Upgrades the AWS EC2 instance that this script is assumed to be executed on.
 # The steps are as follows:
 
-<<<<<<< HEAD
-REBOOT_INDICATOR=/var/reboot/sailing/is-rebooted
-=======
 REBOOT_INDICATOR=/var/lib/sailing/is-rebooted
->>>>>>> bec8a500
 LOGON_USER_HOME=/root
 
 run_yum_update() {
