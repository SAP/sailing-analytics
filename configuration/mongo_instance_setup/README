Deploy the .mount and .service units to /etc/systemd/system.
Deploy the ephemeralvolume and the patch-mongo-replicaset-name-from-ec2-metadata script to /usr/local/bin,
furthermore the ../imageupgrade_functions.sh has to go to /usr/local/bin.
<<<<<<< HEAD
Deploy mongod.conf to /etc and make sure that /root has a+r and a+x permissions because
otherwise the mongod user won't be able to read through the symbolic link
=======
Deploy mongod.conf to /etc
Link mongodb to /etc/logrotate.d
>>>>>>> 08b77fc4
Link ../crontab to /root/crontab and run "crontab crontab" as root.

Run with optional EC2 user detail, e.g., as follows:

  REPLICA_SET_NAME=archive
  REPLICA_SET_PRIMARY=dbserver.internal.sapsailing.com:10201

This will automatically patch /etc/mongod.conf such that the replSetName property
is set to the value of REPLICA_SET_NAME. Then, the instance will be added to
the REPLICA_SET_PRIMARY's replica set.<|MERGE_RESOLUTION|>--- conflicted
+++ resolved
@@ -1,13 +1,9 @@
 Deploy the .mount and .service units to /etc/systemd/system.
 Deploy the ephemeralvolume and the patch-mongo-replicaset-name-from-ec2-metadata script to /usr/local/bin,
 furthermore the ../imageupgrade_functions.sh has to go to /usr/local/bin.
-<<<<<<< HEAD
 Deploy mongod.conf to /etc and make sure that /root has a+r and a+x permissions because
 otherwise the mongod user won't be able to read through the symbolic link
-=======
-Deploy mongod.conf to /etc
 Link mongodb to /etc/logrotate.d
->>>>>>> 08b77fc4
 Link ../crontab to /root/crontab and run "crontab crontab" as root.
 
 Run with optional EC2 user detail, e.g., as follows:
