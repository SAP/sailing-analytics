#!/bin/bash
set -o functrace

find_project_home () 
{
    if [[ $1 == '/' ]] || [[ $1 == "" ]]; then
        echo ""
        return 0
    fi

    if [ ! -d "$1/.git" ]; then
        PARENT_DIR=`cd $1/..;pwd`
        echo $(find_project_home $PARENT_DIR)
        return 0
    fi

    echo $1 | sed -e 's/\/cygdrive\/\([a-zA-Z]\)/\1:/'
}

# this holds for default installation
USER_HOME=~
START_DIR=`pwd`

if [ "$PROJECT_HOME" = "" ]; then
    PROJECT_HOME=$(find_project_home $START_DIR)
fi

# if project_home is still empty we could not determine any suitable directory
if [[ $PROJECT_HOME == "" ]]; then
    echo "Could neither determine nor get PROJECT_HOME. Please provide it by setting an environment variable with this name."
    exit
fi

if [ "$SERVERS_HOME" = "" ]; then
  SERVERS_HOME=`echo "$USER_HOME/servers" | sed -e 's/\/cygdrive\/\([a-zA-Z]\)/\1:/'`
fi

# x86 or x86_64 should work for most cases
ARCH=x86_64
START_DIR=`pwd`

# needed for maven on sapsailing.com to work correctly
if [ -f $USER_HOME/.bash_profile ]; then
    source $USER_HOME/.bash_profile
fi

cd $PROJECT_HOME
active_branch=$(git symbolic-ref -q HEAD)
active_branch=`basename $active_branch`

HEAD_SHA=$(git show-ref --head -s | head -1)
HEAD_DATE=$(date "+%Y%m%d%H%M")
VERSION_INFO="$HEAD_SHA-$active_branch-$HEAD_DATE"

MAVEN_SETTINGS=$PROJECT_HOME/configuration/maven-settings.xml
MAVEN_SETTINGS_PROXY=$PROJECT_HOME/configuration/maven-settings-proxy.xml

p2PluginRepository=$PROJECT_HOME/java/com.sap.sailing.feature.p2build/bin/products/raceanalysis.product.id/linux/gtk/$ARCH

HAS_OVERWRITTEN_TARGET=0
TARGET_SERVER_NAME=$active_branch

gwtcompile=1
onegwtpermutationonly=0
testing=1
clean="clean"
offline=0
proxy=0
extra=''

if [ $# -eq 0 ]; then
    echo "buildAndUpdateProduct [-b -g -t -o -c -m <config> -n <package> -l <port>] [build|install|all|hot-deploy|remote-deploy]"
    echo ""
    echo "-g Disable GWT compile, no gwt files will be generated, old ones will be preserved."
    echo "-b Build GWT permutation only for one browser and English language."
    echo "-t Disable tests"
    echo "-o Enable offline mode (does not work for tycho surefire plugin)"
    echo "-c Disable cleaning (use only if you are sure that no java file has changed)"
    echo "-p Enable proxy mode (overwrites file specified by -m)"
    echo "-m <path to file> Specify alternate maven configuration (possibly has side effect on proxy setting)"
    echo "-n <package name> Name of the bundle you want to hot deploy. Needs fully qualified name like"
    echo "                  com.sap.sailing.monitoring. Only works if there is a fully built server available."
    echo "-l <telnet port>  Telnet port the OSGi server is running. Optional but enables fully automatic hot-deploy."
    echo "-s <target server> Name of server you want to use as target for install, hot-deploy or remote-reploy. This overrides default behaviour."
    echo "-w <ssh target> Target for remote-deploy. Must comply with the following format: user@server."
    echo ""
    echo "build: builds the server code using Maven to $PROJECT_HOME (log to $START_DIR/build.log)"
    echo "install: installs product and configuration to $SERVERS_HOME/$active_branch. Overwrites any configuration by using config from branch."
    echo "all: calls build and then install"
    echo ""
    echo "hot-deploy: performs hot deployment of named bundle into OSGi server"
    echo "Example: $0 -n com.sap.sailing.www -l 14888 hot-deploy"
    echo ""
    echo "remote-deploy: performs hot deployment of the java code to a remote server"
    echo "Example: $0 -s dev -w trac@sapsailing.com remote-deploy"
    echo ""
    echo "Active branch is $active_branch"
    echo "Project home is $PROJECT_HOME"
    echo "Server home is $SERVERS_HOME"
    echo "Version info: $VERSION_INFO"
    echo "P2 home is $p2PluginRepository"
    exit 2
fi

echo PROJECT_HOME is $PROJECT_HOME
echo SERVERS_HOME is $SERVERS_HOME
echo BRANCH is $active_branch

options=':bgtocpm:n:l:s:w:'
while getopts $options option
do
    case $option in
        g) gwtcompile=0;;
        t) testing=0;;
	b) onegwtpermutationonly=1;;
        o) offline=1;;
        c) clean="";;
        p) proxy=1;;
        m) MAVEN_SETTINGS=$OPTARG;;
        n) OSGI_BUNDLE_NAME=$OPTARG;;
        l) OSGI_TELNET_PORT=$OPTARG;;
        s) TARGET_SERVER_NAME=$OPTARG
           HAS_OVERWRITTEN_TARGET=1;;
        w) REMOTE_SERVER_LOGIN=$OPTARG;;
        \?) echo "Invalid option"
            exit 4;;
    esac
done

ACDIR=$SERVERS_HOME/$TARGET_SERVER_NAME
echo INSTALL goes to $ACDIR

shift $((OPTIND-1))

if [[ $@ == "" ]]; then
	echo "You need to specify an action [build|install|all|hot-deploy|remote-deploy]"
	exit 2
fi

if [[ "$@" == "hot-deploy" ]]; then
    # check parameters
    if [[ $OSGI_BUNDLE_NAME == "" ]]; then
        echo "You need to provide -n parameter with bundle name."
        exit 1
    fi

    if [ ! -d $p2PluginRepository/plugins ]; then
        echo "Could not find source directory $p2PluginRepository!"
        exit
    fi

    if [[ $HAS_OVERWRITTEN_TARGET -eq 1 ]]; then
        active_branch=$TARGET_SERVER_NAME
    fi

    if [ ! -d $SERVERS_HOME/$active_branch/plugins ]; then
        echo "Could not find target directory $SERVERS_HOME/$active_branch/plugins!"
        exit
    fi

    # locate old bundle
    BUNDLE_COUNT=`find $SERVERS_HOME/$active_branch/plugins -maxdepth 1 -name "${OSGI_BUNDLE_NAME}_*.jar" | wc -l`
    OLD_BUNDLE=`find $SERVERS_HOME/$active_branch/plugins -maxdepth 1 -name "${OSGI_BUNDLE_NAME}_*.jar"`
    if [[ $OLD_BUNDLE == "" ]] || [[ $BUNDLE_COUNT -ne 1 ]]; then
        echo "ERROR: Could not find any bundle named $OSGI_BUNDLE_NAME ($BUNDLE_COUNT). Perhaps your name is misspelled or you have no build?"
        exit
    fi

    OLD_BUNDLE_BASENAME=`basename $OLD_BUNDLE .jar`
    OLD_BUNDLE_VERSION=${OLD_BUNDLE_BASENAME#*_}

    echo "OLD bundle is $OSGI_BUNDLE_NAME with version $OLD_BUNDLE_VERSION"

    # locate new bundle
    NEW_BUNDLE=`find $p2PluginRepository/plugins -maxdepth 1 -name "${OSGI_BUNDLE_NAME}_*.jar"`
    NEW_BUNDLE_BASENAME=`basename $NEW_BUNDLE .jar`
    NEW_BUNDLE_VERSION=${NEW_BUNDLE_BASENAME#*_}
    echo "NEW bundle is $OSGI_BUNDLE_NAME with version $NEW_BUNDLE_VERSION"

    if [[ $NEW_BUNDLE_VERSION == $OLD_BUNDLE_VERSION ]]; then
        echo ""
        echo "WARNING: Bundle versions do not differ. Update not needed."
    fi

    read -s -n1 -p "Do you really want to hot-deploy bundle $OSGI_BUNDLE_NAME to $SERVERS_HOME/$active_branch? (y/N): " answer
    case $answer in
    "Y" | "y") echo "Continuing";;
    *) echo "Aborting..."
       exit;;
    esac

    # deploy new bundle physically
    mkdir -p $SERVERS_HOME/$active_branch/plugins/deploy
    cp $NEW_BUNDLE $SERVERS_HOME/$active_branch/plugins/deploy
    echo "Copied ${NEW_BUNDLE_BASENAME}.jar to $SERVERS_HOME/$active_branch/plugins/deploy"

    # check telnet port connection
    TELNET_ACTIVE=`netstat -tlnp 2>/dev/null | grep ":$OSGI_TELNET_PORT"`
    if [[ $TELNET_ACTIVE == "" ]]; then
        # some BSD systems do not support -p
        TELNET_ACTIVE=`netstat -an | grep ".$OSGI_TELNET_PORT"`
    fi

    if [[ $OSGI_TELNET_PORT == "" ]] || [[ $TELNET_ACTIVE == "" ]]; then
        echo ""
        echo "ERROR: Could not find any process running on port $OSGI_TELNET_PORT. Make sure your server has been started with -console $OSGI_TELNET_PORT"
        echo "I've already deployed bundle to $SERVERS_HOME/$active_branch/plugins/deploy/${NEW_BUNDLE_BASENAME}.jar"
        echo "You can now install it yourself by issuing the following commands:"
        echo ""
        echo "osgi> ss $OSGI_BUNDLE_NAME"
        echo "21   ACTIVE   $OLD_BUNDLE_BASENAME"
        echo "osgi> stop 21"
        echo "osgi> uninstall 21"
        echo "osgi> install file://$SERVERS_HOME/$active_branch/plugins/deploy/${NEW_BUNDLE_BASENAME}.jar"
        echo "osgi> ss $OSGI_BUNDLE_NAME"
        echo "71   INSTALLED   $NEW_BUNDLE_BASENAME"
        echo "osgi> start 71"
        exit
    fi

    # first get bundle ID
    echo -n "Connecting to OSGi server..."
    NC_CMD="nc -t 127.0.0.1 $OSGI_TELNET_PORT"
    echo "OK"
    OLD_BUNDLE_INFORMATION=`echo -n ss | $NC_CMD | grep ${OSGI_BUNDLE_NAME}_`
    BUNDLE_ID=`echo $OLD_BUNDLE_INFORMATION | cut -d " " -f 1`
    OLD_ACTIVATED_NAME=`echo $OLD_BUNDLE_INFORMATION | cut -d " " -f 3`
    echo "Could identify bundle-id $BUNDLE_ID for $OLD_ACTIVATED_NAME"
    read -s -n1 -p "I will now stop and reinstall the bundle mentioned in the line above. Is this right? (y/N): " answer
    case $answer in
    "Y" | "y") echo "Continuing";;
    *) echo "Aborting..."
       exit;;
    esac

    # stop and uninstall
    echo -n stop $BUNDLE_ID | $NC_CMD > /dev/null
    echo -n uninstall $BUNDLE_ID | $NC_CMD > /dev/null

    # make sure bundle is removed
    UNINSTALL_INFORMATION=`echo -n ss | $NC_CMD | grep ${OSGI_BUNDLE_NAME}_`
    if [[ $UNINSTALL_INFORMATION == "" ]]; then
        echo "Uninstall procedure sucessful!"
    else
        echo "Something went wrong during uninstall. Please check error logs."
        exit
    fi

    # now reinstall bundle
    NEW_BUNDLE_ID=`echo -n install file://$SERVERS_HOME/$active_branch/plugins/deploy/${NEW_BUNDLE_BASENAME}.jar | $NC_CMD`
    NEW_BUNDLE_INFORMATION=`echo -n ss | $NC_CMD | grep ${OSGI_BUNDLE_NAME}_`
    NEW_BUNDLE_ID=`echo $NEW_BUNDLE_INFORMATION | cut -d " " -f 1`
    echo "Installed new bundle file://$SERVERS_HOME/$active_branch/plugins/deploy/${NEW_BUNDLE_BASENAME}.jar with id $NEW_BUNDLE_ID"

    # and start
    echo -n start $NEW_BUNDLE_ID | $NC_CMD > /dev/null && sleep 1
    NEW_BUNDLE_STATUS=`echo -n ss | $NC_CMD | grep ${OSGI_BUNDLE_NAME}_ | grep ACTIVE`
    if [[ $NEW_BUNDLE_STATUS == "" ]]; then
        echo "ERROR: Something went wrong with start of bundle. Please check if everything went ok."
        exit
    fi

    echo "Everything seems to be ok. Bundle hot-deployed to server with new id $NEW_BUNDLE_ID"
    exit
fi

echo "Starting $@ of server..."

if [[ "$@" == "build" ]] || [[ "$@" == "all" ]]; then
	# yield build so that we get updated product

	cd $PROJECT_HOME/java
<<<<<<< HEAD
	if [ $onegwtpermutationonly -eq 1 ]; then
	    echo "INFO: Patching .gwt.xml files such that only one GWT permutation needs to be compiled"
	    for i in com.sap.sailing.gwt.ui/src/main/resources/com/sap/sailing/gwt/ui/*.gwt.xml; do
	        echo "INFO: Patching $i files such that only one GWT permutation needs to be compiled"
		cp $i $i.bak
	        cat $i | sed -e 's/^[	 ]*<extend-property  *name="locale"  *values="de" *\/>/<!-- <extend-property name="locale" values="de"\/> --> <set-property name="user.agent" value="safari" \/>/' >$i.sed
		mv $i.sed $i
	    done
	else
            echo "INFO: Patching .gwt.xml files such that all GWT permutations are compiled"
	    for i in com.sap.sailing.gwt.ui/src/main/resources/com/sap/sailing/gwt/ui/*.gwt.xml; do
	        echo "INFO: Patching $i files such that all GWT permutations are compiled"
		cp $i $i.bak
	        cat $i | sed -e 's/<!-- <extend-property  *name="locale"  *values="de" *\/> --> <set-property name="user.agent" value="safari" \/>/<extend-property name="locale" values="de"\/>/' >$i.sed
		mv $i.sed $i
	    done
	fi
=======
>>>>>>> 288fcdad
	if [ $gwtcompile -eq 1 ]; then
	    echo "INFO: Compiling GWT (rm -rf com.sap.sailing.gwt.ui/com.sap.sailing.*)"
	    rm -rf com.sap.sailing.gwt.ui/com.sap.sailing.*
	    if [ $onegwtpermutationonly -eq 1 ]; then
		echo "INFO: Patching .gwt.xml files such that only one GWT permutation needs to be compiled"
		for i in com.sap.sailing.gwt.ui/src/main/resources/com/sap/sailing/gwt/ui/*.gwt.xml; do
		    cp $i $i.bak
		    cat $i | sed -e 's/^[	 ]*<extend-property name="locale" values="de"\/>[	 ]*$/<!-- <extend-property name="locale" values="de"\/> --> <set-property name="user.agent" value="safari" \/>/' >$i.sed
		    mv $i.sed $i
		done
	    else
		echo "INFO: Patching .gwt.xml files such that all GWT permutations are compiled"
		for i in com.sap.sailing.gwt.ui/src/main/resources/com/sap/sailing/gwt/ui/*.gwt.xml; do
		    cp $i $i.bak
		    cat $i | sed -e 's/<!-- <extend-property name="locale" values="de"\/> --> <set-property name="user.agent" value="safari" \/>/<extend-property name="locale" values="de"\/>/' >$i.sed
		    mv $i.sed $i
		done
	    fi
	else
	    echo "INFO: GWT Compilation disabled"
	    extra="-Pdebug.no-gwt-compile"
	fi

	if [ $testing -eq 0 ]; then
	    echo "INFO: Skipping tests"
	    extra="$extra -Dmaven.test.skip=true -DskipTests=true"
    else
        extra="$extra -DskipTests=false"
	fi

	if [ $offline -eq 1 ]; then
	    echo "INFO: Activating offline mode"
	    extra="$extra -o"
	fi

	if [ $proxy -eq 1 ]; then
	    echo "INFO: Activating proxy profile"
	    extra="$extra -P no-debug.with-proxy"
	    MAVEN_SETTINGS=$MAVEN_SETTINGS_PROXY
	else
	    extra="$extra -P no-debug.without-proxy"
	fi

	echo "Using following command: mvn $extra -fae -s $MAVEN_SETTINGS $clean install"
	mvn $extra -fae -s $MAVEN_SETTINGS $clean install 2>&1 | tee $START_DIR/build.log

	if [ $gwtcompile -eq 1 ]; then
	    # Now move back the backup .gwt.xml files before they were (maybe) patched
	    for i in com.sap.sailing.gwt.ui/src/main/resources/com/sap/sailing/gwt/ui/*.gwt.xml; do
		echo "INFO: restoring backup copy of $i after it was patched before"
		mv -v $i.bak $i
	    done
        fi

	echo "Build complete. Do not forget to install product..."
fi

if [[ "$@" == "install" ]] || [[ "$@" == "all" ]]; then

    read -s -n1 -p "Currently branch $active_branch is active and I will deploy to $ACDIR. Do you want to proceed with $@ (y/N): " answer
    case $answer in
    "Y" | "y") echo "Continuing";;
    *) echo "Aborting..."
       exit;;
    esac

    if [ ! -d $ACDIR ]; then
        echo "Could not find directory $ACDIR - perhaps you are on a wrong branch?"
        exit
    fi

    # secure current state so that it can be reused if something goes wrong
    if [ -f "$ACDIR/backup-binaries.tar.gz" ]; then
        rm -f $ACDIR/backup-binaries.tar.gz
    fi

    tar cvzf $ACDIR/backup-binaries.tar.gz $ACDIR/plugins $ACDIR/configuration

    if [ ! -d "$ACDIR/plugins" ]; then
        mkdir $ACDIR/plugins
    fi

    if [ ! -d "$ACDIR/logs" ]; then
        mkdir $ACDIR/logs
    fi

    if [ ! -d "$ACDIR/tmp" ]; then
        mkdir $ACDIR/tmp
    fi

    if [ ! -d "$ACDIR/configuration" ]; then
        mkdir $ACDIR/configuration
    fi

    cd $ACDIR

    rm -rf $ACDIR/plugins/*.*
    rm -rf $ACDIR/org.eclipse.*
    rm -rf $ACDIR/configuration/org.eclipse.*

    # always overwrite start and stop scripts as they
    # should never contain any custom logic
    cp -v $PROJECT_HOME/java/target/start $ACDIR/
    cp -v $PROJECT_HOME/java/target/stop $ACDIR/
    cp -v $PROJECT_HOME/java/target/status $ACDIR/

    if [ ! -f "$ACDIR/env.sh" ]; then
        cp -v $PROJECT_HOME/java/target/env.sh $ACDIR/
    fi

    if [ ! -f $ACDIR/no-overwrite ]; then
        cp -v $p2PluginRepository/configuration/config.ini configuration/

        mkdir -p configuration/jetty/etc
        cp -v $PROJECT_HOME/java/target/configuration/jetty/etc/jetty.xml configuration/jetty/etc
        cp -v $PROJECT_HOME/java/target/configuration/jetty/etc/jetty-selector.xml configuration/jetty/etc
        cp -v $PROJECT_HOME/java/target/configuration/jetty/etc/jetty-deployer.xml configuration/jetty/etc
        cp -v $PROJECT_HOME/java/target/configuration/jetty/etc/realm.properties configuration/jetty/etc
        cp -v $PROJECT_HOME/java/target/configuration/monitoring.properties configuration/
        cp -v $PROJECT_HOME/configuration/mongodb.cfg $ACDIR/

        cp -v $PROJECT_HOME/java/target/env.sh $ACDIR/
        cp -v $PROJECT_HOME/java/target/udpmirror $ACDIR/

        cp -v $PROJECT_HOME/java/target/http2udpmirror $ACDIR
        cp -v $PROJECT_HOME/java/target/configuration/logging.properties $ACDIR/configuration
    fi

    cp -r -v $p2PluginRepository/configuration/org.eclipse.equinox.simpleconfigurator configuration/
    cp -v $p2PluginRepository/plugins/*.jar plugins/

    cp -rv $PROJECT_HOME/configuration/native-libraries $ACDIR/

    # Make sure this script is up2date at least for the next run
    cp -v $PROJECT_HOME/configuration/buildAndUpdateProduct.sh $ACDIR/

    # make sure to save the information from env.sh
    . $ACDIR/env.sh

    echo "$VERSION_INFO System:" > $ACDIR/configuration/jetty/version.txt

    # When a server is installed using this script
    # then we no longer define important options in
    # config.ini because this is generated by product
    # installer. Instead we inject these properties
    # using system properties. This works because
    # context.getProperty() searches for system properties
    # if it can't find them in config.ini (framework config)
    sed -i "/mongo.host/d" $ACDIR/configuration/config.ini
    sed -i "/mongo.port/d" $ACDIR/configuration/config.ini
    sed -i "/expedition.udp.port/d" $ACDIR/configuration/config.ini
    sed -i "/replication.exchangeName/d" $ACDIR/configuration/config.ini
    sed -i "/replication.exchangeHost/d" $ACDIR/configuration/config.ini
    sed -i "s/^.*jetty.port.*$/<Set name=\"port\"><Property name=\"jetty.port\" default=\"$SERVER_PORT\"\/><\/Set>/g" $ACDIR/configuration/jetty/etc/jetty.xml

    echo "I have read the following configuration from $ACDIR/env.sh:"
    echo "SERVER_NAME: $SERVER_NAME"
    echo "SERVER_PORT: $SERVER_PORT"
    echo "MEMORY: $MEMORY"
    echo "TELNET_PORT: $TELNET_PORT"
    echo "MONGODB_PORT: $MONGODB_PORT"
    echo "MONGODB_HOST: $MONGODB_HOST"
    echo "EXPEDITION_PORT: $EXPEDITION_PORT"
    echo "REPLICATION_HOST: $REPLICATION_HOST"
    echo "REPLICATION_CHANNEL: $REPLICATION_CHANNEL"
    echo ""

    if [ -f $ACDIR/no-overwrite ]; then
        echo "ATTENTION: I found the file $ACDIR/no-overwrite. This means that I did NOT use env.sh from this branch."
    fi
    echo "Installation complete. You may now start the server using ./start"
fi

if [[ "$@" == "remote-deploy" ]]; then
    SERVER=$TARGET_SERVER_NAME
    echo "Will deploy server $SERVER"

    SSH_CMD="ssh $REMOTE_SERVER_LOGIN"
    SCP_CMD="scp -r"

    REMOTE_HOME=`ssh $REMOTE_SERVER_LOGIN 'echo $HOME/servers'`
    REMOTE_SERVER="$REMOTE_HOME/$SERVER"

    read -s -n1 -p "I will deploy the current GIT branch to $REMOTE_SERVER_LOGIN:$REMOTE_SERVER. Is this correct (y/n)? " answer
    case $answer in
    "Y" | "y") OK=1;;
    *) echo "Aborting... nothing has been changed on remote server!"
    exit;;
    esac

    $SSH_CMD "test -d $REMOTE_SERVER/plugins"
    if [[ $? -eq 1 ]]; then
        echo "Did not find directory $REMOTE_SERVER/plugins - assuming empty server that needs to be initialized! Using data from $PROJECT_HOME"

        $SSH_CMD "mkdir -p $REMOTE_SERVER/plugins"
        $SSH_CMD "mkdir -p $REMOTE_SERVER/logs"
        $SSH_CMD "mkdir -p $REMOTE_SERVER/tmp"
        $SSH_CMD "mkdir -p $REMOTE_SERVER/configuration/jetty/etc"

        $SCP_CMD $p2PluginRepository/configuration/config.ini $REMOTE_SERVER_LOGIN:$REMOTE_SERVER/configuration/
        $SCP_CMD $PROJECT_HOME/java/target/configuration/jetty/etc/jetty.xml $REMOTE_SERVER_LOGIN:$REMOTE_SERVER/configuration/jetty/etc
        $SCP_CMD $PROJECT_HOME/java/target/configuration/jetty/etc/realm.properties $REMOTE_SERVER_LOGIN:$REMOTE_SERVER/configuration/jetty/etc
        $SCP_CMD $PROJECT_HOME/java/target/configuration/monitoring.properties $REMOTE_SERVER_LOGIN:$REMOTE_SERVER/configuration/
 
        $SCP_CMD $PROJECT_HOME/java/target/env.sh $REMOTE_SERVER_LOGIN:$REMOTE_SERVER/
        $SCP_CMD $PROJECT_HOME/java/target/start $REMOTE_SERVER_LOGIN:$REMOTE_SERVER/
        $SCP_CMD $PROJECT_HOME/java/target/stop $REMOTE_SERVER_LOGIN:$REMOTE_SERVER/
        $SCP_CMD $PROJECT_HOME/java/target/status $REMOTE_SERVER_LOGIN:$REMOTE_SERVER/
        $SCP_CMD $PROJECT_HOME/java/target/udpmirror $REMOTE_SERVER_LOGIN:$REMOTE_SERVER/
 
        $SCP_CMD $PROJECT_HOME/java/target/http2udpmirror $REMOTE_SERVER_LOGIN:$REMOTE_SERVER/
        $SCP_CMD $PROJECT_HOME/java/target/configuration/logging.properties $REMOTE_SERVER_LOGIN:$REMOTE_SERVER/configuration/
    fi

    echo ""
    echo "Starting deployment to $REMOTE_HOME/$SERVER..."

    $SSH_CMD "rm -rf $REMOTE_SERVER/plugins/*.*"
    $SSH_CMD "rm -rf $REMOTE_SERVER/org.eclipse*.*"
    $SSH_CMD "rm -rf $REMOTE_SERVER/configuration/org.eclipse*.*"

    $SCP_CMD $p2PluginRepository/configuration/org.eclipse.equinox.simpleconfigurator $REMOTE_SERVER_LOGIN:$REMOTE_SERVER/configuration/
    $SCP_CMD $p2PluginRepository/plugins/*.jar $REMOTE_SERVER_LOGIN:$REMOTE_SERVER/plugins/

    echo "$VERSION_INFO System: remotedly-deployed" > /tmp/version-remote-deploy.txt
    $SCP_CMD /tmp/version-remote-deploy.txt $REMOTE_SERVER_LOGIN:$REMOTE_SERVER/configuration/jetty/version.txt
    rm /tmp/version-remote-deploy.txt

    echo "Deployed successfully. I did NOT change any configuration (no env.sh or config.ini or jetty.xml adaption), only code!"

    read -s -n1 -p "Do you want me to restart the remote server (y/n)? " answer
    case $answer in
    "Y" | "y") OK=1;;
    *) echo "Aborting... deployment should be ready by now!"
    exit;;
    esac

    echo ""
    $SSH_CMD "cd $REMOTE_SERVER && bash -l -c $REMOTE_SERVER/stop"
    $SSH_CMD "cd $REMOTE_SERVER && bash -l -c $REMOTE_SERVER/start"

    echo "Restarted remote server. Please check."
fi

if [[ "$@" == "deploy-startpage" ]]; then
    TARGET_DIR_STARTPAGE=$ACDIR/tmp/jetty-0.0.0.0-8889-bundlefile-_-any-/webapp/
    read -s -n1 -p "Copying $PROJECT_HOME/java/com.sap.sailing.www/index.html to $TARGET_DIR_STARTPAGE - is this ok (y/n)?" answer
    case $answer in
    "Y" | "y") OK=1;;
    *) echo "Aborting... nothing has been changed for startpage!"
    exit;;
    esac

    cp $PROJECT_HOME/java/com.sap.sailing.www/index.html $TARGET_DIR_STARTPAGE
    echo "OK"
fi

echo "Operation finished at `date`"<|MERGE_RESOLUTION|>--- conflicted
+++ resolved
@@ -270,26 +270,6 @@
 	# yield build so that we get updated product
 
 	cd $PROJECT_HOME/java
-<<<<<<< HEAD
-	if [ $onegwtpermutationonly -eq 1 ]; then
-	    echo "INFO: Patching .gwt.xml files such that only one GWT permutation needs to be compiled"
-	    for i in com.sap.sailing.gwt.ui/src/main/resources/com/sap/sailing/gwt/ui/*.gwt.xml; do
-	        echo "INFO: Patching $i files such that only one GWT permutation needs to be compiled"
-		cp $i $i.bak
-	        cat $i | sed -e 's/^[	 ]*<extend-property  *name="locale"  *values="de" *\/>/<!-- <extend-property name="locale" values="de"\/> --> <set-property name="user.agent" value="safari" \/>/' >$i.sed
-		mv $i.sed $i
-	    done
-	else
-            echo "INFO: Patching .gwt.xml files such that all GWT permutations are compiled"
-	    for i in com.sap.sailing.gwt.ui/src/main/resources/com/sap/sailing/gwt/ui/*.gwt.xml; do
-	        echo "INFO: Patching $i files such that all GWT permutations are compiled"
-		cp $i $i.bak
-	        cat $i | sed -e 's/<!-- <extend-property  *name="locale"  *values="de" *\/> --> <set-property name="user.agent" value="safari" \/>/<extend-property name="locale" values="de"\/>/' >$i.sed
-		mv $i.sed $i
-	    done
-	fi
-=======
->>>>>>> 288fcdad
 	if [ $gwtcompile -eq 1 ]; then
 	    echo "INFO: Compiling GWT (rm -rf com.sap.sailing.gwt.ui/com.sap.sailing.*)"
 	    rm -rf com.sap.sailing.gwt.ui/com.sap.sailing.*
