#!/bin/bash
set -o functrace
source ./configuration/correctFilePathInRelationToCurrentOs.sh

# This indicates the type of the project
# and is used to correctly resolve bundle names
PROJECT_TYPE="sailing"

find_project_home ()
{
    if [[ "$1" == '/' ]] || [[ "$1" == "" ]]; then
        echo ""
        return 0
    fi

    if [ ! -d "$1/.git" ]; then
        PARENT_DIR="`cd "$1/..";pwd`"
        OUTPUT=$(find_project_home "$PARENT_DIR")

        if [ "$OUTPUT" = "" ] && [ -d "$PARENT_DIR/$CODE_DIRECTORY" ] && [ -d "$PARENT_DIR/$CODE_DIRECTORY/.git" ]; then
            OUTPUT="$PARENT_DIR/$CODE_DIRECTORY"
        fi
        echo $OUTPUT
        return 0
    fi

    echo $(correct_file_path  "$1")
}

# this holds for default installation
USER_HOME=~
START_DIR="`pwd`"

if [ "$PROJECT_HOME" = "" ]; then
    PROJECT_HOME=$(find_project_home "$START_DIR")
fi

# if project_home is still empty we could not determine any suitable directory
if [[ "$PROJECT_HOME" == "" ]]; then
    echo "Could neither determine nor get PROJECT_HOME. Please provide it by setting an environment variable with this name."
    exit 1
fi

#reading the filepath and editing it, so it fits for eclipse #currently save works for cygwin, gitbash and linux
if [ "$SERVERS_HOME" = "" ]; then
	SERVERS_HOME=$(correct_file_path  "$USER_HOME/servers")
fi

# x86 or x86_64 should work for most cases
ARCH=x86_64
START_DIR=`pwd`

# needed for maven on sapsailing.com to work correctly
if [ -f "$USER_HOME/.bash_profile" ]; then
    source "$USER_HOME/.bash_profile"
fi

cd "$PROJECT_HOME"
active_branch=$(git symbolic-ref -q HEAD)
if [[ $active_branch == "" ]]; then
    active_branch="build"
else
    active_branch=`basename $active_branch`
fi

HEAD_SHA=$(git show-ref --head -s | head -1)
HEAD_DATE=$(date "+%Y%m%d%H%M")
VERSION_INFO="$HEAD_SHA-$active_branch-$HEAD_DATE"
SIMPLE_VERSION_INFO="$active_branch-$HEAD_DATE"
# The number of worker threads to use for building GWT permutations.
# Can be overridden using the -x option
GWT_WORKERS=2

# The number of worker threads to use for building GWT permutations.
# Can be overridden using the -x option
GWT_WORKERS=2

MAVEN_SETTINGS="$PROJECT_HOME/configuration/maven-settings.xml"
MAVEN_SETTINGS_PROXY="$PROJECT_HOME/configuration/maven-settings-proxy.xml"

p2PluginRepository=$PROJECT_HOME/java/com.sap.$PROJECT_TYPE.feature.p2build/target/products/raceanalysis.product.id/linux/gtk/$ARCH

HAS_OVERWRITTEN_TARGET=0
TARGET_SERVER_NAME=$active_branch

gwtcompile=1
onegwtpermutationonly=0
testing=1
clean="clean"
offline=0
proxy=0
android=1
java=1
reporting=0
suppress_confirmation=0
extra=''
parallelexecution=0
p2local=0

if [ $# -eq 0 ]; then
    echo "buildAndUpdateProduct [-b -u -g -t -a -r -o -c -p -v -m <config> -n <package> -l <port> -x <gwt-workers> -j <test-package>] [build|install|all|hot-deploy|remote-deploy|local-deploy|release]"
    echo ""
    echo "-g Disable GWT compile, no gwt files will be generated, old ones will be preserved."
    echo "-b Build GWT permutation only for one browser and English language."
    echo "-t Disable tests"
    echo "-a Disable mobile projects (RaceCommittee App, e.g., in case no AndroidSDK is installed)"
    echo "-A Only build mobile projects (e.g. RaceCommittee App) and skip backend/server build"
    echo "-r Enable generating surefire test reports"
    echo "-o Enable offline mode (does not work for tycho surefire plugin)"
    echo "-c Disable cleaning (use only if you are sure that no java file has changed)"
    echo "-p Enable proxy mode (overwrites file specified by -m)"
    echo "-m <path to file> Specify alternate maven configuration (possibly has side effect on proxy setting)"
    echo "-n <package name> Name of the bundle you want to hot deploy. Needs fully qualified name like"
    echo "                  com.sap.sailing.monitoring. Only works if there is a fully built server available."
    echo "                  This parameter can also hold the name of the release if you are using the release command."
    echo "-l <telnet port>  Telnet port the OSGi server is running. Optional but enables fully automatic hot-deploy."
    echo "-s <target server> Name of server you want to use as target for install, hot-deploy or remote-reploy. This overrides default behaviour."
    echo "-w <ssh target> Target for remote-deploy and release. Must comply with the following format: user@server."
    echo "-u Run without confirmation messages. Use with extreme care."
    echo "-v Build local p2 respository, and use this instead of p2.sapsailing.com"
    echo "-x <number-of-workers> use this many worker threads for building GWT permutations (default: 2)."
    echo "-j <test-package> only execute the provided test package during tests"
    echo ""
    echo "build: builds the server code using Maven to $PROJECT_HOME (log to $START_DIR/build.log)"
    echo ""
    echo "install: installs product files to $SERVERS_HOME/$active_branch. Does NOT overwrite any configuration in env.sh! If you want to"
    echo "         overwrite the configuration then use the refreshInstance.sh script that comes with the instance. "
    echo ""
    echo "all: invokes build and then install"
    echo ""
    echo "release: Releases a server package to the location specified by -w parameter. The release is named using the branch name and the date."
    echo "You can overwrite the generated release name by specifying a name with the parameter -n. Do not use spaces or other special characters!"
    echo "Example: $0 -w trac@sapsailing.com -n release-ess-brazil-2013 release"
    echo ""
    echo "hot-deploy: performs hot deployment of named bundle into OSGi server."
    echo "Example: $0 -n com.sap.sailing.www -l 14888 hot-deploy"
    echo ""
    echo "local-deploy: performs deployment of one or more bundles into a local directory"
    echo "Example: $0 -n com.sap.sailing.www -s /home/user/myserver local-deploy"
    echo ""
    echo "remote-deploy: deploys the last build results to a remote server and optionally re-starts it"
    echo "Example: $0 -s dev -w trac@sapsailing.com remote-deploy"
    echo ""
    echo "clean: cleans all code and GWT files"
    echo ""
    echo "Active branch is $active_branch"
    echo "Project home is $PROJECT_HOME"
    echo "Server home is $SERVERS_HOME"
    echo "Version info: $VERSION_INFO"
    echo "P2 home is $p2PluginRepository"
    exit 2
fi

echo PROJECT_HOME is $PROJECT_HOME
echo SERVERS_HOME is $SERVERS_HOME
echo BRANCH is $active_branch
echo VERSION is $VERSION_INFO

options=':bgtocpaArvm:n:l:s:w:x:j:u'
while getopts $options option
do
    case $option in
        g) gwtcompile=0;;
        t) testing=0;;
        b) onegwtpermutationonly=1;;
        o) offline=1;;
        c) clean="";;
        p) proxy=1;;
        a) android=0;;
        A) android=1
           java=0;;
        r) reporting=1;;
        m) MAVEN_SETTINGS=$OPTARG;;
        n) OSGI_BUNDLE_NAME=$OPTARG;;
        l) OSGI_TELNET_PORT=$OPTARG;;
        s) TARGET_SERVER_NAME=$OPTARG
           HAS_OVERWRITTEN_TARGET=1;;
        w) REMOTE_SERVER_LOGIN=$OPTARG;;
        u) suppress_confirmation=1;;
        v) p2local=1;;
        x) GWT_WORKERS=$OPTARG;;
        j) TESTCASE_TO_EXECUTE=$OPTARG;;
        \?) echo "Invalid option"
            exit 4;;
    esac
done

ACDIR=$SERVERS_HOME/$TARGET_SERVER_NAME
echo INSTALL goes to $ACDIR
echo TMP will be used for java.io.tmpdir and is $TMP
if [ "$TMP" = "" ]; then
  export TMP=/tmp
fi
extra="${extra} -Dgwt.workers=${GWT_WORKERS} -Djava.io.tmpdir=$TMP"

shift $((OPTIND-1))

if [[ $@ == "" ]]; then
	echo "You need to specify an action [build|install|all|hot-deploy|remote-deploy|release]"
	exit 2
fi

rm $START_DIR/build.log

if [[ "$@" == "clean" ]]; then
    ./gradlew clean
    if [[ $? != 0 ]]; then
        exit 100
    fi
    cd $PROJECT_HOME/java
    rm -rf com.sap.$PROJECT_TYPE.gwt.ui/com.sap.$PROJECT_TYPE.*
    rm -rf com.sap.sailing.dashboards.gwt/com.sap.sailing.dashboards.gwt.*
    rm -rf com.sap.sse.security.ui/com.sap.sse.security.ui.*
    cd $PROJECT_HOME
    echo "Using following command: mvn $extra -DargLine=\"$APP_PARAMETERS\" -fae -s $MAVEN_SETTINGS $clean"
    echo "Maven version used: `mvn --version`"
    mvn $extra -DargLine="$APP_PARAMETERS" -fae -s $MAVEN_SETTINGS $clean 2>&1 | tee -a $START_DIR/build.log
    MVN_EXIT_CODE=${PIPESTATUS[0]}
    echo "Maven exit code is $MVN_EXIT_CODE"
    exit 0
fi

if [[ "$@" == "release" ]]; then
    if [ ! -d $p2PluginRepository/plugins ]; then
        echo "Could not find source directory $p2PluginRepository!"
        exit 1
    fi

    RELEASE_NOTES=""
    COMMIT_WEEK_COUNT=4
    if [ $suppress_confirmation -eq 0 ]; then
        echo ""
        echo "Please provide me with some notes about this release. You can add more than"
        echo "one line. Please include major changes or new features. After your notes I will"
        echo "also include the commits of the last 4 weeks. You can save and quit by hitting ctrl+d."
        while read -e -p "> " line; do
            RELEASE_NOTES="$RELEASE_NOTES\n$line"
        done

        if [[ $RELEASE_NOTES == "" ]]; then
            echo -e "\nCome on - I can not release without at least some notes about this release!"
            exit 1
        fi
        echo -e "\nThank you! One last thing..."

        echo "How many weeks of commits do you want to include (0=No commits)?"
        read -p "> " -e COMMIT_WEEK_COUNT
    fi

    mkdir -p $PROJECT_HOME/dist
    rm -rf $PROJECT_HOME/dist/*
    mkdir -p $PROJECT_HOME/build

    RELEASE_NOTES="Release $VERSION_INFO\n$RELEASE_NOTES"
    echo -e $RELEASE_NOTES > $PROJECT_HOME/build/release-notes.txt
    echo "" >> $PROJECT_HOME/build/release-notes.txt
    echo "Commits for the last $COMMIT_WEEK_COUNT weeks:" >> $PROJECT_HOME/build/release-notes.txt
    echo "" >> $PROJECT_HOME/build/release-notes.txt
    cd $PROJECT_HOME
    git log --decorate --pretty=format:"%h - %an, %ar : %s" --date=relative --abbrev-commit --since=$COMMIT_WEEK_COUNT.weeks >> $PROJECT_HOME/build/release-notes.txt

    cd $PROJECT_HOME/build
    ACDIR=$PROJECT_HOME/build

    mkdir -p configuration/jetty/etc
    mkdir plugins

    cp -v $PROJECT_HOME/java/target/start $ACDIR/
    cp -v $PROJECT_HOME/java/target/stop $ACDIR/
    cp -v $PROJECT_HOME/java/target/status $ACDIR/
    cp -v $PROJECT_HOME/java/target/refreshInstance.sh $ACDIR/

    cp -v $PROJECT_HOME/java/target/env.sh $ACDIR/
    cp -v $p2PluginRepository/configuration/config.ini configuration/

    cp -v $PROJECT_HOME/java/target/configuration/jetty/etc/jetty.xml configuration/jetty/etc
    cp -v $PROJECT_HOME/java/target/configuration/jetty/etc/jetty-http.xml configuration/jetty/etc
    cp -v $PROJECT_HOME/java/target/configuration/jetty/etc/jetty-deployer.xml configuration/jetty/etc
    cp -v $PROJECT_HOME/java/target/configuration/jetty/etc/realm.properties configuration/jetty/etc
    cp -v $PROJECT_HOME/java/target/configuration/monitoring.properties configuration/
    cp -v $PROJECT_HOME/java/target/configuration/mail.properties configuration/
    cp -v $PROJECT_HOME/configuration/mongodb.cfg $ACDIR/
    cp -v $PROJECT_HOME/java/target/udpmirror $ACDIR/
    cp -v $PROJECT_HOME/java/target/http2udpmirror $ACDIR
    cp -v $PROJECT_HOME/java/target/configuration/logging.properties $ACDIR/configuration
    cp -r -v $p2PluginRepository/configuration/org.eclipse.equinox.simpleconfigurator configuration/
    cp -vr $p2PluginRepository/plugins $ACDIR/
    cp -rv $PROJECT_HOME/configuration/native-libraries $ACDIR/
    cp -v $PROJECT_HOME/configuration/buildAndUpdateProduct.sh $ACDIR/

    echo "$VERSION_INFO System:" > $ACDIR/configuration/jetty/version.txt

    if [[ $OSGI_BUNDLE_NAME != "" ]]; then
        SIMPLE_VERSION_INFO="$OSGI_BUNDLE_NAME-$HEAD_DATE"
    fi

    # removing compile reports as they do not belong into a release
    find $ACDIR -name soycReport | xargs rm -rf

    mkdir $PROJECT_HOME/dist/$SIMPLE_VERSION_INFO
    echo "MONGODB_NAME=myspecificevent
REPLICATION_CHANNEL=myspecificevent
SERVER_NAME=MYSPECIFICEVENT
USE_ENVIRONMENT=live-server
MEMORY=4096m
INSTALL_FROM_RELEASE=$SIMPLE_VERSION_INFO
    " >> $PROJECT_HOME/dist/$SIMPLE_VERSION_INFO/amazon-launch-config.txt

    echo "MONGODB_NAME=myspecificevent
REPLICATION_CHANNEL=name_of_replication_channel_matching_master_config
REPLICATE_MASTER_EXCHANGE_NAME=myspecificevent_name_used_as_channel
REPLICATE_MASTER_SERVLET_HOST=ip_of_master_host
SERVER_NAME=subdomain_name_in_elb
EVENT_ID=event_uid_this_replica_is_serving
USE_ENVIRONMENT=replica
MEMORY=4096m
REPLICATE_ON_START=com.sap.sailing.server.impl.RacingEventServiceImpl
INSTALL_FROM_RELEASE=$SIMPLE_VERSION_INFO
    " >> $PROJECT_HOME/dist/$SIMPLE_VERSION_INFO/amazon-launch-config_replica.txt

    `which tar` cvzf $PROJECT_HOME/dist/$SIMPLE_VERSION_INFO/$SIMPLE_VERSION_INFO.tar.gz *
    cp $ACDIR/env.sh $PROJECT_HOME/dist/$SIMPLE_VERSION_INFO
    cp $PROJECT_HOME/build/release-notes.txt $PROJECT_HOME/dist/$SIMPLE_VERSION_INFO

    cd $PROJECT_HOME
    rm -rf build/*

    SSH_CMD="ssh $REMOTE_SERVER_LOGIN"
    SCP_CMD="scp -r"

    echo "Packaged release $PROJECT_HOME/dist/$SIMPLE_VERSION_INFO.tar.gz! I've put an env.sh that matches the current branch to  $PROJECT_HOME/dist/$SIMPLE_VERSION_INFO/env.sh!"

    echo "Checking the remote connection..."
    REMOTE_HOME=`ssh $REMOTE_SERVER_LOGIN 'echo $HOME/releases'`
    echo "Now uploading release to $REMOTE_SERVER_LOGIN:$REMOTE_HOME. Can take quite a while!"

    `which scp` -r $PROJECT_HOME/dist/$SIMPLE_VERSION_INFO $REMOTE_SERVER_LOGIN:$REMOTE_HOME/
    echo "Uploaded release to $REMOTE_HOME! Make sure to also put an updated env.sh if needed to the right place ($REMOTE_HOME/environment in most cases)"
fi

if [[ "$@" == "local-deploy" ]]; then
    # check parameters
    if [[ $OSGI_BUNDLE_NAME == "" ]]; then
        echo "You need to provide -n parameter with bundle name."
        exit 1
    fi

    if [ ! -d $p2PluginRepository/plugins ]; then
        echo "Could not find source directory $p2PluginRepository!"
        exit 1
    fi

    if [[ $HAS_OVERWRITTEN_TARGET -eq 1 ]]; then
        TARGET_DIR=$TARGET_SERVER_NAME
    else
        echo "Please specify a local directory where the server resides using -s parameter"
    fi

    if [ ! -d $TARGET_DIR/plugins ]; then
        echo "Could not find target directory $TARGET_DIR/plugins!"
        exit 1
    fi

    # locate old bundle
    BUNDLE_COUNT=`find $TARGET_DIR/plugins -maxdepth 1 -name "${OSGI_BUNDLE_NAME}_*.jar" | wc -l`
    OLD_BUNDLE=`find $TARGET_DIR/plugins -maxdepth 1 -name "${OSGI_BUNDLE_NAME}_*.jar"`
    if [[ $OLD_BUNDLE == "" ]] || [[ $BUNDLE_COUNT -ne 1 ]]; then
        echo "ERROR: Could not find any bundle named $OSGI_BUNDLE_NAME ($BUNDLE_COUNT). Perhaps your name is misspelled or you have no build?"
        exit 1
    fi

    echo "Found $OLD_BUNDLE"
    OLD_BUNDLE_BASENAME=`basename $OLD_BUNDLE .jar`
    OLD_BUNDLE_VERSION=${OLD_BUNDLE_BASENAME#*_}

    echo "OLD bundle is $OSGI_BUNDLE_NAME with version $OLD_BUNDLE_VERSION"

    # locate new bundle
    NEW_BUNDLE=`find $p2PluginRepository/plugins -maxdepth 1 -name "${OSGI_BUNDLE_NAME}_*.jar"`
    NEW_BUNDLE_BASENAME=`basename $NEW_BUNDLE .jar`
    NEW_BUNDLE_VERSION=${NEW_BUNDLE_BASENAME#*_}
    echo "NEW bundle is $OSGI_BUNDLE_NAME with version $NEW_BUNDLE_VERSION"

    if [[ $NEW_BUNDLE_VERSION == $OLD_BUNDLE_VERSION ]]; then
        echo ""
        echo "WARNING: Bundle versions do not differ. Update not needed."
    fi

    if [ $suppress_confirmation -eq 0 ]; then
        read -s -n1 -p "Do you really want to locally deploy bundle $OSGI_BUNDLE_NAME to $TARGET_DIR? (y/N): " answer
        case $answer in
        "Y" | "y") echo "Continuing";;
        *) echo "Aborting..."
           exit 1;;
        esac
    fi

    # deploy new bundle physically
    echo ""Removing $OLD_BUNDLE...
    rm -f $OLD_BUNDLE
    cp $NEW_BUNDLE $TARGET_DIR/plugins
    echo "Copied ${NEW_BUNDLE_BASENAME}.jar to $TARGET_DIR/plugins. Please restart the server..."
    exit 0
fi


if [[ "$@" == "hot-deploy" ]]; then
    # check parameters
    if [[ $OSGI_BUNDLE_NAME == "" ]]; then
        echo "You need to provide -n parameter with bundle name."
        exit 1
    fi

    if [ ! -d $p2PluginRepository/plugins ]; then
        echo "Could not find source directory $p2PluginRepository!"
        exit 1
    fi

    if [[ $HAS_OVERWRITTEN_TARGET -eq 1 ]]; then
        active_branch=$TARGET_SERVER_NAME
    fi

    if [ ! -d $SERVERS_HOME/$active_branch/plugins ]; then
        echo "Could not find target directory $SERVERS_HOME/$active_branch/plugins!"
        exit 1
    fi

    # locate old bundle
    BUNDLE_COUNT=`find $SERVERS_HOME/$active_branch/plugins -maxdepth 1 -name "${OSGI_BUNDLE_NAME}_*.jar" | wc -l`
    OLD_BUNDLE=`find $SERVERS_HOME/$active_branch/plugins -maxdepth 1 -name "${OSGI_BUNDLE_NAME}_*.jar"`
    if [[ $OLD_BUNDLE == "" ]] || [[ $BUNDLE_COUNT -ne 1 ]]; then
        echo "ERROR: Could not find any bundle named $OSGI_BUNDLE_NAME ($BUNDLE_COUNT). Perhaps your name is misspelled or you have no build?"
        exit 1
    fi

    OLD_BUNDLE_BASENAME=`basename $OLD_BUNDLE .jar`
    OLD_BUNDLE_VERSION=${OLD_BUNDLE_BASENAME#*_}

    echo "OLD bundle is $OSGI_BUNDLE_NAME with version $OLD_BUNDLE_VERSION"

    # locate new bundle
    NEW_BUNDLE=`find $p2PluginRepository/plugins -maxdepth 1 -name "${OSGI_BUNDLE_NAME}_*.jar"`
    NEW_BUNDLE_BASENAME=`basename $NEW_BUNDLE .jar`
    NEW_BUNDLE_VERSION=${NEW_BUNDLE_BASENAME#*_}
    echo "NEW bundle is $OSGI_BUNDLE_NAME with version $NEW_BUNDLE_VERSION"

    if [[ $NEW_BUNDLE_VERSION == $OLD_BUNDLE_VERSION ]]; then
        echo ""
        echo "WARNING: Bundle versions do not differ. Update not needed."
    fi

    if [ $suppress_confirmation -eq 0 ]; then
        read -s -n1 -p "Do you really want to hot-deploy bundle $OSGI_BUNDLE_NAME to $SERVERS_HOME/$active_branch? (y/N): " answer
        case $answer in
        "Y" | "y") echo "Continuing";;
        *) echo "Aborting..."
           exit 1;;
        esac
    fi

    # deploy new bundle physically
    mkdir -p $SERVERS_HOME/$active_branch/plugins/deploy
    cp $NEW_BUNDLE $SERVERS_HOME/$active_branch/plugins/deploy
    echo "Copied ${NEW_BUNDLE_BASENAME}.jar to $SERVERS_HOME/$active_branch/plugins/deploy"

    # check telnet port connection
    TELNET_ACTIVE=`netstat -tlnp 2>/dev/null | grep ":$OSGI_TELNET_PORT"`
    if [[ $TELNET_ACTIVE == "" ]]; then
        # some BSD systems do not support -p
        TELNET_ACTIVE=`netstat -an | grep ".$OSGI_TELNET_PORT"`
    fi

    if [[ $OSGI_TELNET_PORT == "" ]] || [[ $TELNET_ACTIVE == "" ]]; then
        echo ""
        echo "ERROR: Could not find any process running on port $OSGI_TELNET_PORT. Make sure your server has been started with -console $OSGI_TELNET_PORT"
        echo "I've already deployed bundle to $SERVERS_HOME/$active_branch/plugins/deploy/${NEW_BUNDLE_BASENAME}.jar"
        echo "You can now install it yourself by issuing the following commands:"
        echo ""
        echo "osgi> ss $OSGI_BUNDLE_NAME"
        echo "21   ACTIVE   $OLD_BUNDLE_BASENAME"
        echo "osgi> stop 21"
        echo "osgi> uninstall 21"
        echo "osgi> install file://$SERVERS_HOME/$active_branch/plugins/deploy/${NEW_BUNDLE_BASENAME}.jar"
        echo "osgi> ss $OSGI_BUNDLE_NAME"
        echo "71   INSTALLED   $NEW_BUNDLE_BASENAME"
        echo "osgi> start 71"
        exit 1
    fi

    # first get bundle ID
    echo -n "Connecting to OSGi server..."
    NC_CMD="nc -t 127.0.0.1 $OSGI_TELNET_PORT"
    echo "OK"
    OLD_BUNDLE_INFORMATION=`echo ss | $NC_CMD | grep ${OSGI_BUNDLE_NAME}_`
    BUNDLE_ID=`echo $OLD_BUNDLE_INFORMATION | cut -d " " -f 1`
    OLD_ACTIVATED_NAME=`echo $OLD_BUNDLE_INFORMATION | cut -d " " -f 3`
    echo "Could identify bundle-id $BUNDLE_ID for $OLD_ACTIVATED_NAME"

	if [ $suppress_confirmation -eq 0 ]; then
        read -s -n1 -p "I will now stop and reinstall the bundle mentioned in the line above. Is this right? (y/N): " answer
        case $answer in
        "Y" | "y") echo "Continuing";;
        *) echo "Aborting..."
           exit 1;;
        esac
    fi

    # stop and uninstall
    echo stop $BUNDLE_ID | $NC_CMD > /dev/null
    echo uninstall $BUNDLE_ID | $NC_CMD > /dev/null

    # make sure bundle is removed
    UNINSTALL_INFORMATION=`echo ss | $NC_CMD | grep ${OSGI_BUNDLE_NAME}_`
    if [[ $UNINSTALL_INFORMATION == "" ]]; then
        echo "Uninstall procedure sucessful!"
    else
        echo "Something went wrong during uninstall. Please check error logs."
        exit 1
    fi

    # now reinstall bundle
    NEW_BUNDLE_ID=`echo install file://$SERVERS_HOME/$active_branch/plugins/deploy/${NEW_BUNDLE_BASENAME}.jar | $NC_CMD`
    NEW_BUNDLE_INFORMATION=`echo ss | $NC_CMD | grep ${OSGI_BUNDLE_NAME}_`
    NEW_BUNDLE_ID=`echo $NEW_BUNDLE_INFORMATION | cut -d " " -f 1`
    echo "Installed new bundle file://$SERVERS_HOME/$active_branch/plugins/deploy/${NEW_BUNDLE_BASENAME}.jar with id $NEW_BUNDLE_ID"

    # and start
    echo start $NEW_BUNDLE_ID | $NC_CMD > /dev/null && sleep 1
    NEW_BUNDLE_STATUS=`echo ss | $NC_CMD | grep ${OSGI_BUNDLE_NAME}_ | grep ACTIVE`
    if [[ $NEW_BUNDLE_STATUS == "" ]]; then
        echo "ERROR: Something went wrong with start of bundle. Please check if everything went ok."
        exit 1
    fi

    echo "Everything seems to be ok. Bundle hot-deployed to server with new id $NEW_BUNDLE_ID"
    exit 0
fi

echo "Starting $@ of server..."

if [[ "$@" == "build" ]] || [[ "$@" == "all" ]]; then
	# yield build so that we get updated product
        if [ $offline -eq 1 ]; then
            echo "INFO: Activating offline mode"
            extra="$extra -o"
        fi

        if [ $proxy -eq 1 ]; then
            echo "INFO: Activating proxy profile"
            extra="$extra -P no-debug.with-proxy"
            MAVEN_SETTINGS=$MAVEN_SETTINGS_PROXY
	    ANDROID_OPTIONS="--proxy_host=proxy --proxy_port=8080"
        else
            extra="$extra -P no-debug.without-proxy"
	    ANDROID_OPTIONS=""
        fi

	cd $PROJECT_HOME/java
	if [ $gwtcompile -eq 1 ] && [[ "$clean" == "clean" ]]; then
	    echo "INFO: Compiling GWT (rm -rf com.sap.$PROJECT_TYPE.gwt.ui/com.sap.$PROJECT_TYPE.*)"
	    rm -rf com.sap.$PROJECT_TYPE.gwt.ui/com.sap.$PROJECT_TYPE.*
        GWT_XML_FILES=`find . -name '*.gwt.xml'`
        if [ $onegwtpermutationonly -eq 1 ]; then
            echo "INFO: Patching .gwt.xml files such that only one GWT permutation needs to be compiled"
            for i in $GWT_XML_FILES; do
                echo "INFO: Patching $i files such that only one GWT permutation needs to be compiled"
                cp $i $i.bak
                cat $i | sed -e 's/AllPermutations/SinglePermutation/' >$i.sed
                mv $i.sed $i                
            done
        else
            echo "INFO: Patching .gwt.xml files such that all GWT permutations are compiled"
            for i in $GWT_XML_FILES; do
                echo "INFO: Patching $i files such that all GWT permutations are compiled"
                cp $i $i.bak
                cat $i | sed -e 's/SinglePermutation/AllPermutations/' >$i.sed
                mv $i.sed $i
                
            done
        fi

	else
	    echo "INFO: GWT Compilation disabled"
	    extra="$extra -Pdebug.no-gwt-compile"
	fi

	if [ $p2local -eq 1 ]; then
	    echo "INFO: Building and using local p2 repo"
	    #build local p2 repo
	    echo "Using following command (pwd: java/com.sap.sailing.targetplatform.base): mvn -fae -s $MAVEN_SETTINGS $clean compile"
	    echo "Maven version used: `mvn --version`"
            echo "JAVA_HOME used: $JAVA_HOME"
	    (cd com.sap.$PROJECT_TYPE.targetplatform.base; mvn -fae -s $MAVEN_SETTINGS $clean compile 2>&1 | tee -a $START_DIR/build.log)
	    # now get the exit status from mvn, and not that of tee which is what $? contains now
	    MVN_EXIT_CODE=${PIPESTATUS[0]}
	    echo "Maven exit code is $MVN_EXIT_CODE"
	    #create local target definition
	    (cd com.sap.$PROJECT_TYPE.targetplatform/scripts; ./createLocalTargetDef.sh)
	    extra="$extra -Dp2-local" # activates the p2-target.local profile in java/pom.xml
	else
	    echo "INFO: Using remote p2 repo (http://p2.sapsailing.com/p2/sailing/)"
        fi

    # back to root!
    cd $PROJECT_HOME

    if [ $testing -eq 0 ]; then
	    echo "INFO: Skipping tests"
	    extra="$extra -Dmaven.test.skip=true -DskipTests=true"
    else
        extra="$extra -DskipTests=false"
        # TODO: Think about http://maven.apache.org/surefire/maven-surefire-plugin/examples/fork-options-and-parallel-execution.html
        if [[ "$TESTCASE_TO_EXECUTE" != "" ]]; then
            # http://maven.apache.org/surefire/maven-surefire-plugin/examples/single-test.html
            echo "Running only testcase $TESTCASE_TO_EXECUTE"
            extra="$extra -Dtest=$TESTCASE_TO_EXECUTE"
        fi
    fi

    if [ $android -eq 0 ] && [ $gwtcompile -eq 0 ] && [ $testing -eq 0 ]; then
        parallelexecution=1
        echo "INFO: Running build in parallel with 2.5*CPU threads"
        extra="$extra -T 2.5C"
    fi

    if [ $android -eq 1 ]; then
        if [[ $ANDROID_HOME == "" ]]; then
            echo "Environment variable ANDROID_HOME not found. Aborting."
            echo "Deactivate mobile build with parameter -a."
            exit 1
        fi
        echo "ANDROID_HOME=$ANDROID_HOME"
        PATH=$PATH:$ANDROID_HOME/tools/bin
        PATH=$PATH:$ANDROID_HOME/platform-tools
        SDK_MANAGER="$ANDROID_HOME/tools/bin/sdkmanager"
        if [ \! -x "$SDK_MANAGER" ]; then
            SDK_MANAGER="$ANDROID_HOME/tools/bin/sdkmanager.bat"
        fi
        
        BUILD_TOOLS_VERSION=`grep "buildTools = " build.gradle | cut -d "\"" -f 2`
        echo "BUILD_TOOLS_VERSION=$BUILD_TOOLS_VERSION"
        TARGET_API_VERSION=`grep "targetSdk = " build.gradle | cut -d "=" -f 2 | sed 's/ //g'`
        echo "TARGET_API_VERSION=$TARGET_API_VERSION"
        sdkmanager --update && yes | sdkmanager --licenses
        sdkmanager "build-tools;$BUILD_TOOLS_VERSION" "platform-tools" "platforms;android-$TARGET_API_VERSION" "tools"

        # TODO: make distinction available for gradle builds as well
        # Uncomment the following line for testing an artifact stages in the SAP-central Nexus system:
        # mobile_extra="-P -with-not-android-relevant -P with-mobile -P use-staged-third-party-artifacts -Dmaven.repo.local=${TMP}/temp_maven_repo"
        # Use the following line for regular builds with no staged Nexus artifacts:
        # mobile_extra="-P -with-not-android-relevant -P with-mobile"

<<<<<<< HEAD
        ./gradlew build
        if [[ ${PIPESTATUS[0]} != 0 ]]; then
            exit 100
        fi
        ./gradlew assemble
=======
        RC_APP_VERSION=`grep "android:versionCode=" mobile/com.sap.$PROJECT_TYPE.racecommittee.app/AndroidManifest.xml | cut -d "\"" -f 2`
        echo "RC_APP_VERSION=$RC_APP_VERSION"

        TRACKING_APP_VERSION=`grep "android:versionCode=" mobile/com.sap.$PROJECT_TYPE.android.tracking.app/AndroidManifest.xml | cut -d "\"" -f 2`
        echo "TRACKING_APP_VERSION=$TRACKING_APP_VERSION"

        BUOY_APP_VERSION=`grep "android:versionCode=" mobile/com.sap.$PROJECT_TYPE.buoy.positioning/AndroidManifest.xml | cut -d "\"" -f 2`
        echo "BUOY_APP_VERSION=$BUOY_APP_VERSION"
        
        APP_VERSION_PARAMS="-Drc-app-version=$RC_APP_VERSION -Dtracking-app-version=$TRACKING_APP_VERSION -Dbuoy.positioning-app-version=$BUOY_APP_VERSION"
        extra="$extra $APP_VERSION_PARAMS"
        mobile_extra="$mobile_extra $APP_VERSION_PARAMS"
        
        NOW=$(date +"%s")
        BUILD_TOOLS=22.0.1
        TARGET_API=22
        TEST_API=18
        ANDROID_ABI=armeabi-v7a
        AVD_NAME="androidTest-${NOW}"
        echo "Updating Android SDK..." | tee -a $START_DIR/build.log
	OLD_JAVA_HOME=$JAVA_HOME
	if [ -z "$JAVA8_HOME" ]; then
	  if [ -d /opt/sapjvm_8 ]; then
	    JAVA8_HOME=/opt/sapjvm_8
	  else
	    JAVA8_HOME=$JAVA_HOME
	  fi
	fi
	export JAVA_HOME=$JAVA8_HOME
        "$SDK_MANAGER" --update $ANDROID_OPTIONS
        echo "Updating Android SDK (build-tools-${BUILD_TOOLS})..." | tee -a $START_DIR/build.log
        "$SDK_MANAGER" $ANDROID_OPTIONS "build-tools;${BUILD_TOOLS}"
        echo "Updating Android SDK (android-${TARGET_API})..." | tee -a $START_DIR/build.log
        "$SDK_MANAGER" $ANDROID_OPTIONS "platforms;android-${TARGET_API}"
        echo "Updating Android SDK (extra-android-m2repository)..." | tee -a $START_DIR/build.log
        "$SDK_MANAGER" $ANDROID_OPTIONS "extras;android;m2repository"
        echo "Updating Android SDK (extra-google-m2repository)..." | tee -a $START_DIR/build.log
        "$SDK_MANAGER" $ANDROID_OPTIONS "extras;google;m2repository"
	export JAVA_HOME=$OLD_JAVA_HOME

        echo "Using following command for apps build: mvn $mobile_extra -DargLine=\"$APP_PARAMETERS\" -fae -s $MAVEN_SETTINGS $clean install"
        echo "Maven version used: `mvn --version`"
        mvn $mobile_extra -DargLine="$APP_PARAMETERS" -fae -s $MAVEN_SETTINGS $clean install 2>&1 | tee -a $START_DIR/build.log
>>>>>>> c627e76f
        if [[ ${PIPESTATUS[0]} != 0 ]]; then
            exit 100
        fi
        if [ $testing -eq 1 ]; then
            echo "Starting JUnit tests..."
            # ./gradlew test | tee -a $START_DIR/build.log
            # if [[ ${PIPESTATUS[0]} != 0 ]]; then
            #    exit 103
            # fi
            # TODO find a way that the emulator test is stable in hudson
            # adb emu kill
            # echo "Downloading image (sys-img-${ANDROID_ABI}-android-${TEST_API})..." | tee -a $START_DIR/build.log
            # echo yes | "$ANDROID" update sdk $ANDROID_OPTIONS --filter sys-img-${ANDROID_ABI}-android-${TEST_API} --no-ui --force --all > /dev/null
            # echo no | "$ANDROID" create avd --name ${AVD_NAME} --target android-${TEST_API} --abi ${ANDROID_ABI} --force -p ${START_DIR}/emulator
            # echo "Starting emulator..." | tee -a $START_DIR/build.log
            # emulator -avd ${AVD_NAME} -no-skin -no-audio -no-window &
            # echo "Waiting for startup..." | tee -a $START_DIR/build.log
            # adb wait-for-device
            # sleep 60
            # $PROJECT_HOME/configuration/androidWaitForEmulator.sh
            # if [[ $? != 0 ]]; then
            #     adb emu kill
            #     "$ANDROID" delete avd --name ${AVD_NAME}
            #     exit 102
            # fi
            # adb shell input keyevent 82 &
            # ./gradlew deviceCheck connectedCheck | tee -a $START_DIR/build.log
            # if [[ ${PIPESTATUS[0]} != 0 ]]; then
            #   adb emu kill
            #   "$ANDROID" delete avd --name ${AVD_NAME}
            #   exit 101
            # fi
            # adb emu kill
            # "$ANDROID" delete avd --name ${AVD_NAME}
        fi
    fi

    if [ $java -eq 1 ]; then
        if [ $reporting -eq 1 ]; then
            echo "INFO: Activating reporting"
            extra="$extra -Dreportsdirectory=$PROJECT_HOME/target/surefire-reports"
        fi
    
        # make sure to honour the service configuration
        # needed to make sure that tests use the right servers
        APP_PARAMETERS="-Dmongo.host=$MONGODB_HOST -Dmongo.port=$MONGODB_PORT -Dexpedition.udp.port=$EXPEDITION_PORT -Dreplication.exchangeHost=$REPLICATION_HOST -Dreplication.exchangeName=$REPLICATION_CHANNEL"
    
        extra="$extra -P with-not-android-relevant,!with-mobile"
    
        echo "Using following command: mvn $extra -DargLine=\"$APP_PARAMETERS\" -fae -s $MAVEN_SETTINGS $clean install"
        echo "Maven version used: `mvn --version`"
        echo "JAVA_HOME used: $JAVA_HOME"
        mvn $extra -DargLine="$APP_PARAMETERS" -fae -s $MAVEN_SETTINGS $clean install 2>&1 | tee -a $START_DIR/build.log
        # now get the exit status from mvn, and not that of tee which is what $? contains now
        MVN_EXIT_CODE=${PIPESTATUS[0]}
        echo "Maven exit code is $MVN_EXIT_CODE"
    
        if [ $reporting -eq 1 ]; then
            echo "INFO: Generating reports"
            echo "Using following command: mvn $extra -DargLine=\"$APP_PARAMETERS\" -fae -s $MAVEN_SETTINGS surefire-report:report-only"
            mvn $extra -DargLine="$APP_PARAMETERS" -fae -s $MAVEN_SETTINGS surefire-report:report-only 2>&1 | tee $START_DIR/reporting.log
            tar -xzf configuration/surefire-reports-resources.tar.gz
            echo "INFO: Reports generated in $PROJECT_HOME/target/site/surefire-report.html"
            echo "INFO: Be sure to check the result of the actual BUILD run!"
        fi
    
        cd $PROJECT_HOME/java
        if [ $gwtcompile -eq 1 ]; then
    	# Now move back the backup .gwt.xml files before they were (maybe) patched
    	echo "INFO: restoring backup copies of .gwt.xml files after they has been patched before"
    	for i in $GWT_XML_FILES; do
    	    mv -v $i.bak $i
    	done
        fi
    
        if [ $MVN_EXIT_CODE -eq 0 ]; then
    	echo "Build complete. Do not forget to install product..."
        else
            echo "Build had errors. Maven exit status was $MVN_EXIT_CODE"
        fi
        exit $MVN_EXIT_CODE
    fi
fi

if [[ "$@" == "install" ]] || [[ "$@" == "all" ]]; then

    if [ $suppress_confirmation -eq 0 ]; then
        read -s -n1 -p "Currently branch $active_branch is active and I will deploy to $ACDIR. Do you want to proceed with $@ (y/N): " answer
        case $answer in
        "Y" | "y") echo "Continuing";;
        *) echo "Aborting..."
           exit 1;;
        esac
    fi

    if [ ! -d $ACDIR ]; then
        echo "Could not find directory $ACDIR - perhaps you are on a wrong branch?"
        exit 1
    fi

    # secure current state so that it can be reused if something goes wrong
    if [ -f "$ACDIR/backup-binaries.tar.gz" ]; then
        rm -f $ACDIR/backup-binaries.tar.gz
    fi

    tar cvzf $ACDIR/backup-binaries.tar.gz $ACDIR/plugins $ACDIR/configuration

    if [ ! -d "$ACDIR/plugins" ]; then
        mkdir $ACDIR/plugins
    fi

    if [ ! -d "$ACDIR/logs" ]; then
        mkdir $ACDIR/logs
    fi

    if [ ! -d "$ACDIR/tmp" ]; then
        mkdir $ACDIR/tmp
    fi

    if [ ! -d "$ACDIR/configuration" ]; then
        mkdir $ACDIR/configuration
    fi

    if [ ! -d "$ACDIR/configuration/jetty/etc" ]; then
        mkdir -p $ACDIR/configuration/jetty/etc
    fi

    cd $ACDIR

    rm -rf $ACDIR/plugins/*.*
    rm -rf $ACDIR/org.eclipse.*
    rm -rf $ACDIR/configuration/org.eclipse.*

    # always overwrite start and stop scripts as they
    # should never contain any custom logic
    cp -v $PROJECT_HOME/java/target/start $ACDIR/
    cp -v $PROJECT_HOME/java/target/stop $ACDIR/
    cp -v $PROJECT_HOME/java/target/status $ACDIR/
    cp -v $PROJECT_HOME/java/target/configuration/JavaSE-11.profile $ACDIR/

    cp -v $PROJECT_HOME/java/target/refreshInstance.sh $ACDIR/
    cp -v $PROJECT_HOME/java/target/udpmirror $ACDIR/
    cp -v $PROJECT_HOME/java/target/http2udpmirror $ACDIR

    # overwrite configurations that should never be customized and belong to the build
    cp -v $p2PluginRepository/configuration/config.ini configuration/
    cp -v $PROJECT_HOME/java/target/configuration/jetty/etc/jetty.xml configuration/jetty/etc
    cp -v $PROJECT_HOME/java/target/configuration/jetty/etc/jetty-http.xml configuration/jetty/etc
    cp -v $PROJECT_HOME/java/target/configuration/jetty/etc/jetty-deployer.xml configuration/jetty/etc
    cp -v $PROJECT_HOME/java/target/configuration/jetty/etc/realm.properties configuration/jetty/etc

    if [ ! -f "$ACDIR/env.sh" ]; then
        cp -v $PROJECT_HOME/java/target/env.sh $ACDIR/
        cp -v $PROJECT_HOME/java/target/configuration/monitoring.properties $ACDIR/configuration/
        cp -v $PROJECT_HOME/java/target/configuration/mail.properties $ACDIR/configuration/
        cp -v $PROJECT_HOME/java/target/configuration/logging.properties $ACDIR/configuration/
    fi

    cp -r -v $p2PluginRepository/configuration/org.eclipse.equinox.simpleconfigurator configuration/
    cp -v $p2PluginRepository/plugins/*.jar plugins/

    cp -rv $PROJECT_HOME/configuration/native-libraries $ACDIR/

    # Make sure this script is up2date at least for the next run
    cp -v $PROJECT_HOME/configuration/buildAndUpdateProduct.sh $ACDIR/

    # make sure to read the information from env.sh
    . $ACDIR/env.sh

    echo "$VERSION_INFO System:" > $ACDIR/configuration/jetty/version.txt

    # When a server is installed using this script
    # then we no longer define important options in
    # config.ini because this is generated by product
    # installer. Instead we inject these properties
    # using system properties. This works because
    # context.getProperty() searches for system properties
    # if it can't find them in config.ini (framework config)
    sed -i "/mongo.host/d" "$ACDIR/configuration/config.ini"
    sed -i "/mongo.port/d" "$ACDIR/configuration/config.ini"
    sed -i "/expedition.udp.port/d" "$ACDIR/configuration/config.ini"
    sed -i "/replication.exchangeName/d" "$ACDIR/configuration/config.ini"
    sed -i "/replication.exchangeHost/d" "$ACDIR/configuration/config.ini"
    sed -i "s/^.*jetty.port.*$/<Set name=\"port\"><Property name=\"jetty.port\" default=\"$SERVER_PORT\"\/><\/Set>/g" "$ACDIR/configuration/jetty/etc/jetty-http.xml"

    echo "I have read the following configuration from $ACDIR/env.sh:"
    echo "SERVER_NAME: $SERVER_NAME"
    echo "SERVER_PORT: $SERVER_PORT"
    echo "MEMORY: $MEMORY"
    echo "TELNET_PORT: $TELNET_PORT"
    echo "MONGODB_PORT: $MONGODB_PORT"
    echo "MONGODB_HOST: $MONGODB_HOST"
    echo "EXPEDITION_PORT: $EXPEDITION_PORT"
    echo "REPLICATION_HOST: $REPLICATION_HOST"
    echo "REPLICATION_CHANNEL: $REPLICATION_CHANNEL"
    echo ""

    echo "I did NOT overwrite env.sh if it already existed! Use the refreshInstance.sh script to update your configuration!"
    echo "Installation complete. You may now start the server using ./start"
fi

if [[ "$@" == "remote-deploy" ]]; then
    SERVER=$TARGET_SERVER_NAME
    echo "Will deploy server $SERVER"

    SSH_CMD="ssh $REMOTE_SERVER_LOGIN"
    SCP_CMD="scp -r"

    REMOTE_HOME=`ssh $REMOTE_SERVER_LOGIN 'echo $HOME/servers'`
    REMOTE_SERVER="$REMOTE_HOME/$SERVER"

    if [ $suppress_confirmation -eq 0 ]; then
        read -s -n1 -p "I will deploy the current GIT branch to $REMOTE_SERVER_LOGIN:$REMOTE_SERVER. Is this correct (y/n)? " answer
        case $answer in
        "Y" | "y") OK=1;;
        *) echo "Aborting... nothing has been changed on remote server!"
        exit;;
        esac
    fi

    $SSH_CMD "test -d $REMOTE_SERVER/plugins"
    if [[ $? -eq 1 ]]; then
        echo "Did not find directory $REMOTE_SERVER/plugins - assuming empty server that needs to be initialized! Using data from $PROJECT_HOME"

        $SSH_CMD "mkdir -p $REMOTE_SERVER/plugins"
        $SSH_CMD "mkdir -p $REMOTE_SERVER/logs"
        $SSH_CMD "mkdir -p $REMOTE_SERVER/tmp"
        $SSH_CMD "mkdir -p $REMOTE_SERVER/configuration/jetty/etc"

        $SCP_CMD $p2PluginRepository/configuration/config.ini $REMOTE_SERVER_LOGIN:$REMOTE_SERVER/configuration/
        $SCP_CMD $PROJECT_HOME/java/target/configuration/jetty/etc/jetty.xml $REMOTE_SERVER_LOGIN:$REMOTE_SERVER/configuration/jetty/etc
        $SCP_CMD $PROJECT_HOME/java/target/configuration/jetty/etc/jetty-http.xml $REMOTE_SERVER_LOGIN:$REMOTE_SERVER/configuration/jetty/etc
        $SCP_CMD $PROJECT_HOME/java/target/configuration/jetty/etc/jetty-deployer.xml $REMOTE_SERVER_LOGIN:$REMOTE_SERVER/configuration/jetty/etc
        $SCP_CMD $PROJECT_HOME/java/target/configuration/jetty/etc/realm.properties $REMOTE_SERVER_LOGIN:$REMOTE_SERVER/configuration/jetty/etc
        $SCP_CMD $PROJECT_HOME/java/target/configuration/monitoring.properties $REMOTE_SERVER_LOGIN:$REMOTE_SERVER/configuration/
        $SCP_CMD $PROJECT_HOME/java/target/configuration/mail.properties $REMOTE_SERVER_LOGIN:$REMOTE_SERVER/configuration/

        $SCP_CMD $PROJECT_HOME/java/target/env.sh $REMOTE_SERVER_LOGIN:$REMOTE_SERVER/
        $SCP_CMD $PROJECT_HOME/java/target/start $REMOTE_SERVER_LOGIN:$REMOTE_SERVER/
        $SCP_CMD $PROJECT_HOME/java/target/stop $REMOTE_SERVER_LOGIN:$REMOTE_SERVER/
        $SCP_CMD $PROJECT_HOME/java/target/status $REMOTE_SERVER_LOGIN:$REMOTE_SERVER/
        $SCP_CMD $PROJECT_HOME/java/target/udpmirror $REMOTE_SERVER_LOGIN:$REMOTE_SERVER/

        $SCP_CMD $PROJECT_HOME/java/target/http2udpmirror $REMOTE_SERVER_LOGIN:$REMOTE_SERVER/
        $SCP_CMD $PROJECT_HOME/java/target/configuration/logging.properties $REMOTE_SERVER_LOGIN:$REMOTE_SERVER/configuration/
    fi

    echo ""
    echo "Starting deployment to $REMOTE_HOME/$SERVER..."

    $SSH_CMD "rm -rf $REMOTE_SERVER/plugins/*.*"
    $SSH_CMD "rm -rf $REMOTE_SERVER/org.eclipse*.*"
    $SSH_CMD "rm -rf $REMOTE_SERVER/configuration/org.eclipse*.*"

    $SCP_CMD $p2PluginRepository/configuration/org.eclipse.equinox.simpleconfigurator $REMOTE_SERVER_LOGIN:$REMOTE_SERVER/configuration/
    $SCP_CMD $p2PluginRepository/plugins/*.jar $REMOTE_SERVER_LOGIN:$REMOTE_SERVER/plugins/

    echo "$VERSION_INFO System: remotedly-deployed" > /tmp/version-remote-deploy.txt
    $SCP_CMD /tmp/version-remote-deploy.txt $REMOTE_SERVER_LOGIN:$REMOTE_SERVER/configuration/jetty/version.txt
    rm /tmp/version-remote-deploy.txt

    echo "Deployed successfully. I did NOT change any configuration (no env.sh or config.ini or jetty.xml adaption), only code!"

    if [ $suppress_confirmation -eq 0 ]; then
        read -s -n1 -p "Do you want me to restart the remote server (y/n)? " answer
        case $answer in
        "Y" | "y") OK=1;;
        *) echo "Aborting... deployment should be ready by now!"
        exit;;
        esac

        echo ""
        $SSH_CMD "cd $REMOTE_SERVER && bash -l -c $REMOTE_SERVER/stop"
        $SSH_CMD "cd $REMOTE_SERVER && bash -l -c $REMOTE_SERVER/start"

        echo "Restarted remote server. Please check."
    fi
fi

if [[ "$@" == "deploy-startpage" ]]; then
    TARGET_DIR_STARTPAGE=$ACDIR/tmp/jetty-0.0.0.0-8889-bundlefile-_-any-/webapp/
    read -s -n1 -p "Copying $PROJECT_HOME/java/com.sap.$PROJECT_TYPE.www/index.html to $TARGET_DIR_STARTPAGE - is this ok (y/n)?" answer
    case $answer in
    "Y" | "y") OK=1;;
    *) echo "Aborting... nothing has been changed for startpage!"
    exit;;
    esac

    cp $PROJECT_HOME/java/com.sap.$PROJECT_TYPE.www/index.html $TARGET_DIR_STARTPAGE
    echo "OK"
fi

echo "Operation finished at `date`"<|MERGE_RESOLUTION|>--- conflicted
+++ resolved
@@ -650,57 +650,11 @@
         # Use the following line for regular builds with no staged Nexus artifacts:
         # mobile_extra="-P -with-not-android-relevant -P with-mobile"
 
-<<<<<<< HEAD
         ./gradlew build
         if [[ ${PIPESTATUS[0]} != 0 ]]; then
             exit 100
         fi
         ./gradlew assemble
-=======
-        RC_APP_VERSION=`grep "android:versionCode=" mobile/com.sap.$PROJECT_TYPE.racecommittee.app/AndroidManifest.xml | cut -d "\"" -f 2`
-        echo "RC_APP_VERSION=$RC_APP_VERSION"
-
-        TRACKING_APP_VERSION=`grep "android:versionCode=" mobile/com.sap.$PROJECT_TYPE.android.tracking.app/AndroidManifest.xml | cut -d "\"" -f 2`
-        echo "TRACKING_APP_VERSION=$TRACKING_APP_VERSION"
-
-        BUOY_APP_VERSION=`grep "android:versionCode=" mobile/com.sap.$PROJECT_TYPE.buoy.positioning/AndroidManifest.xml | cut -d "\"" -f 2`
-        echo "BUOY_APP_VERSION=$BUOY_APP_VERSION"
-        
-        APP_VERSION_PARAMS="-Drc-app-version=$RC_APP_VERSION -Dtracking-app-version=$TRACKING_APP_VERSION -Dbuoy.positioning-app-version=$BUOY_APP_VERSION"
-        extra="$extra $APP_VERSION_PARAMS"
-        mobile_extra="$mobile_extra $APP_VERSION_PARAMS"
-        
-        NOW=$(date +"%s")
-        BUILD_TOOLS=22.0.1
-        TARGET_API=22
-        TEST_API=18
-        ANDROID_ABI=armeabi-v7a
-        AVD_NAME="androidTest-${NOW}"
-        echo "Updating Android SDK..." | tee -a $START_DIR/build.log
-	OLD_JAVA_HOME=$JAVA_HOME
-	if [ -z "$JAVA8_HOME" ]; then
-	  if [ -d /opt/sapjvm_8 ]; then
-	    JAVA8_HOME=/opt/sapjvm_8
-	  else
-	    JAVA8_HOME=$JAVA_HOME
-	  fi
-	fi
-	export JAVA_HOME=$JAVA8_HOME
-        "$SDK_MANAGER" --update $ANDROID_OPTIONS
-        echo "Updating Android SDK (build-tools-${BUILD_TOOLS})..." | tee -a $START_DIR/build.log
-        "$SDK_MANAGER" $ANDROID_OPTIONS "build-tools;${BUILD_TOOLS}"
-        echo "Updating Android SDK (android-${TARGET_API})..." | tee -a $START_DIR/build.log
-        "$SDK_MANAGER" $ANDROID_OPTIONS "platforms;android-${TARGET_API}"
-        echo "Updating Android SDK (extra-android-m2repository)..." | tee -a $START_DIR/build.log
-        "$SDK_MANAGER" $ANDROID_OPTIONS "extras;android;m2repository"
-        echo "Updating Android SDK (extra-google-m2repository)..." | tee -a $START_DIR/build.log
-        "$SDK_MANAGER" $ANDROID_OPTIONS "extras;google;m2repository"
-	export JAVA_HOME=$OLD_JAVA_HOME
-
-        echo "Using following command for apps build: mvn $mobile_extra -DargLine=\"$APP_PARAMETERS\" -fae -s $MAVEN_SETTINGS $clean install"
-        echo "Maven version used: `mvn --version`"
-        mvn $mobile_extra -DargLine="$APP_PARAMETERS" -fae -s $MAVEN_SETTINGS $clean install 2>&1 | tee -a $START_DIR/build.log
->>>>>>> c627e76f
         if [[ ${PIPESTATUS[0]} != 0 ]]; then
             exit 100
         fi
