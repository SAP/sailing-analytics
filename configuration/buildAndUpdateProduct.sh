#!/bin/bash
set -o functrace

# This indicates the type of the project
# and is used to correctly resolve bundle names
PROJECT_TYPE="sailing"

find_project_home () 
{
    if [[ "$1" == '/' ]] || [[ "$1" == "" ]]; then
        echo ""
        return 0
    fi

    if [ ! -d "$1/.git" ]; then
        PARENT_DIR="`cd "$1/..";pwd`"
        OUTPUT=$(find_project_home "$PARENT_DIR")

        if [ "$OUTPUT" = "" ] && [ -d "$PARENT_DIR/$CODE_DIRECTORY" ] && [ -d "$PARENT_DIR/$CODE_DIRECTORY/.git" ]; then
            OUTPUT="$PARENT_DIR/$CODE_DIRECTORY"
        fi
        echo $OUTPUT
        return 0
    fi

    echo $1 | sed -e 's/\/cygdrive\/\([a-zA-Z]\)/\1:/'
}

# this holds for default installation
USER_HOME=~
START_DIR="`pwd`"

if [ "$PROJECT_HOME" = "" ]; then
    PROJECT_HOME=$(find_project_home "$START_DIR")
fi

# if project_home is still empty we could not determine any suitable directory
if [[ "$PROJECT_HOME" == "" ]]; then
    echo "Could neither determine nor get PROJECT_HOME. Please provide it by setting an environment variable with this name."
    exit 1
fi

if [ "$SERVERS_HOME" = "" ]; then
  SERVERS_HOME=`echo "$USER_HOME/servers" | sed -e 's/\/cygdrive\/\([a-zA-Z]\)/\1:/'`
fi

# x86 or x86_64 should work for most cases
ARCH=x86_64
START_DIR=`pwd`

# needed for maven on sapsailing.com to work correctly
if [ -f "$USER_HOME/.bash_profile" ]; then
    source "$USER_HOME/.bash_profile"
fi

cd "$PROJECT_HOME"
active_branch=$(git symbolic-ref -q HEAD)
if [[ $active_branch == "" ]]; then
    active_branch="build"
else
    active_branch=`basename $active_branch`
fi

HEAD_SHA=$(git show-ref --head -s | head -1)
HEAD_DATE=$(date "+%Y%m%d%H%M")
VERSION_INFO="$HEAD_SHA-$active_branch-$HEAD_DATE"
SIMPLE_VERSION_INFO="$active_branch-$HEAD_DATE"

MAVEN_SETTINGS="$PROJECT_HOME/configuration/maven-settings.xml"
MAVEN_SETTINGS_PROXY="$PROJECT_HOME/configuration/maven-settings-proxy.xml"

p2PluginRepository=$PROJECT_HOME/java/com.sap.$PROJECT_TYPE.feature.p2build/bin/products/raceanalysis.product.id/linux/gtk/$ARCH

HAS_OVERWRITTEN_TARGET=0
TARGET_SERVER_NAME=$active_branch

gwtcompile=1
onegwtpermutationonly=0
testing=1
clean="clean"
offline=0
proxy=0
android=1
reporting=0
suppress_confirmation=0
extra=''
parallelexecution=0
p2local=0

if [ $# -eq 0 ]; then
    echo "buildAndUpdateProduct [-b -u -g -t -a -r -o -c -p -v -m <config> -n <package> -l <port>] [build|install|all|hot-deploy|remote-deploy|local-deploy|release]"
    echo ""
    echo "-g Disable GWT compile, no gwt files will be generated, old ones will be preserved."
    echo "-b Build GWT permutation only for one browser and English language."
    echo "-t Disable tests"
    echo "-a Disable mobile projects (RaceCommittee App, e.g., in case no AndroidSDK is installed)"
    echo "-r Enable generating surefire test reports"
    echo "-o Enable offline mode (does not work for tycho surefire plugin)"
    echo "-c Disable cleaning (use only if you are sure that no java file has changed)"
    echo "-p Enable proxy mode (overwrites file specified by -m)"
    echo "-m <path to file> Specify alternate maven configuration (possibly has side effect on proxy setting)"
    echo "-n <package name> Name of the bundle you want to hot deploy. Needs fully qualified name like"
    echo "                  com.sap.sailing.monitoring. Only works if there is a fully built server available."
    echo "                  This parameter can also hold the name of the release if you are using the release command."
    echo "-l <telnet port>  Telnet port the OSGi server is running. Optional but enables fully automatic hot-deploy."
    echo "-s <target server> Name of server you want to use as target for install, hot-deploy or remote-reploy. This overrides default behaviour."
    echo "-w <ssh target> Target for remote-deploy and release. Must comply with the following format: user@server."
    echo "-u Run without confirmation messages. Use with extreme care."
    echo "-v Build local p2 respository, and use this instead of p2.sapsailing.com"
    echo ""
    echo "build: builds the server code using Maven to $PROJECT_HOME (log to $START_DIR/build.log)"
    echo ""
    echo "install: installs product files to $SERVERS_HOME/$active_branch. Does NOT overwrite any configuration in env.sh! If you want to"
    echo "         overwrite the configuration then use the refreshInstance.sh script that comes with the instance. "
    echo ""
    echo "all: invokes build and then install"
    echo ""
    echo "release: Releases a server package to the location specified by -w parameter. The release is named using the branch name and the date."
    echo "You can overwrite the generated release name by specifying a name with the parameter -n. Do not use spaces or other special characters!"
    echo "Example: $0 -w trac@sapsailing.com -n release-ess-brazil-2013 release"
    echo ""
    echo "hot-deploy: performs hot deployment of named bundle into OSGi server."
    echo "Example: $0 -n com.sap.sailing.www -l 14888 hot-deploy"
    echo ""
    echo "local-deploy: performs deployment of one or more bundles into a local directory"
    echo "Example: $0 -n com.sap.sailing.www -s /home/user/myserver local-deploy"
    echo ""
    echo "remote-deploy: performs hot deployment of the java code to a remote server"
    echo "Example: $0 -s dev -w trac@sapsailing.com remote-deploy"
    echo ""
    echo "clean: cleans all code and GWT files"
    echo ""
    echo "Active branch is $active_branch"
    echo "Project home is $PROJECT_HOME"
    echo "Server home is $SERVERS_HOME"
    echo "Version info: $VERSION_INFO"
    echo "P2 home is $p2PluginRepository"
    exit 2
fi

echo PROJECT_HOME is $PROJECT_HOME
echo SERVERS_HOME is $SERVERS_HOME
echo BRANCH is $active_branch
echo VERSION is $VERSION_INFO

options=':bgtocparvm:n:l:s:w:u'
while getopts $options option
do
    case $option in
        g) gwtcompile=0;;
        t) testing=0;;
        b) onegwtpermutationonly=1;;
        o) offline=1;;
        c) clean="";;
        p) proxy=1;;
        a) android=1;;
        r) reporting=1;;
        m) MAVEN_SETTINGS=$OPTARG;;
        n) OSGI_BUNDLE_NAME=$OPTARG;;
        l) OSGI_TELNET_PORT=$OPTARG;;
        s) TARGET_SERVER_NAME=$OPTARG
           HAS_OVERWRITTEN_TARGET=1;;
        w) REMOTE_SERVER_LOGIN=$OPTARG;;
        u) suppress_confirmation=1;;
        v) p2local=1;;
        \?) echo "Invalid option"
            exit 4;;
    esac
done

ACDIR=$SERVERS_HOME/$TARGET_SERVER_NAME
echo INSTALL goes to $ACDIR

shift $((OPTIND-1))

if [[ $@ == "" ]]; then
	echo "You need to specify an action [build|install|all|hot-deploy|remote-deploy|release]"
	exit 2
fi


if [[ "$@" == "clean" ]]; then
    ./gradlew clean
    if [[ $? != 0 ]]; then
        exit 100
    fi
    cd $PROJECT_HOME/java
    rm -rf com.sap.$PROJECT_TYPE.gwt.ui/com.sap.$PROJECT_TYPE.*
    rm -rf com.sap.sse.security.ui/com.sap.sse.security.ui.*
    cd $PROJECT_HOME
    echo "Using following command: mvn $extra -DargLine=\"$APP_PARAMETERS\" -fae -s $MAVEN_SETTINGS $clean"
    echo "Maven version used: `mvn --version`"
    mvn $extra -DargLine="$APP_PARAMETERS" -fae -s $MAVEN_SETTINGS $clean 2>&1 | tee $START_DIR/build.log
    MVN_EXIT_CODE=${PIPESTATUS[0]}
    echo "Maven exit code is $MVN_EXIT_CODE"
    exit 0
fi

if [[ "$@" == "release" ]]; then
    if [ ! -d $p2PluginRepository/plugins ]; then
        echo "Could not find source directory $p2PluginRepository!"
        exit 1
    fi

    RELEASE_NOTES=""
    COMMIT_WEEK_COUNT=4
    if [ $suppress_confirmation -eq 0 ]; then
        echo ""
        echo "Please provide me with some notes about this release. You can add more than"
        echo "one line. Please include major changes or new features. After your notes I will"
        echo "also include the commits of the last 4 weeks. You can save and quit by hitting ctrl+d."
        while read -e -p "> " line; do
            RELEASE_NOTES="$RELEASE_NOTES\n$line"
        done

        if [[ $RELEASE_NOTES == "" ]]; then
            echo -e "\nCome on - I can not release without at least some notes about this release!"
            exit 1
        fi
        echo -e "\nThank you! One last thing..."

        echo "How many weeks of commits do you want to include (0=No commits)?"
        read -p "> " -e COMMIT_WEEK_COUNT
    fi

    mkdir -p $PROJECT_HOME/dist
    mkdir -p $PROJECT_HOME/build

    RELEASE_NOTES="Release $VERSION_INFO\n$RELEASE_NOTES"
    echo -e $RELEASE_NOTES > $PROJECT_HOME/build/release-notes.txt
    echo "" >> $PROJECT_HOME/build/release-notes.txt
    echo "Commits for the last $COMMIT_WEEK_COUNT weeks:" >> $PROJECT_HOME/build/release-notes.txt
    echo "" >> $PROJECT_HOME/build/release-notes.txt
    cd $PROJECT_HOME
    git log --decorate --pretty=format:"%h - %an, %ar : %s" --date=relative --abbrev-commit --since=$COMMIT_WEEK_COUNT.weeks >> $PROJECT_HOME/build/release-notes.txt

    cd $PROJECT_HOME/build
    ACDIR=$PROJECT_HOME/build

    mkdir -p configuration/jetty/etc
    mkdir plugins

    cp -v $PROJECT_HOME/java/target/start $ACDIR/
    cp -v $PROJECT_HOME/java/target/stop $ACDIR/
    cp -v $PROJECT_HOME/java/target/status $ACDIR/
    cp -v $PROJECT_HOME/java/target/refreshInstance.sh $ACDIR/

    cp -v $PROJECT_HOME/java/target/env.sh $ACDIR/
    cp -v $p2PluginRepository/configuration/config.ini configuration/

    cp -v $PROJECT_HOME/java/target/configuration/jetty/etc/jetty.xml configuration/jetty/etc
    cp -v $PROJECT_HOME/java/target/configuration/jetty/etc/jetty-selector.xml configuration/jetty/etc
    cp -v $PROJECT_HOME/java/target/configuration/jetty/etc/jetty-deployer.xml configuration/jetty/etc
    cp -v $PROJECT_HOME/java/target/configuration/jetty/etc/realm.properties configuration/jetty/etc
    cp -v $PROJECT_HOME/java/target/configuration/monitoring.properties configuration/
    cp -v $PROJECT_HOME/java/target/configuration/security.properties configuration/
    cp -v $PROJECT_HOME/configuration/mongodb.cfg $ACDIR/
    cp -v $PROJECT_HOME/java/target/udpmirror $ACDIR/
    cp -v $PROJECT_HOME/java/target/http2udpmirror $ACDIR
    cp -v $PROJECT_HOME/java/target/configuration/logging.properties $ACDIR/configuration
    cp -r -v $p2PluginRepository/configuration/org.eclipse.equinox.simpleconfigurator configuration/
    cp -vr $p2PluginRepository/plugins $ACDIR/
    cp -rv $PROJECT_HOME/configuration/native-libraries $ACDIR/
    cp -v $PROJECT_HOME/configuration/buildAndUpdateProduct.sh $ACDIR/

    echo "$VERSION_INFO System:" > $ACDIR/configuration/jetty/version.txt

    if [[ $OSGI_BUNDLE_NAME != "" ]]; then
        SIMPLE_VERSION_INFO="$OSGI_BUNDLE_NAME-$HEAD_DATE"
    fi

    # removing compile reports as they do not belong into a release
    find $ACDIR -name soycReport | xargs rm -rf

    mkdir $PROJECT_HOME/dist/$SIMPLE_VERSION_INFO
    echo "MONGODB_NAME=myspecificevent
REPLICATION_CHANNEL=myspecificevent
SERVER_NAME=MYSPECIFICEVENT
USE_ENVIRONMENT=live-server
MEMORY=4096m
INSTALL_FROM_RELEASE=$SIMPLE_VERSION_INFO
    " >> $PROJECT_HOME/dist/$SIMPLE_VERSION_INFO/amazon-launch-config.txt

    echo "MONGODB_NAME=myspecificevent
REPLICATION_CHANNEL=name_of_replication_channel_matching_master_config
REPLICATE_MASTER_EXCHANGE_NAME=myspecificevent_name_used_as_channel
REPLICATE_MASTER_SERVLET_HOST=ip_of_master_host
SERVER_NAME=subdomain_name_in_elb
EVENT_ID=event_uid_this_replica_is_serving
USE_ENVIRONMENT=replica
MEMORY=4096m
REPLICATE_ON_START=com.sap.sailing.server.impl.RacingEventServiceImpl
INSTALL_FROM_RELEASE=$SIMPLE_VERSION_INFO
    " >> $PROJECT_HOME/dist/$SIMPLE_VERSION_INFO/amazon-launch-config_replica.txt
     
    `which tar` cvzf $PROJECT_HOME/dist/$SIMPLE_VERSION_INFO/$SIMPLE_VERSION_INFO.tar.gz *
    cp $ACDIR/env.sh $PROJECT_HOME/dist/$SIMPLE_VERSION_INFO
    cp $PROJECT_HOME/build/release-notes.txt $PROJECT_HOME/dist/$SIMPLE_VERSION_INFO
    
    cd $PROJECT_HOME
    rm -rf build/*

    SSH_CMD="ssh $REMOTE_SERVER_LOGIN"
    SCP_CMD="scp -r"

    echo "Packaged release $PROJECT_HOME/dist/$SIMPLE_VERSION_INFO.tar.gz! I've put an env.sh that matches the current branch to  $PROJECT_HOME/dist/$SIMPLE_VERSION_INFO/env.sh!"

    echo "Checking the remote connection..."
    REMOTE_HOME=`ssh $REMOTE_SERVER_LOGIN 'echo $HOME/releases'`
    echo "Now uploading release to $REMOTE_SERVER_LOGIN:$REMOTE_HOME. Can take quite a while!"
    
    `which scp` -r $PROJECT_HOME/dist/$SIMPLE_VERSION_INFO $REMOTE_SERVER_LOGIN:$REMOTE_HOME/
    echo "Uploaded release to $REMOTE_HOME! Make sure to also put an updated env.sh if needed to the right place ($REMOTE_HOME/environment in most cases)"
fi

if [[ "$@" == "local-deploy" ]]; then
    # check parameters
    if [[ $OSGI_BUNDLE_NAME == "" ]]; then
        echo "You need to provide -n parameter with bundle name."
        exit 1
    fi

    if [ ! -d $p2PluginRepository/plugins ]; then
        echo "Could not find source directory $p2PluginRepository!"
        exit 1
    fi

    if [[ $HAS_OVERWRITTEN_TARGET -eq 1 ]]; then
        TARGET_DIR=$TARGET_SERVER_NAME
    else
        echo "Please specify a local directory where the server resides using -s parameter"
    fi

    if [ ! -d $TARGET_DIR/plugins ]; then
        echo "Could not find target directory $TARGET_DIR/plugins!"
        exit 1
    fi

    # locate old bundle
    BUNDLE_COUNT=`find $TARGET_DIR/plugins -maxdepth 1 -name "${OSGI_BUNDLE_NAME}_*.jar" | wc -l`
    OLD_BUNDLE=`find $TARGET_DIR/plugins -maxdepth 1 -name "${OSGI_BUNDLE_NAME}_*.jar"`
    if [[ $OLD_BUNDLE == "" ]] || [[ $BUNDLE_COUNT -ne 1 ]]; then
        echo "ERROR: Could not find any bundle named $OSGI_BUNDLE_NAME ($BUNDLE_COUNT). Perhaps your name is misspelled or you have no build?"
        exit 1
    fi

    echo "Found $OLD_BUNDLE"
    OLD_BUNDLE_BASENAME=`basename $OLD_BUNDLE .jar`
    OLD_BUNDLE_VERSION=${OLD_BUNDLE_BASENAME#*_}

    echo "OLD bundle is $OSGI_BUNDLE_NAME with version $OLD_BUNDLE_VERSION"

    # locate new bundle
    NEW_BUNDLE=`find $p2PluginRepository/plugins -maxdepth 1 -name "${OSGI_BUNDLE_NAME}_*.jar"`
    NEW_BUNDLE_BASENAME=`basename $NEW_BUNDLE .jar`
    NEW_BUNDLE_VERSION=${NEW_BUNDLE_BASENAME#*_}
    echo "NEW bundle is $OSGI_BUNDLE_NAME with version $NEW_BUNDLE_VERSION"

    if [[ $NEW_BUNDLE_VERSION == $OLD_BUNDLE_VERSION ]]; then
        echo ""
        echo "WARNING: Bundle versions do not differ. Update not needed."
    fi

    if [ $suppress_confirmation -eq 0 ]; then
        read -s -n1 -p "Do you really want to locally deploy bundle $OSGI_BUNDLE_NAME to $TARGET_DIR? (y/N): " answer
        case $answer in
        "Y" | "y") echo "Continuing";;
        *) echo "Aborting..."
           exit 1;;
        esac
    fi

    # deploy new bundle physically
    echo ""Removing $OLD_BUNDLE...
    rm -f $OLD_BUNDLE
    cp $NEW_BUNDLE $TARGET_DIR/plugins
    echo "Copied ${NEW_BUNDLE_BASENAME}.jar to $TARGET_DIR/plugins. Please restart the server..."
    exit 0
fi


if [[ "$@" == "hot-deploy" ]]; then
    # check parameters
    if [[ $OSGI_BUNDLE_NAME == "" ]]; then
        echo "You need to provide -n parameter with bundle name."
        exit 1
    fi

    if [ ! -d $p2PluginRepository/plugins ]; then
        echo "Could not find source directory $p2PluginRepository!"
        exit 1
    fi

    if [[ $HAS_OVERWRITTEN_TARGET -eq 1 ]]; then
        active_branch=$TARGET_SERVER_NAME
    fi

    if [ ! -d $SERVERS_HOME/$active_branch/plugins ]; then
        echo "Could not find target directory $SERVERS_HOME/$active_branch/plugins!"
        exit 1
    fi

    # locate old bundle
    BUNDLE_COUNT=`find $SERVERS_HOME/$active_branch/plugins -maxdepth 1 -name "${OSGI_BUNDLE_NAME}_*.jar" | wc -l`
    OLD_BUNDLE=`find $SERVERS_HOME/$active_branch/plugins -maxdepth 1 -name "${OSGI_BUNDLE_NAME}_*.jar"`
    if [[ $OLD_BUNDLE == "" ]] || [[ $BUNDLE_COUNT -ne 1 ]]; then
        echo "ERROR: Could not find any bundle named $OSGI_BUNDLE_NAME ($BUNDLE_COUNT). Perhaps your name is misspelled or you have no build?"
        exit 1
    fi

    OLD_BUNDLE_BASENAME=`basename $OLD_BUNDLE .jar`
    OLD_BUNDLE_VERSION=${OLD_BUNDLE_BASENAME#*_}

    echo "OLD bundle is $OSGI_BUNDLE_NAME with version $OLD_BUNDLE_VERSION"

    # locate new bundle
    NEW_BUNDLE=`find $p2PluginRepository/plugins -maxdepth 1 -name "${OSGI_BUNDLE_NAME}_*.jar"`
    NEW_BUNDLE_BASENAME=`basename $NEW_BUNDLE .jar`
    NEW_BUNDLE_VERSION=${NEW_BUNDLE_BASENAME#*_}
    echo "NEW bundle is $OSGI_BUNDLE_NAME with version $NEW_BUNDLE_VERSION"

    if [[ $NEW_BUNDLE_VERSION == $OLD_BUNDLE_VERSION ]]; then
        echo ""
        echo "WARNING: Bundle versions do not differ. Update not needed."
    fi

    if [ $suppress_confirmation -eq 0 ]; then
        read -s -n1 -p "Do you really want to hot-deploy bundle $OSGI_BUNDLE_NAME to $SERVERS_HOME/$active_branch? (y/N): " answer
        case $answer in
        "Y" | "y") echo "Continuing";;
        *) echo "Aborting..."
           exit 1;;
        esac
    fi

    # deploy new bundle physically
    mkdir -p $SERVERS_HOME/$active_branch/plugins/deploy
    cp $NEW_BUNDLE $SERVERS_HOME/$active_branch/plugins/deploy
    echo "Copied ${NEW_BUNDLE_BASENAME}.jar to $SERVERS_HOME/$active_branch/plugins/deploy"

    # check telnet port connection
    TELNET_ACTIVE=`netstat -tlnp 2>/dev/null | grep ":$OSGI_TELNET_PORT"`
    if [[ $TELNET_ACTIVE == "" ]]; then
        # some BSD systems do not support -p
        TELNET_ACTIVE=`netstat -an | grep ".$OSGI_TELNET_PORT"`
    fi

    if [[ $OSGI_TELNET_PORT == "" ]] || [[ $TELNET_ACTIVE == "" ]]; then
        echo ""
        echo "ERROR: Could not find any process running on port $OSGI_TELNET_PORT. Make sure your server has been started with -console $OSGI_TELNET_PORT"
        echo "I've already deployed bundle to $SERVERS_HOME/$active_branch/plugins/deploy/${NEW_BUNDLE_BASENAME}.jar"
        echo "You can now install it yourself by issuing the following commands:"
        echo ""
        echo "osgi> ss $OSGI_BUNDLE_NAME"
        echo "21   ACTIVE   $OLD_BUNDLE_BASENAME"
        echo "osgi> stop 21"
        echo "osgi> uninstall 21"
        echo "osgi> install file://$SERVERS_HOME/$active_branch/plugins/deploy/${NEW_BUNDLE_BASENAME}.jar"
        echo "osgi> ss $OSGI_BUNDLE_NAME"
        echo "71   INSTALLED   $NEW_BUNDLE_BASENAME"
        echo "osgi> start 71"
        exit 1
    fi

    # first get bundle ID
    echo -n "Connecting to OSGi server..."
    NC_CMD="nc -t 127.0.0.1 $OSGI_TELNET_PORT"
    echo "OK"
    OLD_BUNDLE_INFORMATION=`echo ss | $NC_CMD | grep ${OSGI_BUNDLE_NAME}_`
    BUNDLE_ID=`echo $OLD_BUNDLE_INFORMATION | cut -d " " -f 1`
    OLD_ACTIVATED_NAME=`echo $OLD_BUNDLE_INFORMATION | cut -d " " -f 3`
    echo "Could identify bundle-id $BUNDLE_ID for $OLD_ACTIVATED_NAME"

	if [ $suppress_confirmation -eq 0 ]; then
        read -s -n1 -p "I will now stop and reinstall the bundle mentioned in the line above. Is this right? (y/N): " answer
        case $answer in
        "Y" | "y") echo "Continuing";;
        *) echo "Aborting..."
           exit 1;;
        esac
    fi

    # stop and uninstall
    echo stop $BUNDLE_ID | $NC_CMD > /dev/null
    echo uninstall $BUNDLE_ID | $NC_CMD > /dev/null

    # make sure bundle is removed
    UNINSTALL_INFORMATION=`echo ss | $NC_CMD | grep ${OSGI_BUNDLE_NAME}_`
    if [[ $UNINSTALL_INFORMATION == "" ]]; then
        echo "Uninstall procedure sucessful!"
    else
        echo "Something went wrong during uninstall. Please check error logs."
        exit 1
    fi

    # now reinstall bundle
    NEW_BUNDLE_ID=`echo install file://$SERVERS_HOME/$active_branch/plugins/deploy/${NEW_BUNDLE_BASENAME}.jar | $NC_CMD`
    NEW_BUNDLE_INFORMATION=`echo ss | $NC_CMD | grep ${OSGI_BUNDLE_NAME}_`
    NEW_BUNDLE_ID=`echo $NEW_BUNDLE_INFORMATION | cut -d " " -f 1`
    echo "Installed new bundle file://$SERVERS_HOME/$active_branch/plugins/deploy/${NEW_BUNDLE_BASENAME}.jar with id $NEW_BUNDLE_ID"

    # and start
    echo start $NEW_BUNDLE_ID | $NC_CMD > /dev/null && sleep 1
    NEW_BUNDLE_STATUS=`echo ss | $NC_CMD | grep ${OSGI_BUNDLE_NAME}_ | grep ACTIVE`
    if [[ $NEW_BUNDLE_STATUS == "" ]]; then
        echo "ERROR: Something went wrong with start of bundle. Please check if everything went ok."
        exit 1
    fi

    echo "Everything seems to be ok. Bundle hot-deployed to server with new id $NEW_BUNDLE_ID"
    exit 0
fi

echo "Starting $@ of server..."

if [[ "$@" == "build" ]] || [[ "$@" == "all" ]]; then
	# yield build so that we get updated product
        if [ $offline -eq 1 ]; then
            echo "INFO: Activating offline mode"
            extra="$extra -o"
        fi

        if [ $proxy -eq 1 ]; then
            echo "INFO: Activating proxy profile"
            extra="$extra -P no-debug.with-proxy"
            MAVEN_SETTINGS=$MAVEN_SETTINGS_PROXY
        else
            extra="$extra -P no-debug.without-proxy"
        fi

	cd $PROJECT_HOME/java
	if [ $gwtcompile -eq 1 ]; then
	    echo "INFO: Compiling GWT (rm -rf com.sap.$PROJECT_TYPE.gwt.ui/com.sap.$PROJECT_TYPE.*)"
	    rm -rf com.sap.$PROJECT_TYPE.gwt.ui/com.sap.$PROJECT_TYPE.*
        GWT_XML_FILES=`find com.sap.$PROJECT_TYPE.gwt.ui/src/main/resources -name '*.gwt.xml'`
        if [ $onegwtpermutationonly -eq 1 ]; then
            echo "INFO: Patching .gwt.xml files such that only one GWT permutation needs to be compiled"
            for i in $GWT_XML_FILES; do
                echo "INFO: Patching $i files such that only one GWT permutation needs to be compiled"
                cp $i $i.bak
                cat $i | sed -e 's/^[	 ]*<extend-property  *name="locale"  *values="de" *\/>/<!-- <extend-property name="locale" values="de"\/> --> <set-property name="user.agent" value="gecko1_8" \/>/' >$i.sed
                mv $i.sed $i
            done
        else
            echo "INFO: Patching .gwt.xml files such that all GWT permutations are compiled"
            for i in $GWT_XML_FILES; do
                echo "INFO: Patching $i files such that all GWT permutations are compiled"
                cp $i $i.bak
                cat $i | sed -e 's/<!-- <extend-property  *name="locale"  *values="de" *\/> --> <set-property name="user.agent" value="gecko1_8" \/>/<extend-property name="locale" values="de"\/>/' >$i.sed
                mv $i.sed $i
            done
        fi

	else
	    echo "INFO: GWT Compilation disabled"
	    extra="$extra -Pdebug.no-gwt-compile"
	fi

	if [ $p2local -eq 1 ]; then
	    echo "INFO: Building and using local p2 repo"
	    #build local p2 repo
	    echo "Using following command (pwd: java/com.sap.sailing.targetplatform.base): mvn -fae -s $MAVEN_SETTINGS $clean compile"
	    echo "Maven version used: `mvn --version`"
	    (cd com.sap.$PROJECT_TYPE.targetplatform.base; mvn -fae -s $MAVEN_SETTINGS $clean compile 2>&1 | tee $START_DIR/build.log)
	    # now get the exit status from mvn, and not that of tee which is what $? contains now
	    MVN_EXIT_CODE=${PIPESTATUS[0]}
	    echo "Maven exit code is $MVN_EXIT_CODE"
	    #create local target definition
	    (cd com.sap.$PROJECT_TYPE.targetplatform/scripts; ./createLocalTargetDef.sh)
	    extra="$extra -Dp2-local" # activates the p2-target.local profile in java/pom.xml
	else
	    echo "INFO: Using remote p2 repo (http://p2.sapsailing.com/p2/sailing/)"
        fi

    # back to root!
    cd $PROJECT_HOME

    if [ $testing -eq 0 ]; then
	    echo "INFO: Skipping tests"
	    extra="$extra -Dmaven.test.skip=true -DskipTests=true"
    else
        extra="$extra -DskipTests=false"
        # TODO: Think about http://maven.apache.org/surefire/maven-surefire-plugin/examples/fork-options-and-parallel-execution.html
    fi

    if [ $android -eq 0 ] && [ $gwtcompile -eq 0 ] && [ $testing -eq 0 ]; then
        parallelexecution=1
        echo "INFO: Running build in parallel with 2.5*CPU threads"
	    extra="$extra -T 2.5C"
    fi

    if [ $android -eq 1 ]; then
        if [[ $ANDROID_HOME == "" ]]; then
            echo "Environment variable ANDROID_HOME not found. Aborting."
            echo "Deactivate mobile build with parameter -a."
            exit 1
        fi
        echo "ANDROID_HOME=$ANDROID_HOME"
        PATH=$PATH:$ANDROID_HOME/tools
        PATH=$PATH:$ANDROID_HOME/platform-tools

        RC_APP_VERSION=`grep "android:versionCode=" mobile/com.sap.$PROJECT_TYPE.racecommittee.app/AndroidManifest.xml | cut -d "\"" -f 2`
        echo "RC_APP_VERSION=$RC_APP_VERSION"
        extra="$extra -Drc-app-version=$RC_APP_VERSION"

        TRACKING_APP_VERSION=`grep "android:versionCode=" mobile/com.sap.$PROJECT_TYPE.android.tracking.app/AndroidManifest.xml | cut -d "\"" -f 2`
        echo "TRACKING_APP_VERSION=$TRACKING_APP_VERSION"
        extra="$extra -Dtracking-app-version=$TRACKING_APP_VERSION"
<<<<<<< HEAD

        ( sleep 5 && while [ 1 ]; do sleep 1; echo y; done ) | $ANDROID_HOME/tools/android update sdk --no-ui
        ./gradlew clean build
        if [[ $? != 0 ]]; then
            exit 100
        fi
=======
>>>>>>> 34082fef
    else
        echo "INFO: Deactivating mobile modules"
        extra="$extra -P !with-mobile"
    fi

    if [ $reporting -eq 1 ]; then
        echo "INFO: Activating reporting"
        extra="$extra -Dreportsdirectory=$PROJECT_HOME/target/surefire-reports"
    fi

    # make sure to honour the service configuration
    # needed to make sure that tests use the right servers
    APP_PARAMETERS="-Dmongo.host=$MONGODB_HOST -Dmongo.port=$MONGODB_PORT -Dexpedition.udp.port=$EXPEDITION_PORT -Dreplication.exchangeHost=$REPLICATION_HOST -Dreplication.exchangeName=$REPLICATION_CHANNEL"

    echo "Using following command: mvn $extra -DargLine=\"$APP_PARAMETERS\" -fae -s $MAVEN_SETTINGS $clean install"
    echo "Maven version used: `mvn --version`"
    mvn $extra -DargLine="$APP_PARAMETERS" -fae -s $MAVEN_SETTINGS $clean install 2>&1 | tee $START_DIR/build.log
    # now get the exit status from mvn, and not that of tee which is what $? contains now
    MVN_EXIT_CODE=${PIPESTATUS[0]}
    echo "Maven exit code is $MVN_EXIT_CODE"

    if [ $reporting -eq 1 ]; then
        echo "INFO: Generating reports"
        echo "Using following command: mvn $extra -DargLine=\"$APP_PARAMETERS\" -fae -s $MAVEN_SETTINGS surefire-report:report-only"
        mvn $extra -DargLine="$APP_PARAMETERS" -fae -s $MAVEN_SETTINGS surefire-report:report-only 2>&1 | tee $START_DIR/reporting.log
        tar -xzf configuration/surefire-reports-resources.tar.gz
        echo "INFO: Reports generated in $PROJECT_HOME/target/site/surefire-report.html"
        echo "INFO: Be sure to check the result of the actual BUILD run!"
    fi

    cd $PROJECT_HOME/java
    if [ $gwtcompile -eq 1 ]; then
	# Now move back the backup .gwt.xml files before they were (maybe) patched
	echo "INFO: restoring backup copies of .gwt.xml files after they has been patched before"
	for i in $GWT_XML_FILES; do
	    mv -v $i.bak $i
	done
    fi

    if [ $MVN_EXIT_CODE -eq 0 ]; then
	echo "Build complete. Do not forget to install product..."
    else
        echo "Build had errors. Maven exit status was $MVN_EXIT_CODE"
    fi
    exit $MVN_EXIT_CODE
fi

if [[ "$@" == "install" ]] || [[ "$@" == "all" ]]; then

    if [ $suppress_confirmation -eq 0 ]; then
        read -s -n1 -p "Currently branch $active_branch is active and I will deploy to $ACDIR. Do you want to proceed with $@ (y/N): " answer
        case $answer in
        "Y" | "y") echo "Continuing";;
        *) echo "Aborting..."
           exit 1;;
        esac
    fi

    if [ ! -d $ACDIR ]; then
        echo "Could not find directory $ACDIR - perhaps you are on a wrong branch?"
        exit 1
    fi

    # secure current state so that it can be reused if something goes wrong
    if [ -f "$ACDIR/backup-binaries.tar.gz" ]; then
        rm -f $ACDIR/backup-binaries.tar.gz
    fi

    tar cvzf $ACDIR/backup-binaries.tar.gz $ACDIR/plugins $ACDIR/configuration

    if [ ! -d "$ACDIR/plugins" ]; then
        mkdir $ACDIR/plugins
    fi

    if [ ! -d "$ACDIR/logs" ]; then
        mkdir $ACDIR/logs
    fi

    if [ ! -d "$ACDIR/tmp" ]; then
        mkdir $ACDIR/tmp
    fi

    if [ ! -d "$ACDIR/configuration" ]; then
        mkdir $ACDIR/configuration
    fi

    if [ ! -d "$ACDIR/configuration/jetty/etc" ]; then
        mkdir -p $ACDIR/configuration/jetty/etc
    fi

    cd $ACDIR

    rm -rf $ACDIR/plugins/*.*
    rm -rf $ACDIR/org.eclipse.*
    rm -rf $ACDIR/configuration/org.eclipse.*

    # always overwrite start and stop scripts as they
    # should never contain any custom logic
    cp -v $PROJECT_HOME/java/target/start $ACDIR/
    cp -v $PROJECT_HOME/java/target/stop $ACDIR/
    cp -v $PROJECT_HOME/java/target/status $ACDIR/

    cp -v $PROJECT_HOME/java/target/refreshInstance.sh $ACDIR/
    cp -v $PROJECT_HOME/java/target/udpmirror $ACDIR/
    cp -v $PROJECT_HOME/java/target/http2udpmirror $ACDIR

    # overwrite configurations that should never be customized and belong to the build
    cp -v $p2PluginRepository/configuration/config.ini configuration/
    cp -v $PROJECT_HOME/java/target/configuration/jetty/etc/jetty.xml configuration/jetty/etc
    cp -v $PROJECT_HOME/java/target/configuration/jetty/etc/jetty-selector.xml configuration/jetty/etc
    cp -v $PROJECT_HOME/java/target/configuration/jetty/etc/jetty-deployer.xml configuration/jetty/etc
    cp -v $PROJECT_HOME/java/target/configuration/jetty/etc/realm.properties configuration/jetty/etc

    if [ ! -f "$ACDIR/env.sh" ]; then
        cp -v $PROJECT_HOME/java/target/env.sh $ACDIR/
        cp -v $PROJECT_HOME/java/target/configuration/monitoring.properties $ACDIR/configuration/
        cp -v $PROJECT_HOME/java/target/configuration/security.properties $ACDIR/configuration/
        cp -v $PROJECT_HOME/java/target/configuration/logging.properties $ACDIR/configuration/
    fi

    cp -r -v $p2PluginRepository/configuration/org.eclipse.equinox.simpleconfigurator configuration/
    cp -v $p2PluginRepository/plugins/*.jar plugins/

    cp -rv $PROJECT_HOME/configuration/native-libraries $ACDIR/

    # Make sure this script is up2date at least for the next run
    cp -v $PROJECT_HOME/configuration/buildAndUpdateProduct.sh $ACDIR/

    # make sure to read the information from env.sh
    . $ACDIR/env.sh

    echo "$VERSION_INFO System:" > $ACDIR/configuration/jetty/version.txt

    # When a server is installed using this script
    # then we no longer define important options in
    # config.ini because this is generated by product
    # installer. Instead we inject these properties
    # using system properties. This works because
    # context.getProperty() searches for system properties
    # if it can't find them in config.ini (framework config)
    sed -i "/mongo.host/d" "$ACDIR/configuration/config.ini"
    sed -i "/mongo.port/d" "$ACDIR/configuration/config.ini"
    sed -i "/expedition.udp.port/d" "$ACDIR/configuration/config.ini"
    sed -i "/replication.exchangeName/d" "$ACDIR/configuration/config.ini"
    sed -i "/replication.exchangeHost/d" "$ACDIR/configuration/config.ini"
    sed -i "s/^.*jetty.port.*$/<Set name=\"port\"><Property name=\"jetty.port\" default=\"$SERVER_PORT\"\/><\/Set>/g" "$ACDIR/configuration/jetty/etc/jetty-selector.xml"

    echo "I have read the following configuration from $ACDIR/env.sh:"
    echo "SERVER_NAME: $SERVER_NAME"
    echo "SERVER_PORT: $SERVER_PORT"
    echo "MEMORY: $MEMORY"
    echo "TELNET_PORT: $TELNET_PORT"
    echo "MONGODB_PORT: $MONGODB_PORT"
    echo "MONGODB_HOST: $MONGODB_HOST"
    echo "EXPEDITION_PORT: $EXPEDITION_PORT"
    echo "REPLICATION_HOST: $REPLICATION_HOST"
    echo "REPLICATION_CHANNEL: $REPLICATION_CHANNEL"
    echo ""

    echo "I did NOT overwrite env.sh if it already existed! Use the refreshInstance.sh script to update your configuration!"
    echo "Installation complete. You may now start the server using ./start"
fi

if [[ "$@" == "remote-deploy" ]]; then
    SERVER=$TARGET_SERVER_NAME
    echo "Will deploy server $SERVER"

    SSH_CMD="ssh $REMOTE_SERVER_LOGIN"
    SCP_CMD="scp -r"

    REMOTE_HOME=`ssh $REMOTE_SERVER_LOGIN 'echo $HOME/servers'`
    REMOTE_SERVER="$REMOTE_HOME/$SERVER"

    if [ $suppress_confirmation -eq 0 ]; then
        read -s -n1 -p "I will deploy the current GIT branch to $REMOTE_SERVER_LOGIN:$REMOTE_SERVER. Is this correct (y/n)? " answer
        case $answer in
        "Y" | "y") OK=1;;
        *) echo "Aborting... nothing has been changed on remote server!"
        exit;;
        esac
    fi

    $SSH_CMD "test -d $REMOTE_SERVER/plugins"
    if [[ $? -eq 1 ]]; then
        echo "Did not find directory $REMOTE_SERVER/plugins - assuming empty server that needs to be initialized! Using data from $PROJECT_HOME"

        $SSH_CMD "mkdir -p $REMOTE_SERVER/plugins"
        $SSH_CMD "mkdir -p $REMOTE_SERVER/logs"
        $SSH_CMD "mkdir -p $REMOTE_SERVER/tmp"
        $SSH_CMD "mkdir -p $REMOTE_SERVER/configuration/jetty/etc"

        $SCP_CMD $p2PluginRepository/configuration/config.ini $REMOTE_SERVER_LOGIN:$REMOTE_SERVER/configuration/
        $SCP_CMD $PROJECT_HOME/java/target/configuration/jetty/etc/jetty.xml $REMOTE_SERVER_LOGIN:$REMOTE_SERVER/configuration/jetty/etc
        $SCP_CMD $PROJECT_HOME/java/target/configuration/jetty/etc/jetty-selector.xml $REMOTE_SERVER_LOGIN:$REMOTE_SERVER/configuration/jetty/etc
        $SCP_CMD $PROJECT_HOME/java/target/configuration/jetty/etc/jetty-deployer.xml $REMOTE_SERVER_LOGIN:$REMOTE_SERVER/configuration/jetty/etc
        $SCP_CMD $PROJECT_HOME/java/target/configuration/jetty/etc/realm.properties $REMOTE_SERVER_LOGIN:$REMOTE_SERVER/configuration/jetty/etc
        $SCP_CMD $PROJECT_HOME/java/target/configuration/monitoring.properties $REMOTE_SERVER_LOGIN:$REMOTE_SERVER/configuration/
        $SCP_CMD $PROJECT_HOME/java/target/configuration/security.properties $REMOTE_SERVER_LOGIN:$REMOTE_SERVER/configuration/
 
        $SCP_CMD $PROJECT_HOME/java/target/env.sh $REMOTE_SERVER_LOGIN:$REMOTE_SERVER/
        $SCP_CMD $PROJECT_HOME/java/target/start $REMOTE_SERVER_LOGIN:$REMOTE_SERVER/
        $SCP_CMD $PROJECT_HOME/java/target/stop $REMOTE_SERVER_LOGIN:$REMOTE_SERVER/
        $SCP_CMD $PROJECT_HOME/java/target/status $REMOTE_SERVER_LOGIN:$REMOTE_SERVER/
        $SCP_CMD $PROJECT_HOME/java/target/udpmirror $REMOTE_SERVER_LOGIN:$REMOTE_SERVER/
 
        $SCP_CMD $PROJECT_HOME/java/target/http2udpmirror $REMOTE_SERVER_LOGIN:$REMOTE_SERVER/
        $SCP_CMD $PROJECT_HOME/java/target/configuration/logging.properties $REMOTE_SERVER_LOGIN:$REMOTE_SERVER/configuration/
    fi

    echo ""
    echo "Starting deployment to $REMOTE_HOME/$SERVER..."

    $SSH_CMD "rm -rf $REMOTE_SERVER/plugins/*.*"
    $SSH_CMD "rm -rf $REMOTE_SERVER/org.eclipse*.*"
    $SSH_CMD "rm -rf $REMOTE_SERVER/configuration/org.eclipse*.*"

    $SCP_CMD $p2PluginRepository/configuration/org.eclipse.equinox.simpleconfigurator $REMOTE_SERVER_LOGIN:$REMOTE_SERVER/configuration/
    $SCP_CMD $p2PluginRepository/plugins/*.jar $REMOTE_SERVER_LOGIN:$REMOTE_SERVER/plugins/

    echo "$VERSION_INFO System: remotedly-deployed" > /tmp/version-remote-deploy.txt
    $SCP_CMD /tmp/version-remote-deploy.txt $REMOTE_SERVER_LOGIN:$REMOTE_SERVER/configuration/jetty/version.txt
    rm /tmp/version-remote-deploy.txt

    echo "Deployed successfully. I did NOT change any configuration (no env.sh or config.ini or jetty.xml adaption), only code!"

    if [ $suppress_confirmation -eq 0 ]; then
        read -s -n1 -p "Do you want me to restart the remote server (y/n)? " answer
        case $answer in
        "Y" | "y") OK=1;;
        *) echo "Aborting... deployment should be ready by now!"
        exit;;
        esac

        echo ""
        $SSH_CMD "cd $REMOTE_SERVER && bash -l -c $REMOTE_SERVER/stop"
        $SSH_CMD "cd $REMOTE_SERVER && bash -l -c $REMOTE_SERVER/start"

        echo "Restarted remote server. Please check."
    fi
fi

if [[ "$@" == "deploy-startpage" ]]; then
    TARGET_DIR_STARTPAGE=$ACDIR/tmp/jetty-0.0.0.0-8889-bundlefile-_-any-/webapp/
    read -s -n1 -p "Copying $PROJECT_HOME/java/com.sap.$PROJECT_TYPE.www/index.html to $TARGET_DIR_STARTPAGE - is this ok (y/n)?" answer
    case $answer in
    "Y" | "y") OK=1;;
    *) echo "Aborting... nothing has been changed for startpage!"
    exit;;
    esac

    cp $PROJECT_HOME/java/com.sap.$PROJECT_TYPE.www/index.html $TARGET_DIR_STARTPAGE
    echo "OK"
fi

echo "Operation finished at `date`"<|MERGE_RESOLUTION|>--- conflicted
+++ resolved
@@ -606,15 +606,12 @@
         TRACKING_APP_VERSION=`grep "android:versionCode=" mobile/com.sap.$PROJECT_TYPE.android.tracking.app/AndroidManifest.xml | cut -d "\"" -f 2`
         echo "TRACKING_APP_VERSION=$TRACKING_APP_VERSION"
         extra="$extra -Dtracking-app-version=$TRACKING_APP_VERSION"
-<<<<<<< HEAD
 
         ( sleep 5 && while [ 1 ]; do sleep 1; echo y; done ) | $ANDROID_HOME/tools/android update sdk --no-ui
         ./gradlew clean build
         if [[ $? != 0 ]]; then
             exit 100
         fi
-=======
->>>>>>> 34082fef
     else
         echo "INFO: Deactivating mobile modules"
         extra="$extra -P !with-mobile"
