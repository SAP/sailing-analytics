--- conflicted
+++ resolved
@@ -1,33 +1,3 @@
-<<<<<<< HEAD
-import socket, sys
-
-if len(sys.argv) <= 2:
-    print "Please provide ip and mode (TCP, UDP)"
-    sys.exit(1)
-
-UDP_IP = sys.argv[1]
-UDP_PORT = 2013
-MODE = sys.argv[2]
-MESSAGE = "Hello, World!"
-
-print "Target IP:", UDP_IP
-print "Target port:", UDP_PORT
-print "Message:", MESSAGE
-print "Mode: ", MODE
-
-if MODE == 'UDP':
-    sock = socket.socket(socket.AF_INET, # Internet
-                     socket.SOCK_DGRAM) # UDP
-    sock.sendto(MESSAGE, (UDP_IP, UDP_PORT))
-
-else:
-    sock = socket.socket(socket.AF_INET, # Internet
-                     socket.SOCK_STREAM) # TCP
-    sock.connect((UDP_IP, UDP_PORT))
-    sock.send(MESSAGE)
-    data = sock.recv(1024)
-    sock.close()
-=======
 import socket, sys
 
 if len(sys.argv) <= 3:
@@ -55,5 +25,4 @@
     sock.connect((UDP_IP, UDP_PORT))
     sock.send(MESSAGE)
     data = sock.recv(1024)
-    sock.close()
->>>>>>> 5a6a105c
+    sock.close()