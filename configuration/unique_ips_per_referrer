--- conflicted
+++ resolved
@@ -28,11 +28,7 @@
       gzip -cd $i
     else
       cat $i
-<<<<<<< HEAD
-    fi | iconv -f ISO-8859-1 -t UTF8 | sed -e 's/^\([^ ]*\) \([^ ]*\) \([^ ]*\) \([^ ]*\) \[\([^:]*\):\([^]]*\)\] \"[^"]*\" [^ ]* [^ ]* \"[^"]*\" \"\([^"]*\)\"/\1 \2 \5 \7/' | while read referrer hit; do
-=======
     fi | recode ISO-8859-1..UTF-8 | sed -e 's/^\([^ ]*\) \([^ ]*\) \([^ ]*\) \([^ ]*\) \[\([^:]*\):\([^]]*\)\] \"[^"]*\" [^ ]* [^ ]* \"[^"]*\" \"\([^"]*\)\"/\1 \2 \5 \7/' | while read referrer hit; do
->>>>>>> 0b8aa1a5
       echo "$hit" >>${STATS}/${referrer}.ips
     done
     echo "$i" >>$VISITED_FILES
@@ -53,12 +49,7 @@
     echo -n "`basename $i .ips` "
     cat $i | grep "^[^ ]* [0-9]*/$month .*" | sort -u | wc | awk '{ print $1; }'
     # TODO consider producing an AWStats configuration file for each virtual host name and splitting all new logs into virtual host name-specific log files
-<<<<<<< HEAD
-  done | tee $STATS/unique-ips-days-useragents-per-event-$month
-  echo "Wrote per-month results to $STATS/unique-ips-days-useragents-per-event-$month"
-=======
   done | tee $STATS/unique-ips-days-useragents-per-event-`echo $month | tr / -`
   echo "Wrote per-month results to $STATS/unique-ips-days-useragents-per-event-`echo $month | tr / -`"
->>>>>>> 0b8aa1a5
 done
 echo "Done at `date`."