<project xmlns="http://maven.apache.org/POM/4.0.0" xmlns:xsi="http://www.w3.org/2001/XMLSchema-instance"
    xsi:schemaLocation="http://maven.apache.org/POM/4.0.0  http://maven.apache.org/xsd/maven-4.0.0.xsd">
  <modelVersion>4.0.0</modelVersion>

  <groupId>com.sap.sailing.mobile.ios</groupId>
  <artifactId>SAPTracker</artifactId>
  <version>1.0.20</version>
  <packaging>xcode-app</packaging>

  <properties>
    <xcode.xcconfig.naas>${env.PWD}/${xcode.sourceDirectory}/CentralSigningNaas.xcconfig</xcode.xcconfig.naas>
  </properties>

  <build>
    <plugins>
      <plugin>
        <groupId>com.sap.prd.mobile.ios.mios</groupId>
        <artifactId>xcode-maven-plugin</artifactId>
<<<<<<< HEAD
        <version>1.14.2</version>
=======
        <version>1.14.3</version>
>>>>>>> bc1171c4
        <extensions>true</extensions>
      </plugin>
    </plugins>
  </build>
</project><|MERGE_RESOLUTION|>--- conflicted
+++ resolved
@@ -16,11 +16,7 @@
       <plugin>
         <groupId>com.sap.prd.mobile.ios.mios</groupId>
         <artifactId>xcode-maven-plugin</artifactId>
-<<<<<<< HEAD
-        <version>1.14.2</version>
-=======
         <version>1.14.3</version>
->>>>>>> bc1171c4
         <extensions>true</extensions>
       </plugin>
     </plugins>
