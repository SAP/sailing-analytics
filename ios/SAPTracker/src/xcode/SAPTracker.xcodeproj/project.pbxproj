--- conflicted
+++ resolved
@@ -1498,10 +1498,7 @@
 					7F83F16419F154F000C53328 = {
 						CreatedOnToolsVersion = 6.0.1;
 						LastSwiftMigration = 0820;
-<<<<<<< HEAD
-=======
 						ProvisioningStyle = Manual;
->>>>>>> b5ef9056
 						TestTargetID = 7F83F14F19F154F000C53328;
 					};
 				};
@@ -2061,13 +2058,8 @@
 			buildSettings = {
 				ALWAYS_EMBED_SWIFT_STANDARD_LIBRARIES = YES;
 				ASSETCATALOG_COMPILER_APPICON_NAME = AppIcon;
-<<<<<<< HEAD
-				CODE_SIGN_IDENTITY = "iPhone Developer";
-				"CODE_SIGN_IDENTITY[sdk=iphoneos*]" = "iPhone Developer";
-=======
 				CODE_SIGN_IDENTITY = "iPhone Distribution";
 				"CODE_SIGN_IDENTITY[sdk=iphoneos*]" = "iPhone Distribution";
->>>>>>> b5ef9056
 				INFOPLIST_FILE = SAPTracker/Info.plist;
 				IPHONEOS_DEPLOYMENT_TARGET = 8.0;
 				LD_RUNPATH_SEARCH_PATHS = "$(inherited) @executable_path/Frameworks";
@@ -2087,13 +2079,8 @@
 			buildSettings = {
 				ALWAYS_EMBED_SWIFT_STANDARD_LIBRARIES = YES;
 				ASSETCATALOG_COMPILER_APPICON_NAME = AppIcon;
-<<<<<<< HEAD
-				CODE_SIGN_IDENTITY = "iPhone Developer";
-				"CODE_SIGN_IDENTITY[sdk=iphoneos*]" = "iPhone Developer";
-=======
 				CODE_SIGN_IDENTITY = "iPhone Distribution";
 				"CODE_SIGN_IDENTITY[sdk=iphoneos*]" = "iPhone Distribution";
->>>>>>> b5ef9056
 				INFOPLIST_FILE = SAPTracker/Info.plist;
 				IPHONEOS_DEPLOYMENT_TARGET = 8.0;
 				LD_RUNPATH_SEARCH_PATHS = "$(inherited) @executable_path/Frameworks";
