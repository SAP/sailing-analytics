--- conflicted
+++ resolved
@@ -65,15 +65,9 @@
 6. Resultservice "resultservice:swc2018-miami"
 7. User "user::johndoe" (A role that every user should have for himself/herself; grants permissions to modify the respective user object properties such as company affiliation, password and full name
 
-<<<<<<< HEAD
 With this it is possible, for example, to have an ``admin`` role definition with permission "\*". An instantiation of this role can then optionally restrict the tenant that must be an object's tenant owner for the role's permissions to be applied to permission checks for that object. If a user has role ``admin:server-A`` and requests permission for an object, the "\*" permission from the ``admin`` role definition is granted if and only if the object's tenant owner is ``server-A``.
 
 Similarly, if a role instantiation provides a user qualifier, the object for which a permission is checked must be owned by the user specified by the qualifier in order for the role's permissions to be granted to a user with this role.
-=======
-(4) A group and user ownership will be defined for objects created by a user. The group ownership will be decided based on a default group that the user may decide upon sign-in and which could default to the server's default user group. Before creating an object, the create permission is verified. This will then include the ownership that will be used for the new object. In particular, roles that the user has and which are qualified for the group/user ownership of the new object, the roles' permissions will apply. E.g., if the user has the ``admin`` role qualified for the server's default user group and this default user group is also used for the group ownership of new objects, then for each object that the user creates the user will also have permission to remove it again.
-
-Approach (4) solves the problem at hand and requires no special rules other than that the ownership of an object in creation is used for a check already *before* the object exists and has its ownership assigned.
->>>>>>> 3edc0cd4
 
 If both, a user and tenant parameter are declared for a role instantiation then both have to match in order for the role's permissions to be implied.
 
