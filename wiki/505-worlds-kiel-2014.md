# 505 Worlds 2014, Kiel

## Server Landscape

We run two servers for the event, A and B, for fast and available switching. The DB they use is called 505WORLDS2014, and so is the replication channel. The git branch we use to merge the features we want to deploy to the event servers is called `505worlds2014` and the git tag used to build a release for it is called `505worlds2014-release`. See http://hudson.sapsailing.com/job/SAPSailingAnalytics-505worlds2014/ and http://hudson.sapsailing.com/job/SAPSailingAnalytics-505worlds2014-release/, respectively, for their Hudson jobs.

<<<<<<< HEAD
=======
Regatta Overview: http://505worlds2014ro.sapsailing.com

Event Page (newhome): http://505worlds2014.sapsailing.com/gwt/Home.html#EventPlace:eventId=94e1e240-8a3d-466b-9f39-419f311eaace

>>>>>>> fcfca979
### A server

Admin Console at http://ec2-54-77-58-65.eu-west-1.compute.amazonaws.com:8888/gwt/AdminConsole.html
External IP: 54.77.58.65
Internal IP: 172.31.30.45

### B server

Admin Console at http://ec2-54-77-33-52.eu-west-1.compute.amazonaws.com:8888/gwt/AdminConsole.html
External IP: 54.77.33.52
Internal IP: 172.31.31.62
<<<<<<< HEAD
=======

## TracTrac URL

http://secondary.traclive.dk/events/event_20140813_Worlds/jsonservice.php
>>>>>>> fcfca979

### Touch Computer (Lenovo) Setup 

#### Installation Browser & Setup

1. [ Firefox 32 Beta for best touch support - Download & Install ](https://www.mozilla.org/de/firefox/channel/#beta)

2. User Agent Firefox Addon OR set default UA of Firefox
 
 2.1. [ Firefox Addon User Agent Switcher 0.7.3 - Install](https://addons.mozilla.org/en-US/firefox/addon/user-agent-switcher/)

 2.2. [ User Agent Switcher - Import UAs (XML)](http://techpatterns.com/downloads/firefox/useragentswitcher.xml)

 2.3. Set UA: Tools -> Default User Agent -> Mobile Devices -> Browsers -> Firefox Fennec 10.0.1

 **alternatively**

 2.1. Change default UA [HowToGeek](http://www.howtogeek.com/113439/how-to-change-your-browsers-user-agent-without-installing-any-extensions/) to the one of a Samsung Galaxy Note Tablet with Chrome: 
<pre>
Mozilla/5.0 (Linux; Android 4.1.2; GT-N8000 Build/JZO54K) AppleWebKit/537.36 (KHTML, like Gecko) Chrome/33.0.1750.166 Safari/537.36 OPR/20.0.1396.73172
</pre>

#### Installation Keyboard & Setup

1. [ Hot Virtual Keyboard - Download & Install](http://hot-virtual-keyboard.com/files/vk_setup.exe)
2. Hot Virtual Keyboard Settings:
  - Check Main -> Run at Startup
  - Check OnScreen Keyboard -> Show the on-screen keyboard when the text cursor is visible
  - Check OnScreen Keyboard -> Auto Hide
  - Optional: Check Word Autocomplete -> Enabled<|MERGE_RESOLUTION|>--- conflicted
+++ resolved
@@ -4,13 +4,10 @@
 
 We run two servers for the event, A and B, for fast and available switching. The DB they use is called 505WORLDS2014, and so is the replication channel. The git branch we use to merge the features we want to deploy to the event servers is called `505worlds2014` and the git tag used to build a release for it is called `505worlds2014-release`. See http://hudson.sapsailing.com/job/SAPSailingAnalytics-505worlds2014/ and http://hudson.sapsailing.com/job/SAPSailingAnalytics-505worlds2014-release/, respectively, for their Hudson jobs.
 
-<<<<<<< HEAD
-=======
 Regatta Overview: http://505worlds2014ro.sapsailing.com
 
 Event Page (newhome): http://505worlds2014.sapsailing.com/gwt/Home.html#EventPlace:eventId=94e1e240-8a3d-466b-9f39-419f311eaace
 
->>>>>>> fcfca979
 ### A server
 
 Admin Console at http://ec2-54-77-58-65.eu-west-1.compute.amazonaws.com:8888/gwt/AdminConsole.html
@@ -22,13 +19,10 @@
 Admin Console at http://ec2-54-77-33-52.eu-west-1.compute.amazonaws.com:8888/gwt/AdminConsole.html
 External IP: 54.77.33.52
 Internal IP: 172.31.31.62
-<<<<<<< HEAD
-=======
 
 ## TracTrac URL
 
 http://secondary.traclive.dk/events/event_20140813_Worlds/jsonservice.php
->>>>>>> fcfca979
 
 ### Touch Computer (Lenovo) Setup 
 
