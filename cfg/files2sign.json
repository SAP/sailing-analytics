{
    "ANDROID":[
        {
            "version": "1.4.117",
            "groupid": "com.sap.sailing",
<<<<<<< HEAD
=======
            "file": "com.sap.sailing.racecommittee.app-unsigned.apk",
            "artifactid": "com.sap.sailing.racecommittee.app"
        },
        {
            "version": "1.4.117",
            "groupid": "com.sap.sailing",
            "file": "com.sap.sailing.android.tracking.app-unsigned.apk",
            "artifactid": "com.sap.sailing.android.tracking.app"
        },
        {
            "version": "1.4.117",
            "groupid": "com.sap.sailing",
>>>>>>> 98c0a3c9
            "file": "com.sap.sailing.android.buoy.positioning.app-unsigned.apk",
            "artifactid": "com.sap.sailing.android.buoy.positioning.app"
        }
    ]
}<|MERGE_RESOLUTION|>--- conflicted
+++ resolved
@@ -3,21 +3,6 @@
         {
             "version": "1.4.117",
             "groupid": "com.sap.sailing",
-<<<<<<< HEAD
-=======
-            "file": "com.sap.sailing.racecommittee.app-unsigned.apk",
-            "artifactid": "com.sap.sailing.racecommittee.app"
-        },
-        {
-            "version": "1.4.117",
-            "groupid": "com.sap.sailing",
-            "file": "com.sap.sailing.android.tracking.app-unsigned.apk",
-            "artifactid": "com.sap.sailing.android.tracking.app"
-        },
-        {
-            "version": "1.4.117",
-            "groupid": "com.sap.sailing",
->>>>>>> 98c0a3c9
             "file": "com.sap.sailing.android.buoy.positioning.app-unsigned.apk",
             "artifactid": "com.sap.sailing.android.buoy.positioning.app"
         }
