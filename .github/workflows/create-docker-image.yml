--- conflicted
+++ resolved
@@ -60,20 +60,12 @@
         uses: docker/build-push-action@ca877d9245402d1537745e0e356eab47c3520991 # v6.13.0
         with:
           build-args: RELEASE=${{ env.RELEASE }}
-<<<<<<< HEAD
-          tags: ghcr.io/sap/sailing-analytics:${{ env.RELEASE }}${{ env.BRANCH == 'main' && github.event.inputs.release == '' && ',ghcr.io/sap/sailing-analytics:latest' || env.BRANCH == 'docker-24' && github.event.inputs.release == '' && ',ghcr.io/sap/sailing-analytics:latest-24' || '' }}
-=======
           tags: ghcr.io/sap/sailing-analytics:${{ env.RELEASE }}${{ env.BRANCH == 'main' && github.event.inputs.release == '' && ',ghcr.io/sap/sailing-analytics:latest' || env.BRANCH == 'docker-17' && github.event.inputs.release == '' && ',ghcr.io/sap/sailing-analytics:latest-17' || env.BRANCH == 'docker-21' && github.event.inputs.release == '' && ',ghcr.io/sap/sailing-analytics:latest-21' || env.BRANCH == 'docker-24' && github.event.inputs.release == '' && ',ghcr.io/sap/sailing-analytics:latest-24' || '' }}
->>>>>>> 1382a61f
           annotations: |
             maintainer=axel.uhl@sap.com
             index:org.opencontainers.image.title=Sailing Analytics
             index:org.opencontainers.image.description=The Sailing Analytics Web Application
-<<<<<<< HEAD
-          file: ${{ env.BRANCH == 'docker-24' && 'docker/Dockerfile_sapsailing_on_sapmachine24' || 'docker/Dockerfile' }}
-=======
           file: ${{ env.BRANCH == 'docker-17' && 'docker/Dockerfile_sapsailing_on_sapmachine17' || env.BRANCH == 'docker-21' && 'docker/Dockerfile_sapsailing_on_sapmachine21' || env.BRANCH == 'docker-24' && 'docker/Dockerfile_sapsailing_on_sapmachine24' || 'docker/Dockerfile' }}
->>>>>>> 1382a61f
           context: docker/
           platforms: linux/amd64,linux/arm64
           push: true
