--- conflicted
+++ resolved
@@ -58,11 +58,7 @@
           APP_PARAMETERS: "-Daws.region=eu-west-1 -Dgoogle.maps.authenticationparams=${{ secrets.GOOGLE_MAPS_AUTHENTICATIONPARAMS }} -Daws.s3.test.s3AccessId=${{ secrets.AWS_S3_TEST_S3ACCESSID }} -Daws.s3.test.s3AccessKey=${{ secrets.AWS_S3_TEST_S3ACCESSKEY }}"
           JAVA8_HOME: ${{env.JAVA_HOME_8_X64}}
         run: |
-<<<<<<< HEAD
-          ./configuration/buildAndUpdateProduct.sh -x 4 build 2>&1 | tee build.log
-=======
-            ./configuration/buildAndUpdateProduct.sh -x 60 ${{ github.event.inputs.skip_tests == 'true' && '-t' || '' }} build 2>&1 | tee build.log
->>>>>>> fa4d6897
+            ./configuration/buildAndUpdateProduct.sh -x 4 ${{ github.event.inputs.skip_tests == 'true' && '-t' || '' }} build 2>&1 | tee build.log
       - name: Upload build log
         uses: actions/upload-artifact@v4
         if: always()
