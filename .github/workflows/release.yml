name: release
on:
  push:
    paths-ignore:
      - 'wiki/**'
      - '.github/workflows/*'
      - '**/*.md'
  workflow_dispatch:
    inputs:
      skip_tests:
        description: Skip tests (set to "true" to skip all tests)
        default: 'false'
      local_target_platform:
        description: Build with a local target platform (set to "true" to use local target platform)
        default: 'false'

jobs:
  build:
<<<<<<< HEAD
    #runs-on: ubuntu-latest-64cpu
    runs-on: ubuntu-latest-4cpu
    #runs-on: ubuntu-latest
=======
    permissions:
      contents: write
      checks: write
    runs-on: ubuntu-latest-64cpu
    #runs-on: ubuntu-latest-4cpu
>>>>>>> 253f555c
    steps:
      - name: Allocate swap space
        shell: bash
        run: |
          sudo dd if=/dev/zero of=/mnt/large-swapfile bs=1G count=10
          sudo chmod 600 /mnt/large-swapfile
          sudo mkswap /mnt/large-swapfile
          sudo chown root:root /mnt/large-swapfile
          sudo swapon /mnt/large-swapfile
      - name: Collect Workflow Telemetry
        uses: catchpoint/workflow-telemetry-action@94c3c3d9567a0205de6da68a76c428ce4e769af1 # v2.0.0
        with:
          comment_on_pr: false
      - name: Check out the repository to the runner
        uses: actions/checkout@v4
        with:
          fetch-depth: '500'
      - name: Install JDK 8
        uses: actions/setup-java@v4
        with:
          distribution: 'temurin' # See 'Supported distributions' for available options
          java-version: '8'
          mvn-toolchain-id: 'JavaSE-1.8'
      - name: Setup Android SDK
        uses: android-actions/setup-android@9fc6c4e9069bf8d3d10b2204b1fb8f6ef7065407 # v3.2.2
        with:
          log-accepted-android-sdk-licenses: 'false'
          cmdline-tools-version: 9123335  # This corresponds to human-friendly version number 8.0
      - name: Start MongoDB
        uses: supercharge/mongodb-github-action@90004df786821b6308fb02299e5835d0dae05d0d #v1.12.0
        with:
          mongodb-version: 7.0
      - name: Start RabbitMQ
        uses: namoshek/rabbitmq-github-action@58b841360ede0e19fc5e4929fc2477ecc09193d8 # v1.1.0
        with:
          version: '3.8.9'
          ports: '5672:5672'
      - shell: bash
        env: # Or as an environment variable
          APP_PARAMETERS: "-Daws.region=eu-west-1 -Dgoogle.maps.authenticationparams=${{ secrets.GOOGLE_MAPS_AUTHENTICATIONPARAMS }} -Daws.s3.test.s3AccessId=${{ secrets.AWS_S3_TEST_S3ACCESSID }} -Daws.s3.test.s3AccessKey=${{ secrets.AWS_S3_TEST_S3ACCESSKEY }}"
          JAVA8_HOME: ${{env.JAVA_HOME_8_X64}}
        run: |
            ./configuration/buildAndUpdateProduct.sh -x 4 ${{ github.event.inputs.skip_tests == 'true' && '-t' || '' }} ${{ github.event.inputs.local_target_platform == 'true' && '-v' || '' }} build 2>&1
      - name: Upload build log
        uses: actions/upload-artifact@v4
        if: always()
        with:
            name: build.log
            path: build.log
            retention-days: 90
      - name: Collect Test Reports
        uses: dorny/test-reporter@31a54ee7ebcacc03a09ea97a7e5465a47b84aea5 # v1.9.1
        if: always()
        with:
          name: Maven Tests
          path: '**/TEST-*.xml' 
          max-annotations: '1'
          list-suites: failed
          list-tests: failed
          reporter: java-junit
          fail-on-error: true
      - name: Build Release
        if: ${{ github.ref == 'refs/heads/main' || github.ref == 'refs/heads/docker-17' || startsWith(github.ref, 'refs/heads/releases/') }}
        shell: bash
        run: |
          ./configuration/buildAndUpdateProduct.sh -u -L ${{ github.event.inputs.skip_tests == 'true' && '-n untested' || '' }} release
      - name: Determine release name
        run: |
          echo "SIMPLE_VERSION_INFO=$( basename dist/* )" >>${GITHUB_ENV}
      - name: Upload test results
        uses: actions/upload-artifact@v4
        if: always()
        with:
            name: test-results
            path: |
                **/surefire-reports/**
            retention-days: 90
      - name: Upload distribution artifact
        uses: actions/upload-artifact@v4
        if: ${{ github.ref == 'refs/heads/main' || github.ref == 'refs/heads/docker-17' || startsWith(github.ref, 'refs/heads/releases/') }}
        with:
            name: ${{ env.SIMPLE_VERSION_INFO }}
            path: dist/**/*
            retention-days: 90
      - name: Create Release
        id: create_release
        if: ${{ github.ref == 'refs/heads/main' || github.ref == 'refs/heads/docker-17' || startsWith(github.ref, 'refs/heads/releases/') }}
        uses: softprops/action-gh-release@c95fe1489396fe8a9eb87c0abf8aa5b2ef267fda # v2.2.1
        with:
          tag_name: ${{ env.SIMPLE_VERSION_INFO }}
          name: ${{ env.SIMPLE_VERSION_INFO }}
          draft: false
          prerelease: false
      - name: Upload Release Asset tar.gz
        id: upload-release-asset-tar-gz
        if: ${{ github.ref == 'refs/heads/main' || github.ref == 'refs/heads/docker-17' || startsWith(github.ref, 'refs/heads/releases/') }}
        uses: actions/upload-release-asset@v1
        env:
          GITHUB_TOKEN: ${{ secrets.GITHUB_TOKEN }}
        with:
          upload_url: ${{ steps.create_release.outputs.upload_url }} # This pulls from the CREATE RELEASE step above, referencing it's ID to get its outputs object, which include a `upload_url`. See this blog post for more info: https://jasonet.co/posts/new-features-of-github-actions/#passing-data-to-future-steps 
          asset_path: ./dist/${{ env.SIMPLE_VERSION_INFO }}/${{ env.SIMPLE_VERSION_INFO }}.tar.gz
          asset_name: ${{ env.SIMPLE_VERSION_INFO }}.tar.gz
          asset_content_type: application/x-tar
      - name: Upload Release Asset release_notes.txt
        id: upload-release-asset-release-notes-txt
        if: ${{ github.ref == 'refs/heads/main' || github.ref == 'refs/heads/docker-17' || startsWith(github.ref, 'refs/heads/releases/') }}
        uses: actions/upload-release-asset@v1
        env:
          GITHUB_TOKEN: ${{ secrets.GITHUB_TOKEN }}
        with:
          upload_url: ${{ steps.create_release.outputs.upload_url }} # This pulls from the CREATE RELEASE step above, referencing it's ID to get its outputs object, which include a `upload_url`. See this blog post for more info: https://jasonet.co/posts/new-features-of-github-actions/#passing-data-to-future-steps 
          asset_path: ./dist/${{ env.SIMPLE_VERSION_INFO }}/release-notes.txt
          asset_name: release-notes.txt
          asset_content_type: text/plain
      - name: Trigger Hudson job
        if: always()
        shell: bash
        run: |
          if [ "${{ github.ref }}" = "refs/heads/main" ]; then
            if [ "${{ github.event.inputs.skip_tests }}" = "true" ]; then
              JOB=SAPSailingAnalytics-master-fasttrack-no-tests
            else
              JOB=SAPSailingAnalytics-master
            fi
          elif [[ "${{ github.ref }}" =~ refs/heads/releases/.* ]]; then
            JOB=$( echo "${{ github.ref }}" | sed -e 's/^refs\/heads\/releases\///' )
          else
            JOB=$( echo "${{ github.ref }}" | sed -e 's/^refs\/heads\///' )
          fi
          echo "Identified Hudson job: ${JOB}"
          curl https://${{ secrets.HUDSON_JOB_USERNAME }}:${{ secrets.HUDSON_JOB_PASSWORD}}@hudson.sapsailing.com/job/${JOB}/build?token=${{ secrets.HUDSON_JOB_TOKEN }}<|MERGE_RESOLUTION|>--- conflicted
+++ resolved
@@ -16,17 +16,12 @@
 
 jobs:
   build:
-<<<<<<< HEAD
+    permissions:
+      contents: write
+      checks: write
     #runs-on: ubuntu-latest-64cpu
     runs-on: ubuntu-latest-4cpu
     #runs-on: ubuntu-latest
-=======
-    permissions:
-      contents: write
-      checks: write
-    runs-on: ubuntu-latest-64cpu
-    #runs-on: ubuntu-latest-4cpu
->>>>>>> 253f555c
     steps:
       - name: Allocate swap space
         shell: bash
