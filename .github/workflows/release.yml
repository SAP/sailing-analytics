--- conflicted
+++ resolved
@@ -19,11 +19,7 @@
     permissions:
       contents: write
       checks: write
-<<<<<<< HEAD
-    runs-on: ubuntu-latest-4cpu
-=======
     runs-on: ubuntu-latest-64cpu
->>>>>>> d31d2f1c
     steps:
       - name: Allocate swap space
         shell: bash
