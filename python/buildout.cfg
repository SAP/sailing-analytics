[buildout]
newest = false

parts = 
    dirs
    py
    paster
    mongodb-client-config

develop = 
    src/sailing.db
    src/sailing.connector
    src/sailing.web

eggs = 
    PasteScript
    sailing.db
    sailing.connector
    sailing.web

[dirs]
recipe = z3c.recipe.mkdir
paths = 

[conf]
db_home = ${buildout:directory}/data/
log_home = ${buildout:directory}/data/logs
mongodb_master = localhost
mongodb_host = localhost
<<<<<<< HEAD
mongodb_port = 10201
=======
mongodb_port = 10202
>>>>>>> 37505fcb

[py]
recipe = zc.recipe.egg
eggs = ${buildout:eggs}
interpreter = py
scripts =

[paster]
recipe = zc.recipe.egg
eggs = ${buildout:eggs}
interpreter = py
scripts =
    paster

[test]
recipe = zc.recipe.testrunner
defaults = ['-v']
eggs = 
    ${buildout:eggs}
script = test

[mongodb-client-config]
recipe = collective.recipe.template
input = templates/db-dev.ini
output = ${buildout:directory}/etc/db.ini

[webserver-dev-config]
recipe = collective.recipe.template
input = templates/webserver-dev.ini
output = ${buildout:directory}/etc/webserver-development.ini

[webserver-dev-runner]
recipe = collective.recipe.template
input = templates/app_debug.sh
output = ${buildout:directory}/bin/debug.sh

[webserver-prod-config]
recipe = collective.recipe.template
input = templates/webserver-prod.ini
output = ${buildout:directory}/etc/webserver-production.ini

[webserver-prod-runner-start]
recipe = collective.recipe.template
input = templates/app_production_start.sh
output = ${buildout:directory}/bin/start.sh

[webserver-prod-runner-stop]
recipe = collective.recipe.template
input = templates/app_production_stop.sh
output = ${buildout:directory}/bin/stop.sh
<|MERGE_RESOLUTION|>--- conflicted
+++ resolved
@@ -27,11 +27,7 @@
 log_home = ${buildout:directory}/data/logs
 mongodb_master = localhost
 mongodb_host = localhost
-<<<<<<< HEAD
-mongodb_port = 10201
-=======
 mongodb_port = 10202
->>>>>>> 37505fcb
 
 [py]
 recipe = zc.recipe.egg
