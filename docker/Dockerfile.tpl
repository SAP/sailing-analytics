FROM donaldduck70/sapjvm8:8.1.046
LABEL maintainer=axel.uhl@sap.com
# Download and extract the release
WORKDIR /home/sailing/servers/server
RUN wget -O /tmp/RELEASE.tar.gz http://releases.sapsailing.com/RELEASE/RELEASE.tar.gz \
 && tar xzvpf /tmp/RELEASE.tar.gz \
 && rm /tmp/RELEASE.tar.gz
RUN apt-get update \
<<<<<<< HEAD
 && apt-get install -y vim
=======
 && apt-get install -y vim telnet dnsutils net-tools jq
>>>>>>> 89b511f1
COPY vimrc /root/.vimrc
RUN wget -O /tmp/rds.pem https://s3.amazonaws.com/rds-downloads/rds-combined-ca-bundle.pem \
 && /opt/sapjvm_8/bin/keytool -importcert -alias AWSRDS -file /tmp/rds.pem -keystore /opt/sapjvm_8/jre/lib/security/cacerts -noprompt -storepass changeit \
 && rm /tmp/rds.pem
COPY env.sh .
COPY start .
COPY JavaSE-11.profile .
RUN echo "alias tailf=\"tail -f\"" >>/root/.bashrc
EXPOSE 8888 14888 8000 7091 6666
CMD [ "/home/sailing/servers/server/start", "fg" ]<|MERGE_RESOLUTION|>--- conflicted
+++ resolved
@@ -6,11 +6,7 @@
  && tar xzvpf /tmp/RELEASE.tar.gz \
  && rm /tmp/RELEASE.tar.gz
 RUN apt-get update \
-<<<<<<< HEAD
- && apt-get install -y vim
-=======
  && apt-get install -y vim telnet dnsutils net-tools jq
->>>>>>> 89b511f1
 COPY vimrc /root/.vimrc
 RUN wget -O /tmp/rds.pem https://s3.amazonaws.com/rds-downloads/rds-combined-ca-bundle.pem \
  && /opt/sapjvm_8/bin/keytool -importcert -alias AWSRDS -file /tmp/rds.pem -keystore /opt/sapjvm_8/jre/lib/security/cacerts -noprompt -storepass changeit \
