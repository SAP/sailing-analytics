// Top-level build file where you can add configuration options common to all sub-projects/modules.

buildscript {
    repositories {
        jcenter()
    }

    dependencies {
        classpath 'com.android.tools.build:gradle:2.1.3'
        classpath 'com.getkeepsafe.dexcount:dexcount-gradle-plugin:0.5.0'
    }
}

allprojects {
    repositories {
        jcenter()
    }

    version = "1.0.0-SNAPSHOT"

    tasks.withType(JavaCompile) { 
	    sourceCompatibility = JavaVersion.VERSION_1_7
	    targetCompatibility = JavaVersion.VERSION_1_7
    }
}

// dependency versions for all sub modules
ext {
    // regular
    buildTools = "22.0.1"
    compileSdk = 22
<<<<<<< HEAD
    minSdk = 15
=======
    minSdk = 16
>>>>>>> daac1a15
    targetSdk = 22

    support = "22.2.1"
    play_services = "7.3.0"

    license_dialog = "1.8.0"

    // testing - jvm
    junit = "4.12"
    mockito = "1.9.5"

    // testing - ui
    test = "0.2"
    espresso = "2.1"
}<|MERGE_RESOLUTION|>--- conflicted
+++ resolved
@@ -29,11 +29,7 @@
     // regular
     buildTools = "22.0.1"
     compileSdk = 22
-<<<<<<< HEAD
-    minSdk = 15
-=======
     minSdk = 16
->>>>>>> daac1a15
     targetSdk = 22
 
     support = "22.2.1"
