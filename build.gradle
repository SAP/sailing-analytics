--- conflicted
+++ resolved
@@ -6,11 +6,7 @@
     }
 
     dependencies {
-<<<<<<< HEAD
-        classpath 'com.android.tools.build:gradle:2.0.0-beta5'
-=======
         classpath 'com.android.tools.build:gradle:2.1.0-alpha1'
->>>>>>> fd589d46
     }
 }
 
