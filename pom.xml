--- conflicted
+++ resolved
@@ -13,26 +13,25 @@
         <module>java</module>
     </modules>
 
-<<<<<<< HEAD
-	<profiles>
-		<profile>
-			<id>with-mobile</id>
-			<activation>
-				<property>
-					<name>ldi.releaseBuild</name>
-				</property>
-			</activation>
-			<modules>
-				<module>mobile</module>
-			</modules>
-		</profile>
-		<profile>
-			<!-- activate with parameter '-P with-ios'-->
-			<id>with-ios</id>
-			<modules>
-				<module>ios</module>
-			</modules>
-		</profile>
+    <profiles>
+        <profile>
+            <id>with-mobile</id>
+            <activation>
+                <property>
+                    <name>ldi.releaseBuild</name>
+                </property>
+            </activation>
+            <modules>
+                <module>mobile</module>
+            </modules>
+        </profile>
+        <profile>
+            <!-- activate with parameter '-P with-ios'-->
+            <id>with-ios</id>
+            <modules>
+                <module>ios</module>
+            </modules>
+        </profile>
 
       <profile>
         <id>leandi</id>
@@ -100,32 +99,32 @@
           </repository>
         </repositories>
       </profile>
-	</profiles>
+    </profiles>
 
-	<properties>
-		<project.build.sourceEncoding>UTF-8</project.build.sourceEncoding>
-		<project.reporting.outputEncoding>UTF-8</project.reporting.outputEncoding>
-		
-		<ldi.download.android.sdk.version>24.4</ldi.download.android.sdk.version>
-		<ldi.download.android.tools.version>21.1</ldi.download.android.tools.version>
-		<ldi.download.android.platform-tools.version>23.0.1</ldi.download.android.platform-tools.version>
-		<ldi.download.android.build-tools.version>22.0.1</ldi.download.android.build-tools.version>
-		<ldi.android.build-tools.version>5.1</ldi.android.build-tools.version>
-		<ldi.download.android.platform.version>22_r02</ldi.download.android.platform.version>
-		
-		<!-- WORKSPACE is an env set by Jenkins pointing to the build job's work directory.-->
-		<ldi.android.sdk.parent.location>${env.WORKSPACE}</ldi.android.sdk.parent.location>
-		<ldi.android.sdk.location>${ldi.android.sdk.parent.location}/android-sdk-windows</ldi.android.sdk.location>
-		
-		<android.platform.version>22</android.platform.version>
-		<android.api.groupId>android</android.api.groupId>
-		<android.api.version>5.1.1_r2</android.api.version>
-	</properties>
-	
-	<build>
-		<pluginManagement>
-			<plugins>
-			
+    <properties>
+        <project.build.sourceEncoding>UTF-8</project.build.sourceEncoding>
+        <project.reporting.outputEncoding>UTF-8</project.reporting.outputEncoding>
+        
+        <ldi.download.android.sdk.version>24.4</ldi.download.android.sdk.version>
+        <ldi.download.android.tools.version>21.1</ldi.download.android.tools.version>
+        <ldi.download.android.platform-tools.version>23.0.1</ldi.download.android.platform-tools.version>
+        <ldi.download.android.build-tools.version>22.0.1</ldi.download.android.build-tools.version>
+        <ldi.android.build-tools.version>5.1</ldi.android.build-tools.version>
+        <ldi.download.android.platform.version>22_r02</ldi.download.android.platform.version>
+        
+        <!-- WORKSPACE is an env set by Jenkins pointing to the build job's work directory.-->
+        <ldi.android.sdk.parent.location>${env.WORKSPACE}</ldi.android.sdk.parent.location>
+        <ldi.android.sdk.location>${ldi.android.sdk.parent.location}/android-sdk-windows</ldi.android.sdk.location>
+        
+        <android.platform.version>22</android.platform.version>
+        <android.api.groupId>android</android.api.groupId>
+        <android.api.version>5.1.1_r2</android.api.version>
+    </properties>
+    
+    <build>
+        <pluginManagement>
+            <plugins>
+            
       <plugin>
           <groupId>com.simpligility.maven.plugins</groupId>
           <artifactId>android-maven-plugin</artifactId>
@@ -140,61 +139,7 @@
           </configuration>
         </plugin>
         
-			</plugins>
-		</pluginManagement>
-	</build>
-=======
-    <profiles>
-        <profile>
-            <!-- deactivate with parameter '-P !with-mobile'-->
-            <id>with-mobile</id>
-            <activation>
-                <activeByDefault>true</activeByDefault>
-            </activation>
-            <modules>
-                <module>mobile</module>
-            </modules>
-        </profile>
-        <profile>
-            <!-- activate with parameter '-P with-ios'-->
-            <id>with-ios</id>
-            <modules>
-                <module>ios</module>
-            </modules>
-        </profile>
-    </profiles>
-
-    <properties>
-        <project.build.sourceEncoding>UTF-8</project.build.sourceEncoding>
-        <project.reporting.outputEncoding>UTF-8</project.reporting.outputEncoding>
-    </properties>
-    
-    <repositories>
-        <repository>
-            <id>equinox-sdk-3.9</id>
-            <layout>p2</layout>
-            <url>http://download.eclipse.org/releases/luna/</url>
-        </repository>
-<!--        
-        <repository>
-            <id>sap-nexus</id>
-            <url>http://nexus.wdf.sap.corp:8081/nexus/content/groups/build.snapshots</url>
-        </repository>
---> 
-        <repository>
-            <id>sailing-server-maven</id>
-            <url>http://maven.sapsailing.com/maven</url>
-        </repository>
-
-        <repository>
-            <id>central</id>
-            <url>http://repo1.maven.org/maven2</url>
-        </repository>
- 
-        <repository>
-            <id>uni-luebeck</id>
-            <url>http://www.itm.uni-luebeck.de/projects/maven/releases</url>
-        </repository>
-    </repositories>
->>>>>>> 3c25092b
+            </plugins>
+        </pluginManagement>
+    </build>
 </project>