--- conflicted
+++ resolved
@@ -4,39 +4,16 @@
     xmlns="http://maven.apache.org/POM/4.0.0" xmlns:xsi="http://www.w3.org/2001/XMLSchema-instance">
     <modelVersion>4.0.0</modelVersion>
 
-<<<<<<< HEAD
-	<groupId>com.sap.sailing</groupId>
-	<artifactId>workspace</artifactId>
-	<version>1.0.0</version>
-	<packaging>pom</packaging>
+    <groupId>com.sap.sailing</groupId>
+    <artifactId>workspace</artifactId>
+    <version>1.0.0</version>
+    <packaging>pom</packaging>
 
 	<parent>
       	   <groupId>com.sap.prd.mobile.ios.mios</groupId>
            <artifactId>ios-parent</artifactId>
            <version>1.14.2</version>
         </parent>
-
-	<profiles>
-	    <profile>
-		    <!-- activate with parameter '-P with-ios'-->
-		    <id>with-ios</id>
-		    <activation>
-			<activeByDefault>true</activeByDefault>
-		    </activation>
-		    <modules>
-			    <module>ios</module>
-		    </modules>
-	    </profile>
-	</profiles>
-=======
-    <groupId>com.sap.sailing</groupId>
-    <artifactId>workspace</artifactId>
-    <version>1.0.0-SNAPSHOT</version>
-    <packaging>pom</packaging>
-
-    <modules>
-        <module>java</module>
-    </modules>
 
     <profiles>
         <profile>
@@ -48,6 +25,24 @@
                 <property>
                     <name>ldi.releaseBuild</name>
                 </property>
+            </activation>
+            <modules>
+                <module>mobile</module>
+            </modules>
+        </profile>
+        <profile>
+	    <!-- activate with parameter '-P with-ios'-->
+	    <id>with-ios</id>
+	    <activation>
+		<activeByDefault>true</activeByDefault>
+	    </activation>
+	    <modules>
+	        <module>ios</module>
+	    </modules>
+        </profile>
+
+            <activation>
+                <!-- This profile is active by default, when running on a Lean DI environment.
             </activation>
             <modules>
                 <module>mobile</module>
@@ -141,7 +136,6 @@
         </repositories>
       </profile>
     </profiles>
-
     <properties>
         <project.build.sourceEncoding>UTF-8</project.build.sourceEncoding>
         <project.reporting.outputEncoding>UTF-8</project.reporting.outputEncoding>
@@ -200,5 +194,4 @@
             </plugins>
         </pluginManagement>
     </build>
->>>>>>> bda7a900
 </project>