--- conflicted
+++ resolved
@@ -21,12 +21,4 @@
 		    </modules>
 	    </profile>
 	</profiles>
-<<<<<<< HEAD
-
-	<properties>
-		<project.build.sourceEncoding>UTF-8</project.build.sourceEncoding>
-		<project.reporting.outputEncoding>UTF-8</project.reporting.outputEncoding>
-	</properties>
-=======
->>>>>>> bef6a5b7
 </project>