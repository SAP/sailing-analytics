<?xml version="1.0" encoding="UTF-8"?>
<project
    xsi:schemaLocation="http://maven.apache.org/POM/4.0.0 http://maven.apache.org/xsd/maven-4.0.0.xsd"
    xmlns="http://maven.apache.org/POM/4.0.0" xmlns:xsi="http://www.w3.org/2001/XMLSchema-instance">
    <modelVersion>4.0.0</modelVersion>

    <groupId>com.sap.sailing</groupId>
    <artifactId>workspace</artifactId>
    <version>1.0.5</version>
    <packaging>pom</packaging>
	<parent>
      	   <groupId>com.sap.prd.mobile.ios.mios</groupId>
           <artifactId>ios-parent</artifactId>
           <version>1.14.2</version>
        </parent>
      <profiles>
        <profile>
            <id>with-mobile</id>
            <activation>
                <!-- This profile is active by default, when running on a Lean DI environment.
                     On Lean DI, the only things we want to build are the Android apps and everything that's needed for it.
                     In a non Lean DI build, you can activate this profile with the parameter "-P with-mobile". -->
                <property>
                    <name>ldi.releaseBuild</name>
                </property>
            </activation>
            <modules>
                <module>mobile</module>
            </modules>
        </profile>
        <profile>
	    <!-- activate with parameter '-P with-ios'-->
	    <id>with-ios</id>
	    <activation>
		<activeByDefault>true</activeByDefault>
	    </activation>
	    <modules>
	        <module>ios</module>
	    </modules>
        </profile>
<<<<<<< HEAD
=======

>>>>>>> fd589d46
      <profile>
        <id>leandi</id>
        <activation>
          <!-- This profile is active by default, when running on a Lean DI environment.
               The definitions in this profile aren't valid when running locally or on hudson.sapsailing.com. -->
          <property>
            <name>ldi.releaseBuild</name>
          </property>
        </activation>
        <modules>
            <!-- The submodule "install-android-sdk" ensures that the Android SDK is being assembled by unzipping severall *.zip files on Lean DI. -->
            <module>install-android-sdk</module>
        </modules>
        <properties>
            <!-- By default, the Android API *.jar is hosted in MAven repositories under "android:android".
                 On Lean DI, the deviant coordinates "com.google.download.android:android".
                 To make this work without the need of a duplicate definition of the dependencies by profile,
                 the groupId of this artifact is defined by a property so that we can easily change it for Lean DI. -->
            <android.api.groupId>com.google.download.android</android.api.groupId>
            <!-- By default, the Android API we use is "5.1.1_r2". On Lean DI this version is uploaded to nexus with a different version.
                 To make this work without the need of a duplicate definition of the dependencies by profile,
                 the version of this artifact is defined by a property so that we can easily change it for Lean DI. -->
            <android.api.version>5.1.1</android.api.version>
        </properties>
        <build>
          <pluginManagement>
            <plugins>
              <plugin>
                <groupId>com.simpligility.maven.plugins</groupId>
                <artifactId>android-maven-plugin</artifactId>
                <configuration>
                    <sdk>
                        <!-- On Lean DI ther is no environment variable "ANDROID_HOME" that by default points to the location where the Android SDK is hosted.
                             That's why we need to explicitly define the location of the SDK. -->
                        <path>${ldi.android.sdk.location}</path>
                    </sdk>
                </configuration>
              </plugin>
            </plugins>
          </pluginManagement>
        </build>
      </profile>
<<<<<<< HEAD
<!-- This profile should not be present when building with MiOS
=======
>>>>>>> fd589d46
      <profile>
        <id>non-leandi</id>
        <activation>
          <property>
            <name>!ldi.releaseBuild</name>
          </property>
        </activation>
<<<<<<< HEAD
-->
        <!-- The repository declarations are only active when running ion a non Lean DI environment.
             On Lean DI we are not allowed to define our own repositories because everything must be hosted in SAP's Nexus server. -->
<!-- This profile should not be present when building with MiOS
=======
        <!-- The repository declarations are only active when running ion a non Lean DI environment.
             On Lean DI we are not allowed to define our own repositories because everything must be hosted in SAP's Nexus server. -->
>>>>>>> fd589d46
        <repositories>
          <repository>
              <id>equinox-sdk-3.9</id>
              <layout>p2</layout>
              <url>http://download.eclipse.org/releases/luna/</url>
          </repository>
<<<<<<< HEAD
-->
=======
>>>>>>> fd589d46
  <!--        
          <repository>
              <id>sap-nexus</id>
              <url>http://nexus.wdf.sap.corp:8081/nexus/content/groups/build.snapshots</url>
          </repository>
  --> 
<<<<<<< HEAD
<!-- This profile should not be present when building with MiOS
=======
>>>>>>> fd589d46
          <repository>
              <id>sailing-server-maven</id>
              <url>http://maven.sapsailing.com/maven</url>
          </repository>
  
          <repository>
              <id>central</id>
              <url>http://repo1.maven.org/maven2</url>
          </repository>
   
          <repository>
              <id>uni-luebeck</id>
              <url>http://www.itm.uni-luebeck.de/projects/maven/releases</url>
          </repository>
        </repositories>
      </profile>
<<<<<<< HEAD
-->
=======
>>>>>>> fd589d46
    </profiles>
    <properties>
        <project.build.sourceEncoding>UTF-8</project.build.sourceEncoding>
        <project.reporting.outputEncoding>UTF-8</project.reporting.outputEncoding>
        
        <!-- Lean DI specific properties that are needed to assemble the Android SDK. -->
        <ldi.download.android.sdk.version>24.4</ldi.download.android.sdk.version>
        <ldi.download.android.tools.version>21.1</ldi.download.android.tools.version>
        <ldi.download.android.platform-tools.version>23.0.1</ldi.download.android.platform-tools.version>
        <ldi.download.android.build-tools.version>22.0.1</ldi.download.android.build-tools.version>
        <ldi.android.build-tools.version>5.1</ldi.android.build-tools.version>
        <ldi.download.android.platform.version>22_r02</ldi.download.android.platform.version>
        
        <!-- WORKSPACE is an env set by Jenkins pointing to the build job's work directory.-->
        <ldi.android.sdk.parent.location>${env.WORKSPACE}</ldi.android.sdk.parent.location>
<<<<<<< HEAD
        <ldi.android.sdk.location>${ldi.android.sdk.parent.location}/android-sdk-windows</ldi.android.sdk.location>
=======
        <ldi.android.sdk.location>${ldi.android.sdk.parent.location}/android-sdk-linux</ldi.android.sdk.location>
>>>>>>> fd589d46
        
        <android.platform.version>22</android.platform.version>
        <android.api.groupId>android</android.api.groupId>
        <android.api.version>5.1.1_r2</android.api.version>
    </properties>
    
    <build>
<<<<<<< HEAD
<!-- Try to go without the active-profiles stuff for the MiOS build:
-->
     <pluginManagement>
      <plugins>
        <plugin>
=======
        <pluginManagement>
            <plugins>
            
      <plugin>
>>>>>>> fd589d46
          <groupId>com.simpligility.maven.plugins</groupId>
          <artifactId>android-maven-plugin</artifactId>
          <version>4.3.0</version>
          <extensions>true</extensions>
          <configuration>
            <androidManifestFile>AndroidManifest.xml</androidManifestFile>
            <destinationManifestFile>${project.build.directory}/AndroidManifest.xml</destinationManifestFile>
            <sdk>
              <platform>${android.platform}</platform>
            </sdk>
          </configuration>
        </plugin>
<<<<<<< HEAD
      </plugins>
     </pluginManagement>
=======
        
            </plugins>
        </pluginManagement>
>>>>>>> fd589d46
    </build>
</project><|MERGE_RESOLUTION|>--- conflicted
+++ resolved
@@ -38,10 +38,6 @@
 	        <module>ios</module>
 	    </modules>
         </profile>
-<<<<<<< HEAD
-=======
-
->>>>>>> fd589d46
       <profile>
         <id>leandi</id>
         <activation>
@@ -84,10 +80,7 @@
           </pluginManagement>
         </build>
       </profile>
-<<<<<<< HEAD
 <!-- This profile should not be present when building with MiOS
-=======
->>>>>>> fd589d46
       <profile>
         <id>non-leandi</id>
         <activation>
@@ -95,35 +88,24 @@
             <name>!ldi.releaseBuild</name>
           </property>
         </activation>
-<<<<<<< HEAD
 -->
         <!-- The repository declarations are only active when running ion a non Lean DI environment.
              On Lean DI we are not allowed to define our own repositories because everything must be hosted in SAP's Nexus server. -->
 <!-- This profile should not be present when building with MiOS
-=======
-        <!-- The repository declarations are only active when running ion a non Lean DI environment.
-             On Lean DI we are not allowed to define our own repositories because everything must be hosted in SAP's Nexus server. -->
->>>>>>> fd589d46
         <repositories>
           <repository>
               <id>equinox-sdk-3.9</id>
               <layout>p2</layout>
               <url>http://download.eclipse.org/releases/luna/</url>
           </repository>
-<<<<<<< HEAD
 -->
-=======
->>>>>>> fd589d46
   <!--        
           <repository>
               <id>sap-nexus</id>
               <url>http://nexus.wdf.sap.corp:8081/nexus/content/groups/build.snapshots</url>
           </repository>
   --> 
-<<<<<<< HEAD
 <!-- This profile should not be present when building with MiOS
-=======
->>>>>>> fd589d46
           <repository>
               <id>sailing-server-maven</id>
               <url>http://maven.sapsailing.com/maven</url>
@@ -140,10 +122,7 @@
           </repository>
         </repositories>
       </profile>
-<<<<<<< HEAD
 -->
-=======
->>>>>>> fd589d46
     </profiles>
     <properties>
         <project.build.sourceEncoding>UTF-8</project.build.sourceEncoding>
@@ -159,11 +138,7 @@
         
         <!-- WORKSPACE is an env set by Jenkins pointing to the build job's work directory.-->
         <ldi.android.sdk.parent.location>${env.WORKSPACE}</ldi.android.sdk.parent.location>
-<<<<<<< HEAD
-        <ldi.android.sdk.location>${ldi.android.sdk.parent.location}/android-sdk-windows</ldi.android.sdk.location>
-=======
         <ldi.android.sdk.location>${ldi.android.sdk.parent.location}/android-sdk-linux</ldi.android.sdk.location>
->>>>>>> fd589d46
         
         <android.platform.version>22</android.platform.version>
         <android.api.groupId>android</android.api.groupId>
@@ -171,18 +146,11 @@
     </properties>
     
     <build>
-<<<<<<< HEAD
 <!-- Try to go without the active-profiles stuff for the MiOS build:
 -->
      <pluginManagement>
       <plugins>
         <plugin>
-=======
-        <pluginManagement>
-            <plugins>
-            
-      <plugin>
->>>>>>> fd589d46
           <groupId>com.simpligility.maven.plugins</groupId>
           <artifactId>android-maven-plugin</artifactId>
           <version>4.3.0</version>
@@ -195,13 +163,7 @@
             </sdk>
           </configuration>
         </plugin>
-<<<<<<< HEAD
       </plugins>
      </pluginManagement>
-=======
-        
-            </plugins>
-        </pluginManagement>
->>>>>>> fd589d46
     </build>
 </project>