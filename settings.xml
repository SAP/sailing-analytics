--- conflicted
+++ resolved
@@ -1,67 +1,45 @@
-<<<<<<< HEAD
-<settings>
-  <servers>
-        <server>
-            <id>ssh-repository</id>
-            <filePermissions>664</filePermissions>
-            <directoryPermissions>775</directoryPermissions>
-        </server>
-  </servers>
-  <proxies>
-   <proxy>
-      <active>true</active>
-      <protocol>http</protocol>
-      <host>proxy.wdf.sap.corp</host>
-      <port>8080</port>
-      <nonProxyHosts>localhost|*.sap.corp</nonProxyHosts>
-    </proxy>
-  </proxies>
-</settings>
-
-
-=======
-<settings>
-  <servers>
-    <server>
-      <id>ssh-repository</id>
-        <filePermissions>664</filePermissions>
-      <directoryPermissions>775</directoryPermissions>
-    </server>
-  </servers>
-  
-  <!-- Uncomment if your environment requires a proxy for web access -->
-  <!--
-  <proxies>
-    <proxy>
-      <active>true</active>
-      <protocol>http</protocol>
-      <host>proxy.wdf.sap.corp</host>
-      <port>8080</port>
-      <nonProxyHosts>localhost|*.sap.corp</nonProxyHosts>
-    </proxy>
-  </proxies>
-  -->
-  
-  <profiles>
-    <profile>
-      <id>sailing.analytics</id>
-	  <activation>
-        <activeByDefault>true</activeByDefault>
-      </activation>
-      <properties>
-        <!-- Leave empty, if no proxy is needed in your environment! -->
-        <!--
-        <parameters.proxy>
-	  -Dhttp.proxyHost=proxy -Dhttp.proxyPort=8080
-	</parameters.proxy>
-        -->
-	<!-- Change the configuration file to the one you like to use for the tests. -->
-        <parameters.integration-tests>
-	  -Dselenium.test.environment.configuration=ci-test-environment.xml
-	</parameters.integration-tests>
-      </properties>
-    </profile>
-  </profiles>
-</settings>
-
->>>>>>> 8609ff84
+<settings>
+  <servers>
+    <server>
+      <id>ssh-repository</id>
+        <filePermissions>664</filePermissions>
+      <directoryPermissions>775</directoryPermissions>
+    </server>
+  </servers>
+  
+  <!-- Uncomment if your environment requires a proxy for web access -->
+  <!--
+  <proxies>
+    <proxy>
+      <active>true</active>
+      <protocol>http</protocol>
+      <host>proxy.wdf.sap.corp</host>
+      <port>8080</port>
+      <nonProxyHosts>localhost|*.sap.corp</nonProxyHosts>
+    </proxy>
+  </proxies>
+  -->
+  
+  <profiles>
+    <profile>
+      <id>sailing.analytics</id>
+	  <activation>
+        <activeByDefault>true</activeByDefault>
+      </activation>
+      <properties>
+        <!-- Leave empty, if no proxy is needed in your environment! -->
+        <!--
+        <parameters.proxy>
+	  -Dhttp.proxyHost=proxy -Dhttp.proxyPort=8080
+	</parameters.proxy>
+        -->
+	<!-- Change the configuration file to the one you like to use for the tests. -->
+        <parameters.integration-tests>
+	  -Dselenium.test.environment.configuration=ci-test-environment.xml
+	</parameters.integration-tests>
+      </properties>
+    </profile>
+  </profiles>
+</settings>
+
+