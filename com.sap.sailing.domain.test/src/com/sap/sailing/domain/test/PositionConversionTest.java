--- conflicted
+++ resolved
@@ -1,76 +1,71 @@
-package com.sap.sailing.domain.test;
-
-import static org.junit.Assert.assertEquals;
-import static org.junit.Assert.assertNotNull;
-
-import java.net.MalformedURLException;
-import java.net.URISyntaxException;
-
-import org.junit.Test;
-
-import com.maptrack.client.io.TypeController;
-import com.sap.sailing.domain.base.Position;
-import com.sap.sailing.domain.tractracadapter.DomainFactory;
-import com.tractrac.clientmodule.ControlPoint;
-import com.tractrac.clientmodule.data.ControlPointPositionData;
-import com.tractrac.clientmodule.data.ICallbackData;
-
-public class PositionConversionTest extends AbstractTracTracLiveTest {
-
-    public PositionConversionTest() throws URISyntaxException,
-            MalformedURLException {
-        super();
-    }
-
-    @Test
-    public void testConnectivity() {
-        // does nothing but test that set-up and tear-down works
-    }
-
-    @Test
-    public void testReceiptOfControlPointPosition() {
-        final ControlPoint[] firstTracked = new ControlPoint[1];
-        final ControlPointPositionData[] firstData = new ControlPointPositionData[1];
-        final Object semaphor = new Object();
-        
-        TypeController listener = ControlPointPositionData.subscribe(getEvent(),
-                new ICallbackData<ControlPoint, ControlPointPositionData>() {
-                    private boolean first = true;
-                    
-                    public void gotData(ControlPoint tracked,
-                            ControlPointPositionData record, boolean isLiveData) {
-                        if (first) {
-                            synchronized (semaphor) {
-                                firstTracked[0] = tracked;
-                                firstData[0] = record;
-                                semaphor.notifyAll();
-                            }
-                            first = false;
-                        }
-                    }
-<<<<<<< HEAD
-                }, /* fromTime */0 /* means ALL */, /* toTime */ 0);
-        addListenersAndStartController(listener);
-=======
-                }, /* fromTime */0 /* means ALL */);
-        addListenersForStoredDataAndStartController(listener);
->>>>>>> 04ba30a9
-        synchronized (semaphor) {
-            while (firstTracked[0] == null) {
-                try {
-                    semaphor.wait();
-                } catch (InterruptedException e) {
-                    // print, ignore, wait on
-                    e.printStackTrace();
-                }
-            }
-        }
-        assertNotNull(firstTracked[0]);
-        assertNotNull(firstData[0]);
-        Position pos = DomainFactory.INSTANCE.createPosition(firstData[0]);
-        assertNotNull(pos);
-        assertEquals(firstData[0].getLatitude(), pos.getLatDeg(), /* epsilon */ 0.00000001);
-        assertEquals(firstData[0].getLongitude(), pos.getLngDeg(), /* epsilon */ 0.00000001);
-    }
-
-}
+package com.sap.sailing.domain.test;
+
+import static org.junit.Assert.assertEquals;
+import static org.junit.Assert.assertNotNull;
+
+import java.net.MalformedURLException;
+import java.net.URISyntaxException;
+
+import org.junit.Test;
+
+import com.maptrack.client.io.TypeController;
+import com.sap.sailing.domain.base.Position;
+import com.sap.sailing.domain.tractracadapter.DomainFactory;
+import com.tractrac.clientmodule.ControlPoint;
+import com.tractrac.clientmodule.data.ControlPointPositionData;
+import com.tractrac.clientmodule.data.ICallbackData;
+
+public class PositionConversionTest extends AbstractTracTracLiveTest {
+
+    public PositionConversionTest() throws URISyntaxException,
+            MalformedURLException {
+        super();
+    }
+
+    @Test
+    public void testConnectivity() {
+        // does nothing but test that set-up and tear-down works
+    }
+
+    @Test
+    public void testReceiptOfControlPointPosition() {
+        final ControlPoint[] firstTracked = new ControlPoint[1];
+        final ControlPointPositionData[] firstData = new ControlPointPositionData[1];
+        final Object semaphor = new Object();
+        
+        TypeController listener = ControlPointPositionData.subscribe(getEvent(),
+                new ICallbackData<ControlPoint, ControlPointPositionData>() {
+                    private boolean first = true;
+                    
+                    public void gotData(ControlPoint tracked,
+                            ControlPointPositionData record, boolean isLiveData) {
+                        if (first) {
+                            synchronized (semaphor) {
+                                firstTracked[0] = tracked;
+                                firstData[0] = record;
+                                semaphor.notifyAll();
+                            }
+                            first = false;
+                        }
+                    }
+                }, /* fromTime */0 /* means ALL */, /* toTime */ 0);
+        addListenersForStoredDataAndStartController(listener);
+        synchronized (semaphor) {
+            while (firstTracked[0] == null) {
+                try {
+                    semaphor.wait();
+                } catch (InterruptedException e) {
+                    // print, ignore, wait on
+                    e.printStackTrace();
+                }
+            }
+        }
+        assertNotNull(firstTracked[0]);
+        assertNotNull(firstData[0]);
+        Position pos = DomainFactory.INSTANCE.createPosition(firstData[0]);
+        assertNotNull(pos);
+        assertEquals(firstData[0].getLatitude(), pos.getLatDeg(), /* epsilon */ 0.00000001);
+        assertEquals(firstData[0].getLongitude(), pos.getLngDeg(), /* epsilon */ 0.00000001);
+    }
+
+}