--- conflicted
+++ resolved
@@ -1,15 +1,9 @@
 Axel
 ====
 
-<<<<<<< HEAD
  - sort mark passing using Collections.sort and don't use a TreeSet
 
  - Distribute wind data to their respective races
-=======
-- Axel liefert stabiles (zumindest im Bezug auf druckbetankte Daten) start und finish basierend auf MarkPassings + threshold (30)
-
- - when a race for an event arrives with a different boat class, open up a new Event
->>>>>>> 3ec9e4a9
 
  - Pass final production instance URL information to BeTomorrow for wind integration
 
