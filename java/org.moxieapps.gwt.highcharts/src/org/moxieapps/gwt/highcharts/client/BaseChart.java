--- conflicted
+++ resolved
@@ -2663,11 +2663,7 @@
         var series = chart.series;
         for(var i= 0; i<series.length; i++) {
             if(series[i].legendItem && series[i].checkbox) {
-<<<<<<< HEAD
-                series[i].checkbox.style.marginLeft = - series[i].legendItemWidth + 20 + "px";
-=======
                 series[i].checkbox.style.marginLeft = - series[i].legendItemWidth + 40 + "px";
->>>>>>> d19074a8
                 series[i].checkbox.style.marginTop = '0px';
             }
         }
