--- conflicted
+++ resolved
@@ -1,69 +1,33 @@
-<<<<<<< HEAD
-<?xml version="1.0" encoding="UTF-8"?>
-<project xsi:schemaLocation="http://maven.apache.org/POM/4.0.0 http://maven.apache.org/xsd/maven-4.0.0.xsd" xmlns="http://maven.apache.org/POM/4.0.0"
-    xmlns:xsi="http://www.w3.org/2001/XMLSchema-instance">
-  <modelVersion>4.0.0</modelVersion>
-  <parent>
-    <artifactId>root</artifactId>
-    <groupId>com.sap.sailing</groupId>
-    <version>1.0.0-SNAPSHOT</version>
-  </parent>
-  <artifactId>org.moxieapps.gwt.highcharts</artifactId>
-  <groupId>org.moxieapps.gwt</groupId>
-  <version>1.3.0-SNAPSHOT</version>
-  <packaging>eclipse-plugin</packaging>
-
-  <build>
-	<plugins>
-		<plugin>
-			<groupId>org.eclipse.tycho</groupId>
-			<artifactId>tycho-source-plugin</artifactId>
-			<version>${tycho-version}</version>
-			<executions>
-				<execution>
-					<id>plugin-source</id>
-					<phase>generate-sources</phase>
-					<goals>
-						<goal>plugin-source</goal>
-					</goals>
-				</execution>
-			</executions>
-		</plugin>
-	</plugins>
-  </build>
-</project>
-=======
-<?xml version="1.0" encoding="UTF-8"?>
-<project xsi:schemaLocation="http://maven.apache.org/POM/4.0.0 http://maven.apache.org/xsd/maven-4.0.0.xsd" xmlns="http://maven.apache.org/POM/4.0.0"
-    xmlns:xsi="http://www.w3.org/2001/XMLSchema-instance">
-  <modelVersion>4.0.0</modelVersion>
-  <parent>
-    <artifactId>root</artifactId>
-    <groupId>com.sap.sailing</groupId>
-    <version>1.0.0-SNAPSHOT</version>
-  </parent>
-  <artifactId>org.moxieapps.gwt.highcharts</artifactId>
-  <groupId>org.moxieapps.gwt</groupId>
-  <version>1.5.0-SNAPSHOT</version>
-  <packaging>eclipse-plugin</packaging>
-
-  <build>
-	<plugins>
-		<plugin>
-			<groupId>org.eclipse.tycho</groupId>
-			<artifactId>tycho-source-plugin</artifactId>
-			<version>${tycho-version}</version>
-			<executions>
-				<execution>
-					<id>plugin-source</id>
-					<phase>generate-sources</phase>
-					<goals>
-						<goal>plugin-source</goal>
-					</goals>
-				</execution>
-			</executions>
-		</plugin>
-	</plugins>
-  </build>
-</project>
->>>>>>> 8609ff84
+<?xml version="1.0" encoding="UTF-8"?>
+<project xsi:schemaLocation="http://maven.apache.org/POM/4.0.0 http://maven.apache.org/xsd/maven-4.0.0.xsd" xmlns="http://maven.apache.org/POM/4.0.0"
+    xmlns:xsi="http://www.w3.org/2001/XMLSchema-instance">
+  <modelVersion>4.0.0</modelVersion>
+  <parent>
+    <artifactId>root</artifactId>
+    <groupId>com.sap.sailing</groupId>
+    <version>1.0.0-SNAPSHOT</version>
+  </parent>
+  <artifactId>org.moxieapps.gwt.highcharts</artifactId>
+  <groupId>org.moxieapps.gwt</groupId>
+  <version>1.5.0-SNAPSHOT</version>
+  <packaging>eclipse-plugin</packaging>
+
+  <build>
+	<plugins>
+		<plugin>
+			<groupId>org.eclipse.tycho</groupId>
+			<artifactId>tycho-source-plugin</artifactId>
+			<version>${tycho-version}</version>
+			<executions>
+				<execution>
+					<id>plugin-source</id>
+					<phase>generate-sources</phase>
+					<goals>
+						<goal>plugin-source</goal>
+					</goals>
+				</execution>
+			</executions>
+		</plugin>
+	</plugins>
+  </build>
+</project>