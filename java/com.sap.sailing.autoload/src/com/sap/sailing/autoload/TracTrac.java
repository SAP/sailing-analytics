package com.sap.sailing.autoload;

import java.io.IOException;
import java.io.Serializable;
import java.net.MalformedURLException;
import java.net.URI;
import java.net.URISyntaxException;
import java.net.URL;
import java.text.ParseException;
import java.util.ArrayList;
import java.util.List;
import java.util.logging.Logger;

import org.osgi.framework.BundleContext;
import org.osgi.util.tracker.ServiceTracker;

import com.sap.sailing.domain.base.Regatta;
import com.sap.sailing.domain.common.RegattaIdentifier;
import com.sap.sailing.domain.persistence.MongoRaceLogStoreFactory;
import com.sap.sailing.domain.persistence.MongoRegattaLogStoreFactory;
import com.sap.sailing.domain.racelog.RaceLogStore;
import com.sap.sailing.domain.regattalog.RegattaLogStore;
import com.sap.sailing.domain.tracking.RaceTracker;
import com.sap.sailing.domain.tracking.TrackerManager;
import com.sap.sailing.domain.tractracadapter.RaceRecord;
import com.sap.sailing.domain.tractracadapter.TracTracAdapter;
import com.sap.sailing.domain.tractracadapter.TracTracAdapterFactory;
import com.sap.sailing.domain.tractracadapter.TracTracConnectionConstants;
import com.sap.sailing.gwt.ui.shared.TracTracRaceRecordDTO;
import com.sap.sailing.server.RacingEventService;
import com.sap.sse.common.Util.Pair;
import com.sap.sse.common.impl.MillisecondsTimePoint;

/**
 * Auto load TracTrac races from a parameter called <code>tractrac.autoload.json_urls</code>. This
 * parameter contains a list of all event json urls from which you want to load races from. Only
 * races in state <code>REPLAY</code> will be loaded.
 * 
 * @author Simon Marcel Pamies
 */
public class TracTrac {
    Logger logger = Logger.getLogger(TracTrac.class.getName());
    
    private final TracTracAdapter tracTracAdapter;
    private final RacingEventService racingEventService;

    public TracTrac(BundleContext context, RacingEventService racingEventService) {
        this.racingEventService = racingEventService;
        this.tracTracAdapter = createAndOpenTracTracAdapterTracker(context).getService().getOrCreateTracTracAdapter(this.racingEventService.getBaseDomainFactory());
        try {
            autoLoadTrackTrackRaces();
        } catch (Exception e) {
            e.printStackTrace();
        }
    }
    
    private TracTracAdapter getTracTracAdapter() {
        return this.tracTracAdapter;
    }
    
    private RacingEventService getService() {
        return this.racingEventService;
    }
    
    private void autoLoadTrackTrackRaces() throws Exception {
        String jsonUrls = System.getProperty("tractrac.autoload.json_urls");
        if (jsonUrls != null) {
            String[] splitJsonUrls = jsonUrls.split(",");
            for (String jsonUrl : splitJsonUrls) {
                logger.info("Loading races from " + jsonUrl);
                Pair<String, List<TracTracRaceRecordDTO>> racesThatCanBeTracked = listTracTracRacesInEvent(jsonUrl, /*listHiddenRaces*/false);
                
                for (TracTracRaceRecordDTO raceRecord : racesThatCanBeTracked.getB()) {
                    RaceRecord record = getTracTracAdapter().getSingleTracTracRaceRecord(new URL(raceRecord.jsonURL), raceRecord.id, /*loadClientParams*/true);
                    if (record.getRaceStatus().equals(TracTracConnectionConstants.REPLAY_STATUS) || record.getRaceVisibility().equals(TracTracConnectionConstants.REPLAY_VISIBILITY)) {
                        RegattaIdentifier regattaForRaceRecord = null;
                        if (raceRecord.hasRememberedRegatta()) {
                            Regatta regatta = getService().getRememberedRegattaForRace(raceRecord.id);
                            if (regatta != null) {
                                regattaForRaceRecord = regatta.getRegattaIdentifier();
                            }
                        }
<<<<<<< HEAD
                        getTracTracAdapter().addTracTracRace((TrackerManager)getService(), regattaForRaceRecord,
                            record.getParamURL(), /*effectiveLiveURI*/ null,
                            record.getStoredURI(), new URI(""),
                            new MillisecondsTimePoint(record.getTrackingStartTime().asMillis()),
                            new MillisecondsTimePoint(record.getTrackingEndTime().asMillis()),
                            MongoRaceLogStoreFactory.INSTANCE.getMongoRaceLogStore(getService().getMongoObjectFactory(), getService().getDomainObjectFactory()),
                            RaceTracker.TIMEOUT_FOR_RECEIVING_RACE_DEFINITION_IN_MILLISECONDS, /*simulateWithStartTimeNow*/false,
                            /*ignoreTracTracMarkPassings*/ false, /*tracTracUsername*/"", /*tracTracPassword*/"",
                            record.getRaceStatus(), record.getRaceVisibility());
=======
                        RaceLogStore raceLogStore = MongoRaceLogStoreFactory.INSTANCE.getMongoRaceLogStore(getService()
                                .getMongoObjectFactory(), getService().getDomainObjectFactory());
                        RegattaLogStore regattaLogStore = MongoRegattaLogStoreFactory.INSTANCE.getMongoRegattaLogStore(
                                getService().getMongoObjectFactory(), getService().getDomainObjectFactory());
                        getTracTracAdapter().addTracTracRace(
                                (TrackerManager) getService(),
                                regattaForRaceRecord,
                                record.getParamURL(), /* effectiveLiveURI */
                                null,
                                record.getStoredURI(),
                                new URI(""),
                                new MillisecondsTimePoint(record.getTrackingStartTime().asMillis()),
                                new MillisecondsTimePoint(record.getTrackingEndTime().asMillis()),
                                raceLogStore, regattaLogStore,
                                RaceTracker.TIMEOUT_FOR_RECEIVING_RACE_DEFINITION_IN_MILLISECONDS, /* simulateWithStartTimeNow */
                                false,
                                /* tracTracUsername */"", /* tracTracPassword */"", record.getRaceStatus(),
                                record.getRaceVisibility());
>>>>>>> 5f537d21
                    } else {
                        logger.info("Ignoring race " + record.getName() + " because it is in status "
                                + record.getRaceStatus() + " and visibility " + record.getRaceVisibility());
                    }
                }
            }
        }
    }
    
    public com.sap.sse.common.Util.Pair<String, List<TracTracRaceRecordDTO>> listTracTracRacesInEvent(String eventJsonURL, boolean listHiddenRaces) throws MalformedURLException, IOException, ParseException, org.json.simple.parser.ParseException, URISyntaxException {
        com.sap.sse.common.Util.Pair<String,List<RaceRecord>> raceRecords;
        raceRecords = getTracTracAdapter().getTracTracRaceRecords(new URL(eventJsonURL), /*loadClientParam*/ false);
        List<TracTracRaceRecordDTO> result = new ArrayList<TracTracRaceRecordDTO>();
        for (RaceRecord raceRecord : raceRecords.getB()) {
            if (listHiddenRaces == false && raceRecord.getRaceStatus().equals(TracTracConnectionConstants.HIDDEN_STATUS)) {
                continue;
            }
            
            result.add(new TracTracRaceRecordDTO(raceRecord.getID(), raceRecord.getEventName(), raceRecord.getName(),
                    raceRecord.getTrackingStartTime().asDate(), 
                    raceRecord
                    .getTrackingEndTime().asDate(), raceRecord.getRaceStartTime().asDate(),
                    raceRecord.getBoatClassNames(), raceRecord.getRaceStatus(), raceRecord.getRaceVisibility(), raceRecord.getJsonURL().toString(),
                    hasRememberedRegatta(raceRecord.getID())));
        }
        return new com.sap.sse.common.Util.Pair<String, List<TracTracRaceRecordDTO>>(raceRecords.getA(), result);
    }
    
    private boolean hasRememberedRegatta(Serializable raceID) {
        return racingEventService.getRememberedRegattaForRace(raceID) != null;
    }
    
    private ServiceTracker<TracTracAdapterFactory, TracTracAdapterFactory> createAndOpenTracTracAdapterTracker(BundleContext context) {
        ServiceTracker<TracTracAdapterFactory, TracTracAdapterFactory> result = new ServiceTracker<TracTracAdapterFactory, TracTracAdapterFactory>(
                context, TracTracAdapterFactory.class.getName(), null);
        result.open();
        result.getService().getOrCreateTracTracAdapter(racingEventService.getBaseDomainFactory());
        return result;
    }

}<|MERGE_RESOLUTION|>--- conflicted
+++ resolved
@@ -80,17 +80,6 @@
                                 regattaForRaceRecord = regatta.getRegattaIdentifier();
                             }
                         }
-<<<<<<< HEAD
-                        getTracTracAdapter().addTracTracRace((TrackerManager)getService(), regattaForRaceRecord,
-                            record.getParamURL(), /*effectiveLiveURI*/ null,
-                            record.getStoredURI(), new URI(""),
-                            new MillisecondsTimePoint(record.getTrackingStartTime().asMillis()),
-                            new MillisecondsTimePoint(record.getTrackingEndTime().asMillis()),
-                            MongoRaceLogStoreFactory.INSTANCE.getMongoRaceLogStore(getService().getMongoObjectFactory(), getService().getDomainObjectFactory()),
-                            RaceTracker.TIMEOUT_FOR_RECEIVING_RACE_DEFINITION_IN_MILLISECONDS, /*simulateWithStartTimeNow*/false,
-                            /*ignoreTracTracMarkPassings*/ false, /*tracTracUsername*/"", /*tracTracPassword*/"",
-                            record.getRaceStatus(), record.getRaceVisibility());
-=======
                         RaceLogStore raceLogStore = MongoRaceLogStoreFactory.INSTANCE.getMongoRaceLogStore(getService()
                                 .getMongoObjectFactory(), getService().getDomainObjectFactory());
                         RegattaLogStore regattaLogStore = MongoRegattaLogStoreFactory.INSTANCE.getMongoRegattaLogStore(
@@ -103,13 +92,17 @@
                                 record.getStoredURI(),
                                 new URI(""),
                                 new MillisecondsTimePoint(record.getTrackingStartTime().asMillis()),
-                                new MillisecondsTimePoint(record.getTrackingEndTime().asMillis()),
-                                raceLogStore, regattaLogStore,
-                                RaceTracker.TIMEOUT_FOR_RECEIVING_RACE_DEFINITION_IN_MILLISECONDS, /* simulateWithStartTimeNow */
-                                false,
-                                /* tracTracUsername */"", /* tracTracPassword */"", record.getRaceStatus(),
-                                record.getRaceVisibility());
->>>>>>> 5f537d21
+										new MillisecondsTimePoint(record
+												.getTrackingEndTime()
+												.asMillis()),
+										raceLogStore,
+										regattaLogStore,
+										RaceTracker.TIMEOUT_FOR_RECEIVING_RACE_DEFINITION_IN_MILLISECONDS, /* simulateWithStartTimeNow */
+										false,
+										/* ignoreTracTracMarkPassings */false,
+										/* tracTracUsername */"", /* tracTracPassword */
+										"", record.getRaceStatus(),
+										record.getRaceVisibility());
                     } else {
                         logger.info("Ignoring race " + record.getName() + " because it is in status "
                                 + record.getRaceStatus() + " and visibility " + record.getRaceVisibility());
