package com.sap.sailing.autoload;

import java.io.IOException;
import java.io.Serializable;
import java.net.MalformedURLException;
import java.net.URI;
import java.net.URISyntaxException;
import java.net.URL;
import java.text.ParseException;
import java.util.ArrayList;
import java.util.List;
import java.util.logging.Logger;

import org.osgi.framework.BundleContext;
import org.osgi.util.tracker.ServiceTracker;

import com.sap.sailing.domain.base.Regatta;
import com.sap.sailing.domain.common.RegattaIdentifier;
import com.sap.sailing.domain.common.impl.MillisecondsTimePoint;
import com.sap.sailing.domain.persistence.MongoRaceLogStoreFactory;
import com.sap.sailing.domain.tracking.RaceTracker;
import com.sap.sailing.domain.tracking.TrackerManager;
import com.sap.sailing.domain.tractracadapter.RaceRecord;
import com.sap.sailing.domain.tractracadapter.TracTracAdapter;
import com.sap.sailing.domain.tractracadapter.TracTracAdapterFactory;
import com.sap.sailing.domain.tractracadapter.TracTracConnectionConstants;
import com.sap.sailing.gwt.ui.shared.TracTracRaceRecordDTO;
import com.sap.sailing.server.RacingEventService;
import com.sap.sse.common.Util.Pair;

/**
 * Auto load TracTrac races from a parameter called <code>tractrac.autoload.json_urls</code>. This
 * parameter contains a list of all event json urls from which you want to load races from. Only
 * races in state <code>REPLAY</code> will be loaded.
 * 
 * @author Simon Marcel Pamies
 */
public class TracTrac {
    Logger logger = Logger.getLogger(TracTrac.class.getName());
    
    private final TracTracAdapter tracTracAdapter;
    private final RacingEventService racingEventService;

    public TracTrac(BundleContext context, RacingEventService racingEventService) {
        this.racingEventService = racingEventService;
        this.tracTracAdapter = createAndOpenTracTracAdapterTracker(context).getService().getOrCreateTracTracAdapter(this.racingEventService.getBaseDomainFactory());
        try {
            autoLoadTrackTrackRaces();
        } catch (Exception e) {
            e.printStackTrace();
        }
    }
    
    private TracTracAdapter getTracTracAdapter() {
        return this.tracTracAdapter;
    }
    
    private RacingEventService getService() {
        return this.racingEventService;
    }
    
    private void autoLoadTrackTrackRaces() throws Exception {
        String jsonUrls = System.getProperty("tractrac.autoload.json_urls");
        if (jsonUrls != null) {
            String[] splitJsonUrls = jsonUrls.split(",");
            for (String jsonUrl : splitJsonUrls) {
                logger.info("Loading races from " + jsonUrl);
                Pair<String, List<TracTracRaceRecordDTO>> racesThatCanBeTracked = listTracTracRacesInEvent(jsonUrl, /*listHiddenRaces*/false);
                
                for (TracTracRaceRecordDTO raceRecord : racesThatCanBeTracked.getB()) {
                    RaceRecord record = getTracTracAdapter().getSingleTracTracRaceRecord(new URL(raceRecord.jsonURL), raceRecord.id, /*loadClientParams*/true);
                    if (record.getRaceStatus().equals(TracTracConnectionConstants.REPLAY_STATUS) || record.getRaceVisibility().equals(TracTracConnectionConstants.REPLAY_VISIBILITY)) {
                        RegattaIdentifier regattaForRaceRecord = null;
                        if (raceRecord.hasRememberedRegatta()) {
                            Regatta regatta = getService().getRememberedRegattaForRace(raceRecord.id);
                            if (regatta != null) {
                                regattaForRaceRecord = regatta.getRegattaIdentifier();
                            }
                        }
                        getTracTracAdapter().addTracTracRace((TrackerManager)getService(), regattaForRaceRecord,
                            record.getParamURL(), /*effectiveLiveURI*/ null,
                            record.getStoredURI(), new URI(""),
                            new MillisecondsTimePoint(record.getTrackingStartTime().asMillis()),
                            new MillisecondsTimePoint(record.getTrackingEndTime().asMillis()),
                            MongoRaceLogStoreFactory.INSTANCE.getMongoRaceLogStore(getService().getMongoObjectFactory(), getService().getDomainObjectFactory()),
<<<<<<< HEAD
                            RaceTracker.TIMEOUT_FOR_RECEIVING_RACE_DEFINITION_IN_MILLISECONDS, /*simulateWithStartTimeNow*/false, 
                            /*ignoreTracTracMarkPassings*/ false, /*tracTracUsername*/"", /*tracTracPassword*/"",
=======
                            RaceTracker.TIMEOUT_FOR_RECEIVING_RACE_DEFINITION_IN_MILLISECONDS, /*simulateWithStartTimeNow*/false,
                            /* ignoreTracTracMarkPassings */ false,
                            /*tracTracUsername*/"", /*tracTracPassword*/"",
>>>>>>> 2cf44e89
                            record.getRaceStatus(), record.getRaceVisibility());
                    } else {
                        logger.info("Ignoring race " + record.getName() + " because it is in status " + record.getRaceStatus() + " and visibility " + record.getRaceVisibility());
                    }
                }
            }
        }
    }
    
    public com.sap.sse.common.Util.Pair<String, List<TracTracRaceRecordDTO>> listTracTracRacesInEvent(String eventJsonURL, boolean listHiddenRaces) throws MalformedURLException, IOException, ParseException, org.json.simple.parser.ParseException, URISyntaxException {
        com.sap.sse.common.Util.Pair<String,List<RaceRecord>> raceRecords;
        raceRecords = getTracTracAdapter().getTracTracRaceRecords(new URL(eventJsonURL), /*loadClientParam*/ false);
        List<TracTracRaceRecordDTO> result = new ArrayList<TracTracRaceRecordDTO>();
        for (RaceRecord raceRecord : raceRecords.getB()) {
            if (listHiddenRaces == false && raceRecord.getRaceStatus().equals(TracTracConnectionConstants.HIDDEN_STATUS)) {
                continue;
            }
            
            result.add(new TracTracRaceRecordDTO(raceRecord.getID(), raceRecord.getEventName(), raceRecord.getName(),
                    raceRecord.getTrackingStartTime().asDate(), 
                    raceRecord
                    .getTrackingEndTime().asDate(), raceRecord.getRaceStartTime().asDate(),
                    raceRecord.getBoatClassNames(), raceRecord.getRaceStatus(), raceRecord.getRaceVisibility(), raceRecord.getJsonURL().toString(),
                    hasRememberedRegatta(raceRecord.getID())));
        }
        return new com.sap.sse.common.Util.Pair<String, List<TracTracRaceRecordDTO>>(raceRecords.getA(), result);
    }
    
    private boolean hasRememberedRegatta(Serializable raceID) {
        return racingEventService.getRememberedRegattaForRace(raceID) != null;
    }
    
    private ServiceTracker<TracTracAdapterFactory, TracTracAdapterFactory> createAndOpenTracTracAdapterTracker(BundleContext context) {
        ServiceTracker<TracTracAdapterFactory, TracTracAdapterFactory> result = new ServiceTracker<TracTracAdapterFactory, TracTracAdapterFactory>(
                context, TracTracAdapterFactory.class.getName(), null);
        result.open();
        result.getService().getOrCreateTracTracAdapter(racingEventService.getBaseDomainFactory());
        return result;
    }

}<|MERGE_RESOLUTION|>--- conflicted
+++ resolved
@@ -83,14 +83,8 @@
                             new MillisecondsTimePoint(record.getTrackingStartTime().asMillis()),
                             new MillisecondsTimePoint(record.getTrackingEndTime().asMillis()),
                             MongoRaceLogStoreFactory.INSTANCE.getMongoRaceLogStore(getService().getMongoObjectFactory(), getService().getDomainObjectFactory()),
-<<<<<<< HEAD
-                            RaceTracker.TIMEOUT_FOR_RECEIVING_RACE_DEFINITION_IN_MILLISECONDS, /*simulateWithStartTimeNow*/false, 
+                            RaceTracker.TIMEOUT_FOR_RECEIVING_RACE_DEFINITION_IN_MILLISECONDS, /*simulateWithStartTimeNow*/false,
                             /*ignoreTracTracMarkPassings*/ false, /*tracTracUsername*/"", /*tracTracPassword*/"",
-=======
-                            RaceTracker.TIMEOUT_FOR_RECEIVING_RACE_DEFINITION_IN_MILLISECONDS, /*simulateWithStartTimeNow*/false,
-                            /* ignoreTracTracMarkPassings */ false,
-                            /*tracTracUsername*/"", /*tracTracPassword*/"",
->>>>>>> 2cf44e89
                             record.getRaceStatus(), record.getRaceVisibility());
                     } else {
                         logger.info("Ignoring race " + record.getName() + " because it is in status " + record.getRaceStatus() + " and visibility " + record.getRaceVisibility());
