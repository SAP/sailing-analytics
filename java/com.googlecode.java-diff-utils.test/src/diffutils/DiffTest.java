package diffutils;

<<<<<<< HEAD
import static org.junit.jupiter.api.Assertions.assertEquals;
import static org.junit.jupiter.api.Assertions.assertNotNull;
import org.junit.jupiter.api.Test;
=======
import static org.junit.Assert.assertEquals;
import static org.junit.Assert.assertNotNull;
>>>>>>> 3f51f323

import java.util.ArrayList;
import java.util.Arrays;
import java.util.Collections;
import java.util.List;

<<<<<<< HEAD
=======
import org.junit.Test;
>>>>>>> 3f51f323

import difflib.ChangeDelta;
import difflib.Chunk;
import difflib.DeleteDelta;
import difflib.Delta;
import difflib.DiffUtils;
import difflib.InsertDelta;
import difflib.Patch;

public class DiffTest {
<<<<<<< HEAD
=======

>>>>>>> 3f51f323
    @Test
    public void testDiff_Insert() {
        final Patch<String> patch = DiffUtils.diff(Arrays.asList("hhh"), Arrays.asList("hhh", "jjj", "kkk"));
        assertNotNull(patch);
        assertEquals(1, patch.getDeltas().size());
        final Delta<String> delta = patch.getDeltas().get(0);
        assertEquals(InsertDelta.class, delta.getClass());
        List<String> emptyList = Collections.emptyList();
        assertEquals(new Chunk<String>(1, emptyList), delta.getOriginal());
        assertEquals(new Chunk<String>(1, Arrays.asList("jjj", "kkk")), delta.getRevised());
    }

    @Test
    public void testDiff_Delete() {
        final Patch<String> patch = DiffUtils.diff(Arrays.asList("ddd", "fff", "ggg"), Arrays.asList("ggg"));
        assertNotNull(patch);
        assertEquals(1, patch.getDeltas().size());
        final Delta<String> delta = patch.getDeltas().get(0);
        assertEquals(DeleteDelta.class, delta.getClass());
        assertEquals(new Chunk<String>(0, Arrays.asList("ddd", "fff")), delta.getOriginal());
        List<String> emptyList = Collections.emptyList();
        assertEquals(new Chunk<String>(0, emptyList), delta.getRevised());
    }

    @Test
    public void testDiff_Change() {
        final List<String> changeTest_from = Arrays.asList("aaa", "bbb", "ccc");
        final List<String> changeTest_to = Arrays.asList("aaa", "zzz", "ccc");

        final Patch<String> patch = DiffUtils.diff(changeTest_from, changeTest_to);
        assertNotNull(patch);
        assertEquals(1, patch.getDeltas().size());
        final Delta<String> delta = patch.getDeltas().get(0);
        assertEquals(ChangeDelta.class, delta.getClass());
        assertEquals(new Chunk<String>(1, Arrays.asList("bbb")), delta.getOriginal());
        assertEquals(new Chunk<String>(1, Arrays.asList("zzz")), delta.getRevised());
    }

    @Test
    public void testDiff_EmptyList() {
        final Patch<String> patch = DiffUtils.diff(new ArrayList<String>(), new ArrayList<String>());
        assertNotNull(patch);
        assertEquals(0, patch.getDeltas().size());
    }

    @Test
    public void testDiff_EmptyListWithNonEmpty() {
        final Patch<String> patch = DiffUtils.diff(new ArrayList<String>(), Arrays.asList("aaa"));
        assertNotNull(patch);
        assertEquals(1, patch.getDeltas().size());
        final Delta<String> delta = patch.getDeltas().get(0);
        assertEquals(InsertDelta.class, delta.getClass());
    }
}<|MERGE_RESOLUTION|>--- conflicted
+++ resolved
@@ -1,23 +1,14 @@
 package diffutils;
 
-<<<<<<< HEAD
 import static org.junit.jupiter.api.Assertions.assertEquals;
 import static org.junit.jupiter.api.Assertions.assertNotNull;
-import org.junit.jupiter.api.Test;
-=======
-import static org.junit.Assert.assertEquals;
-import static org.junit.Assert.assertNotNull;
->>>>>>> 3f51f323
 
 import java.util.ArrayList;
 import java.util.Arrays;
 import java.util.Collections;
 import java.util.List;
 
-<<<<<<< HEAD
-=======
-import org.junit.Test;
->>>>>>> 3f51f323
+import org.junit.jupiter.api.Test;
 
 import difflib.ChangeDelta;
 import difflib.Chunk;
@@ -28,10 +19,7 @@
 import difflib.Patch;
 
 public class DiffTest {
-<<<<<<< HEAD
-=======
 
->>>>>>> 3f51f323
     @Test
     public void testDiff_Insert() {
         final Patch<String> patch = DiffUtils.diff(Arrays.asList("hhh"), Arrays.asList("hhh", "jjj", "kkk"));
