--- conflicted
+++ resolved
@@ -30,7 +30,6 @@
         for (CollectionNames name : CollectionNames.values()) {
             MongoDBService.INSTANCE.registerExclusively(CollectionNames.class, name.name());
         }
-<<<<<<< HEAD
         new Thread(()->{
             final ServiceTracker<RacingEventService, RacingEventService> racingEventServiceTracker = ServiceTrackerFactory.createAndOpen(bundleContext, RacingEventService.class);
             final ServiceTracker<AIAgent, AIAgent> aiAgentTracker = ServiceTrackerFactory.createAndOpen(bundleContext, AIAgent.class);
@@ -49,6 +48,8 @@
                     public void stoppedCommentingOnEvent(Event e) {
                         mof.removeEventToComment(e.getId(), /* clientSessionOrNull */ null);
                     }
+        Activator.context = bundleContext;
+    }
 
                     @Override
                     public void startedCommentingOnEvent(Event e) {
@@ -61,13 +62,6 @@
             }
         }, "Waiting for AIAgent to show up in OSGi registry").start();
         Activator.context = bundleContext;
-=======
-        Activator.context = bundleContext;
-    }
-
-    public void stop(BundleContext bundleContext) throws Exception {
-        Activator.context = null;
->>>>>>> eb8528f2
     }
 
     public void stop(BundleContext bundleContext) throws Exception {
