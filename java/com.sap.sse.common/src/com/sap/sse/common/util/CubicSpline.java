--- conflicted
+++ resolved
@@ -2,7 +2,6 @@
 import java.util.Collections;
 import java.util.function.Supplier;
 
-<<<<<<< HEAD
 import com.sap.sse.common.Util;
 
 // <copyright file="CubicSpline.cs" company="Math.NET">
@@ -33,59 +32,6 @@
 // FROM, OUT OF OR IN CONNECTION WITH THE SOFTWARE OR THE USE OR
 // OTHER DEALINGS IN THE SOFTWARE.
 // </copyright>
-=======
-
-/*
-    <copyright file="CubicSpline.cs" company="Math.NET">
-    Math.NET Numerics, part of the Math.NET Project
-    http://numerics.mathdotnet.com
-    http://github.com/mathnet/mathnet-numerics
-    
-    Copyright (c) 2009-2014 Math.NET
-    
-    Permission is hereby granted, free of charge, to any person
-    obtaining a copy of this software and associated documentation
-    files (the "Software"), to deal in the Software without
-    restriction, including without limitation the rights to use,
-    copy, modify, merge, publish, distribute, sublicense, and/or sell
-    copies of the Software, and to permit persons to whom the
-    Software is furnished to do so, subject to the following
-    conditions:
-    
-    The above copyright notice and this permission notice shall be
-    included in all copies or substantial portions of the Software.
-    
-    THE SOFTWARE IS PROVIDED "AS IS", WITHOUT WARRANTY OF ANY KIND,
-    EXPRESS OR IMPLIED, INCLUDING BUT NOT LIMITED TO THE WARRANTIES
-    OF MERCHANTABILITY, FITNESS FOR A PARTICULAR PURPOSE AND
-    NONINFRINGEMENT. IN NO EVENT SHALL THE AUTHORS OR COPYRIGHT
-    HOLDERS BE LIABLE FOR ANY CLAIM, DAMAGES OR OTHER LIABILITY,
-    WHETHER IN AN ACTION OF CONTRACT, TORT OR OTHERWISE, ARISING
-    FROM, OUT OF OR IN CONNECTION WITH THE SOFTWARE OR THE USE OR
-    OTHER DEALINGS IN THE SOFTWARE.
-    </copyright>
-*/
-
-/**
- * This class creates a cubic spline interpolator for a set of inputs, values and possibly derivatives. The API allows
- * different methods to interpolate a value for an input.
- * 
- * The implementation is based on the CubicSpline.cs code in the Math.NET Numerics libraries. See <a href=
- * "github.com">https://github.com/mathnet/mathnet-numerics/blob/master/src/Numerics/Interpolation/CubicSpline.cs"</a>
- * 
- * @author Daniel Lisunkin (i505543)
- *
- */
-public class CubicSpline {
-
-    private final double[] x;
-    private final double[] c0;
-    private final double[] c1;
-    private final double[] c2;
-    private final double[] c3;
-    @SuppressWarnings("unused")
-    private final double[] indefiniteIntegral;
->>>>>>> 4648b7cb
 
 /// <summary>
 /// Cubic Spline Interpolation.
@@ -110,6 +56,7 @@
          * Fixed first derivative at the boundary.
          */
         FirstDerivative,
+    @SuppressWarnings("unused")
 
         /**
          * Fixed second derivative at the boundary.
