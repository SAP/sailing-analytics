--- conflicted
+++ resolved
@@ -1,130 +1,126 @@
-package com.sap.sse.common;
-
-import java.io.Serializable;
-
-/**
- * A range between two {@link TimePoint}s, including the {@link #from()} time point and excluding the {@link #to} time
- * point. A time range is {@link #isEmpty()} if its {@link #from()} and {@link #to()} are equal.
- * Time ranges never have a {@link #from()} that is {@link TimePoint#after(TimePoint) after} {@link #to()}.
- * 
- * @author Axel Uhl (d043530)
- *
- */
-public interface TimeRange extends Comparable<TimeRange>, Serializable {
-    /**
-     * @return a valid, non-{@code null} time point marking the inclusive beginning of this time range.
-     * {@link #includes(TimePoint) includes(from())} always returns {@code true}.
-     */
-    TimePoint from();
-    
-    /**
-     * @return a valid, non-{@code null} time point marking the exclusive end of this time range;
-     * {@link #includes(TimePoint) includes(to())} always returns {@code false}.
-     */
-    TimePoint to();
-    
-    boolean isEmpty();
-    
-    /**
-     * Also returns true if (either or both) the from or to timepoints are equal.
-     * E.g. 10-100 lies within 10-00, and 10-50 lies within 10-100.
-     * @param other
-     * @return
-     */
-    boolean liesWithin(TimeRange other);
-    
-    /**
-     * Reverse operation of {@link #liesWithin(TimeRange)}.
-     * x.includes(y) = y.liesWithin(x)
-     * @param other
-     * @return
-     */
-    boolean includes(TimeRange other);
-    
-    boolean includes(TimePoint timePoint);
-    
-    /**
-     * @return {@code true} if and only if at least one {@link TimePoint} exists that is {@link #includes(TimePoint) included} in
-     * both, {@code this} and the {@code other} time range. This in particular means that an {@link #isEmpty() empty}
-     * time range intersects with no other time range and nothing intersects with an {@link #isEmpty() empty} time range.
-     * 
-     * @see #touches(TimeRange)
-     */
-    boolean intersects(TimeRange other);
-    
-    /**
-     * @return {@code true} if and only if {@code this} time range {@link #intersects(TimeRange)} with the {@code other} time range
-     * or its {@link #to() exclusive end} equals the {@code other} time range's {@link #from() start}, or the {@code other} time
-     * range's {@link #to() end} equals {@code this} time range's {@link #from() start}.
-     */
-    boolean touches(TimeRange other);
-    
-    boolean startsBefore(TimeRange other);
-    
-    boolean startsAtOrAfter(TimePoint timePoint);
-    
-    boolean startsAfter(TimeRange other);
-    
-    boolean endsAfter(TimeRange other);
-    
-    /**
-     * @return {@code true} if and only if this range's {@link #to() exclusive end} is at or before {@code timePoint}
-     */
-    boolean endsBefore(TimePoint timePoint);
-    
-    /**
-     * Is the time range open ended towards older timepoints?
-     */
-    boolean hasOpenBeginning();
-    
-    /**
-     * Is the time range open ended towards newer timepoints?
-     */
-    boolean hasOpenEnd();
-    
-    /**
-     * Get time-difference between the timepoint and this timerange. It will be 0 if the timepoint lies within the
-     * timerange, otherwise the time-difference to either the start or end of the timerange, depending on which is
-     * closer. The time difference is a duration that is guaranteed to be positive. Although the end of a time range is
-     * exclusive, a {@link TimePoint} that equals the {@link #to()} time point of this time range is defined to have a
-     * {@link Duration#NULL zero duration} as conceptually the time range ends infinitely close to the {@link #to()}
-     * time point, regardless the resolution of the {@link TimePoint} implementation chosen.
-     */
-    Duration timeDifference(TimePoint timePoint);
-    
-    /**
-     * Merges the two ranges, only possible if {@code other} {@link #touches()} this range.<p>
-     * 
-     * If you want to join two or more {@link TimeRange} objects, consider using {@link MultiTimeRange} instead.
-     * 
-     * @return the union of this and the {@code other} time range if they {@link #intersects(TimeRange) intersect} which
-     *         means that the result {@link #includes(TimeRange) includes} both this and the {@code other} time range;
-     *         {@code null} otherwise
-     */
-    TimeRange union(TimeRange other);
-    
-    /**
-     * Intersection of the two ranges, only possible if {@code other} {@link #intersects()} this range.
-     */
-    TimeRange intersection(TimeRange other);
-    
-    /**
-     * Returns zero, one or two {@link TimeRange}s such that no {@link TimePoint} that is {@link #includes(TimePoint)
-     * contained} in {@code other} is contained in any of the {@link TimeRange}s returned and that all {@link TimePoint}s
-     * that are contained in {@code this} {@link TimeRange} are contained in exactly one of the {@link TimeRange}s
-     * returned, and that the {@link TimeRange}s returned do not {@link #intersects(TimeRange) intersect}. Furthermore,
-     * in case two {@link TimeRange}s are returned, the first one {@link #startsBefore(TimeRange) is before} the second
-     * one.
-     */
-<<<<<<< HEAD
-    TimeRange[] subtract(TimeRange other);
-
-    /**
-     * The duration between the {@link #from() start} and the {@link #to() end} of this time range.
-     * Short for {@link #from()}.{@link TimePoint#until(TimePoint) until}({@link #to()}).
-     */
-    Duration getDuration();
-=======
-    MultiTimeRange subtract(TimeRange other);
->>>>>>> 7ed2c2a2
+package com.sap.sse.common;
+
+import java.io.Serializable;
+
+/**
+ * A range between two {@link TimePoint}s, including the {@link #from()} time point and excluding the {@link #to} time
+ * point. A time range is {@link #isEmpty()} if its {@link #from()} and {@link #to()} are equal.
+ * Time ranges never have a {@link #from()} that is {@link TimePoint#after(TimePoint) after} {@link #to()}.
+ * 
+ * @author Axel Uhl (d043530)
+ *
+ */
+public interface TimeRange extends Comparable<TimeRange>, Serializable {
+    /**
+     * @return a valid, non-{@code null} time point marking the inclusive beginning of this time range.
+     * {@link #includes(TimePoint) includes(from())} always returns {@code true}.
+     */
+    TimePoint from();
+    
+    /**
+     * @return a valid, non-{@code null} time point marking the exclusive end of this time range;
+     * {@link #includes(TimePoint) includes(to())} always returns {@code false}.
+     */
+    TimePoint to();
+    
+    boolean isEmpty();
+    
+    /**
+     * Also returns true if (either or both) the from or to timepoints are equal.
+     * E.g. 10-100 lies within 10-00, and 10-50 lies within 10-100.
+     * @param other
+     * @return
+     */
+    boolean liesWithin(TimeRange other);
+    
+    /**
+     * Reverse operation of {@link #liesWithin(TimeRange)}.
+     * x.includes(y) = y.liesWithin(x)
+     * @param other
+     * @return
+     */
+    boolean includes(TimeRange other);
+    
+    boolean includes(TimePoint timePoint);
+    
+    /**
+     * @return {@code true} if and only if at least one {@link TimePoint} exists that is {@link #includes(TimePoint) included} in
+     * both, {@code this} and the {@code other} time range. This in particular means that an {@link #isEmpty() empty}
+     * time range intersects with no other time range and nothing intersects with an {@link #isEmpty() empty} time range.
+     * 
+     * @see #touches(TimeRange)
+     */
+    boolean intersects(TimeRange other);
+    
+    /**
+     * @return {@code true} if and only if {@code this} time range {@link #intersects(TimeRange)} with the {@code other} time range
+     * or its {@link #to() exclusive end} equals the {@code other} time range's {@link #from() start}, or the {@code other} time
+     * range's {@link #to() end} equals {@code this} time range's {@link #from() start}.
+     */
+    boolean touches(TimeRange other);
+    
+    boolean startsBefore(TimeRange other);
+    
+    boolean startsAtOrAfter(TimePoint timePoint);
+    
+    boolean startsAfter(TimeRange other);
+    
+    boolean endsAfter(TimeRange other);
+    
+    /**
+     * @return {@code true} if and only if this range's {@link #to() exclusive end} is at or before {@code timePoint}
+     */
+    boolean endsBefore(TimePoint timePoint);
+    
+    /**
+     * Is the time range open ended towards older timepoints?
+     */
+    boolean hasOpenBeginning();
+    
+    /**
+     * Is the time range open ended towards newer timepoints?
+     */
+    boolean hasOpenEnd();
+    
+    /**
+     * Get time-difference between the timepoint and this timerange. It will be 0 if the timepoint lies within the
+     * timerange, otherwise the time-difference to either the start or end of the timerange, depending on which is
+     * closer. The time difference is a duration that is guaranteed to be positive. Although the end of a time range is
+     * exclusive, a {@link TimePoint} that equals the {@link #to()} time point of this time range is defined to have a
+     * {@link Duration#NULL zero duration} as conceptually the time range ends infinitely close to the {@link #to()}
+     * time point, regardless the resolution of the {@link TimePoint} implementation chosen.
+     */
+    Duration timeDifference(TimePoint timePoint);
+    
+    /**
+     * Merges the two ranges, only possible if {@code other} {@link #touches()} this range.<p>
+     * 
+     * If you want to join two or more {@link TimeRange} objects, consider using {@link MultiTimeRange} instead.
+     * 
+     * @return the union of this and the {@code other} time range if they {@link #intersects(TimeRange) intersect} which
+     *         means that the result {@link #includes(TimeRange) includes} both this and the {@code other} time range;
+     *         {@code null} otherwise
+     */
+    TimeRange union(TimeRange other);
+    
+    /**
+     * Intersection of the two ranges, only possible if {@code other} {@link #intersects()} this range.
+     */
+    TimeRange intersection(TimeRange other);
+    
+    /**
+     * Returns zero, one or two {@link TimeRange}s such that no {@link TimePoint} that is {@link #includes(TimePoint)
+     * contained} in {@code other} is contained in any of the {@link TimeRange}s returned and that all {@link TimePoint}s
+     * that are contained in {@code this} {@link TimeRange} are contained in exactly one of the {@link TimeRange}s
+     * returned, and that the {@link TimeRange}s returned do not {@link #intersects(TimeRange) intersect}. Furthermore,
+     * in case two {@link TimeRange}s are returned, the first one {@link #startsBefore(TimeRange) is before} the second
+     * one.
+     */
+    MultiTimeRange subtract(TimeRange other);
+
+    /**
+     * The duration between the {@link #from() start} and the {@link #to() end} of this time range.
+     * Short for {@link #from()}.{@link TimePoint#until(TimePoint) until}({@link #to()}).
+     */
+    Duration getDuration();
 }