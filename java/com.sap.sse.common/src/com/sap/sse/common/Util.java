--- conflicted
+++ resolved
@@ -1,458 +1,454 @@
-package com.sap.sse.common;
-
-import java.io.Serializable;
-import java.util.ArrayList;
-import java.util.Collection;
-import java.util.HashMap;
-import java.util.HashSet;
-import java.util.Iterator;
-import java.util.List;
-import java.util.Map;
-import java.util.Set;
-
-
-public class Util {
-
-    public static class Pair<A, B> implements Serializable {
-        private static final long serialVersionUID = -7631774746419135931L;
-    
-        private A a;
-    
-        private B b;
-    
-        private transient int hashCode;
-    
-        @SuppressWarnings("unused") // required for some serialization frameworks such as GWT RPC
-        private Pair() {}
-        
-        public Pair( A a, B b ) {
-            this.a = a;
-            this.b = b;
-            hashCode = 0;
-        }
-    
-        public A getA( ) {
-            return a;
-        }
-    
-        public B getB( ) {
-            return b;
-        }
-    
-        @Override
-        public int hashCode( ) {
-            if ( hashCode == 0 ) {
-                hashCode = 17;
-                hashCode = 37 * hashCode + ( a != null ? a.hashCode( ) : 0 );
-                hashCode = 37 * hashCode + ( b != null ? b.hashCode( ) : 0 );
-            }
-            return hashCode;
-        }
-    
-        @Override
-        public boolean equals( Object obj ) {
-            boolean result;
-            if ( this == obj ) {
-                result = true;
-            } else if ( obj instanceof Pair<?, ?> ) {
-                Pair<?, ?> pair = (Pair<?, ?>) obj;
-                result = ( this.a != null && this.a.equals( pair.a ) || this.a == null && pair.a == null ) && ( this.b != null && this.b.equals( pair.b ) || this.b == null && pair.b == null );
-            } else {
-                result = false;
-            }
-            return result;
-        }
-    
-        @Override
-        public String toString( ) {
-            return "[" + (a==null?"null":a.toString( )) + ", " +
-                (b==null?"null":b.toString( )) + "]"; //$NON-NLS-1$ //$NON-NLS-2$ //$NON-NLS-3$
-        }
-    }
-
-    public static class Triple<A, B, C> implements Serializable {
-        private static final long serialVersionUID = 6806146864367514601L;
-    
-        private A a;
-    
-        private B b;
-    
-        private C c;
-    
-        private transient int hashCode;
-    
-        @SuppressWarnings("unused") // required for some serialization frameworks such as GWT RPC
-        private Triple() {}
-    
-        public Triple( A a, B b, C c ) {
-            this.a = a;
-            this.b = b;
-            this.c = c;
-            hashCode = 0;
-        }
-    
-        public A getA( ) {
-            return a;
-        }
-    
-        public B getB( ) {
-            return b;
-        }
-    
-        public C getC( ) {
-            return c;
-        }
-    
-        @Override
-        public int hashCode( ) {
-            if ( hashCode == 0 ) {
-                hashCode = 17;
-                hashCode = 37 * hashCode + ( a != null ? a.hashCode( ) : 0 );
-                hashCode = 37 * hashCode + ( b != null ? b.hashCode( ) : 0 );
-                hashCode = 37 * hashCode + ( c != null ? c.hashCode( ) : 0 );
-            }
-            return hashCode;
-        }
-    
-        @Override
-        public boolean equals( Object obj ) {
-            boolean result;
-            if ( this == obj ) {
-                result = true;
-            } else if ( obj instanceof Triple<?, ?, ?> ) {
-                Triple<?, ?, ?> thrice = (Triple<?, ?, ?>) obj;
-                result = ( this.a != null && this.a.equals( thrice.a ) || this.a == null && thrice.a == null ) && ( this.b != null && this.b.equals( thrice.b ) || this.b == null && thrice.b == null ) && ( this.c != null && this.c.equals( thrice.c ) || this.c == null && thrice.c == null );
-            } else {
-                result = false;
-            }
-            return result;
-        }
-    
-        @Override
-        public String toString( ) {
-            return "[" + a + ", " + b + ", " + c + "]"; //$NON-NLS-1$ //$NON-NLS-2$ //$NON-NLS-3$ //$NON-NLS-4$
-        }
-    }
-    
-
-    /**
-     * Adds all elements from <code>what</code> to <code>addTo</code> and returns <code>addTo</code> for chained use.
-     * If <code>what</code> is <code>null</code>, this operation does nothing, not even fail with an exception, but
-     * return the unmodified <code>addTo</code>.
-     */
-    public static <T> Collection<T> addAll(Iterable<? extends T> what, Collection<T> addTo) {
-        if (what != null) {
-            for (T t : what) {
-                addTo.add(t);
-            }
-        }
-        return addTo;
-    }
-    
-    /**
-     * Adds <code>v</code> to the value set for key <code>k</code>. If no entry exists yet for <code>k</code>, the
-     * entry is created using a {@link HashSet} for the value set.
-     */
-    public static <K, V> void add(Map<K, Set<V>> map, K k, V v) {
-        Set<V> set = map.get(k);
-        if (set == null) {
-            set = new HashSet<>();
-            map.put(k, set);
-        }
-        set.add(v);
-    }
-
-    /**
-     * Removes all elements in <code>what</code> from <code>removeFrom</code> and returns <code>removeFrom</code> for chained use.
-     * If <code>what</code> is <code>null</code>, this operation does nothing, not even fail with an exception, but
-     * return the unmodified <code>removeFrom</code>.
-     */
-    public static <T> Collection<T> removeAll(Iterable<T> what, Collection<T> removeFrom) {
-        if (what != null) {
-            for (T t : what) {
-                removeFrom.remove(t);
-            }
-        }
-        return removeFrom;
-    }
-
-    public static <T> T[] toArray(Iterable<? extends T> what, T[] arr) {
-        List<T> list = new ArrayList<T>();
-        addAll(what, list);
-        return list.toArray(arr);
-    }
-
-    public static <T> int size(Iterable<T> i) {
-        if (i instanceof Collection<?>) {
-            return ((Collection<?>) i).size();
-        } else {
-            int result = 0;
-            Iterator<T> iter = i.iterator();
-            while (iter.hasNext()) {
-                result++;
-                iter.next();
-            }
-            return result;
-        }
-    }
-
-    public static <T> int indexOf(Iterable<? extends T> i, T t) {
-        int result;
-        if (i instanceof List<?>) {
-            List<?> list = (List<?>) i;
-            result = list.indexOf(t);
-        } else {
-            boolean found = false;
-            int counter = 0;
-            for (T it : i) {
-                if (it == null && t == null
-                        || it != null && it.equals(t)) {
-                    result = counter;
-                    found = true;
-                    break;
-                }
-                counter++;
-            }
-            if (found) {
-                result = counter;
-            } else {
-                result = -1;
-            }
-        }
-        return result;
-    }
-
-    public static <T> boolean equals(Iterable<? extends T> a, Iterable<? extends T> b) {
-        if (a == null) {
-            return b == null;
-        } else if (b == null) {
-            return a == null;
-        } else {
-            // neither a nor b are null at this point:
-            Iterator<? extends T> aIter = a.iterator();
-            Iterator<? extends T> bIter = b.iterator();
-            while (aIter.hasNext() && bIter.hasNext()) {
-                T ao = aIter.next();
-                T bo = bIter.next();
-                if (!equalsWithNull(ao, bo)) {
-                    return false;
-                }
-            }
-            return !aIter.hasNext() && !bIter.hasNext();
-        }
-    }
-
-    public static <T> T get(Iterable<T> iterable, int i) {
-        if (iterable instanceof List<?>) {
-            List<T> l = (List<T>) iterable;
-            return l.get(i);
-        } else {
-            Iterator<T> iter = iterable.iterator();
-            T result = iter.next();
-            for (int j=0; j<i; j++) {
-                result = iter.next();
-            }
-            return result;
-        }
-    }
-
-    /**
-     * A null-safe check whether <code>t</code> is contained in <code>ts</code>. For <code>ts==null</code> the method
-     * immediately returns <code>false</code>.
-     */
-    public static <T> boolean contains(Iterable<T> ts, Object t) {
-        if (ts == null) {
-            return false;
-        }
-        if (ts instanceof Collection<?>) {
-            return ((Collection<?>) ts).contains(t);
-        } else {
-            for (T t2 : ts) {
-                if (equalsWithNull(t2, t)) {
-                    return true;
-                }
-            }
-            return false;
-        }
-    }
-
-    public static <T> boolean isEmpty(Iterable<T> ts) {
-        if (ts instanceof Collection<?>) {
-            return ((Collection<?>) ts).isEmpty();
-        } else {
-            return !ts.iterator().hasNext();
-        }
-    }
-
-    public static boolean equalsWithNull(Object o1, Object o2) {
-        final boolean result;
-        if (o1 == null) {
-            result = (o2 == null);
-        } else {
-            if (o2 == null) {
-                result = false;
-            } else {
-                result = o1.equals(o2);
-            }
-        }
-        return result;
-    }
-
-    /**
-     * <code>null</code> is permissible for both, <code>o1</code> and <code>o2</code>, where a <code>null</code> value
-     * is considered less than a non-null value if <code>nullIsLess</code> is <code>true</code>, greater otherwise.
-     */
-    public static <T> int compareToWithNull(Comparable<T> o1, T o2, boolean nullIsLess) {
-        final int result;
-        if (o1 == null) {
-            if (o2 == null) {
-                result = 0;
-            } else {
-                result = nullIsLess ? -1 : 1;
-            }
-        } else {
-            if (o2 == null) {
-                result = nullIsLess ? 1 : -1;
-            } else {
-                result = o1.compareTo(o2);
-            }
-        }
-        return result;
-    }
-
-    /**
-     * Return the default value instead of null, if the map does not contain the key.
-     */
-    public static <K, V> V get(Map<K, V> map, K key, V defaultVal) {
-        if (map.containsKey(key)) {
-            return map.get(key);
-        }
-        return defaultVal;
-    }
-
-    public static <K, V> void addToValueSet(Map<K, Set<V>> map, K key, V value) {
-        if (! map.containsKey(key)) {
-            map.put(key, new HashSet<V>());
-        }
-        map.get(key).add(value);
-    }
-
-    public static String join(String separator, String...strings) {
-        StringBuilder result = new StringBuilder();
-        boolean first = true;
-        for (String string : strings) {
-            if (first) {
-                first = false;
-            } else {
-                result.append(separator);
-            }
-            result.append(string);
-        }
-        return result.toString();
-    }
-
-    public static String join(String separator, Iterable<? extends Named> nameds) {
-        return join(separator, toArray(nameds, new Named[0]));
-    }
-
-    public static String join(String separator, Named... nameds) {
-        String[] strings = new String[nameds.length];
-        for (int i=0; i<nameds.length; i++) {
-            strings[i] = nameds[i].getName();
-        }
-        return join(separator, strings);
-    }
-    
-    /**
-     * Returns the first non-<code>null</code> object in <code>objects</code> or <code>null</code>
-     * if no such object exists.
-     */
-    @SafeVarargs
-    public static <T> T getFirstNonNull(T... objects) {
-        for (T t : objects) {
-            if (t != null) {
-                return t;
-            }
-        }
-        return null;
-    }
-    
-    /**
-     * Returns the earlier {@link TimePoint} of a and b. If one of them is <code>null</code> and the other
-     * <code>!null</code>, the TimePoint that is not <code>!null</code> gets returned. If both are <code>null</code>,
-     * <code>null</code> is the result.
-     */
-    public static TimePoint getEarliestOfTimePoints(TimePoint a, TimePoint b) {
-        TimePoint result = null;
-        if (a != null && b != null) {
-            result = a.before(b) ? a : b;
-        } else {
-            result = (a != null && b == null) ? a : (a == null && b != null) ? b : null;
-        }
-        return result;
-    }
-    
-    /**
-     * Returns the latest {@link TimePoint} of a and b. If one of them is <code>null</code> and the other
-     * <code>!null</code>, the TimePoint that is not <code>!null</code> gets returned. If both are <code>null</code>,
-     * <code>null</code> is the result.
-     */
-    public static TimePoint getLatestOfTimePoints(TimePoint a, TimePoint b) {
-        TimePoint result = null;
-        if (a != null && b != null) {
-            result = a.after(b) ? a : b;
-        } else {
-            result = (a != null && b == null) ? a : (a == null && b != null) ? b : null;
-        }
-        return result;
-    }
-    
-    /**
-     * Returns <code>true</code> if <code>timePoint</code> is after <code>a</code> an before <code>b</code>.
-     * If one of the parameters is <code>null</code> the method returns <code>false</code>.
-     */
-    public static boolean isTimePointInRangeOfTimePointsAandB(TimePoint timePoint, TimePoint a, TimePoint b) {
-        boolean result = false;
-        if (timePoint != null && a != null && b != null) {
-            result = timePoint.after(a) && timePoint.before(b);
-        }
-        return result;
-    }
-    
-    /**
-     * Searches the dominant object in an <code>Iterable&lt;T&gt;</code> collection.
-     * 
-     * @param objects
-     *            The <code>Iterable&lt;T&gt;</code> collection which should be analyzed. Objects are compared
-     *            by their definition of {@link Object#equals(Object)}.
-     * @return <code>T</code> Returns the dominant object. If the collection have two objects with the highest count,
-     *         you will get one of them returned. If the collection is <code>null</code> or empty, the method will
-     *         return <code>null</code>.
-     */
-<<<<<<< HEAD
-=======
-    
->>>>>>> 5305179d
-    public static <T> T getDominantObject(Iterable<T> objects) {
-        T result = null;
-        if (objects != null) {
-            if (objects.iterator().hasNext()) {
-                HashMap<T, Integer> countPerObject = new HashMap<T, Integer>();
-                int highestCount = 0;
-                for (T it : objects) {
-                    Integer objectCount = countPerObject.get(it);
-                    if (objectCount == null) {
-                        objectCount = 0;
-                    }
-                    objectCount++;
-                    countPerObject.put(it, objectCount);
-                    if (objectCount > highestCount) {
-                        highestCount = objectCount;
-                        result = it;
-                    }
-                }
-            }
-        }
-        return result;
-    }
+package com.sap.sse.common;
+
+import java.io.Serializable;
+import java.util.ArrayList;
+import java.util.Collection;
+import java.util.HashMap;
+import java.util.HashSet;
+import java.util.Iterator;
+import java.util.List;
+import java.util.Map;
+import java.util.Set;
+
+
+public class Util {
+
+    public static class Pair<A, B> implements Serializable {
+        private static final long serialVersionUID = -7631774746419135931L;
+    
+        private A a;
+    
+        private B b;
+    
+        private transient int hashCode;
+    
+        @SuppressWarnings("unused") // required for some serialization frameworks such as GWT RPC
+        private Pair() {}
+        
+        public Pair( A a, B b ) {
+            this.a = a;
+            this.b = b;
+            hashCode = 0;
+        }
+    
+        public A getA( ) {
+            return a;
+        }
+    
+        public B getB( ) {
+            return b;
+        }
+    
+        @Override
+        public int hashCode( ) {
+            if ( hashCode == 0 ) {
+                hashCode = 17;
+                hashCode = 37 * hashCode + ( a != null ? a.hashCode( ) : 0 );
+                hashCode = 37 * hashCode + ( b != null ? b.hashCode( ) : 0 );
+            }
+            return hashCode;
+        }
+    
+        @Override
+        public boolean equals( Object obj ) {
+            boolean result;
+            if ( this == obj ) {
+                result = true;
+            } else if ( obj instanceof Pair<?, ?> ) {
+                Pair<?, ?> pair = (Pair<?, ?>) obj;
+                result = ( this.a != null && this.a.equals( pair.a ) || this.a == null && pair.a == null ) && ( this.b != null && this.b.equals( pair.b ) || this.b == null && pair.b == null );
+            } else {
+                result = false;
+            }
+            return result;
+        }
+    
+        @Override
+        public String toString( ) {
+            return "[" + (a==null?"null":a.toString( )) + ", " +
+                (b==null?"null":b.toString( )) + "]"; //$NON-NLS-1$ //$NON-NLS-2$ //$NON-NLS-3$
+        }
+    }
+
+    public static class Triple<A, B, C> implements Serializable {
+        private static final long serialVersionUID = 6806146864367514601L;
+    
+        private A a;
+    
+        private B b;
+    
+        private C c;
+    
+        private transient int hashCode;
+    
+        @SuppressWarnings("unused") // required for some serialization frameworks such as GWT RPC
+        private Triple() {}
+    
+        public Triple( A a, B b, C c ) {
+            this.a = a;
+            this.b = b;
+            this.c = c;
+            hashCode = 0;
+        }
+    
+        public A getA( ) {
+            return a;
+        }
+    
+        public B getB( ) {
+            return b;
+        }
+    
+        public C getC( ) {
+            return c;
+        }
+    
+        @Override
+        public int hashCode( ) {
+            if ( hashCode == 0 ) {
+                hashCode = 17;
+                hashCode = 37 * hashCode + ( a != null ? a.hashCode( ) : 0 );
+                hashCode = 37 * hashCode + ( b != null ? b.hashCode( ) : 0 );
+                hashCode = 37 * hashCode + ( c != null ? c.hashCode( ) : 0 );
+            }
+            return hashCode;
+        }
+    
+        @Override
+        public boolean equals( Object obj ) {
+            boolean result;
+            if ( this == obj ) {
+                result = true;
+            } else if ( obj instanceof Triple<?, ?, ?> ) {
+                Triple<?, ?, ?> thrice = (Triple<?, ?, ?>) obj;
+                result = ( this.a != null && this.a.equals( thrice.a ) || this.a == null && thrice.a == null ) && ( this.b != null && this.b.equals( thrice.b ) || this.b == null && thrice.b == null ) && ( this.c != null && this.c.equals( thrice.c ) || this.c == null && thrice.c == null );
+            } else {
+                result = false;
+            }
+            return result;
+        }
+    
+        @Override
+        public String toString( ) {
+            return "[" + a + ", " + b + ", " + c + "]"; //$NON-NLS-1$ //$NON-NLS-2$ //$NON-NLS-3$ //$NON-NLS-4$
+        }
+    }
+    
+
+    /**
+     * Adds all elements from <code>what</code> to <code>addTo</code> and returns <code>addTo</code> for chained use.
+     * If <code>what</code> is <code>null</code>, this operation does nothing, not even fail with an exception, but
+     * return the unmodified <code>addTo</code>.
+     */
+    public static <T> Collection<T> addAll(Iterable<? extends T> what, Collection<T> addTo) {
+        if (what != null) {
+            for (T t : what) {
+                addTo.add(t);
+            }
+        }
+        return addTo;
+    }
+    
+    /**
+     * Adds <code>v</code> to the value set for key <code>k</code>. If no entry exists yet for <code>k</code>, the
+     * entry is created using a {@link HashSet} for the value set.
+     */
+    public static <K, V> void add(Map<K, Set<V>> map, K k, V v) {
+        Set<V> set = map.get(k);
+        if (set == null) {
+            set = new HashSet<>();
+            map.put(k, set);
+        }
+        set.add(v);
+    }
+
+    /**
+     * Removes all elements in <code>what</code> from <code>removeFrom</code> and returns <code>removeFrom</code> for chained use.
+     * If <code>what</code> is <code>null</code>, this operation does nothing, not even fail with an exception, but
+     * return the unmodified <code>removeFrom</code>.
+     */
+    public static <T> Collection<T> removeAll(Iterable<T> what, Collection<T> removeFrom) {
+        if (what != null) {
+            for (T t : what) {
+                removeFrom.remove(t);
+            }
+        }
+        return removeFrom;
+    }
+
+    public static <T> T[] toArray(Iterable<? extends T> what, T[] arr) {
+        List<T> list = new ArrayList<T>();
+        addAll(what, list);
+        return list.toArray(arr);
+    }
+
+    public static <T> int size(Iterable<T> i) {
+        if (i instanceof Collection<?>) {
+            return ((Collection<?>) i).size();
+        } else {
+            int result = 0;
+            Iterator<T> iter = i.iterator();
+            while (iter.hasNext()) {
+                result++;
+                iter.next();
+            }
+            return result;
+        }
+    }
+
+    public static <T> int indexOf(Iterable<? extends T> i, T t) {
+        int result;
+        if (i instanceof List<?>) {
+            List<?> list = (List<?>) i;
+            result = list.indexOf(t);
+        } else {
+            boolean found = false;
+            int counter = 0;
+            for (T it : i) {
+                if (it == null && t == null
+                        || it != null && it.equals(t)) {
+                    result = counter;
+                    found = true;
+                    break;
+                }
+                counter++;
+            }
+            if (found) {
+                result = counter;
+            } else {
+                result = -1;
+            }
+        }
+        return result;
+    }
+
+    public static <T> boolean equals(Iterable<? extends T> a, Iterable<? extends T> b) {
+        if (a == null) {
+            return b == null;
+        } else if (b == null) {
+            return a == null;
+        } else {
+            // neither a nor b are null at this point:
+            Iterator<? extends T> aIter = a.iterator();
+            Iterator<? extends T> bIter = b.iterator();
+            while (aIter.hasNext() && bIter.hasNext()) {
+                T ao = aIter.next();
+                T bo = bIter.next();
+                if (!equalsWithNull(ao, bo)) {
+                    return false;
+                }
+            }
+            return !aIter.hasNext() && !bIter.hasNext();
+        }
+    }
+
+    public static <T> T get(Iterable<T> iterable, int i) {
+        if (iterable instanceof List<?>) {
+            List<T> l = (List<T>) iterable;
+            return l.get(i);
+        } else {
+            Iterator<T> iter = iterable.iterator();
+            T result = iter.next();
+            for (int j=0; j<i; j++) {
+                result = iter.next();
+            }
+            return result;
+        }
+    }
+
+    /**
+     * A null-safe check whether <code>t</code> is contained in <code>ts</code>. For <code>ts==null</code> the method
+     * immediately returns <code>false</code>.
+     */
+    public static <T> boolean contains(Iterable<T> ts, Object t) {
+        if (ts == null) {
+            return false;
+        }
+        if (ts instanceof Collection<?>) {
+            return ((Collection<?>) ts).contains(t);
+        } else {
+            for (T t2 : ts) {
+                if (equalsWithNull(t2, t)) {
+                    return true;
+                }
+            }
+            return false;
+        }
+    }
+
+    public static <T> boolean isEmpty(Iterable<T> ts) {
+        if (ts instanceof Collection<?>) {
+            return ((Collection<?>) ts).isEmpty();
+        } else {
+            return !ts.iterator().hasNext();
+        }
+    }
+
+    public static boolean equalsWithNull(Object o1, Object o2) {
+        final boolean result;
+        if (o1 == null) {
+            result = (o2 == null);
+        } else {
+            if (o2 == null) {
+                result = false;
+            } else {
+                result = o1.equals(o2);
+            }
+        }
+        return result;
+    }
+
+    /**
+     * <code>null</code> is permissible for both, <code>o1</code> and <code>o2</code>, where a <code>null</code> value
+     * is considered less than a non-null value if <code>nullIsLess</code> is <code>true</code>, greater otherwise.
+     */
+    public static <T> int compareToWithNull(Comparable<T> o1, T o2, boolean nullIsLess) {
+        final int result;
+        if (o1 == null) {
+            if (o2 == null) {
+                result = 0;
+            } else {
+                result = nullIsLess ? -1 : 1;
+            }
+        } else {
+            if (o2 == null) {
+                result = nullIsLess ? 1 : -1;
+            } else {
+                result = o1.compareTo(o2);
+            }
+        }
+        return result;
+    }
+
+    /**
+     * Return the default value instead of null, if the map does not contain the key.
+     */
+    public static <K, V> V get(Map<K, V> map, K key, V defaultVal) {
+        if (map.containsKey(key)) {
+            return map.get(key);
+        }
+        return defaultVal;
+    }
+
+    public static <K, V> void addToValueSet(Map<K, Set<V>> map, K key, V value) {
+        if (! map.containsKey(key)) {
+            map.put(key, new HashSet<V>());
+        }
+        map.get(key).add(value);
+    }
+
+    public static String join(String separator, String...strings) {
+        StringBuilder result = new StringBuilder();
+        boolean first = true;
+        for (String string : strings) {
+            if (first) {
+                first = false;
+            } else {
+                result.append(separator);
+            }
+            result.append(string);
+        }
+        return result.toString();
+    }
+
+    public static String join(String separator, Iterable<? extends Named> nameds) {
+        return join(separator, toArray(nameds, new Named[0]));
+    }
+
+    public static String join(String separator, Named... nameds) {
+        String[] strings = new String[nameds.length];
+        for (int i=0; i<nameds.length; i++) {
+            strings[i] = nameds[i].getName();
+        }
+        return join(separator, strings);
+    }
+    
+    /**
+     * Returns the first non-<code>null</code> object in <code>objects</code> or <code>null</code>
+     * if no such object exists.
+     */
+    @SafeVarargs
+    public static <T> T getFirstNonNull(T... objects) {
+        for (T t : objects) {
+            if (t != null) {
+                return t;
+            }
+        }
+        return null;
+    }
+    
+    /**
+     * Returns the earlier {@link TimePoint} of a and b. If one of them is <code>null</code> and the other
+     * <code>!null</code>, the TimePoint that is not <code>!null</code> gets returned. If both are <code>null</code>,
+     * <code>null</code> is the result.
+     */
+    public static TimePoint getEarliestOfTimePoints(TimePoint a, TimePoint b) {
+        TimePoint result = null;
+        if (a != null && b != null) {
+            result = a.before(b) ? a : b;
+        } else {
+            result = (a != null && b == null) ? a : (a == null && b != null) ? b : null;
+        }
+        return result;
+    }
+    
+    /**
+     * Returns the latest {@link TimePoint} of a and b. If one of them is <code>null</code> and the other
+     * <code>!null</code>, the TimePoint that is not <code>!null</code> gets returned. If both are <code>null</code>,
+     * <code>null</code> is the result.
+     */
+    public static TimePoint getLatestOfTimePoints(TimePoint a, TimePoint b) {
+        TimePoint result = null;
+        if (a != null && b != null) {
+            result = a.after(b) ? a : b;
+        } else {
+            result = (a != null && b == null) ? a : (a == null && b != null) ? b : null;
+        }
+        return result;
+    }
+    
+    /**
+     * Returns <code>true</code> if <code>timePoint</code> is after <code>a</code> an before <code>b</code>.
+     * If one of the parameters is <code>null</code> the method returns <code>false</code>.
+     */
+    public static boolean isTimePointInRangeOfTimePointsAandB(TimePoint timePoint, TimePoint a, TimePoint b) {
+        boolean result = false;
+        if (timePoint != null && a != null && b != null) {
+            result = timePoint.after(a) && timePoint.before(b);
+        }
+        return result;
+    }
+    
+    /**
+     * Searches the dominant object in an <code>Iterable&lt;T&gt;</code> collection.
+     * 
+     * @param objects
+     *            The <code>Iterable&lt;T&gt;</code> collection which should be analyzed. Objects are compared
+     *            by their definition of {@link Object#equals(Object)}.
+     * @return <code>T</code> Returns the dominant object. If the collection have two objects with the highest count,
+     *         you will get one of them returned. If the collection is <code>null</code> or empty, the method will
+     *         return <code>null</code>.
+     */
+    public static <T> T getDominantObject(Iterable<T> objects) {
+        T result = null;
+        if (objects != null) {
+            if (objects.iterator().hasNext()) {
+                HashMap<T, Integer> countPerObject = new HashMap<T, Integer>();
+                int highestCount = 0;
+                for (T it : objects) {
+                    Integer objectCount = countPerObject.get(it);
+                    if (objectCount == null) {
+                        objectCount = 0;
+                    }
+                    objectCount++;
+                    countPerObject.put(it, objectCount);
+                    if (objectCount > highestCount) {
+                        highestCount = objectCount;
+                        result = it;
+                    }
+                }
+            }
+        }
+        return result;
+    }
 }