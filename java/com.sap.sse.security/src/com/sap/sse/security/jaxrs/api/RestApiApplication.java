package com.sap.sse.security.jaxrs.api;

import java.util.HashSet;
import java.util.Set;

import javax.ws.rs.core.Application;

import com.sap.sse.security.jaxrs.ShiroAuthorizationExceptionTo401ResponseMapper;

public class RestApiApplication extends Application {
    public Set<Class<?>> getClasses() {
        HashSet<Class<?>> classes = new HashSet<>();
        classes.add(SecurityResource.class);
<<<<<<< HEAD
        classes.add(UserGroupResource.class);
=======
        classes.add(RoleResource.class);
>>>>>>> 37117622
        
        // exception mapper
        classes.add(ShiroAuthorizationExceptionTo401ResponseMapper.class);
        return classes;
    }
}<|MERGE_RESOLUTION|>--- conflicted
+++ resolved
@@ -11,11 +11,8 @@
     public Set<Class<?>> getClasses() {
         HashSet<Class<?>> classes = new HashSet<>();
         classes.add(SecurityResource.class);
-<<<<<<< HEAD
         classes.add(UserGroupResource.class);
-=======
         classes.add(RoleResource.class);
->>>>>>> 37117622
         
         // exception mapper
         classes.add(ShiroAuthorizationExceptionTo401ResponseMapper.class);
