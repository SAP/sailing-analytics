--- conflicted
+++ resolved
@@ -61,12 +61,8 @@
             jsonResult.put(KEY_PERMISSIONS, new JSONArray());
             jsonResult.put(KEY_ROLE_ID, role.getId().toString());
             jsonResult.put(KEY_ROLE_NAME, role.getName());
-<<<<<<< HEAD
             jsonResult.put(KEY_TRANSITIVE, role.isTransitive());
-            resp = Response.status(Status.CREATED).entity(jsonResult.toJSONString()).build();
-=======
             resp = Response.status(Status.CREATED).entity(streamingOutput(jsonResult)).build();
->>>>>>> e48d06cc
         }
         return resp;
     }
@@ -188,12 +184,8 @@
                 jsonResult.put(KEY_PERMISSIONS, jsonPermissions);
                 jsonResult.put(KEY_ROLE_ID, roleId);
                 jsonResult.put(KEY_ROLE_NAME, roleDefinition.getName());
-<<<<<<< HEAD
                 jsonResult.put(KEY_TRANSITIVE, roleDefinition.isTransitive());
-                resp = Response.ok(jsonResult.toJSONString()).build();
-=======
                 resp = Response.ok(streamingOutput(jsonResult)).build();
->>>>>>> e48d06cc
             }
         } catch (IllegalArgumentException e) {
             resp = Response.status(Status.BAD_REQUEST).entity("Invalid roleId.").build();
