package com.sap.sse.security.impl;

import java.io.IOException;
import java.io.InputStream;
import java.io.ObjectInputStream;
import java.io.ObjectOutputStream;
import java.io.Serializable;
import java.io.UnsupportedEncodingException;
import java.net.MalformedURLException;
import java.net.URLEncoder;
import java.util.Arrays;
import java.util.HashMap;
import java.util.HashSet;
import java.util.Locale;
import java.util.Map;
import java.util.Map.Entry;
import java.util.Set;
import java.util.UUID;
import java.util.concurrent.ConcurrentHashMap;
import java.util.concurrent.ConcurrentMap;
import java.util.logging.Level;
import java.util.logging.Logger;

import javax.servlet.Filter;
import javax.servlet.ServletContext;
import javax.servlet.http.HttpServletRequest;

import org.apache.shiro.SecurityUtils;
import org.apache.shiro.authc.AuthenticationException;
import org.apache.shiro.authc.IncorrectCredentialsException;
import org.apache.shiro.authc.LockedAccountException;
import org.apache.shiro.authc.UnknownAccountException;
import org.apache.shiro.authc.UsernamePasswordToken;
import org.apache.shiro.authz.AuthorizationException;
import org.apache.shiro.cache.CacheManager;
import org.apache.shiro.config.Ini;
import org.apache.shiro.config.Ini.Section;
import org.apache.shiro.crypto.RandomNumberGenerator;
import org.apache.shiro.crypto.SecureRandomNumberGenerator;
import org.apache.shiro.crypto.hash.Sha256Hash;
import org.apache.shiro.mgt.CachingSecurityManager;
import org.apache.shiro.mgt.SecurityManager;
import org.apache.shiro.subject.Subject;
import org.apache.shiro.util.Factory;
import org.apache.shiro.web.config.WebIniSecurityManagerFactory;
import org.apache.shiro.web.env.IniWebEnvironment;
import org.apache.shiro.web.filter.mgt.FilterChainManager;
import org.apache.shiro.web.filter.mgt.FilterChainResolver;
import org.apache.shiro.web.filter.mgt.PathMatchingFilterChainResolver;
import org.apache.shiro.web.util.SavedRequest;
import org.apache.shiro.web.util.WebUtils;
import org.osgi.util.tracker.ServiceTracker;
import org.scribe.builder.ServiceBuilder;
import org.scribe.builder.api.FacebookApi;
import org.scribe.builder.api.FlickrApi;
import org.scribe.builder.api.Foursquare2Api;
import org.scribe.builder.api.GoogleApi;
import org.scribe.builder.api.ImgUrApi;
import org.scribe.builder.api.LinkedInApi;
import org.scribe.builder.api.LiveApi;
import org.scribe.builder.api.TumblrApi;
import org.scribe.builder.api.TwitterApi;
import org.scribe.builder.api.VimeoApi;
import org.scribe.builder.api.YahooApi;
import org.scribe.model.Token;
import org.scribe.oauth.OAuthService;

import com.sap.sse.common.Util;
import com.sap.sse.common.mail.MailException;
import com.sap.sse.mail.MailService;
import com.sap.sse.replication.OperationExecutionListener;
import com.sap.sse.replication.OperationWithResult;
import com.sap.sse.replication.ReplicationMasterDescriptor;
import com.sap.sse.replication.impl.OperationWithResultWithIdWrapper;
import com.sap.sse.security.AccessControlStore;
import com.sap.sse.security.BearerAuthenticationToken;
import com.sap.sse.security.ClientUtils;
import com.sap.sse.security.Credential;
import com.sap.sse.security.GithubApi;
import com.sap.sse.security.InstagramApi;
import com.sap.sse.security.OAuthRealm;
import com.sap.sse.security.OAuthToken;
import com.sap.sse.security.SecurityService;
import com.sap.sse.security.SessionCacheManager;
import com.sap.sse.security.SessionUtils;
import com.sap.sse.security.Social;
import com.sap.sse.security.SocialSettingsKeys;
import com.sap.sse.security.Tenant;
import com.sap.sse.security.User;
import com.sap.sse.security.UserStore;
import com.sap.sse.security.shared.Account.AccountType;
import com.sap.sse.security.shared.AdminRole;
import com.sap.sse.security.shared.AccessControlList;
import com.sap.sse.security.shared.Owner;
import com.sap.sse.security.shared.Role;
import com.sap.sse.security.shared.SocialUserAccount;
import com.sap.sse.security.shared.TenantManagementException;
import com.sap.sse.security.shared.UserGroup;
import com.sap.sse.security.shared.UserGroupManagementException;
import com.sap.sse.security.shared.UserManagementException;
import com.sap.sse.security.shared.UsernamePasswordAccount;
import com.sap.sse.util.ClearStateTestSupport;

public class SecurityServiceImpl implements ReplicableSecurityService, ClearStateTestSupport {
    private static final Logger logger = Logger.getLogger(SecurityServiceImpl.class.getName());

    private CachingSecurityManager securityManager;
    
    /**
     * A cache manager that the {@link SessionCacheManager} delegates to. This way, multiple Shiro configurations can
     * share the cache manager provided as a singleton within this bundle instance. The cache manager is replicating,
     * forwarding changes to the caches to all replicas registered.
     */
    private final ReplicatingCacheManager cacheManager;
    
    private UserStore userStore;
    private AccessControlStore accessControlStore;
    private final ServiceTracker<MailService, MailService> mailServiceTracker;
    private final ConcurrentMap<OperationExecutionListener<ReplicableSecurityService>, OperationExecutionListener<ReplicableSecurityService>> operationExecutionListeners;

    /**
     * The master from which this replicable is currently replicating, or <code>null</code> if this replicable is not currently
     * replicated from any master.
     */
    private ReplicationMasterDescriptor replicatingFromMaster;
    
    private Set<OperationWithResultWithIdWrapper<?, ?>> operationsSentToMasterForReplication;
    
    private ThreadLocal<Boolean> currentlyFillingFromInitialLoadOrApplyingOperationReceivedFromMaster = ThreadLocal.withInitial(() -> false);
    
    private static Ini shiroConfiguration;
    static {
        shiroConfiguration = new Ini();
        shiroConfiguration.loadFromPath("classpath:shiro.ini");
    }
    
    public SecurityServiceImpl(UserStore userStore, AccessControlStore accessControlStore) {
        this(null, userStore, accessControlStore);
    }

    /**
     * @param mailProperties must not be <code>null</code>
     */
    public SecurityServiceImpl(ServiceTracker<MailService, MailService> mailServiceTracker, UserStore userStore, AccessControlStore accessControlStore) {
        this(mailServiceTracker, userStore, accessControlStore, /* setAsActivatorTestSecurityService */ false);
    }
    
    /**
     * @param setAsActivatorSecurityService
     *            when <code>true</code>, the {@link Activator#setSecurityService(com.sap.sse.security.SecurityService)}
     *            will be called with this new instance as argument so that the cache manager can already be accessed
     *            when the security manager is created. {@link ReplicatingCacheManager#getCache(String)} fetches the
     *            activator's security service and passes it to the cache entries created. They need it, in turn, for
     *            replication.
     * 
     */
    public SecurityServiceImpl(ServiceTracker<MailService, MailService> mailServiceTracker, UserStore userStore, AccessControlStore accessControlStore, boolean setAsActivatorSecurityService) {
        logger.info("Initializing Security Service with user store " + userStore);
        if (setAsActivatorSecurityService) {
            Activator.setSecurityService(this);
        }
        operationsSentToMasterForReplication = new HashSet<>();
        cacheManager = new ReplicatingCacheManager();
        this.operationExecutionListeners = new ConcurrentHashMap<>();
        this.userStore = userStore;
        this.accessControlStore = accessControlStore;
        this.mailServiceTracker = mailServiceTracker;
        // Create default users if no users exist yet.
        initEmptyStore();
        Factory<SecurityManager> factory = new WebIniSecurityManagerFactory(shiroConfiguration);
        logger.info("Loaded shiro.ini file from: classpath:shiro.ini");
        StringBuilder logMessage = new StringBuilder("[urls] section from Shiro configuration:");
        final Section urlsSection = shiroConfiguration.getSection("urls");
        if (urlsSection != null) {
            for (Entry<String, String> e : urlsSection.entrySet()) {
                logMessage.append("\n");
                logMessage.append(e.getKey());
                logMessage.append(": ");
                logMessage.append(e.getValue());
            }
        }
        logger.info(logMessage.toString());
        System.setProperty("java.net.useSystemProxies", "true");
        CachingSecurityManager securityManager = (CachingSecurityManager) factory.getInstance();
        logger.info("Created: " + securityManager);
        SecurityUtils.setSecurityManager(securityManager);
        this.securityManager = securityManager;
    }

    @Override
    public boolean isCurrentlyFillingFromInitialLoadOrApplyingOperationReceivedFromMaster() {
        return currentlyFillingFromInitialLoadOrApplyingOperationReceivedFromMaster.get();
    }

    @Override
    public void setCurrentlyFillingFromInitialLoadOrApplyingOperationReceivedFromMaster(boolean currentlyFillingFromInitialLoadOrApplyingOperationReceivedFromMaster) {
        this.currentlyFillingFromInitialLoadOrApplyingOperationReceivedFromMaster.set(currentlyFillingFromInitialLoadOrApplyingOperationReceivedFromMaster);
    }

    /**
     * Creates a default "admin" user with initial password "admin" and initial role "admin" if the user <code>store</code>
     * is empty.
     */
    private void initEmptyStore() {
<<<<<<< HEAD
        if (Util.isEmpty(userStore.getUsers())) {
=======
        if (!store.hasUsers()) {
>>>>>>> 8df722bf
            try {
                logger.info("No users found, creating default user \"admin\" with password \"admin\"");
                User user = createSimpleUser("admin", "nobody@sapsailing.com", "admin",
                        /* fullName */ null, /* company */ null, Locale.ENGLISH, /* validationBaseURL */ null);
                createOwnership("admin", "admin", user.getDefaultTenant(), "admin");
                addRoleForUser("admin", (UUID) AdminRole.getInstance().getId());
            } catch (UserManagementException | MailException | UserGroupManagementException e) {
                logger.log(Level.SEVERE, "Exception while creating default admin user", e);
            }
        }
    }
    
    /**
     * Creates a default "admin" role with * permission if the ACL <code>store</code> is empty.
     */
    private void initEmptyAcessControlStore() {
        if (Util.isEmpty(accessControlStore.getRoles())) {
            logger.info("No roles found. Creating default role \"admin\" with permission \"*\"");
            Set<String> adminPermissions = new HashSet<>();
            adminPermissions.add("*");
            AdminRole role = AdminRole.getInstance();
            accessControlStore.createRole((UUID) role.getId(), role.getName(), role.getPermissions());
        }
    }

    private MailService getMailService() {
        return mailServiceTracker == null ? null : mailServiceTracker.getService();
    }

    @Override
    public void sendMail(String username, String subject, String body) throws MailException {
        final User user = getUserByName(username);
        if (user != null) {
            final String toAddress = user.getEmail();
            if (toAddress != null) {
                MailService mailService = getMailService();
                if (mailService == null) {
                    logger.warning(String.format("Could not send mail to user %s: no MailService found", username));
                } else {
                    getMailService().sendMail(toAddress, subject, body);
                }
            }
        }
    }
    
    @Override
    public void resetPassword(final String username, String passwordResetBaseURL) throws UserManagementException, MailException {
        final User user = userStore.getUserByName(username);
        if (user == null) {
            throw new UserManagementException(UserManagementException.USER_DOES_NOT_EXIST);
        }
        if (!user.isEmailValidated()) {
            throw new UserManagementException(UserManagementException.CANNOT_RESET_PASSWORD_WITHOUT_VALIDATED_EMAIL);
        }
        final String passwordResetSecret = user.startPasswordReset();
        apply(s->s.internalStoreUser(user)); // durably storing the password reset secret
        Map<String, String> urlParameters = new HashMap<>();
        try {
            urlParameters.put("u", URLEncoder.encode(user.getName(), "UTF-8"));
            urlParameters.put("e", URLEncoder.encode(user.getEmail(), "UTF-8"));
            urlParameters.put("s", URLEncoder.encode(passwordResetSecret, "UTF-8"));
            final StringBuilder url = buildURL(passwordResetBaseURL, urlParameters);
            new Thread("sending password reset e-mail to user " + username) {
                @Override
                public void run() {
                    try {
                        sendMail(user.getName(), "Password Reset",
                                "Please click on the link below to reset your password for user " + user.getName()
                                        + ".\n   " + url.toString());
                    } catch (MailException e) {
                        logger.log(Level.SEVERE, "Error sending mail for password reset of user " + user.getName()
                                + " to address " + user.getEmail(), e);
                    }
                }
            }.start();
        } catch (UnsupportedEncodingException e) {
            logger.log(Level.SEVERE,
                    "Internal error: encoding UTF-8 not found. Couldn't send e-mail to user " + user.getName()
                            + " at e-mail address " + user.getEmail(), e);
        }
    }

    @Override
    public CachingSecurityManager getSecurityManager() {
        return this.securityManager;
    }

    @Override
    public Owner getOwnership(String idAsString) {
        return accessControlStore.getOwnership(idAsString);
    }

    @Override
    /**
     * Returns a list of all existing access control lists. This is possibly not complete in the sense
     * that there is a access control list for every access controlled data object.
     */
    public Iterable<AccessControlList> getAccessControlListList() {
        return accessControlStore.getAccessControlLists();
    }

    @Override
    public AccessControlList getAccessControlList(String idAsString) {
        return accessControlStore.getAccessControlList(idAsString);
    }

    @Override
    public SecurityService createAccessControlList(String idAsString) {
        return createAccessControlList(idAsString, "?");
    }

    @Override
    public SecurityService createAccessControlList(String idAsString, String displayName) {
        apply(s->s.internalCreateAcl(idAsString, displayName));
        return this;
    }

    @Override
    public Void internalCreateAcl(String idAsString, String displayName) {
        accessControlStore.createAccessControlList(idAsString, displayName);
        return null;
    }

    @Override
    public AccessControlList updateACL(String idAsString, Map<UserGroup, Set<String>> permissionMap) {
        if (getAccessControlList(idAsString) == null) {
            createAccessControlList(idAsString);
        }
        for (Map.Entry<UserGroup, Set<String>> entry : permissionMap.entrySet()) {
            apply(s->s.internalAclPutPermissions(idAsString, (UUID) entry.getKey().getId(), entry.getValue()));
        }
        return accessControlStore.getAccessControlList(idAsString);
    }

    @Override
    public Void internalAclPutPermissions(String idAsString, UUID group, Set<String> permissions) {
        accessControlStore.setAclPermissions(idAsString, group, permissions);
        return null;
    }

    /*
     * @param name The name of the user group to add
     */
    @Override
    public AccessControlList addToACL(String idAsString, UUID group, String permission) {
        if (getAccessControlList(idAsString) == null) {
            createAccessControlList(idAsString);
        }
        apply(s->s.internalAclAddPermission(idAsString, group, permission));
        return accessControlStore.getAccessControlList(idAsString);
    }

    @Override
    public Void internalAclAddPermission(String idAsString, UUID group, String permission) {
        accessControlStore.addAclPermission(idAsString, group, permission);
        return null;
    }

    /*
     * @param name The name of the user group to remove
     */
    @Override
    public AccessControlList removeFromACL(String idAsString, UUID group, String permission) {
        if (getAccessControlList(idAsString) != null) {
            apply(s->s.internalAclRemovePermission(idAsString, group, permission));
            return accessControlStore.getAccessControlList(idAsString);
        }
        return null;
    }

    @Override
    public Void internalAclRemovePermission(String idAsString, UUID group, String permission) {
        accessControlStore.removeAclPermission(idAsString, group, permission);
        return null;
    }

    @Override
    public void deleteACL(String idAsString) {
        if (getAccessControlList(idAsString) != null) {
            apply(s->s.internalDeleteAcl(idAsString));
        }
    }

    @Override
    public Void internalDeleteAcl(String idAsString) {
        accessControlStore.removeAccessControlList(idAsString);
        return null;
    }

    @Override
    public SecurityService createOwnership(String idAsString, String owner, UUID tenantOwner) {
        return createOwnership(idAsString, owner, tenantOwner, "?");
    }

    @Override
    public SecurityService createOwnership(String idAsString, String owner, UUID tenantOwner, String displayName) {
        UUID tenant;
        if (tenantOwner == null || getTenant(tenantOwner) == null || 
                !getTenant(tenantOwner).contains(owner)) {
            tenant = getUserByName(owner).getDefaultTenant();
        } else {
            tenant = tenantOwner;
        }
        apply(s->s.internalCreateOwnership(idAsString, owner, tenant, displayName));
        return this;
    }

    @Override
    public Void internalCreateOwnership(String idAsString, String owner, UUID tenantOwner, String displayName) {
        accessControlStore.createOwnership(idAsString, owner, tenantOwner, displayName);
        return null;
    }

    @Override
    public void deleteOwnership(String idAsString) {
        if (getOwnership(idAsString) != null) {
            apply(s->s.internalDeleteOwnership(idAsString));
        }
    }

    @Override
    public Void internalDeleteOwnership(String idAsString) {
        accessControlStore.removeOwnership(idAsString);
        return null;
    }

    @Override
    public Iterable<UserGroup> getUserGroupList() {
        return userStore.getUserGroups();
    }

    @Override
    public UserGroup getUserGroup(UUID id) {
        return userStore.getUserGroup(id);
    }

    @Override
    public UserGroup getUserGroupByName(String name) {
        return userStore.getUserGroupByName(name);
    }

    @Override
    public Iterable<Tenant> getTenantList() {
        return userStore.getTenants();
    }

    @Override
    public Tenant getTenant(UUID id) {
        return userStore.getTenant(id);
    }

    @Override
    public Tenant getTenantByName(String name) {
        return userStore.getTenantByName(name);
    }

    @Override
    public UserGroup createUserGroup(UUID id, String name) throws UserGroupManagementException {
        apply(s->s.internalCreateUserGroup(id, name));
        return userStore.getUserGroup(id);
    }

    @Override
    public Void internalCreateUserGroup(UUID id, String name) throws UserGroupManagementException {
        userStore.createUserGroup(id, name);
        return null;
    }

    @Override
    public Tenant createTenant(UUID id, String name) throws TenantManagementException, UserGroupManagementException {
        apply(s->s.internalCreateTenant(id, name));
        return userStore.getTenant(id);
    }

    @Override
    public Void internalCreateTenant(UUID id, String name) throws TenantManagementException, UserGroupManagementException {
        userStore.createTenant(id, name);
        return null;
    }

    @Override
    public UserGroup addUserToUserGroup(UUID id, String user) {
        UserGroup userGroup = userStore.getUserGroup(id);
        userGroup.add(user);
        apply(s->s.internalUpdateUserGroup(userGroup));
        return userGroup;
    }

    @Override
    public Void internalUpdateUserGroup(UserGroup group) {
        userStore.updateUserGroup(group);
        return null;
    }

    @Override
    public UserGroup removeUserFromUserGroup(UUID id, String user) {
        UserGroup userGroup = userStore.getUserGroup(id);
        userGroup.remove(user);
        apply(s->s.internalUpdateUserGroup(userGroup));
        return userGroup;
    }

    @Override
    public void deleteUserGroup(UUID id) throws UserGroupManagementException {
        apply(s->s.internalDeleteUserGroup(id));
    }

    @Override
    public Void internalDeleteUserGroup(UUID id) throws UserGroupManagementException {
        userStore.deleteUserGroup(id);
        return null;
    }

    @Override
    public void deleteTenant(UUID id) throws TenantManagementException, UserGroupManagementException {
        for (Owner ownership : accessControlStore.getOwnerships()) {
            if (ownership.getTenantOwner().equals(id)) {
                throw new TenantManagementException("The tenant still is tenant owner");
            }
        }
        apply(s->s.internalDeleteTenant(id));
        deleteUserGroup(id);
    }

    @Override
    public Void internalDeleteTenant(UUID id) throws TenantManagementException, UserGroupManagementException {
        userStore.deleteTenantWithUserGroup(id);
        return null;
    }

    @Override
    public Iterable<User> getUserList() {
        return userStore.getUsers();
    }

    @Override
    public String login(String username, String password) throws AuthenticationException {
        String redirectUrl;
        UsernamePasswordToken token = new UsernamePasswordToken(username, password);
        logger.info("Trying to login: " + username);
        Subject subject = SecurityUtils.getSubject();
        subject.login(token);
        HttpServletRequest httpRequest = WebUtils.getHttpRequest(subject);
        SavedRequest savedRequest = WebUtils.getSavedRequest(httpRequest);
        if (savedRequest != null) {
            redirectUrl = savedRequest.getRequestUrl();
        } else {
            redirectUrl = "";
        }
        logger.info("Redirecturl: " + redirectUrl);
        return redirectUrl;
    }
    
    @Override
    public User loginByAccessToken(String accessToken) {
        BearerAuthenticationToken token = new BearerAuthenticationToken(accessToken);
        logger.info("Trying to login with access token");
        Subject subject = SecurityUtils.getSubject();
        try {
            subject.login(token);
            final String username = (String) token.getPrincipal();
            return userStore.getUserByName(username);
        } catch (AuthenticationException e) {
            logger.log(Level.INFO, "Authentication failed with access token "+accessToken);
            throw e;
        }
    }

    @Override
    public void logout() {
        Subject subject = SecurityUtils.getSubject();
        logger.info("Logging out");
        subject.logout();
    }

    @Override
    public User getUserByName(String name) {
        return userStore.getUserByName(name);
    }
    
    @Override
    public User getUserByAccessToken(String accessToken) {
        return userStore.getUserByAccessToken(accessToken);
    }

    @Override
    public User getUserByEmail(String email) {
        return userStore.getUserByEmail(email);
    }

    @Override
    public User createSimpleUser(final String username, final String email, String password, String fullName,
            String company, final String validationBaseURL) throws UserManagementException, MailException, TenantManagementException, UserGroupManagementException {
        return createSimpleUser(username, email, password, fullName, company, /* locale */ null, validationBaseURL);
    }

    @Override
    public User createSimpleUser(final String username, final String email, String password, String fullName,
            String company, Locale locale, final String validationBaseURL) throws UserManagementException, MailException, UserGroupManagementException {
        if (userStore.getUserByName(username) != null) {
            throw new UserManagementException(UserManagementException.USER_ALREADY_EXISTS);
        }
        if (username == null || username.length() < 3) {
            throw new UserManagementException(UserManagementException.USERNAME_DOES_NOT_MEET_REQUIREMENTS);
        } else if (password == null || password.length() < 5) {
            throw new UserManagementException(UserManagementException.PASSWORD_DOES_NOT_MEET_REQUIREMENTS);
        }
        Tenant tenant = createTenant(UUID.randomUUID(), username + "-tenant");
        accessControlStore.createOwnership(tenant.getId().toString(), username, (UUID) tenant.getId(), tenant.getName());
        RandomNumberGenerator rng = new SecureRandomNumberGenerator();
        byte[] salt = rng.nextBytes().getBytes();
        String hashedPasswordBase64 = hashPassword(password, salt);
        UsernamePasswordAccount upa = new UsernamePasswordAccount(username, hashedPasswordBase64, salt);
        final User result = userStore.createUser(username, email, (UUID) tenant.getId(), upa); // TODO: get the principal as owner
        addUserToUserGroup((UUID) tenant.getId(), result.getName());
        result.setFullName(fullName);
        result.setCompany(company);
        result.setLocale(locale);
        final String emailValidationSecret = result.startEmailValidation();
        // don't replicate exception handling; replicate only the effect on the user store
        apply(s->s.internalStoreUser(result));
        if (validationBaseURL != null) {
            new Thread("e-mail validation for user " + username + " with e-mail address " + email) {
                @Override
                public void run() {
                    try {
                        startEmailValidation(result, emailValidationSecret, validationBaseURL);
                    } catch (MailException e) {
                        logger.log(Level.SEVERE, "Error sending mail for new account validation of user " + username
                                + " to address " + email, e);
                    }
                }
            }.start();
        }
        return result;
    }

    @Override
    public Void internalStoreUser(User user) {
        userStore.updateUser(user);
        return null;
    }

    @Override
    public void updateSimpleUserPassword(String username, String newPassword) throws UserManagementException {
        final User user = userStore.getUserByName(username);
        if (user == null) {
            throw new UserManagementException(UserManagementException.USER_DOES_NOT_EXIST);
        }
        updateSimpleUserPassword(user, newPassword);
    }

    private void updateSimpleUserPassword(final User user, String newPassword) throws UserManagementException {
        if (newPassword == null || newPassword.length() < 5) {
            throw new UserManagementException(UserManagementException.PASSWORD_DOES_NOT_MEET_REQUIREMENTS);
        }
        // for non-admins, check that the old password is correct
        final UsernamePasswordAccount account = (UsernamePasswordAccount) user.getAccount(AccountType.USERNAME_PASSWORD);
        RandomNumberGenerator rng = new SecureRandomNumberGenerator();
        byte[] salt = rng.nextBytes().getBytes();
        String hashedPasswordBase64 = hashPassword(newPassword, salt);
        account.setSalt(salt);
        account.setSaltedPassword(hashedPasswordBase64);
        user.passwordWasReset();
        apply(s->s.internalStoreUser(user));
    }

    @Override
    public void updateUserProperties(String username, String fullName, String company, Locale locale) throws UserManagementException {
        final User user = userStore.getUserByName(username);
        if (user == null) {
            throw new UserManagementException(UserManagementException.USER_DOES_NOT_EXIST);
        }
        updateUserProperties(user, fullName, company, locale);
    }

    private void updateUserProperties(User user, String fullName, String company, Locale locale) {
        user.setFullName(fullName);
        user.setCompany(company);
        user.setLocale(locale);
        apply(s->s.internalStoreUser(user));
    }

    @Override
    public boolean checkPassword(String username, String password) throws UserManagementException {
        final User user = userStore.getUserByName(username);
        if (user == null) {
            throw new UserManagementException(UserManagementException.USER_DOES_NOT_EXIST);
        }
        final UsernamePasswordAccount account = (UsernamePasswordAccount) user.getAccount(AccountType.USERNAME_PASSWORD);
        String hashedOldPassword = hashPassword(password, account.getSalt());
        return Util.equalsWithNull(hashedOldPassword, account.getSaltedPassword());
    }
    
    @Override
    public boolean checkPasswordResetSecret(String username, String passwordResetSecret) throws UserManagementException {
        final User user = userStore.getUserByName(username);
        if (user == null) {
            throw new UserManagementException(UserManagementException.USER_DOES_NOT_EXIST);
        }
        return Util.equalsWithNull(user.getPasswordResetSecret(), passwordResetSecret);
    }

    @Override
    public void updateSimpleUserEmail(final String username, final String newEmail, final String validationBaseURL) throws UserManagementException {
        final User user = userStore.getUserByName(username);
        if (user == null) {
            throw new UserManagementException(UserManagementException.USER_DOES_NOT_EXIST);
        }
        logger.info("Changing e-mail address of user "+username+" to "+newEmail);
        final String validationSecret = user.setEmail(newEmail);
        new Thread("e-mail validation after changing e-mail of user " + username + " to " + newEmail) {
            @Override
            public void run() {
                try {
                    startEmailValidation(user, validationSecret, validationBaseURL);
                } catch (MailException e) {
                    logger.log(Level.SEVERE, "Error sending mail to validate e-mail address change for user "
                            + username + " to address " + newEmail, e);
                }
            }
        }.start();
        apply(s->s.internalStoreUser(user));
    }

    @Override
    public boolean validateEmail(String username, String validationSecret) throws UserManagementException {
        final User user = userStore.getUserByName(username);
        if (user == null) {
            throw new UserManagementException(UserManagementException.USER_DOES_NOT_EXIST);
        }
        final boolean result = user.validate(validationSecret);
        apply(s->s.internalStoreUser(user));
        return result;
    }

    /**
     * {@link User#startEmailValidation() Triggers} e-mail validation for the <code>user</code> object and sends out a
     * URL to the user's e-mail that has the validation secret ready for validation by clicking.
     * 
     * @param validationSecret
     *            the result of either {@link User#startEmailValidation()} or {@link User#setEmail(String)}.
     * @param baseURL
     *            the URL under which the user can reach the e-mail validation service; this URL is required to assemble
     *            a validation URL that is sent by e-mail to the user, to make the user return the validation secret to
     *            the right server again.
     */
    private void startEmailValidation(User user, String validationSecret, String baseURL) throws MailException {
        try {
            Map<String, String> urlParameters = new HashMap<>();
            urlParameters.put("u", URLEncoder.encode(user.getName(), "UTF-8"));
            urlParameters.put("v", URLEncoder.encode(validationSecret, "UTF-8"));
            StringBuilder url = buildURL(baseURL, urlParameters);
            sendMail(user.getName(), "e-Mail Validation",
                    "Please click on the link below to validate your e-mail address for user "+user.getName()+".\n   "+url.toString());
        } catch (UnsupportedEncodingException e) {
            logger.log(Level.SEVERE,
                    "Internal error: encoding UTF-8 not found. Couldn't send e-mail to user " + user.getName()
                            + " at e-mail address " + user.getEmail(), e);
        }
    }

    public StringBuilder buildURL(String baseURL, Map<String, String> urlParameters) {
        StringBuilder url = new StringBuilder(baseURL);
        // Potentially contained hash is checked to support place-based mail verification
        boolean first = !baseURL.contains("?") || baseURL.contains("#");
        for (Map.Entry<String, String> e : urlParameters.entrySet()) {
            if (first) {
                url.append('?');
                first = false;
            } else {
                url.append('&');
            }
            url.append(e.getKey());
            url.append('=');
            url.append(e.getValue());
        }
        return url;
    }

    protected String hashPassword(String password, Object salt) {
        return new Sha256Hash(password, salt, 1024).toBase64();
    }

    @Override
    public Iterable<Role> getRoles() {
        return accessControlStore.getRoles();
    }

    @Override
    public Iterable<UUID> getRolesFromUser(String name) throws UserManagementException {
        return userStore.getRolesFromUser(name);
    }

    @Override
    public void addRoleForUser(String username, UUID role) {
        apply(s->s.internalAddRoleForUser(username, role));
    }

    @Override
    public Void internalAddRoleForUser(String username, UUID role) throws UserManagementException {
        userStore.addRoleForUser(username, role);
        return null;
    }

    @Override
    public void removeRoleFromUser(String username, UUID role) {
        apply(s->s.internalRemoveRoleFromUser(username, role));
    }

    @Override
    public Void internalRemoveRoleFromUser(String username, UUID role) throws UserManagementException {
        userStore.removeRoleFromUser(username, role);
        return null;
    }

    @Override
    public Iterable<String> getPermissionsFromUser(String username) throws UserManagementException {
        return userStore.getPermissionsFromUser(username);
    }

    @Override
    public void removePermissionFromUser(String username, String permissionToRemove) {
        apply(s->s.internalRemovePermissionForUser(username, permissionToRemove));
    }

    @Override
    public Void internalRemovePermissionForUser(String username, String permissionToRemove) throws UserManagementException {
        userStore.removePermissionFromUser(username, permissionToRemove);
        return null;
    }

    @Override
    public void addPermissionForUser(String username, String permissionToAdd) {
        apply(s->s.internalAddPermissionForUser(username, permissionToAdd));
    }

    @Override
    public Void internalAddPermissionForUser(String username, String permissionToAdd) throws UserManagementException {
        userStore.addPermissionForUser(username, permissionToAdd);
        return null;
    }

    @Override
    public void deleteUser(String username) throws UserManagementException {
        apply(s->s.internalDeleteUser(username));
    }

    @Override
    public Void internalDeleteUser(String username) throws UserManagementException {
        userStore.deleteUser(username);
        return null;
    }

    @Override
    public boolean setSetting(String key, Object setting) {
        return apply(s->s.internalSetSetting(key, setting));
    }

    @Override
    public Boolean internalSetSetting(String key, Object setting) {
        return userStore.setSetting(key, setting);
    }

    @Override
    public <T> T getSetting(String key, Class<T> clazz) {
        return userStore.getSetting(key, clazz);
    }

    @Override
    public Map<String, Object> getAllSettings() {
        return userStore.getAllSettings();
    }

    @Override
    public Map<String, Class<?>> getAllSettingTypes() {
        return userStore.getAllSettingTypes();
    }

    @Override
    public User createSocialUser(String name, SocialUserAccount socialUserAccount) throws UserManagementException, TenantManagementException, UserGroupManagementException {
        if (userStore.getUserByName(name) != null) {
            throw new UserManagementException(UserManagementException.USER_ALREADY_EXISTS);
        }
        Tenant tenant = createTenant(UUID.randomUUID(), name + "-tenant");
        accessControlStore.createOwnership(tenant.getId().toString(), name, (UUID) tenant.getId(), tenant.getName());
        User result = userStore.createUser(name, socialUserAccount.getProperty(Social.EMAIL.name()), (UUID) tenant.getId(), socialUserAccount);
        addUserToUserGroup((UUID) tenant.getId(), result.getName());
        return result;
    }

    @Override
    public User verifySocialUser(Credential credential) throws UserManagementException {
        OAuthToken otoken = new OAuthToken(credential, credential.getVerifier());
        Subject subject = SecurityUtils.getSubject();
        if (!subject.isAuthenticated()) {
            try {
                subject.login(otoken);
                logger.info("User [" + subject.getPrincipal().toString() + "] logged in successfully.");
            } catch (UnknownAccountException uae) {
                logger.info("There is no user with username of " + subject.getPrincipal());
                throw new UserManagementException("Invalid credentials!");
            } catch (IncorrectCredentialsException ice) {
                logger.info("Password for account " + subject.getPrincipal() + " was incorrect!");
                throw new UserManagementException("Invalid credentials!");
            } catch (LockedAccountException lae) {
                logger.info("The account for username " + subject.getPrincipal() + " is locked.  "
                        + "Please contact your administrator to unlock it.");
                throw new UserManagementException("Invalid credentials!");
            } catch (AuthenticationException ae) {
                logger.log(Level.SEVERE, ae.getLocalizedMessage());
                throw new UserManagementException("An error occured while authenticating the user!");
            }
        }
        String username = subject.getPrincipal().toString();
        if (username == null) {
            logger.info("Something went wrong while authneticating, check doGetAuthenticationInfo() in "
                    + OAuthRealm.class.getName() + ".");
            throw new UserManagementException("An error occured while authenticating the user!");
        }
        User user = userStore.getUserByName(username);
        if (user == null) {
            logger.info("Could not find user " + username);
            throw new UserManagementException("An error occured while authenticating the user!");
        }
        return user;
    }

    @Override
    public User getCurrentUser() {
        final User result;
        Subject subject = SecurityUtils.getSubject();
        if (subject == null || !subject.isAuthenticated()) {
            result = null;
        } else {
            String username = subject.getPrincipal().toString();
            if (username == null || username.length() <= 0) {
                result = null;
            } else {
                result = userStore.getUserByName(username);
            }
        }
        return result;
    }

    @Override
    public String getAuthenticationUrl(Credential credential) throws UserManagementException {
        Token requestToken = null;
        String authorizationUrl = null;
        int authProvider = credential.getAuthProvider();
        OAuthService service = getOAuthService(authProvider);
        if (service == null) {
            throw new UserManagementException("Could not build OAuthService");
        }
        if (authProvider == ClientUtils.TWITTER || authProvider == ClientUtils.YAHOO
                || authProvider == ClientUtils.LINKEDIN || authProvider == ClientUtils.FLICKR
                || authProvider == ClientUtils.IMGUR || authProvider == ClientUtils.TUMBLR
                || authProvider == ClientUtils.VIMEO || authProvider == ClientUtils.GOOGLE) {
            String authProviderName = ClientUtils.getAuthProviderName(authProvider);
            logger.info(authProviderName + " requires Request token first.. obtaining..");
            try {
                requestToken = service.getRequestToken();
                logger.info("Got request token: " + requestToken);
                // we must save in the session. It will be required to
                // get the access token
                SessionUtils.saveRequestTokenToSession(requestToken);
            } catch (Exception e) {
                throw new UserManagementException("Could not get request token for " + authProvider + " "
                        + e.getMessage());
            }
        }
        logger.info("Getting Authorization url...");
        try {
            authorizationUrl = service.getAuthorizationUrl(requestToken);
            // Facebook has optional state var to protect against CSFR.
            // We'll use it
            if (authProvider == ClientUtils.FACEBOOK || authProvider == ClientUtils.GITHUB
                    || authProvider == ClientUtils.INSTAGRAM) {
                String state = UUID.randomUUID().toString();
                authorizationUrl += "&state=" + state;
                SessionUtils.saveStateToSession(state);
            }
        } catch (Exception e) {
            e.printStackTrace();
            throw new UserManagementException("Could not get Authorization url: ");
        }

        if (authProvider == ClientUtils.FLICKR) {
            authorizationUrl += "&perms=read";
        }

        if (authProvider == ClientUtils.FACEBOOK) {
            authorizationUrl += "&scope=email";
        }

        logger.info("Authorization url: " + authorizationUrl);
        return authorizationUrl;
    }

    private OAuthService getOAuthService(int authProvider) {
        OAuthService service = null;
        switch (authProvider) {
        case ClientUtils.FACEBOOK: {
            service = new ServiceBuilder().provider(FacebookApi.class)
                    .apiKey(userStore.getSetting(SocialSettingsKeys.OAUTH_FACEBOOK_APP_ID.name(), String.class))
                    .apiSecret(userStore.getSetting(SocialSettingsKeys.OAUTH_FACEBOOK_APP_SECRET.name(), String.class))
                    .callback(ClientUtils.getCallbackUrl()).build();
            break;
        }

        case ClientUtils.GOOGLE: {
            service = new ServiceBuilder().provider(GoogleApi.class)
                    .apiKey(userStore.getSetting(SocialSettingsKeys.OAUTH_GOOGLE_APP_ID.name(), String.class))
                    .apiSecret(userStore.getSetting(SocialSettingsKeys.OAUTH_GOOGLE_APP_SECRET.name(), String.class))
                    .scope(userStore.getSetting(SocialSettingsKeys.OAUTH_GOOGLE_SCOPE.name(), String.class))
                    .callback(ClientUtils.getCallbackUrl()).build();

            break;
        }

        case ClientUtils.TWITTER: {
            service = new ServiceBuilder().provider(TwitterApi.class)
                    .apiKey(userStore.getSetting(SocialSettingsKeys.OAUTH_TWITTER_APP_ID.name(), String.class))
                    .apiSecret(userStore.getSetting(SocialSettingsKeys.OAUTH_TWITTER_APP_SECRET.name(), String.class))
                    .callback(ClientUtils.getCallbackUrl()).build();
            break;
        }
        case ClientUtils.YAHOO: {
            service = new ServiceBuilder().provider(YahooApi.class)
                    .apiKey(userStore.getSetting(SocialSettingsKeys.OAUTH_YAHOO_APP_ID.name(), String.class))
                    .apiSecret(userStore.getSetting(SocialSettingsKeys.OAUTH_YAHOO_APP_SECRET.name(), String.class))
                    .callback(ClientUtils.getCallbackUrl()).build();
            break;
        }

        case ClientUtils.LINKEDIN: {
            service = new ServiceBuilder().provider(LinkedInApi.class)
                    .apiKey(userStore.getSetting(SocialSettingsKeys.OAUTH_LINKEDIN_APP_ID.name(), String.class))
                    .apiSecret(userStore.getSetting(SocialSettingsKeys.OAUTH_LINKEDIN_APP_SECRET.name(), String.class))
                    .callback(ClientUtils.getCallbackUrl()).build();
            break;
        }

        case ClientUtils.INSTAGRAM: {
            service = new ServiceBuilder().provider(InstagramApi.class)
                    .apiKey(userStore.getSetting(SocialSettingsKeys.OAUTH_INSTAGRAM_APP_ID.name(), String.class))
                    .apiSecret(userStore.getSetting(SocialSettingsKeys.OAUTH_INSTAGRAM_APP_SECRET.name(), String.class))
                    .callback(ClientUtils.getCallbackUrl()).build();
            break;
        }

        case ClientUtils.GITHUB: {
            service = new ServiceBuilder().provider(GithubApi.class)
                    .apiKey(userStore.getSetting(SocialSettingsKeys.OAUTH_GITHUB_APP_ID.name(), String.class))
                    .apiSecret(userStore.getSetting(SocialSettingsKeys.OAUTH_GITHUB_APP_SECRET.name(), String.class))
                    .callback(ClientUtils.getCallbackUrl()).build();
            break;

        }

        case ClientUtils.IMGUR: {
            service = new ServiceBuilder().provider(ImgUrApi.class)
                    .apiKey(userStore.getSetting(SocialSettingsKeys.OAUTH_IMGUR_APP_ID.name(), String.class))
                    .apiSecret(userStore.getSetting(SocialSettingsKeys.OAUTH_IMGUR_APP_SECRET.name(), String.class))
                    .callback(ClientUtils.getCallbackUrl()).build();
            break;
        }

        case ClientUtils.FLICKR: {
            service = new ServiceBuilder().provider(FlickrApi.class)
                    .apiKey(userStore.getSetting(SocialSettingsKeys.OAUTH_FLICKR_APP_ID.name(), String.class))
                    .apiSecret(userStore.getSetting(SocialSettingsKeys.OAUTH_FLICKR_APP_SECRET.name(), String.class))
                    .callback(ClientUtils.getCallbackUrl()).build();
            break;
        }

        case ClientUtils.VIMEO: {
            service = new ServiceBuilder().provider(VimeoApi.class)
                    .apiKey(userStore.getSetting(SocialSettingsKeys.OAUTH_VIMEO_APP_ID.name(), String.class))
                    .apiSecret(userStore.getSetting(SocialSettingsKeys.OAUTH_VIMEO_APP_SECRET.name(), String.class))
                    .callback(ClientUtils.getCallbackUrl()).build();
            break;
        }

        case ClientUtils.WINDOWS_LIVE: {
            // a Scope must be specified
            service = new ServiceBuilder().provider(LiveApi.class)
                    .apiKey(userStore.getSetting(SocialSettingsKeys.OAUTH_WINDOWS_LIVE_APP_ID.name(), String.class))
                    .apiSecret(userStore.getSetting(SocialSettingsKeys.OAUTH_WINDOWS_LIVE_APP_SECRET.name(), String.class))
                    .callback(ClientUtils.getCallbackUrl()).scope("wl.basic").build();
            break;
        }

        case ClientUtils.TUMBLR: {
            service = new ServiceBuilder().provider(TumblrApi.class)
                    .apiKey(userStore.getSetting(SocialSettingsKeys.OAUTH_TUMBLR_LIVE_APP_ID.name(), String.class))
                    .apiSecret(userStore.getSetting(SocialSettingsKeys.OAUTH_TUMBLR_LIVE_APP_SECRET.name(), String.class))
                    .callback(ClientUtils.getCallbackUrl()).build();
            break;
        }

        case ClientUtils.FOURSQUARE: {
            service = new ServiceBuilder().provider(Foursquare2Api.class)
                    .apiKey(userStore.getSetting(SocialSettingsKeys.OAUTH_FOURSQUARE_APP_ID.name(), String.class))
                    .apiSecret(userStore.getSetting(SocialSettingsKeys.OAUTH_FOURSQUARE_APP_SECRET.name(), String.class))
                    .callback(ClientUtils.getCallbackUrl()).build();
            break;
        }

        default: {
            return null;
        }

        }
        return service;
    }

    @Override
    public void addSetting(String key, Class<?> clazz) throws UserManagementException {
        if (!isValidSettingsKey(key)) {
            throw new UserManagementException("Invalid key!");
        }
        apply(s->s.internalAddSetting(key, clazz));
    }

    @Override
    public Void internalAddSetting(String key, Class<?> clazz) {
        userStore.addSetting(key, clazz);
        return null;
    }

    public static boolean isValidSettingsKey(String key) {
        char[] characters = key.toCharArray();
        for (char c : characters) {
            if (!Character.isLetter(c) && c != '_') {
                return false;
            }
        }
        return true;
    }

    @Override
    public void refreshSecurityConfig(ServletContext context) {
        logger.info("Refreshing security configuration!");
        IniWebEnvironment env = (IniWebEnvironment) WebUtils.getRequiredWebEnvironment(context);
        System.out.println("Env: " + env);
        FilterChainResolver resolver = env.getFilterChainResolver();
        System.out.println("Resolver: " + resolver);
        if (resolver instanceof PathMatchingFilterChainResolver) {
            PathMatchingFilterChainResolver pmfcr = (PathMatchingFilterChainResolver) resolver;
            FilterChainManager filterChainManager = pmfcr.getFilterChainManager();
            System.out.println(filterChainManager);

            Set<String> chainNames = filterChainManager.getChainNames();

            System.out.println("Chains:");
            for (String s : chainNames) {
                System.out.println(s + ": " + Arrays.toString(filterChainManager.getChain(s).toArray(new Filter[0])));
            }
        }
    }

    public static Ini getShiroConfiguration() {
        return shiroConfiguration;
    }

    @Override
    public ReplicatingCacheManager getCacheManager() {
        return cacheManager;
    }

    private void ensureThatUserInQuestionIsLoggedInOrCurrentUserIsAdmin(String username) {
        final Subject subject = SecurityUtils.getSubject();
        if (!subject.hasRole(AdminRole.getInstance().getName()) && (subject.getPrincipal() == null
                || !username.equals(subject.getPrincipal().toString()))) {
            final String currentUserName = subject.getPrincipal() == null ? "<anonymous>"
                    : subject.getPrincipal().toString();
            throw new AuthorizationException(
                    "User " + currentUserName + " does not have the permission required to access data of user " + username);
        }
    }

    @Override
    public void setPreference(final String username, final String key, final String value) {
        ensureThatUserInQuestionIsLoggedInOrCurrentUserIsAdmin(username);
        apply(s->s.internalSetPreference(username, key, value));
    }

    @Override
    public void setPreferenceObject(final String username, final String key, final Object value) {
        ensureThatUserInQuestionIsLoggedInOrCurrentUserIsAdmin(username);
        final String preferenceObjectAsString = internalSetPreferenceObject(username, key, value);
        apply(s->s.internalSetPreference(username, key, preferenceObjectAsString));
    }

    @Override
    public Void internalSetPreference(final String username, final String key, final String value) {
        userStore.setPreference(username, key, value);
        return null;
    }
    
    @Override
    public String internalSetPreferenceObject(final String username, final String key, final Object value) {
        return userStore.setPreferenceObject(username, key, value);
    }
    
    @Override
    public void unsetPreference(String username, String key) {
        ensureThatUserInQuestionIsLoggedInOrCurrentUserIsAdmin(username);
        apply(s->s.internalUnsetPreference(username, key));
    }

    @Override
    public Void internalUnsetPreference(String username, String key) {
        userStore.unsetPreference(username, key);
        return null;
    }

    @Override
    public Void internalSetAccessToken(String username, String accessToken) {
        userStore.setAccessToken(username, accessToken);
        return null;
    }
    
    @Override
    public String getAccessToken(String username) {
        return userStore.getAccessToken(username);
    }

    @Override
    public String getOrCreateAccessToken(String username) {
        String result = userStore.getAccessToken(username);
        if (result == null) {
            result = createAccessToken(username);
        }
        return result;
    }

    @Override
    public Void internalRemoveAccessToken(String username) {
        userStore.removeAccessToken(username);
        return null;
    }

    @Override
    public String getPreference(String username, String key) {
        ensureThatUserInQuestionIsLoggedInOrCurrentUserIsAdmin(username);
        return userStore.getPreference(username, key);
    }

    @Override
    public Map<String, String> getAllPreferences(String username) {
        ensureThatUserInQuestionIsLoggedInOrCurrentUserIsAdmin(username);
        return userStore.getAllPreferences(username);
    }
    
    @Override
    public String createAccessToken(String username) {
        User user = getUserByName(username);
        final String token;
        if (user != null) {
            RandomNumberGenerator rng = new SecureRandomNumberGenerator();
            byte[] salt = rng.nextBytes().getBytes();
            token = hashPassword(new String(rng.nextBytes().getBytes()), salt);
            apply(s -> s.internalSetAccessToken(user.getName(), token));
        } else {
            token = null;
        }
        return token;
    }
    
    @Override
    public void removeAccessToken(String username) {
        Subject subject = SecurityUtils.getSubject();
        if (subject.hasRole(AdminRole.getInstance().getName()) || username.equals(subject.getPrincipal().toString())) {
            apply(s -> s.internalRemoveAccessToken(username));
        } else {
            throw new org.apache.shiro.authz.AuthorizationException("User " + subject.getPrincipal().toString()
                    + " does not have permission to remove access token of user " + username);
        }
    }

    // ----------------- Replication -------------
    @Override
    public void clearReplicaState() throws MalformedURLException, IOException, InterruptedException {
        userStore.clear();
        accessControlStore.clear();
    }

    @Override
    public Serializable getId() {
        return getClass().getName();
    }
    
    @Override
    public ObjectInputStream createObjectInputStreamResolvingAgainstCache(InputStream is) throws IOException {
        return new ObjectInputStreamResolvingAgainstSecurityCache(is, userStore);
    }

    @Override
    public void initiallyFillFromInternal(ObjectInputStream is) throws IOException, ClassNotFoundException,
            InterruptedException {
        ReplicatingCacheManager newCacheManager = (ReplicatingCacheManager) is.readObject();
        cacheManager.replaceContentsFrom(newCacheManager);
        // overriding thread context class loader because the user store may be provided by a different bundle;
        // We're assuming here that the user store service is provided by the same bundle in the replica as on the master.
        ClassLoader oldCCL = Thread.currentThread().getContextClassLoader();
        if (userStore != null) {
            Thread.currentThread().setContextClassLoader(userStore.getClass().getClassLoader());
        }
        try {
            UserStore newUserStore = (UserStore) is.readObject();
            userStore.replaceContentsFrom(newUserStore);
        } finally {
            Thread.currentThread().setContextClassLoader(oldCCL);
        }
        if (accessControlStore != null) {
            Thread.currentThread().setContextClassLoader(accessControlStore.getClass().getClassLoader());
        }
        try {
            AccessControlStore newAccessControlStore = (AccessControlStore) is.readObject();
            accessControlStore.replaceContentsFrom(newAccessControlStore);
        } finally {
            Thread.currentThread().setContextClassLoader(oldCCL);
        }
    }

    @Override
    public void serializeForInitialReplicationInternal(ObjectOutputStream objectOutputStream) throws IOException {
        objectOutputStream.writeObject(cacheManager);
        objectOutputStream.writeObject(userStore);
        objectOutputStream.writeObject(accessControlStore);
    }

    @Override
    public Iterable<OperationExecutionListener<ReplicableSecurityService>> getOperationExecutionListeners() {
        return operationExecutionListeners.keySet();
    }

    @Override
    public void addOperationExecutionListener(OperationExecutionListener<ReplicableSecurityService> listener) {
        operationExecutionListeners.put(listener, listener);
    }

    @Override
    public void removeOperationExecutionListener(OperationExecutionListener<ReplicableSecurityService> listener) {
        operationExecutionListeners.remove(listener);
    }

    @Override
    public ReplicationMasterDescriptor getMasterDescriptor() {
        return replicatingFromMaster;
    }

    @Override
    public void startedReplicatingFrom(ReplicationMasterDescriptor master) {
        this.replicatingFromMaster = master;
    }

    @Override
    public void stoppedReplicatingFrom(ReplicationMasterDescriptor master) {
        this.replicatingFromMaster = null;
    }

    @Override
    public void addOperationSentToMasterForReplication(
            OperationWithResultWithIdWrapper<ReplicableSecurityService, ?> operationWithResultWithIdWrapper) {
        this.operationsSentToMasterForReplication.add(operationWithResultWithIdWrapper);
    }

    @Override
    public boolean hasSentOperationToMaster(OperationWithResult<ReplicableSecurityService, ?> operation) {
        return this.operationsSentToMasterForReplication.remove(operation);
    }

    @Override
    public void clearState() throws Exception {
        userStore.clear();
        accessControlStore.clear();
        initEmptyStore();
        initEmptyAcessControlStore();
        CacheManager cm = getSecurityManager().getCacheManager();
        if (cm instanceof ReplicatingCacheManager) {
            ((ReplicatingCacheManager) cm).clear();
        }
    }
}<|MERGE_RESOLUTION|>--- conflicted
+++ resolved
@@ -202,11 +202,7 @@
      * is empty.
      */
     private void initEmptyStore() {
-<<<<<<< HEAD
-        if (Util.isEmpty(userStore.getUsers())) {
-=======
-        if (!store.hasUsers()) {
->>>>>>> 8df722bf
+        if (!userStore.hasUsers()) {
             try {
                 logger.info("No users found, creating default user \"admin\" with password \"admin\"");
                 User user = createSimpleUser("admin", "nobody@sapsailing.com", "admin",
