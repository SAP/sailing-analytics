--- conflicted
+++ resolved
@@ -231,26 +231,6 @@
         shiroEnvironment = new BasicIniEnvironment("classpath:shiro.ini");
     }
     
-<<<<<<< HEAD
-    /**
-     * Use for TESTING ONLY. This will work without a {@link HasPermissionsProvider}!
-     */
-    public SecurityServiceImpl(UserStore userStore, AccessControlStore accessControlStore) {
-        this(null, userStore, accessControlStore);
-    }
-
-    /**
-     * Use for TESTING ONLY. This will work without a {@link HasPermissionsProvider}!
-     * 
-     * @param mailProperties
-     *            must not be <code>null</code>
-     */
-    public SecurityServiceImpl(ServiceTracker<MailService, MailService> mailServiceTracker, UserStore userStore, AccessControlStore accessControlStore) {
-        this(mailServiceTracker, userStore, accessControlStore, /* hasPermissionsProvider*/ null);
-    }
-    
-=======
->>>>>>> 00545e8a
     /**
      * Creates a security service that is not shared across subdomains, therefore leading to the use of the full
      * domain through which its services are requested for {@code Document.domain} and hence for the browser local
@@ -1225,21 +1205,13 @@
         final UUID roleDefinitionId = role.getRoleDefinition().getId();
         final UUID idOfTenantQualifyingRole = role.getQualifiedForTenant() == null ? null : role.getQualifiedForTenant().getId();
         final String nameOfUserQualifyingRole = role.getQualifiedForUser() == null ? null : role.getQualifiedForUser().getName();
-<<<<<<< HEAD
-        final boolean transitive = role.isTransitive();
-=======
         final Boolean transitive = role.isTransitive();
->>>>>>> 00545e8a
         apply(new AddRoleForUserOperation(username, roleDefinitionId, idOfTenantQualifyingRole, nameOfUserQualifyingRole, transitive));
     }
 
     @Override
     public Void internalAddRoleForUser(String username, UUID roleDefinitionId, UUID idOfTenantQualifyingRole,
-<<<<<<< HEAD
-            String nameOfUserQualifyingRole, boolean transitive) throws UserManagementException {
-=======
             String nameOfUserQualifyingRole, Boolean transitive) throws UserManagementException {
->>>>>>> 00545e8a
         final Role role = new Role(getRoleDefinition(roleDefinitionId),
                 getUserGroup(idOfTenantQualifyingRole), getUserByName(nameOfUserQualifyingRole), transitive);
         permissionChangeListeners.roleAddedToOrRemovedFromUser(getUserByName(username), role);
@@ -1257,21 +1229,13 @@
         final UUID roleDefinitionId = role.getRoleDefinition().getId();
         final UUID idOfTenantQualifyingRole = role.getQualifiedForTenant() == null ? null : role.getQualifiedForTenant().getId();
         final String nameOfUserQualifyingRole = role.getQualifiedForUser() == null ? null : role.getQualifiedForUser().getName();
-<<<<<<< HEAD
-        final boolean transitive = role.isTransitive();
-=======
         final Boolean transitive = role.isTransitive();
->>>>>>> 00545e8a
         apply(new RemoveRoleFromUserOperation(username, roleDefinitionId, idOfTenantQualifyingRole, nameOfUserQualifyingRole, transitive));
     }
 
     @Override
     public Void internalRemoveRoleFromUser(String username, UUID roleDefinitionId, UUID idOfTenantQualifyingRole,
-<<<<<<< HEAD
-            String nameOfUserQualifyingRole, boolean transitive) throws UserManagementException {
-=======
             String nameOfUserQualifyingRole, Boolean transitive) throws UserManagementException {
->>>>>>> 00545e8a
         final Role role = new Role(getRoleDefinition(roleDefinitionId),
                 getUserGroup(idOfTenantQualifyingRole), getUserByName(nameOfUserQualifyingRole), transitive);
         permissionChangeListeners.roleAddedToOrRemovedFromUser(getUserByName(username), role);
