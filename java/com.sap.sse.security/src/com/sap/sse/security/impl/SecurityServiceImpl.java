package com.sap.sse.security.impl;

import java.io.IOException;
import java.io.InputStream;
import java.io.ObjectInputStream;
import java.io.ObjectOutputStream;
import java.io.Serializable;
import java.io.UnsupportedEncodingException;
import java.net.MalformedURLException;
import java.net.URLEncoder;
import java.util.ArrayList;
import java.util.Arrays;
import java.util.Collection;
import java.util.Collections;
import java.util.HashMap;
import java.util.HashSet;
import java.util.List;
import java.util.Locale;
import java.util.Map;
import java.util.Map.Entry;
import java.util.Set;
import java.util.UUID;
import java.util.concurrent.ConcurrentHashMap;
import java.util.concurrent.ConcurrentMap;
import java.util.concurrent.ConcurrentSkipListSet;
import java.util.function.Consumer;
import java.util.function.Function;
import java.util.logging.Level;
import java.util.logging.Logger;

import javax.servlet.Filter;
import javax.servlet.ServletContext;
import javax.servlet.http.HttpServletRequest;

import org.apache.shiro.SecurityUtils;
import org.apache.shiro.authc.AuthenticationException;
import org.apache.shiro.authc.IncorrectCredentialsException;
import org.apache.shiro.authc.LockedAccountException;
import org.apache.shiro.authc.UnknownAccountException;
import org.apache.shiro.authc.UsernamePasswordToken;
import org.apache.shiro.authz.AuthorizationException;
import org.apache.shiro.cache.CacheManager;
import org.apache.shiro.config.Ini;
import org.apache.shiro.config.Ini.Section;
import org.apache.shiro.crypto.RandomNumberGenerator;
import org.apache.shiro.crypto.SecureRandomNumberGenerator;
import org.apache.shiro.crypto.hash.Sha256Hash;
import org.apache.shiro.mgt.CachingSecurityManager;
import org.apache.shiro.mgt.SecurityManager;
import org.apache.shiro.subject.Subject;
import org.apache.shiro.util.Factory;
import org.apache.shiro.web.config.WebIniSecurityManagerFactory;
import org.apache.shiro.web.env.IniWebEnvironment;
import org.apache.shiro.web.filter.mgt.FilterChainManager;
import org.apache.shiro.web.filter.mgt.FilterChainResolver;
import org.apache.shiro.web.filter.mgt.PathMatchingFilterChainResolver;
import org.apache.shiro.web.util.SavedRequest;
import org.apache.shiro.web.util.WebUtils;
import org.osgi.util.tracker.ServiceTracker;
import org.scribe.builder.ServiceBuilder;
import org.scribe.builder.api.FacebookApi;
import org.scribe.builder.api.FlickrApi;
import org.scribe.builder.api.Foursquare2Api;
import org.scribe.builder.api.GoogleApi;
import org.scribe.builder.api.ImgUrApi;
import org.scribe.builder.api.LinkedInApi;
import org.scribe.builder.api.LiveApi;
import org.scribe.builder.api.TumblrApi;
import org.scribe.builder.api.TwitterApi;
import org.scribe.builder.api.VimeoApi;
import org.scribe.builder.api.YahooApi;
import org.scribe.model.Token;
import org.scribe.oauth.OAuthService;

import com.sap.sse.ServerInfo;
import com.sap.sse.common.Util;
import com.sap.sse.common.Util.Pair;
import com.sap.sse.common.mail.MailException;
import com.sap.sse.mail.MailService;
import com.sap.sse.replication.OperationExecutionListener;
import com.sap.sse.replication.OperationWithResult;
import com.sap.sse.replication.OperationWithResultWithIdWrapper;
import com.sap.sse.replication.ReplicationMasterDescriptor;
import com.sap.sse.security.AccessControlStore;
import com.sap.sse.security.Action;
import com.sap.sse.security.ActionWithResult;
import com.sap.sse.security.BearerAuthenticationToken;
import com.sap.sse.security.ClientUtils;
import com.sap.sse.security.Credential;
import com.sap.sse.security.GithubApi;
import com.sap.sse.security.InstagramApi;
import com.sap.sse.security.OAuthRealm;
import com.sap.sse.security.OAuthToken;
import com.sap.sse.security.SecurityService;
import com.sap.sse.security.SessionCacheManager;
import com.sap.sse.security.SessionUtils;
import com.sap.sse.security.Social;
import com.sap.sse.security.SocialSettingsKeys;
import com.sap.sse.security.UserImpl;
import com.sap.sse.security.UserStore;
import com.sap.sse.security.shared.AccessControlListAnnotation;
import com.sap.sse.security.shared.Account;
import com.sap.sse.security.shared.Account.AccountType;
import com.sap.sse.security.shared.AdminRole;
import com.sap.sse.security.shared.HasPermissions;
import com.sap.sse.security.shared.HasPermissions.DefaultActions;
import com.sap.sse.security.shared.HasPermissionsProvider;
import com.sap.sse.security.shared.OwnershipAnnotation;
import com.sap.sse.security.shared.PermissionChecker;
import com.sap.sse.security.shared.QualifiedObjectIdentifier;
import com.sap.sse.security.shared.RoleDefinition;
import com.sap.sse.security.shared.SocialUserAccount;
import com.sap.sse.security.shared.TypeRelativeObjectIdentifier;
import com.sap.sse.security.shared.UserGroupManagementException;
import com.sap.sse.security.shared.UserManagementException;
import com.sap.sse.security.shared.UserRole;
import com.sap.sse.security.shared.UsernamePasswordAccount;
import com.sap.sse.security.shared.WildcardPermission;
import com.sap.sse.security.shared.WithQualifiedObjectIdentifier;
import com.sap.sse.security.shared.impl.AccessControlList;
import com.sap.sse.security.shared.impl.Ownership;
import com.sap.sse.security.shared.impl.PermissionAndRoleAssociation;
import com.sap.sse.security.shared.impl.Role;
import com.sap.sse.security.shared.impl.SecuredSecurityTypes;
import com.sap.sse.security.shared.impl.SecuredSecurityTypes.ServerActions;
import com.sap.sse.security.shared.impl.User;
import com.sap.sse.security.shared.impl.UserGroup;
import com.sap.sse.util.ClearStateTestSupport;

public class SecurityServiceImpl implements ReplicableSecurityService, ClearStateTestSupport {

    private static final Logger logger = Logger.getLogger(SecurityServiceImpl.class.getName());

    private static final String ADMIN_USERNAME = "admin";

    private static final String ADMIN_DEFAULT_PASSWORD = "admin";

    // private static final long MIGRATION_CHECK_DELAY = 20000;
    
    private final Set<String> migratedHasPermissionTypes = new ConcurrentSkipListSet<>();;

    // private final Timer migrationTimer;

    private CachingSecurityManager securityManager;
    
    /**
     * A cache manager that the {@link SessionCacheManager} delegates to. This way, multiple Shiro configurations can
     * share the cache manager provided as a singleton within this bundle instance. The cache manager is replicating,
     * forwarding changes to the caches to all replicas registered.
     */
    private final ReplicatingCacheManager cacheManager;
    
    private UserStore userStore;
    private AccessControlStore accessControlStore;
    
    private final ServiceTracker<MailService, MailService> mailServiceTracker;
    
    private final ConcurrentMap<OperationExecutionListener<ReplicableSecurityService>, OperationExecutionListener<ReplicableSecurityService>> operationExecutionListeners;

    /**
     * The master from which this replicable is currently replicating, or <code>null</code> if this replicable is not currently
     * replicated from any master.
     */
    private ReplicationMasterDescriptor replicatingFromMaster;
    
    private Set<OperationWithResultWithIdWrapper<?, ?>> operationsSentToMasterForReplication;
    
    private ThreadLocal<Boolean> currentlyFillingFromInitialLoadOrApplyingOperationReceivedFromMaster = ThreadLocal.withInitial(() -> false);

    private ThreadLocal<UserGroup> temporaryDefaultTenant = new InheritableThreadLocal<>();
    
    // private TimerTask migrationCompleteCheckTask;

    private static Ini shiroConfiguration;

    private final HasPermissionsProvider hasPermissionsProvider;
    static {
        shiroConfiguration = new Ini();
        shiroConfiguration.loadFromPath("classpath:shiro.ini");
    }
    
    public SecurityServiceImpl(UserStore userStore, AccessControlStore accessControlStore) {
        this(/* mail service tracker */ null, userStore, accessControlStore);
    }

    /**
     * @param mailProperties
     *            must not be <code>null</code>
     */
    public SecurityServiceImpl(ServiceTracker<MailService, MailService> mailServiceTracker, UserStore userStore, AccessControlStore accessControlStore) {
        this(mailServiceTracker, userStore, accessControlStore, null, /* setAsActivatorTestSecurityService */ false);
    }
    
    /**
     * @param setAsActivatorSecurityService
     *            when <code>true</code>, the {@link Activator#setSecurityService(com.sap.sse.security.SecurityService)}
     *            will be called with this new instance as argument so that the cache manager can already be accessed
     *            when the security manager is created. {@link ReplicatingCacheManager#getCache(String)} fetches the
     *            activator's security service and passes it to the cache entries created. They need it, in turn, for
     *            replication.
     * 
     */
    public SecurityServiceImpl(ServiceTracker<MailService, MailService> mailServiceTracker, UserStore userStore, AccessControlStore accessControlStore, HasPermissionsProvider hasPermissionsProvider, boolean setAsActivatorSecurityService) {
        logger.info("Initializing Security Service with user store " + userStore);
        if (setAsActivatorSecurityService) {
            Activator.setSecurityService(this);
        }
        // migrationTimer = new Timer();

        operationsSentToMasterForReplication = new HashSet<>();
        cacheManager = new ReplicatingCacheManager();
        this.operationExecutionListeners = new ConcurrentHashMap<>();
        this.userStore = userStore;
        this.accessControlStore = accessControlStore;
        this.mailServiceTracker = mailServiceTracker;
        this.hasPermissionsProvider = hasPermissionsProvider;
        // Create default users if no users exist yet.
        initEmptyStore();
        initEmptyAccessControlStore();
        Factory<SecurityManager> factory = new WebIniSecurityManagerFactory(shiroConfiguration);
        logger.info("Loaded shiro.ini file from: classpath:shiro.ini");
        StringBuilder logMessage = new StringBuilder("[urls] section from Shiro configuration:");
        final Section urlsSection = shiroConfiguration.getSection("urls");
        if (urlsSection != null) {
            for (Entry<String, String> e : urlsSection.entrySet()) {
                logMessage.append("\n");
                logMessage.append(e.getKey());
                logMessage.append(": ");
                logMessage.append(e.getValue());
            }
        }
        logger.info(logMessage.toString());
        System.setProperty("java.net.useSystemProxies", "true");
        CachingSecurityManager securityManager = (CachingSecurityManager) factory.getInstance();
        logger.info("Created: " + securityManager);
        SecurityUtils.setSecurityManager(securityManager);
        this.securityManager = securityManager;
    }

    @Override
    public boolean isCurrentlyFillingFromInitialLoadOrApplyingOperationReceivedFromMaster() {
        return currentlyFillingFromInitialLoadOrApplyingOperationReceivedFromMaster.get();
    }

    @Override
    public void setCurrentlyFillingFromInitialLoadOrApplyingOperationReceivedFromMaster(boolean currentlyFillingFromInitialLoadOrApplyingOperationReceivedFromMaster) {
        this.currentlyFillingFromInitialLoadOrApplyingOperationReceivedFromMaster.set(currentlyFillingFromInitialLoadOrApplyingOperationReceivedFromMaster);
    }

    /**
     * Creates a default "admin" user with initial password "admin" and initial role "admin" if the user <code>store</code>
     * is empty.
     */
    private void initEmptyStore() {
        final AdminRole adminRolePrototype = AdminRole.getInstance();
        RoleDefinition adminRoleDefinition = getRoleDefinition(adminRolePrototype.getId());
        userStore.ensureDefaultRolesExist();
        adminRoleDefinition = getRoleDefinition(adminRolePrototype.getId());
        assert adminRoleDefinition != null;
        try {
            if (!userStore.hasUsers()) {
                logger.info("No users found, creating default user \""+ADMIN_USERNAME+"\" with password \""+ADMIN_DEFAULT_PASSWORD+"\"");
                final User adminUser = createSimpleUser(ADMIN_USERNAME, "nobody@sapsailing.com",
                        ADMIN_DEFAULT_PASSWORD,
                        /* fullName */ null, /* company */ null, Locale.ENGLISH, /* validationBaseURL */ null,
                        null);
<<<<<<< HEAD

                apply(s -> s.internalSetOwnership(adminUser.getIdentifier(), ADMIN_USERNAME, null, ADMIN_USERNAME));
                addRoleForUser(adminUser, new Role(adminRoleDefinition));
=======
                apply(s -> s.internalSetOwnership(
                        SecuredSecurityTypes.USER.getQualifiedObjectIdentifier(ADMIN_USERNAME), ADMIN_USERNAME, null,
                        ADMIN_USERNAME));
                Role adminRole = new Role(adminRoleDefinition);
                addRoleForUser(adminUser, adminRole);
                String associationTypeIdentifier = PermissionAndRoleAssociation.get(adminRole, adminUser);
                QualifiedObjectIdentifier qualifiedTypeIdentifier = SecuredSecurityTypes.ROLE_ASSOCIATION
                        .getQualifiedObjectIdentifier(associationTypeIdentifier);
                setOwnership(qualifiedTypeIdentifier, adminUser, null);
>>>>>>> 45954c53
            }
            
            if (userStore.getUserByName(SecurityService.ALL_USERNAME) == null) {
                logger.info(SecurityService.ALL_USERNAME + " not found -> creating it now");
                User allUser = createUserInternal(SecurityService.ALL_USERNAME, null, getDefaultTenant());

                apply(s -> s.internalSetOwnership(allUser.getIdentifier(), ALL_USERNAME, null, ALL_USERNAME));

                // The permission to create new users is initially added but not recreated on server start if the admin removed in in the meanwhile.
                // This allows servers to be configured to not permit self-registration of new users but only users being managed by an admin user.
                addPermissionForUser(ALL_USERNAME,
                        SecuredSecurityTypes.USER.getPermission(DefaultActions.CREATE));
            }
        } catch (UserManagementException | MailException | UserGroupManagementException e) {
            logger.log(Level.SEVERE,
                    "Exception while creating default " + ADMIN_USERNAME + " and " + SecurityService.ALL_USERNAME + " user", e);
        }
    }
    
    private void initEmptyAccessControlStore() {
    }

    private MailService getMailService() {
        return mailServiceTracker == null ? null : mailServiceTracker.getService();
    }

    @Override
    public void sendMail(String username, String subject, String body) throws MailException {
        final User user = getUserByName(username);
        if (user != null) {
            final String toAddress = user.getEmail();
            if (toAddress != null) {
                MailService mailService = getMailService();
                if (mailService == null) {
                    logger.warning(String.format("Could not send mail to user %s: no MailService found", username));
                } else {
                    getMailService().sendMail(toAddress, subject, body);
                }
            }
        }
    }
    
    @Override
    public void resetPassword(final String username, String passwordResetBaseURL) throws UserManagementException, MailException {
        final User user = userStore.getUserByName(username);
        if (user == null) {
            throw new UserManagementException(UserManagementException.USER_DOES_NOT_EXIST);
        }
        if (!user.isEmailValidated()) {
            throw new UserManagementException(UserManagementException.CANNOT_RESET_PASSWORD_WITHOUT_VALIDATED_EMAIL);
        }
        final String passwordResetSecret = user.startPasswordReset();
        apply(s->s.internalStoreUser(user)); // durably storing the password reset secret
        Map<String, String> urlParameters = new HashMap<>();
        try {
            urlParameters.put("u", URLEncoder.encode(user.getName(), "UTF-8"));
            urlParameters.put("e", URLEncoder.encode(user.getEmail(), "UTF-8"));
            urlParameters.put("s", URLEncoder.encode(passwordResetSecret, "UTF-8"));
            final StringBuilder url = buildURL(passwordResetBaseURL, urlParameters);
            new Thread("sending password reset e-mail to user " + username) {
                @Override
                public void run() {
                    try {
                        sendMail(user.getName(), "Password Reset",
                                "Please click on the link below to reset your password for user " + user.getName()
                                        + ".\n   " + url.toString());
                    } catch (MailException e) {
                        logger.log(Level.SEVERE, "Error sending mail for password reset of user " + user.getName()
                                + " to address " + user.getEmail(), e);
                    }
                }
            }.start();
        } catch (UnsupportedEncodingException e) {
            logger.log(Level.SEVERE,
                    "Internal error: encoding UTF-8 not found. Couldn't send e-mail to user " + user.getName()
                            + " at e-mail address " + user.getEmail(), e);
        }
    }

    @Override
    public CachingSecurityManager getSecurityManager() {
        return this.securityManager;
    }

    @Override
    public OwnershipAnnotation getOwnership(QualifiedObjectIdentifier idOfOwnedObjectAsString) {
        return accessControlStore.getOwnership(idOfOwnedObjectAsString);
    }

    @Override
    public OwnershipAnnotation createDefaultOwnershipForNewObject(QualifiedObjectIdentifier idOfNewObject) {
        return new OwnershipAnnotation(new Ownership(getCurrentUser(), getDefaultTenantForCurrentUser()),
                idOfNewObject, /* display name */ idOfNewObject.toString());
    }
    
    public UserGroup getDefaultTenantForUser(User user) {
        UserGroup specificTenant = temporaryDefaultTenant.get();
        if (specificTenant == null) {
            specificTenant = user.getDefaultTenant(ServerInfo.getName());
            if (specificTenant == null) {
                String defaultTenantName = getDefaultTenantNameForUsername(user.getName());
                specificTenant = getUserGroupByName(defaultTenantName);
            }
        }
        return specificTenant;
    }

    @Override
    public UserGroup getDefaultTenantForCurrentUser() {
        if (SecurityUtils.getSecurityManager() != null && getCurrentUser() == null) {
            return null;
        }
        return getDefaultTenantForUser(getCurrentUser());
    }

    @Override
    public RoleDefinition getRoleDefinition(UUID idOfRoleDefinition) {
        return userStore.getRoleDefinition(idOfRoleDefinition);
    }

    /**
     * Returns a list of all existing access control lists. This is possibly not complete in the sense
     * that there is a access control list for every access controlled data object.
     */
    @Override
    public Iterable<AccessControlListAnnotation> getAccessControlLists() {
        return accessControlStore.getAccessControlLists();
    }

    @Override
    public AccessControlListAnnotation getAccessControlList(QualifiedObjectIdentifier idOfAccessControlledObjectAsString) {
        return accessControlStore.getAccessControlList(idOfAccessControlledObjectAsString);
    }

    @Override
    public SecurityService setEmptyAccessControlList(QualifiedObjectIdentifier idOfAccessControlledObjectAsString) {
        return setEmptyAccessControlList(idOfAccessControlledObjectAsString, /* display name of access-controlled object */ null);
    }

    @Override
    public SecurityService setEmptyAccessControlList(QualifiedObjectIdentifier idOfAccessControlledObjectAsString, String displayNameOfAccessControlledObject) {
        apply(s->s.internalSetEmptyAccessControlList(idOfAccessControlledObjectAsString, displayNameOfAccessControlledObject));
        return this;
    }

    @Override
    public Void internalSetEmptyAccessControlList(QualifiedObjectIdentifier idOfAccessControlledObject, String displayNameOfAccessControlledObject) {
        accessControlStore.setEmptyAccessControlList(idOfAccessControlledObject, displayNameOfAccessControlledObject);
        return null;
    }

    @Override
    public AccessControlList overrideAccessControlList(QualifiedObjectIdentifier idOfAccessControlledObject,
            Map<UserGroup, Set<String>> permissionMap) {
        accessControlStore.removeAccessControlList(idOfAccessControlledObject);
        return updateAccessControlList(idOfAccessControlledObject, permissionMap);
    }

    @Override
    public AccessControlList updateAccessControlList(QualifiedObjectIdentifier idOfAccessControlledObject,
            Map<UserGroup, Set<String>> permissionMap) {
        if (getAccessControlList(idOfAccessControlledObject) == null) {
            setEmptyAccessControlList(idOfAccessControlledObject);
        }
        for (Map.Entry<UserGroup, Set<String>> entry : permissionMap.entrySet()) {
            final UUID userGroupId = entry.getKey().getId();
            final Set<String> actions = entry.getValue();
            // avoid the UserGroup object having to be serialized with the operation by using the ID
            apply(s->s.internalAclPutPermissions(idOfAccessControlledObject, userGroupId, actions));
        }
        return accessControlStore.getAccessControlList(idOfAccessControlledObject).getAnnotation();
    }

    @Override
    public Void internalAclPutPermissions(QualifiedObjectIdentifier idOfAccessControlledObject, UUID groupId, Set<String> actions) {
        accessControlStore.setAclPermissions(idOfAccessControlledObject, getUserGroup(groupId), actions);
        return null;
    }

    /*
     * @param name The name of the user group to add
     */
    @Override
    public AccessControlList addToAccessControlList(QualifiedObjectIdentifier idOfAccessControlledObject,
            UserGroup group, String action) {
        if (getAccessControlList(idOfAccessControlledObject) == null) {
            setEmptyAccessControlList(idOfAccessControlledObject);
        }
        final UUID groupId = group.getId();
        apply(s->s.internalAclAddPermission(idOfAccessControlledObject, groupId, action));
        return accessControlStore.getAccessControlList(idOfAccessControlledObject).getAnnotation();
    }

    @Override
    public Void internalAclAddPermission(QualifiedObjectIdentifier idOfAccessControlledObjectAsString, UUID groupId, String permission) {
        accessControlStore.addAclPermission(idOfAccessControlledObjectAsString, getUserGroup(groupId), permission);
        return null;
    }

    /*
     * @param name The name of the user group to remove
     */
    @Override
    public AccessControlList removeFromAccessControlList(QualifiedObjectIdentifier idOfAccessControlledObjectAsString,
            UserGroup group, String permission) {
        final AccessControlList result;
        if (getAccessControlList(idOfAccessControlledObjectAsString) != null) {
            final UUID groupId = group.getId();
            apply(s->s.internalAclRemovePermission(idOfAccessControlledObjectAsString, groupId, permission));
            result = accessControlStore.getAccessControlList(idOfAccessControlledObjectAsString).getAnnotation();
        } else {
            result = null;
        }
        return result;
    }

    @Override
    public Void internalAclRemovePermission(QualifiedObjectIdentifier idOfAccessControlledObjectAsString, UUID groupId, String permission) {
        accessControlStore.removeAclPermission(idOfAccessControlledObjectAsString, getUserGroup(groupId), permission);
        return null;
    }

    @Override
    public void deleteAccessControlList(QualifiedObjectIdentifier idOfAccessControlledObjectAsString) {
        if (getAccessControlList(idOfAccessControlledObjectAsString) != null) {
            apply(s->s.internalDeleteAcl(idOfAccessControlledObjectAsString));
        }
    }

    @Override
    public Void internalDeleteAcl(QualifiedObjectIdentifier idOfAccessControlledObjectAsString) {
        accessControlStore.removeAccessControlList(idOfAccessControlledObjectAsString);
        return null;
    }

    @Override
    public Ownership setOwnership(QualifiedObjectIdentifier idOfOwnedObjectAsString, User userOwner,
            UserGroup tenantOwner) {
        return setOwnership(idOfOwnedObjectAsString, userOwner, tenantOwner, /* displayNameOfOwnedObject */ null);
    }

    @Override
    public Ownership setOwnership(QualifiedObjectIdentifier idOfOwnedObjectAsString, User userOwner,
            UserGroup tenantOwner, String displayNameOfOwnedObject) {
        if (userOwner == null && tenantOwner == null) {
            throw new IllegalArgumentException("No owner is not valid, would create non changeable object");
        }
        final UUID tenantId;
        if (userOwner == null) {
            tenantId = tenantOwner.getId();
        } else {
            // check if a default owner is existing
            if (tenantOwner == null) {
                tenantOwner = getDefaultTenantForUser(userOwner);
            }
            // FIXME define what is expected behaviour
            // if (tenantOwner.contains(userOwner)) {
            tenantId = tenantOwner.getId();
            // } else {
            // throw new IllegalArgumentException("User is not part of Tenant Owner " + tenantOwner + " " +
            // userOwner);
            // }
        }

        final String userOwnerName = userOwner == null ? null : userOwner.getName();
        return apply(s -> s.internalSetOwnership(idOfOwnedObjectAsString, userOwnerName, tenantId,
                displayNameOfOwnedObject));
    }
    
    @Override
    public Ownership internalSetOwnership(QualifiedObjectIdentifier idAsString, String userOwnerName, UUID tenantOwnerId, String displayName) {
        return accessControlStore.setOwnership(idAsString, getUserByName(userOwnerName), getUserGroup(tenantOwnerId), displayName).getAnnotation();
    }

    @Override
    public void deleteOwnership(QualifiedObjectIdentifier idOfOwnedObjectAsString) {
        if (getOwnership(idOfOwnedObjectAsString) != null) {
            apply(s->s.internalDeleteOwnership(idOfOwnedObjectAsString));
        }
    }

    @Override
    public Void internalDeleteOwnership(QualifiedObjectIdentifier idOfOwnedObjectAsString) {
        accessControlStore.removeOwnership(idOfOwnedObjectAsString);
        return null;
    }

    @Override
    public Iterable<UserGroup> getUserGroupList() {
        return userStore.getUserGroups();
    }

    @Override
    public UserGroup getUserGroup(UUID id) {
        return userStore.getUserGroup(id);
    }

    @Override
    public UserGroup getUserGroupByName(String name) {
        return userStore.getUserGroupByName(name);
    }

    @Override
    public Iterable<UserGroup> getUserGroupsOfUser(User user) {
        return userStore.getUserGroupsOfUser(user);
    }

    @Override
    public UserGroup createUserGroup(UUID id, String name) throws UserGroupManagementException {
        logger.info("Creating user group "+name+" with ID "+id);
        apply(s->s.internalCreateUserGroup(id, name));
        return userStore.getUserGroup(id);
    }

    @Override
    public Void internalCreateUserGroup(UUID id, String name) throws UserGroupManagementException {
        userStore.createUserGroup(id, name);
        return null;
    }

    @Override
    public void addUserToUserGroup(UserGroup userGroup, User user) {
        logger.info("Adding user "+user.getName()+" to group "+userGroup.getName());
        userGroup.add(user);
        final UUID groupId = userGroup.getId();
        final String username = user.getName();
        apply(s->s.internalAddUserToUserGroup(groupId, username));
    }

    @Override
    public Void internalAddUserToUserGroup(UUID groupId, String username) {
        final UserGroup userGroup = getUserGroup(groupId);
        userGroup.add(getUserByName(username));
        userStore.updateUserGroup(userGroup);
        return null;
    }
    
    @Override
    public Void internalRemoveUserFromUserGroup(UUID groupId, String username) {
        final UserGroup userGroup = getUserGroup(groupId);
        userGroup.remove(getUserByName(username));
        userStore.updateUserGroup(userGroup);
        return null;
    }
    
    @Override
    public void removeUserFromUserGroup(UserGroup userGroup, User user) {
        logger.info("Removing user "+user.getName()+" from group "+userGroup.getName());
        userGroup.remove(user);
        final UUID userGroupId = userGroup.getId();
        final String username = user.getName();
        apply(s->s.internalRemoveUserFromUserGroup(userGroupId, username));
    }

    @Override
    public void deleteUserGroup(UserGroup userGroup) throws UserGroupManagementException {
        logger.info("Removing user group "+userGroup.getName());
        final UUID groupId = userGroup.getId();
        apply(s->s.internalDeleteUserGroup(groupId));
    }
    
    @Override
    public Void internalDeleteUserGroup(UUID groupId) throws UserGroupManagementException {
        final UserGroup userGroup = getUserGroup(groupId);
        if (userGroup == null) {
            logger.warning("Strange: the user group with ID "+groupId+" which is about to be deleted couldn't be found");
        } else {
            accessControlStore.removeAllOwnershipsFor(userGroup);
            userStore.deleteUserGroup(userGroup);
        }
        return null;
    }

    @Override
    public Iterable<User> getUserList() {
        return userStore.getUsers();
    }

    @Override
    public String login(String username, String password) throws AuthenticationException {
        String redirectUrl;
        UsernamePasswordToken token = new UsernamePasswordToken(username, password);
        logger.info("Trying to login: " + username);
        Subject subject = SecurityUtils.getSubject();
        subject.login(token);
        HttpServletRequest httpRequest = WebUtils.getHttpRequest(subject);
        SavedRequest savedRequest = WebUtils.getSavedRequest(httpRequest);
        if (savedRequest != null) {
            redirectUrl = savedRequest.getRequestUrl();
        } else {
            redirectUrl = "";
        }
        logger.info("Redirecturl: " + redirectUrl);
        return redirectUrl;
    }
    
    @Override
    public User loginByAccessToken(String accessToken) {
        BearerAuthenticationToken token = new BearerAuthenticationToken(accessToken);
        logger.info("Trying to login with access token");
        Subject subject = SecurityUtils.getSubject();
        try {
            subject.login(token);
            final String username = (String) token.getPrincipal();
            return userStore.getUserByName(username);
        } catch (AuthenticationException e) {
            logger.log(Level.INFO, "Authentication failed with access token "+accessToken);
            throw e;
        }
    }

    @Override
    public void logout() {
        Subject subject = SecurityUtils.getSubject();
        logger.info("Logging out");
        subject.logout();
    }

    @Override
    public User getUserByName(String name) {
        return userStore.getUserByName(name);
    }
    
    @Override
    public User getUserByAccessToken(String accessToken) {
        return userStore.getUserByAccessToken(accessToken);
    }

    @Override
    public User getUserByEmail(String email) {
        return userStore.getUserByEmail(email);
    }

    @Override
    public User createSimpleUser(final String username, final String email, String password, String fullName,
            String company, Locale locale, final String validationBaseURL, UserGroup userOwner)
            throws UserManagementException, MailException, UserGroupManagementException {
        logger.info("Creating user "+username);
        if (userStore.getUserByName(username) != null) {
            logger.warning("User "+username+" already exists");
            throw new UserManagementException(UserManagementException.USER_ALREADY_EXISTS);
        }
        final String defaultTenantNameForUsername = getDefaultTenantNameForUsername(username);
        final UserGroup tenant;
        if (username == null || username.length() < 3) {
            throw new UserManagementException(UserManagementException.USERNAME_DOES_NOT_MEET_REQUIREMENTS);
        } else if (password == null || password.length() < 5) {
            throw new UserManagementException(UserManagementException.PASSWORD_DOES_NOT_MEET_REQUIREMENTS);
        }
        if (userStore.getUserGroupByName(defaultTenantNameForUsername) != null) {
            logger.info("Found existing tenant "+defaultTenantNameForUsername+" to be used as default tenant for new user "+username);
            tenant = userStore.getUserGroupByName(defaultTenantNameForUsername);
        } else {
            logger.info("Creating user group "+defaultTenantNameForUsername+" as default tenant for new user "+username);
            tenant = createUserGroup(UUID.randomUUID(), defaultTenantNameForUsername);
        }
        RandomNumberGenerator rng = new SecureRandomNumberGenerator();
        byte[] salt = rng.nextBytes().getBytes();
        String hashedPasswordBase64 = hashPassword(password, salt);
        UsernamePasswordAccount upa = new UsernamePasswordAccount(username, hashedPasswordBase64, salt);
        final User result = createUserInternal(username, email, tenant, upa);
        // ownership is handled by caller
        addRoleForUser(result,
                new Role(UserRole.getInstance(), /* tenant qualifier */ null, /* user qualifier */ result));
        addUserToUserGroup(tenant, result);
        
        // the new user becomes its owner to ensure the user role is correctly working
        // the default tenant is the owning tenant to allow users having admin role for a specific server tenant to also be able to delete users
        accessControlStore.setOwnership(result.getIdentifier(), result, userOwner, username);
        // the new user becomes the owning user of its own specific tenant which initially only contains the new user
        accessControlStore.setOwnership(tenant.getIdentifier(), result, tenant, tenant.getName());
        
        result.setFullName(fullName);
        result.setCompany(company);
        result.setLocale(locale);
        final String emailValidationSecret = result.startEmailValidation();
        // don't replicate exception handling; replicate only the effect on the user store
        apply(s->s.internalStoreUser(result));
        if (validationBaseURL != null && email != null && !email.trim().isEmpty()) {
            new Thread("e-mail validation for user " + username + " with e-mail address " + email) {
                @Override
                public void run() {
                    try {
                        startEmailValidation(result, emailValidationSecret, validationBaseURL);
                    } catch (MailException e) {
                        logger.log(Level.SEVERE, "Error sending mail for new account validation of user " + username
                                + " to address " + email, e);
                    }
                }
            }.start();
        }
        return result;
    }

    private User createUserInternal(String username, String email, UserGroup defaultTenant, Account... accounts)
            throws UserManagementException {
        final User result = userStore.createUser(username, email, defaultTenant, accounts); // TODO: get the principal
                                                                                            // as owner
        // now the user creation needs to be replicated so that when replicating role addition and group assignment
        // the replica will be able to resolve the user correctly
        apply(s -> s.internalStoreUser(result));
        return result;
    }

    private String getDefaultTenantNameForUsername(final String username) {
        return username + "-tenant";
    }

    @Override
    public Void internalStoreUser(User user) {
        userStore.updateUser(user);
        return null;
    }

    @Override
    public void updateSimpleUserPassword(String username, String newPassword) throws UserManagementException {
        final User user = userStore.getUserByName(username);
        if (user == null) {
            throw new UserManagementException(UserManagementException.USER_DOES_NOT_EXIST);
        }
        updateSimpleUserPassword(user, newPassword);
    }

    private void updateSimpleUserPassword(final User user, String newPassword) throws UserManagementException {
        if (newPassword == null || newPassword.length() < 5) {
            throw new UserManagementException(UserManagementException.PASSWORD_DOES_NOT_MEET_REQUIREMENTS);
        }
        // for non-admins, check that the old password is correct
        final UsernamePasswordAccount account = (UsernamePasswordAccount) user.getAccount(AccountType.USERNAME_PASSWORD);
        RandomNumberGenerator rng = new SecureRandomNumberGenerator();
        byte[] salt = rng.nextBytes().getBytes();
        String hashedPasswordBase64 = hashPassword(newPassword, salt);
        account.setSalt(salt);
        account.setSaltedPassword(hashedPasswordBase64);
        user.passwordWasReset();
        apply(s->s.internalStoreUser(user));
    }

    @Override
    public void updateUserProperties(String username, String fullName, String company, Locale locale) throws UserManagementException {
        final User user = userStore.getUserByName(username);
        if (user == null) {
            throw new UserManagementException(UserManagementException.USER_DOES_NOT_EXIST);
        }
        updateUserProperties(user, fullName, company, locale);
    }

    private void updateUserProperties(User user, String fullName, String company, Locale locale) {
        user.setFullName(fullName);
        user.setCompany(company);
        user.setLocale(locale);
        apply(s->s.internalStoreUser(user));
    }

    @Override
    public boolean checkPassword(String username, String password) throws UserManagementException {
        final User user = userStore.getUserByName(username);
        if (user == null) {
            throw new UserManagementException(UserManagementException.USER_DOES_NOT_EXIST);
        }
        final UsernamePasswordAccount account = (UsernamePasswordAccount) user.getAccount(AccountType.USERNAME_PASSWORD);
        String hashedOldPassword = hashPassword(password, account.getSalt());
        return Util.equalsWithNull(hashedOldPassword, account.getSaltedPassword());
    }
    
    @Override
    public boolean checkPasswordResetSecret(String username, String passwordResetSecret) throws UserManagementException {
        final User user = userStore.getUserByName(username);
        if (user == null) {
            throw new UserManagementException(UserManagementException.USER_DOES_NOT_EXIST);
        }
        return Util.equalsWithNull(user.getPasswordResetSecret(), passwordResetSecret);
    }

    @Override
    public void updateSimpleUserEmail(final String username, final String newEmail, final String validationBaseURL) throws UserManagementException {
        final User user = userStore.getUserByName(username);
        if (user == null) {
            throw new UserManagementException(UserManagementException.USER_DOES_NOT_EXIST);
        }
        logger.info("Changing e-mail address of user "+username+" to "+newEmail);
        final String validationSecret = user.setEmail(newEmail);
        new Thread("e-mail validation after changing e-mail of user " + username + " to " + newEmail) {
            @Override
            public void run() {
                try {
                    startEmailValidation(user, validationSecret, validationBaseURL);
                } catch (MailException e) {
                    logger.log(Level.SEVERE, "Error sending mail to validate e-mail address change for user "
                            + username + " to address " + newEmail, e);
                }
            }
        }.start();
        apply(s->s.internalStoreUser(user));
    }

    @Override
    public boolean validateEmail(String username, String validationSecret) throws UserManagementException {
        final User user = userStore.getUserByName(username);
        if (user == null) {
            throw new UserManagementException(UserManagementException.USER_DOES_NOT_EXIST);
        }
        final boolean result = user.validate(validationSecret);
        apply(s->s.internalStoreUser(user));
        return result;
    }

    /**
     * {@link UserImpl#startEmailValidation() Triggers} e-mail validation for the <code>user</code> object and sends out a
     * URL to the user's e-mail that has the validation secret ready for validation by clicking.
     * 
     * @param validationSecret
     *            the result of either {@link UserImpl#startEmailValidation()} or {@link UserImpl#setEmail(String)}.
     * @param baseURL
     *            the URL under which the user can reach the e-mail validation service; this URL is required to assemble
     *            a validation URL that is sent by e-mail to the user, to make the user return the validation secret to
     *            the right server again.
     */
    private void startEmailValidation(User user, String validationSecret, String baseURL) throws MailException {
        try {
            Map<String, String> urlParameters = new HashMap<>();
            urlParameters.put("u", URLEncoder.encode(user.getName(), "UTF-8"));
            urlParameters.put("v", URLEncoder.encode(validationSecret, "UTF-8"));
            StringBuilder url = buildURL(baseURL, urlParameters);
            sendMail(user.getName(), "e-Mail Validation",
                    "Please click on the link below to validate your e-mail address for user "+user.getName()+".\n   "+url.toString());
        } catch (UnsupportedEncodingException e) {
            logger.log(Level.SEVERE,
                    "Internal error: encoding UTF-8 not found. Couldn't send e-mail to user " + user.getName()
                            + " at e-mail address " + user.getEmail(), e);
        }
    }

    public StringBuilder buildURL(String baseURL, Map<String, String> urlParameters) {
        StringBuilder url = new StringBuilder(baseURL);
        // Potentially contained hash is checked to support place-based mail verification
        boolean first = !baseURL.contains("?") || baseURL.contains("#");
        for (Map.Entry<String, String> e : urlParameters.entrySet()) {
            if (first) {
                url.append('?');
                first = false;
            } else {
                url.append('&');
            }
            url.append(e.getKey());
            url.append('=');
            url.append(e.getValue());
        }
        return url;
    }

    protected String hashPassword(String password, Object salt) {
        return new Sha256Hash(password, salt, 1024).toBase64();
    }

    @Override
    public RoleDefinition createRoleDefinition(UUID roleId, String name) {
        return apply(s->s.internalCreateRoleDefinition(roleId, name));
    }

    @Override
    public RoleDefinition internalCreateRoleDefinition(UUID roleId, String name) {
        return userStore.createRoleDefinition(roleId, name, Collections.emptySet());
    }
    
    @Override
    public void deleteRoleDefinition(RoleDefinition roleDefinition) {
        final UUID roleId = roleDefinition.getId();
        apply(s->s.internalDeleteRoleDefinition(roleId));
    }

    @Override
    public Void internalDeleteRoleDefinition(UUID roleId) {
        final RoleDefinition role = userStore.getRoleDefinition(roleId);
        userStore.removeRoleDefinition(role);
        return null;
    }

    @Override
    public void updateRoleDefinition(RoleDefinition roleDefinitionWithNewProperties) {
        apply(s->s.internalUpdateRoleDefinition(roleDefinitionWithNewProperties));
    }

    @Override
    public Void internalUpdateRoleDefinition(RoleDefinition roleWithNewProperties) {
        final RoleDefinition role = userStore.getRoleDefinition(roleWithNewProperties.getId());
        role.setName(roleWithNewProperties.getName());
        userStore.setRoleDefinitionDisplayName(roleWithNewProperties.getId(), role.getName());
        role.setPermissions(roleWithNewProperties.getPermissions());
        userStore.setRoleDefinitionPermissions(role.getId(), role.getPermissions());
        return null;
    }

    @Override
    public Iterable<RoleDefinition> getRoleDefinitions() {
        Collection<RoleDefinition> result = new ArrayList<>();
        filterObjectsWithPermissionForCurrentUser(SecuredSecurityTypes.ROLE_DEFINITION, DefaultActions.READ,
                userStore.getRoleDefinitions(), t -> result.add(t));
        return result;
    }

    @Override
    public void addRoleForUser(User user, Role role) {
        addRoleForUser(user.getName(), role);
    }

    @Override
    public void addRoleForUser(String username, Role role) {
        final UUID roleDefinitionId = role.getRoleDefinition().getId();
        final UUID idOfTenantQualifyingRole = role.getQualifiedForTenant() == null ? null : role.getQualifiedForTenant().getId();
        final String nameOfUserQualifyingRole = role.getQualifiedForUser() == null ? null : role.getQualifiedForUser().getName();
        apply(s->s.internalAddRoleForUser(username, roleDefinitionId, idOfTenantQualifyingRole, nameOfUserQualifyingRole));
    }

    @Override
    public Void internalAddRoleForUser(String username, UUID roleDefinitionId, UUID idOfTenantQualifyingRole,
            String nameOfUserQualifyingRole) throws UserManagementException {
        userStore.addRoleForUser(username, new Role(getRoleDefinition(roleDefinitionId),
                getUserGroup(idOfTenantQualifyingRole), getUserByName(nameOfUserQualifyingRole)));
        return null;
    }

    @Override
    public void removeRoleFromUser(User user, Role role) {
        removeRoleFromUser(user.getName(), role);
    }
    
    @Override
    public void removeRoleFromUser(String username, Role role) {
        final UUID roleDefinitionId = role.getRoleDefinition().getId();
        final UUID idOfTenantQualifyingRole = role.getQualifiedForTenant() == null ? null : role.getQualifiedForTenant().getId();
        final String nameOfUserQualifyingRole = role.getQualifiedForUser() == null ? null : role.getQualifiedForUser().getName();
        apply(s->s.internalRemoveRoleFromUser(username, roleDefinitionId, idOfTenantQualifyingRole, nameOfUserQualifyingRole));
    }

    @Override
    public Void internalRemoveRoleFromUser(String username, UUID roleDefinitionId, UUID idOfTenantQualifyingRole,
            String nameOfUserQualifyingRole) throws UserManagementException {
        userStore.removeRoleFromUser(username, new Role(getRoleDefinition(roleDefinitionId),
                getUserGroup(idOfTenantQualifyingRole), getUserByName(nameOfUserQualifyingRole)));
        return null;
    }

    @Override
    public Iterable<WildcardPermission> getPermissionsFromUser(String username) throws UserManagementException {
        return userStore.getPermissionsFromUser(username);
    }

    @Override
    public void removePermissionFromUser(String username, WildcardPermission permissionToRemove) {
        apply(s->s.internalRemovePermissionForUser(username, permissionToRemove));
    }

    @Override
    public Void internalRemovePermissionForUser(String username, WildcardPermission permissionToRemove) throws UserManagementException {
        userStore.removePermissionFromUser(username, permissionToRemove);
        return null;
    }

    @Override
    public void addPermissionForUser(String username, WildcardPermission permissionToAdd) {
        apply(s->s.internalAddPermissionForUser(username, permissionToAdd));
    }

    @Override
    public Void internalAddPermissionForUser(String username, WildcardPermission permissionToAdd) throws UserManagementException {
        userStore.addPermissionForUser(username, permissionToAdd);
        return null;
    }

    @Override
    public void deleteUser(String username) throws UserManagementException {
        final User userToDelete = userStore.getUserByName(username);
        if (userToDelete == null) {
            throw new UserManagementException(UserManagementException.USER_DOES_NOT_EXIST);
        }
        apply(s -> s.internalDeleteUser(username));
    }

    @Override
    public Void internalDeleteUser(String username) throws UserManagementException {
        User userToDelete = userStore.getUserByName(username);
        if (userToDelete != null) {
            // remove all permissions the user has
            accessControlStore.removeAllOwnershipsFor(userToDelete);

            final String defaultTenantNameForUsername = getDefaultTenantNameForUsername(username);
            UserGroup defaultTenantUserGroup = getUserGroupByName(defaultTenantNameForUsername);
            if (defaultTenantUserGroup != null) {
                List<User> usersInGroupList = Util.asList(defaultTenantUserGroup.getUsers());
                if (usersInGroupList.size() == 1 && usersInGroupList.contains(userToDelete)) {
                    // no other user is in group, delete it as well
                    try {
                        internalDeleteUserGroup(defaultTenantUserGroup.getId());
                    } catch (UserGroupManagementException e) {
                        logger.log(Level.SEVERE, "Could not delete default tenant for user", e);
                    }
                }
            }
            // also remove from all usergroups
            for (UserGroup userGroup : userToDelete.getUserGroups()) {
                internalRemoveUserFromUserGroup(userGroup.getId(), userToDelete.getName());
            }
            userStore.deleteUser(username);
        }
        return null;
    }

    @Override
    public boolean setSetting(String key, Object setting) {
        return apply(s->s.internalSetSetting(key, setting));
    }

    @Override
    public Boolean internalSetSetting(String key, Object setting) {
        return userStore.setSetting(key, setting);
    }

    @Override
    public <T> T getSetting(String key, Class<T> clazz) {
        return userStore.getSetting(key, clazz);
    }

    @Override
    public Map<String, Object> getAllSettings() {
        return userStore.getAllSettings();
    }

    @Override
    public Map<String, Class<?>> getAllSettingTypes() {
        return userStore.getAllSettingTypes();
    }

    @Override
    public User createSocialUser(String name, SocialUserAccount socialUserAccount)
            throws UserManagementException, UserGroupManagementException {
        if (userStore.getUserByName(name) != null) {
            throw new UserManagementException(UserManagementException.USER_ALREADY_EXISTS);
        }
        UserGroup tenant = createUserGroup(UUID.randomUUID(), getDefaultTenantNameForUsername(name));
        User result = userStore.createUser(name, socialUserAccount.getProperty(Social.EMAIL.name()), tenant,
                socialUserAccount);
        accessControlStore.setOwnership(tenant.getIdentifier(), result, tenant, tenant.getName());
        addUserToUserGroup(tenant, result);
        return result;
    }

    @Override
    public User verifySocialUser(Credential credential) throws UserManagementException {
        OAuthToken otoken = new OAuthToken(credential, credential.getVerifier());
        Subject subject = SecurityUtils.getSubject();
        if (!subject.isAuthenticated()) {
            try {
                subject.login(otoken);
                logger.info("User [" + subject.getPrincipal().toString() + "] logged in successfully.");
            } catch (UnknownAccountException uae) {
                logger.info("There is no user with username of " + subject.getPrincipal());
                throw new UserManagementException("Invalid credentials!");
            } catch (IncorrectCredentialsException ice) {
                logger.info("Password for account " + subject.getPrincipal() + " was incorrect!");
                throw new UserManagementException("Invalid credentials!");
            } catch (LockedAccountException lae) {
                logger.info("The account for username " + subject.getPrincipal() + " is locked.  "
                        + "Please contact your administrator to unlock it.");
                throw new UserManagementException("Invalid credentials!");
            } catch (AuthenticationException ae) {
                logger.log(Level.SEVERE, ae.getLocalizedMessage());
                throw new UserManagementException("An error occured while authenticating the user!");
            }
        }
        String username = subject.getPrincipal().toString();
        if (username == null) {
            logger.info("Something went wrong while authneticating, check doGetAuthenticationInfo() in "
                    + OAuthRealm.class.getName() + ".");
            throw new UserManagementException("An error occured while authenticating the user!");
        }
        User user = userStore.getUserByName(username);
        if (user == null) {
            logger.info("Could not find user " + username);
            throw new UserManagementException("An error occured while authenticating the user!");
        }
        return user;
    }

    @Override
    public User getCurrentUser() {
        final User result;
        Subject subject = SecurityUtils.getSubject();
        if (subject == null || !subject.isAuthenticated()) {
            result = null;
        } else {
            Object principal = subject.getPrincipal();
            if (principal == null) {
                result = null;
            } else {
                String username = principal.toString();
                if (username == null || username.length() <= 0) {
                    result = null;
                } else {
                    result = userStore.getUserByName(username);
                }
            }
        }
        return result;
    }

    @Override
    public String getAuthenticationUrl(Credential credential) throws UserManagementException {
        Token requestToken = null;
        String authorizationUrl = null;
        int authProvider = credential.getAuthProvider();
        OAuthService service = getOAuthService(authProvider);
        if (service == null) {
            throw new UserManagementException("Could not build OAuthService");
        }
        if (authProvider == ClientUtils.TWITTER || authProvider == ClientUtils.YAHOO
                || authProvider == ClientUtils.LINKEDIN || authProvider == ClientUtils.FLICKR
                || authProvider == ClientUtils.IMGUR || authProvider == ClientUtils.TUMBLR
                || authProvider == ClientUtils.VIMEO || authProvider == ClientUtils.GOOGLE) {
            String authProviderName = ClientUtils.getAuthProviderName(authProvider);
            logger.info(authProviderName + " requires Request token first.. obtaining..");
            try {
                requestToken = service.getRequestToken();
                logger.info("Got request token: " + requestToken);
                // we must save in the session. It will be required to
                // get the access token
                SessionUtils.saveRequestTokenToSession(requestToken);
            } catch (Exception e) {
                throw new UserManagementException("Could not get request token for " + authProvider + " "
                        + e.getMessage());
            }
        }
        logger.info("Getting Authorization url...");
        try {
            authorizationUrl = service.getAuthorizationUrl(requestToken);
            // Facebook has optional state var to protect against CSFR.
            // We'll use it
            if (authProvider == ClientUtils.FACEBOOK || authProvider == ClientUtils.GITHUB
                    || authProvider == ClientUtils.INSTAGRAM) {
                String state = UUID.randomUUID().toString();
                authorizationUrl += "&state=" + state;
                SessionUtils.saveStateToSession(state);
            }
        } catch (Exception e) {
            e.printStackTrace();
            throw new UserManagementException("Could not get Authorization url: ");
        }

        if (authProvider == ClientUtils.FLICKR) {
            authorizationUrl += "&perms=read";
        }

        if (authProvider == ClientUtils.FACEBOOK) {
            authorizationUrl += "&scope=email";
        }

        logger.info("Authorization url: " + authorizationUrl);
        return authorizationUrl;
    }

    private OAuthService getOAuthService(int authProvider) {
        OAuthService service = null;
        switch (authProvider) {
        case ClientUtils.FACEBOOK: {
            service = new ServiceBuilder().provider(FacebookApi.class)
                    .apiKey(userStore.getSetting(SocialSettingsKeys.OAUTH_FACEBOOK_APP_ID.name(), String.class))
                    .apiSecret(userStore.getSetting(SocialSettingsKeys.OAUTH_FACEBOOK_APP_SECRET.name(), String.class))
                    .callback(ClientUtils.getCallbackUrl()).build();
            break;
        }

        case ClientUtils.GOOGLE: {
            service = new ServiceBuilder().provider(GoogleApi.class)
                    .apiKey(userStore.getSetting(SocialSettingsKeys.OAUTH_GOOGLE_APP_ID.name(), String.class))
                    .apiSecret(userStore.getSetting(SocialSettingsKeys.OAUTH_GOOGLE_APP_SECRET.name(), String.class))
                    .scope(userStore.getSetting(SocialSettingsKeys.OAUTH_GOOGLE_SCOPE.name(), String.class))
                    .callback(ClientUtils.getCallbackUrl()).build();

            break;
        }

        case ClientUtils.TWITTER: {
            service = new ServiceBuilder().provider(TwitterApi.class)
                    .apiKey(userStore.getSetting(SocialSettingsKeys.OAUTH_TWITTER_APP_ID.name(), String.class))
                    .apiSecret(userStore.getSetting(SocialSettingsKeys.OAUTH_TWITTER_APP_SECRET.name(), String.class))
                    .callback(ClientUtils.getCallbackUrl()).build();
            break;
        }
        case ClientUtils.YAHOO: {
            service = new ServiceBuilder().provider(YahooApi.class)
                    .apiKey(userStore.getSetting(SocialSettingsKeys.OAUTH_YAHOO_APP_ID.name(), String.class))
                    .apiSecret(userStore.getSetting(SocialSettingsKeys.OAUTH_YAHOO_APP_SECRET.name(), String.class))
                    .callback(ClientUtils.getCallbackUrl()).build();
            break;
        }

        case ClientUtils.LINKEDIN: {
            service = new ServiceBuilder().provider(LinkedInApi.class)
                    .apiKey(userStore.getSetting(SocialSettingsKeys.OAUTH_LINKEDIN_APP_ID.name(), String.class))
                    .apiSecret(userStore.getSetting(SocialSettingsKeys.OAUTH_LINKEDIN_APP_SECRET.name(), String.class))
                    .callback(ClientUtils.getCallbackUrl()).build();
            break;
        }

        case ClientUtils.INSTAGRAM: {
            service = new ServiceBuilder().provider(InstagramApi.class)
                    .apiKey(userStore.getSetting(SocialSettingsKeys.OAUTH_INSTAGRAM_APP_ID.name(), String.class))
                    .apiSecret(userStore.getSetting(SocialSettingsKeys.OAUTH_INSTAGRAM_APP_SECRET.name(), String.class))
                    .callback(ClientUtils.getCallbackUrl()).build();
            break;
        }

        case ClientUtils.GITHUB: {
            service = new ServiceBuilder().provider(GithubApi.class)
                    .apiKey(userStore.getSetting(SocialSettingsKeys.OAUTH_GITHUB_APP_ID.name(), String.class))
                    .apiSecret(userStore.getSetting(SocialSettingsKeys.OAUTH_GITHUB_APP_SECRET.name(), String.class))
                    .callback(ClientUtils.getCallbackUrl()).build();
            break;

        }

        case ClientUtils.IMGUR: {
            service = new ServiceBuilder().provider(ImgUrApi.class)
                    .apiKey(userStore.getSetting(SocialSettingsKeys.OAUTH_IMGUR_APP_ID.name(), String.class))
                    .apiSecret(userStore.getSetting(SocialSettingsKeys.OAUTH_IMGUR_APP_SECRET.name(), String.class))
                    .callback(ClientUtils.getCallbackUrl()).build();
            break;
        }

        case ClientUtils.FLICKR: {
            service = new ServiceBuilder().provider(FlickrApi.class)
                    .apiKey(userStore.getSetting(SocialSettingsKeys.OAUTH_FLICKR_APP_ID.name(), String.class))
                    .apiSecret(userStore.getSetting(SocialSettingsKeys.OAUTH_FLICKR_APP_SECRET.name(), String.class))
                    .callback(ClientUtils.getCallbackUrl()).build();
            break;
        }

        case ClientUtils.VIMEO: {
            service = new ServiceBuilder().provider(VimeoApi.class)
                    .apiKey(userStore.getSetting(SocialSettingsKeys.OAUTH_VIMEO_APP_ID.name(), String.class))
                    .apiSecret(userStore.getSetting(SocialSettingsKeys.OAUTH_VIMEO_APP_SECRET.name(), String.class))
                    .callback(ClientUtils.getCallbackUrl()).build();
            break;
        }

        case ClientUtils.WINDOWS_LIVE: {
            // a Scope must be specified
            service = new ServiceBuilder().provider(LiveApi.class)
                    .apiKey(userStore.getSetting(SocialSettingsKeys.OAUTH_WINDOWS_LIVE_APP_ID.name(), String.class))
                    .apiSecret(userStore.getSetting(SocialSettingsKeys.OAUTH_WINDOWS_LIVE_APP_SECRET.name(), String.class))
                    .callback(ClientUtils.getCallbackUrl()).scope("wl.basic").build();
            break;
        }

        case ClientUtils.TUMBLR: {
            service = new ServiceBuilder().provider(TumblrApi.class)
                    .apiKey(userStore.getSetting(SocialSettingsKeys.OAUTH_TUMBLR_LIVE_APP_ID.name(), String.class))
                    .apiSecret(userStore.getSetting(SocialSettingsKeys.OAUTH_TUMBLR_LIVE_APP_SECRET.name(), String.class))
                    .callback(ClientUtils.getCallbackUrl()).build();
            break;
        }

        case ClientUtils.FOURSQUARE: {
            service = new ServiceBuilder().provider(Foursquare2Api.class)
                    .apiKey(userStore.getSetting(SocialSettingsKeys.OAUTH_FOURSQUARE_APP_ID.name(), String.class))
                    .apiSecret(userStore.getSetting(SocialSettingsKeys.OAUTH_FOURSQUARE_APP_SECRET.name(), String.class))
                    .callback(ClientUtils.getCallbackUrl()).build();
            break;
        }

        default: {
            return null;
        }

        }
        return service;
    }

    @Override
    public void addSetting(String key, Class<?> clazz) throws UserManagementException {
        if (!isValidSettingsKey(key)) {
            throw new UserManagementException("Invalid key!");
        }
        apply(s->s.internalAddSetting(key, clazz));
    }

    @Override
    public Void internalAddSetting(String key, Class<?> clazz) {
        userStore.addSetting(key, clazz);
        return null;
    }

    public static boolean isValidSettingsKey(String key) {
        char[] characters = key.toCharArray();
        for (char c : characters) {
            if (!Character.isLetter(c) && c != '_') {
                return false;
            }
        }
        return true;
    }

    @Override
    public void refreshSecurityConfig(ServletContext context) {
        logger.info("Refreshing security configuration!");
        IniWebEnvironment env = (IniWebEnvironment) WebUtils.getRequiredWebEnvironment(context);
        System.out.println("Env: " + env);
        FilterChainResolver resolver = env.getFilterChainResolver();
        System.out.println("Resolver: " + resolver);
        if (resolver instanceof PathMatchingFilterChainResolver) {
            PathMatchingFilterChainResolver pmfcr = (PathMatchingFilterChainResolver) resolver;
            FilterChainManager filterChainManager = pmfcr.getFilterChainManager();
            System.out.println(filterChainManager);

            Set<String> chainNames = filterChainManager.getChainNames();

            System.out.println("Chains:");
            for (String s : chainNames) {
                System.out.println(s + ": " + Arrays.toString(filterChainManager.getChain(s).toArray(new Filter[0])));
            }
        }
    }

    public static Ini getShiroConfiguration() {
        return shiroConfiguration;
    }

    @Override
    public ReplicatingCacheManager getCacheManager() {
        return cacheManager;
    }

    @Override
    public void setPreference(final String username, final String key, final String value) {
        apply(s->s.internalSetPreference(username, key, value));
    }

    @Override
    public void setPreferenceObject(final String username, final String key, final Object value) {
        final String preferenceObjectAsString = internalSetPreferenceObject(username, key, value);
        apply(s->s.internalSetPreference(username, key, preferenceObjectAsString));
    }

    @Override
    public Void internalSetPreference(final String username, final String key, final String value) {
        userStore.setPreference(username, key, value);
        return null;
    }
    
    @Override
    public String internalSetPreferenceObject(final String username, final String key, final Object value) {
        return userStore.setPreferenceObject(username, key, value);
    }
    
    @Override
    public void unsetPreference(String username, String key) {
        apply(s->s.internalUnsetPreference(username, key));
    }

    @Override
    public Void internalUnsetPreference(String username, String key) {
        userStore.unsetPreference(username, key);
        return null;
    }

    @Override
    public Void internalSetAccessToken(String username, String accessToken) {
        userStore.setAccessToken(username, accessToken);
        return null;
    }
    
    @Override
    public String getAccessToken(String username) {
        return userStore.getAccessToken(username);
    }

    @Override
    public String getOrCreateAccessToken(String username) {
        String result = userStore.getAccessToken(username);
        if (result == null) {
            result = createAccessToken(username);
        }
        return result;
    }

    @Override
    public Void internalRemoveAccessToken(String username) {
        userStore.removeAccessToken(username);
        return null;
    }

    @Override
    public String getPreference(String username, String key) {
        return userStore.getPreference(username, key);
    }

    @Override
    public Map<String, String> getAllPreferences(String username) {
        return userStore.getAllPreferences(username);
    }
    
    @Override
    public String createAccessToken(String username) {
        User user = getUserByName(username);
        final String token;
        if (user != null) {
            RandomNumberGenerator rng = new SecureRandomNumberGenerator();
            byte[] salt = rng.nextBytes().getBytes();
            token = hashPassword(new String(rng.nextBytes().getBytes()), salt);
            apply(s -> s.internalSetAccessToken(user.getName(), token));
        } else {
            token = null;
        }
        return token;
    }
    
    @Override
    public void removeAccessToken(String username) {
        Subject subject = SecurityUtils.getSubject();
        if (subject.hasRole(AdminRole.getInstance().getName()) || username.equals(subject.getPrincipal().toString())) {
            apply(s -> s.internalRemoveAccessToken(username));
        } else {
            throw new org.apache.shiro.authz.AuthorizationException("User " + subject.getPrincipal().toString()
                    + " does not have permission to remove access token of user " + username);
        }
    }

    @Override
    public UserGroup getDefaultTenant() {
        return userStore.getDefaultTenant();
    }

    @Override
    public <T> T setOwnershipCheckPermissionForObjectCreationAndRevertOnError(
            HasPermissions type, TypeRelativeObjectIdentifier typeIdentifier, String securityDisplayName,
            ActionWithResult<T> actionWithResult) {
        QualifiedObjectIdentifier identifier = type.getQualifiedObjectIdentifier(typeIdentifier);
        T result = null;
        boolean didSetOwnerShip = false;
        try {
            final OwnershipAnnotation preexistingOwnership = getOwnership(identifier);
            if (preexistingOwnership == null) {
                didSetOwnerShip = true;
                final User user = getCurrentUser();
                setOwnership(identifier, user, getDefaultTenantForCurrentUser(), securityDisplayName);
            } else {
                logger.fine("Preexisting ownership found for " + identifier + ": " + preexistingOwnership);
            }
            SecurityUtils.getSubject()
                    .checkPermission(SecuredSecurityTypes.SERVER.getStringPermissionForTypeRelativeIdentifier(
                            ServerActions.CREATE_OBJECT, new TypeRelativeObjectIdentifier(ServerInfo.getName())));
            SecurityUtils.getSubject()
                    .checkPermission(identifier.getStringPermission(DefaultActions.CREATE));
            result = actionWithResult.run();
        } catch (AuthorizationException e) {
            if (didSetOwnerShip) {
                deleteOwnership(identifier);
            }
            throw e;
        } catch (Exception e) {
            throw new RuntimeException(e);
        }
        return result;
    }

    @Override
    public void setOwnershipCheckPermissionForObjectCreationAndRevertOnError(HasPermissions type,
            TypeRelativeObjectIdentifier typeRelativeObjectIdentifier, String securityDisplayName,
            Action actionToCreateObject) {
        setOwnershipCheckPermissionForObjectCreationAndRevertOnError(type, typeRelativeObjectIdentifier,
                securityDisplayName, () -> {
                    actionToCreateObject.run();
                    return null;
                });
    }

    @Override
    public void setOwnershipIfNotSet(QualifiedObjectIdentifier identifier, User user, UserGroup tenantOwner) {
        final OwnershipAnnotation preexistingOwnership = getOwnership(identifier);
        if (preexistingOwnership == null) {
            setOwnership(identifier, user, tenantOwner, identifier.toString());
        }
    }

    /**
     * Special case for user creation, as no currentUser might exist when registering anonymous, and since a user always
     * should own itself as userOwner
     * 
     * @return
     */
    @Override
    public User checkPermissionForObjectCreationAndRevertOnErrorForUserCreation(String username,
            ActionWithResult<User> createActionReturningCreatedObject) {
        QualifiedObjectIdentifier identifier = SecuredSecurityTypes.USER
                .getQualifiedObjectIdentifier(UserImpl.getTypeRelativeObjectIdentifier(username));
        User result = null;
        try {
            SecurityUtils.getSubject().checkPermission(identifier.getStringPermission(DefaultActions.CREATE));
            result = createActionReturningCreatedObject.run();
            setOwnership(identifier, result, getDefaultTenantForCurrentUser());
        } catch (AuthorizationException e) {
            throw e;
        } catch (Exception e) {
            throw new RuntimeException(e);
        }
        return result;
    }
    
    @Override
    public void checkPermissionAndDeleteOwnershipForObjectRemoval(WithQualifiedObjectIdentifier object,
            Action actionToDeleteObject) {
        checkPermissionAndDeleteOwnershipForObjectRemoval(object, () -> {
            actionToDeleteObject.run();
            return null;
        });
    }

    @Override
    public <T> T checkPermissionAndDeleteOwnershipForObjectRemoval(WithQualifiedObjectIdentifier object,
            ActionWithResult<T> actionToDeleteObject) {
        QualifiedObjectIdentifier identifier = object.getIdentifier();
        return checkPermissionAndDeleteOwnershipForObjectRemoval(identifier, actionToDeleteObject);
    }

    @Override
    public <T> T checkPermissionAndDeleteOwnershipForObjectRemoval(QualifiedObjectIdentifier identifier,
            ActionWithResult<T> actionToDeleteObject) {
        try {
            SecurityUtils.getSubject().checkPermission(identifier.getStringPermission(DefaultActions.DELETE));
            final T result = actionToDeleteObject.run();
            logger.info("Deleting ownerships for " + identifier);
            deleteOwnership(identifier);
            logger.info("Deleting acls for " + identifier);
            deleteAccessControlList(identifier);
            return result;
        } catch (Exception e) {
            throw new RuntimeException(e);
        }
    }

    @Override
    public <T extends WithQualifiedObjectIdentifier> void filterObjectsWithPermissionForCurrentUser(HasPermissions permittedObject,
            HasPermissions.Action action, Iterable<T> objectsToFilter,
            Consumer<T> filteredObjectsConsumer) {
        objectsToFilter.forEach(objectToCheck -> {
            if (SecurityUtils.getSubject().isPermitted(
                    permittedObject.getStringPermissionForObject(action, objectToCheck))) {
                filteredObjectsConsumer.accept(objectToCheck);
            }
        });
    }

    @Override
    public <T extends WithQualifiedObjectIdentifier> void filterObjectsWithPermissionForCurrentUser(HasPermissions permittedObject,
            HasPermissions.Action[] actions, Iterable<T> objectsToFilter,
            Consumer<T> filteredObjectsConsumer) {
        objectsToFilter.forEach(objectToCheck -> {
            boolean isPermitted = actions.length > 0;
            for (int i = 0; i < actions.length; i++) {
                isPermitted &= SecurityUtils.getSubject().isPermitted(
                        permittedObject.getStringPermissionForObject(actions[i], objectToCheck));
            }
            if (isPermitted) {
                filteredObjectsConsumer.accept(objectToCheck);
            }
        });
    }

    @Override
    public <T extends WithQualifiedObjectIdentifier, R> List<R> mapAndFilterByReadPermissionForCurrentUser(HasPermissions permittedObject,
            Iterable<T> objectsToFilter, Function<T, R> filteredObjectsMapper) {
        final List<R> result = new ArrayList<>();
        filterObjectsWithPermissionForCurrentUser(permittedObject, DefaultActions.READ, objectsToFilter,
                filteredObject -> result.add(filteredObjectsMapper.apply(filteredObject)));
        return result;
    }
    
    @Override
    public <T extends WithQualifiedObjectIdentifier, R> List<R> mapAndFilterByExplicitPermissionForCurrentUser(HasPermissions permittedObject,
            HasPermissions.Action[] actions, Iterable<T> objectsToFilter,
            Function<T, R> filteredObjectsMapper) {
        final List<R> result = new ArrayList<>();
        filterObjectsWithPermissionForCurrentUser(permittedObject, actions, objectsToFilter,
                filteredObject -> result.add(filteredObjectsMapper.apply(filteredObject)));
        return result;
    }

    @Override
    public User getAllUser() {
        return userStore.getUserByName(SecurityService.ALL_USERNAME);
    }
    
    @Override
    public <T extends WithQualifiedObjectIdentifier> boolean hasCurrentUserRoleForOwnedObject(HasPermissions type, T object,
            RoleDefinition roleToCheck) {
        assert type != null;
        assert object != null;
        assert roleToCheck != null;
        OwnershipAnnotation ownershipToCheck = getOwnership(object.getIdentifier());
        return PermissionChecker.ownsUserASpecificRole(getCurrentUser(), getAllUser(),
                ownershipToCheck == null ? null : ownershipToCheck.getAnnotation(), roleToCheck.getName());
    }
    
    @Override
    public boolean hasCurrentUserMetaPermission(WildcardPermission permissionToCheck, Ownership ownership) {
        if (hasPermissionsProvider == null) {
            logger.warning(
                    "Missing HasPermissionsProvider for meta permission check. Using basic permission check that will produce false negatives in some cases.");
            // In case we can not resolve all available HasPermissions instances, a meta permission check will not be
            // able to produce the expected results.
            // A basic permission check is done instead. This will potentially produce false negatives but never false
            // positives.
            return PermissionChecker.isPermitted(permissionToCheck, getCurrentUser(), getAllUser(), ownership, null);
        } else {
            return PermissionChecker.checkMetaPermission(permissionToCheck,
                    hasPermissionsProvider.getAllHasPermissions(), getCurrentUser(), getAllUser(), ownership);
        }
    }

    // ----------------- Replication -------------
    @Override
    public void clearReplicaState() throws MalformedURLException, IOException, InterruptedException {
        userStore.clear();
        accessControlStore.clear();
    }

    @Override
    public Serializable getId() {
        return getClass().getName();
    }
    
    @Override
    public ObjectInputStream createObjectInputStreamResolvingAgainstCache(InputStream is) throws IOException {
        return new ObjectInputStreamResolvingAgainstSecurityCache(is, userStore, null);
    }

    @Override
    public void initiallyFillFromInternal(ObjectInputStream is) throws IOException, ClassNotFoundException,
            InterruptedException {
        ReplicatingCacheManager newCacheManager = (ReplicatingCacheManager) is.readObject();
        cacheManager.replaceContentsFrom(newCacheManager);
        // overriding thread context class loader because the user store may be provided by a different bundle;
        // We're assuming here that the user store service is provided by the same bundle in the replica as on the master.
        ClassLoader oldCCL = Thread.currentThread().getContextClassLoader();
        if (userStore != null) {
            Thread.currentThread().setContextClassLoader(userStore.getClass().getClassLoader());
        }
        try {
            UserStore newUserStore = (UserStore) is.readObject();
            userStore.replaceContentsFrom(newUserStore);
        } finally {
            Thread.currentThread().setContextClassLoader(oldCCL);
        }
        if (accessControlStore != null) {
            Thread.currentThread().setContextClassLoader(accessControlStore.getClass().getClassLoader());
        }
        try {
            AccessControlStore newAccessControlStore = (AccessControlStore) is.readObject();
            accessControlStore.replaceContentsFrom(newAccessControlStore);
        } finally {
            Thread.currentThread().setContextClassLoader(oldCCL);
        }
    }

    @Override
    public void serializeForInitialReplicationInternal(ObjectOutputStream objectOutputStream) throws IOException {
        objectOutputStream.writeObject(cacheManager);
        objectOutputStream.writeObject(userStore);
        objectOutputStream.writeObject(accessControlStore);
    }

    @Override
    public Iterable<OperationExecutionListener<ReplicableSecurityService>> getOperationExecutionListeners() {
        return operationExecutionListeners.keySet();
    }

    @Override
    public void addOperationExecutionListener(OperationExecutionListener<ReplicableSecurityService> listener) {
        operationExecutionListeners.put(listener, listener);
    }

    @Override
    public void removeOperationExecutionListener(OperationExecutionListener<ReplicableSecurityService> listener) {
        operationExecutionListeners.remove(listener);
    }

    @Override
    public ReplicationMasterDescriptor getMasterDescriptor() {
        return replicatingFromMaster;
    }

    @Override
    public void startedReplicatingFrom(ReplicationMasterDescriptor master) {
        this.replicatingFromMaster = master;
    }

    @Override
    public void stoppedReplicatingFrom(ReplicationMasterDescriptor master) {
        this.replicatingFromMaster = null;
    }

    @Override
    public void addOperationSentToMasterForReplication(
            OperationWithResultWithIdWrapper<ReplicableSecurityService, ?> operationWithResultWithIdWrapper) {
        this.operationsSentToMasterForReplication.add(operationWithResultWithIdWrapper);
    }

    @Override
    public boolean hasSentOperationToMaster(OperationWithResult<ReplicableSecurityService, ?> operation) {
        return this.operationsSentToMasterForReplication.remove(operation);
    }

    @Override
    public void clearState() throws Exception {
        userStore.clear();
        accessControlStore.clear();
        initEmptyStore();
        initEmptyAccessControlStore();
        CacheManager cm = getSecurityManager().getCacheManager();
        if (cm instanceof ReplicatingCacheManager) {
            ((ReplicatingCacheManager) cm).clear();
        }
    }

    @Override
    public void migrateOwnership(WithQualifiedObjectIdentifier identifier) {
        migrateOwnership(identifier.getIdentifier(), identifier.getName());
    }

    @Override
    public void migrateOwnership(final QualifiedObjectIdentifier identifier, final String displayName) {
        
        final OwnershipAnnotation owner = this.getOwnership(identifier);
        final UserGroup defaultTenant = this.getDefaultTenant();
        // fix unowned objects, also fix wrongly converted objects due to older codebase that could not handle null
        // users correctly
        if (owner == null
                || owner.getAnnotation().getTenantOwner() == null && owner.getAnnotation().getUserOwner() == null) {
            logger.info("Permission-Vertical Migration: Setting ownership for: " + identifier + " to default tenant: "
                    + defaultTenant);
            this.setOwnership(identifier, null, defaultTenant, displayName);
        }
        migratedHasPermissionTypes.add(identifier.getTypeIdentifier());
    }

    @Override
    public void checkMigration(Iterable<HasPermissions> allInstances) {
        Class<? extends HasPermissions> clazz = Util.first(allInstances).getClass();
        boolean allChecksSucessfull = true;
        for (HasPermissions shouldBeMigrated : allInstances) {
            if (!migratedHasPermissionTypes.contains(shouldBeMigrated.getName())) {
                logger.severe("Permission-Vertical Migration: Did not migrate all Types for " + clazz.getName()
                        + " missing: " + shouldBeMigrated);
                allChecksSucessfull = false;
            }
        }
        if (allChecksSucessfull) {
            logger.info("Permission-Vertical Migration: Sucessfully migrated all types in " + clazz.getName());
        }
    }

    @Override
    public boolean hasCurrentUserReadPermission(WithQualifiedObjectIdentifier object) {
        if (object == null) {
            return false;
        }
        return SecurityUtils.getSubject().isPermitted(object.getType().getStringPermissionForObject(
                DefaultActions.READ, object));
    }

    @Override
    public boolean hasCurrentUserUpdatePermission(WithQualifiedObjectIdentifier object) {
        if (object == null) {
            return false;
        }
        return SecurityUtils.getSubject().isPermitted(object.getType().getStringPermissionForObject(
                DefaultActions.UPDATE, object));
    }

    public boolean hasCurrentUserExplictPermissions(WithQualifiedObjectIdentifier object,
            HasPermissions.Action... actions) {
        if (object == null || actions.length == 0) {
            return false;
        }
        boolean isPermitted = true;
        for (int i = 0; i < actions.length; i++) {
            isPermitted &= SecurityUtils.getSubject().isPermitted(object.getType().getStringPermissionForObject(
                    actions[i], object));
        }
        return isPermitted;
    }

    @Override
    public void checkCurrentUserReadPermission(WithQualifiedObjectIdentifier object) {
        if (object == null) {
            throw new AuthorizationException();
        }
        SecurityUtils.getSubject().checkPermission(object.getType().getStringPermissionForObject(DefaultActions.READ, object));
    }

    @Override
    public void checkCurrentUserUpdatePermission(WithQualifiedObjectIdentifier object) {
        if (object == null) {
            throw new AuthorizationException();
        }
        SecurityUtils.getSubject().checkPermission(object.getType().getStringPermissionForObject(DefaultActions.UPDATE, object));
    }

    @Override
    public void checkCurrentUserDeletePermission(WithQualifiedObjectIdentifier object) {
        if (object == null) {
            throw new AuthorizationException();
        }
        SecurityUtils.getSubject().checkPermission(object.getType().getStringPermissionForObject(DefaultActions.DELETE, object));
    }

    @Override
    public void checkCurrentUserDeletePermission(QualifiedObjectIdentifier identifier) {
        SecurityUtils.getSubject().checkPermission(identifier.getStringPermission(DefaultActions.DELETE));
    }

    @Override
    public void checkCurrentUserExplicitPermissions(WithQualifiedObjectIdentifier object, HasPermissions.Action... actions) {
        if (object == null || actions.length == 0) {
            throw new AuthorizationException();
        }
        for (int i = 0; i < actions.length; i++) {
            SecurityUtils.getSubject().checkPermission(object.getType().getStringPermissionForObject(actions[i], object));
        }
    }

    @Override
    public void assumeOwnershipMigrated(String typeName) {
        migratedHasPermissionTypes.add(typeName);
    }
    
    @Override
    public boolean hasUserAllWildcardPermissionsForAlreadyRealizedQualifications(RoleDefinition role,
            Iterable<WildcardPermission> permissionsToCheck) {
        Pair<Boolean, Set<Ownership>> qualificationsToCheck = userStore.getExistingQualificationsForRoleDefinition(role);
        final Iterable<Ownership> effectiveQualificationsToCheck = Boolean.TRUE.equals(qualificationsToCheck.getA())
                ? Collections.singletonList(null)
                : qualificationsToCheck.getB();
        for (WildcardPermission permission : permissionsToCheck) {
            for (Ownership ownership : effectiveQualificationsToCheck) {
                if (!hasCurrentUserMetaPermission(permission, ownership)) {
                    return false;
                }
            }
        }
        return true;
    }

    @Override
    public <T> T getPreferenceObject(String username, String key) {
        return userStore.getPreferenceObject(username, key);
    }

    @Override
    public void setDefaultTenantForCurrentServerForUser(String username, String defaultTenant) {
        User user = getUserByName(username);
        UserGroup newDefaultTenant = getUserGroup(UUID.fromString(defaultTenant));
        user.setDefaultTenant(newDefaultTenant, ServerInfo.getName());
        userStore.updateUser(user);
    }
    
    @Override
    /**
     * This method does not handle RoleAssociationOwnerships! this must be done via the callback
     */
    public void copyUsersAndRoleAssociations(UserGroup source, UserGroup destination, RoleCopyListener callback) {
        for (User user : source.getUsers()) {
            addUserToUserGroup(destination, user);
        }

        for (Pair<User, Role> userAndRole : userStore.getRolesQualifiedByUserGroup(source)) {
            final Role existingRole = userAndRole.getB();
            final Role copyRole = new Role(existingRole.getRoleDefinition(), destination,
                    existingRole.getQualifiedForUser());
            addRoleForUser(userAndRole.getA(),
                    copyRole);
            callback.onRoleCopy(userAndRole.getA(), existingRole, copyRole);
        }
    }
    
    @Override
    public <T> T doWithTemporaryDefaultTenant(UserGroup tenant, ActionWithResult<T> action) {
        final UserGroup previousValue = temporaryDefaultTenant.get();
        temporaryDefaultTenant.set(tenant);
        try {
            return action.run();
        } catch (RuntimeException e) {
            throw e;
        } catch (Exception e) {
            throw new RuntimeException(e);
        } finally {
            temporaryDefaultTenant.set(previousValue);
        }
    }
}<|MERGE_RESOLUTION|>--- conflicted
+++ resolved
@@ -264,28 +264,25 @@
                         ADMIN_DEFAULT_PASSWORD,
                         /* fullName */ null, /* company */ null, Locale.ENGLISH, /* validationBaseURL */ null,
                         null);
-<<<<<<< HEAD
-
-                apply(s -> s.internalSetOwnership(adminUser.getIdentifier(), ADMIN_USERNAME, null, ADMIN_USERNAME));
-                addRoleForUser(adminUser, new Role(adminRoleDefinition));
-=======
+
                 apply(s -> s.internalSetOwnership(
-                        SecuredSecurityTypes.USER.getQualifiedObjectIdentifier(ADMIN_USERNAME), ADMIN_USERNAME, null,
+                        adminUser.getIdentifier(), ADMIN_USERNAME, null,
                         ADMIN_USERNAME));
                 Role adminRole = new Role(adminRoleDefinition);
                 addRoleForUser(adminUser, adminRole);
-                String associationTypeIdentifier = PermissionAndRoleAssociation.get(adminRole, adminUser);
+                TypeRelativeObjectIdentifier associationTypeIdentifier = PermissionAndRoleAssociation.get(adminRole,
+                        adminUser);
                 QualifiedObjectIdentifier qualifiedTypeIdentifier = SecuredSecurityTypes.ROLE_ASSOCIATION
                         .getQualifiedObjectIdentifier(associationTypeIdentifier);
                 setOwnership(qualifiedTypeIdentifier, adminUser, null);
->>>>>>> 45954c53
             }
             
             if (userStore.getUserByName(SecurityService.ALL_USERNAME) == null) {
                 logger.info(SecurityService.ALL_USERNAME + " not found -> creating it now");
                 User allUser = createUserInternal(SecurityService.ALL_USERNAME, null, getDefaultTenant());
 
-                apply(s -> s.internalSetOwnership(allUser.getIdentifier(), ALL_USERNAME, null, ALL_USERNAME));
+                apply(s -> s.internalSetOwnership(allUser.getIdentifier(),
+                        ALL_USERNAME, null, ALL_USERNAME));
 
                 // The permission to create new users is initially added but not recreated on server start if the admin removed in in the meanwhile.
                 // This allows servers to be configured to not permit self-registration of new users but only users being managed by an admin user.
@@ -1586,7 +1583,7 @@
         }
         return result;
     }
-    
+
     @Override
     public void checkPermissionAndDeleteOwnershipForObjectRemoval(WithQualifiedObjectIdentifier object,
             Action actionToDeleteObject) {
