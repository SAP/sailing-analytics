--- conflicted
+++ resolved
@@ -308,7 +308,6 @@
                 QualifiedObjectIdentifier qualifiedTypeIdentifier = SecuredSecurityTypes.ROLE_ASSOCIATION
                         .getQualifiedObjectIdentifier(associationTypeIdentifier);
                 setOwnership(qualifiedTypeIdentifier, adminUser, null);
-<<<<<<< HEAD
             }
             
             if (store.getUserByName(SecurityService.ALL_USERNAME) == null) {
@@ -323,22 +322,6 @@
                 addPermissionForUser(ALL_USERNAME,
                         SecuredSecurityTypes.USER.getPermission(DefaultActions.CREATE));
             }
-=======
-            }
-            
-            if (store.getUserByName(SecurityService.ALL_USERNAME) == null) {
-                logger.info(SecurityService.ALL_USERNAME + " not found -> creating it now");
-                User allUser = createUserInternal(SecurityService.ALL_USERNAME, null, getDefaultTenant());
-
-                apply(s -> s.internalSetOwnership(allUser.getIdentifier(),
-                        ALL_USERNAME, null, ALL_USERNAME));
-
-                // The permission to create new users is initially added but not recreated on server start if the admin removed in in the meanwhile.
-                // This allows servers to be configured to not permit self-registration of new users but only users being managed by an admin user.
-                addPermissionForUser(ALL_USERNAME,
-                        SecuredSecurityTypes.USER.getPermission(DefaultActions.CREATE));
-            }
->>>>>>> 27338103
         } catch (UserManagementException | MailException | UserGroupManagementException e) {
             logger.log(Level.SEVERE,
                     "Exception while creating default " + ADMIN_USERNAME + " and " + SecurityService.ALL_USERNAME + " user", e);
@@ -1775,8 +1758,6 @@
                     hasPermissionsProvider.getAllHasPermissions(), getCurrentUser(), getAllUser(), ownership);
         }
     }
-<<<<<<< HEAD
-=======
     
     @Override
     public boolean hasCurrentUserMetaPermissionsOfRoleDefinitionWithQualification(final RoleDefinition roleDefinition, final Ownership qualificationForGrantedPermissions) {
@@ -1789,7 +1770,6 @@
         }
         return result;
     }
->>>>>>> 27338103
 
     // ----------------- Replication -------------
     @Override
@@ -1925,72 +1905,6 @@
     public boolean hasCurrentUserReadPermission(WithQualifiedObjectIdentifier object) {
         if (object == null) {
             return false;
-<<<<<<< HEAD
-=======
-        }
-        return SecurityUtils.getSubject().isPermitted(object.getType().getStringPermissionForObject(
-                DefaultActions.READ, object));
-    }
-
-    @Override
-    public boolean hasCurrentUserUpdatePermission(WithQualifiedObjectIdentifier object) {
-        if (object == null) {
-            return false;
-        }
-        return SecurityUtils.getSubject().isPermitted(object.getType().getStringPermissionForObject(
-                DefaultActions.UPDATE, object));
-    }
-
-    public boolean hasCurrentUserExplictPermissions(WithQualifiedObjectIdentifier object,
-            HasPermissions.Action... actions) {
-        if (object == null || actions.length == 0) {
-            return false;
-        }
-        boolean isPermitted = true;
-        for (int i = 0; i < actions.length; i++) {
-            isPermitted &= SecurityUtils.getSubject().isPermitted(object.getType().getStringPermissionForObject(
-                    actions[i], object));
-        }
-        return isPermitted;
-    }
-
-    @Override
-    public void checkCurrentUserReadPermission(WithQualifiedObjectIdentifier object) {
-        if (object == null) {
-            throw new AuthorizationException();
-        }
-        SecurityUtils.getSubject().checkPermission(object.getType().getStringPermissionForObject(DefaultActions.READ, object));
-    }
-
-    @Override
-    public void checkCurrentUserUpdatePermission(WithQualifiedObjectIdentifier object) {
-        if (object == null) {
-            throw new AuthorizationException();
-        }
-        SecurityUtils.getSubject().checkPermission(object.getType().getStringPermissionForObject(DefaultActions.UPDATE, object));
-    }
-
-    @Override
-    public void checkCurrentUserDeletePermission(WithQualifiedObjectIdentifier object) {
-        if (object == null) {
-            throw new AuthorizationException();
-        }
-        SecurityUtils.getSubject().checkPermission(object.getType().getStringPermissionForObject(DefaultActions.DELETE, object));
-    }
-
-    @Override
-    public void checkCurrentUserDeletePermission(QualifiedObjectIdentifier identifier) {
-        SecurityUtils.getSubject().checkPermission(identifier.getStringPermission(DefaultActions.DELETE));
-    }
-
-    @Override
-    public void checkCurrentUserExplicitPermissions(WithQualifiedObjectIdentifier object, HasPermissions.Action... actions) {
-        if (object == null || actions.length == 0) {
-            throw new AuthorizationException();
-        }
-        for (int i = 0; i < actions.length; i++) {
-            SecurityUtils.getSubject().checkPermission(object.getType().getStringPermissionForObject(actions[i], object));
->>>>>>> 27338103
         }
         return SecurityUtils.getSubject().isPermitted(object.getType().getStringPermissionForObject(
                 DefaultActions.READ, object));
@@ -2080,28 +1994,6 @@
     }
 
     @Override
-    public void assumeOwnershipMigrated(String typeName) {
-        migratedHasPermissionTypes.add(typeName);
-    }
-    
-    @Override
-    public boolean hasUserAllWildcardPermissionsForAlreadyRealizedQualifications(RoleDefinition role,
-            Iterable<WildcardPermission> permissionsToCheck) {
-        Pair<Boolean, Set<Ownership>> qualificationsToCheck = store.getExistingQualificationsForRoleDefinition(role);
-        final Iterable<Ownership> effectiveQualificationsToCheck = Boolean.TRUE.equals(qualificationsToCheck.getA())
-                ? Collections.singletonList(null)
-                : qualificationsToCheck.getB();
-        for (WildcardPermission permission : permissionsToCheck) {
-            for (Ownership ownership : effectiveQualificationsToCheck) {
-                if (!hasCurrentUserMetaPermission(permission, ownership)) {
-                    return false;
-                }
-            }
-        }
-        return true;
-    }
-
-    @Override
     public <T> T getPreferenceObject(String username, String key) {
         return store.getPreferenceObject(username, key);
     }
