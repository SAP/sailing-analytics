package com.sap.sse.security.impl;

import java.io.IOException;
import java.io.InputStream;
import java.io.ObjectInputStream;
import java.io.ObjectOutputStream;
import java.io.Serializable;
import java.io.UnsupportedEncodingException;
import java.net.MalformedURLException;
import java.net.URLEncoder;
import java.util.ArrayList;
import java.util.Arrays;
import java.util.Collection;
import java.util.Collections;
import java.util.HashMap;
import java.util.HashSet;
import java.util.List;
import java.util.Locale;
import java.util.Map;
import java.util.Map.Entry;
import java.util.Set;
import java.util.UUID;
import java.util.concurrent.ConcurrentHashMap;
import java.util.concurrent.ConcurrentMap;
import java.util.concurrent.ConcurrentSkipListSet;
import java.util.function.Consumer;
import java.util.function.Function;
import java.util.logging.Level;
import java.util.logging.Logger;

import javax.servlet.Filter;
import javax.servlet.ServletContext;
import javax.servlet.http.HttpServletRequest;

import org.apache.shiro.SecurityUtils;
import org.apache.shiro.authc.AuthenticationException;
import org.apache.shiro.authc.IncorrectCredentialsException;
import org.apache.shiro.authc.LockedAccountException;
import org.apache.shiro.authc.UnknownAccountException;
import org.apache.shiro.authc.UsernamePasswordToken;
import org.apache.shiro.authz.AuthorizationException;
import org.apache.shiro.cache.CacheManager;
import org.apache.shiro.config.Ini;
import org.apache.shiro.config.Ini.Section;
import org.apache.shiro.crypto.RandomNumberGenerator;
import org.apache.shiro.crypto.SecureRandomNumberGenerator;
import org.apache.shiro.crypto.hash.Sha256Hash;
import org.apache.shiro.mgt.CachingSecurityManager;
import org.apache.shiro.mgt.SecurityManager;
import org.apache.shiro.session.Session;
import org.apache.shiro.subject.Subject;
import org.apache.shiro.util.Factory;
import org.apache.shiro.web.config.WebIniSecurityManagerFactory;
import org.apache.shiro.web.env.IniWebEnvironment;
import org.apache.shiro.web.filter.mgt.FilterChainManager;
import org.apache.shiro.web.filter.mgt.FilterChainResolver;
import org.apache.shiro.web.filter.mgt.PathMatchingFilterChainResolver;
import org.apache.shiro.web.util.SavedRequest;
import org.apache.shiro.web.util.WebUtils;
import org.osgi.util.tracker.ServiceTracker;
import org.scribe.builder.ServiceBuilder;
import org.scribe.builder.api.FacebookApi;
import org.scribe.builder.api.FlickrApi;
import org.scribe.builder.api.Foursquare2Api;
import org.scribe.builder.api.GoogleApi;
import org.scribe.builder.api.ImgUrApi;
import org.scribe.builder.api.LinkedInApi;
import org.scribe.builder.api.LiveApi;
import org.scribe.builder.api.TumblrApi;
import org.scribe.builder.api.TwitterApi;
import org.scribe.builder.api.VimeoApi;
import org.scribe.builder.api.YahooApi;
import org.scribe.model.Token;
import org.scribe.oauth.OAuthService;

import com.sap.sse.ServerInfo;
import com.sap.sse.common.Util;
import com.sap.sse.common.Util.Pair;
import com.sap.sse.common.mail.MailException;
import com.sap.sse.mail.MailService;
import com.sap.sse.replication.OperationExecutionListener;
import com.sap.sse.replication.OperationWithResult;
import com.sap.sse.replication.OperationWithResultWithIdWrapper;
import com.sap.sse.replication.OperationsToMasterSender;
import com.sap.sse.replication.ReplicationMasterDescriptor;
<<<<<<< HEAD
import com.sap.sse.security.AccessControlStore;
import com.sap.sse.security.Action;
import com.sap.sse.security.ActionWithResult;
=======
import com.sap.sse.replication.ReplicationService;
import com.sap.sse.replication.UnsentOperationsToMasterSender;
>>>>>>> 89b511f1
import com.sap.sse.security.BearerAuthenticationToken;
import com.sap.sse.security.ClientUtils;
import com.sap.sse.security.Credential;
import com.sap.sse.security.GithubApi;
import com.sap.sse.security.InstagramApi;
import com.sap.sse.security.OAuthRealm;
import com.sap.sse.security.OAuthToken;
import com.sap.sse.security.SecurityService;
import com.sap.sse.security.SessionCacheManager;
import com.sap.sse.security.SessionUtils;
import com.sap.sse.security.Social;
import com.sap.sse.security.SocialSettingsKeys;
import com.sap.sse.security.UserImpl;
import com.sap.sse.security.UserStore;
import com.sap.sse.security.persistence.PersistenceFactory;
import com.sap.sse.security.shared.AccessControlListAnnotation;
import com.sap.sse.security.shared.Account;
import com.sap.sse.security.shared.Account.AccountType;
import com.sap.sse.security.shared.AdminRole;
import com.sap.sse.security.shared.HasPermissions;
import com.sap.sse.security.shared.HasPermissions.DefaultActions;
import com.sap.sse.security.shared.HasPermissionsProvider;
import com.sap.sse.security.shared.OwnershipAnnotation;
import com.sap.sse.security.shared.PermissionChecker;
import com.sap.sse.security.shared.QualifiedObjectIdentifier;
import com.sap.sse.security.shared.RoleDefinition;
import com.sap.sse.security.shared.SocialUserAccount;
import com.sap.sse.security.shared.TypeRelativeObjectIdentifier;
import com.sap.sse.security.shared.UserGroupManagementException;
import com.sap.sse.security.shared.UserManagementException;
import com.sap.sse.security.shared.UserRole;
import com.sap.sse.security.shared.UsernamePasswordAccount;
import com.sap.sse.security.shared.WildcardPermission;
import com.sap.sse.security.shared.WithQualifiedObjectIdentifier;
import com.sap.sse.security.shared.impl.AccessControlList;
import com.sap.sse.security.shared.impl.Ownership;
import com.sap.sse.security.shared.impl.PermissionAndRoleAssociation;
import com.sap.sse.security.shared.impl.Role;
import com.sap.sse.security.shared.impl.SecuredSecurityTypes;
import com.sap.sse.security.shared.impl.SecuredSecurityTypes.ServerActions;
import com.sap.sse.security.shared.impl.User;
import com.sap.sse.security.shared.impl.UserGroup;
import com.sap.sse.util.ClearStateTestSupport;

public class SecurityServiceImpl implements ReplicableSecurityService, ClearStateTestSupport {

    private static final Logger logger = Logger.getLogger(SecurityServiceImpl.class.getName());

    private static final String ADMIN_USERNAME = "admin";

    private static final String ADMIN_DEFAULT_PASSWORD = "admin";

    private final Set<String> migratedHasPermissionTypes = new ConcurrentSkipListSet<>();;

    private CachingSecurityManager securityManager;
    
    /**
     * A cache manager that the {@link SessionCacheManager} delegates to. This way, multiple Shiro configurations can
     * share the cache manager provided as a singleton within this bundle instance. The cache manager is replicating,
     * forwarding changes to the caches to all replicas registered.
     */
    private final ReplicatingCacheManager cacheManager;
    
    private UserStore store;
    private AccessControlStore accessControlStore;
    
    private final ServiceTracker<MailService, MailService> mailServiceTracker;
    
    private final ConcurrentMap<OperationExecutionListener<ReplicableSecurityService>, OperationExecutionListener<ReplicableSecurityService>> operationExecutionListeners;

    /**
     * The master from which this replicable is currently replicating, or <code>null</code> if this replicable is not currently
     * replicated from any master.
     */
    private ReplicationMasterDescriptor replicatingFromMaster;
    
    private Set<OperationWithResultWithIdWrapper<?, ?>> operationsSentToMasterForReplication;
    
    private ThreadLocal<Boolean> currentlyFillingFromInitialLoad = ThreadLocal.withInitial(() -> false);
    
    private ThreadLocal<Boolean> currentlyApplyingOperationReceivedFromMaster = ThreadLocal.withInitial(() -> false);
    
    /**
     * This field is expected to be set by the {@link ReplicationService} once it has "adopted" this replicable.
     * The {@link ReplicationService} "injects" this service so it can be used here as a delegate for the
     * {@link UnsentOperationsToMasterSender#retrySendingLater(OperationWithResult, OperationsToMasterSender)}
     * method.
     */
    private UnsentOperationsToMasterSender unsentOperationsToMasterSender;

    private ThreadLocal<UserGroup> temporaryDefaultTenant = new InheritableThreadLocal<>();

    private static Ini shiroConfiguration;

    private final HasPermissionsProvider hasPermissionsProvider;
    static {
        shiroConfiguration = new Ini();
        shiroConfiguration.loadFromPath("classpath:shiro.ini");
    }
    
    public SecurityServiceImpl(UserStore userStore, AccessControlStore accessControlStore) {
        this(null, userStore, accessControlStore);
    }

    /**
     * @param mailProperties
     *            must not be <code>null</code>
     */
    public SecurityServiceImpl(ServiceTracker<MailService, MailService> mailServiceTracker, UserStore userStore, AccessControlStore accessControlStore) {
        this(mailServiceTracker, userStore, accessControlStore, null, /* setAsActivatorTestSecurityService */ false);
    }
    
    /**
     * @param setAsActivatorSecurityService
     *            when <code>true</code>, the {@link Activator#setSecurityService(com.sap.sse.security.SecurityService)}
     *            will be called with this new instance as argument so that the cache manager can already be accessed
     *            when the security manager is created. {@link ReplicatingCacheManager#getCache(String)} fetches the
     *            activator's security service and passes it to the cache entries created. They need it, in turn, for
     *            replication.
     * 
     */
    public SecurityServiceImpl(ServiceTracker<MailService, MailService> mailServiceTracker, UserStore userStore, AccessControlStore accessControlStore, HasPermissionsProvider hasPermissionsProvider, boolean setAsActivatorSecurityService) {
        logger.info("Initializing Security Service with user store " + userStore);
        if (setAsActivatorSecurityService) {
            Activator.setSecurityService(this);
        }
        operationsSentToMasterForReplication = new HashSet<>();
        this.operationExecutionListeners = new ConcurrentHashMap<>();
        this.store = userStore;
        this.accessControlStore = accessControlStore;
        this.mailServiceTracker = mailServiceTracker;
        this.hasPermissionsProvider = hasPermissionsProvider;
        cacheManager = loadReplicationCacheManagerContents();
        Factory<SecurityManager> factory = new WebIniSecurityManagerFactory(shiroConfiguration);
        logger.info("Loaded shiro.ini file from: classpath:shiro.ini");
        StringBuilder logMessage = new StringBuilder("[urls] section from Shiro configuration:");
        final Section urlsSection = shiroConfiguration.getSection("urls");
        if (urlsSection != null) {
            for (Entry<String, String> e : urlsSection.entrySet()) {
                logMessage.append("\n");
                logMessage.append(e.getKey());
                logMessage.append(": ");
                logMessage.append(e.getValue());
            }
        }
        logger.info(logMessage.toString());
        System.setProperty("java.net.useSystemProxies", "true");
        CachingSecurityManager securityManager = (CachingSecurityManager) factory.getInstance();
        logger.info("Created: " + securityManager);
        SecurityUtils.setSecurityManager(securityManager);
        this.securityManager = securityManager;
    }

    private ReplicatingCacheManager loadReplicationCacheManagerContents() {
        logger.info("Loading session cache manager contents");
        int count = 0;
        final ReplicatingCacheManager result = new ReplicatingCacheManager();
        for (Entry<String, Set<Session>> cacheNameAndSessions : PersistenceFactory.INSTANCE.getDefaultDomainObjectFactory().loadSessionsByCacheName().entrySet()) {
            final String cacheName = cacheNameAndSessions.getKey();
            final ReplicatingCache<Object, Object> cache = (ReplicatingCache<Object, Object>) result.getCache(cacheName);
            for (final Session session : cacheNameAndSessions.getValue()) {
                cache.put(session.getId(), session, /* store */ false);
                count++;
            }
        }
        logger.info("Loaded "+count+" sessions");
        return result;
    }

    @Override
    public boolean isCurrentlyFillingFromInitialLoad() {
        return currentlyFillingFromInitialLoad.get();
    }

    @Override
    public void setCurrentlyFillingFromInitialLoad(boolean currentlyFillingFromInitialLoad) {
        this.currentlyFillingFromInitialLoad.set(currentlyFillingFromInitialLoad);
    }

    @Override
    public boolean isCurrentlyApplyingOperationReceivedFromMaster() {
        return currentlyApplyingOperationReceivedFromMaster.get();
    }

    @Override
    public void setCurrentlyApplyingOperationReceivedFromMaster(boolean currentlyApplyingOperationReceivedFromMaster) {
        this.currentlyApplyingOperationReceivedFromMaster.set(currentlyApplyingOperationReceivedFromMaster);
    }

    @Override
    public void initialize() {
        initEmptyStore();
        initEmptyAccessControlStore();
    }

    /**
     * Creates a default "admin" user with initial password "admin" and initial role "admin" if the user <code>store</code>
     * is empty.
     */
    private void initEmptyStore() {
        final AdminRole adminRolePrototype = AdminRole.getInstance();
        RoleDefinition adminRoleDefinition = getRoleDefinition(adminRolePrototype.getId());
        adminRoleDefinition = getRoleDefinition(adminRolePrototype.getId());
        assert adminRoleDefinition != null;
        try {
            if (!store.hasUsers()) {
                logger.info("No users found, creating default user \""+ADMIN_USERNAME+"\" with password \""+ADMIN_DEFAULT_PASSWORD+"\"");
                final User adminUser = createSimpleUser(ADMIN_USERNAME, "nobody@sapsailing.com",
                        ADMIN_DEFAULT_PASSWORD,
                        /* fullName */ null, /* company */ null, Locale.ENGLISH, /* validationBaseURL */ null,
                        null);

                apply(s -> s.internalSetOwnership(
                        adminUser.getIdentifier(), ADMIN_USERNAME, null,
                        ADMIN_USERNAME));
                Role adminRole = new Role(adminRoleDefinition);
                addRoleForUser(adminUser, adminRole);
                TypeRelativeObjectIdentifier associationTypeIdentifier = PermissionAndRoleAssociation.get(adminRole,
                        adminUser);
                QualifiedObjectIdentifier qualifiedTypeIdentifier = SecuredSecurityTypes.ROLE_ASSOCIATION
                        .getQualifiedObjectIdentifier(associationTypeIdentifier);
                setOwnership(qualifiedTypeIdentifier, adminUser, null);
            }
            
            if (store.getUserByName(SecurityService.ALL_USERNAME) == null) {
                logger.info(SecurityService.ALL_USERNAME + " not found -> creating it now");
                User allUser = createUserInternal(SecurityService.ALL_USERNAME, null, getDefaultTenant());

                apply(s -> s.internalSetOwnership(allUser.getIdentifier(),
                        ALL_USERNAME, null, ALL_USERNAME));

                // The permission to create new users is initially added but not recreated on server start if the admin removed in in the meanwhile.
                // This allows servers to be configured to not permit self-registration of new users but only users being managed by an admin user.
                addPermissionForUser(ALL_USERNAME,
                        SecuredSecurityTypes.USER.getPermission(DefaultActions.CREATE));
            }
        } catch (UserManagementException | MailException | UserGroupManagementException e) {
            logger.log(Level.SEVERE,
                    "Exception while creating default " + ADMIN_USERNAME + " and " + SecurityService.ALL_USERNAME + " user", e);
        }
    }
    
    private void initEmptyAccessControlStore() {
    }

    private MailService getMailService() {
        return mailServiceTracker == null ? null : mailServiceTracker.getService();
    }

    @Override
    public void sendMail(String username, String subject, String body) throws MailException {
        final User user = getUserByName(username);
        if (user != null) {
            final String toAddress = user.getEmail();
            if (toAddress != null) {
                MailService mailService = getMailService();
                if (mailService == null) {
                    logger.warning(String.format("Could not send mail to user %s: no MailService found", username));
                } else {
                    getMailService().sendMail(toAddress, subject, body);
                }
            }
        }
    }
    
    @Override
    public void resetPassword(final String username, String passwordResetBaseURL) throws UserManagementException, MailException {
        final User user = store.getUserByName(username);
        if (user == null) {
            throw new UserManagementException(UserManagementException.USER_DOES_NOT_EXIST);
        }
        if (!user.isEmailValidated()) {
            throw new UserManagementException(UserManagementException.CANNOT_RESET_PASSWORD_WITHOUT_VALIDATED_EMAIL);
        }
        final String passwordResetSecret = user.startPasswordReset();
        apply(s->s.internalStoreUser(user)); // durably storing the password reset secret
        Map<String, String> urlParameters = new HashMap<>();
        try {
            urlParameters.put("u", URLEncoder.encode(user.getName(), "UTF-8"));
            urlParameters.put("e", URLEncoder.encode(user.getEmail(), "UTF-8"));
            urlParameters.put("s", URLEncoder.encode(passwordResetSecret, "UTF-8"));
            final StringBuilder url = buildURL(passwordResetBaseURL, urlParameters);
            new Thread("sending password reset e-mail to user " + username) {
                @Override
                public void run() {
                    try {
                        sendMail(user.getName(), "Password Reset",
                                "Please click on the link below to reset your password for user " + user.getName()
                                        + ".\n   " + url.toString());
                    } catch (MailException e) {
                        logger.log(Level.SEVERE, "Error sending mail for password reset of user " + user.getName()
                                + " to address " + user.getEmail(), e);
                    }
                }
            }.start();
        } catch (UnsupportedEncodingException e) {
            logger.log(Level.SEVERE,
                    "Internal error: encoding UTF-8 not found. Couldn't send e-mail to user " + user.getName()
                            + " at e-mail address " + user.getEmail(), e);
        }
    }

    @Override
    public CachingSecurityManager getSecurityManager() {
        return this.securityManager;
    }

    @Override
    public OwnershipAnnotation getOwnership(QualifiedObjectIdentifier idOfOwnedObjectAsString) {
        return accessControlStore.getOwnership(idOfOwnedObjectAsString);
    }

    @Override
    public OwnershipAnnotation createDefaultOwnershipForNewObject(QualifiedObjectIdentifier idOfNewObject) {
        return new OwnershipAnnotation(new Ownership(getCurrentUser(), getDefaultTenantForCurrentUser()),
                idOfNewObject, /* display name */ idOfNewObject.toString());
    }
    
    public UserGroup getDefaultTenantForUser(User user) {
        UserGroup specificTenant = temporaryDefaultTenant.get();
        if (specificTenant == null) {
            specificTenant = user.getDefaultTenant(ServerInfo.getName());
            if (specificTenant == null) {
                String defaultTenantName = getDefaultTenantNameForUsername(user.getName());
                specificTenant = getUserGroupByName(defaultTenantName);
            }
        }
        return specificTenant;
    }

    @Override
    public UserGroup getDefaultTenantForCurrentUser() {
        if (SecurityUtils.getSecurityManager() != null && getCurrentUser() == null) {
            return null;
        }
        return getDefaultTenantForUser(getCurrentUser());
    }

    @Override
    public RoleDefinition getRoleDefinition(UUID idOfRoleDefinition) {
        return store.getRoleDefinition(idOfRoleDefinition);
    }

    /**
     * Returns a list of all existing access control lists. This is possibly not complete in the sense
     * that there is a access control list for every access controlled data object.
     */
    @Override
    public Iterable<AccessControlListAnnotation> getAccessControlLists() {
        return accessControlStore.getAccessControlLists();
    }

    @Override
    public AccessControlListAnnotation getAccessControlList(QualifiedObjectIdentifier idOfAccessControlledObjectAsString) {
        return accessControlStore.getAccessControlList(idOfAccessControlledObjectAsString);
    }

    @Override
    public SecurityService setEmptyAccessControlList(QualifiedObjectIdentifier idOfAccessControlledObjectAsString) {
        return setEmptyAccessControlList(idOfAccessControlledObjectAsString, /* display name of access-controlled object */ null);
    }

    @Override
    public SecurityService setEmptyAccessControlList(QualifiedObjectIdentifier idOfAccessControlledObjectAsString, String displayNameOfAccessControlledObject) {
        apply(s->s.internalSetEmptyAccessControlList(idOfAccessControlledObjectAsString, displayNameOfAccessControlledObject));
        return this;
    }

    @Override
    public Void internalSetEmptyAccessControlList(QualifiedObjectIdentifier idOfAccessControlledObject, String displayNameOfAccessControlledObject) {
        accessControlStore.setEmptyAccessControlList(idOfAccessControlledObject, displayNameOfAccessControlledObject);
        return null;
    }

    @Override
    public AccessControlList overrideAccessControlList(QualifiedObjectIdentifier idOfAccessControlledObject,
            Map<UserGroup, Set<String>> permissionMap) {
        accessControlStore.removeAccessControlList(idOfAccessControlledObject);
        return updateAccessControlList(idOfAccessControlledObject, permissionMap);
    }

    @Override
    public AccessControlList updateAccessControlList(QualifiedObjectIdentifier idOfAccessControlledObject,
            Map<UserGroup, Set<String>> permissionMap) {
        if (getAccessControlList(idOfAccessControlledObject) == null) {
            setEmptyAccessControlList(idOfAccessControlledObject);
        }
        for (Map.Entry<UserGroup, Set<String>> entry : permissionMap.entrySet()) {
            final UUID userGroupId = entry.getKey().getId();
            final Set<String> actions = entry.getValue();
            // avoid the UserGroup object having to be serialized with the operation by using the ID
            apply(s->s.internalAclPutPermissions(idOfAccessControlledObject, userGroupId, actions));
        }
        return accessControlStore.getAccessControlList(idOfAccessControlledObject).getAnnotation();
    }

    @Override
    public Void internalAclPutPermissions(QualifiedObjectIdentifier idOfAccessControlledObject, UUID groupId, Set<String> actions) {
        accessControlStore.setAclPermissions(idOfAccessControlledObject, getUserGroup(groupId), actions);
        return null;
    }

    /*
     * @param name The name of the user group to add
     */
    @Override
    public AccessControlList addToAccessControlList(QualifiedObjectIdentifier idOfAccessControlledObject,
            UserGroup group, String action) {
        if (getAccessControlList(idOfAccessControlledObject) == null) {
            setEmptyAccessControlList(idOfAccessControlledObject);
        }
        final UUID groupId = group.getId();
        apply(s->s.internalAclAddPermission(idOfAccessControlledObject, groupId, action));
        return accessControlStore.getAccessControlList(idOfAccessControlledObject).getAnnotation();
    }

    @Override
    public Void internalAclAddPermission(QualifiedObjectIdentifier idOfAccessControlledObjectAsString, UUID groupId, String permission) {
        accessControlStore.addAclPermission(idOfAccessControlledObjectAsString, getUserGroup(groupId), permission);
        return null;
    }

    /*
     * @param name The name of the user group to remove
     */
    @Override
    public AccessControlList removeFromAccessControlList(QualifiedObjectIdentifier idOfAccessControlledObjectAsString,
            UserGroup group, String permission) {
        final AccessControlList result;
        if (getAccessControlList(idOfAccessControlledObjectAsString) != null) {
            final UUID groupId = group.getId();
            apply(s->s.internalAclRemovePermission(idOfAccessControlledObjectAsString, groupId, permission));
            result = accessControlStore.getAccessControlList(idOfAccessControlledObjectAsString).getAnnotation();
        } else {
            result = null;
        }
        return result;
    }

    @Override
    public Void internalAclRemovePermission(QualifiedObjectIdentifier idOfAccessControlledObjectAsString, UUID groupId, String permission) {
        accessControlStore.removeAclPermission(idOfAccessControlledObjectAsString, getUserGroup(groupId), permission);
        return null;
    }

    @Override
    public void deleteAccessControlList(QualifiedObjectIdentifier idOfAccessControlledObjectAsString) {
        if (getAccessControlList(idOfAccessControlledObjectAsString) != null) {
            apply(s->s.internalDeleteAcl(idOfAccessControlledObjectAsString));
        }
    }

    @Override
    public Void internalDeleteAcl(QualifiedObjectIdentifier idOfAccessControlledObjectAsString) {
        accessControlStore.removeAccessControlList(idOfAccessControlledObjectAsString);
        return null;
    }

    @Override
    public Ownership setOwnership(QualifiedObjectIdentifier idOfOwnedObjectAsString, User userOwner,
            UserGroup tenantOwner) {
        return setOwnership(idOfOwnedObjectAsString, userOwner, tenantOwner, /* displayNameOfOwnedObject */ null);
    }

    @Override
    public Ownership setOwnership(QualifiedObjectIdentifier idOfOwnedObjectAsString, User userOwner,
            UserGroup tenantOwner, String displayNameOfOwnedObject) {
        if (userOwner == null && tenantOwner == null) {
            throw new IllegalArgumentException("No owner is not valid, would create non changeable object");
        }
        final UUID tenantId;
        if (userOwner == null) {
            tenantId = tenantOwner.getId();
        } else {
            // check if a default owner is existing
            if (tenantOwner == null) {
                tenantOwner = getDefaultTenantForUser(userOwner);
            }
            // FIXME define what is expected behaviour
            // if (tenantOwner.contains(userOwner)) {
            tenantId = tenantOwner.getId();
            // } else {
            // throw new IllegalArgumentException("User is not part of Tenant Owner " + tenantOwner + " " +
            // userOwner);
            // }
        }

        final String userOwnerName = userOwner == null ? null : userOwner.getName();
        return apply(s -> s.internalSetOwnership(idOfOwnedObjectAsString, userOwnerName, tenantId,
                displayNameOfOwnedObject));
    }
    
    @Override
    public Ownership internalSetOwnership(QualifiedObjectIdentifier idAsString, String userOwnerName, UUID tenantOwnerId, String displayName) {
        return accessControlStore.setOwnership(idAsString, getUserByName(userOwnerName), getUserGroup(tenantOwnerId), displayName).getAnnotation();
    }

    @Override
    public void deleteOwnership(QualifiedObjectIdentifier idOfOwnedObjectAsString) {
        if (getOwnership(idOfOwnedObjectAsString) != null) {
            apply(s->s.internalDeleteOwnership(idOfOwnedObjectAsString));
        }
    }

    @Override
    public Void internalDeleteOwnership(QualifiedObjectIdentifier idOfOwnedObjectAsString) {
        accessControlStore.removeOwnership(idOfOwnedObjectAsString);
        return null;
    }

    @Override
    public Iterable<UserGroup> getUserGroupList() {
        return store.getUserGroups();
    }

    @Override
    public UserGroup getUserGroup(UUID id) {
        return store.getUserGroup(id);
    }

    @Override
    public UserGroup getUserGroupByName(String name) {
        return store.getUserGroupByName(name);
    }

    @Override
    public Iterable<UserGroup> getUserGroupsOfUser(User user) {
        return store.getUserGroupsOfUser(user);
    }

    @Override
    public UserGroup createUserGroup(UUID id, String name) throws UserGroupManagementException {
        logger.info("Creating user group "+name+" with ID "+id);
        apply(s->s.internalCreateUserGroup(id, name));
        return store.getUserGroup(id);
    }

    @Override
    public Void internalCreateUserGroup(UUID id, String name) throws UserGroupManagementException {
        store.createUserGroup(id, name);
        return null;
    }

    @Override
    public void addUserToUserGroup(UserGroup userGroup, User user) {
        logger.info("Adding user "+user.getName()+" to group "+userGroup.getName());
        userGroup.add(user);
        final UUID groupId = userGroup.getId();
        final String username = user.getName();
        apply(s->s.internalAddUserToUserGroup(groupId, username));
    }

    @Override
    public Void internalAddUserToUserGroup(UUID groupId, String username) {
        final UserGroup userGroup = getUserGroup(groupId);
        userGroup.add(getUserByName(username));
        store.updateUserGroup(userGroup);
        return null;
    }
    
    @Override
    public Void internalRemoveUserFromUserGroup(UUID groupId, String username) {
        final UserGroup userGroup = getUserGroup(groupId);
        userGroup.remove(getUserByName(username));
        store.updateUserGroup(userGroup);
        return null;
    }
    
    @Override
    public void removeUserFromUserGroup(UserGroup userGroup, User user) {
        logger.info("Removing user "+user.getName()+" from group "+userGroup.getName());
        userGroup.remove(user);
        final UUID userGroupId = userGroup.getId();
        final String username = user.getName();
        apply(s->s.internalRemoveUserFromUserGroup(userGroupId, username));
    }

    @Override
    public void deleteUserGroup(UserGroup userGroup) throws UserGroupManagementException {
        logger.info("Removing user group "+userGroup.getName());
        final UUID groupId = userGroup.getId();
        apply(s->s.internalDeleteUserGroup(groupId));
    }
    
    @Override
    public Void internalDeleteUserGroup(UUID groupId) throws UserGroupManagementException {
        final UserGroup userGroup = getUserGroup(groupId);
        if (userGroup == null) {
            logger.warning("Strange: the user group with ID "+groupId+" which is about to be deleted couldn't be found");
        } else {
            accessControlStore.removeAllOwnershipsFor(userGroup);
            store.deleteUserGroup(userGroup);
        }
        return null;
    }

    @Override
    public Iterable<User> getUserList() {
        return store.getUsers();
    }

    @Override
    public String login(String username, String password) throws AuthenticationException {
        String redirectUrl;
        UsernamePasswordToken token = new UsernamePasswordToken(username, password);
        logger.info("Trying to login: " + username);
        Subject subject = SecurityUtils.getSubject();
        subject.login(token);
        HttpServletRequest httpRequest = WebUtils.getHttpRequest(subject);
        SavedRequest savedRequest = WebUtils.getSavedRequest(httpRequest);
        if (savedRequest != null) {
            redirectUrl = savedRequest.getRequestUrl();
        } else {
            redirectUrl = "";
        }
        logger.info("Redirecturl: " + redirectUrl);
        return redirectUrl;
    }
    
    @Override
    public User loginByAccessToken(String accessToken) {
        BearerAuthenticationToken token = new BearerAuthenticationToken(accessToken);
        logger.info("Trying to login with access token");
        Subject subject = SecurityUtils.getSubject();
        try {
            subject.login(token);
            final String username = (String) token.getPrincipal();
            return store.getUserByName(username);
        } catch (AuthenticationException e) {
            logger.log(Level.INFO, "Authentication failed with access token "+accessToken);
            throw e;
        }
    }

    @Override
    public void logout() {
        Subject subject = SecurityUtils.getSubject();
        logger.info("Logging out");
        subject.logout();
    }

    @Override
    public User getUserByName(String name) {
        return store.getUserByName(name);
    }
    
    @Override
    public User getUserByAccessToken(String accessToken) {
        return store.getUserByAccessToken(accessToken);
    }

    @Override
    public User getUserByEmail(String email) {
        return store.getUserByEmail(email);
    }

    @Override
    public User createSimpleUser(final String username, final String email, String password, String fullName,
            String company, Locale locale, final String validationBaseURL, UserGroup userOwner)
            throws UserManagementException, MailException, UserGroupManagementException {
        logger.info("Creating user "+username);
        if (store.getUserByName(username) != null) {
            logger.warning("User "+username+" already exists");
            throw new UserManagementException(UserManagementException.USER_ALREADY_EXISTS);
        }
        final String defaultTenantNameForUsername = getDefaultTenantNameForUsername(username);
        final UserGroup tenant;
        if (username == null || username.length() < 3) {
            throw new UserManagementException(UserManagementException.USERNAME_DOES_NOT_MEET_REQUIREMENTS);
        } else if (password == null || password.length() < 5) {
            throw new UserManagementException(UserManagementException.PASSWORD_DOES_NOT_MEET_REQUIREMENTS);
        }
        if (store.getUserGroupByName(defaultTenantNameForUsername) != null) {
            logger.info("Found existing tenant "+defaultTenantNameForUsername+" to be used as default tenant for new user "+username);
            tenant = store.getUserGroupByName(defaultTenantNameForUsername);
        } else {
            logger.info("Creating user group "+defaultTenantNameForUsername+" as default tenant for new user "+username);
            tenant = createUserGroup(UUID.randomUUID(), defaultTenantNameForUsername);
        }
        RandomNumberGenerator rng = new SecureRandomNumberGenerator();
        byte[] salt = rng.nextBytes().getBytes();
        String hashedPasswordBase64 = hashPassword(password, salt);
        UsernamePasswordAccount upa = new UsernamePasswordAccount(username, hashedPasswordBase64, salt);
        final User result = createUserInternal(username, email, tenant, upa);
        // ownership is handled by caller
        addRoleForUser(result,
                new Role(UserRole.getInstance(), /* tenant qualifier */ null, /* user qualifier */ result));
        addUserToUserGroup(tenant, result);
        
        // the new user becomes its owner to ensure the user role is correctly working
        // the default tenant is the owning tenant to allow users having admin role for a specific server tenant to also be able to delete users
        accessControlStore.setOwnership(result.getIdentifier(), result, userOwner, username);
        // the new user becomes the owning user of its own specific tenant which initially only contains the new user
        accessControlStore.setOwnership(tenant.getIdentifier(), result, tenant, tenant.getName());
        
        result.setFullName(fullName);
        result.setCompany(company);
        result.setLocale(locale);
        final String emailValidationSecret = result.startEmailValidation();
        // don't replicate exception handling; replicate only the effect on the user store
        apply(s->s.internalStoreUser(result));
        if (validationBaseURL != null && email != null && !email.trim().isEmpty()) {
            new Thread("e-mail validation for user " + username + " with e-mail address " + email) {
                @Override
                public void run() {
                    try {
                        startEmailValidation(result, emailValidationSecret, validationBaseURL);
                    } catch (MailException e) {
                        logger.log(Level.SEVERE, "Error sending mail for new account validation of user " + username
                                + " to address " + email, e);
                    }
                }
            }.start();
        }
        return result;
    }

    private User createUserInternal(String username, String email, UserGroup defaultTenant, Account... accounts)
            throws UserManagementException {
        final User result = store.createUser(username, email, defaultTenant, accounts); // TODO: get the principal
                                                                                            // as owner
        // now the user creation needs to be replicated so that when replicating role addition and group assignment
        // the replica will be able to resolve the user correctly
        apply(s -> s.internalStoreUser(result));
        return result;
    }

    private String getDefaultTenantNameForUsername(final String username) {
        return username + "-tenant";
    }

    @Override
    public Void internalStoreUser(User user) {
        store.updateUser(user);
        return null;
    }

    @Override
    public void updateSimpleUserPassword(String username, String newPassword) throws UserManagementException {
        final User user = store.getUserByName(username);
        if (user == null) {
            throw new UserManagementException(UserManagementException.USER_DOES_NOT_EXIST);
        }
        updateSimpleUserPassword(user, newPassword);
    }

    private void updateSimpleUserPassword(final User user, String newPassword) throws UserManagementException {
        if (newPassword == null || newPassword.length() < 5) {
            throw new UserManagementException(UserManagementException.PASSWORD_DOES_NOT_MEET_REQUIREMENTS);
        }
        // for non-admins, check that the old password is correct
        final UsernamePasswordAccount account = (UsernamePasswordAccount) user.getAccount(AccountType.USERNAME_PASSWORD);
        RandomNumberGenerator rng = new SecureRandomNumberGenerator();
        byte[] salt = rng.nextBytes().getBytes();
        String hashedPasswordBase64 = hashPassword(newPassword, salt);
        account.setSalt(salt);
        account.setSaltedPassword(hashedPasswordBase64);
        user.passwordWasReset();
        apply(s->s.internalStoreUser(user));
    }

    @Override
    public void updateUserProperties(String username, String fullName, String company, Locale locale) throws UserManagementException {
        final User user = store.getUserByName(username);
        if (user == null) {
            throw new UserManagementException(UserManagementException.USER_DOES_NOT_EXIST);
        }
        updateUserProperties(user, fullName, company, locale);
    }

    private void updateUserProperties(User user, String fullName, String company, Locale locale) {
        user.setFullName(fullName);
        user.setCompany(company);
        user.setLocale(locale);
        apply(s->s.internalStoreUser(user));
    }

    @Override
    public boolean checkPassword(String username, String password) throws UserManagementException {
        final User user = store.getUserByName(username);
        if (user == null) {
            throw new UserManagementException(UserManagementException.USER_DOES_NOT_EXIST);
        }
        final UsernamePasswordAccount account = (UsernamePasswordAccount) user.getAccount(AccountType.USERNAME_PASSWORD);
        String hashedOldPassword = hashPassword(password, account.getSalt());
        return Util.equalsWithNull(hashedOldPassword, account.getSaltedPassword());
    }
    
    @Override
    public boolean checkPasswordResetSecret(String username, String passwordResetSecret) throws UserManagementException {
        final User user = store.getUserByName(username);
        if (user == null) {
            throw new UserManagementException(UserManagementException.USER_DOES_NOT_EXIST);
        }
        return Util.equalsWithNull(user.getPasswordResetSecret(), passwordResetSecret);
    }

    @Override
    public void updateSimpleUserEmail(final String username, final String newEmail, final String validationBaseURL) throws UserManagementException {
        final User user = store.getUserByName(username);
        if (user == null) {
            throw new UserManagementException(UserManagementException.USER_DOES_NOT_EXIST);
        }
        logger.info("Changing e-mail address of user "+username+" to "+newEmail);
        final String validationSecret = user.setEmail(newEmail);
        new Thread("e-mail validation after changing e-mail of user " + username + " to " + newEmail) {
            @Override
            public void run() {
                try {
                    startEmailValidation(user, validationSecret, validationBaseURL);
                } catch (MailException e) {
                    logger.log(Level.SEVERE, "Error sending mail to validate e-mail address change for user "
                            + username + " to address " + newEmail, e);
                }
            }
        }.start();
        apply(s->s.internalStoreUser(user));
    }

    @Override
    public boolean validateEmail(String username, String validationSecret) throws UserManagementException {
        final User user = store.getUserByName(username);
        if (user == null) {
            throw new UserManagementException(UserManagementException.USER_DOES_NOT_EXIST);
        }
        final boolean result = user.validate(validationSecret);
        apply(s->s.internalStoreUser(user));
        return result;
    }

    /**
     * {@link UserImpl#startEmailValidation() Triggers} e-mail validation for the <code>user</code> object and sends out a
     * URL to the user's e-mail that has the validation secret ready for validation by clicking.
     * 
     * @param validationSecret
     *            the result of either {@link UserImpl#startEmailValidation()} or {@link UserImpl#setEmail(String)}.
     * @param baseURL
     *            the URL under which the user can reach the e-mail validation service; this URL is required to assemble
     *            a validation URL that is sent by e-mail to the user, to make the user return the validation secret to
     *            the right server again.
     */
    private void startEmailValidation(User user, String validationSecret, String baseURL) throws MailException {
        try {
            Map<String, String> urlParameters = new HashMap<>();
            urlParameters.put("u", URLEncoder.encode(user.getName(), "UTF-8"));
            urlParameters.put("v", URLEncoder.encode(validationSecret, "UTF-8"));
            StringBuilder url = buildURL(baseURL, urlParameters);
            sendMail(user.getName(), "e-Mail Validation",
                    "Please click on the link below to validate your e-mail address for user "+user.getName()+".\n   "+url.toString());
        } catch (UnsupportedEncodingException e) {
            logger.log(Level.SEVERE,
                    "Internal error: encoding UTF-8 not found. Couldn't send e-mail to user " + user.getName()
                            + " at e-mail address " + user.getEmail(), e);
        }
    }

    public StringBuilder buildURL(String baseURL, Map<String, String> urlParameters) {
        StringBuilder url = new StringBuilder(baseURL);
        // Potentially contained hash is checked to support place-based mail verification
        boolean first = !baseURL.contains("?") || baseURL.contains("#");
        for (Map.Entry<String, String> e : urlParameters.entrySet()) {
            if (first) {
                url.append('?');
                first = false;
            } else {
                url.append('&');
            }
            url.append(e.getKey());
            url.append('=');
            url.append(e.getValue());
        }
        return url;
    }

    protected String hashPassword(String password, Object salt) {
        return new Sha256Hash(password, salt, 1024).toBase64();
    }

    @Override
    public RoleDefinition createRoleDefinition(UUID roleId, String name) {
        return apply(s->s.internalCreateRoleDefinition(roleId, name));
    }

    @Override
    public RoleDefinition internalCreateRoleDefinition(UUID roleId, String name) {
        return store.createRoleDefinition(roleId, name, Collections.emptySet());
    }
    
    @Override
    public void deleteRoleDefinition(RoleDefinition roleDefinition) {
        final UUID roleId = roleDefinition.getId();
        apply(s->s.internalDeleteRoleDefinition(roleId));
    }

    @Override
    public Void internalDeleteRoleDefinition(UUID roleId) {
        final RoleDefinition role = store.getRoleDefinition(roleId);
        store.removeRoleDefinition(role);
        return null;
    }

    @Override
    public void updateRoleDefinition(RoleDefinition roleDefinitionWithNewProperties) {
        apply(s->s.internalUpdateRoleDefinition(roleDefinitionWithNewProperties));
    }

    @Override
    public Void internalUpdateRoleDefinition(RoleDefinition roleWithNewProperties) {
        final RoleDefinition role = store.getRoleDefinition(roleWithNewProperties.getId());
        role.setName(roleWithNewProperties.getName());
        store.setRoleDefinitionDisplayName(roleWithNewProperties.getId(), role.getName());
        role.setPermissions(roleWithNewProperties.getPermissions());
        store.setRoleDefinitionPermissions(role.getId(), role.getPermissions());
        return null;
    }

    @Override
    public Iterable<RoleDefinition> getRoleDefinitions() {
        Collection<RoleDefinition> result = new ArrayList<>();
        filterObjectsWithPermissionForCurrentUser(SecuredSecurityTypes.ROLE_DEFINITION, DefaultActions.READ,
                store.getRoleDefinitions(), t -> result.add(t));
        return result;
    }

    @Override
    public void addRoleForUser(User user, Role role) {
        addRoleForUser(user.getName(), role);
    }

    @Override
    public void addRoleForUser(String username, Role role) {
        final UUID roleDefinitionId = role.getRoleDefinition().getId();
        final UUID idOfTenantQualifyingRole = role.getQualifiedForTenant() == null ? null : role.getQualifiedForTenant().getId();
        final String nameOfUserQualifyingRole = role.getQualifiedForUser() == null ? null : role.getQualifiedForUser().getName();
        apply(s->s.internalAddRoleForUser(username, roleDefinitionId, idOfTenantQualifyingRole, nameOfUserQualifyingRole));
    }

    @Override
    public Void internalAddRoleForUser(String username, UUID roleDefinitionId, UUID idOfTenantQualifyingRole,
            String nameOfUserQualifyingRole) throws UserManagementException {
        store.addRoleForUser(username, new Role(getRoleDefinition(roleDefinitionId),
                getUserGroup(idOfTenantQualifyingRole), getUserByName(nameOfUserQualifyingRole)));
        return null;
    }

    @Override
    public void removeRoleFromUser(User user, Role role) {
        removeRoleFromUser(user.getName(), role);
    }
    
    @Override
    public void removeRoleFromUser(String username, Role role) {
        final UUID roleDefinitionId = role.getRoleDefinition().getId();
        final UUID idOfTenantQualifyingRole = role.getQualifiedForTenant() == null ? null : role.getQualifiedForTenant().getId();
        final String nameOfUserQualifyingRole = role.getQualifiedForUser() == null ? null : role.getQualifiedForUser().getName();
        apply(s->s.internalRemoveRoleFromUser(username, roleDefinitionId, idOfTenantQualifyingRole, nameOfUserQualifyingRole));
    }

    @Override
    public Void internalRemoveRoleFromUser(String username, UUID roleDefinitionId, UUID idOfTenantQualifyingRole,
            String nameOfUserQualifyingRole) throws UserManagementException {
        store.removeRoleFromUser(username, new Role(getRoleDefinition(roleDefinitionId),
                getUserGroup(idOfTenantQualifyingRole), getUserByName(nameOfUserQualifyingRole)));
        return null;
    }

    @Override
    public Iterable<WildcardPermission> getPermissionsFromUser(String username) throws UserManagementException {
        return store.getPermissionsFromUser(username);
    }

    @Override
    public void removePermissionFromUser(String username, WildcardPermission permissionToRemove) {
        apply(s->s.internalRemovePermissionForUser(username, permissionToRemove));
    }

    @Override
    public Void internalRemovePermissionForUser(String username, WildcardPermission permissionToRemove) throws UserManagementException {
        store.removePermissionFromUser(username, permissionToRemove);
        return null;
    }

    @Override
    public void addPermissionForUser(String username, WildcardPermission permissionToAdd) {
        apply(s->s.internalAddPermissionForUser(username, permissionToAdd));
    }

    @Override
    public Void internalAddPermissionForUser(String username, WildcardPermission permissionToAdd) throws UserManagementException {
        store.addPermissionForUser(username, permissionToAdd);
        return null;
    }

    @Override
    public void deleteUser(String username) throws UserManagementException {
        final User userToDelete = store.getUserByName(username);
        if (userToDelete == null) {
            throw new UserManagementException(UserManagementException.USER_DOES_NOT_EXIST);
        }
        apply(s -> s.internalDeleteUser(username));
    }

    @Override
    public Void internalDeleteUser(String username) throws UserManagementException {
        User userToDelete = store.getUserByName(username);
        if (userToDelete != null) {
            // remove all permissions the user has
            accessControlStore.removeAllOwnershipsFor(userToDelete);

            final String defaultTenantNameForUsername = getDefaultTenantNameForUsername(username);
            UserGroup defaultTenantUserGroup = getUserGroupByName(defaultTenantNameForUsername);
            if (defaultTenantUserGroup != null) {
                List<User> usersInGroupList = Util.asList(defaultTenantUserGroup.getUsers());
                if (usersInGroupList.size() == 1 && usersInGroupList.contains(userToDelete)) {
                    // no other user is in group, delete it as well
                    try {
                        internalDeleteUserGroup(defaultTenantUserGroup.getId());
                    } catch (UserGroupManagementException e) {
                        logger.log(Level.SEVERE, "Could not delete default tenant for user", e);
                    }
                }
            }
            // also remove from all usergroups
            for (UserGroup userGroup : userToDelete.getUserGroups()) {
                internalRemoveUserFromUserGroup(userGroup.getId(), userToDelete.getName());
            }
            store.deleteUser(username);
        }
        return null;
    }

    @Override
    public boolean setSetting(String key, Object setting) {
        return apply(s->s.internalSetSetting(key, setting));
    }

    @Override
    public Boolean internalSetSetting(String key, Object setting) {
        return store.setSetting(key, setting);
    }

    @Override
    public <T> T getSetting(String key, Class<T> clazz) {
        return store.getSetting(key, clazz);
    }

    @Override
    public Map<String, Object> getAllSettings() {
        return store.getAllSettings();
    }

    @Override
    public Map<String, Class<?>> getAllSettingTypes() {
        return store.getAllSettingTypes();
    }

    @Override
    public User createSocialUser(String name, SocialUserAccount socialUserAccount)
            throws UserManagementException, UserGroupManagementException {
        if (store.getUserByName(name) != null) {
            throw new UserManagementException(UserManagementException.USER_ALREADY_EXISTS);
        }
        UserGroup tenant = createUserGroup(UUID.randomUUID(), getDefaultTenantNameForUsername(name));
        User result = store.createUser(name, socialUserAccount.getProperty(Social.EMAIL.name()), tenant,
                socialUserAccount);
        accessControlStore.setOwnership(tenant.getIdentifier(), result, tenant, tenant.getName());
        addUserToUserGroup(tenant, result);
        return result;
    }

    @Override
    public User verifySocialUser(Credential credential) throws UserManagementException {
        OAuthToken otoken = new OAuthToken(credential, credential.getVerifier());
        Subject subject = SecurityUtils.getSubject();
        if (!subject.isAuthenticated()) {
            try {
                subject.login(otoken);
                logger.info("User [" + subject.getPrincipal().toString() + "] logged in successfully.");
            } catch (UnknownAccountException uae) {
                logger.info("There is no user with username of " + subject.getPrincipal());
                throw new UserManagementException("Invalid credentials!");
            } catch (IncorrectCredentialsException ice) {
                logger.info("Password for account " + subject.getPrincipal() + " was incorrect!");
                throw new UserManagementException("Invalid credentials!");
            } catch (LockedAccountException lae) {
                logger.info("The account for username " + subject.getPrincipal() + " is locked.  "
                        + "Please contact your administrator to unlock it.");
                throw new UserManagementException("Invalid credentials!");
            } catch (AuthenticationException ae) {
                logger.log(Level.SEVERE, ae.getLocalizedMessage());
                throw new UserManagementException("An error occured while authenticating the user!");
            }
        }
        String username = subject.getPrincipal().toString();
        if (username == null) {
            logger.info("Something went wrong while authneticating, check doGetAuthenticationInfo() in "
                    + OAuthRealm.class.getName() + ".");
            throw new UserManagementException("An error occured while authenticating the user!");
        }
        User user = store.getUserByName(username);
        if (user == null) {
            logger.info("Could not find user " + username);
            throw new UserManagementException("An error occured while authenticating the user!");
        }
        return user;
    }

    @Override
    public User getCurrentUser() {
        final User result;
        Subject subject = SecurityUtils.getSubject();
        if (subject == null || !subject.isAuthenticated()) {
            result = null;
        } else {
            Object principal = subject.getPrincipal();
            if (principal == null) {
                result = null;
            } else {
                String username = principal.toString();
                if (username == null || username.length() <= 0) {
                    result = null;
                } else {
                    result = store.getUserByName(username);
                }
            }
        }
        return result;
    }

    @Override
    public String getAuthenticationUrl(Credential credential) throws UserManagementException {
        Token requestToken = null;
        String authorizationUrl = null;
        int authProvider = credential.getAuthProvider();
        OAuthService service = getOAuthService(authProvider);
        if (service == null) {
            throw new UserManagementException("Could not build OAuthService");
        }
        if (authProvider == ClientUtils.TWITTER || authProvider == ClientUtils.YAHOO
                || authProvider == ClientUtils.LINKEDIN || authProvider == ClientUtils.FLICKR
                || authProvider == ClientUtils.IMGUR || authProvider == ClientUtils.TUMBLR
                || authProvider == ClientUtils.VIMEO || authProvider == ClientUtils.GOOGLE) {
            String authProviderName = ClientUtils.getAuthProviderName(authProvider);
            logger.info(authProviderName + " requires Request token first.. obtaining..");
            try {
                requestToken = service.getRequestToken();
                logger.info("Got request token: " + requestToken);
                // we must save in the session. It will be required to
                // get the access token
                SessionUtils.saveRequestTokenToSession(requestToken);
            } catch (Exception e) {
                throw new UserManagementException("Could not get request token for " + authProvider + " "
                        + e.getMessage());
            }
        }
        logger.info("Getting Authorization url...");
        try {
            authorizationUrl = service.getAuthorizationUrl(requestToken);
            // Facebook has optional state var to protect against CSFR.
            // We'll use it
            if (authProvider == ClientUtils.FACEBOOK || authProvider == ClientUtils.GITHUB
                    || authProvider == ClientUtils.INSTAGRAM) {
                String state = UUID.randomUUID().toString();
                authorizationUrl += "&state=" + state;
                SessionUtils.saveStateToSession(state);
            }
        } catch (Exception e) {
            e.printStackTrace();
            throw new UserManagementException("Could not get Authorization url: ");
        }

        if (authProvider == ClientUtils.FLICKR) {
            authorizationUrl += "&perms=read";
        }

        if (authProvider == ClientUtils.FACEBOOK) {
            authorizationUrl += "&scope=email";
        }

        logger.info("Authorization url: " + authorizationUrl);
        return authorizationUrl;
    }

    private OAuthService getOAuthService(int authProvider) {
        OAuthService service = null;
        switch (authProvider) {
        case ClientUtils.FACEBOOK: {
            service = new ServiceBuilder().provider(FacebookApi.class)
                    .apiKey(store.getSetting(SocialSettingsKeys.OAUTH_FACEBOOK_APP_ID.name(), String.class))
                    .apiSecret(store.getSetting(SocialSettingsKeys.OAUTH_FACEBOOK_APP_SECRET.name(), String.class))
                    .callback(ClientUtils.getCallbackUrl()).build();
            break;
        }

        case ClientUtils.GOOGLE: {
            service = new ServiceBuilder().provider(GoogleApi.class)
                    .apiKey(store.getSetting(SocialSettingsKeys.OAUTH_GOOGLE_APP_ID.name(), String.class))
                    .apiSecret(store.getSetting(SocialSettingsKeys.OAUTH_GOOGLE_APP_SECRET.name(), String.class))
                    .scope(store.getSetting(SocialSettingsKeys.OAUTH_GOOGLE_SCOPE.name(), String.class))
                    .callback(ClientUtils.getCallbackUrl()).build();

            break;
        }

        case ClientUtils.TWITTER: {
            service = new ServiceBuilder().provider(TwitterApi.class)
                    .apiKey(store.getSetting(SocialSettingsKeys.OAUTH_TWITTER_APP_ID.name(), String.class))
                    .apiSecret(store.getSetting(SocialSettingsKeys.OAUTH_TWITTER_APP_SECRET.name(), String.class))
                    .callback(ClientUtils.getCallbackUrl()).build();
            break;
        }
        case ClientUtils.YAHOO: {
            service = new ServiceBuilder().provider(YahooApi.class)
                    .apiKey(store.getSetting(SocialSettingsKeys.OAUTH_YAHOO_APP_ID.name(), String.class))
                    .apiSecret(store.getSetting(SocialSettingsKeys.OAUTH_YAHOO_APP_SECRET.name(), String.class))
                    .callback(ClientUtils.getCallbackUrl()).build();
            break;
        }

        case ClientUtils.LINKEDIN: {
            service = new ServiceBuilder().provider(LinkedInApi.class)
                    .apiKey(store.getSetting(SocialSettingsKeys.OAUTH_LINKEDIN_APP_ID.name(), String.class))
                    .apiSecret(store.getSetting(SocialSettingsKeys.OAUTH_LINKEDIN_APP_SECRET.name(), String.class))
                    .callback(ClientUtils.getCallbackUrl()).build();
            break;
        }

        case ClientUtils.INSTAGRAM: {
            service = new ServiceBuilder().provider(InstagramApi.class)
                    .apiKey(store.getSetting(SocialSettingsKeys.OAUTH_INSTAGRAM_APP_ID.name(), String.class))
                    .apiSecret(store.getSetting(SocialSettingsKeys.OAUTH_INSTAGRAM_APP_SECRET.name(), String.class))
                    .callback(ClientUtils.getCallbackUrl()).build();
            break;
        }

        case ClientUtils.GITHUB: {
            service = new ServiceBuilder().provider(GithubApi.class)
                    .apiKey(store.getSetting(SocialSettingsKeys.OAUTH_GITHUB_APP_ID.name(), String.class))
                    .apiSecret(store.getSetting(SocialSettingsKeys.OAUTH_GITHUB_APP_SECRET.name(), String.class))
                    .callback(ClientUtils.getCallbackUrl()).build();
            break;

        }

        case ClientUtils.IMGUR: {
            service = new ServiceBuilder().provider(ImgUrApi.class)
                    .apiKey(store.getSetting(SocialSettingsKeys.OAUTH_IMGUR_APP_ID.name(), String.class))
                    .apiSecret(store.getSetting(SocialSettingsKeys.OAUTH_IMGUR_APP_SECRET.name(), String.class))
                    .callback(ClientUtils.getCallbackUrl()).build();
            break;
        }

        case ClientUtils.FLICKR: {
            service = new ServiceBuilder().provider(FlickrApi.class)
                    .apiKey(store.getSetting(SocialSettingsKeys.OAUTH_FLICKR_APP_ID.name(), String.class))
                    .apiSecret(store.getSetting(SocialSettingsKeys.OAUTH_FLICKR_APP_SECRET.name(), String.class))
                    .callback(ClientUtils.getCallbackUrl()).build();
            break;
        }

        case ClientUtils.VIMEO: {
            service = new ServiceBuilder().provider(VimeoApi.class)
                    .apiKey(store.getSetting(SocialSettingsKeys.OAUTH_VIMEO_APP_ID.name(), String.class))
                    .apiSecret(store.getSetting(SocialSettingsKeys.OAUTH_VIMEO_APP_SECRET.name(), String.class))
                    .callback(ClientUtils.getCallbackUrl()).build();
            break;
        }

        case ClientUtils.WINDOWS_LIVE: {
            // a Scope must be specified
            service = new ServiceBuilder().provider(LiveApi.class)
                    .apiKey(store.getSetting(SocialSettingsKeys.OAUTH_WINDOWS_LIVE_APP_ID.name(), String.class))
                    .apiSecret(store.getSetting(SocialSettingsKeys.OAUTH_WINDOWS_LIVE_APP_SECRET.name(), String.class))
                    .callback(ClientUtils.getCallbackUrl()).scope("wl.basic").build();
            break;
        }

        case ClientUtils.TUMBLR: {
            service = new ServiceBuilder().provider(TumblrApi.class)
                    .apiKey(store.getSetting(SocialSettingsKeys.OAUTH_TUMBLR_LIVE_APP_ID.name(), String.class))
                    .apiSecret(store.getSetting(SocialSettingsKeys.OAUTH_TUMBLR_LIVE_APP_SECRET.name(), String.class))
                    .callback(ClientUtils.getCallbackUrl()).build();
            break;
        }

        case ClientUtils.FOURSQUARE: {
            service = new ServiceBuilder().provider(Foursquare2Api.class)
                    .apiKey(store.getSetting(SocialSettingsKeys.OAUTH_FOURSQUARE_APP_ID.name(), String.class))
                    .apiSecret(store.getSetting(SocialSettingsKeys.OAUTH_FOURSQUARE_APP_SECRET.name(), String.class))
                    .callback(ClientUtils.getCallbackUrl()).build();
            break;
        }

        default: {
            return null;
        }

        }
        return service;
    }

    @Override
    public void addSetting(String key, Class<?> clazz) throws UserManagementException {
        if (!isValidSettingsKey(key)) {
            throw new UserManagementException("Invalid key!");
        }
        apply(s->s.internalAddSetting(key, clazz));
    }

    @Override
    public Void internalAddSetting(String key, Class<?> clazz) {
        store.addSetting(key, clazz);
        return null;
    }

    public static boolean isValidSettingsKey(String key) {
        char[] characters = key.toCharArray();
        for (char c : characters) {
            if (!Character.isLetter(c) && c != '_') {
                return false;
            }
        }
        return true;
    }

    @Override
    public void refreshSecurityConfig(ServletContext context) {
        logger.info("Refreshing security configuration!");
        IniWebEnvironment env = (IniWebEnvironment) WebUtils.getRequiredWebEnvironment(context);
        System.out.println("Env: " + env);
        FilterChainResolver resolver = env.getFilterChainResolver();
        System.out.println("Resolver: " + resolver);
        if (resolver instanceof PathMatchingFilterChainResolver) {
            PathMatchingFilterChainResolver pmfcr = (PathMatchingFilterChainResolver) resolver;
            FilterChainManager filterChainManager = pmfcr.getFilterChainManager();
            System.out.println(filterChainManager);

            Set<String> chainNames = filterChainManager.getChainNames();

            System.out.println("Chains:");
            for (String s : chainNames) {
                System.out.println(s + ": " + Arrays.toString(filterChainManager.getChain(s).toArray(new Filter[0])));
            }
        }
    }

    public static Ini getShiroConfiguration() {
        return shiroConfiguration;
    }

    @Override
    public ReplicatingCacheManager getCacheManager() {
        return cacheManager;
    }

    @Override
    public void setPreference(final String username, final String key, final String value) {
        apply(s->s.internalSetPreference(username, key, value));
    }

    @Override
    public void setPreferenceObject(final String username, final String key, final Object value) {
        final String preferenceObjectAsString = internalSetPreferenceObject(username, key, value);
        apply(s->s.internalSetPreference(username, key, preferenceObjectAsString));
    }

    @Override
    public Void internalSetPreference(final String username, final String key, final String value) {
        store.setPreference(username, key, value);
        return null;
    }
    
    @Override
    public String internalSetPreferenceObject(final String username, final String key, final Object value) {
        return store.setPreferenceObject(username, key, value);
    }
    
    @Override
    public void unsetPreference(String username, String key) {
        apply(s->s.internalUnsetPreference(username, key));
    }

    @Override
    public Void internalUnsetPreference(String username, String key) {
        store.unsetPreference(username, key);
        return null;
    }

    @Override
    public Void internalSetAccessToken(String username, String accessToken) {
        store.setAccessToken(username, accessToken);
        return null;
    }
    
    @Override
    public String getAccessToken(String username) {
        return store.getAccessToken(username);
    }

    @Override
    public String getOrCreateAccessToken(String username) {
        String result = store.getAccessToken(username);
        if (result == null) {
            result = createAccessToken(username);
        }
        return result;
    }

    @Override
    public Void internalRemoveAccessToken(String username) {
        store.removeAccessToken(username);
        return null;
    }

    @Override
    public String getPreference(String username, String key) {
        return store.getPreference(username, key);
    }

    @Override
    public Map<String, String> getAllPreferences(String username) {
        return store.getAllPreferences(username);
    }
    
    @Override
    public String createAccessToken(String username) {
        User user = getUserByName(username);
        final String token;
        if (user != null) {
            RandomNumberGenerator rng = new SecureRandomNumberGenerator();
            byte[] salt = rng.nextBytes().getBytes();
            token = hashPassword(new String(rng.nextBytes().getBytes()), salt);
            apply(s -> s.internalSetAccessToken(user.getName(), token));
        } else {
            token = null;
        }
        return token;
    }
    
    @Override
    public void removeAccessToken(String username) {
        Subject subject = SecurityUtils.getSubject();
        if (subject.hasRole(AdminRole.getInstance().getName()) || username.equals(subject.getPrincipal().toString())) {
            apply(s -> s.internalRemoveAccessToken(username));
        } else {
            throw new org.apache.shiro.authz.AuthorizationException("User " + subject.getPrincipal().toString()
                    + " does not have permission to remove access token of user " + username);
        }
    }

    @Override
    public UserGroup getDefaultTenant() {
        return store.getDefaultTenant();
    }

    @Override
    public <T> T setOwnershipCheckPermissionForObjectCreationAndRevertOnError(
            HasPermissions type, TypeRelativeObjectIdentifier typeIdentifier, String securityDisplayName,
            ActionWithResult<T> actionWithResult) {
        QualifiedObjectIdentifier identifier = type.getQualifiedObjectIdentifier(typeIdentifier);
        T result = null;
        boolean didSetOwnerShip = false;
        try {
            final OwnershipAnnotation preexistingOwnership = getOwnership(identifier);
            if (preexistingOwnership == null) {
                didSetOwnerShip = true;
                final User user = getCurrentUser();
                setOwnership(identifier, user, getDefaultTenantForCurrentUser(), securityDisplayName);
            } else {
                logger.fine("Preexisting ownership found for " + identifier + ": " + preexistingOwnership);
            }
            SecurityUtils.getSubject()
                    .checkPermission(SecuredSecurityTypes.SERVER.getStringPermissionForTypeRelativeIdentifier(
                            ServerActions.CREATE_OBJECT, new TypeRelativeObjectIdentifier(ServerInfo.getName())));
            SecurityUtils.getSubject()
                    .checkPermission(identifier.getStringPermission(DefaultActions.CREATE));
            result = actionWithResult.run();
        } catch (AuthorizationException e) {
            if (didSetOwnerShip) {
                deleteOwnership(identifier);
            }
            throw e;
        } catch (Exception e) {
            throw new RuntimeException(e);
        }
        return result;
    }

    @Override
    public void setOwnershipCheckPermissionForObjectCreationAndRevertOnError(HasPermissions type,
            TypeRelativeObjectIdentifier typeRelativeObjectIdentifier, String securityDisplayName,
            Action actionToCreateObject) {
        setOwnershipCheckPermissionForObjectCreationAndRevertOnError(type, typeRelativeObjectIdentifier,
                securityDisplayName, () -> {
                    actionToCreateObject.run();
                    return null;
                });
    }

    @Override
    public void setOwnershipIfNotSet(QualifiedObjectIdentifier identifier, User user, UserGroup tenantOwner) {
        final OwnershipAnnotation preexistingOwnership = getOwnership(identifier);
        if (preexistingOwnership == null) {
            setOwnership(identifier, user, tenantOwner, identifier.toString());
        }
    }

    /**
     * Special case for user creation, as no currentUser might exist when registering anonymous, and since a user always
     * should own itself as userOwner
     * 
     * @return
     */
    @Override
    public User checkPermissionForObjectCreationAndRevertOnErrorForUserCreation(String username,
            ActionWithResult<User> createActionReturningCreatedObject) {
        QualifiedObjectIdentifier identifier = SecuredSecurityTypes.USER
                .getQualifiedObjectIdentifier(UserImpl.getTypeRelativeObjectIdentifier(username));
        User result = null;
        try {
            SecurityUtils.getSubject().checkPermission(identifier.getStringPermission(DefaultActions.CREATE));
            result = createActionReturningCreatedObject.run();
            setOwnership(identifier, result, getDefaultTenantForCurrentUser());
        } catch (AuthorizationException e) {
            throw e;
        } catch (Exception e) {
            throw new RuntimeException(e);
        }
        return result;
    }

    @Override
    public void checkPermissionAndDeleteOwnershipForObjectRemoval(WithQualifiedObjectIdentifier object,
            Action actionToDeleteObject) {
        checkPermissionAndDeleteOwnershipForObjectRemoval(object, () -> {
            actionToDeleteObject.run();
            return null;
        });
    }

    @Override
    public <T> T checkPermissionAndDeleteOwnershipForObjectRemoval(WithQualifiedObjectIdentifier object,
            ActionWithResult<T> actionToDeleteObject) {
        QualifiedObjectIdentifier identifier = object.getIdentifier();
        return checkPermissionAndDeleteOwnershipForObjectRemoval(identifier, actionToDeleteObject);
    }

    @Override
    public <T> T checkPermissionAndDeleteOwnershipForObjectRemoval(QualifiedObjectIdentifier identifier,
            ActionWithResult<T> actionToDeleteObject) {
        try {
            SecurityUtils.getSubject().checkPermission(identifier.getStringPermission(DefaultActions.DELETE));
            final T result = actionToDeleteObject.run();
            logger.info("Deleting ownerships for " + identifier);
            deleteOwnership(identifier);
            logger.info("Deleting acls for " + identifier);
            deleteAccessControlList(identifier);
            return result;
        } catch (Exception e) {
            throw new RuntimeException(e);
        }
    }

    @Override
    public <T extends WithQualifiedObjectIdentifier> void filterObjectsWithPermissionForCurrentUser(HasPermissions permittedObject,
            HasPermissions.Action action, Iterable<T> objectsToFilter,
            Consumer<T> filteredObjectsConsumer) {
        objectsToFilter.forEach(objectToCheck -> {
            if (SecurityUtils.getSubject().isPermitted(
                    permittedObject.getStringPermissionForObject(action, objectToCheck))) {
                filteredObjectsConsumer.accept(objectToCheck);
            }
        });
    }

    @Override
    public <T extends WithQualifiedObjectIdentifier> void filterObjectsWithPermissionForCurrentUser(HasPermissions permittedObject,
            HasPermissions.Action[] actions, Iterable<T> objectsToFilter,
            Consumer<T> filteredObjectsConsumer) {
        objectsToFilter.forEach(objectToCheck -> {
            boolean isPermitted = actions.length > 0;
            for (int i = 0; i < actions.length; i++) {
                isPermitted &= SecurityUtils.getSubject().isPermitted(
                        permittedObject.getStringPermissionForObject(actions[i], objectToCheck));
            }
            if (isPermitted) {
                filteredObjectsConsumer.accept(objectToCheck);
            }
        });
    }

    @Override
    public <T extends WithQualifiedObjectIdentifier, R> List<R> mapAndFilterByReadPermissionForCurrentUser(HasPermissions permittedObject,
            Iterable<T> objectsToFilter, Function<T, R> filteredObjectsMapper) {
        final List<R> result = new ArrayList<>();
        filterObjectsWithPermissionForCurrentUser(permittedObject, DefaultActions.READ, objectsToFilter,
                filteredObject -> result.add(filteredObjectsMapper.apply(filteredObject)));
        return result;
    }
    
    @Override
    public <T extends WithQualifiedObjectIdentifier, R> List<R> mapAndFilterByExplicitPermissionForCurrentUser(HasPermissions permittedObject,
            HasPermissions.Action[] actions, Iterable<T> objectsToFilter,
            Function<T, R> filteredObjectsMapper) {
        final List<R> result = new ArrayList<>();
        filterObjectsWithPermissionForCurrentUser(permittedObject, actions, objectsToFilter,
                filteredObject -> result.add(filteredObjectsMapper.apply(filteredObject)));
        return result;
    }

    @Override
    public User getAllUser() {
        return store.getUserByName(SecurityService.ALL_USERNAME);
    }
    
    @Override
    public <T extends WithQualifiedObjectIdentifier> boolean hasCurrentUserRoleForOwnedObject(HasPermissions type, T object,
            RoleDefinition roleToCheck) {
        assert type != null;
        assert object != null;
        assert roleToCheck != null;
        OwnershipAnnotation ownershipToCheck = getOwnership(object.getIdentifier());
        return PermissionChecker.ownsUserASpecificRole(getCurrentUser(), getAllUser(),
                ownershipToCheck == null ? null : ownershipToCheck.getAnnotation(), roleToCheck.getName());
    }
    
    @Override
    public boolean hasCurrentUserMetaPermission(WildcardPermission permissionToCheck, Ownership ownership) {
        if (hasPermissionsProvider == null) {
            logger.warning(
                    "Missing HasPermissionsProvider for meta permission check. Using basic permission check that will produce false negatives in some cases.");
            // In case we can not resolve all available HasPermissions instances, a meta permission check will not be
            // able to produce the expected results.
            // A basic permission check is done instead. This will potentially produce false negatives but never false
            // positives.
            return PermissionChecker.isPermitted(permissionToCheck, getCurrentUser(), getAllUser(), ownership, null);
        } else {
            return PermissionChecker.checkMetaPermission(permissionToCheck,
                    hasPermissionsProvider.getAllHasPermissions(), getCurrentUser(), getAllUser(), ownership);
        }
    }

    // ----------------- Replication -------------
    @Override
    public void clearReplicaState() throws MalformedURLException, IOException, InterruptedException {
        store.clear();
        accessControlStore.clear();
    }

    @Override
    public Serializable getId() {
        return getClass().getName();
    }
    
    @Override
    public ObjectInputStream createObjectInputStreamResolvingAgainstCache(InputStream is) throws IOException {
        return new ObjectInputStreamResolvingAgainstSecurityCache(is, store, null);
    }

    @Override
    public void initiallyFillFromInternal(ObjectInputStream is) throws IOException, ClassNotFoundException,
            InterruptedException {
        ReplicatingCacheManager newCacheManager = (ReplicatingCacheManager) is.readObject();
        cacheManager.replaceContentsFrom(newCacheManager);
        // overriding thread context class loader because the user store may be provided by a different bundle;
        // We're assuming here that the user store service is provided by the same bundle in the replica as on the master.
        ClassLoader oldCCL = Thread.currentThread().getContextClassLoader();
        if (store != null) {
            Thread.currentThread().setContextClassLoader(store.getClass().getClassLoader());
        }
        try {
            UserStore newUserStore = (UserStore) is.readObject();
            store.replaceContentsFrom(newUserStore);
        } finally {
            Thread.currentThread().setContextClassLoader(oldCCL);
        }
        if (accessControlStore != null) {
            Thread.currentThread().setContextClassLoader(accessControlStore.getClass().getClassLoader());
        }
        try {
            AccessControlStore newAccessControlStore = (AccessControlStore) is.readObject();
            accessControlStore.replaceContentsFrom(newAccessControlStore);
        } finally {
            Thread.currentThread().setContextClassLoader(oldCCL);
        }
    }

    @Override
    public void serializeForInitialReplicationInternal(ObjectOutputStream objectOutputStream) throws IOException {
        objectOutputStream.writeObject(cacheManager);
        objectOutputStream.writeObject(store);
        objectOutputStream.writeObject(accessControlStore);
    }

    @Override
    public Iterable<OperationExecutionListener<ReplicableSecurityService>> getOperationExecutionListeners() {
        return operationExecutionListeners.keySet();
    }

    @Override
    public void addOperationExecutionListener(OperationExecutionListener<ReplicableSecurityService> listener) {
        operationExecutionListeners.put(listener, listener);
    }

    @Override
    public void removeOperationExecutionListener(OperationExecutionListener<ReplicableSecurityService> listener) {
        operationExecutionListeners.remove(listener);
    }

    @Override
    public ReplicationMasterDescriptor getMasterDescriptor() {
        return replicatingFromMaster;
    }

    @Override
    public void startedReplicatingFrom(ReplicationMasterDescriptor master) {
        this.replicatingFromMaster = master;
    }

    @Override
    public void stoppedReplicatingFrom(ReplicationMasterDescriptor master) {
        this.replicatingFromMaster = null;
    }

    @Override
    public void addOperationSentToMasterForReplication(
            OperationWithResultWithIdWrapper<ReplicableSecurityService, ?> operationWithResultWithIdWrapper) {
        this.operationsSentToMasterForReplication.add(operationWithResultWithIdWrapper);
    }

    @Override
    public boolean hasSentOperationToMaster(OperationWithResult<ReplicableSecurityService, ?> operation) {
        return this.operationsSentToMasterForReplication.remove(operation);
    }

    @Override
    public void migrateOwnership(WithQualifiedObjectIdentifier identifier) {
        migrateOwnership(identifier.getIdentifier(), identifier.getName());
    }

    @Override
    public void migrateOwnership(final QualifiedObjectIdentifier identifier, final String displayName) {
        
        final OwnershipAnnotation owner = this.getOwnership(identifier);
        final UserGroup defaultTenant = this.getDefaultTenant();
        // fix unowned objects, also fix wrongly converted objects due to older codebase that could not handle null
        // users correctly
        if (owner == null
                || owner.getAnnotation().getTenantOwner() == null && owner.getAnnotation().getUserOwner() == null) {
            logger.info("Permission-Vertical Migration: Setting ownership for: " + identifier + " to default tenant: "
                    + defaultTenant);
            this.setOwnership(identifier, null, defaultTenant, displayName);
        }
        migratedHasPermissionTypes.add(identifier.getTypeIdentifier());
    }

    @Override
    public void checkMigration(Iterable<HasPermissions> allInstances) {
        Class<? extends HasPermissions> clazz = Util.first(allInstances).getClass();
        boolean allChecksSucessfull = true;
        for (HasPermissions shouldBeMigrated : allInstances) {
            if (!migratedHasPermissionTypes.contains(shouldBeMigrated.getName())) {
                logger.severe("Permission-Vertical Migration: Did not migrate all Types for " + clazz.getName()
                        + " missing: " + shouldBeMigrated);
                allChecksSucessfull = false;
            }
        }
        if (allChecksSucessfull) {
            logger.info("Permission-Vertical Migration: Sucessfully migrated all types in " + clazz.getName());
        }
    }

    @Override
    public boolean hasCurrentUserReadPermission(WithQualifiedObjectIdentifier object) {
        if (object == null) {
            return false;
        }
        return SecurityUtils.getSubject().isPermitted(object.getType().getStringPermissionForObject(
                DefaultActions.READ, object));
    }

    @Override
    public boolean hasCurrentUserUpdatePermission(WithQualifiedObjectIdentifier object) {
        if (object == null) {
            return false;
        }
        return SecurityUtils.getSubject().isPermitted(object.getType().getStringPermissionForObject(
                DefaultActions.UPDATE, object));
    }

    public boolean hasCurrentUserExplictPermissions(WithQualifiedObjectIdentifier object,
            HasPermissions.Action... actions) {
        if (object == null || actions.length == 0) {
            return false;
        }
        boolean isPermitted = true;
        for (int i = 0; i < actions.length; i++) {
            isPermitted &= SecurityUtils.getSubject().isPermitted(object.getType().getStringPermissionForObject(
                    actions[i], object));
        }
        return isPermitted;
    }

    @Override
    public void checkCurrentUserReadPermission(WithQualifiedObjectIdentifier object) {
        if (object == null) {
            throw new AuthorizationException();
        }
        SecurityUtils.getSubject().checkPermission(object.getType().getStringPermissionForObject(DefaultActions.READ, object));
    }

    @Override
    public void checkCurrentUserUpdatePermission(WithQualifiedObjectIdentifier object) {
        if (object == null) {
            throw new AuthorizationException();
        }
        SecurityUtils.getSubject().checkPermission(object.getType().getStringPermissionForObject(DefaultActions.UPDATE, object));
    }

    @Override
    public void checkCurrentUserDeletePermission(WithQualifiedObjectIdentifier object) {
        if (object == null) {
            throw new AuthorizationException();
        }
        SecurityUtils.getSubject().checkPermission(object.getType().getStringPermissionForObject(DefaultActions.DELETE, object));
    }

    @Override
    public void checkCurrentUserDeletePermission(QualifiedObjectIdentifier identifier) {
        SecurityUtils.getSubject().checkPermission(identifier.getStringPermission(DefaultActions.DELETE));
    }

    @Override
    public void checkCurrentUserExplicitPermissions(WithQualifiedObjectIdentifier object, HasPermissions.Action... actions) {
        if (object == null || actions.length == 0) {
            throw new AuthorizationException();
        }
        for (int i = 0; i < actions.length; i++) {
            SecurityUtils.getSubject().checkPermission(object.getType().getStringPermissionForObject(actions[i], object));
        }
    }

    @Override
    public void assumeOwnershipMigrated(String typeName) {
        migratedHasPermissionTypes.add(typeName);
    }
    
    @Override
    public boolean hasUserAllWildcardPermissionsForAlreadyRealizedQualifications(RoleDefinition role,
            Iterable<WildcardPermission> permissionsToCheck) {
        Pair<Boolean, Set<Ownership>> qualificationsToCheck = store.getExistingQualificationsForRoleDefinition(role);
        final Iterable<Ownership> effectiveQualificationsToCheck = Boolean.TRUE.equals(qualificationsToCheck.getA())
                ? Collections.singletonList(null)
                : qualificationsToCheck.getB();
        for (WildcardPermission permission : permissionsToCheck) {
            for (Ownership ownership : effectiveQualificationsToCheck) {
                if (!hasCurrentUserMetaPermission(permission, ownership)) {
                    return false;
                }
            }
        }
        return true;
    }

    @Override
    public <T> T getPreferenceObject(String username, String key) {
        return store.getPreferenceObject(username, key);
    }

    @Override
    public void setDefaultTenantForCurrentServerForUser(String username, String defaultTenant) {
        User user = getUserByName(username);
        UserGroup newDefaultTenant = getUserGroup(UUID.fromString(defaultTenant));
        user.setDefaultTenant(newDefaultTenant, ServerInfo.getName());
        store.updateUser(user);
    }
    
    @Override
    /**
     * This method does not handle RoleAssociationOwnerships! this must be done via the callback
     */
    public void copyUsersAndRoleAssociations(UserGroup source, UserGroup destination, RoleCopyListener callback) {
        for (User user : source.getUsers()) {
            addUserToUserGroup(destination, user);
        }

        for (Pair<User, Role> userAndRole : store.getRolesQualifiedByUserGroup(source)) {
            final Role existingRole = userAndRole.getB();
            final Role copyRole = new Role(existingRole.getRoleDefinition(), destination,
                    existingRole.getQualifiedForUser());
            addRoleForUser(userAndRole.getA(),
                    copyRole);
            callback.onRoleCopy(userAndRole.getA(), existingRole, copyRole);
        }
    }
    
    @Override
    public <T> T doWithTemporaryDefaultTenant(UserGroup tenant, ActionWithResult<T> action) {
        final UserGroup previousValue = temporaryDefaultTenant.get();
        temporaryDefaultTenant.set(tenant);
        try {
            return action.run();
        } catch (RuntimeException e) {
            throw e;
        } catch (Exception e) {
            throw new RuntimeException(e);
        } finally {
            temporaryDefaultTenant.set(previousValue);
        }
    }

    @Override
    // See com.sap.sse.security.impl.Activator.clearState(), moved due to required reinitialisation sequence for
    // permission-vertical
    public void clearState() throws Exception {
    }

    @Override
    public void storeSession(String cacheName, Session session) {
        PersistenceFactory.INSTANCE.getDefaultMongoObjectFactory().storeSession(cacheName, session);
    }

    @Override
    public void removeSession(String cacheName, Session session) {
        PersistenceFactory.INSTANCE.getDefaultMongoObjectFactory().removeSession(cacheName, session);
    }

    @Override
    public void removeAllSessions(String cacheName) {
        PersistenceFactory.INSTANCE.getDefaultMongoObjectFactory().removeAllSessions(cacheName);
    }

    @Override
    public void setUnsentOperationToMasterSender(UnsentOperationsToMasterSender service) {
        this.unsentOperationsToMasterSender = service;
    }

    @Override
    public <S, O extends OperationWithResult<S, ?>, T> void retrySendingLater(
            OperationWithResult<S, T> operationWithResult, OperationsToMasterSender<S, O> sender) {
        if (unsentOperationsToMasterSender != null) {
            unsentOperationsToMasterSender.retrySendingLater(operationWithResult, sender);
        }
    }
}<|MERGE_RESOLUTION|>--- conflicted
+++ resolved
@@ -39,7 +39,6 @@
 import org.apache.shiro.authc.UnknownAccountException;
 import org.apache.shiro.authc.UsernamePasswordToken;
 import org.apache.shiro.authz.AuthorizationException;
-import org.apache.shiro.cache.CacheManager;
 import org.apache.shiro.config.Ini;
 import org.apache.shiro.config.Ini.Section;
 import org.apache.shiro.crypto.RandomNumberGenerator;
@@ -83,14 +82,11 @@
 import com.sap.sse.replication.OperationWithResultWithIdWrapper;
 import com.sap.sse.replication.OperationsToMasterSender;
 import com.sap.sse.replication.ReplicationMasterDescriptor;
-<<<<<<< HEAD
+import com.sap.sse.replication.ReplicationService;
+import com.sap.sse.replication.UnsentOperationsToMasterSender;
 import com.sap.sse.security.AccessControlStore;
 import com.sap.sse.security.Action;
 import com.sap.sse.security.ActionWithResult;
-=======
-import com.sap.sse.replication.ReplicationService;
-import com.sap.sse.replication.UnsentOperationsToMasterSender;
->>>>>>> 89b511f1
 import com.sap.sse.security.BearerAuthenticationToken;
 import com.sap.sse.security.ClientUtils;
 import com.sap.sse.security.Credential;
@@ -158,7 +154,6 @@
     private AccessControlStore accessControlStore;
     
     private final ServiceTracker<MailService, MailService> mailServiceTracker;
-    
     private final ConcurrentMap<OperationExecutionListener<ReplicableSecurityService>, OperationExecutionListener<ReplicableSecurityService>> operationExecutionListeners;
 
     /**
@@ -172,6 +167,8 @@
     private ThreadLocal<Boolean> currentlyFillingFromInitialLoad = ThreadLocal.withInitial(() -> false);
     
     private ThreadLocal<Boolean> currentlyApplyingOperationReceivedFromMaster = ThreadLocal.withInitial(() -> false);
+
+    private ThreadLocal<UserGroup> temporaryDefaultTenant = new InheritableThreadLocal<>();
     
     /**
      * This field is expected to be set by the {@link ReplicationService} once it has "adopted" this replicable.
@@ -180,8 +177,6 @@
      * method.
      */
     private UnsentOperationsToMasterSender unsentOperationsToMasterSender;
-
-    private ThreadLocal<UserGroup> temporaryDefaultTenant = new InheritableThreadLocal<>();
 
     private static Ini shiroConfiguration;
 
@@ -2009,23 +2004,12 @@
     }
 
     @Override
+    public void setUnsentOperationToMasterSender(UnsentOperationsToMasterSender service) {
+        this.unsentOperationsToMasterSender = service;
+    }
+    @Override
     public void storeSession(String cacheName, Session session) {
         PersistenceFactory.INSTANCE.getDefaultMongoObjectFactory().storeSession(cacheName, session);
-    }
-
-    @Override
-    public void removeSession(String cacheName, Session session) {
-        PersistenceFactory.INSTANCE.getDefaultMongoObjectFactory().removeSession(cacheName, session);
-    }
-
-    @Override
-    public void removeAllSessions(String cacheName) {
-        PersistenceFactory.INSTANCE.getDefaultMongoObjectFactory().removeAllSessions(cacheName);
-    }
-
-    @Override
-    public void setUnsentOperationToMasterSender(UnsentOperationsToMasterSender service) {
-        this.unsentOperationsToMasterSender = service;
     }
 
     @Override
@@ -2035,4 +2019,14 @@
             unsentOperationsToMasterSender.retrySendingLater(operationWithResult, sender);
         }
     }
+
+    @Override
+    public void removeSession(String cacheName, Session session) {
+        PersistenceFactory.INSTANCE.getDefaultMongoObjectFactory().removeSession(cacheName, session);
+    }
+
+    @Override
+    public void removeAllSessions(String cacheName) {
+        PersistenceFactory.INSTANCE.getDefaultMongoObjectFactory().removeAllSessions(cacheName);
+    }
 }