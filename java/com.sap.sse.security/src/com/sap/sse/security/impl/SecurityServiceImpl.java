package com.sap.sse.security.impl;

import java.io.IOException;
import java.io.InputStream;
import java.io.ObjectInputStream;
import java.io.ObjectOutputStream;
import java.io.Serializable;
import java.io.UnsupportedEncodingException;
import java.math.BigDecimal;
import java.net.MalformedURLException;
import java.net.URLEncoder;
import java.nio.charset.StandardCharsets;
import java.text.MessageFormat;
import java.util.ArrayList;
import java.util.Arrays;
import java.util.Collection;
import java.util.Collections;
import java.util.HashMap;
import java.util.HashSet;
import java.util.List;
import java.util.Locale;
import java.util.Map;
import java.util.Map.Entry;
import java.util.Optional;
import java.util.Set;
import java.util.UUID;
import java.util.concurrent.Callable;
import java.util.concurrent.ConcurrentHashMap;
import java.util.concurrent.ConcurrentLinkedDeque;
import java.util.concurrent.ConcurrentMap;
import java.util.concurrent.ConcurrentSkipListSet;
import java.util.concurrent.ExecutionException;
import java.util.concurrent.Future;
import java.util.concurrent.ScheduledExecutorService;
import java.util.concurrent.TimeUnit;
import java.util.function.Consumer;
import java.util.function.Function;
import java.util.logging.Level;
import java.util.logging.Logger;
import java.util.stream.Collectors;

import javax.servlet.Filter;
import javax.servlet.ServletContext;
import javax.servlet.http.HttpServletRequest;

import org.apache.shiro.SecurityUtils;
import org.apache.shiro.authc.AuthenticationException;
import org.apache.shiro.authc.IncorrectCredentialsException;
import org.apache.shiro.authc.LockedAccountException;
import org.apache.shiro.authc.UnknownAccountException;
import org.apache.shiro.authc.UsernamePasswordToken;
import org.apache.shiro.authz.AuthorizationException;
import org.apache.shiro.authz.UnauthorizedException;
import org.apache.shiro.config.Ini;
import org.apache.shiro.config.Ini.Section;
import org.apache.shiro.crypto.RandomNumberGenerator;
import org.apache.shiro.crypto.SecureRandomNumberGenerator;
import org.apache.shiro.crypto.hash.Sha256Hash;
import org.apache.shiro.env.BasicIniEnvironment;
import org.apache.shiro.env.Environment;
import org.apache.shiro.mgt.SecurityManager;
import org.apache.shiro.realm.Realm;
import org.apache.shiro.session.Session;
import org.apache.shiro.subject.Subject;
import org.apache.shiro.web.env.IniWebEnvironment;
import org.apache.shiro.web.filter.mgt.FilterChainManager;
import org.apache.shiro.web.filter.mgt.FilterChainResolver;
import org.apache.shiro.web.filter.mgt.PathMatchingFilterChainResolver;
import org.apache.shiro.web.util.SavedRequest;
import org.apache.shiro.web.util.WebUtils;
import org.osgi.util.tracker.ServiceTracker;
import org.scribe.builder.ServiceBuilder;
import org.scribe.builder.api.FacebookApi;
import org.scribe.builder.api.FlickrApi;
import org.scribe.builder.api.Foursquare2Api;
import org.scribe.builder.api.GoogleApi;
import org.scribe.builder.api.ImgUrApi;
import org.scribe.builder.api.LinkedInApi;
import org.scribe.builder.api.LiveApi;
import org.scribe.builder.api.TumblrApi;
import org.scribe.builder.api.TwitterApi;
import org.scribe.builder.api.VimeoApi;
import org.scribe.builder.api.YahooApi;
import org.scribe.model.Token;
import org.scribe.oauth.OAuthService;

import com.nulabinc.zxcvbn.StandardDictionaries;
import com.nulabinc.zxcvbn.StandardKeyboards;
import com.nulabinc.zxcvbn.Strength;
import com.nulabinc.zxcvbn.Zxcvbn;
import com.nulabinc.zxcvbn.ZxcvbnBuilder;
import com.nulabinc.zxcvbn.io.ClasspathResource;
import com.nulabinc.zxcvbn.matchers.SlantedKeyboardLoader;
import com.sap.sse.ServerInfo;
import com.sap.sse.common.Duration;
import com.sap.sse.common.TimePoint;
import com.sap.sse.common.Util;
import com.sap.sse.common.Util.Pair;
import com.sap.sse.common.http.HttpHeaderUtil;
import com.sap.sse.common.mail.MailException;
import com.sap.sse.common.media.TakedownNoticeRequestContext;
import com.sap.sse.concurrent.LockUtil;
import com.sap.sse.concurrent.NamedReentrantReadWriteLock;
import com.sap.sse.i18n.impl.ResourceBundleStringMessagesImpl;
import com.sap.sse.mail.MailService;
import com.sap.sse.replication.interfaces.impl.AbstractReplicableWithObjectInputStream;
import com.sap.sse.rest.CORSFilterConfiguration;
import com.sap.sse.security.Action;
import com.sap.sse.security.ClientUtils;
import com.sap.sse.security.GithubApi;
import com.sap.sse.security.InstagramApi;
import com.sap.sse.security.OAuthRealm;
import com.sap.sse.security.PermissionChangeListener;
import com.sap.sse.security.SecurityInitializationCustomizer;
import com.sap.sse.security.SecurityService;
import com.sap.sse.security.SessionCacheManager;
import com.sap.sse.security.SessionUtils;
import com.sap.sse.security.ShiroWildcardPermissionFromParts;
import com.sap.sse.security.interfaces.AccessControlStore;
import com.sap.sse.security.interfaces.Credential;
import com.sap.sse.security.interfaces.OAuthToken;
import com.sap.sse.security.interfaces.SocialSettingsKeys;
import com.sap.sse.security.interfaces.UserImpl;
import com.sap.sse.security.interfaces.UserStore;
import com.sap.sse.security.operations.AclAddPermissionOperation;
import com.sap.sse.security.operations.AclPutPermissionsOperation;
import com.sap.sse.security.operations.AclRemovePermissionOperation;
import com.sap.sse.security.operations.AddPermissionForUserOperation;
import com.sap.sse.security.operations.AddRoleForUserOperation;
import com.sap.sse.security.operations.AddSettingOperation;
import com.sap.sse.security.operations.AddUserToUserGroupOperation;
import com.sap.sse.security.operations.CreateRoleDefinitionOperation;
import com.sap.sse.security.operations.CreateUserGroupOperation;
import com.sap.sse.security.operations.CreateUserOperation;
import com.sap.sse.security.operations.DeleteAclOperation;
import com.sap.sse.security.operations.DeleteOwnershipOperation;
import com.sap.sse.security.operations.DeleteRoleDefinitionOperation;
import com.sap.sse.security.operations.DeleteUserGroupOperation;
import com.sap.sse.security.operations.DeleteUserOperation;
import com.sap.sse.security.operations.PutRoleDefinitionToUserGroupOperation;
import com.sap.sse.security.operations.RemoveAccessTokenOperation;
import com.sap.sse.security.operations.RemovePermissionForUserOperation;
import com.sap.sse.security.operations.RemoveRoleDefinitionFromUserGroupOperation;
import com.sap.sse.security.operations.RemoveRoleFromUserOperation;
import com.sap.sse.security.operations.RemoveUserFromUserGroupOperation;
import com.sap.sse.security.operations.ResetPasswordOperation;
import com.sap.sse.security.operations.SecurityOperation;
import com.sap.sse.security.operations.SetAccessTokenOperation;
import com.sap.sse.security.operations.SetDefaultTenantForServerForUserOperation;
import com.sap.sse.security.operations.SetEmptyAccessControlListOperation;
import com.sap.sse.security.operations.SetOwnershipOperation;
import com.sap.sse.security.operations.SetPreferenceOperation;
import com.sap.sse.security.operations.SetSettingOperation;
import com.sap.sse.security.operations.UnsetPreferenceOperation;
import com.sap.sse.security.operations.UpdateItemPriceOperation;
import com.sap.sse.security.operations.UpdateRoleDefinitionOperation;
import com.sap.sse.security.operations.UpdateSimpleUserEmailOperation;
import com.sap.sse.security.operations.UpdateSimpleUserPasswordOperation;
import com.sap.sse.security.operations.UpdateUserPropertiesOperation;
import com.sap.sse.security.operations.UpdateUserSubscriptionOperation;
import com.sap.sse.security.operations.ValidateEmailOperation;
import com.sap.sse.security.persistence.PersistenceFactory;
import com.sap.sse.security.shared.AccessControlListAnnotation;
import com.sap.sse.security.shared.Account;
import com.sap.sse.security.shared.Account.AccountType;
import com.sap.sse.security.shared.AdminRole;
import com.sap.sse.security.shared.HasPermissions;
import com.sap.sse.security.shared.HasPermissions.DefaultActions;
import com.sap.sse.security.shared.HasPermissionsProvider;
import com.sap.sse.security.shared.OwnershipAnnotation;
import com.sap.sse.security.shared.PermissionChecker;
import com.sap.sse.security.shared.PermissionChecker.AclResolver;
import com.sap.sse.security.shared.PredefinedRoles;
import com.sap.sse.security.shared.QualifiedObjectIdentifier;
import com.sap.sse.security.shared.RoleDefinition;
import com.sap.sse.security.shared.RolePrototype;
import com.sap.sse.security.shared.SecurityAccessControlList;
import com.sap.sse.security.shared.SubscriptionPlanProvider;
import com.sap.sse.security.shared.TypeRelativeObjectIdentifier;
import com.sap.sse.security.shared.UserGroupManagementException;
import com.sap.sse.security.shared.UserManagementException;
import com.sap.sse.security.shared.UserRole;
import com.sap.sse.security.shared.UsernamePasswordAccount;
import com.sap.sse.security.shared.WildcardPermission;
import com.sap.sse.security.shared.WithQualifiedObjectIdentifier;
import com.sap.sse.security.shared.impl.AccessControlList;
import com.sap.sse.security.shared.impl.LockingAndBanning;
import com.sap.sse.security.shared.impl.LockingAndBanningImpl;
import com.sap.sse.security.shared.impl.Ownership;
import com.sap.sse.security.shared.impl.PermissionAndRoleAssociation;
import com.sap.sse.security.shared.impl.Role;
import com.sap.sse.security.shared.impl.SecuredSecurityTypes;
import com.sap.sse.security.shared.impl.SecuredSecurityTypes.ServerActions;
import com.sap.sse.security.shared.impl.User;
import com.sap.sse.security.shared.impl.UserGroup;
import com.sap.sse.security.shared.subscription.Subscription;
import com.sap.sse.security.shared.subscription.SubscriptionPlan;
import com.sap.sse.security.shared.subscription.SubscriptionPlanRole;
import com.sap.sse.security.shared.subscription.SubscriptionPrice;
import com.sap.sse.security.util.RemoteServerUtil;
import com.sap.sse.shared.classloading.ClassLoaderRegistry;
import com.sap.sse.shared.util.impl.ApproximateTime;
import com.sap.sse.util.ClearStateTestSupport;
import com.sap.sse.util.ThreadPoolUtil;

public class SecurityServiceImpl
extends AbstractReplicableWithObjectInputStream<ReplicableSecurityService, SecurityOperation<?>>
implements ReplicableSecurityService, ClearStateTestSupport {

    private static final Logger logger = Logger.getLogger(SecurityServiceImpl.class.getName());

    private static final String ADMIN_DEFAULT_PASSWORD = "admin";

    private final Set<String> migratedHasPermissionTypes = new ConcurrentSkipListSet<>();

    private SecurityManager securityManager;
    
    private static final String STRING_MESSAGES_BASE_NAME = "stringmessages/StringMessages";
    private static final ResourceBundleStringMessagesImpl messages = new ResourceBundleStringMessagesImpl(
            SecurityServiceImpl.STRING_MESSAGES_BASE_NAME, SecurityServiceImpl.class.getClassLoader(),
            StandardCharsets.UTF_8.name());

    /**
     * A cache manager that the {@link SessionCacheManager} delegates to. This way, multiple Shiro configurations can
     * share the cache manager provided as a singleton within this bundle instance. The cache manager is replicating,
     * forwarding changes to the caches to all replicas registered.
     */
    private final ReplicatingCacheManager cacheManager;
    
    /**
     * Keys are the replica set's server names. Values are {@link Pair}s whose {@link Pair#getA() first} component is a
     * boolean telling whether the CORS filter for the replica set identified by the key uses the "wildcard" (*) to
     * allow REST requests from all possible origins, and the {@link Pair#getB() second} component lists the allowed
     * origins in case it's not a wildcard configuration. For wildcard configurations, the second component is ignored.
     */
    private final ConcurrentMap<String, Pair<Boolean, Set<String>>> corsFilterConfigurationsByReplicaSetName;
    
    private final UserStore store;
    private final AccessControlStore accessControlStore;
    
    private boolean isInitialOrMigration;
    private boolean isNewServer;
    
    private final ServiceTracker<MailService, MailService> mailServiceTracker;
    
    private final ServiceTracker<CORSFilterConfiguration, CORSFilterConfiguration> corsFilterConfigurationTracker;

    private ThreadLocal<UserGroup> temporaryDefaultTenant = new InheritableThreadLocal<>();
    
    private final static Ini shiroConfiguration;
    private final static Environment shiroEnvironment;

    private final HasPermissionsProvider hasPermissionsProvider;
    private final SubscriptionPlanProvider subscriptionPlanProvider;

    private String sharedAcrossSubdomainsOf;
    
    private String baseUrlForCrossDomainStorage;
    
    private final transient Set<SecurityInitializationCustomizer> customizers = ConcurrentHashMap.newKeySet();
    
    private final AclResolver<AccessControlList, Ownership> aclResolver;
    
    private final PermissionChangeListeners permissionChangeListeners;
    
    private final ClassLoaderRegistry initialLoadClassLoaderRegistry = ClassLoaderRegistry.createInstance();
    
    /**
     * Contains locking objects keyed by client IP addresses that describe which client IPs are currently locked
     * from bearer token-based authentication due to previously failing requests. Requests for which a client
     * IP address could not be determined are keyed with the {@link #CLIENT_IP_NULL_ESCAPE} key.<p>
     * 
     * When entering values into this map, the method entering it is responsible for also scheduling a background
     * task that a while after lock expiry the record is expunged again from the map to avoid garbage piling up.
     * 
     * @see #failedBearerTokenAuthentication(String)
     * @see #successfulBearerTokenAuthentication(String)
     * @see #isClientIPLockedForBearerTokenAuthentication(String)
     */
    private final ConcurrentMap<String, LockingAndBanning> clientIPBasedLockingAndBanningForBearerTokenAuthentication;
    private final static String CLIENT_IP_NULL_ESCAPE = UUID.randomUUID().toString();

    /**
     * Contains locking objects keyed by client IP addresses ({@code null} not allowed) that describe which client IPs
     * are locked for {@link User} creation, e.g., through the
     * {@link #createSimpleUser(String, String, String, String, String, Locale, String, UserGroup, String, boolean)
     * createSimpleUser} method.<p>
     * 
     * When entering values into this map, the method entering it is responsible for also scheduling a background
     * task that a while after lock expiry the record is expunged again from the map to avoid garbage piling up.
     */
    private final ConcurrentMap<String, LockingAndBanning> clientIPBasedLockingAndBanningForUserCreation;

    private final Zxcvbn passwordValidator;
    
    /**
     * When working with a user's subscriptions, such as first reading, then changing and updating a user's subscription
     * based on what was read, a user-specific write lock must be obtained to ensure that no writes can cut in between.
     * See also {@link #lockSubscriptionsForUser} and {@link #unlockSubscriptionsForUser}.
     */
    private final static ConcurrentMap<User, NamedReentrantReadWriteLock> subscriptionLocksForUsers;

    static {
        shiroConfiguration = new Ini();
        shiroConfiguration.loadFromPath("classpath:shiro.ini");
        shiroEnvironment = new BasicIniEnvironment("classpath:shiro.ini");
        subscriptionLocksForUsers = new ConcurrentHashMap<>();
    }
    
    /**
     * Creates a security service that is not shared across subdomains, therefore leading to the use of the full
     * domain through which its services are requested for {@code Document.domain} and hence for the browser local
     * storage, session storage and the Shiro {@code JSESSIONID} cookie's domain.
     * @param setAsActivatorSecurityService
     *            when <code>true</code>, the {@link Activator#setSecurityService(com.sap.sse.security.SecurityService)}
     *            will be called with this new instance as argument so that the cache manager can already be accessed
     *            when the security manager is created. {@link ReplicatingCacheManager#getCache(String)} fetches the
     *            activator's security service and passes it to the cache entries created. They need it, in turn, for
     *            replication.
     */
    public SecurityServiceImpl(ServiceTracker<MailService, MailService> mailServiceTracker,
            ServiceTracker<CORSFilterConfiguration, CORSFilterConfiguration> corsFilterConfigurationTracker,
            UserStore userStore, AccessControlStore accessControlStore, HasPermissionsProvider hasPermissionsProvider,
            SubscriptionPlanProvider subscriptionPlanProvider) {
        this(mailServiceTracker, corsFilterConfigurationTracker, userStore, accessControlStore, hasPermissionsProvider,
                subscriptionPlanProvider, /* sharedAcrossSubdomainsOf */ null, /* baseUrlForCrossDomainStorage */ null);
    }
    
    /**
     * Like {@link #SecurityServiceImpl(ServiceTracker, UserStore, AccessControlStore, HasPermissionsProvider)}, only that additionally
     * a parent domain can be specified in {@code isSharedAcrossSubdomains}, such as, e.g., {@code "sapsailing.com"}, across which
     * the browser local and session store shall be shared and for which sessions identified by the {@code JSESSIONID} cookie shall
     * be shared as well.
     */
    public SecurityServiceImpl(ServiceTracker<MailService, MailService> mailServiceTracker, ServiceTracker<CORSFilterConfiguration, CORSFilterConfiguration> corsFilterConfigurationTracker,
            UserStore userStore, AccessControlStore accessControlStore, HasPermissionsProvider hasPermissionsProvider,
            SubscriptionPlanProvider subscriptionPlanProvider, String sharedAcrossSubdomainsOf, String baseUrlForCrossDomainStorage) {
        initialLoadClassLoaderRegistry.addClassLoader(getClass().getClassLoader());
        if (hasPermissionsProvider == null) {
            throw new IllegalArgumentException("No HasPermissionsProvider defined");
        }
        logger.info("Initializing Security Service with user store " + userStore);
        this.clientIPBasedLockingAndBanningForBearerTokenAuthentication = new ConcurrentHashMap<>();
        this.clientIPBasedLockingAndBanningForUserCreation = new ConcurrentHashMap<>();
        this.permissionChangeListeners = new PermissionChangeListeners(this);
        this.sharedAcrossSubdomainsOf = sharedAcrossSubdomainsOf;
        this.subscriptionPlanProvider = subscriptionPlanProvider;
        this.baseUrlForCrossDomainStorage = baseUrlForCrossDomainStorage;
        this.store = userStore;
        this.accessControlStore = accessControlStore;
        this.mailServiceTracker = mailServiceTracker;
        this.corsFilterConfigurationTracker = corsFilterConfigurationTracker;
        this.hasPermissionsProvider = hasPermissionsProvider;
        this.cacheManager = loadReplicationCacheManagerContents();
        this.corsFilterConfigurationsByReplicaSetName = loadCORSFilterConfigurations();
        logger.info("Loaded shiro.ini file from: classpath:shiro.ini");
        final StringBuilder logMessage = new StringBuilder("[urls] section from Shiro configuration:");
        final Section urlsSection = shiroConfiguration.getSection("urls");
        if (urlsSection != null) {
            for (Entry<String, String> e : urlsSection.entrySet()) {
                logMessage.append("\n");
                logMessage.append(e.getKey());
                logMessage.append(": ");
                logMessage.append(e.getValue());
            }
        }
        logger.info(logMessage.toString());
        System.setProperty("java.net.useSystemProxies", "true");
        final SecurityManager securityManager = shiroEnvironment.getSecurityManager();
        logger.info("Created: " + securityManager);
        SecurityUtils.setSecurityManager(securityManager);
        this.securityManager = securityManager;
        aclResolver = new SecurityServiceAclResolver(accessControlStore);
        try {
            passwordValidator = createPasswordValidator();
        } catch (IOException e) {
            throw new RuntimeException(e);
        }
    }
    
    private Zxcvbn createPasswordValidator() throws IOException {
        final ZxcvbnBuilder builder = new ZxcvbnBuilder();
        builder.dictionaries(StandardDictionaries.loadAllDictionaries());
        builder.keyboards(StandardKeyboards.loadAllKeyboards());
        return builder
                .keyboard(new SlantedKeyboardLoader("qwertz", new ClasspathResource("qwertz-keyboard.txt")).load())
                .build();
    }
    
    @Override
    public ClassLoader getDeserializationClassLoader() {
        return initialLoadClassLoaderRegistry.getCombinedMasterDataClassLoader();
    }

    @Override
    public ClassLoaderRegistry getInitialLoadClassLoaderRegistry() {
        return initialLoadClassLoaderRegistry;
    }

    private ReplicatingCacheManager loadReplicationCacheManagerContents() {
        logger.info("Loading session cache manager contents");
        int count = 0;
        final ReplicatingCacheManager result = new ReplicatingCacheManager();
        for (Entry<String, Set<Session>> cacheNameAndSessions : PersistenceFactory.INSTANCE.getDefaultDomainObjectFactory().loadSessionsByCacheName().entrySet()) {
            final String cacheName = cacheNameAndSessions.getKey();
            final ReplicatingCache<Object, Object> cache = (ReplicatingCache<Object, Object>) result.getCache(cacheName, this);
            for (final Session session : cacheNameAndSessions.getValue()) {
                cache.put(session.getId(), session, /* store */ false);
                count++;
            }
        }
        logger.info("Loaded "+count+" sessions");
        return result;
    }
    
    private ConcurrentMap<String, Pair<Boolean, Set<String>>> loadCORSFilterConfigurations() {
        logger.info("Loading CORS filter configurations");
        final ConcurrentMap<String, Pair<Boolean, Set<String>>> result = new ConcurrentHashMap<>();
        result.putAll(PersistenceFactory.INSTANCE.getDefaultDomainObjectFactory().loadCORSFilterConfigurationsForReplicaSetNames());
        if (result.containsKey(ServerInfo.getName())) {
            final Pair<Boolean, Set<String>> thisServersCORSFilterConfig = result.get(ServerInfo.getName());
            if (thisServersCORSFilterConfig.getA()) {
                getCORSFilterConfiguration().setWildcard();
            } else {
                getCORSFilterConfiguration().setOrigins(thisServersCORSFilterConfig.getB());
            }
        }
        return result;
    }
    
    @Override
    public Iterable<? extends HasPermissions> getAllHasPermissions() {
        return hasPermissionsProvider.getAllHasPermissions();
    }
    
    @Override
    public Map<Serializable, SubscriptionPlan> getAllSubscriptionPlans() {
        return subscriptionPlanProvider.getAllSubscriptionPlans();
    }
    
    @Override
    public SubscriptionPlan getSubscriptionPlanById(String planId) {
        return subscriptionPlanProvider.getAllSubscriptionPlans().get(planId);
    }
    
    @Override
    public SubscriptionPlan getSubscriptionPlanByItemPriceId(String itemPriceId) {
        SubscriptionPlan result = null;
        final Map<Serializable, SubscriptionPlan> allSubscriptionPlans = getAllSubscriptionPlans();
        for (SubscriptionPlan plan : allSubscriptionPlans.values()) {
            for (SubscriptionPrice price : plan.getPrices()) {
                if (itemPriceId.equals(price.getPriceId())) {
                    result = plan;
                }
            }
        }
        return result;
    }
    
    @Override
    public void initialize() {
        initEmptyStore();
        initEmptyAccessControlStore();
    }

    /**
     * Creates a default "admin" user with initial password "admin" and initial role "admin" if the user <code>store</code>
     * is empty.
     */
    private void initEmptyStore() {
        final AdminRole adminRolePrototype = AdminRole.getInstance();
        RoleDefinition adminRoleDefinition = getRoleDefinition(adminRolePrototype.getId());
        assert adminRoleDefinition != null;
        try {
            isInitialOrMigration = false;
            if (!store.hasUsers()) {
                isInitialOrMigration = true;
                logger.info("No users found, creating default user \""+UserStore.ADMIN_USERNAME+"\" with password \""+ADMIN_DEFAULT_PASSWORD+"\"");
                final User adminUser = createSimpleUser(UserStore.ADMIN_USERNAME, "nobody@sapsailing.com",
                        ADMIN_DEFAULT_PASSWORD,
                        /* fullName */ null, /* company */ null, Locale.ENGLISH, /* validationBaseURL */ null,
                        null, /* clientIP */ null, /* enforce strong password */ false);
                setOwnership(adminUser.getIdentifier(), adminUser, null);
                Role adminRole = new Role(adminRoleDefinition, /* transitive */ true);
                addRoleForUserAndSetUserAsOwner(adminUser, adminRole);
                // add new admin user to server group and make server group the default creation group for the admin user:
                final UserGroup defaultTenant = getServerGroup();
                addUserToUserGroup(defaultTenant, adminUser);
                setDefaultTenantForCurrentServerForUser(adminUser.getName(), defaultTenant.getId());
            }
            if (store.getUserByName(SecurityService.ALL_USERNAME) == null) {
                isInitialOrMigration = true;
                isNewServer = true;
                logger.info(SecurityService.ALL_USERNAME + " not found -> creating it now");
                User allUser = apply(new CreateUserOperation(SecurityService.ALL_USERNAME, null));
                // <all> user is explicitly not owned by itself because this would enable anybody to modify this user
                setOwnership(allUser.getIdentifier(), null, getServerGroup());
                // The permission to create new users is initially added but not recreated on server start if the admin removed it in the meanwhile.
                // This allows servers to be configured to not permit self-registration of new users but only users being managed by an admin user.
                WildcardPermission createUserPermission = SecuredSecurityTypes.USER.getPermission(DefaultActions.CREATE);
                addPermissionForUser(ALL_USERNAME, createUserPermission);
                QualifiedObjectIdentifier qualifiedTypeIdentifierForPermission = SecuredSecurityTypes.PERMISSION_ASSOCIATION
                        .getQualifiedObjectIdentifier(PermissionAndRoleAssociation.get(createUserPermission, allUser));
                // Permission association is owned by the server tenant.
                // This typically ensures that the server admin is able to remove the association.
                setOwnership(qualifiedTypeIdentifierForPermission, null, getServerGroup());
            }
            if (isInitialOrMigration) {
                // predefined roles are meant to be publicly readable
                for (UUID predefinedRoleId : getPredefinedRoleIds()) {
                    final RoleDefinition predefinedRole = getRoleDefinition(predefinedRoleId);
                    if (predefinedRole != null) {
                        addToAccessControlList(predefinedRole.getIdentifier(), null, DefaultActions.READ.name());
                    }
                }
            }
        } catch (UserManagementException | MailException | UserGroupManagementException e) {
            logger.log(Level.SEVERE,
                    "Exception while creating default " + UserStore.ADMIN_USERNAME + " and " + SecurityService.ALL_USERNAME + " user", e);
        }
    }
    
    private Iterable<UUID> getPredefinedRoleIds() {
        final Set<UUID> predefinedRoleIds = new HashSet<>();
        predefinedRoleIds.add(AdminRole.getInstance().getId());
        predefinedRoleIds.add(UserRole.getInstance().getId());
        for (final PredefinedRoles otherPredefinedRole : PredefinedRoles.values()) {
            predefinedRoleIds.add(otherPredefinedRole.getId());
        }
        return predefinedRoleIds;
    }
    
    private void initEmptyAccessControlStore() {
    }

    private MailService getMailService() {
        return mailServiceTracker == null ? null : mailServiceTracker.getService();
    }

    private CORSFilterConfiguration getCORSFilterConfiguration() {
        return corsFilterConfigurationTracker == null ? null : corsFilterConfigurationTracker.getService();
    }

    @Override
    public void sendMail(String username, String subject, String body) throws MailException {
        final User user = getUserByName(username);
        if (user != null) {
            final String toAddress = user.getEmail();
            if (toAddress != null) {
                MailService mailService = getMailService();
                if (mailService == null) {
                    logger.warning(String.format("Could not send mail to user %s: no MailService found", username));
                } else {
                    getMailService().sendMail(toAddress, subject, body);
                }
            }
        }
    }
    
    @Override
    public void resetPassword(final String username, String passwordResetBaseURL) throws UserManagementException, MailException {
        final User user = store.getUserByName(username);
        if (user == null) {
            throw new UserManagementException(UserManagementException.USER_DOES_NOT_EXIST);
        }
        if (!user.isEmailValidated()) {
            throw new UserManagementException(UserManagementException.CANNOT_RESET_PASSWORD_WITHOUT_VALIDATED_EMAIL);
        }
        final String passwordResetSecret = user.createRandomSecret();
        logger.info("Subject "+SecurityUtils.getSubject().getPrincipal()+" is starting password reset for user "+username);
        apply(new ResetPasswordOperation(username, passwordResetSecret));
        Map<String, String> urlParameters = new HashMap<>();
        try {
            urlParameters.put("u", URLEncoder.encode(user.getName(), "UTF-8"));
            urlParameters.put("e", URLEncoder.encode(user.getEmail(), "UTF-8"));
            urlParameters.put("s", URLEncoder.encode(passwordResetSecret, "UTF-8"));
            final StringBuilder url = buildURL(passwordResetBaseURL, urlParameters);
            new Thread("sending password reset e-mail to user " + username) {
                @Override
                public void run() {
                    try {
                        sendMail(user.getName(), "Password Reset",
                                "Please click on the link below to reset your password for user " + user.getName()
                                        + ".\n   " + url.toString());
                    } catch (MailException e) {
                        logger.log(Level.SEVERE, "Error sending mail for password reset of user " + user.getName()
                                + " to address " + user.getEmail(), e);
                    }
                }
            }.start();
        } catch (UnsupportedEncodingException e) {
            logger.log(Level.SEVERE,
                    "Internal error: encoding UTF-8 not found. Couldn't send e-mail to user " + user.getName()
                            + " at e-mail address " + user.getEmail(), e);
        }
    }

    @Override
    public Void internalResetPassword(String username, String passwordResetSecret) {
        getUserByName(username).startPasswordReset(passwordResetSecret);
        return null;
    }

    @Override
    public SecurityManager getSecurityManager() {
        return this.securityManager;
    }

    @Override
    public OwnershipAnnotation getOwnership(QualifiedObjectIdentifier idOfOwnedObjectAsString) {
        return accessControlStore.getOwnership(idOfOwnedObjectAsString);
    }
    
    private UserGroup getDefaultTenantForUser(User user) {
        UserGroup specificTenant = temporaryDefaultTenant.get();
        if (specificTenant == null) {
            specificTenant = user.getDefaultTenant(ServerInfo.getName());
            if (specificTenant == null) {
                String defaultTenantName = getDefaultTenantNameForUsername(user.getName());
                specificTenant = getUserGroupByName(defaultTenantName);
            }
        }
        return specificTenant;
    }

    @Override
    public UserGroup getDefaultTenantForCurrentUser() {
        if (SecurityUtils.getSecurityManager() != null && getCurrentUser() == null) {
            return null;
        }
        return getDefaultTenantForUser(getCurrentUser());
    }

    @Override
    public void setTemporaryDefaultTenant(final UUID tenantGroupId) {
        if (tenantGroupId != null || getCurrentUser() == null) {
            final UserGroup tenantGroup = getUserGroup(tenantGroupId);
            if (tenantGroup == null) {
                temporaryDefaultTenant.remove();
            } else {
                if (Util.contains(getUserGroupsOfUser(getCurrentUser()), tenantGroup)) {
                    temporaryDefaultTenant.set(tenantGroup);
                } else {
                    logger.warning("User " + getCurrentUser().getName()
                            + " tried to set foreign temporary default tenant group " + tenantGroupId.toString());
                }
            }
        } else {
            temporaryDefaultTenant.remove();
        }
    }

    @Override
    public RoleDefinition getRoleDefinition(UUID idOfRoleDefinition) {
        return store.getRoleDefinition(idOfRoleDefinition);
    }

    /**
     * Returns a list of all existing access control lists. This is possibly not complete in the sense
     * that there is a access control list for every access controlled data object.
     */
    @Override
    public Iterable<AccessControlListAnnotation> getAccessControlLists() {
        return accessControlStore.getAccessControlLists();
    }

    @Override
    public AccessControlListAnnotation getAccessControlList(QualifiedObjectIdentifier idOfAccessControlledObjectAsString) {
        return accessControlStore.getAccessControlList(idOfAccessControlledObjectAsString);
    }
    
    public AccessControlListAnnotation getOrCreateAccessControlList(QualifiedObjectIdentifier idOfAccessControlledObjectAsString) {
        return accessControlStore.getOrCreateAcl(idOfAccessControlledObjectAsString);
    }

    /**
     * @param id Has to be globally unique
     */
    private SecurityService setEmptyAccessControlList(QualifiedObjectIdentifier idOfAccessControlledObjectAsString) {
        return setEmptyAccessControlList(idOfAccessControlledObjectAsString, /* display name of access-controlled object */ null);
    }

    /**
     * @param id Has to be globally unique
     */
    private SecurityService setEmptyAccessControlList(QualifiedObjectIdentifier idOfAccessControlledObjectAsString, String displayNameOfAccessControlledObject) {
        logger.info("Subject "+SecurityUtils.getSubject().getPrincipal()+" is clearing ACL of object with ID "+idOfAccessControlledObjectAsString);
        apply(new SetEmptyAccessControlListOperation(idOfAccessControlledObjectAsString, displayNameOfAccessControlledObject));
        return this;
    }

    @Override
    public Void internalSetEmptyAccessControlList(QualifiedObjectIdentifier idOfAccessControlledObject, String displayNameOfAccessControlledObject) {
        permissionChangeListeners.aclChanged(idOfAccessControlledObject);
        accessControlStore.setEmptyAccessControlList(idOfAccessControlledObject, displayNameOfAccessControlledObject);
        return null;
    }

    @Override
    public AccessControlList overrideAccessControlList(QualifiedObjectIdentifier idOfAccessControlledObject,
            Map<UserGroup, Set<String>> permissionMap) {
        return overrideAccessControlList(idOfAccessControlledObject, permissionMap, /* displayNameOfAccessControlledObject */ null);
    }

    @Override
    public AccessControlList overrideAccessControlList(QualifiedObjectIdentifier idOfAccessControlledObject,
            Map<UserGroup, Set<String>> permissionMap, String displayNameOfAccessControlledObject) {
        setEmptyAccessControlList(idOfAccessControlledObject, displayNameOfAccessControlledObject);
        for (Map.Entry<UserGroup, Set<String>> entry : permissionMap.entrySet()) {
            final UserGroup userGroup = entry.getKey();
            final Set<String> actionsToSet;
            if (userGroup == null) {
                // filter any denied action for anonymous user
                actionsToSet = entry.getValue().stream()
                        .filter(action -> !SecurityAccessControlList.isDeniedAction(action))
                        .collect(Collectors.toSet());
            } else {
                actionsToSet = entry.getValue();
            }
            final UUID userGroupId = userGroup == null ? null : userGroup.getId();
            // avoid the UserGroup object having to be serialized with the operation by using the ID
            logger.info("Subject "+SecurityUtils.getSubject().getPrincipal()+" is setting the ACL for "+idOfAccessControlledObject+" with actions "+actionsToSet);
            apply(new AclPutPermissionsOperation(idOfAccessControlledObject, userGroupId, actionsToSet));
        }
        return accessControlStore.getAccessControlList(idOfAccessControlledObject).getAnnotation();
    }
    
    @Override
    public Void internalAclPutPermissions(QualifiedObjectIdentifier idOfAccessControlledObject, UUID groupId, Set<String> actions) {
        permissionChangeListeners.aclChanged(idOfAccessControlledObject);
        accessControlStore.setAclPermissions(idOfAccessControlledObject, getUserGroup(groupId), actions);
        return null;
    }

    /*
     * @param name The name of the user group to add
     */
    @Override
    public AccessControlList addToAccessControlList(QualifiedObjectIdentifier idOfAccessControlledObject,
            UserGroup group, String action) {
        if (getAccessControlList(idOfAccessControlledObject) == null) {
            setEmptyAccessControlList(idOfAccessControlledObject);
        }
        final UUID groupId = group == null ? null : group.getId();
        logger.info("Subject "+SecurityUtils.getSubject().getPrincipal()+" is adding permission "+action+" for group with ID "+groupId+" to the ACL for "+idOfAccessControlledObject);
        apply(new AclAddPermissionOperation(idOfAccessControlledObject, groupId, action));
        return accessControlStore.getAccessControlList(idOfAccessControlledObject).getAnnotation();
    }

    @Override
    public Void internalAclAddPermission(QualifiedObjectIdentifier idOfAccessControlledObject, UUID groupId, String action) {
        permissionChangeListeners.aclChanged(idOfAccessControlledObject);
        accessControlStore.addAclPermission(idOfAccessControlledObject, getUserGroup(groupId), action);
        return null;
    }

    /*
     * @param name The name of the user group to remove
     */
    @Override
    public AccessControlList removeFromAccessControlList(QualifiedObjectIdentifier idOfAccessControlledObject,
            UserGroup group, String permission) {
        final AccessControlList result;
        if (getAccessControlList(idOfAccessControlledObject) != null) {
            final UUID groupId = group == null ? null : group.getId();
            logger.info("Subject "+SecurityUtils.getSubject().getPrincipal()+" is removing permission "+permission+" for group with ID "+groupId+" from the ACL for "+idOfAccessControlledObject);
            apply(new AclRemovePermissionOperation(idOfAccessControlledObject, groupId, permission));
            result = accessControlStore.getAccessControlList(idOfAccessControlledObject).getAnnotation();
        } else {
            result = null;
        }
        return result;
    }

    @Override
    public Void internalAclRemovePermission(QualifiedObjectIdentifier idOfAccessControlledObject, UUID groupId, String permission) {
        permissionChangeListeners.aclChanged(idOfAccessControlledObject);
        accessControlStore.removeAclPermission(idOfAccessControlledObject, getUserGroup(groupId), permission);
        return null;
    }

    @Override
    public void deleteAccessControlList(QualifiedObjectIdentifier idOfAccessControlledObject) {
        if (getAccessControlList(idOfAccessControlledObject) != null) {
            logger.info("Subject "+SecurityUtils.getSubject().getPrincipal()+" is deleting the ACL of object "+idOfAccessControlledObject);
            apply(new DeleteAclOperation(idOfAccessControlledObject));
        }
    }

    @Override
    public Void internalDeleteAcl(QualifiedObjectIdentifier idOfAccessControlledObject) {
        permissionChangeListeners.aclChanged(idOfAccessControlledObject);
        accessControlStore.removeAccessControlList(idOfAccessControlledObject);
        return null;
    }

    @Override
    public Ownership setOwnership(QualifiedObjectIdentifier objectId, User userOwner,
            UserGroup tenantOwner) {
        return setOwnership(objectId, userOwner, tenantOwner, /* displayNameOfOwnedObject */ null);
    }

    @Override
    public Ownership setOwnership(QualifiedObjectIdentifier objectId, User userOwner,
            UserGroup tenantOwner, String displayNameOfOwnedObject) {
        if (userOwner == null && tenantOwner == null) {
            throw new IllegalArgumentException("No owner is not valid, would create non changeable object");
        }
        final UUID tenantId = tenantOwner == null ? null : tenantOwner.getId();
        final String userOwnerName = userOwner == null ? null : userOwner.getName();
        final OwnershipAnnotation existingOwnership = getOwnership(objectId);
        final User existingUserOwner;
        final UserGroup existingTenantOwner;
        final String existingDisplayNameOfOwnedObject;
        final Ownership result;
        if (existingOwnership == null || existingOwnership.getAnnotation() == null) {
            existingUserOwner = null;
            existingTenantOwner = null;
        } else {
            existingUserOwner = existingOwnership.getAnnotation().getUserOwner();
            existingTenantOwner = existingOwnership.getAnnotation().getTenantOwner();
        }
        if (existingOwnership == null) {
            existingDisplayNameOfOwnedObject = null;
        } else {
            existingDisplayNameOfOwnedObject = existingOwnership.getDisplayNameOfAnnotatedObject();
        }
        if (Util.equalsWithNull(existingDisplayNameOfOwnedObject, displayNameOfOwnedObject)
            && existingUserOwner == userOwner
            && existingTenantOwner == tenantOwner) {
            result = existingOwnership.getAnnotation();
        } else {
            logger.info("Subject "+SecurityUtils.getSubject().getPrincipal()+" is setting ownership of object "+objectId+" to group with ID "+tenantId+" and user "+userOwnerName);
            result = apply(new SetOwnershipOperation(objectId, userOwnerName, tenantId,
                    displayNameOfOwnedObject));
        }
        return result;
    }
    
    @Override
    public Ownership internalSetOwnership(QualifiedObjectIdentifier objectId, String userOwnerName, UUID tenantOwnerId, String displayName) {
        final Ownership result = accessControlStore.setOwnership(objectId, getUserByName(userOwnerName), getUserGroup(tenantOwnerId), displayName).getAnnotation();
        permissionChangeListeners.ownershipChanged(objectId);
        return result;
    }

    @Override
    public void deleteOwnership(QualifiedObjectIdentifier objectId) {
        if (getOwnership(objectId) != null) {
            logger.info("Subject "+SecurityUtils.getSubject().getPrincipal()+" is deleting ownership information from object with ID "+objectId);
            apply(new DeleteOwnershipOperation(objectId));
        }
    }

    @Override
    public Void internalDeleteOwnership(QualifiedObjectIdentifier objectId) {
        accessControlStore.removeOwnership(objectId);
        permissionChangeListeners.ownershipChanged(objectId);
        return null;
    }

    @Override
    public Iterable<UserGroup> getUserGroupList() {
        return store.getUserGroups();
    }

    @Override
    public Iterable<UserGroup> getUserGroupsWithRoleDefinition(RoleDefinition roleDefinition) {
        return store.getUserGroupsWithRoleDefinition(roleDefinition);
    }

    @Override
    public UserGroup getUserGroup(UUID id) {
        return store.getUserGroup(id);
    }

    @Override
    public UserGroup getUserGroupByName(String name) {
        return store.getUserGroupByName(name);
    }

    @Override
    public Iterable<UserGroup> getUserGroupsOfUser(User user) {
        return store.getUserGroupsOfUser(user);
    }

    @Override
    public UserGroup createUserGroup(UUID id, String name) throws UserGroupManagementException {
        return createUserGroupWithInitialUser(id, name, getCurrentUser());
    }
    
    private UserGroup createUserGroupWithInitialUser(UUID id, String name, User initialUser) {
        logger.info("Subject "+SecurityUtils.getSubject().getPrincipal()+" is creating user group " + name + " with ID " + id);
        apply(new CreateUserGroupOperation(id, name));
        final UserGroup userGroup = store.getUserGroup(id);
        if (initialUser != null) {
            logger.info("Adding initial user " + initialUser + " to group " + userGroup);
            addUserToUserGroup(userGroup, initialUser);
            addUserRoleForGroupToUser(userGroup, initialUser);
        }
        return userGroup;
    }

    @Override
    public Void internalCreateUserGroup(UUID id, String name) throws UserGroupManagementException {
        store.createUserGroup(id, name);
        return null;
    }

    @Override
    public void addUserToUserGroup(UserGroup userGroup, User user) {
        logger.info("Adding user "+user.getName()+" to group "+userGroup.getName());
        userGroup.add(user);
        final UUID groupId = userGroup.getId();
        final String username = user.getName();
        apply(new AddUserToUserGroupOperation(groupId, username));
    }

    @Override
    public Void internalAddUserToUserGroup(UUID groupId, String username) {
        final UserGroup userGroup = getUserGroup(groupId);
        final User user = getUserByName(username);
        userGroup.add(user);
        permissionChangeListeners.userAddedToOrRemovedFromGroup(user, userGroup);
        store.updateUserGroup(userGroup);
        return null;
    }
    
    @Override
    public Void internalRemoveUserFromUserGroup(UUID groupId, String username) {
        final UserGroup userGroup = getUserGroup(groupId);
        final User user = getUserByName(username);
        permissionChangeListeners.userAddedToOrRemovedFromGroup(user, userGroup);
        userGroup.remove(user);
        store.updateUserGroup(userGroup);
        return null;
    }
    
    @Override
    public void removeUserFromUserGroup(UserGroup userGroup, User user) {
        logger.info("Removing user "+user.getName()+" from group "+userGroup.getName());
        userGroup.remove(user);
        final UUID userGroupId = userGroup.getId();
        final String username = user.getName();
        apply(new RemoveUserFromUserGroupOperation(userGroupId, username));
    }

    @Override
    public void putRoleDefinitionToUserGroup(UserGroup userGroup, RoleDefinition roleDefinition, boolean forAll) {
        logger.info("Adding role definition " + roleDefinition.getName() + "(forAll = " + forAll + ") to group "
                + userGroup.getName());
        apply(new PutRoleDefinitionToUserGroupOperation(userGroup.getId(), roleDefinition.getId(), forAll));
    }

    @Override
    public Void internalPutRoleDefinitionToUserGroup(UUID groupId, UUID roleDefinitionId, boolean forAll)
            throws UserGroupManagementException {
        final UserGroup userGroup = getUserGroup(groupId);
        final RoleDefinition roleDefinition = getRoleDefinition(roleDefinitionId);
        permissionChangeListeners.roleAddedToOrRemovedFromGroup(userGroup, roleDefinition);
        userGroup.put(roleDefinition, forAll);
        store.updateUserGroup(userGroup);
        return null;
    }

    @Override
    public void removeRoleDefintionFromUserGroup(UserGroup userGroup, RoleDefinition roleDefinition) {
        logger.info("Removing role definition " + roleDefinition.getName() + " from group " + userGroup.getName());
        apply(new RemoveRoleDefinitionFromUserGroupOperation(userGroup.getId(), roleDefinition.getId()));
    }

    @Override
    public Void internalRemoveRoleDefinitionFromUserGroup(UUID groupId, UUID roleDefinitionId)
            throws UserGroupManagementException {
        final UserGroup userGroup = getUserGroup(groupId);
        final RoleDefinition roleDefinition = getRoleDefinition(roleDefinitionId);
        permissionChangeListeners.roleAddedToOrRemovedFromGroup(userGroup, roleDefinition);
        userGroup.remove(roleDefinition);
        store.updateUserGroup(userGroup);
        return null;
    }

    @Override
    public void deleteUserGroup(UserGroup userGroup) throws UserGroupManagementException {
        logger.info("Removing user group "+userGroup.getName());
        apply(new DeleteUserGroupOperation(userGroup.getId()));
    }
    
    @Override
    public Void internalDeleteUserGroup(UUID groupId) throws UserGroupManagementException {
        final UserGroup userGroup = getUserGroup(groupId);
        if (userGroup == null) {
            logger.warning("Strange: the user group with ID "+groupId+" which is about to be deleted couldn't be found");
        } else {
            final Iterable<OwnershipAnnotation> ownerhipsWithGroupOwner = accessControlStore.getOwnerhipsWithGroupOwner(userGroup);
            accessControlStore.removeAllOwnershipsFor(userGroup);
            store.deleteUserGroup(userGroup);
            for (final OwnershipAnnotation ownershipWithGroupAsOwner : ownerhipsWithGroupOwner) {
                permissionChangeListeners.ownershipChanged(ownershipWithGroupAsOwner.getIdOfAnnotatedObject());
            }
        }
        return null;
    }

    @Override
    public Iterable<User> getUserList() {
        return store.getUsers();
    }

    @Override
    public String login(String username, String password) throws AuthenticationException {
        String redirectUrl;
        UsernamePasswordToken token = new UsernamePasswordToken(username, password);
        logger.info("Trying to login: " + username);
        Subject subject = SecurityUtils.getSubject();
        subject.login(token);
        HttpServletRequest httpRequest = WebUtils.getHttpRequest(subject);
        SavedRequest savedRequest = WebUtils.getSavedRequest(httpRequest);
        if (savedRequest != null) {
            redirectUrl = savedRequest.getRequestUrl();
        } else {
            redirectUrl = "";
        }
        logger.info("Redirecturl: " + redirectUrl);
        return redirectUrl;
    }
    
    @Override
    public void logout() {
        Subject subject = SecurityUtils.getSubject();
        logger.info("Logging out");
        subject.logout();
    }

    @Override
    public User getUserByName(String name) {
        return store.getUserByName(name);
    }
    
    @Override
    public User getUserByAccessToken(String accessToken) {
        return store.getUserByAccessToken(accessToken);
    }

    @Override
    public User getUserByEmail(String email) {
        return store.getUserByEmail(email);
    }

    @Override
    public Iterable<User> getUsersWithPermissions(WildcardPermission permission) {
        if (Util.size(permission.getQualifiedObjectIdentifiers()) != 1) {
            throw new IllegalArgumentException("Permission needs to specify exactly one object identifier");
        }
        final ScheduledExecutorService foregroundExecutor = ThreadPoolUtil.INSTANCE.getDefaultForegroundTaskThreadPoolExecutor();
        final int numberOfJobs = ThreadPoolUtil.INSTANCE.getReasonableThreadPoolSize();
        final ConcurrentMap<User, Boolean> result = new ConcurrentHashMap<>();
        final User allUser = getAllUser();
        final ConcurrentLinkedDeque<User> userList = new ConcurrentLinkedDeque<>();
        Util.addAll(getUserList(), userList);
        final Set<Future<?>> futures = new HashSet<>();
        final QualifiedObjectIdentifier objectIdentifier = permission.getQualifiedObjectIdentifiers().iterator().next();
        final OwnershipAnnotation ownership = accessControlStore.getOwnership(objectIdentifier);
        final AccessControlListAnnotation acl = accessControlStore.getAccessControlList(objectIdentifier);
        // create as many jobs as we expect the thread pool size to be and have each of them
        // keep polling User objects and check whether that user has the permission sought; if so,
        // add the User to the result.
        // result and userList are thread-safe data structures
        for (int i=0; i<numberOfJobs; i++) {
            futures.add(foregroundExecutor.submit(()->{
                User user;
                int usersHandled = 0;
                while ((user=userList.poll()) != null) {
                    usersHandled++;
                    if (PermissionChecker.isPermitted(permission, user, allUser,
                            ownership == null ? null : ownership.getAnnotation(), acl == null ? null : acl.getAnnotation())) {
                        result.put(user, true);
                    }
                }
                final int finalUsersHandled = usersHandled;
                logger.fine(()->"Handled "+finalUsersHandled+" users in job "+this);
            }));
        }
        for (final Future<?> future : futures) {
            try {
                future.get();
            } catch (InterruptedException | ExecutionException e) {
                logger.log(Level.WARNING, "Exception while trying to wait for user permission check", e);
            }
        }
        return result.keySet();
    }

    @Override
    public User createSimpleUser(final String username, final String email, String password, String fullName,
            String company, Locale locale, final String validationBaseURL, UserGroup groupOwningUser,
            String requestClientIP, boolean enforceStrongPassword) throws UserManagementException, MailException, UserGroupManagementException {
        if (requestClientIP != null) {
            checkAndRecordUserCreationFromClientIP(requestClientIP);
        }
        logger.info("Creating user "+username);
        if (store.getUserByName(username) != null) {
            logger.warning("User "+username+" already exists");
            throw new UserManagementException(UserManagementException.USER_ALREADY_EXISTS);
        }
        if (username == null || username.length() < 3) {
            throw new UserManagementException(UserManagementException.USERNAME_DOES_NOT_MEET_REQUIREMENTS);
        } else if (enforceStrongPassword && !isPasswordGoodEnough(password)) {
            throw new UserManagementException(UserManagementException.PASSWORD_DOES_NOT_MEET_REQUIREMENTS);
        }
        RandomNumberGenerator rng = new SecureRandomNumberGenerator();
        byte[] salt = rng.nextBytes().getBytes();
        String hashedPasswordBase64 = hashPassword(password, salt);
        UsernamePasswordAccount upa = new UsernamePasswordAccount(username, hashedPasswordBase64, salt);
        final User result = apply(new CreateUserOperation(username, email, upa)); // This also replicated the user creation
        addUserRoleToUser(result);
        final UserGroup tenant = getOrCreateTenantForUser(result);
        setDefaultTenantForCurrentServerForUser(username, tenant.getId());
        // the new user becomes its owner to ensure the user role is working correctly
        // the default tenant is the owning tenant to allow users having admin role for a specific server tenant to also be able to delete users
        apply(new SetOwnershipOperation(result.getIdentifier(), username, groupOwningUser==null?null:groupOwningUser.getId(), username));
        updateUserProperties(username, fullName, company, locale);
        // email has been set during creation already; the following call will trigger the e-mail validation process
        updateSimpleUserEmail(username, email, validationBaseURL);
        return result;
    }

    private boolean isPasswordGoodEnough(String password) {
        final boolean result;
        if (password == null) {
            result = false;
        } else {
            final Strength strength = passwordValidator.measure(password);
            result = strength.getGuessesLog10() > 8;
        }
        return result;
    }
    
    /**
     * Checks if the {@code clientIP} is currently blocked for user creation, and if so, throws a
     * {@link UserManagementException}. If the check is successful, it records a locking record for
     * this client IP, similar to the locking/banning that happens for failer bearer token
     * authentication requests (see {@link #failedBearerTokenAuthentication(String)}).
     */
    private void checkAndRecordUserCreationFromClientIP(String clientIP) throws UserManagementException {
        assert clientIP != null;
        // synchronize to ensure that no two threads can enter values into the map concurrently;
        // still the use of a ConcurrentMap is justified because there may be concurrent write access
        // through replication
        synchronized (clientIPBasedLockingAndBanningForUserCreation) {
            final LockingAndBanning lockingAndBanning = clientIPBasedLockingAndBanningForUserCreation.get(clientIP);
            if (lockingAndBanning == null || !lockingAndBanning.isAuthenticationLocked()) {
                apply(s->s.internalRecordUserCreationFromClientIP(clientIP));
            } else {
                throw new UserManagementException("Client IP "+clientIP+" locked for user creation: "+lockingAndBanning);
            }
        }
    }
    
    @Override
    public LockingAndBanning internalRecordUserCreationFromClientIP(String clientIP) {
        final LockingAndBanning result = new LockingAndBanningImpl(TimePoint.now().plus(DEFAULT_CLIENT_IP_BASED_USER_CREATION_LOCKING_DURATION),
                DEFAULT_CLIENT_IP_BASED_USER_CREATION_LOCKING_DURATION);
        clientIPBasedLockingAndBanningForUserCreation.put(clientIP, result);
        scheduleCleanUpTask(clientIP, result, clientIPBasedLockingAndBanningForUserCreation,
                "client IPs locked for user creation");
        return result;
    }

    private void addUserRoleToUser(final User user) {
        addRoleForUserAndSetUserAsOwner(user, new Role(store.getRoleDefinitionByPrototype(UserRole.getInstance()),
                /* tenant qualifier */ null, /* user qualifier */ user, /* transitive */ true));
    }
    
    private void addUserRoleForGroupToUser(final UserGroup group, final User user) {
        addRoleForUserAndSetUserAsOwner(user, new Role(store.getRoleDefinitionByPrototype(UserRole.getInstance()),
                /* tenant qualifier */ group, /* user qualifier */ null, /* transitive */ true));
    }
    
    /**
     * A simple {@code synchronized} block synchronizing on the {@link #userGroupLock} monitor is used
     * in the {@link #getOrCreateTenantForUser(User)} method to avoid race conditions between multiple
     * threads, such as the migration code run in a background thread by the {@link Activator}'s {@code migrate}
     * method, and the regular creation of a user which also probes for the user's default group.
     */
    private final static Object userGroupLock = new Object();
    private UserGroup getOrCreateTenantForUser(User user) throws UserGroupManagementException {
        final String username = user.getName();
        final String defaultTenantNameForUsername = getDefaultTenantNameForUsername(username);
        synchronized (userGroupLock) {
            UserGroup tenant = store.getUserGroupByName(defaultTenantNameForUsername);
            if (tenant != null) {
                logger.info("Found existing tenant "+defaultTenantNameForUsername+" to be used as default tenant for new user "+username);
            } else {
                logger.info("Creating user group "+defaultTenantNameForUsername+" as default tenant for new user "+username);
                tenant = createUserGroupWithInitialUser(UUID.randomUUID(), defaultTenantNameForUsername, user);
                setOwnership(tenant.getIdentifier(), user, tenant);
            }
            return tenant;
        }
    }
    
    @Override
    public User internalCreateUser(String username, String email, Account... accounts) throws UserManagementException {
        final User result = store.createUser(username, email, new LockingAndBanningImpl(), accounts);
        return result;
    }

    private String getDefaultTenantNameForUsername(final String username) {
        return username + TENANT_SUFFIX;
    }

    @Override
    public void updateSimpleUserPassword(String username, String newPassword) throws UserManagementException {
        final User user = store.getUserByName(username);
        if (user == null) {
            throw new UserManagementException(UserManagementException.USER_DOES_NOT_EXIST);
        }
        updateSimpleUserPassword(user, newPassword);
    }

    private void updateSimpleUserPassword(final User user, String newPassword) throws UserManagementException {
        if (!isPasswordGoodEnough(newPassword)) {
            throw new UserManagementException(UserManagementException.PASSWORD_DOES_NOT_MEET_REQUIREMENTS);
        }
        // for non-admins, check that the old password is correct
        RandomNumberGenerator rng = new SecureRandomNumberGenerator();
        byte[] salt = rng.nextBytes().getBytes();
        String hashedPasswordBase64 = hashPassword(newPassword, salt);
        apply(new UpdateSimpleUserPasswordOperation(user.getName(), salt, hashedPasswordBase64));
    }
    
    @Override
    public Void internalUpdateSimpleUserPassword(String username, byte[] salt, String hashedPasswordBase64) {
        final User user = getUserByName(username);
        final UsernamePasswordAccount account = (UsernamePasswordAccount) user.getAccount(AccountType.USERNAME_PASSWORD);
        account.setSalt(salt);
        account.setSaltedPassword(hashedPasswordBase64);
        user.passwordWasReset();
        store.updateUser(user);
        return null;
    }

    @Override
    public void updateUserProperties(String username, String fullName, String company, Locale locale) throws UserManagementException {
        final User user = store.getUserByName(username);
        if (user == null) {
            throw new UserManagementException(UserManagementException.USER_DOES_NOT_EXIST);
        }
        apply(new UpdateUserPropertiesOperation(username, fullName, company, locale));
    }

    @Override
    public Void internalUpdateUserProperties(String username, String fullName, String company, Locale locale) {
        final User user = store.getUserByName(username);
        user.setFullName(fullName);
        user.setCompany(company);
        user.setLocale(locale);
        store.updateUser(user);
        return null;
    }

    @Override
    public boolean checkPassword(String username, String password) throws UserManagementException {
        final User user = store.getUserByName(username);
        if (user == null) {
            throw new UserManagementException(UserManagementException.USER_DOES_NOT_EXIST);
        }
        if (user.getLockingAndBanning().isAuthenticationLocked()) {
            throw new UserManagementException("Password authentication is locked for user "+username);
        }
        final UsernamePasswordAccount account = (UsernamePasswordAccount) user.getAccount(AccountType.USERNAME_PASSWORD);
        String hashedOldPassword = hashPassword(password, account.getSalt());
        final boolean result = Util.equalsWithNull(hashedOldPassword, account.getSaltedPassword());
        if (!result) {
            logger.info("Failed password check for user "+username);
            apply(s->s.internalFailedPasswordAuthentication(username));
        } else {
            apply(s->s.internalSuccessfulPasswordAuthentication(username));
        }
        return result;
    }
    
    @Override
    public LockingAndBanning failedPasswordAuthentication(User user) {
        return apply(s->s.internalFailedPasswordAuthentication(user.getName()));
    }

    @Override
    public LockingAndBanning internalFailedPasswordAuthentication(String username) {
        final User user = getUserByName(username);
        final LockingAndBanning lockingAndBanning;
        if (user != null) {
            lockingAndBanning = user.getLockingAndBanning();
            lockingAndBanning.failedPasswordAuthentication();
            store.updateUser(user);
            logger.info("failed password authentication for user "+username+"; locking: "+lockingAndBanning);
        } else {
            lockingAndBanning = null;
        }
        return lockingAndBanning;
    }

    @Override
    public void successfulPasswordAuthentication(User user) {
        // replicate only if this really implied a change
        if (internalSuccessfulPasswordAuthentication(user.getName())) {
            replicate(s->s.internalSuccessfulPasswordAuthentication(user.getName()));
        }
    }
    
    @Override
    public Boolean internalSuccessfulPasswordAuthentication(String username) {
        final boolean changed;
        final User user = getUserByName(username);
        if (user != null) {
            changed = user.getLockingAndBanning().successfulPasswordAuthentication();
            if (changed) {
                store.updateUser(user);
            }
        } else {
            changed = false;
        }
        return changed;
    }

    @Override
    public LockingAndBanning failedBearerTokenAuthentication(String clientIP) {
        return apply(s->s.internalFailedBearerTokenAuthentication(clientIP));
    }
    
    @Override
    public LockingAndBanning internalFailedBearerTokenAuthentication(String clientIP) {
        final LockingAndBanning lockingAndBanning = clientIPBasedLockingAndBanningForBearerTokenAuthentication.computeIfAbsent(escapeNullClientIP(clientIP), key->new LockingAndBanningImpl());
        lockingAndBanning.failedPasswordAuthentication();
        logger.info("failed bearer token authentication from client IP "+clientIP+"; locking: "+lockingAndBanning);
        scheduleCleanUpTask(clientIP, lockingAndBanning, clientIPBasedLockingAndBanningForBearerTokenAuthentication,
                "client IPs locked for bearer token authentication");
        return lockingAndBanning;
    }

    /**
     * Schedule a clean-up task to avoid leaking memory for the LockingAndBanning objects; schedule it in two times the
     * locking expiry of {@code lockingAndBanning}, but at least one hour, because if no authentication failure occurs
     * for that IP/user agent combination, we will entirely remove the {@link LockingAndBanning} from the map,
     * effectively resetting that IP to a short default locking duration again; this way, if during the double
     * expiration time another failed attempt is registered, we can still grow the locking duration because we have kept
     * the {@link LockingAndBanning} object available for a bit longer. Furthermore, for authentication requests, the
     * responsible {@link Realm} will let authentication requests get to here only if not locked, so if we were to
     * expunge entries immediately as they unlock, the locking duration could never grow.<p>
     * 
     * With the minimum of one hour, we ensure that failing requests done at a slower rate still grow the locking
     * expiry duration.
     */
    private void scheduleCleanUpTask(final String clientIPOrNull,
            final LockingAndBanning lockingAndBanning,
            final ConcurrentMap<String, LockingAndBanning> mapToRemoveFrom,
            final String nameOfMapForLog) {
        final long millisUntilLockingExpiry = Math.max(
                2*ApproximateTime.approximateNow().until(lockingAndBanning.getLockedUntil()).asMillis(),
                Duration.ONE_HOUR.asMillis());
        ThreadPoolUtil.INSTANCE.getDefaultBackgroundTaskThreadPoolExecutor().schedule(
                ()->{
                    final LockingAndBanning lab = mapToRemoveFrom.get(escapeNullClientIP(clientIPOrNull));
                    if (lab != null && !lab.isAuthenticationLocked()) {
                        mapToRemoveFrom.remove(escapeNullClientIP(clientIPOrNull));
                        logger.info("Removed "+clientIPOrNull+" from "+nameOfMapForLog+"; "
                                +mapToRemoveFrom.size()
                                +" locked client IP(s) remaining");
                    }
                },
                millisUntilLockingExpiry, TimeUnit.MILLISECONDS);
    }

    private String escapeNullClientIP(String clientIP) {
        return clientIP==null?CLIENT_IP_NULL_ESCAPE:clientIP;
    }

    @Override
    public void successfulBearerTokenAuthentication(String clientIP) {
        // replicate only if this truly caused a change in locking/banning:
        if (internalSuccessfulBearerTokenAuthentication(clientIP)) {
            replicate(s->s.internalSuccessfulBearerTokenAuthentication(clientIP));
        }
    }
    
    @Override
    public Boolean internalSuccessfulBearerTokenAuthentication(String clientIP) {
        final boolean changed;
        final LockingAndBanning lockingAndBanning = clientIPBasedLockingAndBanningForBearerTokenAuthentication.remove(escapeNullClientIP(clientIP));
        if (lockingAndBanning != null) {
            logger.info("Unlocked bearer token authentication from "+clientIP+"; last locking state was "+lockingAndBanning);
            changed = true;
        } else {
            changed = false;
        }
        return changed;
    }

    @Override
    public boolean isClientIPLockedForBearerTokenAuthentication(String clientIP) {
        final LockingAndBanning lockingAndBanning = clientIPBasedLockingAndBanningForBearerTokenAuthentication.get(escapeNullClientIP(clientIP));
        return lockingAndBanning != null && lockingAndBanning.isAuthenticationLocked();
    }

    @Override
    public boolean checkPasswordResetSecret(String username, String passwordResetSecret) throws UserManagementException {
        final User user = store.getUserByName(username);
        if (user == null) {
            throw new UserManagementException(UserManagementException.USER_DOES_NOT_EXIST);
        }
        return Util.equalsWithNull(user.getPasswordResetSecret(), passwordResetSecret);
    }

    @Override
    public void updateSimpleUserEmail(final String username, final String newEmail, final String validationBaseURL) throws UserManagementException {
        final User user = store.getUserByName(username);
        if (user == null) {
            throw new UserManagementException(UserManagementException.USER_DOES_NOT_EXIST);
        }
        logger.info("Subject "+SecurityUtils.getSubject().getPrincipal()+" is changing e-mail address of user " + username + " to " + newEmail);
        final String validationSecret = user.createRandomSecret();
        apply(new UpdateSimpleUserEmailOperation(username, newEmail, validationSecret));
        if (validationBaseURL != null && newEmail != null && !newEmail.trim().isEmpty()) {
            new Thread("e-mail validation after changing e-mail of user " + username + " to " + newEmail) {
                @Override
                public void run() {
                    try {
                        startEmailValidation(user, validationSecret, validationBaseURL);
                    } catch (MailException e) {
                        logger.log(Level.SEVERE, "Error sending mail to validate e-mail address change for user "
                                + username + " to address " + newEmail, e);
                    }
                }
            }.start();
        }
    }

    @Override
    public Void internalUpdateSimpleUserEmail(final String username, final String newEmail, final String validationSecret) {
        final User user = getUserByName(username);
        user.setEmail(newEmail);
        user.startEmailValidation(validationSecret);
        store.updateUser(user);
        return null;
    }

    @Override
    public boolean validateEmail(String username, String validationSecret) throws UserManagementException {
        final User user = store.getUserByName(username);
        if (user == null) {
            throw new UserManagementException(UserManagementException.USER_DOES_NOT_EXIST);
        }
        return apply(new ValidateEmailOperation(username, validationSecret));
    }
    
    @Override
    public Boolean internalValidateEmail(String username, String validationSecret) {
        final User user = store.getUserByName(username);
        final boolean result = user.validate(validationSecret);
        if (result) {
            store.updateUser(user);
        }
        return result;
    }

    /**
     * {@link UserImpl#startEmailValidation(String) Triggers} e-mail validation for the <code>user</code> object and sends out a
     * URL to the user's e-mail that has the validation secret ready for validation by clicking.
     * 
     * @param validationSecret
     *            the result of either {@link UserImpl#startEmailValidation(String)} or {@link UserImpl#setEmail(String)}.
     * @param baseURL
     *            the URL under which the user can reach the e-mail validation service; this URL is required to assemble
     *            a validation URL that is sent by e-mail to the user, to make the user return the validation secret to
     *            the right server again.
     */
    private void startEmailValidation(User user, String validationSecret, String baseURL) throws MailException {
        try {
            Map<String, String> urlParameters = new HashMap<>();
            urlParameters.put("u", URLEncoder.encode(user.getName(), "UTF-8"));
            urlParameters.put("v", URLEncoder.encode(validationSecret, "UTF-8"));
            StringBuilder url = buildURL(baseURL, urlParameters);
            sendMail(user.getName(), messages.get(user.getLocaleOrDefault(), "emailValidationSubject"),
                    new StringBuilder()
                            .append(messages.get(user.getLocaleOrDefault(), "emailValidationMessage", user.getName()))
                            .append("\n").append("   ").append(url.toString()).toString());
        } catch (UnsupportedEncodingException e) {
            logger.log(Level.SEVERE, "Internal error: encoding UTF-8 not found. Couldn't send e-mail to user "
                    + user.getName() + " at e-mail address " + user.getEmail(), e);
        }
    }

    public StringBuilder buildURL(String baseURL, Map<String, String> urlParameters) {
        StringBuilder url = new StringBuilder(baseURL==null?"":baseURL);
        // Potentially contained hash is checked to support place-based mail verification
        boolean first = baseURL == null || !baseURL.contains("?") || baseURL.contains("#");
        for (Map.Entry<String, String> e : urlParameters.entrySet()) {
            if (first) {
                url.append('?');
                first = false;
            } else {
                url.append('&');
            }
            url.append(e.getKey());
            url.append('=');
            url.append(e.getValue());
        }
        return url;
    }

    protected String hashPassword(String password, Object salt) {
        return new Sha256Hash(password, salt, 1024).toBase64();
    }

    @Override
    public RoleDefinition createRoleDefinition(UUID roleId, String name) {
        logger.info("Subject "+SecurityUtils.getSubject().getPrincipal()+" created role "+name+" with ID "+roleId);
        return apply(new CreateRoleDefinitionOperation(roleId, name));
    }

    @Override
    public RoleDefinition internalCreateRoleDefinition(UUID roleId, String name) {
        return store.createRoleDefinition(roleId, name, Collections.emptySet());
    }
    
    @Override
    public void deleteRoleDefinition(RoleDefinition roleDefinition) {
        logger.info("Subject "+SecurityUtils.getSubject().getPrincipal()+" deleted role "+roleDefinition);
        final UUID roleId = roleDefinition.getId();
        apply(new DeleteRoleDefinitionOperation(roleId));
    }

    @Override
    public Void internalDeleteRoleDefinition(UUID roleId) {
        final RoleDefinition roleDefinition = store.getRoleDefinition(roleId);
        permissionChangeListeners.roleDefinitionRemoved(roleDefinition);
        store.removeRoleDefinition(roleDefinition);
        return null;
    }

    @Override
    public void updateRoleDefinition(RoleDefinition roleDefinitionWithNewProperties) {
        logger.info("Subject "+SecurityUtils.getSubject().getPrincipal()+" updated role "+roleDefinitionWithNewProperties);
        apply(new UpdateRoleDefinitionOperation(roleDefinitionWithNewProperties));
    }

    @Override
    public Void internalUpdateRoleDefinition(RoleDefinition roleWithNewProperties) {
        final RoleDefinition role = store.getRoleDefinition(roleWithNewProperties.getId());
        role.setName(roleWithNewProperties.getName());
        store.setRoleDefinitionDisplayName(roleWithNewProperties.getId(), role.getName());
        permissionChangeListeners.permissionAddedToOrRemovedFromRoleDefinition(role, role.getPermissions(), roleWithNewProperties.getPermissions());
        role.setPermissions(roleWithNewProperties.getPermissions());
        store.setRoleDefinitionPermissions(role.getId(), role.getPermissions());
        return null;
    }

    @Override
    public Iterable<RoleDefinition> getRoleDefinitions() {
        Collection<RoleDefinition> result = new ArrayList<>();
        filterObjectsWithPermissionForCurrentUser(DefaultActions.READ,
                store.getRoleDefinitions(), t -> result.add(t));
        return result;
    }
    
    private void addRoleForUserAndSetUserAsOwner(User user, Role role) {
        addRoleForUser(user.getName(), role);
        TypeRelativeObjectIdentifier associationTypeIdentifier = PermissionAndRoleAssociation.get(role, user);
        QualifiedObjectIdentifier qualifiedTypeIdentifier = SecuredSecurityTypes.ROLE_ASSOCIATION
                .getQualifiedObjectIdentifier(associationTypeIdentifier);
        setOwnership(qualifiedTypeIdentifier, user, /* owning group */ null);
    }

    @Override
    public void addRoleForUser(User user, Role role) {
        addRoleForUser(user.getName(), role);
    }

    @Override
    public void addRoleForUser(String username, Role role) {
        logger.info("Subject "+SecurityUtils.getSubject().getPrincipal()+" added role "+role+" to user "+username);
        final UUID roleDefinitionId = role.getRoleDefinition().getId();
        final UUID idOfTenantQualifyingRole = role.getQualifiedForTenant() == null ? null : role.getQualifiedForTenant().getId();
        final String nameOfUserQualifyingRole = role.getQualifiedForUser() == null ? null : role.getQualifiedForUser().getName();
        final Boolean transitive = role.isTransitive();
        apply(new AddRoleForUserOperation(username, roleDefinitionId, idOfTenantQualifyingRole, nameOfUserQualifyingRole, transitive));
    }

    @Override
    public Void internalAddRoleForUser(String username, UUID roleDefinitionId, UUID idOfTenantQualifyingRole,
            String nameOfUserQualifyingRole, Boolean transitive) throws UserManagementException {
        final Role role = new Role(getRoleDefinition(roleDefinitionId),
                getUserGroup(idOfTenantQualifyingRole), getUserByName(nameOfUserQualifyingRole), transitive);
        permissionChangeListeners.roleAddedToOrRemovedFromUser(getUserByName(username), role);
        store.addRoleForUser(username, role);
        return null;
    }

    @Override
    public void removeRoleFromUser(User user, Role role) {
        removeRoleFromUser(user.getName(), role);
    }
    
    @Override
    public void removeRoleFromUser(String username, Role role) {
        logger.info("Subject "+SecurityUtils.getSubject().getPrincipal()+" removed role "+role+" to user "+username);
        final UUID roleDefinitionId = role.getRoleDefinition().getId();
        final UUID idOfTenantQualifyingRole = role.getQualifiedForTenant() == null ? null : role.getQualifiedForTenant().getId();
        final String nameOfUserQualifyingRole = role.getQualifiedForUser() == null ? null : role.getQualifiedForUser().getName();
        final Boolean transitive = role.isTransitive();
        apply(new RemoveRoleFromUserOperation(username, roleDefinitionId, idOfTenantQualifyingRole, nameOfUserQualifyingRole, transitive));
    }

    @Override
    public Void internalRemoveRoleFromUser(String username, UUID roleDefinitionId, UUID idOfTenantQualifyingRole,
            String nameOfUserQualifyingRole, Boolean transitive) throws UserManagementException {
        final Role role = new Role(getRoleDefinition(roleDefinitionId),
                getUserGroup(idOfTenantQualifyingRole), getUserByName(nameOfUserQualifyingRole), transitive);
        permissionChangeListeners.roleAddedToOrRemovedFromUser(getUserByName(username), role);
        store.removeRoleFromUser(username, role);
        return null;
    }

    @Override
    public void removePermissionFromUser(String username, WildcardPermission permissionToRemove) {
        logger.info("Subject "+SecurityUtils.getSubject().getPrincipal()+" is removing permission "+permissionToRemove+" from user "+username);
        apply(new RemovePermissionForUserOperation(username, permissionToRemove));
    }

    @Override
    public Void internalRemovePermissionForUser(String username, WildcardPermission permissionToRemove) throws UserManagementException {
        permissionChangeListeners.permissionAddedToOrRemovedFromUser(getUserByName(username), permissionToRemove);
        store.removePermissionFromUser(username, permissionToRemove);
        return null;
    }

    @Override
    public void addPermissionForUser(String username, WildcardPermission permissionToAdd) {
        logger.info("Subject "+SecurityUtils.getSubject().getPrincipal()+" is adding permission "+permissionToAdd+" to user "+username);
        apply(new AddPermissionForUserOperation(username, permissionToAdd));
    }

    @Override
    public Void internalAddPermissionForUser(String username, WildcardPermission permissionToAdd) throws UserManagementException {
        permissionChangeListeners.permissionAddedToOrRemovedFromUser(getUserByName(username), permissionToAdd);
        store.addPermissionForUser(username, permissionToAdd);
        return null;
    }

    @Override
    public void deleteUser(String username) throws UserManagementException {
        logger.info("Subject "+SecurityUtils.getSubject().getPrincipal()+" is deleting user "+username);
        final User userToDelete = store.getUserByName(username);
        if (userToDelete == null) {
            throw new UserManagementException(UserManagementException.USER_DOES_NOT_EXIST);
        }
        apply(new DeleteUserOperation(username));
    }

    @Override
    public Void internalDeleteUser(String username) throws UserManagementException {
        User userToDelete = store.getUserByName(username);
        if (userToDelete != null) {
            permissionChangeListeners.userDeleted(userToDelete);
            // remove all permissions the user has
            accessControlStore.removeAllOwnershipsFor(userToDelete);
            store.deleteUser(username);
            final String defaultTenantNameForUsername = getDefaultTenantNameForUsername(username);
            final UserGroup defaultTenantUserGroup = getUserGroupByName(defaultTenantNameForUsername);
            if (defaultTenantUserGroup != null) {
                List<User> usersInGroupList = Util.asList(defaultTenantUserGroup.getUsers());
                if (usersInGroupList.isEmpty()) {
                    // no other user is in group, delete it as well and remove Owenerships
                    try {
                        internalDeleteUserGroup(defaultTenantUserGroup.getId());
                    } catch (UserGroupManagementException e) {
                        logger.log(Level.SEVERE, "Could not delete default tenant for user", e);
                    }
                }
            }
        }
        return null;
    }

    @Override
    public boolean setSetting(String key, Object setting) {
        return apply(new SetSettingOperation(key, setting));
    }

    @Override
    public Boolean internalSetSetting(String key, Object setting) {
        return store.setSetting(key, setting);
    }

    @Override
    public Map<String, Object> getAllSettings() {
        return store.getAllSettings();
    }

    @Override
    public Map<String, Class<?>> getAllSettingTypes() {
        return store.getAllSettingTypes();
    }

    @Override
    public User verifySocialUser(Credential credential) throws UserManagementException {
        OAuthToken otoken = new OAuthToken(credential, credential.getVerifier());
        Subject subject = SecurityUtils.getSubject();
        if (!subject.isAuthenticated()) {
            try {
                subject.login(otoken);
                logger.info("User [" + subject.getPrincipal().toString() + "] logged in successfully.");
            } catch (UnknownAccountException uae) {
                logger.info("There is no user with username of " + subject.getPrincipal());
                throw new UserManagementException("Invalid credentials!");
            } catch (IncorrectCredentialsException ice) {
                logger.info("Password for account " + subject.getPrincipal() + " was incorrect!");
                throw new UserManagementException("Invalid credentials!");
            } catch (LockedAccountException lae) {
                logger.info("The account for username " + subject.getPrincipal() + " is locked.  "
                        + "Please contact your administrator to unlock it.");
                throw new UserManagementException("Invalid credentials!");
            } catch (AuthenticationException ae) {
                logger.log(Level.SEVERE, ae.getLocalizedMessage());
                throw new UserManagementException("An error occured while authenticating the user!");
            }
        }
        String username = subject.getPrincipal().toString();
        if (username == null) {
            logger.info("Something went wrong while authneticating, check doGetAuthenticationInfo() in "
                    + OAuthRealm.class.getName() + ".");
            throw new UserManagementException("An error occured while authenticating the user!");
        }
        User user = store.getUserByName(username);
        if (user == null) {
            logger.info("Could not find user " + username);
            throw new UserManagementException("An error occured while authenticating the user!");
        }
        return user;
    }

    @Override
    public User getCurrentUser() {
        final User result;
        Subject subject = SecurityUtils.getSubject();
        if (subject == null || !subject.isAuthenticated()) {
            result = null;
        } else {
            Object principal = subject.getPrincipal();
            if (principal == null) {
                result = null;
            } else {
                String username = principal.toString();
                if (username == null || username.length() <= 0) {
                    result = null;
                } else {
                    result = store.getUserByName(username);
                }
            }
        }
        return result;
    }

    @Override
    public String getAuthenticationUrl(Credential credential) throws UserManagementException {
        Token requestToken = null;
        String authorizationUrl = null;
        int authProvider = credential.getAuthProvider();
        OAuthService service = getOAuthService(authProvider);
        if (service == null) {
            throw new UserManagementException("Could not build OAuthService");
        }
        if (authProvider == ClientUtils.TWITTER || authProvider == ClientUtils.YAHOO
                || authProvider == ClientUtils.LINKEDIN || authProvider == ClientUtils.FLICKR
                || authProvider == ClientUtils.IMGUR || authProvider == ClientUtils.TUMBLR
                || authProvider == ClientUtils.VIMEO || authProvider == ClientUtils.GOOGLE) {
            String authProviderName = ClientUtils.getAuthProviderName(authProvider);
            logger.info(authProviderName + " requires Request token first.. obtaining..");
            try {
                requestToken = service.getRequestToken();
                logger.info("Got request token: " + requestToken);
                // we must save in the session. It will be required to
                // get the access token
                SessionUtils.saveRequestTokenToSession(requestToken);
            } catch (Exception e) {
                throw new UserManagementException("Could not get request token for " + authProvider + " "
                        + e.getMessage());
            }
        }
        logger.info("Getting Authorization url...");
        try {
            authorizationUrl = service.getAuthorizationUrl(requestToken);
            // Facebook has optional state var to protect against CSFR.
            // We'll use it
            if (authProvider == ClientUtils.FACEBOOK || authProvider == ClientUtils.GITHUB
                    || authProvider == ClientUtils.INSTAGRAM) {
                String state = UUID.randomUUID().toString();
                authorizationUrl += "&state=" + state;
                SessionUtils.saveStateToSession(state);
            }
        } catch (Exception e) {
            e.printStackTrace();
            throw new UserManagementException("Could not get Authorization url: ");
        }

        if (authProvider == ClientUtils.FLICKR) {
            authorizationUrl += "&perms=read";
        }

        if (authProvider == ClientUtils.FACEBOOK) {
            authorizationUrl += "&scope=email";
        }

        logger.info("Authorization url: " + authorizationUrl);
        return authorizationUrl;
    }

    private OAuthService getOAuthService(int authProvider) {
        OAuthService service = null;
        switch (authProvider) {
        case ClientUtils.FACEBOOK: {
            service = new ServiceBuilder().provider(FacebookApi.class)
                    .apiKey(store.getSetting(SocialSettingsKeys.OAUTH_FACEBOOK_APP_ID.name(), String.class))
                    .apiSecret(store.getSetting(SocialSettingsKeys.OAUTH_FACEBOOK_APP_SECRET.name(), String.class))
                    .callback(ClientUtils.getCallbackUrl()).build();
            break;
        }

        case ClientUtils.GOOGLE: {
            service = new ServiceBuilder().provider(GoogleApi.class)
                    .apiKey(store.getSetting(SocialSettingsKeys.OAUTH_GOOGLE_APP_ID.name(), String.class))
                    .apiSecret(store.getSetting(SocialSettingsKeys.OAUTH_GOOGLE_APP_SECRET.name(), String.class))
                    .scope(store.getSetting(SocialSettingsKeys.OAUTH_GOOGLE_SCOPE.name(), String.class))
                    .callback(ClientUtils.getCallbackUrl()).build();

            break;
        }

        case ClientUtils.TWITTER: {
            service = new ServiceBuilder().provider(TwitterApi.class)
                    .apiKey(store.getSetting(SocialSettingsKeys.OAUTH_TWITTER_APP_ID.name(), String.class))
                    .apiSecret(store.getSetting(SocialSettingsKeys.OAUTH_TWITTER_APP_SECRET.name(), String.class))
                    .callback(ClientUtils.getCallbackUrl()).build();
            break;
        }
        case ClientUtils.YAHOO: {
            service = new ServiceBuilder().provider(YahooApi.class)
                    .apiKey(store.getSetting(SocialSettingsKeys.OAUTH_YAHOO_APP_ID.name(), String.class))
                    .apiSecret(store.getSetting(SocialSettingsKeys.OAUTH_YAHOO_APP_SECRET.name(), String.class))
                    .callback(ClientUtils.getCallbackUrl()).build();
            break;
        }

        case ClientUtils.LINKEDIN: {
            service = new ServiceBuilder().provider(LinkedInApi.class)
                    .apiKey(store.getSetting(SocialSettingsKeys.OAUTH_LINKEDIN_APP_ID.name(), String.class))
                    .apiSecret(store.getSetting(SocialSettingsKeys.OAUTH_LINKEDIN_APP_SECRET.name(), String.class))
                    .callback(ClientUtils.getCallbackUrl()).build();
            break;
        }

        case ClientUtils.INSTAGRAM: {
            service = new ServiceBuilder().provider(InstagramApi.class)
                    .apiKey(store.getSetting(SocialSettingsKeys.OAUTH_INSTAGRAM_APP_ID.name(), String.class))
                    .apiSecret(store.getSetting(SocialSettingsKeys.OAUTH_INSTAGRAM_APP_SECRET.name(), String.class))
                    .callback(ClientUtils.getCallbackUrl()).build();
            break;
        }

        case ClientUtils.GITHUB: {
            service = new ServiceBuilder().provider(GithubApi.class)
                    .apiKey(store.getSetting(SocialSettingsKeys.OAUTH_GITHUB_APP_ID.name(), String.class))
                    .apiSecret(store.getSetting(SocialSettingsKeys.OAUTH_GITHUB_APP_SECRET.name(), String.class))
                    .callback(ClientUtils.getCallbackUrl()).build();
            break;

        }

        case ClientUtils.IMGUR: {
            service = new ServiceBuilder().provider(ImgUrApi.class)
                    .apiKey(store.getSetting(SocialSettingsKeys.OAUTH_IMGUR_APP_ID.name(), String.class))
                    .apiSecret(store.getSetting(SocialSettingsKeys.OAUTH_IMGUR_APP_SECRET.name(), String.class))
                    .callback(ClientUtils.getCallbackUrl()).build();
            break;
        }

        case ClientUtils.FLICKR: {
            service = new ServiceBuilder().provider(FlickrApi.class)
                    .apiKey(store.getSetting(SocialSettingsKeys.OAUTH_FLICKR_APP_ID.name(), String.class))
                    .apiSecret(store.getSetting(SocialSettingsKeys.OAUTH_FLICKR_APP_SECRET.name(), String.class))
                    .callback(ClientUtils.getCallbackUrl()).build();
            break;
        }

        case ClientUtils.VIMEO: {
            service = new ServiceBuilder().provider(VimeoApi.class)
                    .apiKey(store.getSetting(SocialSettingsKeys.OAUTH_VIMEO_APP_ID.name(), String.class))
                    .apiSecret(store.getSetting(SocialSettingsKeys.OAUTH_VIMEO_APP_SECRET.name(), String.class))
                    .callback(ClientUtils.getCallbackUrl()).build();
            break;
        }

        case ClientUtils.WINDOWS_LIVE: {
            // a Scope must be specified
            service = new ServiceBuilder().provider(LiveApi.class)
                    .apiKey(store.getSetting(SocialSettingsKeys.OAUTH_WINDOWS_LIVE_APP_ID.name(), String.class))
                    .apiSecret(store.getSetting(SocialSettingsKeys.OAUTH_WINDOWS_LIVE_APP_SECRET.name(), String.class))
                    .callback(ClientUtils.getCallbackUrl()).scope("wl.basic").build();
            break;
        }

        case ClientUtils.TUMBLR: {
            service = new ServiceBuilder().provider(TumblrApi.class)
                    .apiKey(store.getSetting(SocialSettingsKeys.OAUTH_TUMBLR_LIVE_APP_ID.name(), String.class))
                    .apiSecret(store.getSetting(SocialSettingsKeys.OAUTH_TUMBLR_LIVE_APP_SECRET.name(), String.class))
                    .callback(ClientUtils.getCallbackUrl()).build();
            break;
        }

        case ClientUtils.FOURSQUARE: {
            service = new ServiceBuilder().provider(Foursquare2Api.class)
                    .apiKey(store.getSetting(SocialSettingsKeys.OAUTH_FOURSQUARE_APP_ID.name(), String.class))
                    .apiSecret(store.getSetting(SocialSettingsKeys.OAUTH_FOURSQUARE_APP_SECRET.name(), String.class))
                    .callback(ClientUtils.getCallbackUrl()).build();
            break;
        }

        default: {
            return null;
        }

        }
        return service;
    }

    @Override
    public void addSetting(String key, Class<?> clazz) throws UserManagementException {
        if (!isValidSettingsKey(key)) {
            throw new UserManagementException("Invalid key!");
        }
        apply(new AddSettingOperation(key, clazz));
    }

    @Override
    public Void internalAddSetting(String key, Class<?> clazz) {
        store.addSetting(key, clazz);
        return null;
    }

    public static boolean isValidSettingsKey(String key) {
        char[] characters = key.toCharArray();
        for (char c : characters) {
            if (!Character.isLetter(c) && c != '_') {
                return false;
            }
        }
        return true;
    }

    @Override
    public void refreshSecurityConfig(ServletContext context) {
        logger.info("Refreshing security configuration!");
        IniWebEnvironment env = (IniWebEnvironment) WebUtils.getRequiredWebEnvironment(context);
        System.out.println("Env: " + env);
        FilterChainResolver resolver = env.getFilterChainResolver();
        System.out.println("Resolver: " + resolver);
        if (resolver instanceof PathMatchingFilterChainResolver) {
            PathMatchingFilterChainResolver pmfcr = (PathMatchingFilterChainResolver) resolver;
            FilterChainManager filterChainManager = pmfcr.getFilterChainManager();
            System.out.println(filterChainManager);

            Set<String> chainNames = filterChainManager.getChainNames();

            System.out.println("Chains:");
            for (String s : chainNames) {
                System.out.println(s + ": " + Arrays.toString(filterChainManager.getChain(s).toArray(new Filter[0])));
            }
        }
    }

    @Override
    public ReplicatingCacheManager getCacheManager() {
        return cacheManager;
    }

    @Override
    public void setPreference(final String username, final String key, final String value) {
        apply(new SetPreferenceOperation(username, key, value));
    }

    @Override
    public void setPreferenceObject(final String username, final String key, final Object value) {
        final String preferenceObjectAsString = internalSetPreferenceObject(username, key, value);
        apply(new SetPreferenceOperation(username, key, preferenceObjectAsString));
    }

    @Override
    public Void internalSetPreference(final String username, final String key, final String value) {
        store.setPreference(username, key, value);
        return null;
    }
    
    @Override
    public String internalSetPreferenceObject(final String username, final String key, final Object value) {
        return store.setPreferenceObject(username, key, value);
    }
    
    @Override
    public void unsetPreference(String username, String key) {
        apply(new UnsetPreferenceOperation(username, key));
    }

    @Override
    public Void internalUnsetPreference(String username, String key) {
        store.unsetPreference(username, key);
        return null;
    }

    @Override
    public Void internalSetAccessToken(String username, String accessToken) {
        store.setAccessToken(username, accessToken);
        return null;
    }
    
    @Override
    public String getAccessToken(String username) {
        return store.getAccessToken(username);
    }

    @Override
    public String getOrCreateAccessToken(String username) {
        String result = store.getAccessToken(username);
        if (result == null) {
            result = createAccessToken(username);
        }
        return result;
    }

    @Override
    public String getOrCreateTargetServerBearerToken(String targetServerUrlAsString, String targetServerUsername,
            String targetServerPassword, String targetServerBearerToken) {
        if ((Util.hasLength(targetServerUsername) || Util.hasLength(targetServerPassword))
                && Util.hasLength(targetServerBearerToken)) {
            final IllegalArgumentException e = new IllegalArgumentException("Please use either username/password or bearer token, not both.");
            logger.log(Level.WARNING, e.getMessage(), e);
            throw e;
        }
        final User user = getCurrentUser();
        // Default to current user's token
        final String effectiveTargetServerBearerToken;
        if (!Util.hasLength(targetServerUsername) && !Util.hasLength(targetServerPassword) && !Util.hasLength(targetServerBearerToken)) {
            effectiveTargetServerBearerToken = user == null ? null : getOrCreateAccessToken(user.getName());
        } else {
            effectiveTargetServerBearerToken = targetServerBearerToken;
        }
        final String token = (!Util.hasLength(effectiveTargetServerBearerToken)
                ? targetServerUsername != null ?
                        RemoteServerUtil.resolveBearerTokenForRemoteServer(targetServerUrlAsString, targetServerUsername, targetServerPassword) :
                        null // in case no effective bearer token has been provided but no user name either
                : effectiveTargetServerBearerToken);
        return token;
    }
    
    @Override
    public Void internalRemoveAccessToken(String username) {
        store.removeAccessToken(username);
        return null;
    }

    @Override
    public String getPreference(String username, String key) {
        return store.getPreference(username, key);
    }

    @Override
    public Map<String, String> getAllPreferences(String username) {
        return store.getAllPreferences(username);
    }
    
    @Override
    public String createAccessToken(String username) {
        logger.info("Subject "+SecurityUtils.getSubject().getPrincipal()+" is requesting a new access token for user "+username);
        User user = getUserByName(username);
        final String token;
        if (user != null) {
            RandomNumberGenerator rng = new SecureRandomNumberGenerator();
            byte[] salt = rng.nextBytes().getBytes();
            token = hashPassword(new String(rng.nextBytes().getBytes()), salt);
            apply(new SetAccessTokenOperation(user.getName(), token));
        } else {
            token = null;
        }
        return token;
    }
    
    @Override
    public void removeAccessToken(String username) {
        final Subject subject = SecurityUtils.getSubject();
        if (hasCurrentUserUpdatePermission(getUserByName(username))) {
            logger.info("Subject "+subject.getPrincipal()+" is removing the access token for user "+username);
            apply(new RemoveAccessTokenOperation(username));
        } else {
            throw new org.apache.shiro.authz.AuthorizationException("User " + subject.getPrincipal().toString()
                    + " does not have permission to remove access token of user " + username);
        }
    }

    @Override
    public UserGroup getServerGroup() {
        return store.getServerGroup();
    }

    @Override
    public <T> T setOwnershipCheckPermissionForObjectCreationAndRevertOnError(
            HasPermissions type, TypeRelativeObjectIdentifier typeIdentifier, String securityDisplayName,
            Callable<T> actionWithResult) {
        return setOwnershipCheckPermissionForObjectCreationAndRevertOnError(type, typeIdentifier,
                securityDisplayName, actionWithResult, /* check for SERVER:CREATE_OBJECT */ true);
    }

    /**
     * For the current session's {@link Subject} an ownership for an object of type {@code type} and with
     * type-relative object identifier {@code typeRelativeIdentifier} is created with the subject's
     * default creation group if no ownership for that object is found yet. Otherwise, the existing ownership
     * is left untouched.<p>
     * 
     * If {@code doServerCreateObjectCheck} is {@code true}, the {@link ServerActions#CREATE_OBJECT} permission
     * is checked for the executing server.<p>
     * 
     * Then, the {@link DefaultActions#CREATE} permission is checked for the {@code type}/{@code typeRelativeIdentifier}
     * object.<p>
     * 
     * If any of these permission checks fails and the ownership has not been found but created, the ownership
     * is removed again, and the authorization exception is thrown by this method. Otherwise, the subject is
     * considered to have the permission to create the object, the {@code actionWithResult} is invoked, and
     * the object returned by the action is the result of this method.
     */
    private <T> T setOwnershipCheckPermissionForObjectCreationAndRevertOnError(HasPermissions type,
            TypeRelativeObjectIdentifier typeRelativeIdentifier, String securityDisplayName, Callable<T> actionWithResult,
            boolean doServerCreateObjectCheck) {
        QualifiedObjectIdentifier identifier = type.getQualifiedObjectIdentifier(typeRelativeIdentifier);
        T result = null;
        boolean didSetOwnership = false;
        try {
            final OwnershipAnnotation preexistingOwnership = getOwnership(identifier);
            if (preexistingOwnership == null) {
                didSetOwnership = true;
                setDefaultOwnership(identifier, securityDisplayName);
            } else {
                logger.fine("Preexisting ownership found for " + identifier + ": " + preexistingOwnership);
            }
            if (doServerCreateObjectCheck) {
                checkCurrentUserServerPermission(ServerActions.CREATE_OBJECT);
            }
            try {
                SecurityUtils.getSubject().checkPermission(identifier.getStringPermission(DefaultActions.CREATE));
            } catch (AuthorizationException e) {
                if (didSetOwnership) {
                    throw e;
                } else {
                    // An ownership for this ID already exists and the user is not permitted
                    // -> a nicer error is produced to explain the user that a name clash is most probably the cause
                    throw new UnauthorizedException(MessageFormat.format(
                            "You are not permitted to create a \"{0}\" with name or identifier \"{1}\". "
                                    + "This is most probably caused by an already existing entry with the same name/identifier. "
                                    + "Please try to use a different name.",
                            identifier.getTypeIdentifier(), identifier.getTypeRelativeObjectIdentifier().toString()), e);
                }
            }
            result = actionWithResult.call();
        } catch (AuthorizationException e) {
            if (didSetOwnership) {
                deleteOwnership(identifier);
            }
            throw e;
        } catch (Exception e) {
            throw new RuntimeException(e);
        }
        return result;
    }

    @Override
    public boolean hasCurrentUserServerPermission(ServerActions action) {
        return SecurityUtils.getSubject().isPermitted(constructServerPermissionString(action));
    }
    
    @Override
    public void checkCurrentUserServerPermission(ServerActions action) {
        SecurityUtils.getSubject().checkPermission(constructServerPermissionString(action));
    }

    private String constructServerPermissionString(ServerActions action) {
        return SecuredSecurityTypes.SERVER.getStringPermissionForTypeRelativeIdentifier(
                action, new TypeRelativeObjectIdentifier(ServerInfo.getName()));
    }

    @Override
    public <T> T setOwnershipWithoutCheckPermissionForObjectCreationAndRevertOnError(HasPermissions type,
            TypeRelativeObjectIdentifier typeIdentifier, String securityDisplayName, Callable<T> actionWithResult) {
        return setOwnershipCheckPermissionForObjectCreationAndRevertOnError(type, typeIdentifier, securityDisplayName,
                actionWithResult, false);
    }

    @Override
    public void setDefaultOwnership(QualifiedObjectIdentifier identifier, String description) {
        setOwnership(identifier, getCurrentUser(), getDefaultTenantForCurrentUser(), description);
    }

    @Override
    public void setDefaultOwnershipIfNotSet(QualifiedObjectIdentifier identifier) {
        final OwnershipAnnotation preexistingOwnership = getOwnership(identifier);
        if (preexistingOwnership == null || (preexistingOwnership.getAnnotation() == null ||
                (preexistingOwnership.getAnnotation().getTenantOwner() == null && preexistingOwnership.getAnnotation().getUserOwner() == null))) {
            setDefaultOwnership(identifier, identifier.toString());
        }
    }

    @Override
    public void setOwnershipCheckPermissionForObjectCreationAndRevertOnError(HasPermissions type,
            TypeRelativeObjectIdentifier typeRelativeObjectIdentifier, String securityDisplayName,
            Action actionToCreateObject) {
        setOwnershipCheckPermissionForObjectCreationAndRevertOnError(type, typeRelativeObjectIdentifier,
                securityDisplayName, () -> {
                    actionToCreateObject.run();
                    return null;
                });
    }

    @Override
    public void setOwnershipWithoutCheckPermissionForObjectCreationAndRevertOnError(HasPermissions type,
            TypeRelativeObjectIdentifier typeRelativeObjectIdentifier, String securityDisplayName,
            Action actionToCreateObject) {
        setOwnershipWithoutCheckPermissionForObjectCreationAndRevertOnError(type, typeRelativeObjectIdentifier,
                securityDisplayName, () -> {
                    actionToCreateObject.run();
                    return null;
                });
    }

    @Override
    public void setOwnershipIfNotSet(QualifiedObjectIdentifier identifier, User user, UserGroup tenantOwner) {
        final OwnershipAnnotation preexistingOwnership = getOwnership(identifier);
        if (preexistingOwnership == null || (preexistingOwnership.getAnnotation() == null ||
                (preexistingOwnership.getAnnotation().getTenantOwner() == null && preexistingOwnership.getAnnotation().getUserOwner() == null))) {
            setOwnership(identifier, user, tenantOwner, identifier.toString());
        }
    }

    /**
     * Special case for user creation, as no currentUser might exist when registering anonymous, and since a user always
     * should own itself as userOwner
     */
    @Override
    public User checkPermissionForUserCreationAndRevertOnErrorForUserCreation(String username,
            Callable<User> createActionReturningCreatedObject) throws UserManagementException {
        QualifiedObjectIdentifier identifier = SecuredSecurityTypes.USER
                .getQualifiedObjectIdentifier(UserImpl.getTypeRelativeObjectIdentifier(username));
        User result = null;
        try {
            SecurityUtils.getSubject().checkPermission(identifier.getStringPermission(DefaultActions.CREATE));
            result = createActionReturningCreatedObject.call();
        } catch (AuthorizationException e) {
            logger.warning("Unauthorized request to create user with name \""+username+"\": "+e.getMessage());
            throw e;
        } catch (UserManagementException e) {
            throw e;
        } catch (Exception e) {
            throw new RuntimeException(e);
        }
        return result;
    }

    @Override
    public void checkPermissionAndDeleteOwnershipForObjectRemoval(WithQualifiedObjectIdentifier object,
            Action actionToDeleteObject) {
        checkPermissionAndDeleteOwnershipForObjectRemoval(object, () -> {
            actionToDeleteObject.run();
            return null;
        });
    }

    @Override
    public <T> T checkPermissionAndDeleteOwnershipForObjectRemoval(WithQualifiedObjectIdentifier object,
            Callable<T> actionToDeleteObject) {
        QualifiedObjectIdentifier identifier = object.getIdentifier();
        return checkPermissionAndDeleteOwnershipForObjectRemoval(identifier, actionToDeleteObject);
    }

    @Override
    public <T> T checkPermissionAndDeleteOwnershipForObjectRemoval(QualifiedObjectIdentifier identifier,
            Callable<T> actionToDeleteObject) {
        try {
            SecurityUtils.getSubject().checkPermission(identifier.getStringPermission(DefaultActions.DELETE));
            final T result = actionToDeleteObject.call();
            deleteAllDataForRemovedObject(identifier);
            return result;
        } catch (UnauthorizedException e) {
            throw e;
        } catch (Exception e) {
            throw new RuntimeException(e);
        }
    }
    
    @Override
    public void checkPermissionAndDeleteOwnershipForObjectRemoval(QualifiedObjectIdentifier identifier,
            Action actionToDeleteObject) {
        checkPermissionAndDeleteOwnershipForObjectRemoval(identifier, () -> {
            actionToDeleteObject.run();
            return null;
        });
    }

    @Override
    public void deleteAllDataForRemovedObject(QualifiedObjectIdentifier identifier) {
        deleteOwnership(identifier);
        deleteAccessControlList(identifier);
    }

    @Override
    public <T extends WithQualifiedObjectIdentifier> void filterObjectsWithPermissionForCurrentUser(
            HasPermissions.Action action, Iterable<T> objectsToFilter,
            Consumer<T> filteredObjectsConsumer) {
        objectsToFilter.forEach(objectToCheck -> {
            if (SecurityUtils.getSubject().isPermitted(new ShiroWildcardPermissionFromParts(
                    objectToCheck.getIdentifier().getPermission(action)))) {
                filteredObjectsConsumer.accept(objectToCheck);
            }
        });
    }

    /** Filters the objects with any of the given permissions for the current user */
    @Override
    public <T extends WithQualifiedObjectIdentifier> void filterObjectsWithAnyPermissionForCurrentUser(
            HasPermissions.Action[] actions, Iterable<T> objectsToFilter,
            Consumer<T> filteredObjectsConsumer) {
        objectsToFilter.forEach(objectToCheck -> {
            boolean isPermitted = false;
            for (int i = 0; i < actions.length; i++) {
                if (SecurityUtils.getSubject()
                        .isPermitted(new ShiroWildcardPermissionFromParts(objectToCheck.getIdentifier().getPermission(actions[i])))) {
                    isPermitted = true;
                    break;
                }
            }
            if (isPermitted) {
                filteredObjectsConsumer.accept(objectToCheck);
            }
        });
    }

    @Override
    public <T extends WithQualifiedObjectIdentifier, R> List<R> mapAndFilterByReadPermissionForCurrentUser(
            Iterable<T> objectsToFilter, Function<T, R> filteredObjectsMapper) {
        final List<R> result = new ArrayList<>();
        filterObjectsWithPermissionForCurrentUser(DefaultActions.READ, objectsToFilter,
                filteredObject -> result.add(filteredObjectsMapper.apply(filteredObject)));
        return result;
    }
    
    @Override
    public <T extends WithQualifiedObjectIdentifier, R> List<R> mapAndFilterByAnyExplicitPermissionForCurrentUser(
            HasPermissions permittedObject, HasPermissions.Action[] actions, Iterable<T> objectsToFilter,
            Function<T, R> filteredObjectsMapper) {
        final List<R> result = new ArrayList<>();
        filterObjectsWithAnyPermissionForCurrentUser(actions, objectsToFilter,
                filteredObject -> result.add(filteredObjectsMapper.apply(filteredObject)));
        return result;
    }

    @Override
    public User getAllUser() {
        return store.getUserByName(SecurityService.ALL_USERNAME);
    }
    
    @Override
    public boolean hasCurrentUserMetaPermission(WildcardPermission permissionToCheck, Ownership ownership) {
        return PermissionChecker.checkMetaPermission(permissionToCheck,
                hasPermissionsProvider.getAllHasPermissions(), getCurrentUser(), getAllUser(), ownership,
                aclResolver);
    }
    
    @Override
    public boolean hasCurrentUserMetaPermissionWithOwnershipLookup(WildcardPermission permissionToCheck) {
        return PermissionChecker.checkMetaPermissionWithOwnershipResolution(permissionToCheck,
                hasPermissionsProvider.getAllHasPermissions(), getCurrentUser(), getAllUser(),
                qualifiedObjectId -> {
                    OwnershipAnnotation ownershipAnnotation = accessControlStore.getOwnership(qualifiedObjectId);
                    return ownershipAnnotation == null ? null : ownershipAnnotation.getAnnotation();
                }, aclResolver);
    }
    
    @Override
    public boolean hasCurrentUserAnyPermission(WildcardPermission permissionToCheck) {
        User currentUser = getCurrentUser();
        return PermissionChecker.hasUserAnyPermission(permissionToCheck,
                hasPermissionsProvider.getAllHasPermissions(), currentUser, getAllUser(), /* ownership */ null);
    }
    
    @Override
    public boolean hasCurrentUserMetaPermissionsOfRoleDefinitionWithQualification(final RoleDefinition roleDefinition,
            final Ownership qualificationForGrantedPermissions) {
        boolean result = true;
        for (WildcardPermission permissionToCheck : roleDefinition.getPermissions()) {
            if (!hasCurrentUserMetaPermission(permissionToCheck, qualificationForGrantedPermissions)) {
                result = false;
                break;
            }
        }
        return result;
    }
    
    @Override
    public boolean hasCurrentUserMetaPermissionsOfRoleDefinitionsWithQualification(Set<RoleDefinition> roleDefinitions,
            Ownership qualificationForGrantedPermissions) {
        boolean result = true;
        for (final RoleDefinition roleDefinition : roleDefinitions) {
            result &= hasCurrentUserMetaPermissionsOfRoleDefinitionWithQualification(roleDefinition,
                    qualificationForGrantedPermissions);
            if (!result) {
                break;
            }
        }
        return result;
    }

    @Override
    public RoleDefinition getOrCreateRoleDefinitionFromPrototype(final RolePrototype rolePrototype, boolean makeReadableForAll) {
        final RoleDefinition potentiallyExistingRoleDefinition = store.getRoleDefinition(rolePrototype.getId());
        final RoleDefinition result;
        if (potentiallyExistingRoleDefinition == null) {
            result = store.createRoleDefinition(rolePrototype.getId(), rolePrototype.getName(), rolePrototype.getPermissions());
            setOwnership(result.getIdentifier(), null, getServerGroup());
        } else if (rolePrototype.getPermissions() != null
                && !rolePrototype.getPermissions().equals(potentiallyExistingRoleDefinition.getPermissions())) {
            store.setRoleDefinitionPermissions(potentiallyExistingRoleDefinition.getId(),
                    rolePrototype.getPermissions());
            RoleDefinition roleDefinition = store.getRoleDefinition(rolePrototype.getId());
            result = roleDefinition;
        } else {
            result = potentiallyExistingRoleDefinition;
        }
        if (makeReadableForAll) {
            AccessControlListAnnotation acl = getOrCreateAccessControlList(result.getIdentifier());
            final Set<String> allowedActions = acl.getAnnotation().getAllowedActions(null);
            if (!allowedActions.contains(DefaultActions.READ.name())) {
                // make role publicly readable
                addToAccessControlList(result.getIdentifier(), 
                        /* for all users */ null, DefaultActions.READ.name());
            }
        }
        return result;
    }
    
    @Override
    public void setCORSFilterConfigurationToWildcard(String serverName) {
        apply(s->s.internalSetCORSFilterConfigurationToWildcard(serverName));
    }
    
    @Override
    public Void internalSetCORSFilterConfigurationToWildcard(String serverName) {
        if (Util.equalsWithNull(serverName, ServerInfo.getName())) {
            getCORSFilterConfiguration().setWildcard();
        }
        corsFilterConfigurationsByReplicaSetName.put(serverName, new Pair<>(true, Collections.emptySet()));
        PersistenceFactory.INSTANCE.getDefaultMongoObjectFactory().storeCORSFilterConfigurationIsWildcard(serverName);
        return null;
    }
    
    @Override
    public void setCORSFilterConfigurationAllowedOrigins(String serverName, String... allowedOrigins) throws IllegalArgumentException {
        for (final String allowedOrigin : allowedOrigins) {
            if (!HttpHeaderUtil.isValidOriginHeaderValue(allowedOrigin)) {
                throw new IllegalArgumentException("\""+allowedOrigin+"\" is not a valid format for a CORS origin");
            }
        }
        apply(s->s.internalSetCORSFilterConfigurationAllowedOrigins(serverName, allowedOrigins));
    }

    @Override
    public Void internalSetCORSFilterConfigurationAllowedOrigins(String serverName, String... allowedOrigins) {
        final Iterable<String> allowedOriginsAsList = allowedOrigins == null ? Collections.emptyList() : Arrays.asList(allowedOrigins);
        if (Util.equalsWithNull(serverName, ServerInfo.getName())) {
            getCORSFilterConfiguration().setOrigins(allowedOriginsAsList);
        }
        corsFilterConfigurationsByReplicaSetName.put(serverName, new Pair<>(false, Util.asNewSet(allowedOriginsAsList)));
        PersistenceFactory.INSTANCE.getDefaultMongoObjectFactory().storeCORSFilterConfigurationAllowedOrigins(serverName, allowedOrigins);
        return null;
    }
    
    @Override
    public Pair<Boolean, Set<String>> getCORSFilterConfiguration(String serverName) {
        return corsFilterConfigurationsByReplicaSetName.get(serverName);
    }

    // ----------------- Replication -------------
    @Override
    public void clearReplicaState() throws MalformedURLException, IOException, InterruptedException {
        store.clear();
        accessControlStore.clear();
        corsFilterConfigurationsByReplicaSetName.clear();
        clientIPBasedLockingAndBanningForBearerTokenAuthentication.clear();
        clientIPBasedLockingAndBanningForUserCreation.clear();
    }

    @Override
    public Serializable getId() {
        return getClass().getName();
    }
    
    @Override
    public ObjectInputStream createObjectInputStreamResolvingAgainstCache(InputStream is, Map<String, Class<?>> classLoaderCache) throws IOException {
        return new ObjectInputStreamResolvingAgainstSecurityCache(is, store, null, classLoaderCache);
    }

    @Override
    public void initiallyFillFromInternal(ObjectInputStream is) throws IOException, ClassNotFoundException,
            InterruptedException {
        logger.info("Reading cache manager...");
        ReplicatingCacheManager newCacheManager = (ReplicatingCacheManager) is.readObject();
        cacheManager.replaceContentsFrom(newCacheManager);
        // overriding thread context class loader because the user store may be provided by a different bundle;
        // We're assuming here that the user store service is provided by the same bundle in the replica as on the master.
        ClassLoader oldCCL = Thread.currentThread().getContextClassLoader();
        if (store != null) {
            Thread.currentThread().setContextClassLoader(store.getClass().getClassLoader());
        }
        logger.info("Reading user store...");
        boolean createdServerGroup = false;
        try {
            final UserStore newUserStore = (UserStore) is.readObject();
            final UserGroup newServerGroup = newUserStore.getUserGroupByName(store.getServerGroupName());
            // before replacing the local UserStore's contents, capture the server group:
            final UserGroup oldServerGroup = store.getServerGroup();
            store.replaceContentsFrom(newUserStore);
            if (newServerGroup == null) {
                // create the server group in a replication-aware fashion, making sure it appears on the master
                final String serverGroupName = store.getServerGroupName();
                final UUID serverGroupUuid = UUID.randomUUID();
                createUserGroupWithInitialUser(serverGroupUuid, serverGroupName, /* initial user */ null);
                store.setServerGroup(store.getUserGroupByName(store.getServerGroupName()));
                createdServerGroup = true;
            } else if (newServerGroup != oldServerGroup) {
                store.setServerGroup(newServerGroup);
            }
        } finally {
            Thread.currentThread().setContextClassLoader(oldCCL);
        }
        if (accessControlStore != null) {
            Thread.currentThread().setContextClassLoader(accessControlStore.getClass().getClassLoader());
        }
        logger.info("Reading access control store...");
        try {
            AccessControlStore newAccessControlStore = (AccessControlStore) is.readObject();
            accessControlStore.replaceContentsFrom(newAccessControlStore);
        } finally {
            Thread.currentThread().setContextClassLoader(oldCCL);
        }
        // now ensure that the SERVER object has a valid ownership; use the (potentially new) server group as the default:
        migrateServerObject();
        if (createdServerGroup) {
            final UserGroup serverGroup = store.getServerGroup();
            setOwnership(serverGroup.getIdentifier(), null, serverGroup, serverGroup.getName());
            final User adminUserOrNull = store.getUserByName(UserStore.ADMIN_USERNAME);
            if (adminUserOrNull == null) {
                logger.info("User 'admin' does not exist on replicated central SecurityService. "
                        + "'admin' will not be properly set up for this server.");
            } else {
                addUserToUserGroup(serverGroup, adminUserOrNull);
                setDefaultTenantForCurrentServerForUser(UserStore.ADMIN_USERNAME, serverGroup.getId());
            }
            isNewServer = true;
        }
        isInitialOrMigration = false;
        logger.info("Reading isSharedAcrossSubdomains...");
        sharedAcrossSubdomainsOf = (String) is.readObject();
        logger.info("...as "+sharedAcrossSubdomainsOf);
        logger.info("Reading baseUrlForCrossDomainStorage...");
        baseUrlForCrossDomainStorage = (String) is.readObject();
        logger.info("...as "+baseUrlForCrossDomainStorage);
        logger.info("Reading CORS filter configurations and possibly more...");
        final SecurityServiceInitialLoadExtensionsDTO initialLoadExtensions = (SecurityServiceInitialLoadExtensionsDTO) is.readObject();
        final ConcurrentMap<String, Pair<Boolean, Set<String>>> newCORSFilterConfigurations = initialLoadExtensions.getCorsFilterConfigurationsByReplicaSetName();
        corsFilterConfigurationsByReplicaSetName.putAll(newCORSFilterConfigurations);
        if (initialLoadExtensions.getClientIPBasedLockingAndBanningForBearerTokenAuthentication() != null) {
            // checking for null for backward compatibility; an older primary/master may not have known this field yet
            clientIPBasedLockingAndBanningForBearerTokenAuthentication.putAll(initialLoadExtensions.getClientIPBasedLockingAndBanningForBearerTokenAuthentication());
        }
        if (initialLoadExtensions.getClientIPBasedLockingAndBanningForUserCreation() != null) {
            // checking for null for backward compatibility; an older primary/master may not have known this field yet
            clientIPBasedLockingAndBanningForUserCreation.putAll(initialLoadExtensions.getClientIPBasedLockingAndBanningForUserCreation());
        }
        logger.info("Triggering SecurityInitializationCustomizers upon replication ...");
        customizers.forEach(c -> c.customizeSecurityService(this));
        logger.info("Done filling SecurityService");
    }

    @Override
    public void serializeForInitialReplicationInternal(ObjectOutputStream objectOutputStream) throws IOException {
        objectOutputStream.writeObject(cacheManager);
        objectOutputStream.writeObject(store);
        objectOutputStream.writeObject(accessControlStore);
        objectOutputStream.writeObject(sharedAcrossSubdomainsOf);
        objectOutputStream.writeObject(baseUrlForCrossDomainStorage);
        objectOutputStream.writeObject(new SecurityServiceInitialLoadExtensionsDTO(
                corsFilterConfigurationsByReplicaSetName,
                clientIPBasedLockingAndBanningForBearerTokenAuthentication,
                clientIPBasedLockingAndBanningForUserCreation));
    }

    @Override
    public boolean migrateOwnership(WithQualifiedObjectIdentifier identifier) {
        return migrateOwnership(identifier.getIdentifier(), identifier.getName());
    }

    @Override
    public boolean migrateOwnership(final QualifiedObjectIdentifier identifier, final String displayName) {
        return this.migrateOwnership(identifier, null, /* setServerGroupAsOwner */ true, displayName);
    }
    
    @Override
    public void migrateUser(final User user) {
        // If no ownership migration was necessary, this is not a migration
        if (migrateOwnership(user.getIdentifier(), user, /* setServerGroupAsOwner */ false, user.getName())) {
            final String tenantNameForUsername = getDefaultTenantNameForUsername(user.getName());
            // if there is already a default creation tenant set for the user, this is not a migration
            // If the user's tenant already exists, this is no migration
            if (user.getDefaultTenant(ServerInfo.getName()) == null
                    && getUserGroupByName(tenantNameForUsername) == null) {
                try {
                    final UserGroup tenantForUser = getOrCreateTenantForUser(user);
                    setDefaultTenantForCurrentServerForUser(user.getName(), tenantForUser.getId());
                } catch (UserGroupManagementException e) {
                    logger.log(Level.SEVERE, "Error during migration while creating tenant for user: " + user, e);
                }
                // Only adding user role if it is most probably a migration case
                // In case an admin removes/changes the user role, it should not be recreated automatically
                addUserRoleToUser(user);
                final RoleDefinition adminRoleDefinition = getRoleDefinition(AdminRole.getInstance().getId());
                for (Role roleOfUser : user.getRoles()) {
                    if (roleOfUser.getRoleDefinition().equals(adminRoleDefinition)) {
                        final UserGroup serverGroup = getServerGroup();
                        if (roleOfUser.getQualifiedForTenant() == null
                                || roleOfUser.getQualifiedForTenant().equals(serverGroup)) {
                            // The user is a server admin -> Add it to the server group to allow setting the server
                            // group as default creation group
                            addUserToUserGroup(serverGroup, user);
                            if (UserStore.ADMIN_USERNAME.equals(user.getName())) {
                                // For the "admin" user the server group is initially set as
                                // default creation group. This is consistent to a newly created server
                                // and in most cases this is the group, the admin is meant to work with.
                                setDefaultTenantForCurrentServerForUser(user.getName(), getServerGroup().getId());
                            }
                        }
                    }
                }
            }
        }
    }
    
    @Override
    public void migratePermission(final User user, final WildcardPermission permissionToMigrate, final Function<WildcardPermission, WildcardPermission> permissionReplacement) {
        final WildcardPermission replacementPermissionOrNull = permissionReplacement.apply(permissionToMigrate);
        final WildcardPermission effectivePermission;
        if (replacementPermissionOrNull != null) {
            // replacing legacy permission with a replacement
            String username = user.getName();
            removePermissionFromUser(username, permissionToMigrate);
            addPermissionForUser(username, replacementPermissionOrNull);
            effectivePermission = replacementPermissionOrNull;
        } else {
            effectivePermission = permissionToMigrate;
        }
        final TypeRelativeObjectIdentifier associationTypeIdentifier = PermissionAndRoleAssociation.get(effectivePermission, user);
        final QualifiedObjectIdentifier associationQualifiedIdentifier = SecuredSecurityTypes.PERMISSION_ASSOCIATION
                .getQualifiedObjectIdentifier(associationTypeIdentifier);
        migrateOwnership(associationQualifiedIdentifier, associationQualifiedIdentifier.toString());
    }
    
    private boolean migrateOwnership(final QualifiedObjectIdentifier identifier, User userOwnerToSet,
            boolean setServerGroupAsOwner, final String displayName) {
        boolean wasNecessaryToMigrate = false;
        final OwnershipAnnotation owner = this.getOwnership(identifier);
        // initialize ownerships on migration and fix objects that were orphaned by setting the owning user/group
        if (owner == null
                || owner.getAnnotation().getTenantOwner() == null && owner.getAnnotation().getUserOwner() == null) {
            final UserGroup tenantOwnerToSet = setServerGroupAsOwner ? this.getServerGroup() : null;
            logger.info("missing Ownership fixed: Setting ownership for: " + identifier
                    + " to tenant: "
                    + tenantOwnerToSet + "; user: " + userOwnerToSet);
            this.setOwnership(identifier, userOwnerToSet, tenantOwnerToSet, displayName);
            wasNecessaryToMigrate = true;
        }
        migratedHasPermissionTypes.add(identifier.getTypeIdentifier());
        return wasNecessaryToMigrate;
    }

    @Override
    public void migrateServerObject() {
        final QualifiedObjectIdentifier serverIdentifier = SecuredSecurityTypes.SERVER
                .getQualifiedObjectIdentifier(
                        new TypeRelativeObjectIdentifier(ServerInfo.getName()));
        migrateOwnership(serverIdentifier, serverIdentifier.toString());
    }

    @Override
    public void checkMigration(Iterable<? extends HasPermissions> allInstances) {
        Class<? extends HasPermissions> clazz = Util.first(allInstances).getClass();
        boolean allChecksSucessful = true;
        for (HasPermissions shouldBeMigrated : allInstances) {
            if (!migratedHasPermissionTypes.contains(shouldBeMigrated.getName())) {
                logger.severe("ensure Ownership failed: Did not check Ownerships for " + clazz.getName()
                        + " missing: " + shouldBeMigrated);
                allChecksSucessful = false;
            }
        }
        if (allChecksSucessful) {
            logger.info("Ownership checks finished: Sucessfully checked all types in " + clazz.getName());
        }
    }

    @Override
    public boolean hasCurrentUserReadPermission(WithQualifiedObjectIdentifier object) {
        return object == null ? true
                : SecurityUtils.getSubject().isPermitted(
                        object.getPermissionType().getStringPermissionForObject(DefaultActions.READ, object));
    }

    @Override
    public boolean hasCurrentUserUpdatePermission(WithQualifiedObjectIdentifier object) {
        return object == null ? true
                : SecurityUtils.getSubject().isPermitted(
                        object.getPermissionType().getStringPermissionForObject(DefaultActions.UPDATE, object));
    }

    @Override
    public boolean hasCurrentUserDeletePermission(WithQualifiedObjectIdentifier object) {
        return object == null ? true
                : SecurityUtils.getSubject().isPermitted(
                        object.getPermissionType().getStringPermissionForObject(DefaultActions.DELETE, object));
    }

    @Override
    public boolean hasCurrentUserExplicitPermissions(WithQualifiedObjectIdentifier object,
            HasPermissions.Action... actions) {
        boolean isPermitted = true;
        if (object != null) {
            for (int i = 0; i < actions.length; i++) {
                isPermitted &= SecurityUtils.getSubject()
                        .isPermitted(object.getPermissionType().getStringPermissionForObject(actions[i], object));
            }
        }
        return isPermitted;
    }

    @Override
    public boolean hasCurrentUserOneOfExplicitPermissions(WithQualifiedObjectIdentifier object,
            HasPermissions.Action... actions) {
        boolean result = object == null;
        if (object != null) {
            for (com.sap.sse.security.shared.HasPermissions.Action action : actions) {
                if (hasCurrentUserExplicitPermissions(object, action)) {
                    result = true;
                    break;
                }
            }
        }
        return result;
    }

    @Override
    public void checkCurrentUserReadPermission(WithQualifiedObjectIdentifier object) {
        if (object != null) {
            SecurityUtils.getSubject().checkPermission(
                    object.getPermissionType().getStringPermissionForObject(DefaultActions.READ, object));
        }
    }

    @Override
    public void checkCurrentUserUpdatePermission(WithQualifiedObjectIdentifier object) {
        if (object != null) {
            SecurityUtils.getSubject().checkPermission(
                    object.getPermissionType().getStringPermissionForObject(DefaultActions.UPDATE, object));
        }
    }

    @Override
    public void checkCurrentUserDeletePermission(WithQualifiedObjectIdentifier object) {
        if (object != null) {
            SecurityUtils.getSubject().checkPermission(
                    object.getPermissionType().getStringPermissionForObject(DefaultActions.DELETE, object));
        }
    }

    @Override
    public void checkCurrentUserDeletePermission(QualifiedObjectIdentifier identifier) {
        if (identifier != null) {
            SecurityUtils.getSubject().checkPermission(identifier.getStringPermission(DefaultActions.DELETE));
        }
    }

    @Override
    public void checkCurrentUserExplicitPermissions(WithQualifiedObjectIdentifier object,
            HasPermissions.Action... actions) {
        if (object != null) {
            for (int i = 0; i < actions.length; i++) {
                SecurityUtils.getSubject()
                        .checkPermission(object.getPermissionType().getStringPermissionForObject(actions[i], object));
            }
        }
    }

    @Override
    public void checkCurrentUserHasOneOfExplicitPermissions(WithQualifiedObjectIdentifier object, HasPermissions.Action... actions) {
        if (object != null) {
            boolean isPermitted = false;
            for (int i = 0; i < actions.length; i++) {
                if (SecurityUtils.getSubject()
                        .isPermitted(object.getPermissionType().getStringPermissionForObject(actions[i], object))) {
                    isPermitted = true;
                    break;
                }
            }
            if (!isPermitted) {
                throw new AuthorizationException();
            }
        }
    }

    @Override
    public void assumeOwnershipMigrated(String typeName) {
        migratedHasPermissionTypes.add(typeName);
    }
    
    @Override
    public boolean hasUserAllWildcardPermissionsForAlreadyRealizedQualifications(RoleDefinition role,
            Iterable<WildcardPermission> permissionsToCheck) {
        Pair<Boolean, Set<Ownership>> qualificationsToCheck = store.getExistingQualificationsForRoleDefinition(role);
        final Iterable<Ownership> effectiveQualificationsToCheck = Boolean.TRUE.equals(qualificationsToCheck.getA())
                ? Collections.singletonList(null)
                : qualificationsToCheck.getB();
        for (WildcardPermission permission : permissionsToCheck) {
            for (Ownership ownership : effectiveQualificationsToCheck) {
                if (!hasCurrentUserMetaPermission(permission, ownership)) {
                    return false;
                }
            }
        }
        return true;
    }

    @Override
    public <T> T getPreferenceObject(String username, String key) {
        return store.getPreferenceObject(username, key);
    }
    
    @Override
    public <T> Map<String, T> getPreferenceObjectsByKey(String key) {
        return store.getPreferenceObjectsByKey(key);
    }

    @Override
    public void setDefaultTenantForCurrentServerForUser(String username, UUID defaultTenantId) {
        final String serverName = ServerInfo.getName();
        apply(new SetDefaultTenantForServerForUserOperation(username, defaultTenantId, serverName));
    }
    
    @Override
    public Void internalSetDefaultTenantForServerForUser(String username, UUID defaultTenantId, String serverName) {
        User user = getUserByName(username);
        UserGroup newDefaultTenant = getUserGroup(defaultTenantId);
        store.setDefaultTennantForUserAndUpdate(user, newDefaultTenant, serverName);
        return null;
    }
    
    @Override
    /**
     * This method does not handle RoleAssociationOwnerships! this must be done via the callback
     */
    public void copyUsersAndRoleAssociations(UserGroup source, UserGroup destination, RoleCopyListener callback) {
        for (User user : source.getUsers()) {
            addUserToUserGroup(destination, user);
        }
        for (Map.Entry<RoleDefinition, Boolean> entr : source.getRoleDefinitionMap().entrySet()) {
            putRoleDefinitionToUserGroup(destination, entr.getKey(), entr.getValue());
        }
        for (Pair<User, Role> userAndRole : store.getRolesQualifiedByUserGroup(source)) {
            final Role existingRole = userAndRole.getB();
            final Role copyRole = new Role(existingRole.getRoleDefinition(), destination,
                    existingRole.getQualifiedForUser(), existingRole.isTransitive());
            addRoleForUser(userAndRole.getA(), copyRole);
            callback.onRoleCopy(userAndRole.getA(), existingRole, copyRole);
        }
    }
    
    @Override
    public <T> T doWithTemporaryDefaultTenant(UserGroup tenant, Callable<T> action) {
        final UserGroup previousValue = temporaryDefaultTenant.get();
        temporaryDefaultTenant.set(tenant);
        try {
            return action.call();
        } catch (RuntimeException e) {
            throw e;
        } catch (Exception e) {
            throw new RuntimeException(e);
        } finally {
            temporaryDefaultTenant.set(previousValue);
        }
    }

    @Override
    // See com.sap.sse.security.impl.Activator.clearState(), moved due to required reinitialisation sequence for
    // permission-vertical
    public void clearState() throws Exception {
        clientIPBasedLockingAndBanningForBearerTokenAuthentication.clear();
        clientIPBasedLockingAndBanningForUserCreation.clear();
    }

    @Override
    public void storeSession(String cacheName, Session session) {
        PersistenceFactory.INSTANCE.getDefaultMongoObjectFactory().storeSession(cacheName, session);
    }

    @Override
    public void removeSession(String cacheName, Session session) {
        PersistenceFactory.INSTANCE.getDefaultMongoObjectFactory().removeSession(cacheName, session);
    }

    @Override
    public void removeAllSessions(String cacheName) {
        PersistenceFactory.INSTANCE.getDefaultMongoObjectFactory().removeAllSessions(cacheName);
    }

    @Override
    public boolean isInitialOrMigration() {
        return isInitialOrMigration;
    }
    
    @Override
    public boolean isNewServer() {
        return isNewServer;
    }

    @Override
    public String getSharedAcrossSubdomainsOf() {
        return sharedAcrossSubdomainsOf;
    }

    @Override
    public String getBaseUrlForCrossDomainStorage() {
        return baseUrlForCrossDomainStorage;
    }
    
    @Override
    public void registerCustomizer(SecurityInitializationCustomizer customizer) {
        customizers.add(customizer);
        customizer.customizeSecurityService(this);
    }

    @Override
    public void updateUserSubscription(String username, Subscription newSubscription) throws UserManagementException {
        final User user = getUserByName(username);
        if (user != null) {
            apply(new UpdateUserSubscriptionOperation(username, newSubscription));
        } else {
            throw new UserManagementException(UserManagementException.USER_DOES_NOT_EXIST);
        }
    }

    @Override
    public Void internalUpdateSubscription(String username, Subscription newSubscription)
            throws UserManagementException {
        final User user = getUserByName(username);
        if (user != null) {
            lockSubscriptionsForUser(user);
            try {
                final String newSubscriptionPlanId = newSubscription.getPlanId();
                final Subscription currentSubscription = user.getSubscriptionByPlan(newSubscriptionPlanId);
                if (shouldProcessNewSubscription(currentSubscription, newSubscription)) {
                    logger.info(() -> "Update user subscription for plan " + newSubscriptionPlanId);
                    logger.info(() -> "Current user plan subscription: "
                            + (currentSubscription != null ? currentSubscription.toString() : "null"));
                    logger.info(() -> "New plan subscription: "
                            + (newSubscription != null ? newSubscription.toString() : "null"));
                    // In some cases there is no invoice or transaction information. E.g. if the subscription has
                    // been cancelled.
                    // To ensure information about previous payments is preserved, the subscription is patched.
                    if (currentSubscription != null && newSubscription != null
                            && newSubscription.getSubscriptionId() != null
                            && newSubscription.getSubscriptionId().equals(currentSubscription.getSubscriptionId())) {
                        if (currentSubscription.getTransactionStatus() != null
                                && newSubscription.getTransactionStatus() == null) {
                            newSubscription.patchTransactionData(currentSubscription);
                        }
                        if (currentSubscription.getInvoiceId() != null && newSubscription.getInvoiceId() == null) {
                            newSubscription.patchInvoiceData(currentSubscription);
                        }
                    }
                    if (shouldUpdateUserRolesForSubscription(user, currentSubscription, newSubscription)) {
                        updateUserRolesOnSubscriptionChange(user, currentSubscription, newSubscription);
                    }
                    final Subscription[] newSubscriptions = buildNewUserSubscriptions(user, newSubscription);
                    if (newSubscriptions != null) {
                        user.setSubscriptions(newSubscriptions);
                    }
                    store.updateUser(user);
                } else {
                    logger.info(() -> "New subscription has been ignored: " + newSubscription);
                }
                return null;
            } finally {
                unlockSubscriptionsForUser(user);
            }
        } else {
            throw new UserManagementException(UserManagementException.USER_DOES_NOT_EXIST);
        }
    }
    
    /**
     * Check if new subscription should be processed, such as if it has a valid plan, or it's the most recent
     * subscription of a plan
     */
    private boolean shouldProcessNewSubscription(Subscription currentSubscription, Subscription newSubscription) {
        final boolean shouldProcess;
        if (!newSubscription.hasPlan()) {
            // New subscription doesn't have plan id, that means it's an empty subscription model which is used for
            // clearing all user subscriptions
            shouldProcess = true;
        } else if (subscriptionPlanProvider.getAllSubscriptionPlans().get(newSubscription.getPlanId()) != null) {
            if (currentSubscription == null) {
                // New subscription plan is valid, but current subscription of the plan is empty
                shouldProcess = true;
            } else if (!newSubscription.hasSubscriptionId()) {
                // New subscription has plan id but doesn't have subscription id, this is an empty subscription for the
                // plan that holds updated dates data for the plan's subscription
                shouldProcess = newSubscription.isUpdatedMoreRecently(currentSubscription);
            } else {
                // Only process new subscription if it is the most recently created subscription
                shouldProcess = newSubscription.getSubscriptionCreatedAt().asMillis() >= currentSubscription
                        .getSubscriptionCreatedAt().asMillis();
            }
        } else {
            // New subscription doesn't have a valid plan
            shouldProcess = false;
        }
        return shouldProcess;
    }

    /**
     * Build new subscription list for user from new subscription. This might update a subscription model, or add new
     * one to user's subscription list. In case no updates for current user subscriptions then null will be returned
     */
    private Subscription[] buildNewUserSubscriptions(User user, Subscription newSubscription) {
        Subscription[] newUserSubscriptions = null;
        Iterable<Subscription> subscriptions = user.getSubscriptions();
        if (newSubscription != null) {
            if (subscriptions == null || !subscriptions.iterator().hasNext()) {
                newUserSubscriptions = new Subscription[] { newSubscription };
            } else if (!newSubscription.hasPlan()) {
                // New subscription has no plan, that means new subscription is just an empty one with some meta data
                // for updated dates, and user has been deleted from provider. In this case we need to remove all
                // current subscriptions of the user for this provider
                List<Subscription> newSubscriptionList = new ArrayList<Subscription>();
                for (Subscription subscription : subscriptions) {
                    if (!subscription.getProviderName().equals(newSubscription.getProviderName())) {
                        newSubscriptionList.add(subscription);
                    }
                }
                newSubscriptionList.add(newSubscription);
                newUserSubscriptions = newSubscriptionList.toArray(new Subscription[] {});
            } else {
                List<Subscription> newSubscriptionList = new ArrayList<Subscription>();
                boolean foundCurrentSubscription = false;
                for (Subscription subscription : subscriptions) {
                    if (!foundCurrentSubscription && ((!subscription.hasPlan()
                            && subscription.getProviderName().equals(newSubscription.getProviderName()))
                            || subscription.getPlanId().equals(newSubscription.getPlanId()))) {
                        newSubscriptionList.add(newSubscription);
                        foundCurrentSubscription = true;
                    } else {
                        newSubscriptionList.add(subscription);
                    }
                }
                if (!foundCurrentSubscription) {
                    newSubscriptionList.add(newSubscription);
                }
                newUserSubscriptions = newSubscriptionList.toArray(new Subscription[] {});
            }
        }
        return newUserSubscriptions;
    }

    /**
     * Add or remove subscription plan's roles for user
     */
    private void updateUserRolesOnSubscriptionChange(User user, Subscription currentSubscription,
            Subscription newSubscription) throws UserManagementException {
        logger.info(() -> "Update user subscription roles for user " + user.getName());
        // in case new subscription has no planId, it means the subscription is an empty one with just meta data for
        // update times, and user doesn't subscribe to any plans, so all plan's roles assigned to the user must be
        // removed, but only if no other plan that the user still is subscribed to implies an equal role:
        Map<Serializable, SubscriptionPlan> allSubscriptionPlans = subscriptionPlanProvider.getAllSubscriptionPlans();
        if (newSubscription != null && !newSubscription.hasPlan()) {
            Iterable<SubscriptionPlan> plans = allSubscriptionPlans.values();
            for (SubscriptionPlan plan : plans) {
                removeUserPlanRoles(user, plan, /* checkOverlappingRoles */ true);
            }
        } else {
            assert currentSubscription == null || newSubscription == null
                    || currentSubscription.getPlanId().equals(newSubscription.getPlanId());
            if (currentSubscription != null && currentSubscription.hasPlan()
                    && currentSubscription.isActiveSubscription() && newSubscription != null
                    && !newSubscription.isActiveSubscription()) {
                SubscriptionPlan currentPlan = allSubscriptionPlans.get(currentSubscription.getPlanId());
                removeUserPlanRoles(user, currentPlan, /* checkOverlappingRoles */ true);
            }
            if (newSubscription != null && newSubscription.hasPlan() && newSubscription.isActiveSubscription()) {
                SubscriptionPlan newPlan = allSubscriptionPlans.get(newSubscription.getPlanId());
                addUserPlanRoles(user, newPlan);
            }
        }
    }

    /**
     * Remove user roles implied by a subscription plan
     * 
     * @param checkOverlappingRoles
     *            true if it needs to check overlapping roles with other active subscription plans of the same user,
     *            otherwise roles will be removed without any overlap check
     */
    private void removeUserPlanRoles(User user, SubscriptionPlan plan, boolean checkOverlappingRoles)
            throws UserManagementException {
        if (plan != null) {
            logger.info(() -> "Remove user roles of subscription plan " + plan.getId());
            final Role[] rolesToRemove;
            if (checkOverlappingRoles) {
                rolesToRemove = getSubscriptionPlanUserRolesWithoutOverlapping(user, plan);
            } else {
                rolesToRemove = getSubscriptionPlanUserRoles(user, plan);
            }
            logger.info(() -> "Removing the following roles of subscription plan " + plan.getId()+" from user "+user.getName()+": "+
                    Arrays.asList(rolesToRemove));
            for (Role role : rolesToRemove) {
                store.removeRoleFromUser(user.getName(), role);
            }
        }
    }

    private void addUserPlanRoles(User user, SubscriptionPlan plan) throws UserManagementException {
        if (plan != null) {
            logger.info(() -> "Add user roles for subscription plan " + plan.getId());
            Role[] roles = getSubscriptionPlanUserRoles(user, plan);
            logger.info(() -> "Adding the following roles of subscription plan " + plan.getId()+" to user "+user.getName()+": "+
                    Arrays.asList(roles));
            for (Role role : roles) {
                addRoleForUserAndSetUserAsOwner(user, role);
            }
        }
    }

    @Override
    public Role[] getSubscriptionPlanUserRoles(User user, SubscriptionPlan plan) {
        final List<Role> roles = new ArrayList<Role>();
        for (SubscriptionPlanRole planRole : plan.getRoles()) {
            roles.add(getSubscriptionPlanUserRole(user, planRole));
        }
        return roles.toArray(new Role[] {});
    }
    
    /**
     * Get user roles of a plan that are not overlapping with roles of other user active subscription plan
     */
    private Role[] getSubscriptionPlanUserRolesWithoutOverlapping(User user, SubscriptionPlan plan) {
        final Set<Role> otherPlanRoles = new HashSet<Role>();
        Iterable<Subscription> subscriptions = user.getSubscriptions();
        for (Subscription subscription : subscriptions) {
            if (subscription.isActiveSubscription() && !subscription.getPlanId().equals(plan.getId())) {
                SubscriptionPlan otherPlan = subscriptionPlanProvider.getAllSubscriptionPlans().get(subscription.getPlanId());
                for (SubscriptionPlanRole planRole : otherPlan.getRoles()) {
                    otherPlanRoles.add(getSubscriptionPlanUserRole(user, planRole));
                }
            }
        }
        final List<Role> roles = new ArrayList<Role>();
        for (SubscriptionPlanRole planRole : plan.getRoles()) {
            Role role = getSubscriptionPlanUserRole(user, planRole);
            if (!otherPlanRoles.contains(role)) {
                roles.add(role);
            }
        }
        return roles.toArray(new Role[] {});
    }

    /**
     * Get a role {@code Role} for a subscription plan role definition {@code SubscriptionPlanRole}.
     * These roles are non transitive, hence they can not be granted to other users.
     */
    private Role getSubscriptionPlanUserRole(User user, SubscriptionPlanRole planRole) {
        final Role result;
        final User qualifiedUser = getSubscriptionPlanRoleQualifiedUser(user, planRole);
        final UserGroup qualifiedTenant = getSubscriptionPlanRoleQualifiedTenant(user, qualifiedUser, planRole);
        final RoleDefinition roleDefinition = getRoleDefinition(planRole.getRoleId());
        if (roleDefinition == null) {
            logger.severe("Role with ID "+planRole.getRoleId()+" for user "+user.getName()+" not found.");
            result = null;
        } else {
            result = new Role(roleDefinition, qualifiedTenant, qualifiedUser,
                    /* roles acquired through subscription are non-transitive, meaning the user cannot pass them on */ false);
        }
        return result;
    }

    /**
     * Check and return role qualified user {@code User} for a subscription plan role {@code SubscriptionPlanRole}
     * definition. If the {@link SubscriptionPlanRole#getUserQualificationMode() user qualification mode} is set to
     * {@link SubscriptionPlanRole.UserQualificationMode#SUBSCRIBING_USER} then {@code user} is returned. Else, if the
     * subscription plan role specifies an {@link SubscriptionPlanRole#getExplicitUserQualification() explicit user
     * qualification}, its user is returned. Otherwise, this method returns {@code null}.
     */
    private User getSubscriptionPlanRoleQualifiedUser(User user, SubscriptionPlanRole planRole) {
        final User qualifiedUser;
        if (planRole.getUserQualificationMode() != null
                && planRole.getUserQualificationMode() == SubscriptionPlanRole.UserQualificationMode.SUBSCRIBING_USER) {
            qualifiedUser = user;
        } else if (planRole.getExplicitUserQualification() != null
                && !planRole.getExplicitUserQualification().isEmpty()) {
            qualifiedUser = getUserByName(planRole.getExplicitUserQualification());
        } else {
            qualifiedUser = null;
        }
        return qualifiedUser;
    }

    /**
     * Check and return role qualified tenant {@code UserGroup} for a subscription plan role
     * {@code SubscriptionPlanRole} definition.
     * 
     * @param qualifiedUser
     *            qualified user from
     *            {@code SecurityServiceImpl#getSubscriptionPlanRoleQualifiedUser(User, SubscriptionPlanRole)}
     */
    private UserGroup getSubscriptionPlanRoleQualifiedTenant(User subscriptionUser, User qualifiedUser,
            SubscriptionPlanRole planRole) {
        final UserGroup qualifiedForGroup;
        final SubscriptionPlanRole.GroupQualificationMode groupQualificationMode = planRole.getGroupQualificationMode();
        if (groupQualificationMode != null
                && groupQualificationMode != SubscriptionPlanRole.GroupQualificationMode.NONE) {
            final User u;
            switch (groupQualificationMode) {
            case DEFAULT_QUALIFIED_USER_TENANT:
                if (qualifiedUser != null) {
                    u = qualifiedUser;
                } else {
                    u = null;
                }
                break;
            case SUBSCRIBING_USER_DEFAULT_TENANT:
                if (subscriptionUser != null) {
                    u = subscriptionUser;
                } else {
                    u = null;
                }
                break;
            default:
                u = null;
                break;
            }
            if (u != null) {
                // don't use the default tenant but the default tenant name to resolve the user's own default group;
                // example: the user may have set a default object creation group (e.g., "kielerwoche2020-server") for
                // the current server that is different from the user's own default group ("{username}-tenant"). Yet,
                // when assigning a role based on a subscription, the "default tenant/group" has to be the user's own
                // group, not the current object creation group that the user has currently set. Otherwise, those role
                // assignments would be specific to a server which they shall not.
                qualifiedForGroup = getUserGroupByName(getDefaultTenantNameForUsername(u.getName()));
            } else {
                qualifiedForGroup = null;
            }
        } else if (planRole.getIdOfExplicitGroupQualification() != null) {
            qualifiedForGroup = getUserGroup(planRole.getIdOfExplicitGroupQualification());
        } else {
            qualifiedForGroup = null;
        }
        return qualifiedForGroup;
    }

    /**
     * Role assignments that are based on plans subscribed need to be adjusted if the
     * {@link Subscription#isActiveSubscription() is-active} status of the user's subscription has changed.
     */
    private boolean shouldUpdateUserRolesForSubscription(User user, Subscription currentSubscription,
            Subscription newSubscription) {
        final boolean result;
        if (currentSubscription == null && newSubscription == null) {
            result = false;
        } else if (newSubscription == null) {
            // In case new subscription is null, user's subscriptions won't be changed
            result = false;
        } else if (!newSubscription.hasPlan()) {
            // New subscription doesn't have plan id, that means it's an empty subscription model which is used for
            // clearing all user subscriptions
            boolean isUserInPossessionOfRoles = false;
            for (SubscriptionPlan subscriptionPlan : getAllSubscriptionPlans().values()) {
                isUserInPossessionOfRoles = subscriptionPlan.isUserInPossessionOfRoles(user);
                if(isUserInPossessionOfRoles) {
                    break;
                }
            }
            result = isUserInPossessionOfRoles;
        } else if (currentSubscription == null || currentSubscription.getPlanId() == null) {
            // A case when there's no current subscription for a plan, if the plan's new subscription is active then
            // user roles need to be updated with granted new roles. Further, if the user is 
            // somehow in possession of roles he should not posess, the roles must be removed
            final SubscriptionPlan subscriptionPlanById = getSubscriptionPlanById(newSubscription.getPlanId());
            if (subscriptionPlanById == null) {
                result = false;
            } else {
                result = newSubscription.isActiveSubscription() || subscriptionPlanById.isUserInPossessionOfRoles(user);
            }
        } else {
            assert currentSubscription.getPlanId().equals(newSubscription.getPlanId());
            // in this case user roles will be needed to update only when subscription active status is changed
            if (newSubscription.isActiveSubscription() != currentSubscription.isActiveSubscription()) {
                result = true;
            } else {
                final SubscriptionPlan subscriptionPlanById = getSubscriptionPlanById(newSubscription.getPlanId());
                result = !subscriptionPlanById.isUserInPossessionOfRoles(user);
            }
        }
        return result;
    }

    @Override
    public void addPermissionChangeListener(WildcardPermission permission, PermissionChangeListener listener) {
        permissionChangeListeners.addPermissionChangeListener(permission, listener);
    }

    @Override
    public void removePermissionChangeListener(WildcardPermission permission, PermissionChangeListener listener) {
        permissionChangeListeners.removePermissionChangeListener(permission, listener);
    }

    @Override
    public void updateSubscriptionPlanPrices(Map<String, BigDecimal> itemPrices) {
        apply(new UpdateItemPriceOperation(itemPrices));
    }
    
    @Override
    public Void internalUpdateSubscriptionPlanPrices(Map<String, BigDecimal> updatedItemPrices) {
        final Map<Serializable, SubscriptionPlan> allSubscriptionPlans = getAllSubscriptionPlans();
        for (SubscriptionPlan subscriptionPlan : allSubscriptionPlans.values()) {
            for (SubscriptionPrice subscriptionPrice : subscriptionPlan.getPrices()) {
                final BigDecimal updatedPrice = updatedItemPrices.get(subscriptionPrice.getPriceId());
                if (updatedPrice != null) {
                    logger.log(Level.INFO, "Setting ItemPrice for SubscriptionPrice " + subscriptionPrice.getPriceId());
                    subscriptionPrice.setPrice(updatedPrice);
                }
            }
        }
        return null;
    }

    @Override
    public Role createRoleFromIDs(UUID roleDefinitionId, UUID qualifyingTenantId, String qualifyingUsername, boolean transitive) throws UserManagementException {
        final User user;
        if (qualifyingUsername == null || qualifyingUsername.trim().isEmpty()) {
            user = null;
        } else {
            user = getUserByName(qualifyingUsername);
            if (user == null) {
                throw new UserManagementException("User "+qualifyingUsername+" not found for role qualification");
            }
        }
        final UserGroup group;
        if (qualifyingTenantId == null) {
            group = null;
        } else {
            group = getUserGroup(qualifyingTenantId);
            if (group == null) {
                throw new UserManagementException("Group with ID "+qualifyingTenantId+" not found for role qualification");
            }
        }
        final RoleDefinition roleDefinition = getRoleDefinition(roleDefinitionId);
        if (roleDefinition == null) {
            throw new UserManagementException("Role definition with ID "+roleDefinitionId+" not found");
        }
        return new Role(roleDefinition, group, user, transitive);
    }

    /**
     * @return the role associated with the given IDs and qualifiers
     * @throws UserManagementException
     *             if the current user does not have the meta permission to give this specific, qualified role in this
     *             context.
     */
    @Override
    public Role getOrThrowRoleFromIDsAndCheckMetaPermissions(UUID roleDefinitionId, UUID tenantId, String userQualifierName, boolean transitive) throws UserManagementException {
        final Role role = createRoleFromIDs(roleDefinitionId, tenantId, userQualifierName, transitive);
        if (!hasCurrentUserMetaPermissionsOfRoleDefinitionWithQualification(
                role.getRoleDefinition(), role.getQualificationAsOwnership())) {
            throw new UserManagementException("You are not allowed to take this role to the user.");
        }
        return role;
    }

    @Override
    public void lockSubscriptionsForUser(final User user) {
        LockUtil.lockForWrite(subscriptionLocksForUsers.computeIfAbsent(user, u->new NamedReentrantReadWriteLock("Subscriptions lock for user "+user.getName(), /* fair */ false)));
    }
    
    @Override
    public void unlockSubscriptionsForUser(final User user) {
        LockUtil.unlockAfterWrite(subscriptionLocksForUsers.computeIfAbsent(user, u->new NamedReentrantReadWriteLock("Subscriptions lock for user "+user.getName(), /* fair */ false)));
    }
<<<<<<< HEAD

    @Override
    public void fileTakedownNotice(TakedownNoticeRequestContext takedownNoticeRequestContext) throws MailException {
        final String SUPPORT_MAIL_ADDRESS = "support@sapsailing.com";
        final User user = getUserByName(takedownNoticeRequestContext.getUsername());
        final String email = user.getEmail();
        final StringBuilder sb = new StringBuilder()
                .append("User ")
                .append(takedownNoticeRequestContext.getUsername())
                .append(" with e-mail ")
                .append(email)
                .append(" requests that the media with URL ")
                .append(takedownNoticeRequestContext.getContentUrl())
                .append(" used in context ")
                .append(messages.get(Locale.ENGLISH, takedownNoticeRequestContext.getContextDescriptionMessageKey(), takedownNoticeRequestContext.getContextDescriptionMessageParameter()))
                .append(" on page ")
                .append(takedownNoticeRequestContext.getPageUrl())
                .append(" be removed from the site. The user provides the following comment:\n\n")
                .append("   \"")
                .append(takedownNoticeRequestContext.getReportingUserComment())
                .append("\"\n\n")
                .append("The claim is of nature ")
                .append(takedownNoticeRequestContext.getNatureOfClaim())
                .append(".");
        if (!Util.isEmpty(takedownNoticeRequestContext.getSupportingURLs())) {
            sb.append("\n\nThe user provided the following additional URLs to substantiate or prove the claim:\n");
            for (final String url : takedownNoticeRequestContext.getSupportingURLs()) {
                sb.append(" - ");
                sb.append(url);
                sb.append("\n");
            }
        }
        final String message = sb.toString();
        getMailService().sendMail(SUPPORT_MAIL_ADDRESS, "Media Take-Down Request", message);
        getMailService().sendMail(email, "Media Take-Down Request Confirmation", messages.get(user.getLocaleOrDefault(), "takedownRequestConfirmation",
                Util.hasLength(user.getFullName()) ? user.getFullName() : user.getName(), SUPPORT_MAIL_ADDRESS, message));
=======
    
    /**
     * For a {@link SecuredSecurityTypes#SERVER SERVER} object identified by {@code serverName}, determines the user set
     * as the server's owner, plus additional users that have the permission to execute
     * {@code alsoSendToAllUsersWithThisPermissionOnReplicaSet} on that server.
     * 
     * @param serverName
     *            identifies the server object; for the local server that would, e.g., be {@link ServerInfo#getName()}.
     *            For replica sets, this is the name of the replica set.
     * @param alsoSendToAllUsersWithThisPermissionOnReplicaSet
     *            when not empty, all users that have permission to this {@link SecuredSecurityTypes#SERVER SERVER}
     *            action on the {@code replicaSet} will receive the e-mail in addition to the server owner. No user will
     *            receive the e-mail twice.
     * @return
     */
    @Override
    public Iterable<User> getUsersToInformAboutReplicaSet(String serverName, Optional<HasPermissions.Action> alsoSendToAllUsersWithThisPermissionOnReplicaSet) {
        final QualifiedObjectIdentifier serverIdentifier = SecuredSecurityTypes.SERVER.getQualifiedObjectIdentifier(new TypeRelativeObjectIdentifier(serverName));
        final OwnershipAnnotation serverOwnership = getOwnership(serverIdentifier);
        final User serverOwner;
        final Set<User> usersToSendMailTo = new HashSet<>();
        if (serverOwnership != null && serverOwnership.getAnnotation() != null && (serverOwner = serverOwnership.getAnnotation().getUserOwner()) != null) {
            usersToSendMailTo.add(serverOwner);
        }
        alsoSendToAllUsersWithThisPermissionOnReplicaSet.ifPresent(
                serverAction -> getUsersWithPermissions(serverIdentifier.getPermission(serverAction))
                .forEach(usersToSendMailTo::add));
        return usersToSendMailTo;
>>>>>>> e5ff9c84
    }
}<|MERGE_RESOLUTION|>--- conflicted
+++ resolved
@@ -3412,7 +3412,6 @@
     public void unlockSubscriptionsForUser(final User user) {
         LockUtil.unlockAfterWrite(subscriptionLocksForUsers.computeIfAbsent(user, u->new NamedReentrantReadWriteLock("Subscriptions lock for user "+user.getName(), /* fair */ false)));
     }
-<<<<<<< HEAD
 
     @Override
     public void fileTakedownNotice(TakedownNoticeRequestContext takedownNoticeRequestContext) throws MailException {
@@ -3449,7 +3448,7 @@
         getMailService().sendMail(SUPPORT_MAIL_ADDRESS, "Media Take-Down Request", message);
         getMailService().sendMail(email, "Media Take-Down Request Confirmation", messages.get(user.getLocaleOrDefault(), "takedownRequestConfirmation",
                 Util.hasLength(user.getFullName()) ? user.getFullName() : user.getName(), SUPPORT_MAIL_ADDRESS, message));
-=======
+    }
     
     /**
      * For a {@link SecuredSecurityTypes#SERVER SERVER} object identified by {@code serverName}, determines the user set
@@ -3478,6 +3477,5 @@
                 serverAction -> getUsersWithPermissions(serverIdentifier.getPermission(serverAction))
                 .forEach(usersToSendMailTo::add));
         return usersToSendMailTo;
->>>>>>> e5ff9c84
     }
 }