--- conflicted
+++ resolved
@@ -548,17 +548,11 @@
         return setEmptyAccessControlList(idOfAccessControlledObjectAsString, /* display name of access-controlled object */ null);
     }
 
-<<<<<<< HEAD
     /**
      * @param id Has to be globally unique
      */
     private SecurityService setEmptyAccessControlList(QualifiedObjectIdentifier idOfAccessControlledObjectAsString, String displayNameOfAccessControlledObject) {
-        apply(s->s.internalSetEmptyAccessControlList(idOfAccessControlledObjectAsString, displayNameOfAccessControlledObject));
-=======
-    @Override
-    public SecurityService setEmptyAccessControlList(QualifiedObjectIdentifier idOfAccessControlledObjectAsString, String displayNameOfAccessControlledObject) {
         apply(new SetEmptyAccessControlListOperation(idOfAccessControlledObjectAsString, displayNameOfAccessControlledObject));
->>>>>>> 86a64600
         return this;
     }
 
@@ -603,11 +597,7 @@
             
             final UUID userGroupId = userGroup == null ? null : userGroup.getId();
             // avoid the UserGroup object having to be serialized with the operation by using the ID
-<<<<<<< HEAD
-            apply(s -> s.internalAclPutPermissions(idOfAccessControlledObject, userGroupId, actionsToSet));
-=======
-            apply(new AclPutPermissionsOperation(idOfAccessControlledObject, userGroupId, filteredActions));
->>>>>>> 86a64600
+            apply(new AclPutPermissionsOperation(idOfAccessControlledObject, userGroupId, actionsToSet));
         }
         return accessControlStore.getAccessControlList(idOfAccessControlledObject).getAnnotation();
     }
