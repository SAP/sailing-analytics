package com.sap.sse.security.impl;

import java.io.IOException;
import java.io.InputStream;
import java.io.ObjectInputStream;
import java.io.ObjectOutputStream;
import java.io.Serializable;
import java.io.UnsupportedEncodingException;
import java.net.MalformedURLException;
import java.net.URLEncoder;
import java.nio.charset.StandardCharsets;
import java.text.MessageFormat;
import java.util.ArrayList;
import java.util.Arrays;
import java.util.Collection;
import java.util.Collections;
import java.util.HashMap;
import java.util.HashSet;
import java.util.List;
import java.util.Locale;
import java.util.Map;
import java.util.Map.Entry;
import java.util.Set;
import java.util.UUID;
import java.util.concurrent.Callable;
import java.util.concurrent.ConcurrentHashMap;
import java.util.concurrent.ConcurrentMap;
import java.util.concurrent.ConcurrentSkipListSet;
import java.util.function.Consumer;
import java.util.function.Function;
import java.util.logging.Level;
import java.util.logging.Logger;
import java.util.stream.Collectors;

import javax.servlet.Filter;
import javax.servlet.ServletContext;
import javax.servlet.http.HttpServletRequest;

import org.apache.shiro.SecurityUtils;
import org.apache.shiro.authc.AuthenticationException;
import org.apache.shiro.authc.IncorrectCredentialsException;
import org.apache.shiro.authc.LockedAccountException;
import org.apache.shiro.authc.UnknownAccountException;
import org.apache.shiro.authc.UsernamePasswordToken;
import org.apache.shiro.authz.AuthorizationException;
import org.apache.shiro.authz.UnauthorizedException;
import org.apache.shiro.config.Ini;
import org.apache.shiro.config.Ini.Section;
import org.apache.shiro.crypto.RandomNumberGenerator;
import org.apache.shiro.crypto.SecureRandomNumberGenerator;
import org.apache.shiro.crypto.hash.Sha256Hash;
import org.apache.shiro.mgt.CachingSecurityManager;
import org.apache.shiro.mgt.SecurityManager;
import org.apache.shiro.session.Session;
import org.apache.shiro.subject.Subject;
import org.apache.shiro.util.Factory;
import org.apache.shiro.web.config.WebIniSecurityManagerFactory;
import org.apache.shiro.web.env.IniWebEnvironment;
import org.apache.shiro.web.filter.mgt.FilterChainManager;
import org.apache.shiro.web.filter.mgt.FilterChainResolver;
import org.apache.shiro.web.filter.mgt.PathMatchingFilterChainResolver;
import org.apache.shiro.web.util.SavedRequest;
import org.apache.shiro.web.util.WebUtils;
import org.osgi.util.tracker.ServiceTracker;
import org.scribe.builder.ServiceBuilder;
import org.scribe.builder.api.FacebookApi;
import org.scribe.builder.api.FlickrApi;
import org.scribe.builder.api.Foursquare2Api;
import org.scribe.builder.api.GoogleApi;
import org.scribe.builder.api.ImgUrApi;
import org.scribe.builder.api.LinkedInApi;
import org.scribe.builder.api.LiveApi;
import org.scribe.builder.api.TumblrApi;
import org.scribe.builder.api.TwitterApi;
import org.scribe.builder.api.VimeoApi;
import org.scribe.builder.api.YahooApi;
import org.scribe.model.Token;
import org.scribe.oauth.OAuthService;

import com.sap.sse.ServerInfo;
import com.sap.sse.common.Util;
import com.sap.sse.common.Util.Pair;
import com.sap.sse.common.mail.MailException;
import com.sap.sse.i18n.impl.ResourceBundleStringMessagesImpl;
import com.sap.sse.mail.MailService;
import com.sap.sse.replication.OperationExecutionListener;
import com.sap.sse.replication.OperationWithResult;
import com.sap.sse.replication.OperationWithResultWithIdWrapper;
import com.sap.sse.replication.OperationsToMasterSender;
import com.sap.sse.replication.OperationsToMasterSendingQueue;
import com.sap.sse.replication.ReplicationMasterDescriptor;
import com.sap.sse.replication.ReplicationService;
import com.sap.sse.security.Action;
import com.sap.sse.security.ClientUtils;
import com.sap.sse.security.GithubApi;
import com.sap.sse.security.InstagramApi;
import com.sap.sse.security.OAuthRealm;
import com.sap.sse.security.SecurityInitializationCustomizer;
import com.sap.sse.security.SecurityService;
import com.sap.sse.security.SessionCacheManager;
import com.sap.sse.security.SessionUtils;
import com.sap.sse.security.interfaces.AccessControlStore;
import com.sap.sse.security.interfaces.Credential;
import com.sap.sse.security.interfaces.OAuthToken;
import com.sap.sse.security.interfaces.SocialSettingsKeys;
import com.sap.sse.security.interfaces.UserImpl;
import com.sap.sse.security.interfaces.UserStore;
import com.sap.sse.security.operations.AclAddPermissionOperation;
import com.sap.sse.security.operations.AclPutPermissionsOperation;
import com.sap.sse.security.operations.AclRemovePermissionOperation;
import com.sap.sse.security.operations.AddPermissionForUserOperation;
import com.sap.sse.security.operations.AddRoleForUserOperation;
import com.sap.sse.security.operations.AddSettingOperation;
import com.sap.sse.security.operations.AddUserToUserGroupOperation;
import com.sap.sse.security.operations.CreateRoleDefinitionOperation;
import com.sap.sse.security.operations.CreateUserGroupOperation;
import com.sap.sse.security.operations.CreateUserOperation;
import com.sap.sse.security.operations.DeleteAclOperation;
import com.sap.sse.security.operations.DeleteOwnershipOperation;
import com.sap.sse.security.operations.DeleteRoleDefinitionOperation;
import com.sap.sse.security.operations.DeleteUserGroupOperation;
import com.sap.sse.security.operations.DeleteUserOperation;
import com.sap.sse.security.operations.PutRoleDefinitionToUserGroupOperation;
import com.sap.sse.security.operations.RemoveAccessTokenOperation;
import com.sap.sse.security.operations.RemovePermissionForUserOperation;
import com.sap.sse.security.operations.RemoveRoleDefinitionFromUserGroupOperation;
import com.sap.sse.security.operations.RemoveRoleFromUserOperation;
import com.sap.sse.security.operations.RemoveUserFromUserGroupOperation;
import com.sap.sse.security.operations.ResetPasswordOperation;
import com.sap.sse.security.operations.SetAccessTokenOperation;
import com.sap.sse.security.operations.SetDefaultTenantForServerForUserOperation;
import com.sap.sse.security.operations.SetEmptyAccessControlListOperation;
import com.sap.sse.security.operations.SetOwnershipOperation;
import com.sap.sse.security.operations.SetPreferenceOperation;
import com.sap.sse.security.operations.SetSettingOperation;
import com.sap.sse.security.operations.UnsetPreferenceOperation;
import com.sap.sse.security.operations.UpdateRoleDefinitionOperation;
import com.sap.sse.security.operations.UpdateSimpleUserEmailOperation;
import com.sap.sse.security.operations.UpdateSimpleUserPasswordOperation;
import com.sap.sse.security.operations.UpdateUserPropertiesOperation;
import com.sap.sse.security.operations.UpdateUserSubscriptionOperation;
import com.sap.sse.security.operations.ValidateEmailOperation;
import com.sap.sse.security.persistence.PersistenceFactory;
import com.sap.sse.security.shared.AccessControlListAnnotation;
import com.sap.sse.security.shared.Account;
import com.sap.sse.security.shared.Account.AccountType;
import com.sap.sse.security.shared.AdminRole;
import com.sap.sse.security.shared.HasPermissions;
import com.sap.sse.security.shared.HasPermissions.DefaultActions;
import com.sap.sse.security.shared.HasPermissionsProvider;
import com.sap.sse.security.shared.OwnershipAnnotation;
import com.sap.sse.security.shared.PermissionChecker;
import com.sap.sse.security.shared.PermissionChecker.AclResolver;
import com.sap.sse.security.shared.PredefinedRoles;
import com.sap.sse.security.shared.QualifiedObjectIdentifier;
import com.sap.sse.security.shared.RoleDefinition;
import com.sap.sse.security.shared.RolePrototype;
import com.sap.sse.security.shared.SecurityAccessControlList;
import com.sap.sse.security.shared.TypeRelativeObjectIdentifier;
import com.sap.sse.security.shared.UserGroupManagementException;
import com.sap.sse.security.shared.UserManagementException;
import com.sap.sse.security.shared.UserRole;
import com.sap.sse.security.shared.UsernamePasswordAccount;
import com.sap.sse.security.shared.WildcardPermission;
import com.sap.sse.security.shared.WithQualifiedObjectIdentifier;
import com.sap.sse.security.shared.impl.AccessControlList;
import com.sap.sse.security.shared.impl.Ownership;
import com.sap.sse.security.shared.impl.PermissionAndRoleAssociation;
import com.sap.sse.security.shared.impl.Role;
import com.sap.sse.security.shared.impl.SecuredSecurityTypes;
import com.sap.sse.security.shared.impl.SecuredSecurityTypes.ServerActions;
import com.sap.sse.security.shared.impl.User;
import com.sap.sse.security.shared.impl.UserGroup;
import com.sap.sse.security.shared.subscription.Subscription;
import com.sap.sse.security.shared.subscription.SubscriptionPlan;
import com.sap.sse.security.shared.subscription.SubscriptionPlanRole;
import com.sap.sse.util.ClearStateTestSupport;

public class SecurityServiceImpl implements ReplicableSecurityService, ClearStateTestSupport {

    private static final Logger logger = Logger.getLogger(SecurityServiceImpl.class.getName());

    private static final String ADMIN_DEFAULT_PASSWORD = "admin";

    private final Set<String> migratedHasPermissionTypes = new ConcurrentSkipListSet<>();

    private CachingSecurityManager securityManager;
    
    private static final String STRING_MESSAGES_BASE_NAME = "stringmessages/StringMessages";
    private static final ResourceBundleStringMessagesImpl messages = new ResourceBundleStringMessagesImpl(
            SecurityServiceImpl.STRING_MESSAGES_BASE_NAME, SecurityServiceImpl.class.getClassLoader(),
            StandardCharsets.UTF_8.name());

    /**
     * A cache manager that the {@link SessionCacheManager} delegates to. This way, multiple Shiro configurations can
     * share the cache manager provided as a singleton within this bundle instance. The cache manager is replicating,
     * forwarding changes to the caches to all replicas registered.
     */
    private final ReplicatingCacheManager cacheManager;
    
    private UserStore store;
    private AccessControlStore accessControlStore;
    
    private boolean isInitialOrMigration;
    private boolean isNewServer;
    
    private final ServiceTracker<MailService, MailService> mailServiceTracker;
    private final ConcurrentMap<OperationExecutionListener<ReplicableSecurityService>, OperationExecutionListener<ReplicableSecurityService>> operationExecutionListeners;

    /**
     * The master from which this replicable is currently replicating, or <code>null</code> if this replicable is not currently
     * replicated from any master.
     */
    private ReplicationMasterDescriptor replicatingFromMaster;
    
    private Set<OperationWithResultWithIdWrapper<?, ?>> operationsSentToMasterForReplication;
    
    private volatile boolean currentlyFillingFromInitialLoad;
    
    private ThreadLocal<Boolean> currentlyApplyingOperationReceivedFromMaster = ThreadLocal.withInitial(() -> false);

    private ThreadLocal<UserGroup> temporaryDefaultTenant = new InheritableThreadLocal<>();
    
    /**
     * This field is expected to be set by the {@link ReplicationService} once it has "adopted" this replicable.
     * The {@link ReplicationService} "injects" this service so it can be used here as a delegate for the
     * {@link OperationsToMasterSendingQueue#scheduleForSending(OperationWithResult, OperationsToMasterSender)}
     * method.
     */
    private OperationsToMasterSendingQueue unsentOperationsToMasterSender;

    private static Ini shiroConfiguration;

    private final HasPermissionsProvider hasPermissionsProvider;

    private String sharedAcrossSubdomainsOf;
    
    private String baseUrlForCrossDomainStorage;
    
    private final transient Set<SecurityInitializationCustomizer> customizers = ConcurrentHashMap.newKeySet();
    
    private final AclResolver<AccessControlList, Ownership> aclResolver;
    
    static {
        shiroConfiguration = new Ini();
        shiroConfiguration.loadFromPath("classpath:shiro.ini");
    }
    
    public SecurityServiceImpl(UserStore userStore, AccessControlStore accessControlStore) {
        this(null, userStore, accessControlStore);
    }

    /**
     * @param mailProperties
     *            must not be <code>null</code>
     */
    public SecurityServiceImpl(ServiceTracker<MailService, MailService> mailServiceTracker, UserStore userStore, AccessControlStore accessControlStore) {
        this(mailServiceTracker, userStore, accessControlStore, null);
    }
    
    /**
     * Creates a security service that is not shared across subdomains, therefore leading to the use of the full
     * domain through which its services are requested for {@code Document.domain} and hence for the browser local
     * storage, session storage and the Shiro {@code JSESSIONID} cookie's domain.
     * 
     * @param setAsActivatorSecurityService
     *            when <code>true</code>, the {@link Activator#setSecurityService(com.sap.sse.security.SecurityService)}
     *            will be called with this new instance as argument so that the cache manager can already be accessed
     *            when the security manager is created. {@link ReplicatingCacheManager#getCache(String)} fetches the
     *            activator's security service and passes it to the cache entries created. They need it, in turn, for
     *            replication.
     */
    public SecurityServiceImpl(ServiceTracker<MailService, MailService> mailServiceTracker, UserStore userStore,
            AccessControlStore accessControlStore, HasPermissionsProvider hasPermissionsProvider) {
        this(mailServiceTracker, userStore, accessControlStore, hasPermissionsProvider,
                /* sharedAcrossSubdomainsOf */ null, /* baseUrlForCrossDomainStorage */ null);
    }
    
    /**
     * Like {@link #SecurityServiceImpl(ServiceTracker, UserStore, AccessControlStore, HasPermissionsProvider)}, only that additionally
     * a parent domain can be specified in {@code isSharedAcrossSubdomains}, such as, e.g., {@code "sapsailing.com"}, across which
     * the browser local and session store shall be shared and for which sessions identified by the {@code JSESSIONID} cookie shall
     * be shared as well.
     */
    public SecurityServiceImpl(ServiceTracker<MailService, MailService> mailServiceTracker, UserStore userStore,
            AccessControlStore accessControlStore, HasPermissionsProvider hasPermissionsProvider,
            String sharedAcrossSubdomainsOf, String baseUrlForCrossDomainStorage) {
        logger.info("Initializing Security Service with user store " + userStore);
        this.currentlyFillingFromInitialLoad = false;
        this.currentlyFillingFromInitialLoad = false;
        operationsSentToMasterForReplication = new HashSet<>();
        this.sharedAcrossSubdomainsOf = sharedAcrossSubdomainsOf;
        this.baseUrlForCrossDomainStorage = baseUrlForCrossDomainStorage;
        this.operationExecutionListeners = new ConcurrentHashMap<>();
        this.store = userStore;
        this.accessControlStore = accessControlStore;
        this.mailServiceTracker = mailServiceTracker;
        this.hasPermissionsProvider = hasPermissionsProvider;
        cacheManager = loadReplicationCacheManagerContents();
        final Factory<SecurityManager> factory = new WebIniSecurityManagerFactory(shiroConfiguration);
        logger.info("Loaded shiro.ini file from: classpath:shiro.ini");
        final StringBuilder logMessage = new StringBuilder("[urls] section from Shiro configuration:");
        final Section urlsSection = shiroConfiguration.getSection("urls");
        if (urlsSection != null) {
            for (Entry<String, String> e : urlsSection.entrySet()) {
                logMessage.append("\n");
                logMessage.append(e.getKey());
                logMessage.append(": ");
                logMessage.append(e.getValue());
            }
        }
        logger.info(logMessage.toString());
        System.setProperty("java.net.useSystemProxies", "true");
        final CachingSecurityManager securityManager = (CachingSecurityManager) factory.getInstance();
        logger.info("Created: " + securityManager);
        SecurityUtils.setSecurityManager(securityManager);
        this.securityManager = securityManager;
        aclResolver = new SecurityServiceAclResolver(accessControlStore);
    }
    
    private ReplicatingCacheManager loadReplicationCacheManagerContents() {
        logger.info("Loading session cache manager contents");
        int count = 0;
        final ReplicatingCacheManager result = new ReplicatingCacheManager();
        for (Entry<String, Set<Session>> cacheNameAndSessions : PersistenceFactory.INSTANCE.getDefaultDomainObjectFactory().loadSessionsByCacheName().entrySet()) {
            final String cacheName = cacheNameAndSessions.getKey();
            final ReplicatingCache<Object, Object> cache = (ReplicatingCache<Object, Object>) result.getCache(cacheName, this);
            for (final Session session : cacheNameAndSessions.getValue()) {
                cache.put(session.getId(), session, /* store */ false);
                count++;
            }
        }
        logger.info("Loaded "+count+" sessions");
        return result;
    }

    @Override
    public boolean isCurrentlyFillingFromInitialLoad() {
        return currentlyFillingFromInitialLoad;
    }

    @Override
    public void setCurrentlyFillingFromInitialLoad(boolean currentlyFillingFromInitialLoad) {
        this.currentlyFillingFromInitialLoad = currentlyFillingFromInitialLoad;
    }

    @Override
    public boolean isCurrentlyApplyingOperationReceivedFromMaster() {
        return currentlyApplyingOperationReceivedFromMaster.get();
    }

    @Override
    public void setCurrentlyApplyingOperationReceivedFromMaster(boolean currentlyApplyingOperationReceivedFromMaster) {
        this.currentlyApplyingOperationReceivedFromMaster.set(currentlyApplyingOperationReceivedFromMaster);
    }

    @Override
    public void initialize() {
        initEmptyStore();
        initEmptyAccessControlStore();
    }

    /**
     * Creates a default "admin" user with initial password "admin" and initial role "admin" if the user <code>store</code>
     * is empty.
     */
    private void initEmptyStore() {
        final AdminRole adminRolePrototype = AdminRole.getInstance();
        RoleDefinition adminRoleDefinition = getRoleDefinition(adminRolePrototype.getId());
        assert adminRoleDefinition != null;
        try {
            isInitialOrMigration = false;
            if (!store.hasUsers()) {
                isInitialOrMigration = true;
                logger.info("No users found, creating default user \""+UserStore.ADMIN_USERNAME+"\" with password \""+ADMIN_DEFAULT_PASSWORD+"\"");
                final User adminUser = createSimpleUser(UserStore.ADMIN_USERNAME, "nobody@sapsailing.com",
                        ADMIN_DEFAULT_PASSWORD,
                        /* fullName */ null, /* company */ null, Locale.ENGLISH, /* validationBaseURL */ null,
                        null);
                setOwnership(adminUser.getIdentifier(), adminUser, null);
                Role adminRole = new Role(adminRoleDefinition);
                addRoleForUserAndSetUserAsOwner(adminUser, adminRole);
                // add new admin user to server group and make server group the default creation group for the admin user:
                final UserGroup defaultTenant = getServerGroup();
                addUserToUserGroup(defaultTenant, adminUser);
                setDefaultTenantForCurrentServerForUser(adminUser.getName(), defaultTenant.getId());
            }
            if (store.getUserByName(SecurityService.ALL_USERNAME) == null) {
                isInitialOrMigration = true;
                isNewServer = true;
                logger.info(SecurityService.ALL_USERNAME + " not found -> creating it now");
                User allUser = apply(new CreateUserOperation(SecurityService.ALL_USERNAME, null));
                // <all> user is explicitly not owned by itself because this would enable anybody to modify this user
                setOwnership(allUser.getIdentifier(), null, getServerGroup());
                // The permission to create new users is initially added but not recreated on server start if the admin removed it in the meanwhile.
                // This allows servers to be configured to not permit self-registration of new users but only users being managed by an admin user.
                WildcardPermission createUserPermission = SecuredSecurityTypes.USER.getPermission(DefaultActions.CREATE);
                addPermissionForUser(ALL_USERNAME, createUserPermission);
                QualifiedObjectIdentifier qualifiedTypeIdentifierForPermission = SecuredSecurityTypes.PERMISSION_ASSOCIATION
                        .getQualifiedObjectIdentifier(PermissionAndRoleAssociation.get(createUserPermission, allUser));
                // Permission association is owned by the server tenant.
                // This typically ensures that the server admin is able to remove the association.
                setOwnership(qualifiedTypeIdentifierForPermission, null, getServerGroup());
            }
            if (isInitialOrMigration) {
                // predefined roles are meant to be publicly readable
                for (UUID predefinedRoleId : getPredefinedRoleIds()) {
                    final RoleDefinition predefinedRole = getRoleDefinition(predefinedRoleId);
                    if (predefinedRole != null) {
                        addToAccessControlList(predefinedRole.getIdentifier(), null, DefaultActions.READ.name());
                    }
                }
            }
        } catch (UserManagementException | MailException | UserGroupManagementException e) {
            logger.log(Level.SEVERE,
                    "Exception while creating default " + UserStore.ADMIN_USERNAME + " and " + SecurityService.ALL_USERNAME + " user", e);
        }
    }
    
    private Iterable<UUID> getPredefinedRoleIds() {
        final Set<UUID> predefinedRoleIds = new HashSet<>();
        predefinedRoleIds.add(AdminRole.getInstance().getId());
        predefinedRoleIds.add(UserRole.getInstance().getId());
        for (final PredefinedRoles otherPredefinedRole : PredefinedRoles.values()) {
            predefinedRoleIds.add(otherPredefinedRole.getId());
        }
        return predefinedRoleIds;
    }
    
    private void initEmptyAccessControlStore() {
    }

    private MailService getMailService() {
        return mailServiceTracker == null ? null : mailServiceTracker.getService();
    }

    @Override
    public void sendMail(String username, String subject, String body) throws MailException {
        final User user = getUserByName(username);
        if (user != null) {
            final String toAddress = user.getEmail();
            if (toAddress != null) {
                MailService mailService = getMailService();
                if (mailService == null) {
                    logger.warning(String.format("Could not send mail to user %s: no MailService found", username));
                } else {
                    getMailService().sendMail(toAddress, subject, body);
                }
            }
        }
    }
    
    @Override
    public void resetPassword(final String username, String passwordResetBaseURL) throws UserManagementException, MailException {
        final User user = store.getUserByName(username);
        if (user == null) {
            throw new UserManagementException(UserManagementException.USER_DOES_NOT_EXIST);
        }
        if (!user.isEmailValidated()) {
            throw new UserManagementException(UserManagementException.CANNOT_RESET_PASSWORD_WITHOUT_VALIDATED_EMAIL);
        }
        final String passwordResetSecret = user.createRandomSecret();
        apply(new ResetPasswordOperation(username, passwordResetSecret));
        Map<String, String> urlParameters = new HashMap<>();
        try {
            urlParameters.put("u", URLEncoder.encode(user.getName(), "UTF-8"));
            urlParameters.put("e", URLEncoder.encode(user.getEmail(), "UTF-8"));
            urlParameters.put("s", URLEncoder.encode(passwordResetSecret, "UTF-8"));
            final StringBuilder url = buildURL(passwordResetBaseURL, urlParameters);
            new Thread("sending password reset e-mail to user " + username) {
                @Override
                public void run() {
                    try {
                        sendMail(user.getName(), "Password Reset",
                                "Please click on the link below to reset your password for user " + user.getName()
                                        + ".\n   " + url.toString());
                    } catch (MailException e) {
                        logger.log(Level.SEVERE, "Error sending mail for password reset of user " + user.getName()
                                + " to address " + user.getEmail(), e);
                    }
                }
            }.start();
        } catch (UnsupportedEncodingException e) {
            logger.log(Level.SEVERE,
                    "Internal error: encoding UTF-8 not found. Couldn't send e-mail to user " + user.getName()
                            + " at e-mail address " + user.getEmail(), e);
        }
    }

    @Override
    public Void internalResetPassword(String username, String passwordResetSecret) {
        getUserByName(username).startPasswordReset(passwordResetSecret);
        return null;
    }

    @Override
    public CachingSecurityManager getSecurityManager() {
        return this.securityManager;
    }

    @Override
    public OwnershipAnnotation getOwnership(QualifiedObjectIdentifier idOfOwnedObjectAsString) {
        return accessControlStore.getOwnership(idOfOwnedObjectAsString);
    }
    
    private UserGroup getDefaultTenantForUser(User user) {
        UserGroup specificTenant = temporaryDefaultTenant.get();
        if (specificTenant == null) {
            specificTenant = user.getDefaultTenant(ServerInfo.getName());
            if (specificTenant == null) {
                String defaultTenantName = getDefaultTenantNameForUsername(user.getName());
                specificTenant = getUserGroupByName(defaultTenantName);
            }
        }
        return specificTenant;
    }

    @Override
    public UserGroup getDefaultTenantForCurrentUser() {
        if (SecurityUtils.getSecurityManager() != null && getCurrentUser() == null) {
            return null;
        }
        return getDefaultTenantForUser(getCurrentUser());
    }

    @Override
    public RoleDefinition getRoleDefinition(UUID idOfRoleDefinition) {
        return store.getRoleDefinition(idOfRoleDefinition);
    }

    /**
     * Returns a list of all existing access control lists. This is possibly not complete in the sense
     * that there is a access control list for every access controlled data object.
     */
    @Override
    public Iterable<AccessControlListAnnotation> getAccessControlLists() {
        return accessControlStore.getAccessControlLists();
    }

    @Override
    public AccessControlListAnnotation getAccessControlList(QualifiedObjectIdentifier idOfAccessControlledObjectAsString) {
        return accessControlStore.getAccessControlList(idOfAccessControlledObjectAsString);
    }

    /**
     * @param id Has to be globally unique
     */
    private SecurityService setEmptyAccessControlList(QualifiedObjectIdentifier idOfAccessControlledObjectAsString) {
        return setEmptyAccessControlList(idOfAccessControlledObjectAsString, /* display name of access-controlled object */ null);
    }

    /**
     * @param id Has to be globally unique
     */
    private SecurityService setEmptyAccessControlList(QualifiedObjectIdentifier idOfAccessControlledObjectAsString, String displayNameOfAccessControlledObject) {
        apply(new SetEmptyAccessControlListOperation(idOfAccessControlledObjectAsString, displayNameOfAccessControlledObject));
        return this;
    }

    @Override
    public Void internalSetEmptyAccessControlList(QualifiedObjectIdentifier idOfAccessControlledObject, String displayNameOfAccessControlledObject) {
        accessControlStore.setEmptyAccessControlList(idOfAccessControlledObject, displayNameOfAccessControlledObject);
        return null;
    }

    @Override
    public AccessControlList overrideAccessControlList(QualifiedObjectIdentifier idOfAccessControlledObject,
            Map<UserGroup, Set<String>> permissionMap) {
        return overrideAccessControlList(idOfAccessControlledObject, permissionMap, /* displayNameOfAccessControlledObject */ null);
    }

    @Override
    public AccessControlList overrideAccessControlList(QualifiedObjectIdentifier idOfAccessControlledObject,
            Map<UserGroup, Set<String>> permissionMap, String displayNameOfAccessControlledObject) {
        setEmptyAccessControlList(idOfAccessControlledObject, displayNameOfAccessControlledObject);
        for (Map.Entry<UserGroup, Set<String>> entry : permissionMap.entrySet()) {
            final UserGroup userGroup = entry.getKey();
            final Set<String> actionsToSet;
            if (userGroup == null) {
                // filter any denied action for anonymous user
                actionsToSet = entry.getValue().stream()
                        .filter(action -> !SecurityAccessControlList.isDeniedAction(action))
                        .collect(Collectors.toSet());
            } else {
                actionsToSet = entry.getValue();
            }
            
            final UUID userGroupId = userGroup == null ? null : userGroup.getId();
            // avoid the UserGroup object having to be serialized with the operation by using the ID
            apply(new AclPutPermissionsOperation(idOfAccessControlledObject, userGroupId, actionsToSet));
        }
        return accessControlStore.getAccessControlList(idOfAccessControlledObject).getAnnotation();
    }
    
    @Override
    public Void internalAclPutPermissions(QualifiedObjectIdentifier idOfAccessControlledObject, UUID groupId, Set<String> actions) {
        accessControlStore.setAclPermissions(idOfAccessControlledObject, getUserGroup(groupId), actions);
        return null;
    }

    /*
     * @param name The name of the user group to add
     */
    @Override
    public AccessControlList addToAccessControlList(QualifiedObjectIdentifier idOfAccessControlledObject,
            UserGroup group, String action) {
        if (getAccessControlList(idOfAccessControlledObject) == null) {
            setEmptyAccessControlList(idOfAccessControlledObject);
        }
        final UUID groupId = group == null ? null : group.getId();
        apply(new AclAddPermissionOperation(idOfAccessControlledObject, groupId, action));
        return accessControlStore.getAccessControlList(idOfAccessControlledObject).getAnnotation();
    }

    @Override
    public Void internalAclAddPermission(QualifiedObjectIdentifier idOfAccessControlledObjectAsString, UUID groupId, String permission) {
        accessControlStore.addAclPermission(idOfAccessControlledObjectAsString, getUserGroup(groupId), permission);
        return null;
    }

    /*
     * @param name The name of the user group to remove
     */
    @Override
    public AccessControlList removeFromAccessControlList(QualifiedObjectIdentifier idOfAccessControlledObjectAsString,
            UserGroup group, String permission) {
        final AccessControlList result;
        if (getAccessControlList(idOfAccessControlledObjectAsString) != null) {
            final UUID groupId = group == null ? null : group.getId();
            apply(new AclRemovePermissionOperation(idOfAccessControlledObjectAsString, groupId, permission));
            result = accessControlStore.getAccessControlList(idOfAccessControlledObjectAsString).getAnnotation();
        } else {
            result = null;
        }
        return result;
    }

    @Override
    public Void internalAclRemovePermission(QualifiedObjectIdentifier idOfAccessControlledObjectAsString, UUID groupId, String permission) {
        accessControlStore.removeAclPermission(idOfAccessControlledObjectAsString, getUserGroup(groupId), permission);
        return null;
    }

    @Override
    public void deleteAccessControlList(QualifiedObjectIdentifier idOfAccessControlledObjectAsString) {
        if (getAccessControlList(idOfAccessControlledObjectAsString) != null) {
            apply(new DeleteAclOperation(idOfAccessControlledObjectAsString));
        }
    }

    @Override
    public Void internalDeleteAcl(QualifiedObjectIdentifier idOfAccessControlledObjectAsString) {
        accessControlStore.removeAccessControlList(idOfAccessControlledObjectAsString);
        return null;
    }

    @Override
    public Ownership setOwnership(QualifiedObjectIdentifier idOfOwnedObjectAsString, User userOwner,
            UserGroup tenantOwner) {
        return setOwnership(idOfOwnedObjectAsString, userOwner, tenantOwner, /* displayNameOfOwnedObject */ null);
    }

    @Override
    public Ownership setOwnership(QualifiedObjectIdentifier idOfOwnedObjectAsString, User userOwner,
            UserGroup tenantOwner, String displayNameOfOwnedObject) {
        if (userOwner == null && tenantOwner == null) {
            throw new IllegalArgumentException("No owner is not valid, would create non changeable object");
        }
        final UUID tenantId = tenantOwner == null ? null : tenantOwner.getId();
        final String userOwnerName = userOwner == null ? null : userOwner.getName();
        return apply(new SetOwnershipOperation(idOfOwnedObjectAsString, userOwnerName, tenantId,
                displayNameOfOwnedObject));
    }
    
    @Override
    public Ownership internalSetOwnership(QualifiedObjectIdentifier idAsString, String userOwnerName, UUID tenantOwnerId, String displayName) {
        return accessControlStore.setOwnership(idAsString, getUserByName(userOwnerName), getUserGroup(tenantOwnerId), displayName).getAnnotation();
    }

    @Override
    public void deleteOwnership(QualifiedObjectIdentifier idOfOwnedObjectAsString) {
        if (getOwnership(idOfOwnedObjectAsString) != null) {
            apply(new DeleteOwnershipOperation(idOfOwnedObjectAsString));
        }
    }

    @Override
    public Void internalDeleteOwnership(QualifiedObjectIdentifier idOfOwnedObjectAsString) {
        accessControlStore.removeOwnership(idOfOwnedObjectAsString);
        return null;
    }

    @Override
    public Iterable<UserGroup> getUserGroupList() {
        return store.getUserGroups();
    }

    @Override
    public UserGroup getUserGroup(UUID id) {
        return store.getUserGroup(id);
    }

    @Override
    public UserGroup getUserGroupByName(String name) {
        return store.getUserGroupByName(name);
    }

    @Override
    public Iterable<UserGroup> getUserGroupsOfUser(User user) {
        return store.getUserGroupsOfUser(user);
    }

    @Override
    public UserGroup createUserGroup(UUID id, String name) throws UserGroupManagementException {
        return createUserGroupWithInitialUser(id, name, getCurrentUser());
    }
    
    private UserGroup createUserGroupWithInitialUser(UUID id, String name, User initialUser) {
        logger.info("Creating user group " + name + " with ID " + id);
        apply(new CreateUserGroupOperation(id, name));
        final UserGroup userGroup = store.getUserGroup(id);
        if (initialUser != null) {
            logger.info("Adding initial user " + initialUser + " to group " + userGroup);
            addUserToUserGroup(userGroup, initialUser);
            addUserRoleForGroupToUser(userGroup, initialUser);
        }
        return userGroup;
    }

    @Override
    public Void internalCreateUserGroup(UUID id, String name) throws UserGroupManagementException {
        store.createUserGroup(id, name);
        return null;
    }

    @Override
    public void addUserToUserGroup(UserGroup userGroup, User user) {
        logger.info("Adding user "+user.getName()+" to group "+userGroup.getName());
        userGroup.add(user);
        final UUID groupId = userGroup.getId();
        final String username = user.getName();
        apply(new AddUserToUserGroupOperation(groupId, username));
    }

    @Override
    public Void internalAddUserToUserGroup(UUID groupId, String username) {
        final UserGroup userGroup = getUserGroup(groupId);
        userGroup.add(getUserByName(username));
        store.updateUserGroup(userGroup);
        return null;
    }
    
    @Override
    public Void internalRemoveUserFromUserGroup(UUID groupId, String username) {
        final UserGroup userGroup = getUserGroup(groupId);
        userGroup.remove(getUserByName(username));
        store.updateUserGroup(userGroup);
        return null;
    }
    
    @Override
    public void removeUserFromUserGroup(UserGroup userGroup, User user) {
        logger.info("Removing user "+user.getName()+" from group "+userGroup.getName());
        userGroup.remove(user);
        final UUID userGroupId = userGroup.getId();
        final String username = user.getName();
        apply(new RemoveUserFromUserGroupOperation(userGroupId, username));
    }

    @Override
    public void putRoleDefinitionToUserGroup(UserGroup userGroup, RoleDefinition roleDefinition, boolean forAll) {
        logger.info("Adding role definition " + roleDefinition.getName() + "(forAll = " + forAll + ") to group "
                + userGroup.getName());
        apply(new PutRoleDefinitionToUserGroupOperation(userGroup.getId(), roleDefinition.getId(), forAll));
    }

    @Override
    public Void internalPutRoleDefinitionToUserGroup(UUID groupId, UUID roleDefinitionId, boolean forAll)
            throws UserGroupManagementException {
        final UserGroup userGroup = getUserGroup(groupId);
        userGroup.put(getRoleDefinition(roleDefinitionId), forAll);
        store.updateUserGroup(userGroup);
        return null;
    }

    @Override
    public void removeRoleDefintionFromUserGroup(UserGroup userGroup, RoleDefinition roleDefinition) {
        logger.info("Removing role definition " + roleDefinition.getName() + " from group " + userGroup.getName());
        apply(new RemoveRoleDefinitionFromUserGroupOperation(userGroup.getId(), roleDefinition.getId()));
    }

    @Override
    public Void internalRemoveRoleDefinitionFromUserGroup(UUID groupId, UUID roleDefinitionId)
            throws UserGroupManagementException {
        final UserGroup userGroup = getUserGroup(groupId);
        userGroup.remove(getRoleDefinition(roleDefinitionId));
        store.updateUserGroup(userGroup);
        return null;
    }

    @Override
    public void deleteUserGroup(UserGroup userGroup) throws UserGroupManagementException {
        logger.info("Removing user group "+userGroup.getName());
        apply(new DeleteUserGroupOperation(userGroup.getId()));
    }
    
    @Override
    public Void internalDeleteUserGroup(UUID groupId) throws UserGroupManagementException {
        final UserGroup userGroup = getUserGroup(groupId);
        if (userGroup == null) {
            logger.warning("Strange: the user group with ID "+groupId+" which is about to be deleted couldn't be found");
        } else {
            accessControlStore.removeAllOwnershipsFor(userGroup);
            store.deleteUserGroup(userGroup);
        }
        return null;
    }

    @Override
    public Iterable<User> getUserList() {
        return store.getUsers();
    }

    @Override
    public String login(String username, String password) throws AuthenticationException {
        String redirectUrl;
        UsernamePasswordToken token = new UsernamePasswordToken(username, password);
        logger.info("Trying to login: " + username);
        Subject subject = SecurityUtils.getSubject();
        subject.login(token);
        HttpServletRequest httpRequest = WebUtils.getHttpRequest(subject);
        SavedRequest savedRequest = WebUtils.getSavedRequest(httpRequest);
        if (savedRequest != null) {
            redirectUrl = savedRequest.getRequestUrl();
        } else {
            redirectUrl = "";
        }
        logger.info("Redirecturl: " + redirectUrl);
        return redirectUrl;
    }
    
    @Override
    public void logout() {
        Subject subject = SecurityUtils.getSubject();
        logger.info("Logging out");
        subject.logout();
    }

    @Override
    public User getUserByName(String name) {
        return store.getUserByName(name);
    }
    
    @Override
    public User getUserByAccessToken(String accessToken) {
        return store.getUserByAccessToken(accessToken);
    }

    @Override
    public User getUserByEmail(String email) {
        return store.getUserByEmail(email);
    }

    @Override
    public User createSimpleUser(final String username, final String email, String password, String fullName,
            String company, Locale locale, final String validationBaseURL, UserGroup groupOwningUser)
            throws UserManagementException, MailException, UserGroupManagementException {
        logger.info("Creating user "+username);
        if (store.getUserByName(username) != null) {
            logger.warning("User "+username+" already exists");
            throw new UserManagementException(UserManagementException.USER_ALREADY_EXISTS);
        }
        if (username == null || username.length() < 3) {
            throw new UserManagementException(UserManagementException.USERNAME_DOES_NOT_MEET_REQUIREMENTS);
        } else if (password == null || password.length() < 5) {
            throw new UserManagementException(UserManagementException.PASSWORD_DOES_NOT_MEET_REQUIREMENTS);
        }
        RandomNumberGenerator rng = new SecureRandomNumberGenerator();
        byte[] salt = rng.nextBytes().getBytes();
        String hashedPasswordBase64 = hashPassword(password, salt);
        UsernamePasswordAccount upa = new UsernamePasswordAccount(username, hashedPasswordBase64, salt);
        final User result = apply(new CreateUserOperation(username, email, upa)); // This also replicated the user creation
        addUserRoleToUser(result);
        final UserGroup tenant = getOrCreateTenantForUser(result);
        setDefaultTenantForCurrentServerForUser(username, tenant.getId());
        // the new user becomes its owner to ensure the user role is working correctly
        // the default tenant is the owning tenant to allow users having admin role for a specific server tenant to also be able to delete users
        apply(new SetOwnershipOperation(result.getIdentifier(), username, groupOwningUser==null?null:groupOwningUser.getId(), username));
        updateUserProperties(username, fullName, company, locale);
        // email has been set during creation already; the following call will trigger the e-mail validation process
        updateSimpleUserEmail(username, email, validationBaseURL);
        return result;
    }

    private void addUserRoleToUser(final User user) {
        addRoleForUserAndSetUserAsOwner(user, new Role(store.getRoleDefinitionByPrototype(UserRole.getInstance()),
                /* tenant qualifier */ null, /* user qualifier */ user));
    }
    
    private void addUserRoleForGroupToUser(final UserGroup group, final User user) {
        addRoleForUserAndSetUserAsOwner(user, new Role(store.getRoleDefinitionByPrototype(UserRole.getInstance()),
                /* tenant qualifier */ group, /* user qualifier */ null));
    }
    
    private UserGroup getOrCreateTenantForUser(User user) throws UserGroupManagementException {
        final String username = user.getName();
        final String defaultTenantNameForUsername = getDefaultTenantNameForUsername(username);
        UserGroup tenant = store.getUserGroupByName(defaultTenantNameForUsername);
        if (tenant != null) {
            logger.info("Found existing tenant "+defaultTenantNameForUsername+" to be used as default tenant for new user "+username);
        } else {
            logger.info("Creating user group "+defaultTenantNameForUsername+" as default tenant for new user "+username);
            tenant = createTenantForUser(defaultTenantNameForUsername, user);
        }
        return tenant;
    }
    
    private UserGroup createTenantForUser(String defaultTenantNameForUsername, User user) throws UserGroupManagementException {
        final UserGroup tenant = createUserGroupWithInitialUser(UUID.randomUUID(), defaultTenantNameForUsername, user);
        setOwnership(tenant.getIdentifier(), user, tenant);
        return tenant;
    }

    @Override
    public User internalCreateUser(String username, String email, Account... accounts) throws UserManagementException {
        final User result = store.createUser(username, email, accounts); // TODO: get the principal as owner
        return result;
    }

    private String getDefaultTenantNameForUsername(final String username) {
        return username + TENANT_SUFFIX;
    }

    @Override
    public void updateSimpleUserPassword(String username, String newPassword) throws UserManagementException {
        final User user = store.getUserByName(username);
        if (user == null) {
            throw new UserManagementException(UserManagementException.USER_DOES_NOT_EXIST);
        }
        updateSimpleUserPassword(user, newPassword);
    }

    private void updateSimpleUserPassword(final User user, String newPassword) throws UserManagementException {
        if (newPassword == null || newPassword.length() < 5) {
            throw new UserManagementException(UserManagementException.PASSWORD_DOES_NOT_MEET_REQUIREMENTS);
        }
        // for non-admins, check that the old password is correct
        RandomNumberGenerator rng = new SecureRandomNumberGenerator();
        byte[] salt = rng.nextBytes().getBytes();
        String hashedPasswordBase64 = hashPassword(newPassword, salt);
        apply(new UpdateSimpleUserPasswordOperation(user.getName(), salt, hashedPasswordBase64));
    }
    
    @Override
    public Void internalUpdateSimpleUserPassword(String username, byte[] salt, String hashedPasswordBase64) {
        final User user = getUserByName(username);
        final UsernamePasswordAccount account = (UsernamePasswordAccount) user.getAccount(AccountType.USERNAME_PASSWORD);
        account.setSalt(salt);
        account.setSaltedPassword(hashedPasswordBase64);
        user.passwordWasReset();
        return null;
    }

    @Override
    public void updateUserProperties(String username, String fullName, String company, Locale locale) throws UserManagementException {
        final User user = store.getUserByName(username);
        if (user == null) {
            throw new UserManagementException(UserManagementException.USER_DOES_NOT_EXIST);
        }
        apply(new UpdateUserPropertiesOperation(username, fullName, company, locale));
    }

    @Override
    public Void internalUpdateUserProperties(String username, String fullName, String company, Locale locale) {
        final User user = store.getUserByName(username);
        user.setFullName(fullName);
        user.setCompany(company);
        user.setLocale(locale);
        store.updateUser(user);
        return null;
    }

    @Override
    public boolean checkPassword(String username, String password) throws UserManagementException {
        final User user = store.getUserByName(username);
        if (user == null) {
            throw new UserManagementException(UserManagementException.USER_DOES_NOT_EXIST);
        }
        final UsernamePasswordAccount account = (UsernamePasswordAccount) user.getAccount(AccountType.USERNAME_PASSWORD);
        String hashedOldPassword = hashPassword(password, account.getSalt());
        return Util.equalsWithNull(hashedOldPassword, account.getSaltedPassword());
    }
    
    @Override
    public boolean checkPasswordResetSecret(String username, String passwordResetSecret) throws UserManagementException {
        final User user = store.getUserByName(username);
        if (user == null) {
            throw new UserManagementException(UserManagementException.USER_DOES_NOT_EXIST);
        }
        return Util.equalsWithNull(user.getPasswordResetSecret(), passwordResetSecret);
    }

    @Override
    public void updateSimpleUserEmail(final String username, final String newEmail, final String validationBaseURL) throws UserManagementException {
        final User user = store.getUserByName(username);
        if (user == null) {
            throw new UserManagementException(UserManagementException.USER_DOES_NOT_EXIST);
        }
        logger.info("Changing e-mail address of user "+username+" to "+newEmail);
        final String validationSecret = user.createRandomSecret();
        apply(new UpdateSimpleUserEmailOperation(username, newEmail, validationSecret));
        if (validationBaseURL != null && newEmail != null && !newEmail.trim().isEmpty()) {
            new Thread("e-mail validation after changing e-mail of user " + username + " to " + newEmail) {
                @Override
                public void run() {
                    try {
                        startEmailValidation(user, validationSecret, validationBaseURL);
                    } catch (MailException e) {
                        logger.log(Level.SEVERE, "Error sending mail to validate e-mail address change for user "
                                + username + " to address " + newEmail, e);
                    }
                }
            }.start();
        }
    }

    @Override
    public Void internalUpdateSimpleUserEmail(final String username, final String newEmail, final String validationSecret) {
        final User user = getUserByName(username);
        user.setEmail(newEmail);
        user.startEmailValidation(validationSecret);
        return null;
    }

    @Override
    public boolean validateEmail(String username, String validationSecret) throws UserManagementException {
        final User user = store.getUserByName(username);
        if (user == null) {
            throw new UserManagementException(UserManagementException.USER_DOES_NOT_EXIST);
        }
        return apply(new ValidateEmailOperation(username, validationSecret));
    }
    
    @Override
    public Boolean internalValidateEmail(String username, String validationSecret) {
        final User user = store.getUserByName(username);
        final boolean result = user.validate(validationSecret);
        if (result) {
            store.updateUser(user);
        }
        return result;
    }

    /**
     * {@link UserImpl#startEmailValidation(String) Triggers} e-mail validation for the <code>user</code> object and sends out a
     * URL to the user's e-mail that has the validation secret ready for validation by clicking.
     * 
     * @param validationSecret
     *            the result of either {@link UserImpl#startEmailValidation(String)} or {@link UserImpl#setEmail(String)}.
     * @param baseURL
     *            the URL under which the user can reach the e-mail validation service; this URL is required to assemble
     *            a validation URL that is sent by e-mail to the user, to make the user return the validation secret to
     *            the right server again.
     */
    private void startEmailValidation(User user, String validationSecret, String baseURL) throws MailException {
        try {
            Map<String, String> urlParameters = new HashMap<>();
            urlParameters.put("u", URLEncoder.encode(user.getName(), "UTF-8"));
            urlParameters.put("v", URLEncoder.encode(validationSecret, "UTF-8"));
            StringBuilder url = buildURL(baseURL, urlParameters);
            sendMail(user.getName(), messages.get(user.getLocaleOrDefault(), "emailValidationSubject"),
                    new StringBuilder()
                            .append(messages.get(user.getLocaleOrDefault(), "emailValidationMessage", user.getName()))
                            .append("\n").append("   ").append(url.toString()).toString());
        } catch (UnsupportedEncodingException e) {
            logger.log(Level.SEVERE, "Internal error: encoding UTF-8 not found. Couldn't send e-mail to user "
                    + user.getName() + " at e-mail address " + user.getEmail(), e);
        }
    }

    public StringBuilder buildURL(String baseURL, Map<String, String> urlParameters) {
        StringBuilder url = new StringBuilder(baseURL==null?"":baseURL);
        // Potentially contained hash is checked to support place-based mail verification
        boolean first = baseURL == null || !baseURL.contains("?") || baseURL.contains("#");
        for (Map.Entry<String, String> e : urlParameters.entrySet()) {
            if (first) {
                url.append('?');
                first = false;
            } else {
                url.append('&');
            }
            url.append(e.getKey());
            url.append('=');
            url.append(e.getValue());
        }
        return url;
    }

    protected String hashPassword(String password, Object salt) {
        return new Sha256Hash(password, salt, 1024).toBase64();
    }

    @Override
    public RoleDefinition createRoleDefinition(UUID roleId, String name) {
        return apply(new CreateRoleDefinitionOperation(roleId, name));
    }

    @Override
    public RoleDefinition internalCreateRoleDefinition(UUID roleId, String name) {
        return store.createRoleDefinition(roleId, name, Collections.emptySet());
    }
    
    @Override
    public void deleteRoleDefinition(RoleDefinition roleDefinition) {
        final UUID roleId = roleDefinition.getId();
        apply(new DeleteRoleDefinitionOperation(roleId));
    }

    @Override
    public Void internalDeleteRoleDefinition(UUID roleId) {
        final RoleDefinition role = store.getRoleDefinition(roleId);
        store.removeRoleDefinition(role);
        return null;
    }

    @Override
    public void updateRoleDefinition(RoleDefinition roleDefinitionWithNewProperties) {
        apply(new UpdateRoleDefinitionOperation(roleDefinitionWithNewProperties));
    }

    @Override
    public Void internalUpdateRoleDefinition(RoleDefinition roleWithNewProperties) {
        final RoleDefinition role = store.getRoleDefinition(roleWithNewProperties.getId());
        role.setName(roleWithNewProperties.getName());
        store.setRoleDefinitionDisplayName(roleWithNewProperties.getId(), role.getName());
        role.setPermissions(roleWithNewProperties.getPermissions());
        store.setRoleDefinitionPermissions(role.getId(), role.getPermissions());
        return null;
    }

    @Override
    public Iterable<RoleDefinition> getRoleDefinitions() {
        Collection<RoleDefinition> result = new ArrayList<>();
        filterObjectsWithPermissionForCurrentUser(DefaultActions.READ,
                store.getRoleDefinitions(), t -> result.add(t));
        return result;
    }
    
    private void addRoleForUserAndSetUserAsOwner(User user, Role role) {
        addRoleForUser(user.getName(), role);
        TypeRelativeObjectIdentifier associationTypeIdentifier = PermissionAndRoleAssociation.get(role, user);
        QualifiedObjectIdentifier qualifiedTypeIdentifier = SecuredSecurityTypes.ROLE_ASSOCIATION
                .getQualifiedObjectIdentifier(associationTypeIdentifier);
        setOwnership(qualifiedTypeIdentifier, user, null);
    }

    @Override
    public void addRoleForUser(User user, Role role) {
        addRoleForUser(user.getName(), role);
    }

    @Override
    public void addRoleForUser(String username, Role role) {
        final UUID roleDefinitionId = role.getRoleDefinition().getId();
        final UUID idOfTenantQualifyingRole = role.getQualifiedForTenant() == null ? null : role.getQualifiedForTenant().getId();
        final String nameOfUserQualifyingRole = role.getQualifiedForUser() == null ? null : role.getQualifiedForUser().getName();
        apply(new AddRoleForUserOperation(username, roleDefinitionId, idOfTenantQualifyingRole, nameOfUserQualifyingRole));
    }

    @Override
    public Void internalAddRoleForUser(String username, UUID roleDefinitionId, UUID idOfTenantQualifyingRole,
            String nameOfUserQualifyingRole) throws UserManagementException {
        store.addRoleForUser(username, new Role(getRoleDefinition(roleDefinitionId),
                getUserGroup(idOfTenantQualifyingRole), getUserByName(nameOfUserQualifyingRole)));
        return null;
    }

    @Override
    public void removeRoleFromUser(User user, Role role) {
        removeRoleFromUser(user.getName(), role);
    }
    
    @Override
    public void removeRoleFromUser(String username, Role role) {
        final UUID roleDefinitionId = role.getRoleDefinition().getId();
        final UUID idOfTenantQualifyingRole = role.getQualifiedForTenant() == null ? null : role.getQualifiedForTenant().getId();
        final String nameOfUserQualifyingRole = role.getQualifiedForUser() == null ? null : role.getQualifiedForUser().getName();
        apply(new RemoveRoleFromUserOperation(username, roleDefinitionId, idOfTenantQualifyingRole, nameOfUserQualifyingRole));
    }

    @Override
    public Void internalRemoveRoleFromUser(String username, UUID roleDefinitionId, UUID idOfTenantQualifyingRole,
            String nameOfUserQualifyingRole) throws UserManagementException {
        store.removeRoleFromUser(username, new Role(getRoleDefinition(roleDefinitionId),
                getUserGroup(idOfTenantQualifyingRole), getUserByName(nameOfUserQualifyingRole)));
        return null;
    }

    @Override
    public void removePermissionFromUser(String username, WildcardPermission permissionToRemove) {
        apply(new RemovePermissionForUserOperation(username, permissionToRemove));
    }

    @Override
    public Void internalRemovePermissionForUser(String username, WildcardPermission permissionToRemove) throws UserManagementException {
        store.removePermissionFromUser(username, permissionToRemove);
        return null;
    }

    @Override
    public void addPermissionForUser(String username, WildcardPermission permissionToAdd) {
        apply(new AddPermissionForUserOperation(username, permissionToAdd));
    }

    @Override
    public Void internalAddPermissionForUser(String username, WildcardPermission permissionToAdd) throws UserManagementException {
        store.addPermissionForUser(username, permissionToAdd);
        return null;
    }

    @Override
    public void deleteUser(String username) throws UserManagementException {
        final User userToDelete = store.getUserByName(username);
        if (userToDelete == null) {
            throw new UserManagementException(UserManagementException.USER_DOES_NOT_EXIST);
        }
        apply(new DeleteUserOperation(username));
    }

    @Override
    public Void internalDeleteUser(String username) throws UserManagementException {
        User userToDelete = store.getUserByName(username);
        if (userToDelete != null) {
            // remove all permissions the user has
            accessControlStore.removeAllOwnershipsFor(userToDelete);
            store.deleteUser(username);
            final String defaultTenantNameForUsername = getDefaultTenantNameForUsername(username);
            final UserGroup defaultTenantUserGroup = getUserGroupByName(defaultTenantNameForUsername);
            if (defaultTenantUserGroup != null) {
                List<User> usersInGroupList = Util.asList(defaultTenantUserGroup.getUsers());
                if (usersInGroupList.isEmpty()) {
                    // no other user is in group, delete it as well and remove Owenerships
                    try {
                        internalDeleteUserGroup(defaultTenantUserGroup.getId());
                    } catch (UserGroupManagementException e) {
                        logger.log(Level.SEVERE, "Could not delete default tenant for user", e);
                    }
                }
            }
        }
        return null;
    }

    @Override
    public boolean setSetting(String key, Object setting) {
        return apply(new SetSettingOperation(key, setting));
    }

    @Override
    public Boolean internalSetSetting(String key, Object setting) {
        return store.setSetting(key, setting);
    }

    @Override
    public Map<String, Object> getAllSettings() {
        return store.getAllSettings();
    }

    @Override
    public Map<String, Class<?>> getAllSettingTypes() {
        return store.getAllSettingTypes();
    }

    @Override
    public User verifySocialUser(Credential credential) throws UserManagementException {
        OAuthToken otoken = new OAuthToken(credential, credential.getVerifier());
        Subject subject = SecurityUtils.getSubject();
        if (!subject.isAuthenticated()) {
            try {
                subject.login(otoken);
                logger.info("User [" + subject.getPrincipal().toString() + "] logged in successfully.");
            } catch (UnknownAccountException uae) {
                logger.info("There is no user with username of " + subject.getPrincipal());
                throw new UserManagementException("Invalid credentials!");
            } catch (IncorrectCredentialsException ice) {
                logger.info("Password for account " + subject.getPrincipal() + " was incorrect!");
                throw new UserManagementException("Invalid credentials!");
            } catch (LockedAccountException lae) {
                logger.info("The account for username " + subject.getPrincipal() + " is locked.  "
                        + "Please contact your administrator to unlock it.");
                throw new UserManagementException("Invalid credentials!");
            } catch (AuthenticationException ae) {
                logger.log(Level.SEVERE, ae.getLocalizedMessage());
                throw new UserManagementException("An error occured while authenticating the user!");
            }
        }
        String username = subject.getPrincipal().toString();
        if (username == null) {
            logger.info("Something went wrong while authneticating, check doGetAuthenticationInfo() in "
                    + OAuthRealm.class.getName() + ".");
            throw new UserManagementException("An error occured while authenticating the user!");
        }
        User user = store.getUserByName(username);
        if (user == null) {
            logger.info("Could not find user " + username);
            throw new UserManagementException("An error occured while authenticating the user!");
        }
        return user;
    }

    @Override
    public User getCurrentUser() {
        final User result;
        Subject subject = SecurityUtils.getSubject();
        if (subject == null || !subject.isAuthenticated()) {
            result = null;
        } else {
            Object principal = subject.getPrincipal();
            if (principal == null) {
                result = null;
            } else {
                String username = principal.toString();
                if (username == null || username.length() <= 0) {
                    result = null;
                } else {
                    result = store.getUserByName(username);
                }
            }
        }
        return result;
    }

    @Override
    public String getAuthenticationUrl(Credential credential) throws UserManagementException {
        Token requestToken = null;
        String authorizationUrl = null;
        int authProvider = credential.getAuthProvider();
        OAuthService service = getOAuthService(authProvider);
        if (service == null) {
            throw new UserManagementException("Could not build OAuthService");
        }
        if (authProvider == ClientUtils.TWITTER || authProvider == ClientUtils.YAHOO
                || authProvider == ClientUtils.LINKEDIN || authProvider == ClientUtils.FLICKR
                || authProvider == ClientUtils.IMGUR || authProvider == ClientUtils.TUMBLR
                || authProvider == ClientUtils.VIMEO || authProvider == ClientUtils.GOOGLE) {
            String authProviderName = ClientUtils.getAuthProviderName(authProvider);
            logger.info(authProviderName + " requires Request token first.. obtaining..");
            try {
                requestToken = service.getRequestToken();
                logger.info("Got request token: " + requestToken);
                // we must save in the session. It will be required to
                // get the access token
                SessionUtils.saveRequestTokenToSession(requestToken);
            } catch (Exception e) {
                throw new UserManagementException("Could not get request token for " + authProvider + " "
                        + e.getMessage());
            }
        }
        logger.info("Getting Authorization url...");
        try {
            authorizationUrl = service.getAuthorizationUrl(requestToken);
            // Facebook has optional state var to protect against CSFR.
            // We'll use it
            if (authProvider == ClientUtils.FACEBOOK || authProvider == ClientUtils.GITHUB
                    || authProvider == ClientUtils.INSTAGRAM) {
                String state = UUID.randomUUID().toString();
                authorizationUrl += "&state=" + state;
                SessionUtils.saveStateToSession(state);
            }
        } catch (Exception e) {
            e.printStackTrace();
            throw new UserManagementException("Could not get Authorization url: ");
        }

        if (authProvider == ClientUtils.FLICKR) {
            authorizationUrl += "&perms=read";
        }

        if (authProvider == ClientUtils.FACEBOOK) {
            authorizationUrl += "&scope=email";
        }

        logger.info("Authorization url: " + authorizationUrl);
        return authorizationUrl;
    }

    private OAuthService getOAuthService(int authProvider) {
        OAuthService service = null;
        switch (authProvider) {
        case ClientUtils.FACEBOOK: {
            service = new ServiceBuilder().provider(FacebookApi.class)
                    .apiKey(store.getSetting(SocialSettingsKeys.OAUTH_FACEBOOK_APP_ID.name(), String.class))
                    .apiSecret(store.getSetting(SocialSettingsKeys.OAUTH_FACEBOOK_APP_SECRET.name(), String.class))
                    .callback(ClientUtils.getCallbackUrl()).build();
            break;
        }

        case ClientUtils.GOOGLE: {
            service = new ServiceBuilder().provider(GoogleApi.class)
                    .apiKey(store.getSetting(SocialSettingsKeys.OAUTH_GOOGLE_APP_ID.name(), String.class))
                    .apiSecret(store.getSetting(SocialSettingsKeys.OAUTH_GOOGLE_APP_SECRET.name(), String.class))
                    .scope(store.getSetting(SocialSettingsKeys.OAUTH_GOOGLE_SCOPE.name(), String.class))
                    .callback(ClientUtils.getCallbackUrl()).build();

            break;
        }

        case ClientUtils.TWITTER: {
            service = new ServiceBuilder().provider(TwitterApi.class)
                    .apiKey(store.getSetting(SocialSettingsKeys.OAUTH_TWITTER_APP_ID.name(), String.class))
                    .apiSecret(store.getSetting(SocialSettingsKeys.OAUTH_TWITTER_APP_SECRET.name(), String.class))
                    .callback(ClientUtils.getCallbackUrl()).build();
            break;
        }
        case ClientUtils.YAHOO: {
            service = new ServiceBuilder().provider(YahooApi.class)
                    .apiKey(store.getSetting(SocialSettingsKeys.OAUTH_YAHOO_APP_ID.name(), String.class))
                    .apiSecret(store.getSetting(SocialSettingsKeys.OAUTH_YAHOO_APP_SECRET.name(), String.class))
                    .callback(ClientUtils.getCallbackUrl()).build();
            break;
        }

        case ClientUtils.LINKEDIN: {
            service = new ServiceBuilder().provider(LinkedInApi.class)
                    .apiKey(store.getSetting(SocialSettingsKeys.OAUTH_LINKEDIN_APP_ID.name(), String.class))
                    .apiSecret(store.getSetting(SocialSettingsKeys.OAUTH_LINKEDIN_APP_SECRET.name(), String.class))
                    .callback(ClientUtils.getCallbackUrl()).build();
            break;
        }

        case ClientUtils.INSTAGRAM: {
            service = new ServiceBuilder().provider(InstagramApi.class)
                    .apiKey(store.getSetting(SocialSettingsKeys.OAUTH_INSTAGRAM_APP_ID.name(), String.class))
                    .apiSecret(store.getSetting(SocialSettingsKeys.OAUTH_INSTAGRAM_APP_SECRET.name(), String.class))
                    .callback(ClientUtils.getCallbackUrl()).build();
            break;
        }

        case ClientUtils.GITHUB: {
            service = new ServiceBuilder().provider(GithubApi.class)
                    .apiKey(store.getSetting(SocialSettingsKeys.OAUTH_GITHUB_APP_ID.name(), String.class))
                    .apiSecret(store.getSetting(SocialSettingsKeys.OAUTH_GITHUB_APP_SECRET.name(), String.class))
                    .callback(ClientUtils.getCallbackUrl()).build();
            break;

        }

        case ClientUtils.IMGUR: {
            service = new ServiceBuilder().provider(ImgUrApi.class)
                    .apiKey(store.getSetting(SocialSettingsKeys.OAUTH_IMGUR_APP_ID.name(), String.class))
                    .apiSecret(store.getSetting(SocialSettingsKeys.OAUTH_IMGUR_APP_SECRET.name(), String.class))
                    .callback(ClientUtils.getCallbackUrl()).build();
            break;
        }

        case ClientUtils.FLICKR: {
            service = new ServiceBuilder().provider(FlickrApi.class)
                    .apiKey(store.getSetting(SocialSettingsKeys.OAUTH_FLICKR_APP_ID.name(), String.class))
                    .apiSecret(store.getSetting(SocialSettingsKeys.OAUTH_FLICKR_APP_SECRET.name(), String.class))
                    .callback(ClientUtils.getCallbackUrl()).build();
            break;
        }

        case ClientUtils.VIMEO: {
            service = new ServiceBuilder().provider(VimeoApi.class)
                    .apiKey(store.getSetting(SocialSettingsKeys.OAUTH_VIMEO_APP_ID.name(), String.class))
                    .apiSecret(store.getSetting(SocialSettingsKeys.OAUTH_VIMEO_APP_SECRET.name(), String.class))
                    .callback(ClientUtils.getCallbackUrl()).build();
            break;
        }

        case ClientUtils.WINDOWS_LIVE: {
            // a Scope must be specified
            service = new ServiceBuilder().provider(LiveApi.class)
                    .apiKey(store.getSetting(SocialSettingsKeys.OAUTH_WINDOWS_LIVE_APP_ID.name(), String.class))
                    .apiSecret(store.getSetting(SocialSettingsKeys.OAUTH_WINDOWS_LIVE_APP_SECRET.name(), String.class))
                    .callback(ClientUtils.getCallbackUrl()).scope("wl.basic").build();
            break;
        }

        case ClientUtils.TUMBLR: {
            service = new ServiceBuilder().provider(TumblrApi.class)
                    .apiKey(store.getSetting(SocialSettingsKeys.OAUTH_TUMBLR_LIVE_APP_ID.name(), String.class))
                    .apiSecret(store.getSetting(SocialSettingsKeys.OAUTH_TUMBLR_LIVE_APP_SECRET.name(), String.class))
                    .callback(ClientUtils.getCallbackUrl()).build();
            break;
        }

        case ClientUtils.FOURSQUARE: {
            service = new ServiceBuilder().provider(Foursquare2Api.class)
                    .apiKey(store.getSetting(SocialSettingsKeys.OAUTH_FOURSQUARE_APP_ID.name(), String.class))
                    .apiSecret(store.getSetting(SocialSettingsKeys.OAUTH_FOURSQUARE_APP_SECRET.name(), String.class))
                    .callback(ClientUtils.getCallbackUrl()).build();
            break;
        }

        default: {
            return null;
        }

        }
        return service;
    }

    @Override
    public void addSetting(String key, Class<?> clazz) throws UserManagementException {
        if (!isValidSettingsKey(key)) {
            throw new UserManagementException("Invalid key!");
        }
        apply(new AddSettingOperation(key, clazz));
    }

    @Override
    public Void internalAddSetting(String key, Class<?> clazz) {
        store.addSetting(key, clazz);
        return null;
    }

    public static boolean isValidSettingsKey(String key) {
        char[] characters = key.toCharArray();
        for (char c : characters) {
            if (!Character.isLetter(c) && c != '_') {
                return false;
            }
        }
        return true;
    }

    @Override
    public void refreshSecurityConfig(ServletContext context) {
        logger.info("Refreshing security configuration!");
        IniWebEnvironment env = (IniWebEnvironment) WebUtils.getRequiredWebEnvironment(context);
        System.out.println("Env: " + env);
        FilterChainResolver resolver = env.getFilterChainResolver();
        System.out.println("Resolver: " + resolver);
        if (resolver instanceof PathMatchingFilterChainResolver) {
            PathMatchingFilterChainResolver pmfcr = (PathMatchingFilterChainResolver) resolver;
            FilterChainManager filterChainManager = pmfcr.getFilterChainManager();
            System.out.println(filterChainManager);

            Set<String> chainNames = filterChainManager.getChainNames();

            System.out.println("Chains:");
            for (String s : chainNames) {
                System.out.println(s + ": " + Arrays.toString(filterChainManager.getChain(s).toArray(new Filter[0])));
            }
        }
    }

    public static Ini getShiroConfiguration() {
        return shiroConfiguration;
    }

    @Override
    public ReplicatingCacheManager getCacheManager() {
        return cacheManager;
    }

    @Override
    public void setPreference(final String username, final String key, final String value) {
        apply(new SetPreferenceOperation(username, key, value));
    }

    @Override
    public void setPreferenceObject(final String username, final String key, final Object value) {
        final String preferenceObjectAsString = internalSetPreferenceObject(username, key, value);
        apply(new SetPreferenceOperation(username, key, preferenceObjectAsString));
    }

    @Override
    public Void internalSetPreference(final String username, final String key, final String value) {
        store.setPreference(username, key, value);
        return null;
    }
    
    @Override
    public String internalSetPreferenceObject(final String username, final String key, final Object value) {
        return store.setPreferenceObject(username, key, value);
    }
    
    @Override
    public void unsetPreference(String username, String key) {
        apply(new UnsetPreferenceOperation(username, key));
    }

    @Override
    public Void internalUnsetPreference(String username, String key) {
        store.unsetPreference(username, key);
        return null;
    }

    @Override
    public Void internalSetAccessToken(String username, String accessToken) {
        store.setAccessToken(username, accessToken);
        return null;
    }
    
    @Override
    public String getAccessToken(String username) {
        return store.getAccessToken(username);
    }

    @Override
    public String getOrCreateAccessToken(String username) {
        String result = store.getAccessToken(username);
        if (result == null) {
            result = createAccessToken(username);
        }
        return result;
    }

    @Override
    public Void internalRemoveAccessToken(String username) {
        store.removeAccessToken(username);
        return null;
    }

    @Override
    public String getPreference(String username, String key) {
        return store.getPreference(username, key);
    }

    @Override
    public Map<String, String> getAllPreferences(String username) {
        return store.getAllPreferences(username);
    }
    
    @Override
    public String createAccessToken(String username) {
        User user = getUserByName(username);
        final String token;
        if (user != null) {
            RandomNumberGenerator rng = new SecureRandomNumberGenerator();
            byte[] salt = rng.nextBytes().getBytes();
            token = hashPassword(new String(rng.nextBytes().getBytes()), salt);
            apply(new SetAccessTokenOperation(user.getName(), token));
        } else {
            token = null;
        }
        return token;
    }
    
    @Override
    public void removeAccessToken(String username) {
        Subject subject = SecurityUtils.getSubject();
        if (hasCurrentUserUpdatePermission(getUserByName(username))) {
            apply(new RemoveAccessTokenOperation(username));
        } else {
            throw new org.apache.shiro.authz.AuthorizationException("User " + subject.getPrincipal().toString()
                    + " does not have permission to remove access token of user " + username);
        }
    }

    @Override
    public UserGroup getServerGroup() {
        return store.getServerGroup();
    }

    @Override
    public <T> T setOwnershipCheckPermissionForObjectCreationAndRevertOnError(
            HasPermissions type, TypeRelativeObjectIdentifier typeIdentifier, String securityDisplayName,
            Callable<T> actionWithResult) {
        return setOwnershipCheckPermissionForObjectCreationAndRevertOnError(type, typeIdentifier,
                securityDisplayName, actionWithResult, true);
    }

    /**
     * For the current session's {@link Subject} an ownership for an object of type {@code type} and with
     * type-relative object identifier {@code typeRelativeIdentifier} is created with the subject's
     * default creation group if no ownership for that object is found yet. Otherwise, the existing ownership
     * is left untouched.<p>
     * 
     * If {@code doServerCreateObjectCheck} is {@code true}, the {@link ServerActions#CREATE_OBJECT} permission
     * is checked for the executing server.<p>
     * 
     * Then, the {@link DefaultActions#CREATE} permission is checked for the {@code type}/{@code typeRelativeIdentifier}
     * object.<p>
     * 
     * If any of these permission checks fails and the ownership has not been found but created, the ownership
     * is removed again, and the authorization exception is thrown by this method. Otherwise, the subject is
     * considered to have the permission to create the object, the {@code actionWithResult} is invoked, and
     * the object returned by the action is the result of this method.
     */
    private <T> T setOwnershipCheckPermissionForObjectCreationAndRevertOnError(HasPermissions type,
            TypeRelativeObjectIdentifier typeRelativeIdentifier, String securityDisplayName, Callable<T> actionWithResult,
            boolean doServerCreateObjectCheck) {
        QualifiedObjectIdentifier identifier = type.getQualifiedObjectIdentifier(typeRelativeIdentifier);
        T result = null;
        boolean didSetOwnership = false;
        try {
            final OwnershipAnnotation preexistingOwnership = getOwnership(identifier);
            if (preexistingOwnership == null) {
                didSetOwnership = true;
                setDefaultOwnership(identifier, securityDisplayName);
            } else {
                logger.fine("Preexisting ownership found for " + identifier + ": " + preexistingOwnership);
            }
            if (doServerCreateObjectCheck) {
                checkCurrentUserServerPermission(ServerActions.CREATE_OBJECT);
            }
            try {
                SecurityUtils.getSubject().checkPermission(identifier.getStringPermission(DefaultActions.CREATE));
            } catch (AuthorizationException e) {
                if (didSetOwnership) {
                    throw e;
                } else {
                    // An ownership for this ID already exists and the user is not permitted
                    // -> a nicer error is produced to explain the user that a name clash is most probably the cause
                    throw new UnauthorizedException(MessageFormat.format(
                            "You are not permitted to create a \"{0}\" with name or identifier \"{1}\". "
                                    + "This is most probably caused by an already existing entry with the same name/identifier. "
                                    + "Please try to use a different name.",
                            identifier.getTypeIdentifier(), identifier.getTypeRelativeObjectIdentifier().toString()), e);
                }
            }
            result = actionWithResult.call();
        } catch (AuthorizationException e) {
            if (didSetOwnership) {
                deleteOwnership(identifier);
            }
            throw e;
        } catch (Exception e) {
            throw new RuntimeException(e);
        }
        return result;
    }

    @Override
    public boolean hasCurrentUserServerPermission(ServerActions action) {
        return SecurityUtils.getSubject().isPermitted(constructServerPermissionString(action));
    }
    
    @Override
    public void checkCurrentUserServerPermission(ServerActions action) {
        SecurityUtils.getSubject().checkPermission(constructServerPermissionString(action));
    }

    private String constructServerPermissionString(ServerActions action) {
        return SecuredSecurityTypes.SERVER.getStringPermissionForTypeRelativeIdentifier(
                action, new TypeRelativeObjectIdentifier(ServerInfo.getName()));
    }

    @Override
    public <T> T setOwnershipWithoutCheckPermissionForObjectCreationAndRevertOnError(HasPermissions type,
            TypeRelativeObjectIdentifier typeIdentifier, String securityDisplayName, Callable<T> actionWithResult) {
        return setOwnershipCheckPermissionForObjectCreationAndRevertOnError(type, typeIdentifier, securityDisplayName,
                actionWithResult, false);
    }

    @Override
    public void setDefaultOwnership(QualifiedObjectIdentifier identifier, String description) {
        setOwnership(identifier, getCurrentUser(), getDefaultTenantForCurrentUser(), description);
    }

    @Override
    public void setDefaultOwnershipIfNotSet(QualifiedObjectIdentifier identifier) {
        final OwnershipAnnotation preexistingOwnership = getOwnership(identifier);
        if (preexistingOwnership == null || (preexistingOwnership.getAnnotation() == null ||
                (preexistingOwnership.getAnnotation().getTenantOwner() == null && preexistingOwnership.getAnnotation().getUserOwner() == null))) {
            setDefaultOwnership(identifier, identifier.toString());
        }
    }

    @Override
    public void setOwnershipCheckPermissionForObjectCreationAndRevertOnError(HasPermissions type,
            TypeRelativeObjectIdentifier typeRelativeObjectIdentifier, String securityDisplayName,
            Action actionToCreateObject) {
        setOwnershipCheckPermissionForObjectCreationAndRevertOnError(type, typeRelativeObjectIdentifier,
                securityDisplayName, () -> {
                    actionToCreateObject.run();
                    return null;
                });
    }

    @Override
    public void setOwnershipWithoutCheckPermissionForObjectCreationAndRevertOnError(HasPermissions type,
            TypeRelativeObjectIdentifier typeRelativeObjectIdentifier, String securityDisplayName,
            Action actionToCreateObject) {
        setOwnershipWithoutCheckPermissionForObjectCreationAndRevertOnError(type, typeRelativeObjectIdentifier,
                securityDisplayName, () -> {
                    actionToCreateObject.run();
                    return null;
                });
    }

    @Override
    public void setOwnershipIfNotSet(QualifiedObjectIdentifier identifier, User user, UserGroup tenantOwner) {
        final OwnershipAnnotation preexistingOwnership = getOwnership(identifier);
        if (preexistingOwnership == null || (preexistingOwnership.getAnnotation() == null ||
                (preexistingOwnership.getAnnotation().getTenantOwner() == null && preexistingOwnership.getAnnotation().getUserOwner() == null))) {
            setOwnership(identifier, user, tenantOwner, identifier.toString());
        }
    }

    /**
     * Special case for user creation, as no currentUser might exist when registering anonymous, and since a user always
     * should own itself as userOwner
     * 
     * @return
     */
    @Override
    public User checkPermissionForObjectCreationAndRevertOnErrorForUserCreation(String username,
            Callable<User> createActionReturningCreatedObject) {
        QualifiedObjectIdentifier identifier = SecuredSecurityTypes.USER
                .getQualifiedObjectIdentifier(UserImpl.getTypeRelativeObjectIdentifier(username));
        User result = null;
        try {
            SecurityUtils.getSubject().checkPermission(identifier.getStringPermission(DefaultActions.CREATE));
            result = createActionReturningCreatedObject.call();
        } catch (AuthorizationException e) {
            throw e;
        } catch (Exception e) {
            throw new RuntimeException(e);
        }
        return result;
    }

    @Override
    public void checkPermissionAndDeleteOwnershipForObjectRemoval(WithQualifiedObjectIdentifier object,
            Action actionToDeleteObject) {
        checkPermissionAndDeleteOwnershipForObjectRemoval(object, () -> {
            actionToDeleteObject.run();
            return null;
        });
    }

    @Override
    public <T> T checkPermissionAndDeleteOwnershipForObjectRemoval(WithQualifiedObjectIdentifier object,
            Callable<T> actionToDeleteObject) {
        QualifiedObjectIdentifier identifier = object.getIdentifier();
        return checkPermissionAndDeleteOwnershipForObjectRemoval(identifier, actionToDeleteObject);
    }

    @Override
    public <T> T checkPermissionAndDeleteOwnershipForObjectRemoval(QualifiedObjectIdentifier identifier,
            Callable<T> actionToDeleteObject) {
        try {
            SecurityUtils.getSubject().checkPermission(identifier.getStringPermission(DefaultActions.DELETE));
            final T result = actionToDeleteObject.call();
            deleteAllDataForRemovedObject(identifier);
            return result;
        } catch (UnauthorizedException e) {
            throw e;
        } catch (Exception e) {
            throw new RuntimeException(e);
        }
    }
    
    @Override
    public void checkPermissionAndDeleteOwnershipForObjectRemoval(QualifiedObjectIdentifier identifier,
            Action actionToDeleteObject) {
        checkPermissionAndDeleteOwnershipForObjectRemoval(identifier, () -> {
            actionToDeleteObject.run();
            return null;
        });
    }

    @Override
    public void deleteAllDataForRemovedObject(QualifiedObjectIdentifier identifier) {
        logger.info("Deleting ownerships for " + identifier);
        deleteOwnership(identifier);
        logger.info("Deleting acls for " + identifier);
        deleteAccessControlList(identifier);
    }

    @Override
    public <T extends WithQualifiedObjectIdentifier> void filterObjectsWithPermissionForCurrentUser(
            HasPermissions.Action action, Iterable<T> objectsToFilter,
            Consumer<T> filteredObjectsConsumer) {
        objectsToFilter.forEach(objectToCheck -> {
            if (SecurityUtils.getSubject().isPermitted(
                    objectToCheck.getIdentifier().getStringPermission(action))) {
                filteredObjectsConsumer.accept(objectToCheck);
            }
        });
    }

    /** Filters the objects with any of the given permissions for the current user */
    @Override
    public <T extends WithQualifiedObjectIdentifier> void filterObjectsWithAnyPermissionForCurrentUser(
            HasPermissions.Action[] actions, Iterable<T> objectsToFilter,
            Consumer<T> filteredObjectsConsumer) {
        objectsToFilter.forEach(objectToCheck -> {
            boolean isPermitted = false;
            for (int i = 0; i < actions.length; i++) {
                if (SecurityUtils.getSubject()
                        .isPermitted(objectToCheck.getIdentifier().getStringPermission(actions[i]))) {
                    isPermitted = true;
                    break;
                }
            }
            if (isPermitted) {
                filteredObjectsConsumer.accept(objectToCheck);
            }
        });
    }

    @Override
    public <T extends WithQualifiedObjectIdentifier, R> List<R> mapAndFilterByReadPermissionForCurrentUser(
            Iterable<T> objectsToFilter, Function<T, R> filteredObjectsMapper) {
        final List<R> result = new ArrayList<>();
        filterObjectsWithPermissionForCurrentUser(DefaultActions.READ, objectsToFilter,
                filteredObject -> result.add(filteredObjectsMapper.apply(filteredObject)));
        return result;
    }
    
    @Override
    public <T extends WithQualifiedObjectIdentifier, R> List<R> mapAndFilterByAnyExplicitPermissionForCurrentUser(
            HasPermissions permittedObject, HasPermissions.Action[] actions, Iterable<T> objectsToFilter,
            Function<T, R> filteredObjectsMapper) {
        final List<R> result = new ArrayList<>();
        filterObjectsWithAnyPermissionForCurrentUser(actions, objectsToFilter,
                filteredObject -> result.add(filteredObjectsMapper.apply(filteredObject)));
        return result;
    }

    @Override
    public User getAllUser() {
        return store.getUserByName(SecurityService.ALL_USERNAME);
    }
    
    @Override
    public boolean hasCurrentUserMetaPermission(WildcardPermission permissionToCheck, Ownership ownership) {
        if (hasPermissionsProvider == null) {
            logger.warning(
                    "Missing HasPermissionsProvider for meta permission check. Using basic permission check that will produce false negatives in some cases.");
            // In case we can not resolve all available HasPermissions instances, a meta permission check will not be
            // able to produce the expected results.
            // A basic permission check is done instead. This will potentially produce false negatives but never false
            // positives.
            return PermissionChecker.isPermitted(permissionToCheck, getCurrentUser(), getAllUser(), ownership, null);
        } else {
            return PermissionChecker.checkMetaPermission(permissionToCheck,
                    hasPermissionsProvider.getAllHasPermissions(), getCurrentUser(), getAllUser(), ownership,
                    aclResolver);
        }
    }
    
    @Override
    public boolean hasCurrentUserMetaPermissionWithOwnershipLookup(WildcardPermission permissionToCheck) {
        if (hasPermissionsProvider == null) {
            logger.warning(
                    "Missing HasPermissionsProvider for meta permission check. Using basic permission check that will produce false negatives in some cases.");
            // In case we can not resolve all available HasPermissions instances, a meta permission check will not be
            // able to produce the expected results.
            // A basic permission check is done instead. This will potentially produce false negatives but never false
            // positives.
            return PermissionChecker.isPermitted(permissionToCheck, getCurrentUser(), getAllUser(), null, null);
        } else {
            return PermissionChecker.checkMetaPermissionWithOwnershipResolution(permissionToCheck,
                    hasPermissionsProvider.getAllHasPermissions(), getCurrentUser(), getAllUser(),
                    qualifiedObjectId -> {
                        OwnershipAnnotation ownershipAnnotation = accessControlStore.getOwnership(qualifiedObjectId);
                        return ownershipAnnotation == null ? null : ownershipAnnotation.getAnnotation();
                    }, aclResolver);
        }
    }
    
    @Override
    public boolean hasCurrentUserAnyPermission(WildcardPermission permissionToCheck) {
        if (hasPermissionsProvider == null) {
            logger.warning(
                    "Missing HasPermissionsProvider for any permission check. Using basic permission check that will produce false negatives in some cases.");
            // In case we can not resolve all available HasPermissions instances, an any permission check will not be
            // able to produce the expected results.
            // A basic permission check is done instead. This will potentially produce false negatives but never false
            // positives.
            return PermissionChecker.isPermitted(permissionToCheck, getCurrentUser(), getAllUser(), null, null);
        } else {
            return PermissionChecker.hasUserAnyPermission(permissionToCheck, hasPermissionsProvider.getAllHasPermissions(), getCurrentUser(), getAllUser(), null);
        }
    }
    
    @Override
    public boolean hasCurrentUserMetaPermissionsOfRoleDefinitionWithQualification(final RoleDefinition roleDefinition, final Ownership qualificationForGrantedPermissions) {
        boolean result = true;
        for (WildcardPermission permissionToCheck : roleDefinition.getPermissions()) {
            if (!hasCurrentUserMetaPermission(permissionToCheck, qualificationForGrantedPermissions)) {
                result = false;
                break;
            }
        }
        return result;
    }
    
    @Override
    public boolean hasCurrentUserMetaPermissionsOfRoleDefinitionsWithQualification(Set<RoleDefinition> roleDefinitions,
            Ownership qualificationForGrantedPermissions) {
        boolean result = true;
        for (final RoleDefinition roleDefinition : roleDefinitions) {
            result &= hasCurrentUserMetaPermissionsOfRoleDefinitionWithQualification(roleDefinition,
                    qualificationForGrantedPermissions);
            if (!result) {
                break;
            }
        }
        return result;
    }

    @Override
    public RoleDefinition getOrCreateRoleDefinitionFromPrototype(final RolePrototype rolePrototype) {
        final RoleDefinition potentiallyExistingRoleDefinition = store.getRoleDefinition(rolePrototype.getId());
        final RoleDefinition result;
        if (potentiallyExistingRoleDefinition == null) {
            result = store.createRoleDefinition(rolePrototype.getId(), rolePrototype.getName(),
                    rolePrototype.getPermissions());
            setOwnership(result.getIdentifier(), null, getServerGroup());
        } else {
            result = potentiallyExistingRoleDefinition;
        }
        return result;
    }

    // ----------------- Replication -------------
    @Override
    public void clearReplicaState() throws MalformedURLException, IOException, InterruptedException {
        store.clear();
        accessControlStore.clear();
    }

    @Override
    public Serializable getId() {
        return getClass().getName();
    }
    
    @Override
    public ObjectInputStream createObjectInputStreamResolvingAgainstCache(InputStream is) throws IOException {
        return new ObjectInputStreamResolvingAgainstSecurityCache(is, store, null);
    }

    @Override
    public void initiallyFillFromInternal(ObjectInputStream is) throws IOException, ClassNotFoundException,
            InterruptedException {
        logger.info("Reading cache manager...");
        ReplicatingCacheManager newCacheManager = (ReplicatingCacheManager) is.readObject();
        cacheManager.replaceContentsFrom(newCacheManager);
        // overriding thread context class loader because the user store may be provided by a different bundle;
        // We're assuming here that the user store service is provided by the same bundle in the replica as on the master.
        ClassLoader oldCCL = Thread.currentThread().getContextClassLoader();
        if (store != null) {
            Thread.currentThread().setContextClassLoader(store.getClass().getClassLoader());
        }
        logger.info("Reading user store...");
        boolean createdServerGroup = false;
        try {
            final UserStore newUserStore = (UserStore) is.readObject();
            final UserGroup newServerGroup = newUserStore.getUserGroupByName(store.getServerGroupName());
            // before replacing the local UserStore's contents, capture the server group:
            final UserGroup oldServerGroup = store.getServerGroup();
            store.replaceContentsFrom(newUserStore);
            if (newServerGroup == null) {
                // create the server group in a replication-aware fashion, making sure it appears on the master
                final String serverGroupName = store.getServerGroupName();
                final UUID serverGroupUuid = UUID.randomUUID();
                createUserGroupWithInitialUser(serverGroupUuid, serverGroupName, /* initial user */ null);
                store.setServerGroup(store.getUserGroupByName(store.getServerGroupName()));
                createdServerGroup = true;
            } else if (newServerGroup != oldServerGroup) {
                store.setServerGroup(newServerGroup);
            }
        } finally {
            Thread.currentThread().setContextClassLoader(oldCCL);
        }
        if (accessControlStore != null) {
            Thread.currentThread().setContextClassLoader(accessControlStore.getClass().getClassLoader());
        }
        logger.info("Reading access control store...");
        try {
            AccessControlStore newAccessControlStore = (AccessControlStore) is.readObject();
            accessControlStore.replaceContentsFrom(newAccessControlStore);
        } finally {
            Thread.currentThread().setContextClassLoader(oldCCL);
        }
        // now ensure that the SERVER object has a valid ownership; use the (potentially new) server group as the default:
        migrateServerObject();
        if (createdServerGroup) {
            final UserGroup serverGroup = store.getServerGroup();
            setOwnership(serverGroup.getIdentifier(), null, serverGroup, serverGroup.getName());
            final User adminUserOrNull = store.getUserByName(UserStore.ADMIN_USERNAME);
            if (adminUserOrNull == null) {
                logger.info("User 'admin' does not exist on replicated central SecurityService. "
                        + "'admin' will not be properly set up for this server.");
            } else {
                addUserToUserGroup(serverGroup, adminUserOrNull);
                setDefaultTenantForCurrentServerForUser(UserStore.ADMIN_USERNAME, serverGroup.getId());
            }
            isNewServer = true;
        }
        isInitialOrMigration = false;
        logger.info("Reading isSharedAcrossSubdomains...");
        sharedAcrossSubdomainsOf = (String) is.readObject();
        logger.info("...as "+sharedAcrossSubdomainsOf);
        logger.info("Reading baseUrlForCrossDomainStorage...");
        baseUrlForCrossDomainStorage = (String) is.readObject();
        logger.info("...as "+baseUrlForCrossDomainStorage);
        logger.info("Triggering SecurityInitializationCustomizers upon replication ...");
        customizers.forEach(c -> c.customizeSecurityService(this));
        logger.info("Done filling SecurityService");
    }

    @Override
    public void serializeForInitialReplicationInternal(ObjectOutputStream objectOutputStream) throws IOException {
        objectOutputStream.writeObject(cacheManager);
        objectOutputStream.writeObject(store);
        objectOutputStream.writeObject(accessControlStore);
        objectOutputStream.writeObject(sharedAcrossSubdomainsOf);
        objectOutputStream.writeObject(baseUrlForCrossDomainStorage);
    }

    @Override
    public Iterable<OperationExecutionListener<ReplicableSecurityService>> getOperationExecutionListeners() {
        return operationExecutionListeners.keySet();
    }

    @Override
    public void addOperationExecutionListener(OperationExecutionListener<ReplicableSecurityService> listener) {
        operationExecutionListeners.put(listener, listener);
    }

    @Override
    public void removeOperationExecutionListener(OperationExecutionListener<ReplicableSecurityService> listener) {
        operationExecutionListeners.remove(listener);
    }

    @Override
    public ReplicationMasterDescriptor getMasterDescriptor() {
        return replicatingFromMaster;
    }

    @Override
    public void startedReplicatingFrom(ReplicationMasterDescriptor master) {
        this.replicatingFromMaster = master;
    }

    @Override
    public void stoppedReplicatingFrom(ReplicationMasterDescriptor master) {
        this.replicatingFromMaster = null;
    }

    @Override
    public void addOperationSentToMasterForReplication(
            OperationWithResultWithIdWrapper<ReplicableSecurityService, ?> operationWithResultWithIdWrapper) {
        this.operationsSentToMasterForReplication.add(operationWithResultWithIdWrapper);
    }

    @Override
    public boolean hasSentOperationToMaster(OperationWithResult<ReplicableSecurityService, ?> operation) {
        return this.operationsSentToMasterForReplication.remove(operation);
    }

    @Override
    public boolean migrateOwnership(WithQualifiedObjectIdentifier identifier) {
        return migrateOwnership(identifier.getIdentifier(), identifier.getName());
    }

    @Override
    public boolean migrateOwnership(final QualifiedObjectIdentifier identifier, final String displayName) {
        return this.migrateOwnership(identifier, null, /* setServerGroupAsOwner */ true, displayName);
    }
    
    @Override
    public void migrateUser(final User user) {
        // If no ownership migration was necessary, this is not a migration
        if (migrateOwnership(user.getIdentifier(), user, /* setServerGroupAsOwner */ false, user.getName())) {
            final String tenantNameForUsername = getDefaultTenantNameForUsername(user.getName());
            // if there is already a default creation tenant set for the user, this is not a migration
            // If the user's tenant already exists, this is no migration
            if (user.getDefaultTenant(ServerInfo.getName()) == null
                    && getUserGroupByName(tenantNameForUsername) == null) {
                try {
                    final UserGroup tenantForUser = createTenantForUser(tenantNameForUsername, user);
                    setDefaultTenantForCurrentServerForUser(user.getName(), tenantForUser.getId());
                } catch (UserGroupManagementException e) {
                    logger.log(Level.SEVERE, "Error during migration while creating tenant for user: " + user, e);
                }
                // Only adding user role if it is most probably a migration case
                // In case an admin removes/changes the user role, it should not be recreated automatically
                addUserRoleToUser(user);
                final RoleDefinition adminRoleDefinition = getRoleDefinition(AdminRole.getInstance().getId());
                for (Role roleOfUser : user.getRoles()) {
                    if (roleOfUser.getRoleDefinition().equals(adminRoleDefinition)) {
                        final UserGroup serverGroup = getServerGroup();
                        if (roleOfUser.getQualifiedForTenant() == null
                                || roleOfUser.getQualifiedForTenant().equals(serverGroup)) {
                            // The user is a server admin -> Add it to the server group to allow setting the server
                            // group as default creation group
                            addUserToUserGroup(serverGroup, user);
                            if (UserStore.ADMIN_USERNAME.equals(user.getName())) {
                                // For the "admin" user the server group is initially set as
                                // default creation group. This is consistent to a newly created server
                                // and in most cases this is the group, the admin is meant to work with.
                                setDefaultTenantForCurrentServerForUser(user.getName(), getServerGroup().getId());
                            }
                        }
                    }
                }
            }
        }
    }
    
    @Override
    public void migratePermission(final User user, final WildcardPermission permissionToMigrate, final Function<WildcardPermission, WildcardPermission> permissionReplacement) {
        final WildcardPermission replacementPermissionOrNull = permissionReplacement.apply(permissionToMigrate);
        final WildcardPermission effectivePermission;
        if (replacementPermissionOrNull != null) {
            // replacing legacy permission with a replacement
            String username = user.getName();
            removePermissionFromUser(username, permissionToMigrate);
            addPermissionForUser(username, replacementPermissionOrNull);
            effectivePermission = replacementPermissionOrNull;
        } else {
            effectivePermission = permissionToMigrate;
        }
        final TypeRelativeObjectIdentifier associationTypeIdentifier = PermissionAndRoleAssociation.get(effectivePermission, user);
        final QualifiedObjectIdentifier associationQualifiedIdentifier = SecuredSecurityTypes.PERMISSION_ASSOCIATION
                .getQualifiedObjectIdentifier(associationTypeIdentifier);
        migrateOwnership(associationQualifiedIdentifier, associationQualifiedIdentifier.toString());
    }
    
    private boolean migrateOwnership(final QualifiedObjectIdentifier identifier, User userOwnerToSet,
            boolean setServerGroupAsOwner, final String displayName) {
        boolean wasNecessaryToMigrate = false;
        final OwnershipAnnotation owner = this.getOwnership(identifier);
        // initialize ownerships on migration and fix objects that were orphaned by e.g. deleting the owning user/group
        if (owner == null
                || owner.getAnnotation().getTenantOwner() == null && owner.getAnnotation().getUserOwner() == null) {
            final UserGroup tenantOwnerToSet = setServerGroupAsOwner ? this.getServerGroup() : null;
            logger.info("missing Ownership fixed: Setting ownership for: " + identifier
                    + " to tenant: "
                    + tenantOwnerToSet + "; user: " + userOwnerToSet);
            this.setOwnership(identifier, userOwnerToSet, tenantOwnerToSet, displayName);
            wasNecessaryToMigrate = true;
        }
        migratedHasPermissionTypes.add(identifier.getTypeIdentifier());
        return wasNecessaryToMigrate;
    }

    @Override
    public void migrateServerObject() {
        final QualifiedObjectIdentifier serverIdentifier = SecuredSecurityTypes.SERVER
                .getQualifiedObjectIdentifier(
                        new TypeRelativeObjectIdentifier(ServerInfo.getName()));
        migrateOwnership(serverIdentifier, serverIdentifier.toString());
    }

    @Override
    public void checkMigration(Iterable<HasPermissions> allInstances) {
        Class<? extends HasPermissions> clazz = Util.first(allInstances).getClass();
        boolean allChecksSucessful = true;
        for (HasPermissions shouldBeMigrated : allInstances) {
            if (!migratedHasPermissionTypes.contains(shouldBeMigrated.getName())) {
                logger.severe("ensure Ownership failed: Did not check Ownerships for " + clazz.getName()
                        + " missing: " + shouldBeMigrated);
                allChecksSucessful = false;
            }
        }
        if (allChecksSucessful) {
            logger.info("Ownership checks finished: Sucessfully checked all types in " + clazz.getName());
        }
    }

    @Override
    public boolean hasCurrentUserReadPermission(WithQualifiedObjectIdentifier object) {
        return object == null ? true :
            SecurityUtils.getSubject().isPermitted(object.getPermissionType().getStringPermissionForObject(DefaultActions.READ, object));
    }

    @Override
    public boolean hasCurrentUserUpdatePermission(WithQualifiedObjectIdentifier object) {
        return object == null ? true :
            SecurityUtils.getSubject().isPermitted(object.getPermissionType().getStringPermissionForObject(DefaultActions.UPDATE, object));
    }

    @Override
    public boolean hasCurrentUserDeletePermission(WithQualifiedObjectIdentifier object) {
        return object == null ? true :
            SecurityUtils.getSubject().isPermitted(object.getPermissionType().getStringPermissionForObject(DefaultActions.DELETE, object));
    }

    public boolean hasCurrentUserExplicitPermissions(WithQualifiedObjectIdentifier object, HasPermissions.Action... actions) {
        boolean isPermitted = true;
        if (object != null) {
            for (int i = 0; i < actions.length; i++) {
                isPermitted &= SecurityUtils.getSubject().isPermitted(object.getPermissionType().getStringPermissionForObject(actions[i], object));
            }
        }
        return isPermitted;
    }

    public boolean hasCurrentUserOneOfExplicitPermissions(WithQualifiedObjectIdentifier object, HasPermissions.Action... actions) {
        boolean result = object == null;
        if (object != null) {
            for (com.sap.sse.security.shared.HasPermissions.Action action : actions) {
                if (hasCurrentUserExplicitPermissions(object, action)) {
                    result = true;
                    break;
                }
            }
        }
        return result;
    }

    @Override
    public void checkCurrentUserReadPermission(WithQualifiedObjectIdentifier object) {
        if (object != null) {
            SecurityUtils.getSubject().checkPermission(object.getPermissionType().getStringPermissionForObject(DefaultActions.READ, object));
        }
    }

    @Override
    public void checkCurrentUserUpdatePermission(WithQualifiedObjectIdentifier object) {
        if (object != null) {
            SecurityUtils.getSubject().checkPermission(object.getPermissionType().getStringPermissionForObject(DefaultActions.UPDATE, object));
        }
    }

    @Override
    public void checkCurrentUserDeletePermission(WithQualifiedObjectIdentifier object) {
        if (object != null) {
            SecurityUtils.getSubject().checkPermission(object.getPermissionType().getStringPermissionForObject(DefaultActions.DELETE, object));
        }
    }

    @Override
    public void checkCurrentUserDeletePermission(QualifiedObjectIdentifier identifier) {
        if (identifier != null) {
            SecurityUtils.getSubject().checkPermission(identifier.getStringPermission(DefaultActions.DELETE));
        }
    }

    @Override
    public void checkCurrentUserExplicitPermissions(WithQualifiedObjectIdentifier object, HasPermissions.Action... actions) {
        if (object != null) {
            for (int i = 0; i < actions.length; i++) {
                SecurityUtils.getSubject().checkPermission(object.getPermissionType().getStringPermissionForObject(actions[i], object));
            }
        }
    }

    @Override
    public void checkCurrentUserHasOneOfExplicitPermissions(WithQualifiedObjectIdentifier object, HasPermissions.Action... actions) {
        if (object != null) {
            boolean isPermitted = false;
            for (int i = 0; i < actions.length; i++) {
                if (SecurityUtils.getSubject()
                        .isPermitted(object.getPermissionType().getStringPermissionForObject(actions[i], object))) {
                    isPermitted = true;
                    break;
                }
            }
            if (!isPermitted) {
                throw new AuthorizationException();
            }
        }
    }

    @Override
    public void assumeOwnershipMigrated(String typeName) {
        migratedHasPermissionTypes.add(typeName);
    }
    
    @Override
    public boolean hasUserAllWildcardPermissionsForAlreadyRealizedQualifications(RoleDefinition role,
            Iterable<WildcardPermission> permissionsToCheck) {
        Pair<Boolean, Set<Ownership>> qualificationsToCheck = store.getExistingQualificationsForRoleDefinition(role);
        final Iterable<Ownership> effectiveQualificationsToCheck = Boolean.TRUE.equals(qualificationsToCheck.getA())
                ? Collections.singletonList(null)
                : qualificationsToCheck.getB();
        for (WildcardPermission permission : permissionsToCheck) {
            for (Ownership ownership : effectiveQualificationsToCheck) {
                if (!hasCurrentUserMetaPermission(permission, ownership)) {
                    return false;
                }
            }
        }
        return true;
    }

    @Override
    public <T> T getPreferenceObject(String username, String key) {
        return store.getPreferenceObject(username, key);
    }

    @Override
    public void setDefaultTenantForCurrentServerForUser(String username, UUID defaultTenantId) {
        final String serverName = ServerInfo.getName();
        apply(new SetDefaultTenantForServerForUserOperation(username, defaultTenantId, serverName));
    }
    
    @Override
    public Void internalSetDefaultTenantForServerForUser(String username, UUID defaultTenantId, String serverName) {
        User user = getUserByName(username);
        UserGroup newDefaultTenant = getUserGroup(defaultTenantId);
        store.setDefaultTennantForUserAndUpdate(user, newDefaultTenant, serverName);
        return null;
    }
    
    @Override
    /**
     * This method does not handle RoleAssociationOwnerships! this must be done via the callback
     */
    public void copyUsersAndRoleAssociations(UserGroup source, UserGroup destination, RoleCopyListener callback) {
        for (User user : source.getUsers()) {
            addUserToUserGroup(destination, user);
        }

        for (Map.Entry<RoleDefinition, Boolean> entr : source.getRoleDefinitionMap().entrySet()) {
            putRoleDefinitionToUserGroup(destination, entr.getKey(), entr.getValue());
        }

        for (Pair<User, Role> userAndRole : store.getRolesQualifiedByUserGroup(source)) {
            final Role existingRole = userAndRole.getB();
            final Role copyRole = new Role(existingRole.getRoleDefinition(), destination,
                    existingRole.getQualifiedForUser());
            addRoleForUser(userAndRole.getA(),
                    copyRole);
            callback.onRoleCopy(userAndRole.getA(), existingRole, copyRole);
        }
    }
    
    @Override
    public <T> T doWithTemporaryDefaultTenant(UserGroup tenant, Callable<T> action) {
        final UserGroup previousValue = temporaryDefaultTenant.get();
        temporaryDefaultTenant.set(tenant);
        try {
            return action.call();
        } catch (RuntimeException e) {
            throw e;
        } catch (Exception e) {
            throw new RuntimeException(e);
        } finally {
            temporaryDefaultTenant.set(previousValue);
        }
    }

    @Override
    // See com.sap.sse.security.impl.Activator.clearState(), moved due to required reinitialisation sequence for
    // permission-vertical
    public void clearState() throws Exception {
    }

    @Override
    public void setUnsentOperationToMasterSender(OperationsToMasterSendingQueue service) {
        this.unsentOperationsToMasterSender = service;
    }
    @Override
    public void storeSession(String cacheName, Session session) {
        PersistenceFactory.INSTANCE.getDefaultMongoObjectFactory().storeSession(cacheName, session);
    }

    @Override
    public <S, O extends OperationWithResult<S, ?>, T> void scheduleForSending(
            O operationWithResult, OperationsToMasterSender<S, O> sender) {
        if (unsentOperationsToMasterSender != null) {
            unsentOperationsToMasterSender.scheduleForSending(operationWithResult, sender);
        }
    }

    @Override
    public void removeSession(String cacheName, Session session) {
        PersistenceFactory.INSTANCE.getDefaultMongoObjectFactory().removeSession(cacheName, session);
    }

    @Override
    public void removeAllSessions(String cacheName) {
        PersistenceFactory.INSTANCE.getDefaultMongoObjectFactory().removeAllSessions(cacheName);
    }

    @Override
    public boolean isInitialOrMigration() {
        return isInitialOrMigration;
    }
    
    @Override
    public boolean isNewServer() {
        return isNewServer;
    }

    @Override
    public String getSharedAcrossSubdomainsOf() {
        return sharedAcrossSubdomainsOf;
    }

    @Override
    public String getBaseUrlForCrossDomainStorage() {
        return baseUrlForCrossDomainStorage;
    }
    
    @Override
    public void registerCustomizer(SecurityInitializationCustomizer customizer) {
        customizers.add(customizer);
        customizer.customizeSecurityService(this);
    }

    @Override
    public void updateUserSubscription(String username, Subscription newSubscription) throws UserManagementException {
        final User user = getUserByName(username);
        if (user != null) {
            apply(new UpdateUserSubscriptionOperation(username, newSubscription));
        } else {
            throw new UserManagementException(UserManagementException.USER_DOES_NOT_EXIST);
        }
    }

    @Override
    public Void internalUpdateSubscription(String username, Subscription newSubscription)
            throws UserManagementException {
        User user = getUserByName(username);
        if (user != null) {
            String newSubscriptionPlanId = newSubscription.getPlanId();
            Subscription currentSubscription = user.getSubscriptionByPlan(newSubscriptionPlanId);
            logger.info(() -> "Update user subscription for plan " + newSubscriptionPlanId);
            logger.info(() -> "Current user plan subscription: "
                    + (currentSubscription != null ? currentSubscription.toString() : "null"));
            logger.info(
                    () -> "New plan subscription: " + (newSubscription != null ? newSubscription.toString() : "null"));
            if (shouldUpdateUserRolesForSubscription(user, currentSubscription, newSubscription)) {
                updateUserRolesOnSubscriptionChange(user, currentSubscription, newSubscription);
            }
<<<<<<< HEAD
            user.setSubscriptions(buildNewUserSubscriptions(user, newSubscription));
=======
            Subscription[] newSubscriptions = buildNewUserSubscriptions(user, newSubscription);
            if (newSubscriptions != null) {
                user.setSubscriptions(newSubscriptions);
            }
>>>>>>> aa4c3f80
            store.updateUser(user);
            return null;
        } else {
            throw new UserManagementException(UserManagementException.USER_DOES_NOT_EXIST);
        }
    }

    /**
     * Build new subscription list for user from new subscription. This might update a subscription model, or add new
<<<<<<< HEAD
     * one to user's subscription list
     */
    private Subscription[] buildNewUserSubscriptions(User user, Subscription newSubscription) {
        Subscription[] newUserSubscriptions = null;
        Subscription[] subscriptions = user.getSubscriptions();
        if (newSubscription != null) {
            if (subscriptions == null || subscriptions.length == 0 || !newSubscription.hasPlan()) {
                newUserSubscriptions = new Subscription[] { newSubscription };
            } else {
                int i = 0;
                for (Subscription subscription : subscriptions) {
                    if (!subscription.hasPlan() || subscription.getPlanId().equals(newSubscription.getPlanId())) {
                        subscriptions[i] = newSubscription;
                        newUserSubscriptions = subscriptions;
                        break;
                    }
                    i++;
                }
                if (i == subscriptions.length) {
                    newUserSubscriptions = Arrays.copyOf(subscriptions, subscriptions.length + 1);
                    newUserSubscriptions[newUserSubscriptions.length - 1] = newSubscription;
                }
            }
        } else {
            newUserSubscriptions = subscriptions;
=======
     * one to user's subscription list. In case no updates for current user subscriptions then null will be returned
     */
    private Subscription[] buildNewUserSubscriptions(User user, Subscription newSubscription) {
        Subscription[] newUserSubscriptions = null;
        Iterable<Subscription> subscriptions = user.getSubscriptions();
        if (newSubscription != null) {
            if (subscriptions == null || !subscriptions.iterator().hasNext() || !newSubscription.hasPlan()) {
                newUserSubscriptions = new Subscription[] { newSubscription };
            } else {
                List<Subscription> newSubscriptionList = new ArrayList<Subscription>();
                boolean foundCurrentSubscription = false;
                for (Subscription subscription : subscriptions) {
                    if (!subscription.hasPlan() || subscription.getPlanId().equals(newSubscription.getPlanId())) {
                        newSubscriptionList.add(newSubscription);
                        foundCurrentSubscription = true;
                    } else {
                        newSubscriptionList.add(subscription);
                    }
                }
                if (!foundCurrentSubscription) {
                    newSubscriptionList.add(newSubscription);
                }
                newUserSubscriptions = newSubscriptionList.toArray(new Subscription[] {});
            }
>>>>>>> aa4c3f80
        }
        return newUserSubscriptions;
    }

    /**
     * Add or remove subscription plan's roles for user
     */
    private void updateUserRolesOnSubscriptionChange(User user, Subscription currentSubscription,
            Subscription newSubscription) throws UserManagementException {
        logger.info(() -> "Update user subscription roles for user " + user.getName());
        // in case new subscription has no planId, it means the subscription is an empty one with just meta data for
        // update times, and user doesn't subscribe to any plans, so all plan's roles assigned to the user must be
        // removed, but only if no other plan that the user still is subscribed to implies an equal role:
        if (newSubscription != null && !newSubscription.hasPlan()) {
            SubscriptionPlan[] plans = SubscriptionPlan.values();
            for (SubscriptionPlan plan : plans) {
                removeUserPlanRoles(user, plan, /* checkOverlappingRoles */ false);
            }
        } else {
<<<<<<< HEAD
            assert currentSubscription == null || newSubscription == null || currentSubscription.getPlanId().equals(newSubscription.getPlanId());
            if (currentSubscription != null && currentSubscription.hasPlan()
                    && currentSubscription.isActiveSubscription()) {
=======
            assert currentSubscription == null || newSubscription == null
                    || currentSubscription.getPlanId().equals(newSubscription.getPlanId());
            if (currentSubscription != null && currentSubscription.hasPlan()
                    && currentSubscription.isActiveSubscription() && newSubscription != null
                    && !newSubscription.isActiveSubscription()) {
>>>>>>> aa4c3f80
                SubscriptionPlan currentPlan = SubscriptionPlan.getPlan(currentSubscription.getPlanId());
                removeUserPlanRoles(user, currentPlan, /* checkOverlappingRoles */ true);
            }
            if (newSubscription != null && newSubscription.hasPlan() && newSubscription.isActiveSubscription()) {
                SubscriptionPlan newPlan = SubscriptionPlan.getPlan(newSubscription.getPlanId());
                addUserPlanRoles(user, newPlan);
            }
        }
    }

    /**
     * Remove user roles implied by a subscription plan
     * 
     * @param checkOverlappingRoles
     *            true if it needs to check overlapping roles with other active subscription plans of the same user,
     *            otherwise roles will be removed without any overlap check
     */
    private void removeUserPlanRoles(User user, SubscriptionPlan plan, boolean checkOverlappingRoles)
            throws UserManagementException {
        if (plan != null) {
            logger.info(() -> "Remove user roles of subscription plan " + plan.getName());
            final Role[] rolesToRemove;
            if (checkOverlappingRoles) {
                rolesToRemove = getSubscriptionPlanUserRolesWithoutOverlapping(user, plan);
            } else {
                rolesToRemove = getSubscriptionPlanUserRoles(user, plan);
            }
            for (Role role : rolesToRemove) {
                store.removeRoleFromUser(user.getName(), role);
            }
        }
    }

    private void addUserPlanRoles(User user, SubscriptionPlan plan) throws UserManagementException {
        if (plan != null) {
            logger.info(() -> "Add user roles for subscription plan " + plan.getName());
            Role[] roles = getSubscriptionPlanUserRoles(user, plan);
            for (Role role : roles) {
                store.addRoleForUser(user.getName(), role);
            }
        }
    }

    private Role[] getSubscriptionPlanUserRoles(User user, SubscriptionPlan plan) {
        final List<Role> roles = new ArrayList<Role>();
        for (SubscriptionPlanRole planRole : plan.getRoles()) {
            roles.add(getSubscriptionPlanUserRole(user, planRole));
        }
        return roles.toArray(new Role[] {});
    }
    
    /**
     * Get user roles of a plan that are not overlapping with roles of other user active subscription plan
     */
    private Role[] getSubscriptionPlanUserRolesWithoutOverlapping(User user, SubscriptionPlan plan) {
        final Set<Role> otherPlanRoles = new HashSet<Role>();
<<<<<<< HEAD
        Subscription[] subscriptions = user.getSubscriptions();
=======
        Iterable<Subscription> subscriptions = user.getSubscriptions();
>>>>>>> aa4c3f80
        for (Subscription subscription : subscriptions) {
            if (subscription.isActiveSubscription() && !subscription.getPlanId().equals(plan.getId())) {
                SubscriptionPlan otherPlan = SubscriptionPlan.getPlan(subscription.getPlanId());
                for (SubscriptionPlanRole planRole : otherPlan.getRoles()) {
                    otherPlanRoles.add(getSubscriptionPlanUserRole(user, planRole));
                }
            }
        }
        final List<Role> roles = new ArrayList<Role>();
        for (SubscriptionPlanRole planRole : plan.getRoles()) {
            Role role = getSubscriptionPlanUserRole(user, planRole);
            if (!otherPlanRoles.contains(role)) {
                roles.add(role);
            }
        }
        return roles.toArray(new Role[] {});
    }

    /**
     * Get a role {@code Role} for a subscription plan role definition {@code SubscriptionPlanRole}
     */
    private Role getSubscriptionPlanUserRole(User user, SubscriptionPlanRole planRole) {
        final User qualifiedUser = getSubscriptionPlanRoleQualifiedUser(user, planRole);
        final UserGroup qualifiedTenant = getSubscriptionPlanRoleQualifiedTenant(user, qualifiedUser, planRole);
        return new Role(getRoleDefinition(planRole.getRoleId()), qualifiedTenant, qualifiedUser);
    }

    /**
     * Check and return role qualified user {@code User} for a subscription plan role {@code SubscriptionPlanRole}
     * definition
     */
    private User getSubscriptionPlanRoleQualifiedUser(User user, SubscriptionPlanRole planRole) {
        final User qualifiedUser;
        if (planRole.getUserQualificationMode() != null
                && planRole.getUserQualificationMode() == SubscriptionPlanRole.UserQualificationMode.SUBSCRIBING_USER) {
            qualifiedUser = user;
        } else if (planRole.getExplicitUserQualification() != null
                && !planRole.getExplicitUserQualification().isEmpty()) {
            qualifiedUser = getUserByName(planRole.getExplicitUserQualification());
        } else {
            qualifiedUser = null;
        }
        return qualifiedUser;
    }

    /**
     * Check and return role qualified tenant {@code UserGroup} for a subscription plan role
     * {@code SubscriptionPlanRole} definition
     * 
     * @param qualifiedUser
     *            qualified user from
     *            {@code SecurityServiceImpl#getSubscriptionPlanRoleQualifiedUser(User, SubscriptionPlanRole)}
     */
    private UserGroup getSubscriptionPlanRoleQualifiedTenant(User subscriptionUser, User qualifiedUser,
            SubscriptionPlanRole planRole) {
        final UserGroup qualifiedForGroup;
        final SubscriptionPlanRole.GroupQualificationMode groupQualificationMode = planRole.getGroupQualificationMode();
        if (groupQualificationMode != null
                && groupQualificationMode != SubscriptionPlanRole.GroupQualificationMode.NONE) {
            final User u;
            switch (groupQualificationMode) {
            case DEFAULT_QUALIFIED_USER_TENANT:
                if (qualifiedUser != null) {
                    u = qualifiedUser;
                } else {
                    u = null;
                }
                break;
            case SUBSCRIBING_USER_DEFAULT_TENANT:
                if (subscriptionUser != null) {
                    u = subscriptionUser;
                } else {
                    u = null;
                }
                break;
            default:
                u = null;
                break;
            }
            if (u != null) {
                // don't use the default tenant but the default tenant name to resolve the user's own default group;
                // example: the user may have set a default object creation group (e.g., "kielerwoche2020-server") for
                // the current server that is different from the user's own default group ("{username}-tenant"). Yet,
                // when assigning a role based on a subscription, the "default tenant/group" has to be the user's own
                // group, not the current object creation group that the user has currently set. Otherwise, those role
                // assignments would be specific to a server which they shall not.
                qualifiedForGroup = getUserGroupByName(getDefaultTenantNameForUsername(u.getName()));
            } else {
                qualifiedForGroup = null;
            }
        } else if (planRole.getIdOfExplicitGroupQualification() != null) {
            qualifiedForGroup = getUserGroup(planRole.getIdOfExplicitGroupQualification());
        } else {
            qualifiedForGroup = null;
        }
        return qualifiedForGroup;
    }

    /**
     * Role assignments that are based on plans subscribed need to be adjusted if the
     * {@link Subscription#isActiveSubscription() is-active} status of the user's subscription has changed.
     */
    private boolean shouldUpdateUserRolesForSubscription(User user, Subscription currentSubscription,
            Subscription newSubscription) {
        final boolean result;
        if (currentSubscription == null && newSubscription == null) {
            result = false;
        } else if (currentSubscription == null) {
            // A case when there's no current subscription for a plan, if the plan's new subscription is active then
            // user roles need to be updated with granted new roles, otherwise if currently user has active subscription
            // then premium roles need to be removed
            result = newSubscription.isActiveSubscription() || user.hasActiveSubscription();
        } else if (newSubscription == null) {
            // In case new subscription is null, user's subscriptions won't be changed
            result = false;
        } else {
            assert currentSubscription.getPlanId().equals(newSubscription.getPlanId());
            // in this case user roles will be needed to update only when subscription active status is changed
            result = newSubscription.isActiveSubscription() != currentSubscription.isActiveSubscription();
        }
        return result;
    }
}<|MERGE_RESOLUTION|>--- conflicted
+++ resolved
@@ -2517,14 +2517,10 @@
             if (shouldUpdateUserRolesForSubscription(user, currentSubscription, newSubscription)) {
                 updateUserRolesOnSubscriptionChange(user, currentSubscription, newSubscription);
             }
-<<<<<<< HEAD
-            user.setSubscriptions(buildNewUserSubscriptions(user, newSubscription));
-=======
             Subscription[] newSubscriptions = buildNewUserSubscriptions(user, newSubscription);
             if (newSubscriptions != null) {
                 user.setSubscriptions(newSubscriptions);
             }
->>>>>>> aa4c3f80
             store.updateUser(user);
             return null;
         } else {
@@ -2534,33 +2530,6 @@
 
     /**
      * Build new subscription list for user from new subscription. This might update a subscription model, or add new
-<<<<<<< HEAD
-     * one to user's subscription list
-     */
-    private Subscription[] buildNewUserSubscriptions(User user, Subscription newSubscription) {
-        Subscription[] newUserSubscriptions = null;
-        Subscription[] subscriptions = user.getSubscriptions();
-        if (newSubscription != null) {
-            if (subscriptions == null || subscriptions.length == 0 || !newSubscription.hasPlan()) {
-                newUserSubscriptions = new Subscription[] { newSubscription };
-            } else {
-                int i = 0;
-                for (Subscription subscription : subscriptions) {
-                    if (!subscription.hasPlan() || subscription.getPlanId().equals(newSubscription.getPlanId())) {
-                        subscriptions[i] = newSubscription;
-                        newUserSubscriptions = subscriptions;
-                        break;
-                    }
-                    i++;
-                }
-                if (i == subscriptions.length) {
-                    newUserSubscriptions = Arrays.copyOf(subscriptions, subscriptions.length + 1);
-                    newUserSubscriptions[newUserSubscriptions.length - 1] = newSubscription;
-                }
-            }
-        } else {
-            newUserSubscriptions = subscriptions;
-=======
      * one to user's subscription list. In case no updates for current user subscriptions then null will be returned
      */
     private Subscription[] buildNewUserSubscriptions(User user, Subscription newSubscription) {
@@ -2585,7 +2554,6 @@
                 }
                 newUserSubscriptions = newSubscriptionList.toArray(new Subscription[] {});
             }
->>>>>>> aa4c3f80
         }
         return newUserSubscriptions;
     }
@@ -2605,17 +2573,11 @@
                 removeUserPlanRoles(user, plan, /* checkOverlappingRoles */ false);
             }
         } else {
-<<<<<<< HEAD
-            assert currentSubscription == null || newSubscription == null || currentSubscription.getPlanId().equals(newSubscription.getPlanId());
-            if (currentSubscription != null && currentSubscription.hasPlan()
-                    && currentSubscription.isActiveSubscription()) {
-=======
             assert currentSubscription == null || newSubscription == null
                     || currentSubscription.getPlanId().equals(newSubscription.getPlanId());
             if (currentSubscription != null && currentSubscription.hasPlan()
                     && currentSubscription.isActiveSubscription() && newSubscription != null
                     && !newSubscription.isActiveSubscription()) {
->>>>>>> aa4c3f80
                 SubscriptionPlan currentPlan = SubscriptionPlan.getPlan(currentSubscription.getPlanId());
                 removeUserPlanRoles(user, currentPlan, /* checkOverlappingRoles */ true);
             }
@@ -2672,11 +2634,7 @@
      */
     private Role[] getSubscriptionPlanUserRolesWithoutOverlapping(User user, SubscriptionPlan plan) {
         final Set<Role> otherPlanRoles = new HashSet<Role>();
-<<<<<<< HEAD
-        Subscription[] subscriptions = user.getSubscriptions();
-=======
         Iterable<Subscription> subscriptions = user.getSubscriptions();
->>>>>>> aa4c3f80
         for (Subscription subscription : subscriptions) {
             if (subscription.isActiveSubscription() && !subscription.getPlanId().equals(plan.getId())) {
                 SubscriptionPlan otherPlan = SubscriptionPlan.getPlan(subscription.getPlanId());
