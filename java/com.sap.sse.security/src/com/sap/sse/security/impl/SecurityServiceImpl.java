--- conflicted
+++ resolved
@@ -39,6 +39,7 @@
 import org.apache.shiro.authc.UnknownAccountException;
 import org.apache.shiro.authc.UsernamePasswordToken;
 import org.apache.shiro.authz.AuthorizationException;
+import org.apache.shiro.cache.CacheManager;
 import org.apache.shiro.config.Ini;
 import org.apache.shiro.config.Ini.Section;
 import org.apache.shiro.crypto.RandomNumberGenerator;
@@ -162,15 +163,11 @@
     
     private Set<OperationWithResultWithIdWrapper<?, ?>> operationsSentToMasterForReplication;
     
-<<<<<<< HEAD
-    private ThreadLocal<Boolean> currentlyFillingFromInitialLoadOrApplyingOperationReceivedFromMaster = ThreadLocal.withInitial(() -> false);
+    private ThreadLocal<Boolean> currentlyFillingFromInitialLoad = ThreadLocal.withInitial(() -> false);
+    
+    private ThreadLocal<Boolean> currentlyApplyingOperationReceivedFromMaster = ThreadLocal.withInitial(() -> false);
 
     private ThreadLocal<UserGroup> temporaryDefaultTenant = new InheritableThreadLocal<>();
-=======
-    private ThreadLocal<Boolean> currentlyFillingFromInitialLoad = ThreadLocal.withInitial(() -> false);
-    
-    private ThreadLocal<Boolean> currentlyApplyingOperationReceivedFromMaster = ThreadLocal.withInitial(() -> false);
->>>>>>> f1a65cc7
 
     private static Ini shiroConfiguration;
 
@@ -181,7 +178,7 @@
     }
     
     public SecurityServiceImpl(UserStore userStore, AccessControlStore accessControlStore) {
-        this(/* mail service tracker */ null, userStore, accessControlStore);
+        this(null, userStore, accessControlStore);
     }
 
     /**
@@ -206,8 +203,6 @@
         if (setAsActivatorSecurityService) {
             Activator.setSecurityService(this);
         }
-        // migrationTimer = new Timer();
-
         operationsSentToMasterForReplication = new HashSet<>();
         this.operationExecutionListeners = new ConcurrentHashMap<>();
         this.store = userStore;
