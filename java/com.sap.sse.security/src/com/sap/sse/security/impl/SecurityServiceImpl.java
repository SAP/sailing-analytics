package com.sap.sse.security.impl;

import java.io.IOException;
import java.io.InputStream;
import java.io.ObjectInputStream;
import java.io.ObjectOutputStream;
import java.io.Serializable;
import java.io.UnsupportedEncodingException;
import java.net.MalformedURLException;
import java.net.URLEncoder;
import java.util.ArrayList;
import java.util.Arrays;
import java.util.Collection;
import java.util.Collections;
import java.util.HashMap;
import java.util.HashSet;
import java.util.List;
import java.util.Locale;
import java.util.Map;
import java.util.Map.Entry;
import java.util.Set;
import java.util.UUID;
import java.util.concurrent.ConcurrentHashMap;
import java.util.concurrent.ConcurrentMap;
import java.util.concurrent.ConcurrentSkipListSet;
import java.util.function.Consumer;
import java.util.function.Function;
import java.util.logging.Level;
import java.util.logging.Logger;

import javax.servlet.Filter;
import javax.servlet.ServletContext;
import javax.servlet.http.HttpServletRequest;

import org.apache.shiro.SecurityUtils;
import org.apache.shiro.authc.AuthenticationException;
import org.apache.shiro.authc.IncorrectCredentialsException;
import org.apache.shiro.authc.LockedAccountException;
import org.apache.shiro.authc.UnknownAccountException;
import org.apache.shiro.authc.UsernamePasswordToken;
import org.apache.shiro.authz.AuthorizationException;
import org.apache.shiro.config.Ini;
import org.apache.shiro.config.Ini.Section;
import org.apache.shiro.crypto.RandomNumberGenerator;
import org.apache.shiro.crypto.SecureRandomNumberGenerator;
import org.apache.shiro.crypto.hash.Sha256Hash;
import org.apache.shiro.mgt.CachingSecurityManager;
import org.apache.shiro.mgt.SecurityManager;
import org.apache.shiro.session.Session;
import org.apache.shiro.subject.Subject;
import org.apache.shiro.util.Factory;
import org.apache.shiro.web.config.WebIniSecurityManagerFactory;
import org.apache.shiro.web.env.IniWebEnvironment;
import org.apache.shiro.web.filter.mgt.FilterChainManager;
import org.apache.shiro.web.filter.mgt.FilterChainResolver;
import org.apache.shiro.web.filter.mgt.PathMatchingFilterChainResolver;
import org.apache.shiro.web.util.SavedRequest;
import org.apache.shiro.web.util.WebUtils;
import org.osgi.util.tracker.ServiceTracker;
import org.scribe.builder.ServiceBuilder;
import org.scribe.builder.api.FacebookApi;
import org.scribe.builder.api.FlickrApi;
import org.scribe.builder.api.Foursquare2Api;
import org.scribe.builder.api.GoogleApi;
import org.scribe.builder.api.ImgUrApi;
import org.scribe.builder.api.LinkedInApi;
import org.scribe.builder.api.LiveApi;
import org.scribe.builder.api.TumblrApi;
import org.scribe.builder.api.TwitterApi;
import org.scribe.builder.api.VimeoApi;
import org.scribe.builder.api.YahooApi;
import org.scribe.model.Token;
import org.scribe.oauth.OAuthService;

import com.sap.sse.ServerInfo;
import com.sap.sse.common.Util;
import com.sap.sse.common.Util.Pair;
import com.sap.sse.common.mail.MailException;
import com.sap.sse.mail.MailService;
import com.sap.sse.replication.OperationExecutionListener;
import com.sap.sse.replication.OperationWithResult;
import com.sap.sse.replication.OperationWithResultWithIdWrapper;
import com.sap.sse.replication.ReplicationMasterDescriptor;
import com.sap.sse.security.AccessControlStore;
import com.sap.sse.security.Action;
import com.sap.sse.security.ActionWithResult;
import com.sap.sse.security.BearerAuthenticationToken;
import com.sap.sse.security.ClientUtils;
import com.sap.sse.security.Credential;
import com.sap.sse.security.GithubApi;
import com.sap.sse.security.InstagramApi;
import com.sap.sse.security.OAuthRealm;
import com.sap.sse.security.OAuthToken;
import com.sap.sse.security.SecurityService;
import com.sap.sse.security.SessionCacheManager;
import com.sap.sse.security.SessionUtils;
import com.sap.sse.security.Social;
import com.sap.sse.security.SocialSettingsKeys;
import com.sap.sse.security.UserImpl;
import com.sap.sse.security.UserStore;
import com.sap.sse.security.persistence.PersistenceFactory;
import com.sap.sse.security.shared.AccessControlListAnnotation;
import com.sap.sse.security.shared.Account;
import com.sap.sse.security.shared.Account.AccountType;
import com.sap.sse.security.shared.AdminRole;
import com.sap.sse.security.shared.HasPermissions;
import com.sap.sse.security.shared.HasPermissions.DefaultActions;
import com.sap.sse.security.shared.HasPermissionsProvider;
import com.sap.sse.security.shared.OwnershipAnnotation;
import com.sap.sse.security.shared.PermissionChecker;
import com.sap.sse.security.shared.QualifiedObjectIdentifier;
import com.sap.sse.security.shared.RoleDefinition;
import com.sap.sse.security.shared.SocialUserAccount;
import com.sap.sse.security.shared.TypeRelativeObjectIdentifier;
import com.sap.sse.security.shared.UserGroupManagementException;
import com.sap.sse.security.shared.UserManagementException;
import com.sap.sse.security.shared.UserRole;
import com.sap.sse.security.shared.UsernamePasswordAccount;
import com.sap.sse.security.shared.WildcardPermission;
import com.sap.sse.security.shared.WithQualifiedObjectIdentifier;
import com.sap.sse.security.shared.impl.AccessControlList;
import com.sap.sse.security.shared.impl.Ownership;
import com.sap.sse.security.shared.impl.PermissionAndRoleAssociation;
import com.sap.sse.security.shared.impl.Role;
import com.sap.sse.security.shared.impl.SecuredSecurityTypes;
import com.sap.sse.security.shared.impl.SecuredSecurityTypes.ServerActions;
import com.sap.sse.security.shared.impl.User;
import com.sap.sse.security.shared.impl.UserGroup;
import com.sap.sse.util.ClearStateTestSupport;

public class SecurityServiceImpl implements ReplicableSecurityService, ClearStateTestSupport {

    private static final Logger logger = Logger.getLogger(SecurityServiceImpl.class.getName());

    private static final String ADMIN_USERNAME = "admin";

    private static final String ADMIN_DEFAULT_PASSWORD = "admin";

    // private static final long MIGRATION_CHECK_DELAY = 20000;
    
    private final Set<String> migratedHasPermissionTypes = new ConcurrentSkipListSet<>();;

    // private final Timer migrationTimer;

    private CachingSecurityManager securityManager;
    
    /**
     * A cache manager that the {@link SessionCacheManager} delegates to. This way, multiple Shiro configurations can
     * share the cache manager provided as a singleton within this bundle instance. The cache manager is replicating,
     * forwarding changes to the caches to all replicas registered.
     */
    private final ReplicatingCacheManager cacheManager;
    
    private UserStore userStore;
    private AccessControlStore accessControlStore;
    
    private final ServiceTracker<MailService, MailService> mailServiceTracker;
    
    private final ConcurrentMap<OperationExecutionListener<ReplicableSecurityService>, OperationExecutionListener<ReplicableSecurityService>> operationExecutionListeners;

    /**
     * The master from which this replicable is currently replicating, or <code>null</code> if this replicable is not currently
     * replicated from any master.
     */
    private ReplicationMasterDescriptor replicatingFromMaster;
    
    private Set<OperationWithResultWithIdWrapper<?, ?>> operationsSentToMasterForReplication;
    
    private ThreadLocal<Boolean> currentlyFillingFromInitialLoadOrApplyingOperationReceivedFromMaster = ThreadLocal.withInitial(() -> false);

    private ThreadLocal<UserGroup> temporaryDefaultTenant = new InheritableThreadLocal<>();
    
    // private TimerTask migrationCompleteCheckTask;

    private static Ini shiroConfiguration;

    private final HasPermissionsProvider hasPermissionsProvider;
    static {
        shiroConfiguration = new Ini();
        shiroConfiguration.loadFromPath("classpath:shiro.ini");
    }
    
    public SecurityServiceImpl(UserStore userStore, AccessControlStore accessControlStore) {
        this(/* mail service tracker */ null, userStore, accessControlStore);
    }

    /**
     * @param mailProperties
     *            must not be <code>null</code>
     */
    public SecurityServiceImpl(ServiceTracker<MailService, MailService> mailServiceTracker, UserStore userStore, AccessControlStore accessControlStore) {
        this(mailServiceTracker, userStore, accessControlStore, null, /* setAsActivatorTestSecurityService */ false);
    }
    
    /**
     * @param setAsActivatorSecurityService
     *            when <code>true</code>, the {@link Activator#setSecurityService(com.sap.sse.security.SecurityService)}
     *            will be called with this new instance as argument so that the cache manager can already be accessed
     *            when the security manager is created. {@link ReplicatingCacheManager#getCache(String)} fetches the
     *            activator's security service and passes it to the cache entries created. They need it, in turn, for
     *            replication.
     * 
     */
    public SecurityServiceImpl(ServiceTracker<MailService, MailService> mailServiceTracker, UserStore userStore, AccessControlStore accessControlStore, HasPermissionsProvider hasPermissionsProvider, boolean setAsActivatorSecurityService) {
        logger.info("Initializing Security Service with user store " + userStore);
        if (setAsActivatorSecurityService) {
            Activator.setSecurityService(this);
        }
        // migrationTimer = new Timer();

        operationsSentToMasterForReplication = new HashSet<>();
        this.operationExecutionListeners = new ConcurrentHashMap<>();
        this.userStore = userStore;
        this.accessControlStore = accessControlStore;
        this.mailServiceTracker = mailServiceTracker;
        this.hasPermissionsProvider = hasPermissionsProvider;
        Factory<SecurityManager> factory = new WebIniSecurityManagerFactory(shiroConfiguration);
        cacheManager = loadReplicationCacheManagerContents();
        logger.info("Loaded shiro.ini file from: classpath:shiro.ini");
        StringBuilder logMessage = new StringBuilder("[urls] section from Shiro configuration:");
        final Section urlsSection = shiroConfiguration.getSection("urls");
        if (urlsSection != null) {
            for (Entry<String, String> e : urlsSection.entrySet()) {
                logMessage.append("\n");
                logMessage.append(e.getKey());
                logMessage.append(": ");
                logMessage.append(e.getValue());
            }
        }
        logger.info(logMessage.toString());
        System.setProperty("java.net.useSystemProxies", "true");
        CachingSecurityManager securityManager = (CachingSecurityManager) factory.getInstance();
        logger.info("Created: " + securityManager);
        SecurityUtils.setSecurityManager(securityManager);
        this.securityManager = securityManager;
    }

    private ReplicatingCacheManager loadReplicationCacheManagerContents() {
        logger.info("Loading session cache manager contents");
        int count = 0;
        final ReplicatingCacheManager result = new ReplicatingCacheManager();
        for (Entry<String, Set<Session>> cacheNameAndSessions : PersistenceFactory.INSTANCE.getDefaultDomainObjectFactory().loadSessionsByCacheName().entrySet()) {
            final String cacheName = cacheNameAndSessions.getKey();
            final ReplicatingCache<Object, Object> cache = (ReplicatingCache<Object, Object>) result.getCache(cacheName);
            for (final Session session : cacheNameAndSessions.getValue()) {
                cache.put(session.getId(), session, /* store */ false);
                count++;
            }
        }
        logger.info("Loaded "+count+" sessions");
        return result;
    }

    @Override
    public boolean isCurrentlyFillingFromInitialLoadOrApplyingOperationReceivedFromMaster() {
        return currentlyFillingFromInitialLoadOrApplyingOperationReceivedFromMaster.get();
    }

    @Override
    public void setCurrentlyFillingFromInitialLoadOrApplyingOperationReceivedFromMaster(boolean currentlyFillingFromInitialLoadOrApplyingOperationReceivedFromMaster) {
        this.currentlyFillingFromInitialLoadOrApplyingOperationReceivedFromMaster.set(currentlyFillingFromInitialLoadOrApplyingOperationReceivedFromMaster);
    }

    @Override
    public void initialize() {
        initEmptyStore();
        initEmptyAccessControlStore();
    }

    /**
     * Creates a default "admin" user with initial password "admin" and initial role "admin" if the user <code>store</code>
     * is empty.
     */
    private void initEmptyStore() {
        final AdminRole adminRolePrototype = AdminRole.getInstance();
        RoleDefinition adminRoleDefinition = getRoleDefinition(adminRolePrototype.getId());
        adminRoleDefinition = getRoleDefinition(adminRolePrototype.getId());
        assert adminRoleDefinition != null;
        try {
            if (!userStore.hasUsers()) {
                logger.info("No users found, creating default user \""+ADMIN_USERNAME+"\" with password \""+ADMIN_DEFAULT_PASSWORD+"\"");
                final User adminUser = createSimpleUser(ADMIN_USERNAME, "nobody@sapsailing.com",
                        ADMIN_DEFAULT_PASSWORD,
                        /* fullName */ null, /* company */ null, Locale.ENGLISH, /* validationBaseURL */ null,
                        null);

                apply(s -> s.internalSetOwnership(
                        adminUser.getIdentifier(), ADMIN_USERNAME, null,
                        ADMIN_USERNAME));
                Role adminRole = new Role(adminRoleDefinition);
                addRoleForUser(adminUser, adminRole);
                TypeRelativeObjectIdentifier associationTypeIdentifier = PermissionAndRoleAssociation.get(adminRole,
                        adminUser);
                QualifiedObjectIdentifier qualifiedTypeIdentifier = SecuredSecurityTypes.ROLE_ASSOCIATION
                        .getQualifiedObjectIdentifier(associationTypeIdentifier);
                setOwnership(qualifiedTypeIdentifier, adminUser, null);
            }
            
            if (userStore.getUserByName(SecurityService.ALL_USERNAME) == null) {
                logger.info(SecurityService.ALL_USERNAME + " not found -> creating it now");
                User allUser = createUserInternal(SecurityService.ALL_USERNAME, null, getDefaultTenant());

                apply(s -> s.internalSetOwnership(allUser.getIdentifier(),
                        ALL_USERNAME, null, ALL_USERNAME));

                // The permission to create new users is initially added but not recreated on server start if the admin removed in in the meanwhile.
                // This allows servers to be configured to not permit self-registration of new users but only users being managed by an admin user.
                addPermissionForUser(ALL_USERNAME,
                        SecuredSecurityTypes.USER.getPermission(DefaultActions.CREATE));
            }
        } catch (UserManagementException | MailException | UserGroupManagementException e) {
            logger.log(Level.SEVERE,
                    "Exception while creating default " + ADMIN_USERNAME + " and " + SecurityService.ALL_USERNAME + " user", e);
        }
    }
    
    private void initEmptyAccessControlStore() {
    }

    private MailService getMailService() {
        return mailServiceTracker == null ? null : mailServiceTracker.getService();
    }

    @Override
    public void sendMail(String username, String subject, String body) throws MailException {
        final User user = getUserByName(username);
        if (user != null) {
            final String toAddress = user.getEmail();
            if (toAddress != null) {
                MailService mailService = getMailService();
                if (mailService == null) {
                    logger.warning(String.format("Could not send mail to user %s: no MailService found", username));
                } else {
                    getMailService().sendMail(toAddress, subject, body);
                }
            }
        }
    }
    
    @Override
    public void resetPassword(final String username, String passwordResetBaseURL) throws UserManagementException, MailException {
        final User user = userStore.getUserByName(username);
        if (user == null) {
            throw new UserManagementException(UserManagementException.USER_DOES_NOT_EXIST);
        }
        if (!user.isEmailValidated()) {
            throw new UserManagementException(UserManagementException.CANNOT_RESET_PASSWORD_WITHOUT_VALIDATED_EMAIL);
        }
        final String passwordResetSecret = user.startPasswordReset();
        apply(s->s.internalStoreUser(user)); // durably storing the password reset secret
        Map<String, String> urlParameters = new HashMap<>();
        try {
            urlParameters.put("u", URLEncoder.encode(user.getName(), "UTF-8"));
            urlParameters.put("e", URLEncoder.encode(user.getEmail(), "UTF-8"));
            urlParameters.put("s", URLEncoder.encode(passwordResetSecret, "UTF-8"));
            final StringBuilder url = buildURL(passwordResetBaseURL, urlParameters);
            new Thread("sending password reset e-mail to user " + username) {
                @Override
                public void run() {
                    try {
                        sendMail(user.getName(), "Password Reset",
                                "Please click on the link below to reset your password for user " + user.getName()
                                        + ".\n   " + url.toString());
                    } catch (MailException e) {
                        logger.log(Level.SEVERE, "Error sending mail for password reset of user " + user.getName()
                                + " to address " + user.getEmail(), e);
                    }
                }
            }.start();
        } catch (UnsupportedEncodingException e) {
            logger.log(Level.SEVERE,
                    "Internal error: encoding UTF-8 not found. Couldn't send e-mail to user " + user.getName()
                            + " at e-mail address " + user.getEmail(), e);
        }
    }

    @Override
    public CachingSecurityManager getSecurityManager() {
        return this.securityManager;
    }

    @Override
    public OwnershipAnnotation getOwnership(QualifiedObjectIdentifier idOfOwnedObjectAsString) {
        return accessControlStore.getOwnership(idOfOwnedObjectAsString);
    }

    @Override
    public OwnershipAnnotation createDefaultOwnershipForNewObject(QualifiedObjectIdentifier idOfNewObject) {
        return new OwnershipAnnotation(new Ownership(getCurrentUser(), getDefaultTenantForCurrentUser()),
                idOfNewObject, /* display name */ idOfNewObject.toString());
    }
    
    public UserGroup getDefaultTenantForUser(User user) {
        UserGroup specificTenant = temporaryDefaultTenant.get();
        if (specificTenant == null) {
            specificTenant = user.getDefaultTenant(ServerInfo.getName());
            if (specificTenant == null) {
                String defaultTenantName = getDefaultTenantNameForUsername(user.getName());
                specificTenant = getUserGroupByName(defaultTenantName);
            }
        }
        return specificTenant;
    }

    @Override
    public UserGroup getDefaultTenantForCurrentUser() {
        if (SecurityUtils.getSecurityManager() != null && getCurrentUser() == null) {
            return null;
        }
        return getDefaultTenantForUser(getCurrentUser());
    }

    @Override
    public RoleDefinition getRoleDefinition(UUID idOfRoleDefinition) {
        return userStore.getRoleDefinition(idOfRoleDefinition);
    }

    /**
     * Returns a list of all existing access control lists. This is possibly not complete in the sense
     * that there is a access control list for every access controlled data object.
     */
    @Override
    public Iterable<AccessControlListAnnotation> getAccessControlLists() {
        return accessControlStore.getAccessControlLists();
    }

    @Override
    public AccessControlListAnnotation getAccessControlList(QualifiedObjectIdentifier idOfAccessControlledObjectAsString) {
        return accessControlStore.getAccessControlList(idOfAccessControlledObjectAsString);
    }

    @Override
    public SecurityService setEmptyAccessControlList(QualifiedObjectIdentifier idOfAccessControlledObjectAsString) {
        return setEmptyAccessControlList(idOfAccessControlledObjectAsString, /* display name of access-controlled object */ null);
    }

    @Override
    public SecurityService setEmptyAccessControlList(QualifiedObjectIdentifier idOfAccessControlledObjectAsString, String displayNameOfAccessControlledObject) {
        apply(s->s.internalSetEmptyAccessControlList(idOfAccessControlledObjectAsString, displayNameOfAccessControlledObject));
        return this;
    }

    @Override
    public Void internalSetEmptyAccessControlList(QualifiedObjectIdentifier idOfAccessControlledObject, String displayNameOfAccessControlledObject) {
        accessControlStore.setEmptyAccessControlList(idOfAccessControlledObject, displayNameOfAccessControlledObject);
        return null;
    }

    @Override
    public AccessControlList overrideAccessControlList(QualifiedObjectIdentifier idOfAccessControlledObject,
            Map<UserGroup, Set<String>> permissionMap) {
        accessControlStore.removeAccessControlList(idOfAccessControlledObject);
        return updateAccessControlList(idOfAccessControlledObject, permissionMap);
    }

    @Override
    public AccessControlList updateAccessControlList(QualifiedObjectIdentifier idOfAccessControlledObject,
            Map<UserGroup, Set<String>> permissionMap) {
        if (getAccessControlList(idOfAccessControlledObject) == null) {
            setEmptyAccessControlList(idOfAccessControlledObject);
        }
        for (Map.Entry<UserGroup, Set<String>> entry : permissionMap.entrySet()) {
            final UUID userGroupId = entry.getKey().getId();
            final Set<String> actions = entry.getValue();
            // avoid the UserGroup object having to be serialized with the operation by using the ID
            apply(s->s.internalAclPutPermissions(idOfAccessControlledObject, userGroupId, actions));
        }
        return accessControlStore.getAccessControlList(idOfAccessControlledObject).getAnnotation();
    }

    @Override
    public Void internalAclPutPermissions(QualifiedObjectIdentifier idOfAccessControlledObject, UUID groupId, Set<String> actions) {
        accessControlStore.setAclPermissions(idOfAccessControlledObject, getUserGroup(groupId), actions);
        return null;
    }

    /*
     * @param name The name of the user group to add
     */
    @Override
    public AccessControlList addToAccessControlList(QualifiedObjectIdentifier idOfAccessControlledObject,
            UserGroup group, String action) {
        if (getAccessControlList(idOfAccessControlledObject) == null) {
            setEmptyAccessControlList(idOfAccessControlledObject);
        }
        final UUID groupId = group.getId();
        apply(s->s.internalAclAddPermission(idOfAccessControlledObject, groupId, action));
        return accessControlStore.getAccessControlList(idOfAccessControlledObject).getAnnotation();
    }

    @Override
    public Void internalAclAddPermission(QualifiedObjectIdentifier idOfAccessControlledObjectAsString, UUID groupId, String permission) {
        accessControlStore.addAclPermission(idOfAccessControlledObjectAsString, getUserGroup(groupId), permission);
        return null;
    }

    /*
     * @param name The name of the user group to remove
     */
    @Override
    public AccessControlList removeFromAccessControlList(QualifiedObjectIdentifier idOfAccessControlledObjectAsString,
            UserGroup group, String permission) {
        final AccessControlList result;
        if (getAccessControlList(idOfAccessControlledObjectAsString) != null) {
            final UUID groupId = group.getId();
            apply(s->s.internalAclRemovePermission(idOfAccessControlledObjectAsString, groupId, permission));
            result = accessControlStore.getAccessControlList(idOfAccessControlledObjectAsString).getAnnotation();
        } else {
            result = null;
        }
        return result;
    }

    @Override
    public Void internalAclRemovePermission(QualifiedObjectIdentifier idOfAccessControlledObjectAsString, UUID groupId, String permission) {
        accessControlStore.removeAclPermission(idOfAccessControlledObjectAsString, getUserGroup(groupId), permission);
        return null;
    }

    @Override
    public void deleteAccessControlList(QualifiedObjectIdentifier idOfAccessControlledObjectAsString) {
        if (getAccessControlList(idOfAccessControlledObjectAsString) != null) {
            apply(s->s.internalDeleteAcl(idOfAccessControlledObjectAsString));
        }
    }

    @Override
    public Void internalDeleteAcl(QualifiedObjectIdentifier idOfAccessControlledObjectAsString) {
        accessControlStore.removeAccessControlList(idOfAccessControlledObjectAsString);
        return null;
    }

    @Override
    public Ownership setOwnership(QualifiedObjectIdentifier idOfOwnedObjectAsString, User userOwner,
            UserGroup tenantOwner) {
        return setOwnership(idOfOwnedObjectAsString, userOwner, tenantOwner, /* displayNameOfOwnedObject */ null);
    }

    @Override
    public Ownership setOwnership(QualifiedObjectIdentifier idOfOwnedObjectAsString, User userOwner,
            UserGroup tenantOwner, String displayNameOfOwnedObject) {
        if (userOwner == null && tenantOwner == null) {
            throw new IllegalArgumentException("No owner is not valid, would create non changeable object");
        }
        final UUID tenantId;
        if (userOwner == null) {
            tenantId = tenantOwner.getId();
        } else {
            // check if a default owner is existing
            if (tenantOwner == null) {
                tenantOwner = getDefaultTenantForUser(userOwner);
            }
            // FIXME define what is expected behaviour
            // if (tenantOwner.contains(userOwner)) {
            tenantId = tenantOwner.getId();
            // } else {
            // throw new IllegalArgumentException("User is not part of Tenant Owner " + tenantOwner + " " +
            // userOwner);
            // }
        }

        final String userOwnerName = userOwner == null ? null : userOwner.getName();
        return apply(s -> s.internalSetOwnership(idOfOwnedObjectAsString, userOwnerName, tenantId,
                displayNameOfOwnedObject));
    }
    
    @Override
    public Ownership internalSetOwnership(QualifiedObjectIdentifier idAsString, String userOwnerName, UUID tenantOwnerId, String displayName) {
        return accessControlStore.setOwnership(idAsString, getUserByName(userOwnerName), getUserGroup(tenantOwnerId), displayName).getAnnotation();
    }

    @Override
    public void deleteOwnership(QualifiedObjectIdentifier idOfOwnedObjectAsString) {
        if (getOwnership(idOfOwnedObjectAsString) != null) {
            apply(s->s.internalDeleteOwnership(idOfOwnedObjectAsString));
        }
    }

    @Override
    public Void internalDeleteOwnership(QualifiedObjectIdentifier idOfOwnedObjectAsString) {
        accessControlStore.removeOwnership(idOfOwnedObjectAsString);
        return null;
    }

    @Override
    public Iterable<UserGroup> getUserGroupList() {
        return userStore.getUserGroups();
    }

    @Override
    public UserGroup getUserGroup(UUID id) {
        return userStore.getUserGroup(id);
    }

    @Override
    public UserGroup getUserGroupByName(String name) {
        return userStore.getUserGroupByName(name);
    }

    @Override
    public Iterable<UserGroup> getUserGroupsOfUser(User user) {
        return userStore.getUserGroupsOfUser(user);
    }

    @Override
    public UserGroup createUserGroup(UUID id, String name) throws UserGroupManagementException {
        logger.info("Creating user group "+name+" with ID "+id);
        apply(s->s.internalCreateUserGroup(id, name));
        return userStore.getUserGroup(id);
    }

    @Override
    public Void internalCreateUserGroup(UUID id, String name) throws UserGroupManagementException {
        userStore.createUserGroup(id, name);
        return null;
    }

    @Override
    public void addUserToUserGroup(UserGroup userGroup, User user) {
        logger.info("Adding user "+user.getName()+" to group "+userGroup.getName());
        userGroup.add(user);
        final UUID groupId = userGroup.getId();
        final String username = user.getName();
        apply(s->s.internalAddUserToUserGroup(groupId, username));
    }

    @Override
    public Void internalAddUserToUserGroup(UUID groupId, String username) {
        final UserGroup userGroup = getUserGroup(groupId);
        userGroup.add(getUserByName(username));
        userStore.updateUserGroup(userGroup);
        return null;
    }
    
    @Override
    public Void internalRemoveUserFromUserGroup(UUID groupId, String username) {
        final UserGroup userGroup = getUserGroup(groupId);
        userGroup.remove(getUserByName(username));
        userStore.updateUserGroup(userGroup);
        return null;
    }
    
    @Override
    public void removeUserFromUserGroup(UserGroup userGroup, User user) {
        logger.info("Removing user "+user.getName()+" from group "+userGroup.getName());
        userGroup.remove(user);
        final UUID userGroupId = userGroup.getId();
        final String username = user.getName();
        apply(s->s.internalRemoveUserFromUserGroup(userGroupId, username));
    }

    @Override
    public void deleteUserGroup(UserGroup userGroup) throws UserGroupManagementException {
        logger.info("Removing user group "+userGroup.getName());
        final UUID groupId = userGroup.getId();
        apply(s->s.internalDeleteUserGroup(groupId));
    }
    
    @Override
    public Void internalDeleteUserGroup(UUID groupId) throws UserGroupManagementException {
        final UserGroup userGroup = getUserGroup(groupId);
        if (userGroup == null) {
            logger.warning("Strange: the user group with ID "+groupId+" which is about to be deleted couldn't be found");
        } else {
            accessControlStore.removeAllOwnershipsFor(userGroup);
            userStore.deleteUserGroup(userGroup);
        }
        return null;
    }

    @Override
    public Iterable<User> getUserList() {
        return userStore.getUsers();
    }

    @Override
    public String login(String username, String password) throws AuthenticationException {
        String redirectUrl;
        UsernamePasswordToken token = new UsernamePasswordToken(username, password);
        logger.info("Trying to login: " + username);
        Subject subject = SecurityUtils.getSubject();
        subject.login(token);
        HttpServletRequest httpRequest = WebUtils.getHttpRequest(subject);
        SavedRequest savedRequest = WebUtils.getSavedRequest(httpRequest);
        if (savedRequest != null) {
            redirectUrl = savedRequest.getRequestUrl();
        } else {
            redirectUrl = "";
        }
        logger.info("Redirecturl: " + redirectUrl);
        return redirectUrl;
    }
    
    @Override
    public User loginByAccessToken(String accessToken) {
        BearerAuthenticationToken token = new BearerAuthenticationToken(accessToken);
        logger.info("Trying to login with access token");
        Subject subject = SecurityUtils.getSubject();
        try {
            subject.login(token);
            final String username = (String) token.getPrincipal();
            return userStore.getUserByName(username);
        } catch (AuthenticationException e) {
            logger.log(Level.INFO, "Authentication failed with access token "+accessToken);
            throw e;
        }
    }

    @Override
    public void logout() {
        Subject subject = SecurityUtils.getSubject();
        logger.info("Logging out");
        subject.logout();
    }

    @Override
    public User getUserByName(String name) {
        return userStore.getUserByName(name);
    }
    
    @Override
    public User getUserByAccessToken(String accessToken) {
        return userStore.getUserByAccessToken(accessToken);
    }

    @Override
    public User getUserByEmail(String email) {
        return userStore.getUserByEmail(email);
    }

    @Override
    public User createSimpleUser(final String username, final String email, String password, String fullName,
            String company, Locale locale, final String validationBaseURL, UserGroup userOwner)
            throws UserManagementException, MailException, UserGroupManagementException {
        logger.info("Creating user "+username);
        if (userStore.getUserByName(username) != null) {
            logger.warning("User "+username+" already exists");
            throw new UserManagementException(UserManagementException.USER_ALREADY_EXISTS);
        }
        final String defaultTenantNameForUsername = getDefaultTenantNameForUsername(username);
        final UserGroup tenant;
        if (username == null || username.length() < 3) {
            throw new UserManagementException(UserManagementException.USERNAME_DOES_NOT_MEET_REQUIREMENTS);
        } else if (password == null || password.length() < 5) {
            throw new UserManagementException(UserManagementException.PASSWORD_DOES_NOT_MEET_REQUIREMENTS);
        }
        if (userStore.getUserGroupByName(defaultTenantNameForUsername) != null) {
            logger.info("Found existing tenant "+defaultTenantNameForUsername+" to be used as default tenant for new user "+username);
            tenant = userStore.getUserGroupByName(defaultTenantNameForUsername);
        } else {
            logger.info("Creating user group "+defaultTenantNameForUsername+" as default tenant for new user "+username);
            tenant = createUserGroup(UUID.randomUUID(), defaultTenantNameForUsername);
        }
        RandomNumberGenerator rng = new SecureRandomNumberGenerator();
        byte[] salt = rng.nextBytes().getBytes();
        String hashedPasswordBase64 = hashPassword(password, salt);
        UsernamePasswordAccount upa = new UsernamePasswordAccount(username, hashedPasswordBase64, salt);
        final User result = createUserInternal(username, email, tenant, upa);
        // ownership is handled by caller
        addRoleForUser(result,
                new Role(UserRole.getInstance(), /* tenant qualifier */ null, /* user qualifier */ result));
        addUserToUserGroup(tenant, result);
        
        // the new user becomes its owner to ensure the user role is correctly working
        // the default tenant is the owning tenant to allow users having admin role for a specific server tenant to also be able to delete users
        accessControlStore.setOwnership(result.getIdentifier(), result, userOwner, username);
        // the new user becomes the owning user of its own specific tenant which initially only contains the new user
        accessControlStore.setOwnership(tenant.getIdentifier(), result, tenant, tenant.getName());
        
        result.setFullName(fullName);
        result.setCompany(company);
        result.setLocale(locale);
        final String emailValidationSecret = result.startEmailValidation();
        // don't replicate exception handling; replicate only the effect on the user store
        apply(s->s.internalStoreUser(result));
        if (validationBaseURL != null && email != null && !email.trim().isEmpty()) {
            new Thread("e-mail validation for user " + username + " with e-mail address " + email) {
                @Override
                public void run() {
                    try {
                        startEmailValidation(result, emailValidationSecret, validationBaseURL);
                    } catch (MailException e) {
                        logger.log(Level.SEVERE, "Error sending mail for new account validation of user " + username
                                + " to address " + email, e);
                    }
                }
            }.start();
        }
        return result;
    }

    private User createUserInternal(String username, String email, UserGroup defaultTenant, Account... accounts)
            throws UserManagementException {
        final User result = userStore.createUser(username, email, defaultTenant, accounts); // TODO: get the principal
                                                                                            // as owner
        // now the user creation needs to be replicated so that when replicating role addition and group assignment
        // the replica will be able to resolve the user correctly
        apply(s -> s.internalStoreUser(result));
        return result;
    }

    private String getDefaultTenantNameForUsername(final String username) {
        return username + "-tenant";
    }

    @Override
    public Void internalStoreUser(User user) {
        userStore.updateUser(user);
        return null;
    }

    @Override
    public void updateSimpleUserPassword(String username, String newPassword) throws UserManagementException {
        final User user = userStore.getUserByName(username);
        if (user == null) {
            throw new UserManagementException(UserManagementException.USER_DOES_NOT_EXIST);
        }
        updateSimpleUserPassword(user, newPassword);
    }

    private void updateSimpleUserPassword(final User user, String newPassword) throws UserManagementException {
        if (newPassword == null || newPassword.length() < 5) {
            throw new UserManagementException(UserManagementException.PASSWORD_DOES_NOT_MEET_REQUIREMENTS);
        }
        // for non-admins, check that the old password is correct
        final UsernamePasswordAccount account = (UsernamePasswordAccount) user.getAccount(AccountType.USERNAME_PASSWORD);
        RandomNumberGenerator rng = new SecureRandomNumberGenerator();
        byte[] salt = rng.nextBytes().getBytes();
        String hashedPasswordBase64 = hashPassword(newPassword, salt);
        account.setSalt(salt);
        account.setSaltedPassword(hashedPasswordBase64);
        user.passwordWasReset();
        apply(s->s.internalStoreUser(user));
    }

    @Override
    public void updateUserProperties(String username, String fullName, String company, Locale locale) throws UserManagementException {
        final User user = userStore.getUserByName(username);
        if (user == null) {
            throw new UserManagementException(UserManagementException.USER_DOES_NOT_EXIST);
        }
        updateUserProperties(user, fullName, company, locale);
    }

    private void updateUserProperties(User user, String fullName, String company, Locale locale) {
        user.setFullName(fullName);
        user.setCompany(company);
        user.setLocale(locale);
        apply(s->s.internalStoreUser(user));
    }

    @Override
    public boolean checkPassword(String username, String password) throws UserManagementException {
        final User user = userStore.getUserByName(username);
        if (user == null) {
            throw new UserManagementException(UserManagementException.USER_DOES_NOT_EXIST);
        }
        final UsernamePasswordAccount account = (UsernamePasswordAccount) user.getAccount(AccountType.USERNAME_PASSWORD);
        String hashedOldPassword = hashPassword(password, account.getSalt());
        return Util.equalsWithNull(hashedOldPassword, account.getSaltedPassword());
    }
    
    @Override
    public boolean checkPasswordResetSecret(String username, String passwordResetSecret) throws UserManagementException {
        final User user = userStore.getUserByName(username);
        if (user == null) {
            throw new UserManagementException(UserManagementException.USER_DOES_NOT_EXIST);
        }
        return Util.equalsWithNull(user.getPasswordResetSecret(), passwordResetSecret);
    }

    @Override
    public void updateSimpleUserEmail(final String username, final String newEmail, final String validationBaseURL) throws UserManagementException {
        final User user = userStore.getUserByName(username);
        if (user == null) {
            throw new UserManagementException(UserManagementException.USER_DOES_NOT_EXIST);
        }
        logger.info("Changing e-mail address of user "+username+" to "+newEmail);
        final String validationSecret = user.setEmail(newEmail);
        new Thread("e-mail validation after changing e-mail of user " + username + " to " + newEmail) {
            @Override
            public void run() {
                try {
                    startEmailValidation(user, validationSecret, validationBaseURL);
                } catch (MailException e) {
                    logger.log(Level.SEVERE, "Error sending mail to validate e-mail address change for user "
                            + username + " to address " + newEmail, e);
                }
            }
        }.start();
        apply(s->s.internalStoreUser(user));
    }

    @Override
    public boolean validateEmail(String username, String validationSecret) throws UserManagementException {
        final User user = userStore.getUserByName(username);
        if (user == null) {
            throw new UserManagementException(UserManagementException.USER_DOES_NOT_EXIST);
        }
        final boolean result = user.validate(validationSecret);
        apply(s->s.internalStoreUser(user));
        return result;
    }

    /**
     * {@link UserImpl#startEmailValidation() Triggers} e-mail validation for the <code>user</code> object and sends out a
     * URL to the user's e-mail that has the validation secret ready for validation by clicking.
     * 
     * @param validationSecret
     *            the result of either {@link UserImpl#startEmailValidation()} or {@link UserImpl#setEmail(String)}.
     * @param baseURL
     *            the URL under which the user can reach the e-mail validation service; this URL is required to assemble
     *            a validation URL that is sent by e-mail to the user, to make the user return the validation secret to
     *            the right server again.
     */
    private void startEmailValidation(User user, String validationSecret, String baseURL) throws MailException {
        try {
            Map<String, String> urlParameters = new HashMap<>();
            urlParameters.put("u", URLEncoder.encode(user.getName(), "UTF-8"));
            urlParameters.put("v", URLEncoder.encode(validationSecret, "UTF-8"));
            StringBuilder url = buildURL(baseURL, urlParameters);
            sendMail(user.getName(), "e-Mail Validation",
                    "Please click on the link below to validate your e-mail address for user "+user.getName()+".\n   "+url.toString());
        } catch (UnsupportedEncodingException e) {
            logger.log(Level.SEVERE,
                    "Internal error: encoding UTF-8 not found. Couldn't send e-mail to user " + user.getName()
                            + " at e-mail address " + user.getEmail(), e);
        }
    }

    public StringBuilder buildURL(String baseURL, Map<String, String> urlParameters) {
        StringBuilder url = new StringBuilder(baseURL);
        // Potentially contained hash is checked to support place-based mail verification
        boolean first = !baseURL.contains("?") || baseURL.contains("#");
        for (Map.Entry<String, String> e : urlParameters.entrySet()) {
            if (first) {
                url.append('?');
                first = false;
            } else {
                url.append('&');
            }
            url.append(e.getKey());
            url.append('=');
            url.append(e.getValue());
        }
        return url;
    }

    protected String hashPassword(String password, Object salt) {
        return new Sha256Hash(password, salt, 1024).toBase64();
    }

    @Override
    public RoleDefinition createRoleDefinition(UUID roleId, String name) {
        return apply(s->s.internalCreateRoleDefinition(roleId, name));
    }

    @Override
    public RoleDefinition internalCreateRoleDefinition(UUID roleId, String name) {
        return userStore.createRoleDefinition(roleId, name, Collections.emptySet());
    }
    
    @Override
    public void deleteRoleDefinition(RoleDefinition roleDefinition) {
        final UUID roleId = roleDefinition.getId();
        apply(s->s.internalDeleteRoleDefinition(roleId));
    }

    @Override
    public Void internalDeleteRoleDefinition(UUID roleId) {
        final RoleDefinition role = userStore.getRoleDefinition(roleId);
        userStore.removeRoleDefinition(role);
        return null;
    }

    @Override
    public void updateRoleDefinition(RoleDefinition roleDefinitionWithNewProperties) {
        apply(s->s.internalUpdateRoleDefinition(roleDefinitionWithNewProperties));
    }

    @Override
    public Void internalUpdateRoleDefinition(RoleDefinition roleWithNewProperties) {
        final RoleDefinition role = userStore.getRoleDefinition(roleWithNewProperties.getId());
        role.setName(roleWithNewProperties.getName());
        userStore.setRoleDefinitionDisplayName(roleWithNewProperties.getId(), role.getName());
        role.setPermissions(roleWithNewProperties.getPermissions());
        userStore.setRoleDefinitionPermissions(role.getId(), role.getPermissions());
        return null;
    }

    @Override
    public Iterable<RoleDefinition> getRoleDefinitions() {
        Collection<RoleDefinition> result = new ArrayList<>();
        filterObjectsWithPermissionForCurrentUser(SecuredSecurityTypes.ROLE_DEFINITION, DefaultActions.READ,
                userStore.getRoleDefinitions(), t -> result.add(t));
        return result;
    }

    @Override
    public void addRoleForUser(User user, Role role) {
        addRoleForUser(user.getName(), role);
    }

    @Override
    public void addRoleForUser(String username, Role role) {
        final UUID roleDefinitionId = role.getRoleDefinition().getId();
        final UUID idOfTenantQualifyingRole = role.getQualifiedForTenant() == null ? null : role.getQualifiedForTenant().getId();
        final String nameOfUserQualifyingRole = role.getQualifiedForUser() == null ? null : role.getQualifiedForUser().getName();
        apply(s->s.internalAddRoleForUser(username, roleDefinitionId, idOfTenantQualifyingRole, nameOfUserQualifyingRole));
    }

    @Override
    public Void internalAddRoleForUser(String username, UUID roleDefinitionId, UUID idOfTenantQualifyingRole,
            String nameOfUserQualifyingRole) throws UserManagementException {
        userStore.addRoleForUser(username, new Role(getRoleDefinition(roleDefinitionId),
                getUserGroup(idOfTenantQualifyingRole), getUserByName(nameOfUserQualifyingRole)));
        return null;
    }

    @Override
    public void removeRoleFromUser(User user, Role role) {
        removeRoleFromUser(user.getName(), role);
    }
    
    @Override
    public void removeRoleFromUser(String username, Role role) {
        final UUID roleDefinitionId = role.getRoleDefinition().getId();
        final UUID idOfTenantQualifyingRole = role.getQualifiedForTenant() == null ? null : role.getQualifiedForTenant().getId();
        final String nameOfUserQualifyingRole = role.getQualifiedForUser() == null ? null : role.getQualifiedForUser().getName();
        apply(s->s.internalRemoveRoleFromUser(username, roleDefinitionId, idOfTenantQualifyingRole, nameOfUserQualifyingRole));
    }

    @Override
    public Void internalRemoveRoleFromUser(String username, UUID roleDefinitionId, UUID idOfTenantQualifyingRole,
            String nameOfUserQualifyingRole) throws UserManagementException {
        userStore.removeRoleFromUser(username, new Role(getRoleDefinition(roleDefinitionId),
                getUserGroup(idOfTenantQualifyingRole), getUserByName(nameOfUserQualifyingRole)));
        return null;
    }

    @Override
    public Iterable<WildcardPermission> getPermissionsFromUser(String username) throws UserManagementException {
        return userStore.getPermissionsFromUser(username);
    }

    @Override
    public void removePermissionFromUser(String username, WildcardPermission permissionToRemove) {
        apply(s->s.internalRemovePermissionForUser(username, permissionToRemove));
    }

    @Override
    public Void internalRemovePermissionForUser(String username, WildcardPermission permissionToRemove) throws UserManagementException {
        userStore.removePermissionFromUser(username, permissionToRemove);
        return null;
    }

    @Override
    public void addPermissionForUser(String username, WildcardPermission permissionToAdd) {
        apply(s->s.internalAddPermissionForUser(username, permissionToAdd));
    }

    @Override
    public Void internalAddPermissionForUser(String username, WildcardPermission permissionToAdd) throws UserManagementException {
        userStore.addPermissionForUser(username, permissionToAdd);
        return null;
    }

    @Override
    public void deleteUser(String username) throws UserManagementException {
        final User userToDelete = userStore.getUserByName(username);
        if (userToDelete == null) {
            throw new UserManagementException(UserManagementException.USER_DOES_NOT_EXIST);
        }
        apply(s -> s.internalDeleteUser(username));
    }

    @Override
    public Void internalDeleteUser(String username) throws UserManagementException {
        User userToDelete = userStore.getUserByName(username);
        if (userToDelete != null) {
            // remove all permissions the user has
            accessControlStore.removeAllOwnershipsFor(userToDelete);

            final String defaultTenantNameForUsername = getDefaultTenantNameForUsername(username);
            UserGroup defaultTenantUserGroup = getUserGroupByName(defaultTenantNameForUsername);
            if (defaultTenantUserGroup != null) {
                List<User> usersInGroupList = Util.asList(defaultTenantUserGroup.getUsers());
                if (usersInGroupList.size() == 1 && usersInGroupList.contains(userToDelete)) {
                    // no other user is in group, delete it as well
                    try {
                        internalDeleteUserGroup(defaultTenantUserGroup.getId());
                    } catch (UserGroupManagementException e) {
                        logger.log(Level.SEVERE, "Could not delete default tenant for user", e);
                    }
                }
            }
            // also remove from all usergroups
            for (UserGroup userGroup : userToDelete.getUserGroups()) {
                internalRemoveUserFromUserGroup(userGroup.getId(), userToDelete.getName());
            }
            userStore.deleteUser(username);
        }
        return null;
    }

    @Override
    public boolean setSetting(String key, Object setting) {
        return apply(s->s.internalSetSetting(key, setting));
    }

    @Override
    public Boolean internalSetSetting(String key, Object setting) {
        return userStore.setSetting(key, setting);
    }

    @Override
    public <T> T getSetting(String key, Class<T> clazz) {
        return userStore.getSetting(key, clazz);
    }

    @Override
    public Map<String, Object> getAllSettings() {
        return userStore.getAllSettings();
    }

    @Override
    public Map<String, Class<?>> getAllSettingTypes() {
        return userStore.getAllSettingTypes();
    }

    @Override
    public User createSocialUser(String name, SocialUserAccount socialUserAccount)
            throws UserManagementException, UserGroupManagementException {
        if (userStore.getUserByName(name) != null) {
            throw new UserManagementException(UserManagementException.USER_ALREADY_EXISTS);
        }
        UserGroup tenant = createUserGroup(UUID.randomUUID(), getDefaultTenantNameForUsername(name));
        User result = userStore.createUser(name, socialUserAccount.getProperty(Social.EMAIL.name()), tenant,
                socialUserAccount);
        accessControlStore.setOwnership(tenant.getIdentifier(), result, tenant, tenant.getName());
        addUserToUserGroup(tenant, result);
        return result;
    }

    @Override
    public User verifySocialUser(Credential credential) throws UserManagementException {
        OAuthToken otoken = new OAuthToken(credential, credential.getVerifier());
        Subject subject = SecurityUtils.getSubject();
        if (!subject.isAuthenticated()) {
            try {
                subject.login(otoken);
                logger.info("User [" + subject.getPrincipal().toString() + "] logged in successfully.");
            } catch (UnknownAccountException uae) {
                logger.info("There is no user with username of " + subject.getPrincipal());
                throw new UserManagementException("Invalid credentials!");
            } catch (IncorrectCredentialsException ice) {
                logger.info("Password for account " + subject.getPrincipal() + " was incorrect!");
                throw new UserManagementException("Invalid credentials!");
            } catch (LockedAccountException lae) {
                logger.info("The account for username " + subject.getPrincipal() + " is locked.  "
                        + "Please contact your administrator to unlock it.");
                throw new UserManagementException("Invalid credentials!");
            } catch (AuthenticationException ae) {
                logger.log(Level.SEVERE, ae.getLocalizedMessage());
                throw new UserManagementException("An error occured while authenticating the user!");
            }
        }
        String username = subject.getPrincipal().toString();
        if (username == null) {
            logger.info("Something went wrong while authneticating, check doGetAuthenticationInfo() in "
                    + OAuthRealm.class.getName() + ".");
            throw new UserManagementException("An error occured while authenticating the user!");
        }
        User user = userStore.getUserByName(username);
        if (user == null) {
            logger.info("Could not find user " + username);
            throw new UserManagementException("An error occured while authenticating the user!");
        }
        return user;
    }

    @Override
    public User getCurrentUser() {
        final User result;
        Subject subject = SecurityUtils.getSubject();
        if (subject == null || !subject.isAuthenticated()) {
            result = null;
        } else {
            Object principal = subject.getPrincipal();
            if (principal == null) {
                result = null;
            } else {
                String username = principal.toString();
                if (username == null || username.length() <= 0) {
                    result = null;
                } else {
                    result = userStore.getUserByName(username);
                }
            }
        }
        return result;
    }

    @Override
    public String getAuthenticationUrl(Credential credential) throws UserManagementException {
        Token requestToken = null;
        String authorizationUrl = null;
        int authProvider = credential.getAuthProvider();
        OAuthService service = getOAuthService(authProvider);
        if (service == null) {
            throw new UserManagementException("Could not build OAuthService");
        }
        if (authProvider == ClientUtils.TWITTER || authProvider == ClientUtils.YAHOO
                || authProvider == ClientUtils.LINKEDIN || authProvider == ClientUtils.FLICKR
                || authProvider == ClientUtils.IMGUR || authProvider == ClientUtils.TUMBLR
                || authProvider == ClientUtils.VIMEO || authProvider == ClientUtils.GOOGLE) {
            String authProviderName = ClientUtils.getAuthProviderName(authProvider);
            logger.info(authProviderName + " requires Request token first.. obtaining..");
            try {
                requestToken = service.getRequestToken();
                logger.info("Got request token: " + requestToken);
                // we must save in the session. It will be required to
                // get the access token
                SessionUtils.saveRequestTokenToSession(requestToken);
            } catch (Exception e) {
                throw new UserManagementException("Could not get request token for " + authProvider + " "
                        + e.getMessage());
            }
        }
        logger.info("Getting Authorization url...");
        try {
            authorizationUrl = service.getAuthorizationUrl(requestToken);
            // Facebook has optional state var to protect against CSFR.
            // We'll use it
            if (authProvider == ClientUtils.FACEBOOK || authProvider == ClientUtils.GITHUB
                    || authProvider == ClientUtils.INSTAGRAM) {
                String state = UUID.randomUUID().toString();
                authorizationUrl += "&state=" + state;
                SessionUtils.saveStateToSession(state);
            }
        } catch (Exception e) {
            e.printStackTrace();
            throw new UserManagementException("Could not get Authorization url: ");
        }

        if (authProvider == ClientUtils.FLICKR) {
            authorizationUrl += "&perms=read";
        }

        if (authProvider == ClientUtils.FACEBOOK) {
            authorizationUrl += "&scope=email";
        }

        logger.info("Authorization url: " + authorizationUrl);
        return authorizationUrl;
    }

    private OAuthService getOAuthService(int authProvider) {
        OAuthService service = null;
        switch (authProvider) {
        case ClientUtils.FACEBOOK: {
            service = new ServiceBuilder().provider(FacebookApi.class)
                    .apiKey(userStore.getSetting(SocialSettingsKeys.OAUTH_FACEBOOK_APP_ID.name(), String.class))
                    .apiSecret(userStore.getSetting(SocialSettingsKeys.OAUTH_FACEBOOK_APP_SECRET.name(), String.class))
                    .callback(ClientUtils.getCallbackUrl()).build();
            break;
        }

        case ClientUtils.GOOGLE: {
            service = new ServiceBuilder().provider(GoogleApi.class)
                    .apiKey(userStore.getSetting(SocialSettingsKeys.OAUTH_GOOGLE_APP_ID.name(), String.class))
                    .apiSecret(userStore.getSetting(SocialSettingsKeys.OAUTH_GOOGLE_APP_SECRET.name(), String.class))
                    .scope(userStore.getSetting(SocialSettingsKeys.OAUTH_GOOGLE_SCOPE.name(), String.class))
                    .callback(ClientUtils.getCallbackUrl()).build();

            break;
        }

        case ClientUtils.TWITTER: {
            service = new ServiceBuilder().provider(TwitterApi.class)
                    .apiKey(userStore.getSetting(SocialSettingsKeys.OAUTH_TWITTER_APP_ID.name(), String.class))
                    .apiSecret(userStore.getSetting(SocialSettingsKeys.OAUTH_TWITTER_APP_SECRET.name(), String.class))
                    .callback(ClientUtils.getCallbackUrl()).build();
            break;
        }
        case ClientUtils.YAHOO: {
            service = new ServiceBuilder().provider(YahooApi.class)
                    .apiKey(userStore.getSetting(SocialSettingsKeys.OAUTH_YAHOO_APP_ID.name(), String.class))
                    .apiSecret(userStore.getSetting(SocialSettingsKeys.OAUTH_YAHOO_APP_SECRET.name(), String.class))
                    .callback(ClientUtils.getCallbackUrl()).build();
            break;
        }

        case ClientUtils.LINKEDIN: {
            service = new ServiceBuilder().provider(LinkedInApi.class)
                    .apiKey(userStore.getSetting(SocialSettingsKeys.OAUTH_LINKEDIN_APP_ID.name(), String.class))
                    .apiSecret(userStore.getSetting(SocialSettingsKeys.OAUTH_LINKEDIN_APP_SECRET.name(), String.class))
                    .callback(ClientUtils.getCallbackUrl()).build();
            break;
        }

        case ClientUtils.INSTAGRAM: {
            service = new ServiceBuilder().provider(InstagramApi.class)
                    .apiKey(userStore.getSetting(SocialSettingsKeys.OAUTH_INSTAGRAM_APP_ID.name(), String.class))
                    .apiSecret(userStore.getSetting(SocialSettingsKeys.OAUTH_INSTAGRAM_APP_SECRET.name(), String.class))
                    .callback(ClientUtils.getCallbackUrl()).build();
            break;
        }

        case ClientUtils.GITHUB: {
            service = new ServiceBuilder().provider(GithubApi.class)
                    .apiKey(userStore.getSetting(SocialSettingsKeys.OAUTH_GITHUB_APP_ID.name(), String.class))
                    .apiSecret(userStore.getSetting(SocialSettingsKeys.OAUTH_GITHUB_APP_SECRET.name(), String.class))
                    .callback(ClientUtils.getCallbackUrl()).build();
            break;

        }

        case ClientUtils.IMGUR: {
            service = new ServiceBuilder().provider(ImgUrApi.class)
                    .apiKey(userStore.getSetting(SocialSettingsKeys.OAUTH_IMGUR_APP_ID.name(), String.class))
                    .apiSecret(userStore.getSetting(SocialSettingsKeys.OAUTH_IMGUR_APP_SECRET.name(), String.class))
                    .callback(ClientUtils.getCallbackUrl()).build();
            break;
        }

        case ClientUtils.FLICKR: {
            service = new ServiceBuilder().provider(FlickrApi.class)
                    .apiKey(userStore.getSetting(SocialSettingsKeys.OAUTH_FLICKR_APP_ID.name(), String.class))
                    .apiSecret(userStore.getSetting(SocialSettingsKeys.OAUTH_FLICKR_APP_SECRET.name(), String.class))
                    .callback(ClientUtils.getCallbackUrl()).build();
            break;
        }

        case ClientUtils.VIMEO: {
            service = new ServiceBuilder().provider(VimeoApi.class)
                    .apiKey(userStore.getSetting(SocialSettingsKeys.OAUTH_VIMEO_APP_ID.name(), String.class))
                    .apiSecret(userStore.getSetting(SocialSettingsKeys.OAUTH_VIMEO_APP_SECRET.name(), String.class))
                    .callback(ClientUtils.getCallbackUrl()).build();
            break;
        }

        case ClientUtils.WINDOWS_LIVE: {
            // a Scope must be specified
            service = new ServiceBuilder().provider(LiveApi.class)
                    .apiKey(userStore.getSetting(SocialSettingsKeys.OAUTH_WINDOWS_LIVE_APP_ID.name(), String.class))
                    .apiSecret(userStore.getSetting(SocialSettingsKeys.OAUTH_WINDOWS_LIVE_APP_SECRET.name(), String.class))
                    .callback(ClientUtils.getCallbackUrl()).scope("wl.basic").build();
            break;
        }

        case ClientUtils.TUMBLR: {
            service = new ServiceBuilder().provider(TumblrApi.class)
                    .apiKey(userStore.getSetting(SocialSettingsKeys.OAUTH_TUMBLR_LIVE_APP_ID.name(), String.class))
                    .apiSecret(userStore.getSetting(SocialSettingsKeys.OAUTH_TUMBLR_LIVE_APP_SECRET.name(), String.class))
                    .callback(ClientUtils.getCallbackUrl()).build();
            break;
        }

        case ClientUtils.FOURSQUARE: {
            service = new ServiceBuilder().provider(Foursquare2Api.class)
                    .apiKey(userStore.getSetting(SocialSettingsKeys.OAUTH_FOURSQUARE_APP_ID.name(), String.class))
                    .apiSecret(userStore.getSetting(SocialSettingsKeys.OAUTH_FOURSQUARE_APP_SECRET.name(), String.class))
                    .callback(ClientUtils.getCallbackUrl()).build();
            break;
        }

        default: {
            return null;
        }

        }
        return service;
    }

    @Override
    public void addSetting(String key, Class<?> clazz) throws UserManagementException {
        if (!isValidSettingsKey(key)) {
            throw new UserManagementException("Invalid key!");
        }
        apply(s->s.internalAddSetting(key, clazz));
    }

    @Override
    public Void internalAddSetting(String key, Class<?> clazz) {
        userStore.addSetting(key, clazz);
        return null;
    }

    public static boolean isValidSettingsKey(String key) {
        char[] characters = key.toCharArray();
        for (char c : characters) {
            if (!Character.isLetter(c) && c != '_') {
                return false;
            }
        }
        return true;
    }

    @Override
    public void refreshSecurityConfig(ServletContext context) {
        logger.info("Refreshing security configuration!");
        IniWebEnvironment env = (IniWebEnvironment) WebUtils.getRequiredWebEnvironment(context);
        System.out.println("Env: " + env);
        FilterChainResolver resolver = env.getFilterChainResolver();
        System.out.println("Resolver: " + resolver);
        if (resolver instanceof PathMatchingFilterChainResolver) {
            PathMatchingFilterChainResolver pmfcr = (PathMatchingFilterChainResolver) resolver;
            FilterChainManager filterChainManager = pmfcr.getFilterChainManager();
            System.out.println(filterChainManager);

            Set<String> chainNames = filterChainManager.getChainNames();

            System.out.println("Chains:");
            for (String s : chainNames) {
                System.out.println(s + ": " + Arrays.toString(filterChainManager.getChain(s).toArray(new Filter[0])));
            }
        }
    }

    public static Ini getShiroConfiguration() {
        return shiroConfiguration;
    }

    @Override
    public ReplicatingCacheManager getCacheManager() {
        return cacheManager;
    }

    @Override
    public void setPreference(final String username, final String key, final String value) {
        apply(s->s.internalSetPreference(username, key, value));
    }

    @Override
    public void setPreferenceObject(final String username, final String key, final Object value) {
        final String preferenceObjectAsString = internalSetPreferenceObject(username, key, value);
        apply(s->s.internalSetPreference(username, key, preferenceObjectAsString));
    }

    @Override
    public Void internalSetPreference(final String username, final String key, final String value) {
        userStore.setPreference(username, key, value);
        return null;
    }
    
    @Override
    public String internalSetPreferenceObject(final String username, final String key, final Object value) {
        return userStore.setPreferenceObject(username, key, value);
    }
    
    @Override
    public void unsetPreference(String username, String key) {
        apply(s->s.internalUnsetPreference(username, key));
    }

    @Override
    public Void internalUnsetPreference(String username, String key) {
        userStore.unsetPreference(username, key);
        return null;
    }

    @Override
    public Void internalSetAccessToken(String username, String accessToken) {
        userStore.setAccessToken(username, accessToken);
        return null;
    }
    
    @Override
    public String getAccessToken(String username) {
        return userStore.getAccessToken(username);
    }

    @Override
    public String getOrCreateAccessToken(String username) {
        String result = userStore.getAccessToken(username);
        if (result == null) {
            result = createAccessToken(username);
        }
        return result;
    }

    @Override
    public Void internalRemoveAccessToken(String username) {
        userStore.removeAccessToken(username);
        return null;
    }

    @Override
    public String getPreference(String username, String key) {
        return userStore.getPreference(username, key);
    }

    @Override
    public Map<String, String> getAllPreferences(String username) {
        return userStore.getAllPreferences(username);
    }
    
    @Override
    public String createAccessToken(String username) {
        User user = getUserByName(username);
        final String token;
        if (user != null) {
            RandomNumberGenerator rng = new SecureRandomNumberGenerator();
            byte[] salt = rng.nextBytes().getBytes();
            token = hashPassword(new String(rng.nextBytes().getBytes()), salt);
            apply(s -> s.internalSetAccessToken(user.getName(), token));
        } else {
            token = null;
        }
        return token;
    }
    
    @Override
    public void removeAccessToken(String username) {
        Subject subject = SecurityUtils.getSubject();
        if (subject.hasRole(AdminRole.getInstance().getName()) || username.equals(subject.getPrincipal().toString())) {
            apply(s -> s.internalRemoveAccessToken(username));
        } else {
            throw new org.apache.shiro.authz.AuthorizationException("User " + subject.getPrincipal().toString()
                    + " does not have permission to remove access token of user " + username);
        }
    }

    @Override
    public UserGroup getDefaultTenant() {
        return userStore.getDefaultTenant();
    }

    @Override
    public <T> T setOwnershipCheckPermissionForObjectCreationAndRevertOnError(
            HasPermissions type, TypeRelativeObjectIdentifier typeIdentifier, String securityDisplayName,
            ActionWithResult<T> actionWithResult) {
        QualifiedObjectIdentifier identifier = type.getQualifiedObjectIdentifier(typeIdentifier);
        T result = null;
        boolean didSetOwnerShip = false;
        try {
            final OwnershipAnnotation preexistingOwnership = getOwnership(identifier);
            if (preexistingOwnership == null) {
                didSetOwnerShip = true;
                final User user = getCurrentUser();
                setOwnership(identifier, user, getDefaultTenantForCurrentUser(), securityDisplayName);
            } else {
                logger.fine("Preexisting ownership found for " + identifier + ": " + preexistingOwnership);
            }
            SecurityUtils.getSubject()
                    .checkPermission(SecuredSecurityTypes.SERVER.getStringPermissionForTypeRelativeIdentifier(
                            ServerActions.CREATE_OBJECT, new TypeRelativeObjectIdentifier(ServerInfo.getName())));
            SecurityUtils.getSubject()
                    .checkPermission(identifier.getStringPermission(DefaultActions.CREATE));
            result = actionWithResult.run();
        } catch (AuthorizationException e) {
            if (didSetOwnerShip) {
                deleteOwnership(identifier);
            }
            throw e;
        } catch (Exception e) {
            throw new RuntimeException(e);
        }
        return result;
    }

    @Override
    public void setOwnershipCheckPermissionForObjectCreationAndRevertOnError(HasPermissions type,
            TypeRelativeObjectIdentifier typeRelativeObjectIdentifier, String securityDisplayName,
            Action actionToCreateObject) {
        setOwnershipCheckPermissionForObjectCreationAndRevertOnError(type, typeRelativeObjectIdentifier,
                securityDisplayName, () -> {
                    actionToCreateObject.run();
                    return null;
                });
    }

    @Override
    public void setOwnershipIfNotSet(QualifiedObjectIdentifier identifier, User user, UserGroup tenantOwner) {
        final OwnershipAnnotation preexistingOwnership = getOwnership(identifier);
        if (preexistingOwnership == null) {
            setOwnership(identifier, user, tenantOwner, identifier.toString());
        }
    }

    /**
     * Special case for user creation, as no currentUser might exist when registering anonymous, and since a user always
     * should own itself as userOwner
     * 
     * @return
     */
    @Override
    public User checkPermissionForObjectCreationAndRevertOnErrorForUserCreation(String username,
            ActionWithResult<User> createActionReturningCreatedObject) {
        QualifiedObjectIdentifier identifier = SecuredSecurityTypes.USER
                .getQualifiedObjectIdentifier(UserImpl.getTypeRelativeObjectIdentifier(username));
        User result = null;
        try {
            SecurityUtils.getSubject().checkPermission(identifier.getStringPermission(DefaultActions.CREATE));
            result = createActionReturningCreatedObject.run();
            setOwnership(identifier, result, getDefaultTenantForCurrentUser());
        } catch (AuthorizationException e) {
            throw e;
        } catch (Exception e) {
            throw new RuntimeException(e);
        }
        return result;
    }

    @Override
    public void checkPermissionAndDeleteOwnershipForObjectRemoval(WithQualifiedObjectIdentifier object,
            Action actionToDeleteObject) {
        checkPermissionAndDeleteOwnershipForObjectRemoval(object, () -> {
            actionToDeleteObject.run();
            return null;
        });
    }

    @Override
    public <T> T checkPermissionAndDeleteOwnershipForObjectRemoval(WithQualifiedObjectIdentifier object,
            ActionWithResult<T> actionToDeleteObject) {
        QualifiedObjectIdentifier identifier = object.getIdentifier();
        return checkPermissionAndDeleteOwnershipForObjectRemoval(identifier, actionToDeleteObject);
    }

    @Override
    public <T> T checkPermissionAndDeleteOwnershipForObjectRemoval(QualifiedObjectIdentifier identifier,
            ActionWithResult<T> actionToDeleteObject) {
        try {
            SecurityUtils.getSubject().checkPermission(identifier.getStringPermission(DefaultActions.DELETE));
            final T result = actionToDeleteObject.run();
            logger.info("Deleting ownerships for " + identifier);
            deleteOwnership(identifier);
            logger.info("Deleting acls for " + identifier);
            deleteAccessControlList(identifier);
            return result;
        } catch (Exception e) {
            throw new RuntimeException(e);
        }
    }

    @Override
    public <T extends WithQualifiedObjectIdentifier> void filterObjectsWithPermissionForCurrentUser(HasPermissions permittedObject,
            HasPermissions.Action action, Iterable<T> objectsToFilter,
            Consumer<T> filteredObjectsConsumer) {
        objectsToFilter.forEach(objectToCheck -> {
            if (SecurityUtils.getSubject().isPermitted(
                    permittedObject.getStringPermissionForObject(action, objectToCheck))) {
                filteredObjectsConsumer.accept(objectToCheck);
            }
        });
    }

    @Override
    public <T extends WithQualifiedObjectIdentifier> void filterObjectsWithPermissionForCurrentUser(HasPermissions permittedObject,
            HasPermissions.Action[] actions, Iterable<T> objectsToFilter,
            Consumer<T> filteredObjectsConsumer) {
        objectsToFilter.forEach(objectToCheck -> {
            boolean isPermitted = actions.length > 0;
            for (int i = 0; i < actions.length; i++) {
                isPermitted &= SecurityUtils.getSubject().isPermitted(
                        permittedObject.getStringPermissionForObject(actions[i], objectToCheck));
            }
            if (isPermitted) {
                filteredObjectsConsumer.accept(objectToCheck);
            }
        });
    }

    @Override
    public <T extends WithQualifiedObjectIdentifier, R> List<R> mapAndFilterByReadPermissionForCurrentUser(HasPermissions permittedObject,
            Iterable<T> objectsToFilter, Function<T, R> filteredObjectsMapper) {
        final List<R> result = new ArrayList<>();
        filterObjectsWithPermissionForCurrentUser(permittedObject, DefaultActions.READ, objectsToFilter,
                filteredObject -> result.add(filteredObjectsMapper.apply(filteredObject)));
        return result;
    }
    
    @Override
    public <T extends WithQualifiedObjectIdentifier, R> List<R> mapAndFilterByExplicitPermissionForCurrentUser(HasPermissions permittedObject,
            HasPermissions.Action[] actions, Iterable<T> objectsToFilter,
            Function<T, R> filteredObjectsMapper) {
        final List<R> result = new ArrayList<>();
        filterObjectsWithPermissionForCurrentUser(permittedObject, actions, objectsToFilter,
                filteredObject -> result.add(filteredObjectsMapper.apply(filteredObject)));
        return result;
    }

    @Override
    public User getAllUser() {
        return userStore.getUserByName(SecurityService.ALL_USERNAME);
    }
    
    @Override
    public <T extends WithQualifiedObjectIdentifier> boolean hasCurrentUserRoleForOwnedObject(HasPermissions type, T object,
            RoleDefinition roleToCheck) {
        assert type != null;
        assert object != null;
        assert roleToCheck != null;
        OwnershipAnnotation ownershipToCheck = getOwnership(object.getIdentifier());
        return PermissionChecker.ownsUserASpecificRole(getCurrentUser(), getAllUser(),
                ownershipToCheck == null ? null : ownershipToCheck.getAnnotation(), roleToCheck.getName());
    }
    
    @Override
    public boolean hasCurrentUserMetaPermission(WildcardPermission permissionToCheck, Ownership ownership) {
        if (hasPermissionsProvider == null) {
            logger.warning(
                    "Missing HasPermissionsProvider for meta permission check. Using basic permission check that will produce false negatives in some cases.");
            // In case we can not resolve all available HasPermissions instances, a meta permission check will not be
            // able to produce the expected results.
            // A basic permission check is done instead. This will potentially produce false negatives but never false
            // positives.
            return PermissionChecker.isPermitted(permissionToCheck, getCurrentUser(), getAllUser(), ownership, null);
        } else {
            return PermissionChecker.checkMetaPermission(permissionToCheck,
                    hasPermissionsProvider.getAllHasPermissions(), getCurrentUser(), getAllUser(), ownership);
        }
    }

    // ----------------- Replication -------------
    @Override
    public void clearReplicaState() throws MalformedURLException, IOException, InterruptedException {
        userStore.clear();
        accessControlStore.clear();
    }

    @Override
    public Serializable getId() {
        return getClass().getName();
    }
    
    @Override
    public ObjectInputStream createObjectInputStreamResolvingAgainstCache(InputStream is) throws IOException {
        return new ObjectInputStreamResolvingAgainstSecurityCache(is, userStore, null);
    }

    @Override
    public void initiallyFillFromInternal(ObjectInputStream is) throws IOException, ClassNotFoundException,
            InterruptedException {
        ReplicatingCacheManager newCacheManager = (ReplicatingCacheManager) is.readObject();
        cacheManager.replaceContentsFrom(newCacheManager);
        // overriding thread context class loader because the user store may be provided by a different bundle;
        // We're assuming here that the user store service is provided by the same bundle in the replica as on the master.
        ClassLoader oldCCL = Thread.currentThread().getContextClassLoader();
        if (userStore != null) {
            Thread.currentThread().setContextClassLoader(userStore.getClass().getClassLoader());
        }
        try {
            UserStore newUserStore = (UserStore) is.readObject();
            userStore.replaceContentsFrom(newUserStore);
        } finally {
            Thread.currentThread().setContextClassLoader(oldCCL);
        }
        if (accessControlStore != null) {
            Thread.currentThread().setContextClassLoader(accessControlStore.getClass().getClassLoader());
        }
        try {
            AccessControlStore newAccessControlStore = (AccessControlStore) is.readObject();
            accessControlStore.replaceContentsFrom(newAccessControlStore);
        } finally {
            Thread.currentThread().setContextClassLoader(oldCCL);
        }
    }

    @Override
    public void serializeForInitialReplicationInternal(ObjectOutputStream objectOutputStream) throws IOException {
        objectOutputStream.writeObject(cacheManager);
        objectOutputStream.writeObject(userStore);
        objectOutputStream.writeObject(accessControlStore);
    }

    @Override
    public Iterable<OperationExecutionListener<ReplicableSecurityService>> getOperationExecutionListeners() {
        return operationExecutionListeners.keySet();
    }

    @Override
    public void addOperationExecutionListener(OperationExecutionListener<ReplicableSecurityService> listener) {
        operationExecutionListeners.put(listener, listener);
    }

    @Override
    public void removeOperationExecutionListener(OperationExecutionListener<ReplicableSecurityService> listener) {
        operationExecutionListeners.remove(listener);
    }

    @Override
    public ReplicationMasterDescriptor getMasterDescriptor() {
        return replicatingFromMaster;
    }

    @Override
    public void startedReplicatingFrom(ReplicationMasterDescriptor master) {
        this.replicatingFromMaster = master;
    }

    @Override
    public void stoppedReplicatingFrom(ReplicationMasterDescriptor master) {
        this.replicatingFromMaster = null;
    }

    @Override
    public void addOperationSentToMasterForReplication(
            OperationWithResultWithIdWrapper<ReplicableSecurityService, ?> operationWithResultWithIdWrapper) {
        this.operationsSentToMasterForReplication.add(operationWithResultWithIdWrapper);
    }

    @Override
    public boolean hasSentOperationToMaster(OperationWithResult<ReplicableSecurityService, ?> operation) {
        return this.operationsSentToMasterForReplication.remove(operation);
    }

    @Override
    public void migrateOwnership(WithQualifiedObjectIdentifier identifier) {
        migrateOwnership(identifier.getIdentifier(), identifier.getName());
    }

    @Override
    public void migrateOwnership(final QualifiedObjectIdentifier identifier, final String displayName) {
        
        final OwnershipAnnotation owner = this.getOwnership(identifier);
        final UserGroup defaultTenant = this.getDefaultTenant();
        // fix unowned objects, also fix wrongly converted objects due to older codebase that could not handle null
        // users correctly
        if (owner == null
                || owner.getAnnotation().getTenantOwner() == null && owner.getAnnotation().getUserOwner() == null) {
            logger.info("Permission-Vertical Migration: Setting ownership for: " + identifier + " to default tenant: "
                    + defaultTenant);
            this.setOwnership(identifier, null, defaultTenant, displayName);
        }
        migratedHasPermissionTypes.add(identifier.getTypeIdentifier());
    }

    @Override
    public void checkMigration(Iterable<HasPermissions> allInstances) {
        Class<? extends HasPermissions> clazz = Util.first(allInstances).getClass();
        boolean allChecksSucessfull = true;
        for (HasPermissions shouldBeMigrated : allInstances) {
            if (!migratedHasPermissionTypes.contains(shouldBeMigrated.getName())) {
                logger.severe("Permission-Vertical Migration: Did not migrate all Types for " + clazz.getName()
                        + " missing: " + shouldBeMigrated);
                allChecksSucessfull = false;
            }
        }
        if (allChecksSucessfull) {
            logger.info("Permission-Vertical Migration: Sucessfully migrated all types in " + clazz.getName());
        }
    }

    @Override
    public boolean hasCurrentUserReadPermission(WithQualifiedObjectIdentifier object) {
        if (object == null) {
            return false;
        }
        return SecurityUtils.getSubject().isPermitted(object.getType().getStringPermissionForObject(
                DefaultActions.READ, object));
    }

    @Override
    public boolean hasCurrentUserUpdatePermission(WithQualifiedObjectIdentifier object) {
        if (object == null) {
            return false;
        }
        return SecurityUtils.getSubject().isPermitted(object.getType().getStringPermissionForObject(
                DefaultActions.UPDATE, object));
    }

    public boolean hasCurrentUserExplictPermissions(WithQualifiedObjectIdentifier object,
            HasPermissions.Action... actions) {
        if (object == null || actions.length == 0) {
            return false;
        }
        boolean isPermitted = true;
        for (int i = 0; i < actions.length; i++) {
            isPermitted &= SecurityUtils.getSubject().isPermitted(object.getType().getStringPermissionForObject(
                    actions[i], object));
        }
        return isPermitted;
    }

    @Override
    public void checkCurrentUserReadPermission(WithQualifiedObjectIdentifier object) {
        if (object == null) {
            throw new AuthorizationException();
        }
        SecurityUtils.getSubject().checkPermission(object.getType().getStringPermissionForObject(DefaultActions.READ, object));
    }

    @Override
    public void checkCurrentUserUpdatePermission(WithQualifiedObjectIdentifier object) {
        if (object == null) {
            throw new AuthorizationException();
        }
        SecurityUtils.getSubject().checkPermission(object.getType().getStringPermissionForObject(DefaultActions.UPDATE, object));
    }

    @Override
    public void checkCurrentUserDeletePermission(WithQualifiedObjectIdentifier object) {
        if (object == null) {
            throw new AuthorizationException();
        }
        SecurityUtils.getSubject().checkPermission(object.getType().getStringPermissionForObject(DefaultActions.DELETE, object));
    }

    @Override
    public void checkCurrentUserDeletePermission(QualifiedObjectIdentifier identifier) {
        SecurityUtils.getSubject().checkPermission(identifier.getStringPermission(DefaultActions.DELETE));
    }

    @Override
    public void checkCurrentUserExplicitPermissions(WithQualifiedObjectIdentifier object, HasPermissions.Action... actions) {
        if (object == null || actions.length == 0) {
            throw new AuthorizationException();
        }
        for (int i = 0; i < actions.length; i++) {
            SecurityUtils.getSubject().checkPermission(object.getType().getStringPermissionForObject(actions[i], object));
        }
    }

    @Override
    public void assumeOwnershipMigrated(String typeName) {
        migratedHasPermissionTypes.add(typeName);
    }
    
    @Override
    public boolean hasUserAllWildcardPermissionsForAlreadyRealizedQualifications(RoleDefinition role,
            Iterable<WildcardPermission> permissionsToCheck) {
        Pair<Boolean, Set<Ownership>> qualificationsToCheck = userStore.getExistingQualificationsForRoleDefinition(role);
        final Iterable<Ownership> effectiveQualificationsToCheck = Boolean.TRUE.equals(qualificationsToCheck.getA())
                ? Collections.singletonList(null)
                : qualificationsToCheck.getB();
        for (WildcardPermission permission : permissionsToCheck) {
            for (Ownership ownership : effectiveQualificationsToCheck) {
                if (!hasCurrentUserMetaPermission(permission, ownership)) {
                    return false;
                }
            }
        }
        return true;
    }

    @Override
    public <T> T getPreferenceObject(String username, String key) {
        return userStore.getPreferenceObject(username, key);
    }

    @Override
    public void setDefaultTenantForCurrentServerForUser(String username, String defaultTenant) {
        User user = getUserByName(username);
        UserGroup newDefaultTenant = getUserGroup(UUID.fromString(defaultTenant));
        user.setDefaultTenant(newDefaultTenant, ServerInfo.getName());
        userStore.updateUser(user);
    }
    
    @Override
    /**
     * This method does not handle RoleAssociationOwnerships! this must be done via the callback
     */
    public void copyUsersAndRoleAssociations(UserGroup source, UserGroup destination, RoleCopyListener callback) {
        for (User user : source.getUsers()) {
            addUserToUserGroup(destination, user);
        }

        for (Pair<User, Role> userAndRole : userStore.getRolesQualifiedByUserGroup(source)) {
            final Role existingRole = userAndRole.getB();
            final Role copyRole = new Role(existingRole.getRoleDefinition(), destination,
                    existingRole.getQualifiedForUser());
            addRoleForUser(userAndRole.getA(),
                    copyRole);
            callback.onRoleCopy(userAndRole.getA(), existingRole, copyRole);
        }
    }
    
    @Override
    public <T> T doWithTemporaryDefaultTenant(UserGroup tenant, ActionWithResult<T> action) {
        final UserGroup previousValue = temporaryDefaultTenant.get();
        temporaryDefaultTenant.set(tenant);
        try {
            return action.run();
        } catch (RuntimeException e) {
            throw e;
        } catch (Exception e) {
            throw new RuntimeException(e);
        } finally {
            temporaryDefaultTenant.set(previousValue);
        }
    }

    @Override
<<<<<<< HEAD
    // See com.sap.sse.security.impl.Activator.clearState(), moved due to required reinitialisation sequence for
    // permission-vertical
    public void clearState() throws Exception {
    }

=======
    public void storeSession(String cacheName, Session session) {
        PersistenceFactory.INSTANCE.getDefaultMongoObjectFactory().storeSession(cacheName, session);
    }

    @Override
    public void removeSession(String cacheName, Session session) {
        PersistenceFactory.INSTANCE.getDefaultMongoObjectFactory().removeSession(cacheName, session);
    }

    @Override
    public void removeAllSessions() {
        PersistenceFactory.INSTANCE.getDefaultMongoObjectFactory().removeAllSessions();
    }
>>>>>>> 0a03e271
}<|MERGE_RESOLUTION|>--- conflicted
+++ resolved
@@ -209,13 +209,13 @@
         // migrationTimer = new Timer();
 
         operationsSentToMasterForReplication = new HashSet<>();
+        cacheManager = new ReplicatingCacheManager();
         this.operationExecutionListeners = new ConcurrentHashMap<>();
         this.userStore = userStore;
         this.accessControlStore = accessControlStore;
         this.mailServiceTracker = mailServiceTracker;
         this.hasPermissionsProvider = hasPermissionsProvider;
         Factory<SecurityManager> factory = new WebIniSecurityManagerFactory(shiroConfiguration);
-        cacheManager = loadReplicationCacheManagerContents();
         logger.info("Loaded shiro.ini file from: classpath:shiro.ini");
         StringBuilder logMessage = new StringBuilder("[urls] section from Shiro configuration:");
         final Section urlsSection = shiroConfiguration.getSection("urls");
@@ -233,22 +233,6 @@
         logger.info("Created: " + securityManager);
         SecurityUtils.setSecurityManager(securityManager);
         this.securityManager = securityManager;
-    }
-
-    private ReplicatingCacheManager loadReplicationCacheManagerContents() {
-        logger.info("Loading session cache manager contents");
-        int count = 0;
-        final ReplicatingCacheManager result = new ReplicatingCacheManager();
-        for (Entry<String, Set<Session>> cacheNameAndSessions : PersistenceFactory.INSTANCE.getDefaultDomainObjectFactory().loadSessionsByCacheName().entrySet()) {
-            final String cacheName = cacheNameAndSessions.getKey();
-            final ReplicatingCache<Object, Object> cache = (ReplicatingCache<Object, Object>) result.getCache(cacheName);
-            for (final Session session : cacheNameAndSessions.getValue()) {
-                cache.put(session.getId(), session, /* store */ false);
-                count++;
-            }
-        }
-        logger.info("Loaded "+count+" sessions");
-        return result;
     }
 
     @Override
@@ -1984,13 +1968,12 @@
     }
 
     @Override
-<<<<<<< HEAD
     // See com.sap.sse.security.impl.Activator.clearState(), moved due to required reinitialisation sequence for
     // permission-vertical
     public void clearState() throws Exception {
     }
 
-=======
+    @Override
     public void storeSession(String cacheName, Session session) {
         PersistenceFactory.INSTANCE.getDefaultMongoObjectFactory().storeSession(cacheName, session);
     }
@@ -2004,5 +1987,4 @@
     public void removeAllSessions() {
         PersistenceFactory.INSTANCE.getDefaultMongoObjectFactory().removeAllSessions();
     }
->>>>>>> 0a03e271
 }