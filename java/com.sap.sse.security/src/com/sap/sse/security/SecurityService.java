package com.sap.sse.security;

import java.util.List;
import java.util.Locale;
import java.util.Map;
import java.util.Set;
import java.util.UUID;
import java.util.function.Consumer;
import java.util.function.Function;

import javax.servlet.ServletContext;

import org.apache.shiro.cache.CacheManager;
import org.apache.shiro.mgt.SecurityManager;
import org.osgi.framework.BundleContext;

import com.sap.sse.common.mail.MailException;
import com.sap.sse.replication.ReplicableWithObjectInputStream;
import com.sap.sse.security.impl.ReplicableSecurityService;
import com.sap.sse.security.operations.SecurityOperation;
import com.sap.sse.security.shared.AccessControlListAnnotation;
import com.sap.sse.security.shared.HasPermissions;
import com.sap.sse.security.shared.OwnershipAnnotation;
import com.sap.sse.security.shared.QualifiedObjectIdentifier;
import com.sap.sse.security.shared.RoleDefinition;
import com.sap.sse.security.shared.SocialUserAccount;
import com.sap.sse.security.shared.TypeRelativeObjectIdentifier;
import com.sap.sse.security.shared.UserGroupManagementException;
import com.sap.sse.security.shared.UserManagementException;
import com.sap.sse.security.shared.WildcardPermission;
import com.sap.sse.security.shared.WithQualifiedObjectIdentifier;
import com.sap.sse.security.shared.impl.AccessControlList;
import com.sap.sse.security.shared.impl.Ownership;
import com.sap.sse.security.shared.impl.Role;
import com.sap.sse.security.shared.impl.User;
import com.sap.sse.security.shared.impl.UserGroup;

/**
 * A service interface for security management. Intended to be used as an OSGi service that can be registered, e.g., by
 * {@link BundleContext#registerService(Class, Object, java.util.Dictionary)} and can be discovered by other bundles.
 * 
 * @author Axel Uhl (D043530)
 * @author Benjamin Ebling
 *
 */
public interface SecurityService extends ReplicableWithObjectInputStream<ReplicableSecurityService, SecurityOperation<?>> {
    interface RoleCopyListener {
        void onRoleCopy(User a, Role existingRole, Role copyRole);
    }

    String ALL_USERNAME = "<all>";

    SecurityManager getSecurityManager();

    /**
     * Return the ownership information for the object identified by {@code idOfOwnedObject}. If there is no
     * ownership information for that object and there is a default tenant available, create a default {@link Ownership}
     * information that lists the default tenant as the tenant owner for the object in question; no user owner is
     * specified. If no default tenant is available and no ownership information for the object with the ID specified
     * is found, {@code null} is returned.
     */
    OwnershipAnnotation getOwnership(QualifiedObjectIdentifier idOfOwnedObject);
    
    OwnershipAnnotation createDefaultOwnershipForNewObject(QualifiedObjectIdentifier idOfNewObject);

    Iterable<AccessControlListAnnotation> getAccessControlLists();

    AccessControlListAnnotation getAccessControlList(QualifiedObjectIdentifier idOfAccessControlledObject);

    /**
     * @param idOfAccessControlledObject Has to be globally unique
     */
    SecurityService setEmptyAccessControlList(QualifiedObjectIdentifier idOfAccessControlledObject);

    /**
     * @param id Has to be globally unique
     */
    SecurityService setEmptyAccessControlList(QualifiedObjectIdentifier idOfAccessControlledObject, String displayNameOfAccessControlledObject);

    AccessControlList updateAccessControlList(QualifiedObjectIdentifier idOfAccessControlledObject,
            Map<UserGroup, Set<String>> permissionMap);

    AccessControlList overrideAccessControlList(QualifiedObjectIdentifier idOfAccessControlledObject,
            Map<UserGroup, Set<String>> permissionMap);

    /**
     * @param name The name of the user group to add
     */
    AccessControlList addToAccessControlList(QualifiedObjectIdentifier idOfAccessControlledObject, UserGroup userGroup,
            String action);

    /**
     * @param name The name of the user group to remove
     */ 
    AccessControlList removeFromAccessControlList(QualifiedObjectIdentifier idOfAccessControlledObject, UserGroup group,
            String action);

    void deleteAccessControlList(QualifiedObjectIdentifier idOfAccessControlledObject);

    /**
     * Same as {@link #setOwnership(String, UserImpl, Tenant, String)}, leaving the display name
     * of the object owned undefined.
     */
    Ownership setOwnership(QualifiedObjectIdentifier idOfOwnedObject, User userOwner, UserGroup tenantOwner);

    /**
     * @param idOfOwnedObject
     *            the ID of the object for which ownership is declared
     * @param userOwner
     *            the user to become the owning user of the object with ID
     *            {@code idOfOwnedObject}
     * @param tenantOwner
     *            the tenant to become owning tenant of the object with ID {@code idOfOwnedObject}
     * @param displayNameOfOwnedObject
     *            a display name that this store can use to produce a user-readable hint regarding the ownership
     *            definition that this call creates; there is no guarantee that the display name will remain up to date
     *            as the object identified by {@link idOfOwnedObject} may change its name without notifying this
     *            store
     */
    Ownership setOwnership(QualifiedObjectIdentifier idOfOwnedObject, User userOwner, UserGroup tenantOwner,
            String displayNameOfOwnedObject);

    void deleteOwnership(QualifiedObjectIdentifier idOfOwnedObject);

    Iterable<UserGroup> getUserGroupList();

    UserGroup getUserGroup(UUID id);

    UserGroup getUserGroupByName(String name);
    
    Iterable<UserGroup> getUserGroupsOfUser(User user);

    UserGroup createUserGroup(UUID id, String name) throws UserGroupManagementException;

    void addUserToUserGroup(UserGroup group, User user);
    
    void removeUserFromUserGroup(UserGroup group, User user);

    void putRoleDefinitionToUserGroup(UserGroup group, RoleDefinition roleDefinition, boolean forAll);

    void removeRoleDefintionFromUserGroup(UserGroup group, RoleDefinition roleDefinition);

    void deleteUserGroup(UserGroup userGroup) throws UserGroupManagementException;

    Iterable<User> getUserList();

    User getUserByName(String username);

    User getUserByEmail(String email);

    User getCurrentUser();

    /**
     * Returns the redirect URL
     */
    String login(String username, String password) throws UserManagementException;

    String getAuthenticationUrl(Credential credential) throws UserManagementException;

    User verifySocialUser(Credential credential) throws UserManagementException;

    void logout();

    /**
     * This version should only be used for tests, normally the defaultTenand handling should be used
     * 
     * @param validationBaseURL
     *            if <code>null</code>, no validation will be attempted
     */
    User createSimpleUser(String username, String email, String password, String fullName, String company,
            Locale locale, String validationBaseURL, UserGroup userOwner)
            throws UserManagementException, MailException, UserGroupManagementException;

    void updateSimpleUserPassword(String name, String newPassword) throws UserManagementException;

    void updateSimpleUserEmail(String username, String newEmail, String validationBaseURL) throws UserManagementException;
    
    void updateUserProperties(String username, String fullName, String company, Locale locale) throws UserManagementException;

    User createSocialUser(String username, SocialUserAccount socialUserAccount)
            throws UserManagementException, UserGroupManagementException;

    void deleteUser(String username) throws UserManagementException;

    /**
     * Creates a new role with initially empty {@link RoleDefinition#getPermissions() permissions}.
     */
    RoleDefinition createRoleDefinition(UUID id, String name);
    
    /**
     * Deletes the {@code roleDefinition} from this service persistently.
     */
    void deleteRoleDefinition(RoleDefinition roleDefinition);
    
    /**
     * The {@code roleDefinitionWithNewProperties} object represents an updated version, maybe a duplicate, of what we would get
     * when asking {@link #getRoleDefinition(UUID) this.getRole(roleWithNewProperties.getId())}. It may have changed compared to
     * what this service has in store. This service's representation (if not the same) and in particular the persistent
     * representation that this service will load upon its next start-up will be updated to match
     * {@code roleDefinitionWithNewProperties}'s state.
     */
    void updateRoleDefinition(RoleDefinition roleDefinitionWithNewProperties);
    
    Iterable<RoleDefinition> getRoleDefinitions();

    RoleDefinition getRoleDefinition(UUID idOfRoleDefinition);
    
    void addRoleForUser(User user, Role role);

    void addRoleForUser(String username, Role role);

    void removeRoleFromUser(User user, Role role);
    
    void removeRoleFromUser(String username, Role role);

    Iterable<WildcardPermission> getPermissionsFromUser(String username) throws UserManagementException;
    
    void removePermissionFromUser(String username, WildcardPermission permissionToRemove);

    void addPermissionForUser(String username, WildcardPermission permissionToAdd);

    /**
     * Registers a settings key together with its type. Calling this method is necessary for {@link #setSetting(String, Object)}
     * to have an effect for <code>key</code>. Calls to {@link #setSetting(String, Object)} will only accept values whose type
     * is compatible with <code>type</code>. Note that the store implementation may impose constraints on the types supported.
     * All store implementations are required to support at least {@link String} and {@link UUID} as types.
     */
    void addSetting(String key, Class<?> clazz) throws UserManagementException;

    /**
     * Sets a value for a key if that key was previously added to this store using {@link #addSetting(String, Class)}.
     * For user store implementations that maintain their data persistently and make it available after a server
     * restart, it is sufficient to register the settings key once because these registrations will be stored
     * persistently, too.
     * <p>
     * 
     * If the <code>key</code> was not registered before by a call to {@link #addSetting(String, Class)}, or if the
     * <code>setting</code> object does not conform with the type passed to {@link #addSetting(String, Class)}, a call
     * to this method will have no effect and return <code>false</code>.
     * 
     * @Return whether applying the setting was successful; <code>false</code> means that no update was performed to the
     * setting because either the key was not registered before by {@link #addSetting(String, Class)} or the type of the
     * <code>setting</code> object does not conform to the type used in {@link #addSetting(String, Class)}
     */
    boolean setSetting(String key, Object setting);

    <T> T getSetting(String key, Class<T> clazz);

    Map<String, Object> getAllSettings();

    Map<String, Class<?>> getAllSettingTypes();

    void refreshSecurityConfig(ServletContext context);

    CacheManager getCacheManager();
    
    void sendMail(String username, String subject, String body) throws MailException;

    /**
     * Checks whether <code>password</code> is the correct password for the user identified by <code>username</code>
     * 
     * @throws UserManagementException
     *             in a user by that name does not exist
     */
    boolean checkPassword(String username, String password) throws UserManagementException;

    boolean checkPasswordResetSecret(String username, String passwordResetSecret) throws UserManagementException;

    /**
     * Generates a new random password for the user identified by <code>username</code> and sends it
     * to the user's e-mail address.
     */
    void resetPassword(String username, String baseURL) throws UserManagementException, MailException;

    boolean validateEmail(String username, String validationSecret) throws UserManagementException;

    /**
     * Permitted only for users with role {@link DefaultRoles#ADMIN} or when the subject's user name matches
     * <code>username</code>.
     * 
     * @param key must not be <code>null</code>
     * @param value must not be <code>null</code>
     */
    void setPreference(String username, String key, String value);

    void setPreferenceObject(String name, String preferenceKey, Object preference);

    /**
     * Permitted only for users with role {@link DefaultRoles#ADMIN} or when the subject's user name matches
     * <code>username</code>.
     */
    void unsetPreference(String username, String key);

    /**
     * @return <code>null</code> if no preference for the user identified by <code>username</code> is found
     */
    String getPreference(String username, String key);
    
    /**
     * Gets a preference object. Always returns null if there is no converter associated with the given key -> see
     * {@link #registerPreferenceConverter(String, PreferenceConverter)}.
     */
    <T> T getPreferenceObject(String username, String key);

    /**
     * @return all preferences of the given user
     */
    Map<String, String> getAllPreferences(String username);

    /**
     * Issues a new access token and remembers it so that later the user identified by <code>username</code> can be
     * authenticated using the token. Any access token previously created for same user will be invalidated by this
     * call.
     * 
     * @return a new access token if <code>username</code> identifies a known user, <code>null</code> otherwise
     */
    String createAccessToken(String username);

    /**
     * May be invoked by users with role {@link DefaultRoles#ADMIN} or the user identified by {@code username}. Returns
     * the last access token previously created by {@link #createAccessToken(String)} or {@code null} if no such access
     * token was created before for user {@code username} or was {@link #removeAccessToken(String)}.
     */
    String getAccessToken(String username);
    
    /**
     * Like {@link #getAccessToken(String)} only that instead of returning {@code null}, a new access token will
     * be created and returned instead (see {@link #createAccessToken(String)}.
     */
    String getOrCreateAccessToken(String username);

    /**
     * Looks up a user by an access token that was created before using {@link #createAccessToken(String)} for same user name.
     * 
     * @return <code>null</code> in case the access token is unknown or was deleted / invalidated
     */
    User getUserByAccessToken(String accessToken);

    void removeAccessToken(String username);

    User loginByAccessToken(String accessToken);

    /**
     * Returns the default tenant of the underlying {@link UserStore#getDefaultTenant()}
     */
    UserGroup getDefaultTenant();

    <T> T setOwnershipCheckPermissionForObjectCreationAndRevertOnError(HasPermissions type,
            TypeRelativeObjectIdentifier typeRelativeObjectIdentifier,
            String securityDisplayName, ActionWithResult<T> createActionReturningCreatedObject);

    void setOwnershipCheckPermissionForObjectCreationAndRevertOnError(HasPermissions type,
            TypeRelativeObjectIdentifier typeRelativeObjectIdentifier, String securityDisplayName, Action actionToCreateObject);

    User getAllUser();

    void checkPermissionAndDeleteOwnershipForObjectRemoval(WithQualifiedObjectIdentifier object,
            Action actionToDeleteObject);

    <T> T checkPermissionAndDeleteOwnershipForObjectRemoval(WithQualifiedObjectIdentifier object,
            ActionWithResult<T> actionToDeleteObject);

    <T extends WithQualifiedObjectIdentifier> void filterObjectsWithPermissionForCurrentUser(HasPermissions permittedObject,
            com.sap.sse.security.shared.HasPermissions.Action action, Iterable<T> objectsToFilter,
            Consumer<T> filteredObjectsConsumer);

    <T extends WithQualifiedObjectIdentifier> void filterObjectsWithPermissionForCurrentUser(HasPermissions permittedObject,
            com.sap.sse.security.shared.HasPermissions.Action[] actions, Iterable<T> objectsToFilter,
            Consumer<T> filteredObjectsConsumer);

    <T extends WithQualifiedObjectIdentifier, R> List<R> mapAndFilterByReadPermissionForCurrentUser(HasPermissions permittedObject,
            Iterable<T> objectsToFilter, Function<T, R> filteredObjectsMapper);

    <T extends WithQualifiedObjectIdentifier, R> List<R> mapAndFilterByExplicitPermissionForCurrentUser(HasPermissions permittedObject,
            HasPermissions.Action[] actions, Iterable<T> objectsToFilter,
            Function<T, R> filteredObjectsMapper);

    boolean hasCurrentUserReadPermission(WithQualifiedObjectIdentifier object);

    boolean hasCurrentUserUpdatePermission(WithQualifiedObjectIdentifier object);

    boolean hasCurrentUserExplictPermissions(WithQualifiedObjectIdentifier object, HasPermissions.Action... actions);

    void checkCurrentUserReadPermission(WithQualifiedObjectIdentifier object);

    void checkCurrentUserUpdatePermission(WithQualifiedObjectIdentifier object);

    void checkCurrentUserDeletePermission(WithQualifiedObjectIdentifier object);

    void checkCurrentUserDeletePermission(QualifiedObjectIdentifier object);

    void checkCurrentUserExplicitPermissions(WithQualifiedObjectIdentifier object, HasPermissions.Action... actions);

    /**
     * Since there are some HasPermission objects, that have no Ownership, this method is used to explicitly mention
     * that they are to be assumed as migrated.
     */
    void assumeOwnershipMigrated(String typeName);

    void migrateOwnership(WithQualifiedObjectIdentifier object);

    void migrateOwnership(QualifiedObjectIdentifier object, String displayName);

    void checkMigration(Iterable<HasPermissions> allInstances);

    <T extends WithQualifiedObjectIdentifier> boolean hasCurrentUserRoleForOwnedObject(HasPermissions type, T object,
            RoleDefinition roleToCheck);

    boolean hasCurrentUserMetaPermission(WildcardPermission permissionToCheck, Ownership ownership);

    void setOwnershipIfNotSet(QualifiedObjectIdentifier identifier, User userOwner, UserGroup defaultTenant);

    UserGroup getDefaultTenantForCurrentUser();

    /**
     * When a user adds permissions to a role, he needs to hold the permissions for all existing qualifications. This
     * method checks all given permissions for all existing qualifications of the given role.
     * 
     * @return {@code true} if the current user holds all given meta permissions for all existing qualifications of the
     *         given role.
     */
    boolean hasUserAllWildcardPermissionsForAlreadyRealizedQualifications(RoleDefinition role,
            Iterable<WildcardPermission> permissionsToCheck);

    void setDefaultTenantForCurrentServerForUser(String username, String defaultTenant);
    
    void copyUsersAndRoleAssociations(UserGroup source, UserGroup destination, RoleCopyListener callback);

    User checkPermissionForObjectCreationAndRevertOnErrorForUserCreation(String username,
            ActionWithResult<User> createActionReturningCreatedObject);

    /**
     * Do only use this, if it is not possible to get the actual instance of the object to delete using the
     * WithQualifiedObjectIdentifier variant
     */
    <T> T checkPermissionAndDeleteOwnershipForObjectRemoval(QualifiedObjectIdentifier identifier,
            ActionWithResult<T> actionToDeleteObject);
    
    <T> T doWithTemporaryDefaultTenant(UserGroup tenant, ActionWithResult<T> action);

    /**
     * Before using a SecuritySystem, it is necessary to initialize the service, to ensure roles and acls are correctly
     * setup. CALL THIS AFTER: the role prototypes exist, the default roles exist, users are loaded (in case of stored
     * default ones)
     */
    void initialize();
<<<<<<< HEAD
=======

    boolean hasCurrentUserMetaPermissionsOfRoleDefinitionWithQualification(RoleDefinition roleDefinition,
            Ownership qualificationForGrantedPermissions);
>>>>>>> 27338103
}<|MERGE_RESOLUTION|>--- conflicted
+++ resolved
@@ -444,10 +444,7 @@
      * default ones)
      */
     void initialize();
-<<<<<<< HEAD
-=======
 
     boolean hasCurrentUserMetaPermissionsOfRoleDefinitionWithQualification(RoleDefinition roleDefinition,
             Ownership qualificationForGrantedPermissions);
->>>>>>> 27338103
 }