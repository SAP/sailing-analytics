package com.sap.sse.security;

import java.util.List;
import java.util.Locale;
import java.util.Map;
import java.util.Set;
import java.util.UUID;
import java.util.concurrent.Callable;
import java.util.function.Consumer;
import java.util.function.Function;

import javax.servlet.ServletContext;

import org.apache.shiro.authz.AuthorizationException;
import org.apache.shiro.cache.CacheManager;
import org.apache.shiro.mgt.SecurityManager;
import org.osgi.framework.BundleContext;

import com.sap.sse.common.mail.MailException;
import com.sap.sse.replication.ReplicableWithObjectInputStream;
import com.sap.sse.security.impl.ReplicableSecurityService;
import com.sap.sse.security.interfaces.Credential;
import com.sap.sse.security.interfaces.PreferenceConverter;
import com.sap.sse.security.interfaces.UserImpl;
import com.sap.sse.security.interfaces.UserStore;
import com.sap.sse.security.operations.SecurityOperation;
import com.sap.sse.security.shared.AccessControlListAnnotation;
import com.sap.sse.security.shared.HasPermissions;
import com.sap.sse.security.shared.HasPermissions.DefaultActions;
import com.sap.sse.security.shared.OwnershipAnnotation;
import com.sap.sse.security.shared.PermissionChecker;
import com.sap.sse.security.shared.QualifiedObjectIdentifier;
import com.sap.sse.security.shared.RoleDefinition;
import com.sap.sse.security.shared.RolePrototype;
import com.sap.sse.security.shared.SocialUserAccount;
import com.sap.sse.security.shared.TypeRelativeObjectIdentifier;
import com.sap.sse.security.shared.UserGroupManagementException;
import com.sap.sse.security.shared.UserManagementException;
import com.sap.sse.security.shared.WildcardPermission;
import com.sap.sse.security.shared.WithQualifiedObjectIdentifier;
import com.sap.sse.security.shared.impl.AccessControlList;
import com.sap.sse.security.shared.impl.Ownership;
import com.sap.sse.security.shared.impl.Role;
import com.sap.sse.security.shared.impl.User;
import com.sap.sse.security.shared.impl.UserGroup;

/**
 * A service interface for security management. Intended to be used as an OSGi service that can be registered, e.g., by
 * {@link BundleContext#registerService(Class, Object, java.util.Dictionary)} and can be discovered by other bundles.
 * 
 * @author Axel Uhl (D043530)
 * @author Benjamin Ebling
 *
 */
public interface SecurityService extends ReplicableWithObjectInputStream<ReplicableSecurityService, SecurityOperation<?>> {
    interface RoleCopyListener {
        void onRoleCopy(User a, Role existingRole, Role copyRole);
    }

    String ALL_USERNAME = "<all>";

    SecurityManager getSecurityManager();

    /**
     * Return the ownership information for the object identified by {@code idOfOwnedObject}. If there is no
     * ownership information for that object and there is a default tenant available, create a default {@link Ownership}
     * information that lists the default tenant as the tenant owner for the object in question; no user owner is
     * specified. If no default tenant is available and no ownership information for the object with the ID specified
     * is found, {@code null} is returned.
     */
    OwnershipAnnotation getOwnership(QualifiedObjectIdentifier idOfOwnedObject);
    
    OwnershipAnnotation createDefaultOwnershipForNewObject(QualifiedObjectIdentifier idOfNewObject);

    Iterable<AccessControlListAnnotation> getAccessControlLists();

    AccessControlListAnnotation getAccessControlList(QualifiedObjectIdentifier idOfAccessControlledObject);

    /**
     * @param idOfAccessControlledObject Has to be globally unique
     */
    SecurityService setEmptyAccessControlList(QualifiedObjectIdentifier idOfAccessControlledObject);

    /**
     * @param id Has to be globally unique
     */
    SecurityService setEmptyAccessControlList(QualifiedObjectIdentifier idOfAccessControlledObject, String displayNameOfAccessControlledObject);

    AccessControlList updateAccessControlList(QualifiedObjectIdentifier idOfAccessControlledObject,
            Map<UserGroup, Set<String>> permissionMap);

    AccessControlList overrideAccessControlList(QualifiedObjectIdentifier idOfAccessControlledObject,
            Map<UserGroup, Set<String>> permissionMap);

    /**
     * @param name The name of the user group to add
     */
    AccessControlList addToAccessControlList(QualifiedObjectIdentifier idOfAccessControlledObject, UserGroup userGroup,
            String action);

    /**
     * @param name The name of the user group to remove
     */ 
    AccessControlList removeFromAccessControlList(QualifiedObjectIdentifier idOfAccessControlledObject, UserGroup group,
            String action);

    void deleteAccessControlList(QualifiedObjectIdentifier idOfAccessControlledObject);

    /**
     * Same as {@link #setOwnership(String, UserImpl, Tenant, String)}, leaving the display name
     * of the object owned undefined.
     */
    Ownership setOwnership(QualifiedObjectIdentifier idOfOwnedObject, User userOwner, UserGroup tenantOwner);

    /**
     * @param idOfOwnedObject
     *            the ID of the object for which ownership is declared
     * @param userOwner
     *            the user to become the owning user of the object with ID
     *            {@code idOfOwnedObject}
     * @param tenantOwner
     *            the tenant to become owning tenant of the object with ID {@code idOfOwnedObject}
     * @param displayNameOfOwnedObject
     *            a display name that this store can use to produce a user-readable hint regarding the ownership
     *            definition that this call creates; there is no guarantee that the display name will remain up to date
     *            as the object identified by {@link idOfOwnedObject} may change its name without notifying this
     *            store
     */
    Ownership setOwnership(QualifiedObjectIdentifier idOfOwnedObject, User userOwner, UserGroup tenantOwner,
            String displayNameOfOwnedObject);

    void deleteOwnership(QualifiedObjectIdentifier idOfOwnedObject);

    Iterable<UserGroup> getUserGroupList();

    UserGroup getUserGroup(UUID id);

    UserGroup getUserGroupByName(String name);
    
    Iterable<UserGroup> getUserGroupsOfUser(User user);

    UserGroup createUserGroup(UUID id, String name) throws UserGroupManagementException;

    void addUserToUserGroup(UserGroup group, User user);
    
    void removeUserFromUserGroup(UserGroup group, User user);

    void putRoleDefinitionToUserGroup(UserGroup group, RoleDefinition roleDefinition, boolean forAll);

    void removeRoleDefintionFromUserGroup(UserGroup group, RoleDefinition roleDefinition);

    void deleteUserGroup(UserGroup userGroup) throws UserGroupManagementException;

    Iterable<User> getUserList();

    User getUserByName(String username);

    User getUserByEmail(String email);

    User getCurrentUser();

    /**
     * Returns the redirect URL
     */
    String login(String username, String password) throws UserManagementException;

    String getAuthenticationUrl(Credential credential) throws UserManagementException;

    User verifySocialUser(Credential credential) throws UserManagementException;

    void logout();

    /**
     * This version should only be used for tests, normally the defaultTenand handling should be used
     * 
     * @param validationBaseURL
     *            if <code>null</code>, no validation will be attempted
     */
    User createSimpleUser(String username, String email, String password, String fullName, String company,
            Locale locale, String validationBaseURL, UserGroup userOwner)
            throws UserManagementException, MailException, UserGroupManagementException;

    void updateSimpleUserPassword(String name, String newPassword) throws UserManagementException;

    void updateSimpleUserEmail(String username, String newEmail, String validationBaseURL) throws UserManagementException;
    
    void updateUserProperties(String username, String fullName, String company, Locale locale) throws UserManagementException;

    User createSocialUser(String username, SocialUserAccount socialUserAccount)
            throws UserManagementException, UserGroupManagementException;

    void deleteUser(String username) throws UserManagementException;

    /**
     * Creates a new role with initially empty {@link RoleDefinition#getPermissions() permissions}.
     */
    RoleDefinition createRoleDefinition(UUID id, String name);
    
    /**
     * Deletes the {@code roleDefinition} from this service persistently.
     */
    void deleteRoleDefinition(RoleDefinition roleDefinition);
    
    /**
     * The {@code roleDefinitionWithNewProperties} object represents an updated version, maybe a duplicate, of what we would get
     * when asking {@link #getRoleDefinition(UUID) this.getRole(roleWithNewProperties.getId())}. It may have changed compared to
     * what this service has in store. This service's representation (if not the same) and in particular the persistent
     * representation that this service will load upon its next start-up will be updated to match
     * {@code roleDefinitionWithNewProperties}'s state.
     */
    void updateRoleDefinition(RoleDefinition roleDefinitionWithNewProperties);
    
    Iterable<RoleDefinition> getRoleDefinitions();

    RoleDefinition getRoleDefinition(UUID idOfRoleDefinition);
    
    void addRoleForUser(User user, Role role);

    void addRoleForUser(String username, Role role);

    void removeRoleFromUser(User user, Role role);
    
    void removeRoleFromUser(String username, Role role);

    Iterable<WildcardPermission> getPermissionsFromUser(String username) throws UserManagementException;
    
    void removePermissionFromUser(String username, WildcardPermission permissionToRemove);

    void addPermissionForUser(String username, WildcardPermission permissionToAdd);

    /**
     * Registers a settings key together with its type. Calling this method is necessary for {@link #setSetting(String, Object)}
     * to have an effect for <code>key</code>. Calls to {@link #setSetting(String, Object)} will only accept values whose type
     * is compatible with <code>type</code>. Note that the store implementation may impose constraints on the types supported.
     * All store implementations are required to support at least {@link String} and {@link UUID} as types.
     */
    void addSetting(String key, Class<?> clazz) throws UserManagementException;

    /**
     * Sets a value for a key if that key was previously added to this store using {@link #addSetting(String, Class)}.
     * For user store implementations that maintain their data persistently and make it available after a server
     * restart, it is sufficient to register the settings key once because these registrations will be stored
     * persistently, too.
     * <p>
     * 
     * If the <code>key</code> was not registered before by a call to {@link #addSetting(String, Class)}, or if the
     * <code>setting</code> object does not conform with the type passed to {@link #addSetting(String, Class)}, a call
     * to this method will have no effect and return <code>false</code>.
     * 
     * @Return whether applying the setting was successful; <code>false</code> means that no update was performed to the
     * setting because either the key was not registered before by {@link #addSetting(String, Class)} or the type of the
     * <code>setting</code> object does not conform to the type used in {@link #addSetting(String, Class)}
     */
    boolean setSetting(String key, Object setting);

    <T> T getSetting(String key, Class<T> clazz);

    Map<String, Object> getAllSettings();

    Map<String, Class<?>> getAllSettingTypes();

    void refreshSecurityConfig(ServletContext context);

    CacheManager getCacheManager();
    
    void sendMail(String username, String subject, String body) throws MailException;

    /**
     * Checks whether <code>password</code> is the correct password for the user identified by <code>username</code>
     * 
     * @throws UserManagementException
     *             in a user by that name does not exist
     */
    boolean checkPassword(String username, String password) throws UserManagementException;

    boolean checkPasswordResetSecret(String username, String passwordResetSecret) throws UserManagementException;

    /**
     * Generates a new random password for the user identified by <code>username</code> and sends it
     * to the user's e-mail address.
     */
    void resetPassword(String username, String baseURL) throws UserManagementException, MailException;

    boolean validateEmail(String username, String validationSecret) throws UserManagementException;

    /**
     * Permitted only for users with role {@link DefaultRoles#ADMIN} or when the subject's user name matches
     * <code>username</code>.
     * 
     * @param key must not be <code>null</code>
     * @param value must not be <code>null</code>
     */
    void setPreference(String username, String key, String value);

    void setPreferenceObject(String name, String preferenceKey, Object preference);

    /**
     * Permitted only for users with role {@link DefaultRoles#ADMIN} or when the subject's user name matches
     * <code>username</code>.
     */
    void unsetPreference(String username, String key);

    /**
     * @return <code>null</code> if no preference for the user identified by <code>username</code> is found
     */
    String getPreference(String username, String key);
    
    /**
     * Gets a preference object. Always returns null if there is no converter associated with the given key -> see
     * {@link #registerPreferenceConverter(String, PreferenceConverter)}.
     */
    <T> T getPreferenceObject(String username, String key);

    /**
     * @return all preferences of the given user
     */
    Map<String, String> getAllPreferences(String username);

    /**
     * Issues a new access token and remembers it so that later the user identified by <code>username</code> can be
     * authenticated using the token. Any access token previously created for same user will be invalidated by this
     * call.
     * 
     * @return a new access token if <code>username</code> identifies a known user, <code>null</code> otherwise
     */
    String createAccessToken(String username);

    /**
     * May be invoked by users with role {@link DefaultRoles#ADMIN} or the user identified by {@code username}. Returns
     * the last access token previously created by {@link #createAccessToken(String)} or {@code null} if no such access
     * token was created before for user {@code username} or was {@link #removeAccessToken(String)}.
     */
    String getAccessToken(String username);
    
    /**
     * Like {@link #getAccessToken(String)} only that instead of returning {@code null}, a new access token will
     * be created and returned instead (see {@link #createAccessToken(String)}.
     */
    String getOrCreateAccessToken(String username);

    /**
     * Looks up a user by an access token that was created before using {@link #createAccessToken(String)} for same user name.
     * 
     * @return <code>null</code> in case the access token is unknown or was deleted / invalidated
     */
    User getUserByAccessToken(String accessToken);

    void removeAccessToken(String username);

    User loginByAccessToken(String accessToken);

    /**
     * Returns the default tenant of the underlying {@link UserStore#getDefaultTenant()}
     */
    UserGroup getDefaultTenant();

    <T> T setOwnershipCheckPermissionForObjectCreationAndRevertOnError(HasPermissions type,
            TypeRelativeObjectIdentifier typeRelativeObjectIdentifier,
            String securityDisplayName, Callable<T> createActionReturningCreatedObject);

    void setOwnershipCheckPermissionForObjectCreationAndRevertOnError(HasPermissions type,
            TypeRelativeObjectIdentifier typeRelativeObjectIdentifier, String securityDisplayName, Action actionToCreateObject);

    User getAllUser();

    void checkPermissionAndDeleteOwnershipForObjectRemoval(WithQualifiedObjectIdentifier object,
            Action actionToDeleteObject);

    <T> T checkPermissionAndDeleteOwnershipForObjectRemoval(WithQualifiedObjectIdentifier object,
            Callable<T> actionToDeleteObject);
    
    void deleteAllDataForRemovedObject(QualifiedObjectIdentifier identifier);

    <T extends WithQualifiedObjectIdentifier> void filterObjectsWithPermissionForCurrentUser(HasPermissions permittedObject,
            com.sap.sse.security.shared.HasPermissions.Action action, Iterable<T> objectsToFilter,
            Consumer<T> filteredObjectsConsumer);

    <T extends WithQualifiedObjectIdentifier> void filterObjectsWithPermissionForCurrentUser(HasPermissions permittedObject,
            com.sap.sse.security.shared.HasPermissions.Action[] actions, Iterable<T> objectsToFilter,
            Consumer<T> filteredObjectsConsumer);

    /**
     * Filters objects with any of the given permissions for the current user.
     */
    <T extends WithQualifiedObjectIdentifier> void filterObjectsWithAnyPermissionForCurrentUser(
            HasPermissions permittedObject, com.sap.sse.security.shared.HasPermissions.Action[] actions,
            Iterable<T> objectsToFilter, Consumer<T> filteredObjectsConsumer);

    <T extends WithQualifiedObjectIdentifier, R> List<R> mapAndFilterByReadPermissionForCurrentUser(HasPermissions permittedObject,
            Iterable<T> objectsToFilter, Function<T, R> filteredObjectsMapper);

    <T extends WithQualifiedObjectIdentifier, R> List<R> mapAndFilterByExplicitPermissionForCurrentUser(HasPermissions permittedObject,
            HasPermissions.Action[] actions, Iterable<T> objectsToFilter,
            Function<T, R> filteredObjectsMapper);

    /**
     * Maps and filters by any of the given permissions for the current user.
     */
    <T extends WithQualifiedObjectIdentifier, R> List<R> mapAndFilterByAnyExplicitPermissionForCurrentUser(
            HasPermissions permittedObject, HasPermissions.Action[] actions, Iterable<T> objectsToFilter,
            Function<T, R> filteredObjectsMapper);

    /**
     * Checks if the current user has the {@link DefaultActions#READ READ} permission on the {@code object} identified.
     * If {@code object} is {@code null}, the check will always pass.
     * 
     * @return {@code true} if and only if the user has the permission or the {@code object} is {@code null}
     */
    boolean hasCurrentUserReadPermission(WithQualifiedObjectIdentifier object);

    /**
     * Checks if the current user has the {@link DefaultActions#UPDATE UPDATE} permission on the {@code object} identified.
     * If {@code object} is {@code null}, the check will always pass.
     * 
     * @return {@code true} if and only if the user has the permission or the {@code object} is {@code null}
     */
    boolean hasCurrentUserUpdatePermission(WithQualifiedObjectIdentifier object);

    /**
     * Checks if the current user has the {@link DefaultActions#DELETE DELETE} permission on the {@code object} identified.
     * If {@code object} is {@code null}, the check will always pass.
     * 
     * @return {@code true} if and only if the user has the permission or the {@code object} is {@code null}
     */
    boolean hasCurrentUserDeletePermission(WithQualifiedObjectIdentifier object);

    /**
     * @return true, if all of the given actions are permitted for the current user; if no action is provided
     *         ({@code actions} is an empty array), {@code true} is returned because the user always has permission
     *         "to do nothing."
     */
    boolean hasCurrentUserExplicitPermissions(WithQualifiedObjectIdentifier object, HasPermissions.Action... actions);

    /**
     * @return true, if any of the given actions is permitted for the current user; if no action is provided
     *         ({@code actions} is an empty array), {@code false} is returned because the user has none of the
     *         permissions from this empty set.
     */
    boolean hasCurrentUserOneOfExplicitPermissions(WithQualifiedObjectIdentifier object, HasPermissions.Action... actions);

    /**
     * Checks if the current user has the {@link DefaultActions#READ READ} permission on the {@code object} identified.
     * If {@code object} is {@code null}, the check will always pass.
     */
    void checkCurrentUserReadPermission(WithQualifiedObjectIdentifier object);

    /**
     * Checks if the current user has the {@link DefaultActions#UPDATE UPDATE} permission on the {@code object} identified.
     * If {@code object} is {@code null}, the check will always pass.
     */
    void checkCurrentUserUpdatePermission(WithQualifiedObjectIdentifier object);

    /**
     * Checks if the current user has the {@link DefaultActions#DELETE DELETE} permission on the {@code object} identified.
     * If {@code object} is {@code null}, the check will always pass.
     */
    void checkCurrentUserDeletePermission(WithQualifiedObjectIdentifier object);

    /**
     * Checks if the current user has the {@link DefaultActions#DELETE DELETE} permission on the {@code object} identified.
     * If {@code object} is {@code null}, the check will always pass.
     */
    void checkCurrentUserDeletePermission(QualifiedObjectIdentifier object);

    /**
     * Checks if the current user has the permission to perform all {@code actions} requested on the {@code object}
     * identified. Throws an {@link AuthorizationException} if not. If {@code object} is {@code null}, everything is
     * allowed. If the list of {@code actions} is empty, the method will return without exception (rationale: doing
     * nothing is always allowed).
     */
    void checkCurrentUserExplicitPermissions(WithQualifiedObjectIdentifier object, HasPermissions.Action... actions);

    /**
     * Checks if the current user has permission any of the given actions. If the {@code actions} list is empty,
     * the current user formally has no permission for any action provided, so consequently an {@link AuthorizationException}
     * results. Checks for a {@code null} value for {@code object} always pass without exception.
     */
    void checkCurrentUserHasOneOfExplicitPermissions(WithQualifiedObjectIdentifier object, HasPermissions.Action... actions);

    /**
     * Since there are some HasPermission objects, that have no Ownership, this method is used to explicitly mention
     * that they are to be assumed as migrated.
     */
    void assumeOwnershipMigrated(String typeName);

    void migrateOwnership(WithQualifiedObjectIdentifier object);

    void migrateOwnership(QualifiedObjectIdentifier object, String displayName);

    void migrateUser(User user);

    void migratePermission(User user, WildcardPermission permissionToMigrate,
<<<<<<< HEAD
            com.sap.sse.common.Util.Function<WildcardPermission, WildcardPermission> permissionReplacement);
=======
            Function<WildcardPermission, WildcardPermission> permissionReplacement);
>>>>>>> 54a0a237

    void checkMigration(Iterable<HasPermissions> allInstances);

    <T extends WithQualifiedObjectIdentifier> boolean hasCurrentUserRoleForOwnedObject(HasPermissions type, T object,
            RoleDefinition roleToCheck);

    boolean hasCurrentUserMetaPermission(WildcardPermission permissionToCheck, Ownership ownership);
    
    boolean hasCurrentUserMetaPermissionWithOwnershipLookup(WildcardPermission permissionToCheck);

    void setOwnershipIfNotSet(QualifiedObjectIdentifier identifier, User userOwner, UserGroup defaultTenant);

    UserGroup getDefaultTenantForCurrentUser();

    /**
     * When a user adds permissions to a role, he needs to hold the permissions for all existing qualifications. This
     * method checks all given permissions for all existing qualifications of the given role.
     * 
     * @return {@code true} if the current user holds all given meta permissions for all existing qualifications of the
     *         given role.
     */
    boolean hasUserAllWildcardPermissionsForAlreadyRealizedQualifications(RoleDefinition role,
            Iterable<WildcardPermission> permissionsToCheck);

    void setDefaultTenantForCurrentServerForUser(String username, UUID defaultTenantId);
    
    void copyUsersAndRoleAssociations(UserGroup source, UserGroup destination, RoleCopyListener callback);

    User checkPermissionForObjectCreationAndRevertOnErrorForUserCreation(String username,
            Callable<User> createActionReturningCreatedObject);

    /**
     * Do only use this, if it is not possible to get the actual instance of the object to delete using the
     * WithQualifiedObjectIdentifier variant
     */
    <T> T checkPermissionAndDeleteOwnershipForObjectRemoval(QualifiedObjectIdentifier identifier,
            Callable<T> actionToDeleteObject);
    
    /**
     * Do only use this, if it is not possible to get the actual instance of the object to delete using the
     * WithQualifiedObjectIdentifier variant
     */
    void checkPermissionAndDeleteOwnershipForObjectRemoval(QualifiedObjectIdentifier identifier,
            Action actionToDeleteObject);
    
    <T> T doWithTemporaryDefaultTenant(UserGroup tenant, Callable<T> action);

    /**
     * Before using a SecuritySystem, it is necessary to initialize the service, to ensure roles and acls are correctly
     * setup. CALL THIS AFTER: the role prototypes exist, the default roles exist, users are loaded (in case of stored
     * default ones)
     */
    void initialize();

    boolean hasCurrentUserMetaPermissionsOfRoleDefinitionWithQualification(RoleDefinition roleDefinition,
            Ownership qualificationForGrantedPermissions);

    /**
     * @return {@code true} if the {@link UserStore} is initial or permission vertical migration is necessary.
     */
    boolean isInitialOrMigration();

    RoleDefinition getOrCreateRoleDefinitionFromPrototype(RolePrototype rolePrototype);

    /** Sets the default ownership based on the current user. */
    void setDefaultOwnership(QualifiedObjectIdentifier identifier, String description);

    void setDefaultOwnershipIfNotSet(QualifiedObjectIdentifier identifier);

    /**
     * Checks if a user has at least one permission implied by the given {@link WildcardPermission}.
     * 
     * @see PermissionChecker#hasUserAnyPermission(WildcardPermission, Iterable,
     *      com.sap.sse.security.shared.SecurityUser, com.sap.sse.security.shared.SecurityUser,
     *      com.sap.sse.security.shared.AbstractOwnership)
     */
    boolean hasCurrentUserAnyPermission(WildcardPermission permissionToCheck);

    <T> T setOwnershipWithoutCheckPermissionForObjectCreationAndRevertOnError(HasPermissions type,
            TypeRelativeObjectIdentifier typeIdentifier, String securityDisplayName, Callable<T> actionWithResult);

    void setOwnershipWithoutCheckPermissionForObjectCreationAndRevertOnError(HasPermissions type,
            TypeRelativeObjectIdentifier typeRelativeObjectIdentifier, String securityDisplayName,
            Action actionToCreateObject);

}<|MERGE_RESOLUTION|>--- conflicted
+++ resolved
@@ -490,11 +490,7 @@
     void migrateUser(User user);
 
     void migratePermission(User user, WildcardPermission permissionToMigrate,
-<<<<<<< HEAD
-            com.sap.sse.common.Util.Function<WildcardPermission, WildcardPermission> permissionReplacement);
-=======
             Function<WildcardPermission, WildcardPermission> permissionReplacement);
->>>>>>> 54a0a237
 
     void checkMigration(Iterable<HasPermissions> allInstances);
 
