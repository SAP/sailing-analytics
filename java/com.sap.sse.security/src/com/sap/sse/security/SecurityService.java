package com.sap.sse.security;

import java.io.Serializable;
import java.util.List;
import java.util.Locale;
import java.util.Map;
import java.util.Set;
import java.util.UUID;
import java.util.concurrent.Callable;
import java.util.function.Consumer;
import java.util.function.Function;

import javax.servlet.ServletContext;

import org.apache.shiro.authz.AuthorizationException;
import org.apache.shiro.cache.CacheManager;
import org.apache.shiro.mgt.SecurityManager;
import org.apache.shiro.subject.Subject;
import org.osgi.framework.BundleContext;

import com.sap.sse.common.Util;
import com.sap.sse.common.mail.MailException;
import com.sap.sse.replication.ReplicableWithObjectInputStream;
import com.sap.sse.security.impl.ReplicableSecurityService;
import com.sap.sse.security.impl.SecurityServiceImpl;
import com.sap.sse.security.interfaces.Credential;
import com.sap.sse.security.interfaces.PreferenceConverter;
import com.sap.sse.security.interfaces.UserImpl;
import com.sap.sse.security.interfaces.UserStore;
import com.sap.sse.security.operations.SecurityOperation;
import com.sap.sse.security.shared.AccessControlListAnnotation;
import com.sap.sse.security.shared.BasicUserStore;
import com.sap.sse.security.shared.HasPermissions;
import com.sap.sse.security.shared.HasPermissionsProvider;
import com.sap.sse.security.shared.HasPermissions.DefaultActions;
import com.sap.sse.security.shared.OwnershipAnnotation;
import com.sap.sse.security.shared.PermissionChecker;
import com.sap.sse.security.shared.QualifiedObjectIdentifier;
import com.sap.sse.security.shared.RoleDefinition;
import com.sap.sse.security.shared.RolePrototype;
import com.sap.sse.security.shared.TypeRelativeObjectIdentifier;
import com.sap.sse.security.shared.UserGroupManagementException;
import com.sap.sse.security.shared.UserManagementException;
import com.sap.sse.security.shared.WildcardPermission;
import com.sap.sse.security.shared.WithQualifiedObjectIdentifier;
import com.sap.sse.security.shared.impl.AccessControlList;
import com.sap.sse.security.shared.impl.Ownership;
import com.sap.sse.security.shared.impl.Role;
import com.sap.sse.security.shared.impl.SecuredSecurityTypes;
import com.sap.sse.security.shared.impl.SecuredSecurityTypes.ServerActions;
import com.sap.sse.security.shared.impl.User;
import com.sap.sse.security.shared.impl.UserGroup;
import com.sap.sse.security.shared.subscription.Subscription;
<<<<<<< HEAD
import com.sap.sse.security.shared.subscription.SubscriptionPlan;
=======
import com.sap.sse.shared.classloading.ClassLoaderRegistry;
>>>>>>> 45d1ef45

/**
 * A service interface for security management. Intended to be used as an OSGi service that can be registered, e.g., by
 * {@link BundleContext#registerService(Class, Object, java.util.Dictionary)} and can be discovered by other bundles.<p>
 * 
 * Permission checks will throw a {@link org.apache.shiro.authz.AuthorizationException} in case the check fails.
 * 
 * @author Axel Uhl (D043530)
 * @author Benjamin Ebling
 *
 */
public interface SecurityService extends ReplicableWithObjectInputStream<ReplicableSecurityService, SecurityOperation<?>> {
    interface RoleCopyListener {
        void onRoleCopy(User a, Role existingRole, Role copyRole);
    }

    String ALL_USERNAME = "<all>";
    String TENANT_SUFFIX = "-tenant";
    String REPLICABLE_FULLY_QUALIFIED_CLASSNAME = SecurityServiceImpl.class.getName();

    SecurityManager getSecurityManager();

    /**
     * Return the ownership information for the object identified by {@code idOfOwnedObject}. If there is no ownership
     * information for that object {@code null} is returned.
     */
    OwnershipAnnotation getOwnership(QualifiedObjectIdentifier idOfOwnedObject);
    
    Iterable<AccessControlListAnnotation> getAccessControlLists();

    AccessControlListAnnotation getAccessControlList(QualifiedObjectIdentifier idOfAccessControlledObject);

    AccessControlList overrideAccessControlList(QualifiedObjectIdentifier idOfAccessControlledObject,
            Map<UserGroup, Set<String>> permissionMap);

    AccessControlList overrideAccessControlList(QualifiedObjectIdentifier idOfAccessControlledObject,
            Map<UserGroup, Set<String>> permissionMap, String displayNameOfAccessControlledObject);

    /**
     * @param name The name of the user group to add
     */
    AccessControlList addToAccessControlList(QualifiedObjectIdentifier idOfAccessControlledObject, UserGroup userGroup,
            String action);

    /**
     * @param name The name of the user group to remove
     */ 
    AccessControlList removeFromAccessControlList(QualifiedObjectIdentifier idOfAccessControlledObject, UserGroup group,
            String action);

    void deleteAccessControlList(QualifiedObjectIdentifier idOfAccessControlledObject);

    /**
     * Same as {@link #setOwnership(String, UserImpl, Tenant, String)}, leaving the display name
     * of the object owned undefined.
     */
    Ownership setOwnership(QualifiedObjectIdentifier idOfOwnedObject, User userOwner, UserGroup tenantOwner);

    /**
     * @param idOfOwnedObject
     *            the ID of the object for which ownership is declared
     * @param userOwner
     *            the user to become the owning user of the object with ID
     *            {@code idOfOwnedObject}
     * @param tenantOwner
     *            the tenant to become owning tenant of the object with ID {@code idOfOwnedObject}
     * @param displayNameOfOwnedObject
     *            a display name that this store can use to produce a user-readable hint regarding the ownership
     *            definition that this call creates; there is no guarantee that the display name will remain up to date
     *            as the object identified by {@link idOfOwnedObject} may change its name without notifying this
     *            store
     */
    Ownership setOwnership(QualifiedObjectIdentifier idOfOwnedObject, User userOwner, UserGroup tenantOwner,
            String displayNameOfOwnedObject);

    void deleteOwnership(QualifiedObjectIdentifier idOfOwnedObject);

    Iterable<UserGroup> getUserGroupList();

    /**
     * @see BasicUserStore#getUserGroupsWithRoleDefinition(RoleDefinition)
     */
    Iterable<UserGroup> getUserGroupsWithRoleDefinition(RoleDefinition roleDefinition);
    
    UserGroup getUserGroup(UUID id);

    UserGroup getUserGroupByName(String name);
    
    Iterable<UserGroup> getUserGroupsOfUser(User user);

    UserGroup createUserGroup(UUID id, String name) throws UserGroupManagementException;
    
    void addUserToUserGroup(UserGroup group, User user);
    
    void removeUserFromUserGroup(UserGroup group, User user);

    void putRoleDefinitionToUserGroup(UserGroup group, RoleDefinition roleDefinition, boolean forAll);

    void removeRoleDefintionFromUserGroup(UserGroup group, RoleDefinition roleDefinition);

    void deleteUserGroup(UserGroup userGroup) throws UserGroupManagementException;

    Iterable<User> getUserList();

    User getUserByName(String username);

    User getUserByEmail(String email);
    
    /**
     * Finds all users that have the {@code permission}. This doesn't have to be an explicit permission assignment on
     * the {@link User} object (see {@link User#getPermissions()}) but can also be implied, e.g., by a
     * {@link User#getRoles() role assignment} that the user has, or by a group membership of the user where the group
     * {@link UserGroup#getRoleDefinitionMap() has roles assigned for members of the group}.
     */
    Iterable<User> getUsersWithPermissions(WildcardPermission permission);

    User getCurrentUser();

    /**
     * Returns the redirect URL
     */
    String login(String username, String password) throws UserManagementException;

    String getAuthenticationUrl(Credential credential) throws UserManagementException;

    User verifySocialUser(Credential credential) throws UserManagementException;

    void logout();

    /**
     * This version should only be used for tests, normally the defaultTenand handling should be used
     * 
     * @param validationBaseURL
     *            if <code>null</code>, no validation will be attempted
     */
    User createSimpleUser(String username, String email, String password, String fullName, String company,
            Locale locale, String validationBaseURL, UserGroup userOwner)
            throws UserManagementException, MailException, UserGroupManagementException;

    void updateSimpleUserPassword(String name, String newPassword) throws UserManagementException;

    void updateSimpleUserEmail(String username, String newEmail, String validationBaseURL) throws UserManagementException;
    
    void updateUserProperties(String username, String fullName, String company, Locale locale) throws UserManagementException;

    void deleteUser(String username) throws UserManagementException;

    /**
     * Creates a new role with initially empty {@link RoleDefinition#getPermissions() permissions}.
     */
    RoleDefinition createRoleDefinition(UUID id, String name);

    /**
     * Deletes the {@code roleDefinition} from this service persistently.
     */
    void deleteRoleDefinition(RoleDefinition roleDefinition);
    
    /**
     * The {@code roleDefinitionWithNewProperties} object represents an updated version, maybe a duplicate, of what we would get
     * when asking {@link #getRoleDefinition(UUID) this.getRole(roleWithNewProperties.getId())}. It may have changed compared to
     * what this service has in store. This service's representation (if not the same) and in particular the persistent
     * representation that this service will load upon its next start-up will be updated to match
     * {@code roleDefinitionWithNewProperties}'s state.
     */
    void updateRoleDefinition(RoleDefinition roleDefinitionWithNewProperties);
    
    Iterable<RoleDefinition> getRoleDefinitions();

    RoleDefinition getRoleDefinition(UUID idOfRoleDefinition);
    
    void addRoleForUser(User user, Role role);

    void addRoleForUser(String username, Role role);

    void removeRoleFromUser(User user, Role role);
    
    void removeRoleFromUser(String username, Role role);

    void removePermissionFromUser(String username, WildcardPermission permissionToRemove);

    void addPermissionForUser(String username, WildcardPermission permissionToAdd);

    /**
     * Registers a settings key together with its type. Calling this method is necessary for {@link #setSetting(String, Object)}
     * to have an effect for <code>key</code>. Calls to {@link #setSetting(String, Object)} will only accept values whose type
     * is compatible with <code>type</code>. Note that the store implementation may impose constraints on the types supported.
     * All store implementations are required to support at least {@link String} and {@link UUID} as types.
     */
    void addSetting(String key, Class<?> clazz) throws UserManagementException;

    /**
     * Sets a value for a key if that key was previously added to this store using {@link #addSetting(String, Class)}.
     * For user store implementations that maintain their data persistently and make it available after a server
     * restart, it is sufficient to register the settings key once because these registrations will be stored
     * persistently, too.
     * <p>
     * 
     * If the <code>key</code> was not registered before by a call to {@link #addSetting(String, Class)}, or if the
     * <code>setting</code> object does not conform with the type passed to {@link #addSetting(String, Class)}, a call
     * to this method will have no effect and return <code>false</code>.
     * 
     * @Return whether applying the setting was successful; <code>false</code> means that no update was performed to the
     * setting because either the key was not registered before by {@link #addSetting(String, Class)} or the type of the
     * <code>setting</code> object does not conform to the type used in {@link #addSetting(String, Class)}
     */
    boolean setSetting(String key, Object setting);

    Map<String, Object> getAllSettings();

    Map<String, Class<?>> getAllSettingTypes();

    void refreshSecurityConfig(ServletContext context);

    CacheManager getCacheManager();
    
    void sendMail(String username, String subject, String body) throws MailException;

    /**
     * Checks whether <code>password</code> is the correct password for the user identified by <code>username</code>
     * 
     * @throws UserManagementException
     *             in a user by that name does not exist
     */
    boolean checkPassword(String username, String password) throws UserManagementException;

    boolean checkPasswordResetSecret(String username, String passwordResetSecret) throws UserManagementException;

    /**
     * Generates a new random password for the user identified by <code>username</code> and sends it
     * to the user's e-mail address.
     */
    void resetPassword(String username, String baseURL) throws UserManagementException, MailException;

    boolean validateEmail(String username, String validationSecret) throws UserManagementException;

    /**
     * Permitted only for users with role {@link DefaultRoles#ADMIN} or when the subject's user name matches
     * <code>username</code>.
     * 
     * @param key must not be <code>null</code>
     * @param value must not be <code>null</code>
     */
    void setPreference(String username, String key, String value);

    void setPreferenceObject(String name, String preferenceKey, Object preference);

    /**
     * Permitted only for users with role {@link DefaultRoles#ADMIN} or when the subject's user name matches
     * <code>username</code>.
     */
    void unsetPreference(String username, String key);

    /**
     * @return <code>null</code> if no preference for the user identified by <code>username</code> is found
     */
    String getPreference(String username, String key);
    
    /**
     * Gets a preference object. Always returns null if there is no converter associated with the given key -> see
     * {@link UserStore#registerPreferenceConverter(String, PreferenceConverter)}.
     */
    <T> T getPreferenceObject(String username, String key);
    
    /**
     * Gets all preference objects resolving to a certain key. Always returns a valid map. May be empty.
     * {@link UserStore#registerPreferenceConverter(String, PreferenceConverter)}.
     */
    <T> Map<String, T> getPreferenceObjectsByKey(String key);

    /**
     * @return all preferences of the given user
     */
    Map<String, String> getAllPreferences(String username);
    
    /**
     * Issues a new access token and remembers it so that later the user identified by <code>username</code> can be
     * authenticated using the token. Any access token previously created for same user will be invalidated by this
     * call.
     * 
     * @return a new access token if <code>username</code> identifies a known user, <code>null</code> otherwise
     */
    String createAccessToken(String username);

    /**
     * May be invoked by users with role {@link DefaultRoles#ADMIN} or the user identified by {@code username}. Returns
     * the last access token previously created by {@link #createAccessToken(String)} or {@code null} if no such access
     * token was created before for user {@code username} or was {@link #removeAccessToken(String)}.
     */
    String getAccessToken(String username);
    
    /**
     * Like {@link #getAccessToken(String)} only that instead of returning {@code null}, a new access token will
     * be created and returned instead (see {@link #createAccessToken(String)}.
     */
    String getOrCreateAccessToken(String username);

    /**
     * Constructs a Bearer token for a given remote Server, either using a given username and password, or a given
     * bearer token. If neither of those are provided the current user will be used to create a bearer token. Provide
     * only username and password or bearer token, not the three of them. If none is provided but there is no user
     * currently authenticated, {@code null} will be returned.<p>
     */
    String getOrCreateTargetServerBearerToken(String targetServerUrlAsString, String targetServerUsername,
            String targetServerPassword, String targetServerBearerToken);

    /**
     * Looks up a user by an access token that was created before using {@link #createAccessToken(String)} for same user name.
     * 
     * @return <code>null</code> in case the access token is unknown or was deleted / invalidated
     */
    User getUserByAccessToken(String accessToken);

    void removeAccessToken(String username);

    /**
     * Returns the group owning this server/replicaset {@link UserStore#getServerGroup()}. This group is used as default
     * owner if default objects such as role definitions or the admin user have to be created outside of any user
     * session and a default ownership is required. It is the group owner of the {@link SecuredSecurityTypes#SERVER}
     * object.<p>
     * 
     * During replication, a replica's user store contents are replaced by the master's user store contents. However,
     * a replica's {@link UserStore#getServerGroup()} will be resolved by the server group name provided to the
     * {@link UserStore} at its construction time. If such a group is not provided by the master, it is created. This
     * creation will be executed as a replicable operation that hence will be sent back to the master where the group
     * is then known. This new group is then used to try to set the server's group ownership, after checking that such an
     * ownership doesn't exist yet.
     */
    UserGroup getServerGroup();

    /**
     * For the current session's {@link Subject} an ownership for an object of type {@code type} and with type-relative
     * object identifier {@code typeRelativeObjectIdentifier} is created with the subject's default creation group if no
     * ownership for that object is found yet. Otherwise, the existing ownership is left untouched.
     * <p>
     * 
     * The {@link ServerActions#CREATE_OBJECT} permission is checked for the executing server. Then, the
     * {@link DefaultActions#CREATE} permission is checked for the {@code type}/{@code typeRelativeObjectIdentifier}
     * object.
     * <p>
     * 
     * If any of these permission checks fails and the ownership has not been found but created, the ownership is
     * removed again, and the authorization exception is thrown by this method. Otherwise, the subject is considered to
     * have the permission to create the object, the {@code actionWithResult} is invoked, and the object returned by the
     * action is the result of this method.
     */
    <T> T setOwnershipCheckPermissionForObjectCreationAndRevertOnError(HasPermissions type,
            TypeRelativeObjectIdentifier typeRelativeObjectIdentifier,
            String securityDisplayName, Callable<T> createActionReturningCreatedObject);

    /**
     * Like
     * {@link #setOwnershipCheckPermissionForObjectCreationAndRevertOnError(HasPermissions, TypeRelativeObjectIdentifier, String, Callable)},
     * only that the action does not return an object, so this method does not either.
     */
    void setOwnershipCheckPermissionForObjectCreationAndRevertOnError(HasPermissions type,
            TypeRelativeObjectIdentifier typeRelativeObjectIdentifier, String securityDisplayName, Action actionToCreateObject);

    User getAllUser();

    void checkPermissionAndDeleteOwnershipForObjectRemoval(WithQualifiedObjectIdentifier object,
            Action actionToDeleteObject);

    <T> T checkPermissionAndDeleteOwnershipForObjectRemoval(WithQualifiedObjectIdentifier object,
            Callable<T> actionToDeleteObject);
    
    void deleteAllDataForRemovedObject(QualifiedObjectIdentifier identifier);

    <T extends WithQualifiedObjectIdentifier> void filterObjectsWithPermissionForCurrentUser(
            com.sap.sse.security.shared.HasPermissions.Action action, Iterable<T> objectsToFilter,
            Consumer<T> filteredObjectsConsumer);

    /**
     * Filters objects with any of the given permissions for the current user.
     */
    <T extends WithQualifiedObjectIdentifier> void filterObjectsWithAnyPermissionForCurrentUser(
            com.sap.sse.security.shared.HasPermissions.Action[] actions,
            Iterable<T> objectsToFilter, Consumer<T> filteredObjectsConsumer);

    <T extends WithQualifiedObjectIdentifier, R> List<R> mapAndFilterByReadPermissionForCurrentUser(
            Iterable<T> objectsToFilter, Function<T, R> filteredObjectsMapper);

    /**
     * Maps and filters by any of the given permissions for the current user.
     */
    <T extends WithQualifiedObjectIdentifier, R> List<R> mapAndFilterByAnyExplicitPermissionForCurrentUser(
            HasPermissions permittedObject, HasPermissions.Action[] actions, Iterable<T> objectsToFilter,
            Function<T, R> filteredObjectsMapper);

    /**
     * Checks if the current user has the {@link DefaultActions#READ READ} permission on the {@code object} identified.
     * If {@code object} is {@code null}, the check will always pass.
     * 
     * @return {@code true} if and only if the user has the permission or the {@code object} is {@code null}
     */
    boolean hasCurrentUserReadPermission(WithQualifiedObjectIdentifier object);

    /**
     * Checks if the current user has the {@link DefaultActions#UPDATE UPDATE} permission on the {@code object} identified.
     * If {@code object} is {@code null}, the check will always pass.
     * 
     * @return {@code true} if and only if the user has the permission or the {@code object} is {@code null}
     */
    boolean hasCurrentUserUpdatePermission(WithQualifiedObjectIdentifier object);

    /**
     * Checks if the current user has the {@link DefaultActions#DELETE DELETE} permission on the {@code object} identified.
     * If {@code object} is {@code null}, the check will always pass.
     * 
     * @return {@code true} if and only if the user has the permission or the {@code object} is {@code null}
     */
    boolean hasCurrentUserDeletePermission(WithQualifiedObjectIdentifier object);

    /**
     * @return true, if all of the given actions are permitted for the current user; if no action is provided
     *         ({@code actions} is an empty array), {@code true} is returned because the user always has permission
     *         "to do nothing."
     */
    boolean hasCurrentUserExplicitPermissions(WithQualifiedObjectIdentifier object, HasPermissions.Action... actions);

    /**
     * @return true, if any of the given actions is permitted for the current user; if no action is provided
     *         ({@code actions} is an empty array), {@code false} is returned because the user has none of the
     *         permissions from this empty set.
     */
    boolean hasCurrentUserOneOfExplicitPermissions(WithQualifiedObjectIdentifier object, HasPermissions.Action... actions);

    /**
     * Checks if the current user has the {@link DefaultActions#READ READ} permission on the {@code object} identified.
     * If {@code object} is {@code null}, the check will always pass.
     */
    void checkCurrentUserReadPermission(WithQualifiedObjectIdentifier object);

    /**
     * Checks if the current user has the {@link DefaultActions#UPDATE UPDATE} permission on the {@code object} identified.
     * If {@code object} is {@code null}, the check will always pass.
     * 
     * @throws AuthorizationException in case the current user is not permitted to update {@code object}
     */
    void checkCurrentUserUpdatePermission(WithQualifiedObjectIdentifier object);

    /**
     * Checks if the current user has the {@link DefaultActions#DELETE DELETE} permission on the {@code object} identified.
     * If {@code object} is {@code null}, the check will always pass.
     * 
     * @throws AuthorizationException in case the current user is not permitted to delete {@code object}
     */
    void checkCurrentUserDeletePermission(WithQualifiedObjectIdentifier object);

    /**
     * Checks if the current user has the {@link DefaultActions#DELETE DELETE} permission on the {@code object} identified.
     * If {@code object} is {@code null}, the check will always pass.
     * 
     * @throws AuthorizationException in case the current user is not permitted to delete {@code object}
     */
    void checkCurrentUserDeletePermission(QualifiedObjectIdentifier object);

    /**
     * Checks if the current user has the permission to perform all {@code actions} requested on the {@code object}
     * identified. Throws an {@link AuthorizationException} if not. If {@code object} is {@code null}, everything is
     * allowed. If the list of {@code actions} is empty, the method will return without exception (rationale: doing
     * nothing is always allowed).
     */
    void checkCurrentUserExplicitPermissions(WithQualifiedObjectIdentifier object, HasPermissions.Action... actions);

    /**
     * Checks if the current user has permission any of the given actions. If the {@code actions} list is empty,
     * the current user formally has no permission for any action provided, so consequently an {@link AuthorizationException}
     * results. Checks for a {@code null} value for {@code object} always pass without exception.
     */
    void checkCurrentUserHasOneOfExplicitPermissions(WithQualifiedObjectIdentifier object, HasPermissions.Action... actions);

    /**
     * Since there are some HasPermission objects, that have no Ownership, this method is used to explicitly mention
     * that they are to be assumed as migrated.
     */
    void assumeOwnershipMigrated(String typeName);

    /**
     * If {@code object} doesn't have an ownership then it will be assigned the {@link #getServerGroup() server group}
     * as its group owner.
     * 
     * @return {@code true} if the object required ownership migration
     */
    boolean migrateOwnership(WithQualifiedObjectIdentifier object);

    /**
     * If {@code object} doesn't have an ownership then it will be assigned the {@link #getServerGroup() server group}
     * as its group owner.
     * 
     * @return {@code true} if the object required ownership migration
     */
    boolean migrateOwnership(QualifiedObjectIdentifier object, String displayName);

    void migrateUser(User user);

    void migratePermission(User user, WildcardPermission permissionToMigrate,
            Function<WildcardPermission, WildcardPermission> permissionReplacement);

    /**
     * If the {@link SecuredSecurityTypes#SERVER} object has a group ownership. If not, it is set to the
     * {@link #getServerGroup() server group}. The {@link SecuredSecurityTypes#SERVER} type is then marked
     * as migrated (see {@link #checkMigration(Iterable)}).
     */
    void migrateServerObject();
    
    void checkMigration(Iterable<? extends HasPermissions> allInstances);

    boolean hasCurrentUserMetaPermission(WildcardPermission permissionToCheck, Ownership ownership);
    
    boolean hasCurrentUserMetaPermissionWithOwnershipLookup(WildcardPermission permissionToCheck);

    void setOwnershipIfNotSet(QualifiedObjectIdentifier identifier, User userOwner, UserGroup defaultTenant);

    UserGroup getDefaultTenantForCurrentUser();

    public void setTemporaryDefaultTenant(final UUID tenantGroupId);

    /**
     * When a user adds permissions to a role, he needs to hold the permissions for all existing qualifications. This
     * method checks all given permissions for all existing qualifications of the given role.
     * 
     * @return {@code true} if the current user holds all given meta permissions for all existing qualifications of the
     *         given role.
     */
    boolean hasUserAllWildcardPermissionsForAlreadyRealizedQualifications(RoleDefinition role,
            Iterable<WildcardPermission> permissionsToCheck);

    void setDefaultTenantForCurrentServerForUser(String username, UUID defaultTenantId);
    
    void copyUsersAndRoleAssociations(UserGroup source, UserGroup destination, RoleCopyListener callback);

    User checkPermissionForObjectCreationAndRevertOnErrorForUserCreation(String username,
            Callable<User> createActionReturningCreatedObject);

    /**
     * Do only use this, if it is not possible to get the actual instance of the object to delete using the
     * WithQualifiedObjectIdentifier variant
     */
    <T> T checkPermissionAndDeleteOwnershipForObjectRemoval(QualifiedObjectIdentifier identifier,
            Callable<T> actionToDeleteObject);
    
    /**
     * Do only use this, if it is not possible to get the actual instance of the object to delete using the
     * WithQualifiedObjectIdentifier variant
     */
    void checkPermissionAndDeleteOwnershipForObjectRemoval(QualifiedObjectIdentifier identifier,
            Action actionToDeleteObject);
    
    <T> T doWithTemporaryDefaultTenant(UserGroup tenant, Callable<T> action);

    /**
     * Before using a SecuritySystem, it is necessary to initialize the service, to ensure roles and acls are correctly
     * setup. CALL THIS AFTER: the role prototypes exist, the default roles exist, users are loaded (in case of stored
     * default ones)
     */
    void initialize();

    boolean hasCurrentUserMetaPermissionsOfRoleDefinitionWithQualification(RoleDefinition roleDefinition,
            Ownership qualificationForGrantedPermissions);

    boolean hasCurrentUserMetaPermissionsOfRoleDefinitionsWithQualification(Set<RoleDefinition> roleDefinitions,
            Ownership qualificationForGrantedPermissions);

    /**
     * @return {@code true} if the {@link UserStore} is initial or permission vertical migration is necessary.
     */
    boolean isInitialOrMigration();
    
    /**
     * @return {@code true} if the server is a newly set up instance. While {@link #isInitialOrMigration()} defines if
     *         the {@link SecurityService} is initially set up, this method distincts a server connected to a central
     *         {@link SecurityService}. In case, the {@link SecurityService} is initial (defined by
     *         {@link #isInitialOrMigration()}) it is also a new server.
     */
    boolean isNewServer();

    RoleDefinition getOrCreateRoleDefinitionFromPrototype(RolePrototype rolePrototype);

    /** Sets the default ownership based on the current user. */
    void setDefaultOwnership(QualifiedObjectIdentifier identifier, String description);

    void setDefaultOwnershipIfNotSet(QualifiedObjectIdentifier identifier);

    /**
     * Checks if a user has at least one permission implied by the given {@link WildcardPermission}.
     * 
     * @see PermissionChecker#hasUserAnyPermission(WildcardPermission, Iterable,
     *      com.sap.sse.security.shared.SecurityUser, com.sap.sse.security.shared.SecurityUser,
     *      com.sap.sse.security.shared.AbstractOwnership)
     */
    boolean hasCurrentUserAnyPermission(WildcardPermission permissionToCheck);

    /**
     * Like {@link #setOwnershipCheckPermissionForObjectCreationAndRevertOnError(HasPermissions, TypeRelativeObjectIdentifier, String, Callable)},
     * only that no check is performed for {@link ServerActions#CREATE_OBJECT} in addition to the {@code type}-specific
     * {@link DefaultActions#CREATE} check.
     */
    <T> T setOwnershipWithoutCheckPermissionForObjectCreationAndRevertOnError(HasPermissions type,
            TypeRelativeObjectIdentifier typeIdentifier, String securityDisplayName, Callable<T> actionWithResult);

    /**
     * Like {@link #setOwnershipCheckPermissionForObjectCreationAndRevertOnError(HasPermissions, TypeRelativeObjectIdentifier, String, Action)},
     * only that no check is performed for {@link ServerActions#CREATE_OBJECT} in addition to the {@code type}-specific
     * {@link DefaultActions#CREATE} check.
     */
    void setOwnershipWithoutCheckPermissionForObjectCreationAndRevertOnError(HasPermissions type,
            TypeRelativeObjectIdentifier typeRelativeObjectIdentifier, String securityDisplayName,
            Action actionToCreateObject);

    /**
     * Returns if the current user is granted the permission defined by the {@link SecuredSecurityTypes#SERVER server
     * type} and the given {@link ServerActions action}.
     */
    boolean hasCurrentUserServerPermission(ServerActions action);

    /**
     * Checks if the current user is granted the permission defined by the {@link SecuredSecurityTypes#SERVER server
     * type} and the given {@link ServerActions action}.
     */
    void checkCurrentUserServerPermission(ServerActions action);

    /**
     * In case this security service is shared across multiple replica sets that are published under different
     * sub-domains, session cookies and the local store shall be arranged such that sessions and content are identified
     * regardless the sub-domain used. For example, if there are two events, A, and B, published through
     * {@code a.sapsailing.com} and {@code b.sapsailing.com}, respectively, by default the full sub-domain name will be
     * used for the {@code JSESSIONID} cookie as well as for the identification of content in the browser's local store.
     */
    String getSharedAcrossSubdomainsOf();

    /**
     * In the browser client, a {@code CrossDomainStorage} implementation is used to either run requests for a local
     * browser storage against the application's local storage under the URL/origin used to access the application, or a
     * shared local storage across several sub-domains may be configured so that data stored while in the context of one
     * sub-domain is also available to the application when loaded from a different sub-domain.
     * 
     * @return the base URL where the {@code /gwt-base/StorageMessaging.html} entry point can be found; if {@code null},
     *         clients should configure their {@code CrossDomainStorage} such that the application's origin is used for
     *         isolated local storage; otherwise, the result should be used to get a {@code CrossDomainStorage}
     *         implementation that accesses a local store shared across all application instances that use the same base
     *         URL for cross-domain storage.
     */
    String getBaseUrlForCrossDomainStorage();

    void registerCustomizer(SecurityInitializationCustomizer customizer);

    /**
     * Persist user subscription data
     */
    void updateUserSubscription(String username, Subscription subscription) throws UserManagementException;
    
    /**
     * Adds a listener that will be invoked each time the set of users having {@code permission} may have changed. When
     * the {@code listener}'s
     * {@link PermissionChangeListener#setOfUsersWithPermissionChanged(WildcardPermission, Iterable)
     * setOfUsersWithPermissionChanged} is called, the listener can invoke
     * {@link #getUsersWithPermissions(WildcardPermission)} to check whether there actually was a change relevant to the
     * listener. There is a possibility of "false positive" listener invocations, but each time the set of users having
     * {@code permission} changes, the listener <em>will</em> be notified.
     * 
     * @param permission
     *            must have a valid, non-empty {@link WildcardPermission#getQualifiedObjectIdentifiers() set of object
     *            identifiers}, therefore identifying one or more permissions on a non-empty list of specific objects.
     *            No {@link WildcardPermission#WILDCARD_TOKEN wildcards} are allowed in any part of the permission.
     */
    void addPermissionChangeListener(WildcardPermission permission, PermissionChangeListener listener);
    
    /**
     * Removes the {@code listener} from this service if it was registered for a permission equal to {@code permission}
     * before with the {@link #addPermissionChangeListener(WildcardPermission, PermissionChangeListener)} method. Otherwise,
     * invoking the method has no effect.
     */
    void removePermissionChangeListener(WildcardPermission permission, PermissionChangeListener listener);

    /**
     * Obtains all {@link HasPermissions} secured types managed by this security service. In an OSGi environment, those
     * are obtained from all {@link HasPermissionsProvider}s registered as an OSGi service by any active bundle.
     */
    Iterable<? extends HasPermissions> getAllHasPermissions();
    
    /**
     * Obtains all {@link SubscriptionPlan} subscription plans managed by this security service. In an OSGi environment, those
     * are obtained from all {@link SubscriptionPlanProvider}s registered as an OSGi service by any active bundle.
     */
    Map<Serializable, SubscriptionPlan> getAllSubscriptionPlans();
    
    SubscriptionPlan getSubscriptionPlanById(String planId);
    
    /**
     * Tries to find a {@link HasPermissions secured type} in the {@link #getAllHasPermissions() set of secured types
     * known by this security service} based on its name, like it is used in the first
     * {@link WildcardPermission#getParts() part} of a permission specification, as in {@code USER:READ:*}.
     * 
     * @param securedTypeName
     *            must not be {@code null}
     * @return may be {@code null} in case a secured type by that {@link HasPermissions#getName() name} is not found
     */
    default HasPermissions getHasPermissionsByName(String securedTypeName) {
        return Util.first(Util.filter(getAllHasPermissions(), hp->hp.getName().equals(securedTypeName)));
    }

<<<<<<< HEAD
    /*
     * Will resolve potential roles, which a user would inherit, when given a specific subscription plan.
     */
    Role[] getSubscriptionPlanUserRoles(User user, SubscriptionPlan plan);

    SubscriptionPlan getSubscriptionPlanByItemPriceId(String itemPriceId);
    
=======
    ClassLoaderRegistry getInitialLoadClassLoaderRegistry();
>>>>>>> 45d1ef45
}<|MERGE_RESOLUTION|>--- conflicted
+++ resolved
@@ -51,11 +51,8 @@
 import com.sap.sse.security.shared.impl.User;
 import com.sap.sse.security.shared.impl.UserGroup;
 import com.sap.sse.security.shared.subscription.Subscription;
-<<<<<<< HEAD
+import com.sap.sse.shared.classloading.ClassLoaderRegistry;
 import com.sap.sse.security.shared.subscription.SubscriptionPlan;
-=======
-import com.sap.sse.shared.classloading.ClassLoaderRegistry;
->>>>>>> 45d1ef45
 
 /**
  * A service interface for security management. Intended to be used as an OSGi service that can be registered, e.g., by
@@ -756,8 +753,9 @@
     default HasPermissions getHasPermissionsByName(String securedTypeName) {
         return Util.first(Util.filter(getAllHasPermissions(), hp->hp.getName().equals(securedTypeName)));
     }
-
-<<<<<<< HEAD
+    
+    ClassLoaderRegistry getInitialLoadClassLoaderRegistry();
+
     /*
      * Will resolve potential roles, which a user would inherit, when given a specific subscription plan.
      */
@@ -765,7 +763,4 @@
 
     SubscriptionPlan getSubscriptionPlanByItemPriceId(String itemPriceId);
     
-=======
-    ClassLoaderRegistry getInitialLoadClassLoaderRegistry();
->>>>>>> 45d1ef45
 }