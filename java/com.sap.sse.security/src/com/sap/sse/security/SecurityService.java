package com.sap.sse.security;

import java.io.Serializable;
import java.math.BigDecimal;
import java.util.List;
import java.util.Locale;
import java.util.Map;
import java.util.Optional;
import java.util.Set;
import java.util.UUID;
import java.util.concurrent.Callable;
import java.util.function.Consumer;
import java.util.function.Function;

import javax.servlet.ServletContext;
import javax.servlet.http.HttpServletRequest;

import org.apache.shiro.authz.AuthorizationException;
import org.apache.shiro.cache.CacheManager;
import org.apache.shiro.mgt.SecurityManager;
import org.apache.shiro.subject.Subject;
import org.osgi.framework.BundleContext;

import com.sap.sse.common.Duration;
import com.sap.sse.common.Util;
import com.sap.sse.common.Util.Pair;
import com.sap.sse.common.http.HttpHeaderUtil;
import com.sap.sse.common.mail.MailException;
import com.sap.sse.common.media.TakedownNoticeRequestContext;
import com.sap.sse.replication.ReplicableWithObjectInputStream;
import com.sap.sse.security.impl.ReplicableSecurityService;
import com.sap.sse.security.impl.SecurityServiceImpl;
import com.sap.sse.security.interfaces.Credential;
import com.sap.sse.security.interfaces.PreferenceConverter;
import com.sap.sse.security.interfaces.UserImpl;
import com.sap.sse.security.interfaces.UserStore;
import com.sap.sse.security.operations.SecurityOperation;
import com.sap.sse.security.persistence.PersistenceFactory;
import com.sap.sse.security.shared.AccessControlListAnnotation;
import com.sap.sse.security.shared.BasicUserStore;
import com.sap.sse.security.shared.HasPermissions;
import com.sap.sse.security.shared.HasPermissions.DefaultActions;
import com.sap.sse.security.shared.HasPermissionsProvider;
import com.sap.sse.security.shared.OwnershipAnnotation;
import com.sap.sse.security.shared.PermissionChecker;
import com.sap.sse.security.shared.QualifiedObjectIdentifier;
import com.sap.sse.security.shared.RoleDefinition;
import com.sap.sse.security.shared.RolePrototype;
import com.sap.sse.security.shared.SubscriptionPlanProvider;
import com.sap.sse.security.shared.TypeRelativeObjectIdentifier;
import com.sap.sse.security.shared.UserGroupManagementException;
import com.sap.sse.security.shared.UserManagementException;
import com.sap.sse.security.shared.WildcardPermission;
import com.sap.sse.security.shared.WithQualifiedObjectIdentifier;
import com.sap.sse.security.shared.impl.AccessControlList;
import com.sap.sse.security.shared.impl.LockingAndBanning;
import com.sap.sse.security.shared.impl.Ownership;
import com.sap.sse.security.shared.impl.Role;
import com.sap.sse.security.shared.impl.SecuredSecurityTypes;
import com.sap.sse.security.shared.impl.SecuredSecurityTypes.ServerActions;
import com.sap.sse.security.shared.impl.User;
import com.sap.sse.security.shared.impl.UserGroup;
import com.sap.sse.security.shared.subscription.Subscription;
import com.sap.sse.security.shared.subscription.SubscriptionPlan;
import com.sap.sse.shared.classloading.ClassLoaderRegistry;
import com.sap.sse.util.HttpRequestUtils;

/**
 * A service interface for security management. Intended to be used as an OSGi service that can be registered, e.g., by
 * {@link BundleContext#registerService(Class, Object, java.util.Dictionary)} and can be discovered by other bundles.<p>
 * 
 * Permission checks will throw a {@link org.apache.shiro.authz.AuthorizationException} in case the check fails.
 * 
 * @author Axel Uhl (D043530)
 * @author Benjamin Ebling
 *
 */
public interface SecurityService extends ReplicableWithObjectInputStream<ReplicableSecurityService, SecurityOperation<?>> {
    interface RoleCopyListener {
        void onRoleCopy(User a, Role existingRole, Role copyRole);
    }

    String ALL_USERNAME = "<all>";
    String TENANT_SUFFIX = "-tenant";
    String REPLICABLE_FULLY_QUALIFIED_CLASSNAME = SecurityServiceImpl.class.getName();
    /**
     * The default locking duration per client IP address for user creation.
     * 
     * @see HttpRequestUtils#getClientIP(HttpServletRequest)
     */
    Duration DEFAULT_CLIENT_IP_BASED_USER_CREATION_LOCKING_DURATION = Duration.ONE_MINUTE;

    SecurityManager getSecurityManager();

    /**
     * Return the ownership information for the object identified by {@code idOfOwnedObject}. If there is no ownership
     * information for that object {@code null} is returned.
     */
    OwnershipAnnotation getOwnership(QualifiedObjectIdentifier idOfOwnedObject);
    
    Iterable<AccessControlListAnnotation> getAccessControlLists();

    AccessControlListAnnotation getAccessControlList(QualifiedObjectIdentifier idOfAccessControlledObject);

    AccessControlList overrideAccessControlList(QualifiedObjectIdentifier idOfAccessControlledObject,
            Map<UserGroup, Set<String>> permissionMap);

    AccessControlList overrideAccessControlList(QualifiedObjectIdentifier idOfAccessControlledObject,
            Map<UserGroup, Set<String>> permissionMap, String displayNameOfAccessControlledObject);

    /**
     * @param name The name of the user group to add
     */
    AccessControlList addToAccessControlList(QualifiedObjectIdentifier idOfAccessControlledObject, UserGroup userGroup,
            String action);

    /**
     * @param name The name of the user group to remove
     */ 
    AccessControlList removeFromAccessControlList(QualifiedObjectIdentifier idOfAccessControlledObject, UserGroup group,
            String action);

    void deleteAccessControlList(QualifiedObjectIdentifier idOfAccessControlledObject);

    /**
     * Same as {@link #setOwnership(String, UserImpl, Tenant, String)}, leaving the display name
     * of the object owned undefined.
     */
    Ownership setOwnership(QualifiedObjectIdentifier idOfOwnedObject, User userOwner, UserGroup tenantOwner);

    /**
     * @param idOfOwnedObject
     *            the ID of the object for which ownership is declared
     * @param userOwner
     *            the user to become the owning user of the object with ID
     *            {@code idOfOwnedObject}
     * @param tenantOwner
     *            the tenant to become owning tenant of the object with ID {@code idOfOwnedObject}
     * @param displayNameOfOwnedObject
     *            a display name that this store can use to produce a user-readable hint regarding the ownership
     *            definition that this call creates; there is no guarantee that the display name will remain up to date
     *            as the object identified by {@link idOfOwnedObject} may change its name without notifying this
     *            store
     */
    Ownership setOwnership(QualifiedObjectIdentifier idOfOwnedObject, User userOwner, UserGroup tenantOwner,
            String displayNameOfOwnedObject);

    void deleteOwnership(QualifiedObjectIdentifier idOfOwnedObject);

    Iterable<UserGroup> getUserGroupList();

    /**
     * @see BasicUserStore#getUserGroupsWithRoleDefinition(RoleDefinition)
     */
    Iterable<UserGroup> getUserGroupsWithRoleDefinition(RoleDefinition roleDefinition);
    
    UserGroup getUserGroup(UUID id);

    UserGroup getUserGroupByName(String name);

    Iterable<UserGroup> getUserGroupsOfUser(User user);

    /**
     * Creates a user group with the given {@code id} and {@code name} and makes the calling subject
     * its owner and a member of the group and assigns the {@code user} role qualified to the new
     * group to the calling subject ({@code user:{name}}) as a "transitive" role assignment, allowing
     * the user to grant that role also to other users, in turn.
     */
    UserGroup createUserGroup(UUID id, String name) throws UserGroupManagementException;
    
    void addUserToUserGroup(UserGroup group, User user);
    
    void removeUserFromUserGroup(UserGroup group, User user);

    void putRoleDefinitionToUserGroup(UserGroup group, RoleDefinition roleDefinition, boolean forAll);

    void removeRoleDefintionFromUserGroup(UserGroup group, RoleDefinition roleDefinition);

    void deleteUserGroup(UserGroup userGroup) throws UserGroupManagementException;

    Iterable<User> getUserList();

    User getUserByName(String username);

    User getUserByEmail(String email);
    
    /**
     * Finds all users that have the {@code permission}. This doesn't have to be an explicit permission assignment on
     * the {@link User} object (see {@link User#getPermissions()}) but can also be implied, e.g., by a
     * {@link User#getRoles() role assignment} that the user has, or by a group membership of the user where the group
     * {@link UserGroup#getRoleDefinitionMap() has roles assigned for members of the group}.
     */
    Iterable<User> getUsersWithPermissions(WildcardPermission permission);

    User getCurrentUser();

    /**
     * Returns the redirect URL
     */
    String login(String username, String password) throws UserManagementException;

    String getAuthenticationUrl(Credential credential) throws UserManagementException;

    User verifySocialUser(Credential credential) throws UserManagementException;

    void logout();

    /**
     * This version should only be used for tests, normally the defaultTenand handling should be used
     * @param validationBaseURL
     *            if <code>null</code>, no validation will be attempted
     * @param requestClientIP
     *            used for throttling user creation requests coming from the same IP address
     * @param enforceStrongPassword TODO
     */
    User createSimpleUser(String username, String email, String password, String fullName, String company,
            Locale locale, String validationBaseURL, UserGroup userOwner, String requestClientIP, boolean enforceStrongPassword)
            throws UserManagementException, MailException, UserGroupManagementException;

    void updateSimpleUserPassword(String name, String newPassword) throws UserManagementException;

    void updateSimpleUserEmail(String username, String newEmail, String validationBaseURL) throws UserManagementException;
    
    void updateUserProperties(String username, String fullName, String company, Locale locale) throws UserManagementException;

    void deleteUser(String username) throws UserManagementException;

    /**
     * Creates a new role with initially empty {@link RoleDefinition#getPermissions() permissions}.
     */
    RoleDefinition createRoleDefinition(UUID id, String name);

    /**
     * Deletes the {@code roleDefinition} from this service persistently.
     */
    void deleteRoleDefinition(RoleDefinition roleDefinition);
    
    /**
     * The {@code roleDefinitionWithNewProperties} object represents an updated version, maybe a duplicate, of what we would get
     * when asking {@link #getRoleDefinition(UUID) this.getRole(roleWithNewProperties.getId())}. It may have changed compared to
     * what this service has in store. This service's representation (if not the same) and in particular the persistent
     * representation that this service will load upon its next start-up will be updated to match
     * {@code roleDefinitionWithNewProperties}'s state.
     */
    void updateRoleDefinition(RoleDefinition roleDefinitionWithNewProperties);
    
    Iterable<RoleDefinition> getRoleDefinitions();

    RoleDefinition getRoleDefinition(UUID idOfRoleDefinition);
    
    void addRoleForUser(User user, Role role);

    void addRoleForUser(String username, Role role);

    void removeRoleFromUser(User user, Role role);
    
    void removeRoleFromUser(String username, Role role);

    void removePermissionFromUser(String username, WildcardPermission permissionToRemove);

    void addPermissionForUser(String username, WildcardPermission permissionToAdd);

    /**
     * Registers a settings key together with its type. Calling this method is necessary for {@link #setSetting(String, Object)}
     * to have an effect for <code>key</code>. Calls to {@link #setSetting(String, Object)} will only accept values whose type
     * is compatible with <code>type</code>. Note that the store implementation may impose constraints on the types supported.
     * All store implementations are required to support at least {@link String} and {@link UUID} as types.
     */
    void addSetting(String key, Class<?> clazz) throws UserManagementException;

    /**
     * Sets a value for a key if that key was previously added to this store using {@link #addSetting(String, Class)}.
     * For user store implementations that maintain their data persistently and make it available after a server
     * restart, it is sufficient to register the settings key once because these registrations will be stored
     * persistently, too.
     * <p>
     * 
     * If the <code>key</code> was not registered before by a call to {@link #addSetting(String, Class)}, or if the
     * <code>setting</code> object does not conform with the type passed to {@link #addSetting(String, Class)}, a call
     * to this method will have no effect and return <code>false</code>.
     * 
     * @Return whether applying the setting was successful; <code>false</code> means that no update was performed to the
     * setting because either the key was not registered before by {@link #addSetting(String, Class)} or the type of the
     * <code>setting</code> object does not conform to the type used in {@link #addSetting(String, Class)}
     */
    boolean setSetting(String key, Object setting);

    Map<String, Object> getAllSettings();

    Map<String, Class<?>> getAllSettingTypes();

    void refreshSecurityConfig(ServletContext context);

    CacheManager getCacheManager();
    
    /**
     * Sends mail to the user identified by {@code username} if that user is found and has a non-{@code null}
     * {@link User#getEmail() e-mail address}. Note that this method does <em>not</em> check whether that
     * e-mail address is validated. This way this method can also be used to, e.g., send an e-mail in order
     * to validate an e-mail address.
     */
    void sendMail(String username, String subject, String body) throws MailException;

    /**
     * Checks whether <code>password</code> is the correct password for the user identified by <code>username</code>
     * 
     * @throws UserManagementException
     *             in a user by that name does not exist
     */
    boolean checkPassword(String username, String password) throws UserManagementException;

    boolean checkPasswordResetSecret(String username, String passwordResetSecret) throws UserManagementException;

    /**
     * Generates a new random password for the user identified by <code>username</code> and sends it
     * to the user's e-mail address.
     */
    void resetPassword(String username, String baseURL) throws UserManagementException, MailException;

    boolean validateEmail(String username, String validationSecret) throws UserManagementException;

    /**
     * Permitted only for users with role {@link DefaultRoles#ADMIN} or when the subject's user name matches
     * <code>username</code>.
     * 
     * @param key must not be <code>null</code>
     * @param value must not be <code>null</code>
     */
    void setPreference(String username, String key, String value);

    /**
     * @see UserStore#setPreferenceObject(String, String, Object)}
     */
    void setPreferenceObject(String name, String preferenceKey, Object preference);

    /**
     * Permitted only for users with role {@link DefaultRoles#ADMIN} or when the subject's user name matches
     * <code>username</code>.
     */
    void unsetPreference(String username, String key);

    /**
     * @return <code>null</code> if no preference for the user identified by <code>username</code> is found
     */
    String getPreference(String username, String key);
    
    /**
     * Gets a preference object. Always returns null if there is no converter associated with the given key -> see
     * {@link UserStore#registerPreferenceConverter(String, PreferenceConverter)}.
     */
    <T> T getPreferenceObject(String username, String key);
    
    /**
     * Gets all preference objects resolving to a certain key. Always returns a valid map. May be empty.
     * {@link UserStore#registerPreferenceConverter(String, PreferenceConverter)}.
     */
    <T> Map<String, T> getPreferenceObjectsByKey(String key);

    /**
     * @return all preferences of the given user
     */
    Map<String, String> getAllPreferences(String username);
    
    /**
     * Issues a new access token and remembers it so that later the user identified by <code>username</code> can be
     * authenticated using the token. Any access token previously created for same user will be invalidated by this
     * call.
     * 
     * @return a new access token if <code>username</code> identifies a known user, <code>null</code> otherwise
     */
    String createAccessToken(String username);

    /**
     * May be invoked by users with role {@link DefaultRoles#ADMIN} or the user identified by {@code username}. Returns
     * the last access token previously created by {@link #createAccessToken(String)} or {@code null} if no such access
     * token was created before for user {@code username} or was {@link #removeAccessToken(String)}.
     */
    String getAccessToken(String username);
    
    /**
     * Like {@link #getAccessToken(String)} only that instead of returning {@code null}, a new access token will
     * be created and returned instead (see {@link #createAccessToken(String)}.
     */
    String getOrCreateAccessToken(String username);

    /**
     * Constructs a Bearer token for a given remote Server, either using a given username and password, or a given
     * bearer token. If neither of those are provided the current user will be used to create a bearer token. Provide
     * only username and password or bearer token, not the three of them. If none is provided but there is no user
     * currently authenticated, {@code null} will be returned.<p>
     */
    String getOrCreateTargetServerBearerToken(String targetServerUrlAsString, String targetServerUsername,
            String targetServerPassword, String targetServerBearerToken);

    /**
     * Looks up a user by an access token that was created before using {@link #createAccessToken(String)} for same user name.
     * 
     * @return <code>null</code> in case the access token is unknown or was deleted / invalidated
     */
    User getUserByAccessToken(String accessToken);

    void removeAccessToken(String username);

    /**
     * Returns the group owning this server/replicaset {@link UserStore#getServerGroup()}. This group is used as default
     * owner if default objects such as role definitions or the admin user have to be created outside of any user
     * session and a default ownership is required. It is the group owner of the {@link SecuredSecurityTypes#SERVER}
     * object.<p>
     * 
     * During replication, a replica's user store contents are replaced by the master's user store contents. However,
     * a replica's {@link UserStore#getServerGroup()} will be resolved by the server group name provided to the
     * {@link UserStore} at its construction time. If such a group is not provided by the master, it is created. This
     * creation will be executed as a replicable operation that hence will be sent back to the master where the group
     * is then known. This new group is then used to try to set the server's group ownership, after checking that such an
     * ownership doesn't exist yet.
     */
    UserGroup getServerGroup();

    /**
     * For the current session's {@link Subject} an ownership for an object of type {@code type} and with type-relative
     * object identifier {@code typeRelativeObjectIdentifier} is created with the subject's default creation group if no
     * ownership for that object is found yet. Otherwise, the existing ownership is left untouched.
     * <p>
     * 
     * The {@link ServerActions#CREATE_OBJECT} permission is checked for the executing server. Then, the
     * {@link DefaultActions#CREATE} permission is checked for the {@code type}/{@code typeRelativeObjectIdentifier}
     * object.
     * <p>
     * 
     * If any of these permission checks fails and the ownership has not been found but created, the ownership is
     * removed again, and the authorization exception is thrown by this method. Otherwise, the subject is considered to
     * have the permission to create the object, the {@code actionWithResult} is invoked, and the object returned by the
     * action is the result of this method.
     */
    <T> T setOwnershipCheckPermissionForObjectCreationAndRevertOnError(HasPermissions type,
            TypeRelativeObjectIdentifier typeRelativeObjectIdentifier,
            String securityDisplayName, Callable<T> createActionReturningCreatedObject);

    /**
     * Like
     * {@link #setOwnershipCheckPermissionForObjectCreationAndRevertOnError(HasPermissions, TypeRelativeObjectIdentifier, String, Callable)},
     * only that the action does not return an object, so this method does not either.
     */
    void setOwnershipCheckPermissionForObjectCreationAndRevertOnError(HasPermissions type,
            TypeRelativeObjectIdentifier typeRelativeObjectIdentifier, String securityDisplayName, Action actionToCreateObject);

    User getAllUser();

    void checkPermissionAndDeleteOwnershipForObjectRemoval(WithQualifiedObjectIdentifier object,
            Action actionToDeleteObject);

    <T> T checkPermissionAndDeleteOwnershipForObjectRemoval(WithQualifiedObjectIdentifier object,
            Callable<T> actionToDeleteObject);
    
    /**
     * Deletes {@link #deleteOwnership(QualifiedObjectIdentifier) ownership} and
     * {@link #deleteAccessControlList(QualifiedObjectIdentifier) ACLs} for the object identified by {@code identifier}
     */
    void deleteAllDataForRemovedObject(QualifiedObjectIdentifier identifier);

    <T extends WithQualifiedObjectIdentifier> void filterObjectsWithPermissionForCurrentUser(
            com.sap.sse.security.shared.HasPermissions.Action action, Iterable<T> objectsToFilter,
            Consumer<T> filteredObjectsConsumer);

    /**
     * Filters objects with any of the given permissions for the current user.
     */
    <T extends WithQualifiedObjectIdentifier> void filterObjectsWithAnyPermissionForCurrentUser(
            com.sap.sse.security.shared.HasPermissions.Action[] actions,
            Iterable<T> objectsToFilter, Consumer<T> filteredObjectsConsumer);

    <T extends WithQualifiedObjectIdentifier, R> List<R> mapAndFilterByReadPermissionForCurrentUser(
            Iterable<T> objectsToFilter, Function<T, R> filteredObjectsMapper);

    /**
     * Maps and filters by any of the given permissions for the current user.
     */
    <T extends WithQualifiedObjectIdentifier, R> List<R> mapAndFilterByAnyExplicitPermissionForCurrentUser(
            HasPermissions permittedObject, HasPermissions.Action[] actions, Iterable<T> objectsToFilter,
            Function<T, R> filteredObjectsMapper);

    /**
     * Checks if the current user has the {@link DefaultActions#READ READ} permission on the {@code object} identified.
     * If {@code object} is {@code null}, the check will always pass.
     * 
     * @return {@code true} if and only if the user has the permission or the {@code object} is {@code null}
     */
    boolean hasCurrentUserReadPermission(WithQualifiedObjectIdentifier object);

    /**
     * Checks if the current user has the {@link DefaultActions#UPDATE UPDATE} permission on the {@code object} identified.
     * If {@code object} is {@code null}, the check will always pass.
     * 
     * @return {@code true} if and only if the user has the permission or the {@code object} is {@code null}
     */
    boolean hasCurrentUserUpdatePermission(WithQualifiedObjectIdentifier object);

    /**
     * Checks if the current user has the {@link DefaultActions#DELETE DELETE} permission on the {@code object} identified.
     * If {@code object} is {@code null}, the check will always pass.
     * 
     * @return {@code true} if and only if the user has the permission or the {@code object} is {@code null}
     */
    boolean hasCurrentUserDeletePermission(WithQualifiedObjectIdentifier object);

    /**
     * @return true, if all of the given actions are permitted for the current user; if no action is provided
     *         ({@code actions} is an empty array), {@code true} is returned because the user always has permission
     *         "to do nothing."
     */
    boolean hasCurrentUserExplicitPermissions(WithQualifiedObjectIdentifier object, HasPermissions.Action... actions);

    /**
     * @return true, if any of the given actions is permitted for the current user; if no action is provided
     *         ({@code actions} is an empty array), {@code false} is returned because the user has none of the
     *         permissions from this empty set.
     */
    boolean hasCurrentUserOneOfExplicitPermissions(WithQualifiedObjectIdentifier object, HasPermissions.Action... actions);

    /**
     * Checks if the current user has the {@link DefaultActions#READ READ} permission on the {@code object} identified.
     * If {@code object} is {@code null}, the check will always pass.
     */
    void checkCurrentUserReadPermission(WithQualifiedObjectIdentifier object);

    /**
     * Checks if the current user has the {@link DefaultActions#UPDATE UPDATE} permission on the {@code object} identified.
     * If {@code object} is {@code null}, the check will always pass.
     * 
     * @throws AuthorizationException in case the current user is not permitted to update {@code object}
     */
    void checkCurrentUserUpdatePermission(WithQualifiedObjectIdentifier object);

    /**
     * Checks if the current user has the {@link DefaultActions#DELETE DELETE} permission on the {@code object} identified.
     * If {@code object} is {@code null}, the check will always pass.
     * 
     * @throws AuthorizationException in case the current user is not permitted to delete {@code object}
     */
    void checkCurrentUserDeletePermission(WithQualifiedObjectIdentifier object);

    /**
     * Checks if the current user has the {@link DefaultActions#DELETE DELETE} permission on the {@code object} identified.
     * If {@code object} is {@code null}, the check will always pass.
     * 
     * @throws AuthorizationException in case the current user is not permitted to delete {@code object}
     */
    void checkCurrentUserDeletePermission(QualifiedObjectIdentifier object);

    /**
     * Checks if the current user has the permission to perform all {@code actions} requested on the {@code object}
     * identified. Throws an {@link AuthorizationException} if not. If {@code object} is {@code null}, everything is
     * allowed. If the list of {@code actions} is empty, the method will return without exception (rationale: doing
     * nothing is always allowed).
     */
    void checkCurrentUserExplicitPermissions(WithQualifiedObjectIdentifier object, HasPermissions.Action... actions);

    /**
     * Checks if the current user has permission any of the given actions. If the {@code actions} list is empty,
     * the current user formally has no permission for any action provided, so consequently an {@link AuthorizationException}
     * results. Checks for a {@code null} value for {@code object} always pass without exception.
     */
    void checkCurrentUserHasOneOfExplicitPermissions(WithQualifiedObjectIdentifier object, HasPermissions.Action... actions);

    /**
     * Since there are some HasPermission objects, that have no Ownership, this method is used to explicitly mention
     * that they are to be assumed as migrated.
     */
    void assumeOwnershipMigrated(String typeName);

    /**
     * If {@code object} doesn't have an ownership then it will be assigned the {@link #getServerGroup() server group}
     * as its group owner.
     * 
     * @return {@code true} if the object required ownership migration
     */
    boolean migrateOwnership(WithQualifiedObjectIdentifier object);

    /**
     * If {@code object} doesn't have an ownership then it will be assigned the {@link #getServerGroup() server group}
     * as its group owner.
     * 
     * @return {@code true} if the object required ownership migration
     */
    boolean migrateOwnership(QualifiedObjectIdentifier object, String displayName);

    void migrateUser(User user);

    void migratePermission(User user, WildcardPermission permissionToMigrate,
            Function<WildcardPermission, WildcardPermission> permissionReplacement);

    /**
     * If the {@link SecuredSecurityTypes#SERVER} object has a group ownership. If not, it is set to the
     * {@link #getServerGroup() server group}. The {@link SecuredSecurityTypes#SERVER} type is then marked
     * as migrated (see {@link #checkMigration(Iterable)}).
     */
    void migrateServerObject();
    
    void checkMigration(Iterable<? extends HasPermissions> allInstances);

    boolean hasCurrentUserMetaPermission(WildcardPermission permissionToCheck, Ownership ownership);
    
    boolean hasCurrentUserMetaPermissionWithOwnershipLookup(WildcardPermission permissionToCheck);

    void setOwnershipIfNotSet(QualifiedObjectIdentifier identifier, User userOwner, UserGroup defaultTenant);

    UserGroup getDefaultTenantForCurrentUser();

    public void setTemporaryDefaultTenant(final UUID tenantGroupId);

    /**
     * When a user adds permissions to a role, he needs to hold the permissions for all existing qualifications. This
     * method checks all given permissions for all existing qualifications of the given role.
     * 
     * @return {@code true} if the current user holds all given meta permissions for all existing qualifications of the
     *         given role.
     */
    boolean hasUserAllWildcardPermissionsForAlreadyRealizedQualifications(RoleDefinition role,
            Iterable<WildcardPermission> permissionsToCheck);

    void setDefaultTenantForCurrentServerForUser(String username, UUID defaultTenantId);
    
    void copyUsersAndRoleAssociations(UserGroup source, UserGroup destination, RoleCopyListener callback);

    User checkPermissionForUserCreationAndRevertOnErrorForUserCreation(String username,
            Callable<User> createActionReturningCreatedObject) throws UserManagementException;

    /**
     * Do only use this, if it is not possible to get the actual instance of the object to delete using the
     * WithQualifiedObjectIdentifier variant
     */
    <T> T checkPermissionAndDeleteOwnershipForObjectRemoval(QualifiedObjectIdentifier identifier,
            Callable<T> actionToDeleteObject);
    
    /**
     * Do only use this, if it is not possible to get the actual instance of the object to delete using the
     * WithQualifiedObjectIdentifier variant
     */
    void checkPermissionAndDeleteOwnershipForObjectRemoval(QualifiedObjectIdentifier identifier,
            Action actionToDeleteObject);
    
    <T> T doWithTemporaryDefaultTenant(UserGroup tenant, Callable<T> action);

    /**
     * Before using a SecuritySystem, it is necessary to initialize the service, to ensure roles and acls are correctly
     * setup. CALL THIS AFTER: the role prototypes exist, the default roles exist, users are loaded (in case of stored
     * default ones)
     */
    void initialize();

    boolean hasCurrentUserMetaPermissionsOfRoleDefinitionWithQualification(RoleDefinition roleDefinition,
            Ownership qualificationForGrantedPermissions);

    boolean hasCurrentUserMetaPermissionsOfRoleDefinitionsWithQualification(Set<RoleDefinition> roleDefinitions,
            Ownership qualificationForGrantedPermissions);

    /**
     * @return {@code true} if the {@link UserStore} is initial or permission vertical migration is necessary.
     */
    boolean isInitialOrMigration();
    
    /**
     * @return {@code true} if the server is a newly set up instance. While {@link #isInitialOrMigration()} defines if
     *         the {@link SecurityService} is initially set up, this method distincts a server connected to a central
     *         {@link SecurityService}. In case, the {@link SecurityService} is initial (defined by
     *         {@link #isInitialOrMigration()}) it is also a new server.
     */
    boolean isNewServer();

    /**
     * Tries to find a {@link RoleDefinition} whose ID equals that of the {@link RolePrototype} passed. If found, the
     * permission set of the {@link RoleDefition} that was found is compared to that of the {@link RolePrototype}, and
     * in case of differences the permission set of the {@link RolePrototype} is copied into the {@link RoleDefinition}.
     * If no {@link RoleDefinition} by the ID specified by the {@link RolePrototype} is found, a new
     * {@link RoleDefinition} is created. If {@code makeReadableForAll} is {@code true} and this server is just
     * {@link #isInitialOrMigration() being initialized or migrating} then the new role definition will be made readable
     * for all users by adding an ACL for the {@code null} group that grants the {@link DefaultActions#READ} permission.
     */
    RoleDefinition getOrCreateRoleDefinitionFromPrototype(RolePrototype rolePrototype, boolean makeReadableForAll);

    /** Sets the default ownership based on the current user. */
    void setDefaultOwnership(QualifiedObjectIdentifier identifier, String description);

    void setDefaultOwnershipIfNotSet(QualifiedObjectIdentifier identifier);

    /**
     * Checks if a user has at least one permission implied by the given {@link WildcardPermission}.
     * 
     * @see PermissionChecker#hasUserAnyPermission(WildcardPermission, Iterable,
     *      com.sap.sse.security.shared.SecurityUser, com.sap.sse.security.shared.SecurityUser,
     *      com.sap.sse.security.shared.AbstractOwnership)
     */
    boolean hasCurrentUserAnyPermission(WildcardPermission permissionToCheck);

    /**
     * Like {@link #setOwnershipCheckPermissionForObjectCreationAndRevertOnError(HasPermissions, TypeRelativeObjectIdentifier, String, Callable)},
     * only that no check is performed for {@link ServerActions#CREATE_OBJECT} in addition to the {@code type}-specific
     * {@link DefaultActions#CREATE} check.
     */
    <T> T setOwnershipWithoutCheckPermissionForObjectCreationAndRevertOnError(HasPermissions type,
            TypeRelativeObjectIdentifier typeIdentifier, String securityDisplayName, Callable<T> actionWithResult);

    /**
     * Like {@link #setOwnershipCheckPermissionForObjectCreationAndRevertOnError(HasPermissions, TypeRelativeObjectIdentifier, String, Action)},
     * only that no check is performed for {@link ServerActions#CREATE_OBJECT} in addition to the {@code type}-specific
     * {@link DefaultActions#CREATE} check.
     */
    void setOwnershipWithoutCheckPermissionForObjectCreationAndRevertOnError(HasPermissions type,
            TypeRelativeObjectIdentifier typeRelativeObjectIdentifier, String securityDisplayName,
            Action actionToCreateObject);

    /**
     * Returns if the current user is granted the permission defined by the {@link SecuredSecurityTypes#SERVER server
     * type} and the given {@link ServerActions action}.
     */
    boolean hasCurrentUserServerPermission(ServerActions action);

    /**
     * Checks if the current user is granted the permission defined by the {@link SecuredSecurityTypes#SERVER server
     * type} and the given {@link ServerActions action}.
     */
    void checkCurrentUserServerPermission(ServerActions action);

    /**
     * In case this security service is shared across multiple replica sets that are published under different
     * sub-domains, session cookies and the local store shall be arranged such that sessions and content are identified
     * regardless the sub-domain used. For example, if there are two events, A, and B, published through
     * {@code a.sapsailing.com} and {@code b.sapsailing.com}, respectively, by default the full sub-domain name will be
     * used for the {@code JSESSIONID} cookie as well as for the identification of content in the browser's local store.
     */
    String getSharedAcrossSubdomainsOf();

    /**
     * In the browser client, a {@code CrossDomainStorage} implementation is used to either run requests for a local
     * browser storage against the application's local storage under the URL/origin used to access the application, or a
     * shared local storage across several sub-domains may be configured so that data stored while in the context of one
     * sub-domain is also available to the application when loaded from a different sub-domain.
     * 
     * @return the base URL where the {@code /gwt-base/StorageMessaging.html} entry point can be found; if {@code null},
     *         clients should configure their {@code CrossDomainStorage} such that the application's origin is used for
     *         isolated local storage; otherwise, the result should be used to get a {@code CrossDomainStorage}
     *         implementation that accesses a local store shared across all application instances that use the same base
     *         URL for cross-domain storage.
     */
    String getBaseUrlForCrossDomainStorage();

    void registerCustomizer(SecurityInitializationCustomizer customizer);

    /**
     * Persist user subscription data
     */
    void updateUserSubscription(String username, Subscription subscription) throws UserManagementException;
    
    /**
     * Adds a listener that will be invoked each time the set of users having {@code permission} may have changed. When
     * the {@code listener}'s
     * {@link PermissionChangeListener#setOfUsersWithPermissionChanged(WildcardPermission, Iterable)
     * setOfUsersWithPermissionChanged} is called, the listener can invoke
     * {@link #getUsersWithPermissions(WildcardPermission)} to check whether there actually was a change relevant to the
     * listener. There is a possibility of "false positive" listener invocations, but each time the set of users having
     * {@code permission} changes, the listener <em>will</em> be notified.
     * 
     * @param permission
     *            must have a valid, non-empty {@link WildcardPermission#getQualifiedObjectIdentifiers() set of object
     *            identifiers}, therefore identifying one or more permissions on a non-empty list of specific objects.
     *            No {@link WildcardPermission#WILDCARD_TOKEN wildcards} are allowed in any part of the permission.
     */
    void addPermissionChangeListener(WildcardPermission permission, PermissionChangeListener listener);
    
    /**
     * Removes the {@code listener} from this service if it was registered for a permission equal to {@code permission}
     * before with the {@link #addPermissionChangeListener(WildcardPermission, PermissionChangeListener)} method. Otherwise,
     * invoking the method has no effect.
     */
    void removePermissionChangeListener(WildcardPermission permission, PermissionChangeListener listener);

    /**
     * Obtains all {@link HasPermissions} secured types managed by this security service. In an OSGi environment, those
     * are obtained from all {@link HasPermissionsProvider}s registered as an OSGi service by any active bundle.
     */
    Iterable<? extends HasPermissions> getAllHasPermissions();
    
    /**
     * Obtains all {@link SubscriptionPlan} subscription plans managed by this security service. In an OSGi environment, those
     * are obtained from all {@link SubscriptionPlanProvider}s registered as an OSGi service by any active bundle.
     */
    Map<Serializable, SubscriptionPlan> getAllSubscriptionPlans();
    
    SubscriptionPlan getSubscriptionPlanById(String planId);
    
    /**
     * Tries to find a {@link HasPermissions secured type} in the {@link #getAllHasPermissions() set of secured types
     * known by this security service} based on its name, like it is used in the first
     * {@link WildcardPermission#getParts() part} of a permission specification, as in {@code USER:READ:*}.
     * 
     * @param securedTypeName
     *            must not be {@code null}
     * @return may be {@code null} in case a secured type by that {@link HasPermissions#getName() name} is not found
     */
    default HasPermissions getHasPermissionsByName(String securedTypeName) {
        return Util.first(Util.filter(getAllHasPermissions(), hp->hp.getName().equals(securedTypeName)));
    }
    
    ClassLoaderRegistry getInitialLoadClassLoaderRegistry();

    /*
     * Will resolve potential roles, which a user would inherit, when given a specific subscription plan.
     */
    Role[] getSubscriptionPlanUserRoles(User user, SubscriptionPlan plan);

    SubscriptionPlan getSubscriptionPlanByItemPriceId(String itemPriceId);

    /**
     * Updates the currently held SubscriptionPlanPrices for all known SubscriptionPlans
     * 
     * @param itemPrices
     */
    void updateSubscriptionPlanPrices(Map<String, BigDecimal> itemPrices);

    Role createRoleFromIDs(UUID roleDefinitionId, UUID qualifyingTenantId, String qualifyingUsername, boolean transitive) throws UserManagementException;

    /**
     * @return the role associated with the given IDs and qualifiers
     * @throws UserManagementException
     *             if the current user does not have the meta permission to give this specific, qualified role in this
     *             context.
     */
    Role getOrThrowRoleFromIDsAndCheckMetaPermissions(UUID roleDefinitionId, UUID qualifyingGroupId, String userQualifierName,
            boolean transitive) throws UserManagementException;

    /**
     * When updating a user's {@link User#getSubscriptions() subscriptions}, use this method to obtain a write lock. For
     * complex operations, such as first reading the current subscriptions, then manipulating them and writing them back
     * to the user object, ensure the lock is held throughout the complex operation sequence.
     * <p>
     * 
     * Unlock again using {@ink #unlockSubscriptionsForUser(User)}, always in a {@code finally} clause, to avoid hanging
     * locks.
     * <p>
     * 
     * The lock will also be obtained upon processing a replication operation (see, e.g.,
     * {@link ReplicableSecurityService#internalUpdateSubscription(String, Subscription)}) internally. This way,
     * compound operations are also protected against concurrent manipulation through replicated transactions.
     */
    void lockSubscriptionsForUser(User user);

    /**
     * Releases the lock obtained with {@link #lockSubscriptionsForUser(User)}. Always call this in a {@code finally} clause
     * that follows the {@link #lockSubscriptionsForUser(User)} call, so a lock can never hang.
     */
    void unlockSubscriptionsForUser(User user);

    /**
     * For the application replica set identified by {@code serverName} sets the CORS filter to allow REST requests from
     * all origins (*). The change is made persistent through the {@link PersistenceFactory} and will hence be restored
     * when this process instance is a primary/master node upon initialization.
     */
    void setCORSFilterConfigurationToWildcard(String serverName);

    /**
     * For the application replica set identified by {@code serverName} sets the CORS filter to allow REST requests from
     * the origins named in {@code allowedOrigins}. Passing {@code null} for {@code allowedOrigins} is equivalent to
     * passing an empty array. The change is made persistent through the {@link PersistenceFactory} and will hence be
     * restored when this process instance is a primary/master node upon initialization.
     * 
     * @param allowedOrigins
     *            the origins, including their scheme (e.g., {@code https://www.example.com}) from which REST requests
     *            coming from that browser origin are to be permitted; {@code null} is handled like an empty array
     * @throws IllegalArgumentException
     *             in case any of the {@code allowedOrigins} does not fulfill the criteria of
     *             {@link HttpHeaderUtil#isValidOriginHeaderValue(String)}.
     */
    void setCORSFilterConfigurationAllowedOrigins(String serverName, String... allowedOrigins) throws IllegalArgumentException;

    Pair<Boolean, Set<String>> getCORSFilterConfiguration(String serverName);

    LockingAndBanning failedPasswordAuthentication(User user);

    void successfulPasswordAuthentication(User user);

    /**
     * Records failure to authenticate with a bearer token, with the request coming from {@code clientIP} and the user
     * agent as provided by argument {@code userAgent}. The locking will start with a minimum locking/banning duration
     * (typically one second). After the locking duration expires, the record of the {@code clientIP/userAgent}
     * combination is kept around for another locking duration, so that if another call to this method with an equal
     * combination of {@code clientIP} and {@code userAgent} is made, that combination will remain
     * {@link #isClientIPLockedForBearerTokenAuthentication(String) locked}, and the locking duration is increased.
     * <p>
     * 
     * If two locking durations have expired without this method being invoked for equal {@cod eclientIP} and
     * {@code userAgent}, the locking record including its last locking duration is expunged from the internal data
     * structures, avoiding garbage piling up.
     * @return TODO
     */
    LockingAndBanning failedBearerTokenAuthentication(String clientIP);

    /**
     * Call this when the combination of {@code clientIP} and {@code userAgent} was not
     * {@link #isClientIPLockedForBearerTokenAuthentication(String) locked} and a successful bearer token-based
     * authentication attempt was made. This will remove the locking record for the combination,
     * and in case of an unsuccessful future attempt the locking duration will start at
     * the low default.
     */
    void successfulBearerTokenAuthentication(String clientIP);

    /**
     * Used in conjunction with {@link #failedBearerTokenAuthentication(String)} and
     * {@link #successfulBearerTokenAuthentication(String)}. If and only if a locking state for the combination
     * of {@code clientIP} and {@code userAgent} is known and still locked, {@code true} is returned. Unlocking
     * will bappen by calling {@link #successfulBearerTokenAuthentication(String)} with an equal combination
     * of {@code clientIP} and {@code userAgent}. Invoking {@link #failedBearerTokenAuthentication(String)}
     * will establish (if not yet locked) or extend the locking duration for the combination.
     */
    boolean isClientIPLockedForBearerTokenAuthentication(String clientIP);

<<<<<<< HEAD
    void fileTakedownNotice(TakedownNoticeRequestContext takedownNoticeRequestContext) throws MailException;
=======
    /**
     * For a {@link SecuredSecurityTypes#SERVER SERVER} object identified by {@code serverName}, determines the user set
     * as the server's owner, plus additional users that have the permission to execute
     * {@code alsoSendToAllUsersWithThisPermissionOnReplicaSet} on that server.
     * 
     * @param serverName
     *            identifies the server object; for the local server that would, e.g., be {@link ServerInfo#getName()}.
     *            For replica sets, this is the name of the replica set.
     * @param alsoSendToAllUsersWithThisPermissionOnReplicaSet
     *            when not empty, all users that have permission to this {@link SecuredSecurityTypes#SERVER SERVER}
     *            action on the {@code replicaSet} will receive the e-mail in addition to the server owner. No user will
     *            receive the e-mail twice.
     */
    Iterable<User> getUsersToInformAboutReplicaSet(String serverName,
            Optional<com.sap.sse.security.shared.HasPermissions.Action> alsoSendToAllUsersWithThisPermissionOnReplicaSet);
>>>>>>> e5ff9c84
}<|MERGE_RESOLUTION|>--- conflicted
+++ resolved
@@ -913,9 +913,8 @@
      */
     boolean isClientIPLockedForBearerTokenAuthentication(String clientIP);
 
-<<<<<<< HEAD
     void fileTakedownNotice(TakedownNoticeRequestContext takedownNoticeRequestContext) throws MailException;
-=======
+    
     /**
      * For a {@link SecuredSecurityTypes#SERVER SERVER} object identified by {@code serverName}, determines the user set
      * as the server's owner, plus additional users that have the permission to execute
@@ -931,5 +930,4 @@
      */
     Iterable<User> getUsersToInformAboutReplicaSet(String serverName,
             Optional<com.sap.sse.security.shared.HasPermissions.Action> alsoSendToAllUsersWithThisPermissionOnReplicaSet);
->>>>>>> e5ff9c84
 }