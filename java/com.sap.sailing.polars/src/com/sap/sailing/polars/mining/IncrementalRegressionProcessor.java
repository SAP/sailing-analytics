package com.sap.sailing.polars.mining;

import java.util.ArrayList;
import java.util.HashMap;
import java.util.HashSet;
import java.util.List;
import java.util.Map;
import java.util.Set;
import java.util.logging.Logger;

import com.sap.sailing.domain.base.BoatClass;
import com.sap.sailing.domain.base.SpeedWithBearingWithConfidence;
import com.sap.sailing.domain.base.SpeedWithConfidence;
import com.sap.sailing.domain.base.impl.SpeedWithBearingWithConfidenceImpl;
import com.sap.sailing.domain.base.impl.SpeedWithConfidenceImpl;
import com.sap.sailing.domain.common.Bearing;
import com.sap.sailing.domain.common.LegType;
import com.sap.sailing.domain.common.Position;
import com.sap.sailing.domain.common.Speed;
import com.sap.sailing.domain.common.SpeedWithBearing;
import com.sap.sailing.domain.common.Tack;
import com.sap.sailing.domain.common.confidence.BearingWithConfidence;
import com.sap.sailing.domain.common.impl.DegreeBearingImpl;
import com.sap.sailing.domain.common.impl.KnotSpeedImpl;
import com.sap.sailing.domain.common.impl.KnotSpeedWithBearingImpl;
import com.sap.sailing.domain.tracking.WindWithConfidence;
import com.sap.sailing.polars.analysis.PolarSheetAnalyzer;
import com.sap.sailing.polars.regression.BoatSpeedEstimator;
import com.sap.sailing.polars.regression.NotEnoughDataHasBeenAddedException;
import com.sap.sailing.polars.regression.impl.WindSpeedAndAngleEstimator;
import com.sap.sse.common.TimePoint;
import com.sap.sse.common.Util.Pair;
import com.sap.sse.datamining.AdditionalResultDataBuilder;
import com.sap.sse.datamining.components.Processor;
import com.sap.sse.datamining.data.Cluster;
import com.sap.sse.datamining.data.ClusterGroup;
import com.sap.sse.datamining.factories.GroupKeyFactory;
import com.sap.sse.datamining.impl.components.GroupedDataEntry;
import com.sap.sse.datamining.shared.GroupKey;

public class IncrementalRegressionProcessor implements Processor<GroupedDataEntry<GPSFixMovingWithPolarContext>, Void>,
        PolarSheetAnalyzer {

    private static final Logger logger = Logger.getLogger(IncrementalRegressionProcessor.class.getName());

    private final Map<GroupKey, BoatSpeedEstimator> boatSpeedEstimators = new HashMap<GroupKey, BoatSpeedEstimator>();

    private final ClusterGroup<Speed> speedClusterGroup;

    private final Set<BoatClass> availableBoatClasses = new HashSet<>();

    private final Map<Pair<LegType, Tack>, AverageAngleContainer> averageAngleContainers;

    public IncrementalRegressionProcessor(ClusterGroup<Speed> speedClusterGroup) {
        this.speedClusterGroup = speedClusterGroup;
        averageAngleContainers = new HashMap<>();
        for (LegType legType : new LegType[] { LegType.UPWIND, LegType.DOWNWIND }) {
            for (Tack tack : new Tack[] { Tack.PORT, Tack.STARBOARD }) {
                averageAngleContainers.put(new Pair<LegType, Tack>(legType, tack),
                        new AverageAngleContainer(speedClusterGroup));
            }
        }
    }

    @Override
    public void processElement(GroupedDataEntry<GPSFixMovingWithPolarContext> element) {
        GroupKey key = element.getKey();
        BoatSpeedEstimator boatSpeedEstimator;
        synchronized (boatSpeedEstimators) {
            boatSpeedEstimator = boatSpeedEstimators.get(key);
            if (boatSpeedEstimator == null) {
                boatSpeedEstimator = new BoatSpeedEstimator();
                boatSpeedEstimators.put(key, boatSpeedEstimator);
                availableBoatClasses.add(element.getDataEntry().getBoatClass());
            }
        }
        GPSFixMovingWithPolarContext fix = element.getDataEntry();
        BearingWithConfidence<Integer> angleToTheWind = fix.getAngleToTheWind();
        WindWithConfidence<Pair<Position, TimePoint>> windSpeed = fix.getWindSpeed();
        SpeedWithBearingWithConfidence<TimePoint> boatSpeedWithConfidence = fix.getBoatSpeed();
        // Only add GPS data if speeds and angles are not null, else do nothing!
        if (angleToTheWind != null && windSpeed != null && boatSpeedWithConfidence != null) {
            fillAverageAngleContainer(fix, element, windSpeed);
            WindWithConfidence<Pair<Position, TimePoint>> windWithConfidenceForSpeed = windSpeed;
            double confidenceForWindSpeed = windWithConfidenceForSpeed.getConfidence();
            double confidenceForWindBearing = angleToTheWind.getConfidence();
            double confidenceForBoatSpeed = boatSpeedWithConfidence.getConfidence();
            double averagedConfidence = (confidenceForBoatSpeed + confidenceForWindBearing + confidenceForWindSpeed) / 3;
            boatSpeedEstimator.addData(boatSpeedWithConfidence.getObject(), averagedConfidence);
        }
    }

    private void fillAverageAngleContainer(GPSFixMovingWithPolarContext fix,
            GroupedDataEntry<GPSFixMovingWithPolarContext> element,
            WindWithConfidence<Pair<Position, TimePoint>> windSpeed) {
        final int roundedAngleDeg = fix.getRoundedTrueWindAngle().getAngleDeg();
        final LegType legType;
        final Tack tack;
        if (roundedAngleDeg < -90) {
            legType = LegType.DOWNWIND;
            tack = Tack.PORT;
        } else if (roundedAngleDeg < 0) {
            legType = LegType.UPWIND;
            tack = Tack.PORT;
        } else if (roundedAngleDeg > 90) {
            legType = LegType.DOWNWIND;
            tack = Tack.STARBOARD;
        } else { // roundedAngleDeg > 0 && roundedAngleDeg <= 90
            legType = LegType.UPWIND;
            tack = Tack.STARBOARD;
        }
        averageAngleContainers.get(new Pair<>(legType, tack)).addFix(element.getDataEntry().getBoatClass(),
                windSpeed.getObject(), roundedAngleDeg);
    }

    @Override
    public void finish() throws InterruptedException {
        // Nothing to do here
    }

    @Override
    public void abort() {
        // TODO Auto-generated method stub
    }

    @Override
    public AdditionalResultDataBuilder getAdditionalResultData(AdditionalResultDataBuilder additionalDataBuilder) {
        // TODO Auto-generated method stub
        return null;
    }

    public static class SpeedWithConfidenceAndDataCount {
        private final SpeedWithConfidence<Void> speedWithConfidence;
        private final int dataCount;
        protected SpeedWithConfidenceAndDataCount(SpeedWithConfidence<Void> speedWithConfidence, int dataCount) {
            super();
            this.speedWithConfidence = speedWithConfidence;
            this.dataCount = dataCount;
        }
        public SpeedWithConfidence<Void> getSpeedWithConfidence() {
            return speedWithConfidence;
        }
        public int getDataCount() {
            return dataCount;
        }
    }
    
    SpeedWithConfidenceAndDataCount estimateBoatSpeed(final BoatClass boatClass, final Speed windSpeed,
            final Bearing trueWindAngle) throws NotEnoughDataHasBeenAddedException {
        PolarClusterKey key = new PolarClusterKey() {
            @Override
            public RoundedTrueWindAngle getRoundedTrueWindAngle() {
                return new RoundedTrueWindAngle(trueWindAngle);
            }

            @Override
            public BoatClass getBoatClass() {
                return boatClass;
            }

            @Override
            public Cluster<Speed> getWindSpeedCluster() {
                return speedClusterGroup.getClusterFor(windSpeed);
            }
        };
        GroupKey compoundKey;
        try {
            compoundKey = GroupKeyFactory.createNestingCompoundKeyFor(key, PolarDataDimensionCollectionFactory
                    .getClusterKeyDimensions().iterator());
        } catch (NoSuchMethodException e) {
            e.printStackTrace();
            throw new RuntimeException(e);
        }
        BoatSpeedEstimator boatSpeedEstimator = boatSpeedEstimators.get(compoundKey);
        if (boatSpeedEstimator == null) {
            throw new NotEnoughDataHasBeenAddedException();
        }
        Speed speedWithoutConfidence = boatSpeedEstimator.estimateSpeed(windSpeed.getKnots(), trueWindAngle.getDegrees());
        final int dataCount = boatSpeedEstimator.getDataCount();
        double confidence = boatSpeedEstimator.getConfidence();
        return new SpeedWithConfidenceAndDataCount(new SpeedWithConfidenceImpl<Void>(speedWithoutConfidence, confidence, null), dataCount);
    }
    
    Set<SpeedWithBearingWithConfidence<Void>> estimateTrueWindSpeedAndAngleCandidates(BoatClass boatClass,
            Speed speedOverGround, LegType legType, Tack tack) {
        List<Pair<Speed, SpeedWithBearingWithConfidence<Void>>> averageBoatSpeedAndCourseForWindSpeed = obtainPolarSamplingPoints(
                boatClass, legType, tack);
        
        WindSpeedAndAngleEstimator windSpeedAndAngleEstimator = new WindSpeedAndAngleEstimator(averageBoatSpeedAndCourseForWindSpeed);
<<<<<<< HEAD
        return windSpeedAndAngleEstimator.getAverageTrueWindSpeedAndAngle(speedOverGround);
    }
    
    Set<SpeedWithBearingWithConfidence<Void>> estimateTrueWindSpeedAndAngleCandidates(BoatClass boatClass,
            Speed speedOverGround, LegType legType, Tack tack) {
        List<Pair<Speed, SpeedWithBearingWithConfidence<Void>>> averageBoatSpeedAndCourseForWindSpeed = obtainPolarSamplingPoints(
                boatClass, legType, tack);
        
        WindSpeedAndAngleEstimator windSpeedAndAngleEstimator = new WindSpeedAndAngleEstimator(averageBoatSpeedAndCourseForWindSpeed);
=======
>>>>>>> 60726231
        return windSpeedAndAngleEstimator.getAverageTrueWindSpeedAndAngleCandidates(speedOverGround);
    }

    private List<Pair<Speed, SpeedWithBearingWithConfidence<Void>>> obtainPolarSamplingPoints(BoatClass boatClass,
            LegType legType, Tack tack) {
        List<Pair<Speed, SpeedWithBearingWithConfidence<Void>>> averageBoatSpeedAndCourseForWindSpeed = new ArrayList<>();
        for (int i = 0; i < 60; i++) {
            Speed windSpeed = new KnotSpeedImpl(i * 0.5);
            SpeedWithBearingWithConfidence<Void> averageSpeedAndCourseOverGround;
            try {
                averageSpeedAndCourseOverGround = getAverageSpeedAndCourseOverGround(
                        boatClass, windSpeed, legType, tack);
                averageBoatSpeedAndCourseForWindSpeed.add(new Pair<Speed, SpeedWithBearingWithConfidence<Void>>(windSpeed,
                        averageSpeedAndCourseOverGround));
            } catch (NotEnoughDataHasBeenAddedException e) {
                // ignore this, since there is not enough data for this windspeed.
            }
<<<<<<< HEAD
=======
            
>>>>>>> 60726231
        }
        return averageBoatSpeedAndCourseForWindSpeed;
    }

    @Override
    public void onFailure(Throwable failure) {
        logger.severe("Polar Data Mining Pipe failed.");
        throw new RuntimeException("Polar Data Miner failed.", failure);
    }

    public Set<BoatClass> getAvailableBoatClasses() {
        return availableBoatClasses;
    }

    @Override
    public Class<GroupedDataEntry<GPSFixMovingWithPolarContext>> getInputType() {
        // TODO Auto-generated method stub
        return null;
    }

    @Override
    public Class<Void> getResultType() {
        // No result type here, since this is a special case of a processor. It's the end of the pipe so to say.
        return null;
    }

    @Override
    public SpeedWithBearingWithConfidence<Void> getAverageSpeedAndCourseOverGround(BoatClass boatClass,
            Speed windSpeed, LegType legType, Tack tack) throws NotEnoughDataHasBeenAddedException {
        Double averageAngle = averageAngleContainers.get(new Pair<>(legType, tack)).getAverageAngleDeg(
                boatClass, windSpeed);
        return estimateSpeedForAverageAngle(boatClass, windSpeed, averageAngle);
    }

    private SpeedWithBearingWithConfidence<Void> estimateSpeedForAverageAngle(BoatClass boatClass, Speed windSpeed,
            Double averageAngle) throws NotEnoughDataHasBeenAddedException {
        if (averageAngle == null) {
            throw new NotEnoughDataHasBeenAddedException();
        }
        DegreeBearingImpl angleToTheWind = new DegreeBearingImpl(averageAngle);
        SpeedWithConfidence<Void> estimatedSpeed = estimateBoatSpeed(boatClass, windSpeed, angleToTheWind).getSpeedWithConfidence();
        SpeedWithBearing speedWithBearing = new KnotSpeedWithBearingImpl(estimatedSpeed.getObject().getKnots(), angleToTheWind);
        return new SpeedWithBearingWithConfidenceImpl<Void>(speedWithBearing, estimatedSpeed.getConfidence(), null);
    }

}<|MERGE_RESOLUTION|>--- conflicted
+++ resolved
@@ -187,18 +187,6 @@
                 boatClass, legType, tack);
         
         WindSpeedAndAngleEstimator windSpeedAndAngleEstimator = new WindSpeedAndAngleEstimator(averageBoatSpeedAndCourseForWindSpeed);
-<<<<<<< HEAD
-        return windSpeedAndAngleEstimator.getAverageTrueWindSpeedAndAngle(speedOverGround);
-    }
-    
-    Set<SpeedWithBearingWithConfidence<Void>> estimateTrueWindSpeedAndAngleCandidates(BoatClass boatClass,
-            Speed speedOverGround, LegType legType, Tack tack) {
-        List<Pair<Speed, SpeedWithBearingWithConfidence<Void>>> averageBoatSpeedAndCourseForWindSpeed = obtainPolarSamplingPoints(
-                boatClass, legType, tack);
-        
-        WindSpeedAndAngleEstimator windSpeedAndAngleEstimator = new WindSpeedAndAngleEstimator(averageBoatSpeedAndCourseForWindSpeed);
-=======
->>>>>>> 60726231
         return windSpeedAndAngleEstimator.getAverageTrueWindSpeedAndAngleCandidates(speedOverGround);
     }
 
@@ -216,10 +204,6 @@
             } catch (NotEnoughDataHasBeenAddedException e) {
                 // ignore this, since there is not enough data for this windspeed.
             }
-<<<<<<< HEAD
-=======
-            
->>>>>>> 60726231
         }
         return averageBoatSpeedAndCourseForWindSpeed;
     }
