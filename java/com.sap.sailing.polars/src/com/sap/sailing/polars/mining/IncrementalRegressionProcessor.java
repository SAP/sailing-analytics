package com.sap.sailing.polars.mining;

import java.util.ArrayList;
import java.util.HashMap;
import java.util.HashSet;
import java.util.List;
import java.util.Map;
import java.util.Set;
import java.util.logging.Logger;

import com.sap.sailing.domain.base.BoatClass;
import com.sap.sailing.domain.base.SpeedWithBearingWithConfidence;
import com.sap.sailing.domain.base.SpeedWithConfidence;
import com.sap.sailing.domain.base.impl.SpeedWithBearingWithConfidenceImpl;
import com.sap.sailing.domain.base.impl.SpeedWithConfidenceImpl;
import com.sap.sailing.domain.common.Bearing;
import com.sap.sailing.domain.common.LegType;
import com.sap.sailing.domain.common.Position;
import com.sap.sailing.domain.common.Speed;
import com.sap.sailing.domain.common.SpeedWithBearing;
import com.sap.sailing.domain.common.Tack;
import com.sap.sailing.domain.common.confidence.BearingWithConfidence;
import com.sap.sailing.domain.common.impl.DegreeBearingImpl;
import com.sap.sailing.domain.common.impl.KnotSpeedImpl;
import com.sap.sailing.domain.common.impl.KnotSpeedWithBearingImpl;
import com.sap.sailing.domain.tracking.WindWithConfidence;
import com.sap.sailing.polars.analysis.PolarSheetAnalyzer;
import com.sap.sailing.polars.regression.BoatSpeedEstimator;
import com.sap.sailing.polars.regression.NotEnoughDataHasBeenAddedException;
import com.sap.sailing.polars.regression.impl.WindSpeedAndAngleEstimator;
import com.sap.sse.common.TimePoint;
import com.sap.sse.common.Util.Pair;
import com.sap.sse.datamining.AdditionalResultDataBuilder;
import com.sap.sse.datamining.components.Processor;
import com.sap.sse.datamining.data.Cluster;
import com.sap.sse.datamining.data.ClusterGroup;
import com.sap.sse.datamining.factories.GroupKeyFactory;
import com.sap.sse.datamining.impl.components.GroupedDataEntry;
import com.sap.sse.datamining.shared.GroupKey;

public class IncrementalRegressionProcessor implements Processor<GroupedDataEntry<GPSFixMovingWithPolarContext>, Void>,
        PolarSheetAnalyzer {

    private static final Logger logger = Logger.getLogger(IncrementalRegressionProcessor.class.getName());

    private final Map<GroupKey, BoatSpeedEstimator> boatSpeedEstimators = new HashMap<GroupKey, BoatSpeedEstimator>();

    private final ClusterGroup<Speed> speedClusterGroup;

    private final Set<BoatClass> availableBoatClasses = new HashSet<>();

    private final Map<Pair<LegType, Tack>, AverageAngleContainer> averageAngleContainers;

    public IncrementalRegressionProcessor(ClusterGroup<Speed> speedClusterGroup) {
        this.speedClusterGroup = speedClusterGroup;
        averageAngleContainers = new HashMap<>();
        for (LegType legType : new LegType[] { LegType.UPWIND, LegType.DOWNWIND }) {
            for (Tack tack : new Tack[] { Tack.PORT, Tack.STARBOARD }) {
                averageAngleContainers.put(new Pair<LegType, Tack>(legType, tack),
                        new AverageAngleContainer(speedClusterGroup));
            }
        }
    }

    @Override
    public void processElement(GroupedDataEntry<GPSFixMovingWithPolarContext> element) {
        GroupKey key = element.getKey();
        BoatSpeedEstimator boatSpeedEstimator;
        synchronized (boatSpeedEstimators) {
            boatSpeedEstimator = boatSpeedEstimators.get(key);
            if (boatSpeedEstimator == null) {
                boatSpeedEstimator = new BoatSpeedEstimator();
                boatSpeedEstimators.put(key, boatSpeedEstimator);
                availableBoatClasses.add(element.getDataEntry().getBoatClass());
            }
        }
        GPSFixMovingWithPolarContext fix = element.getDataEntry();
        BearingWithConfidence<Integer> angleToTheWind = fix.getAngleToTheWind();
        WindWithConfidence<Pair<Position, TimePoint>> windSpeed = fix.getWindSpeed();
        SpeedWithBearingWithConfidence<TimePoint> boatSpeedWithConfidence = fix.getBoatSpeed();
        // Only add GPS data if speeds and angles are not null, else do nothing!
        if (angleToTheWind != null && windSpeed != null && boatSpeedWithConfidence != null) {
            fillAverageAngleContainer(fix, element, windSpeed);
            WindWithConfidence<Pair<Position, TimePoint>> windWithConfidenceForSpeed = windSpeed;
            double confidenceForWindSpeed = windWithConfidenceForSpeed.getConfidence();
            double confidenceForWindBearing = angleToTheWind.getConfidence();
            double confidenceForBoatSpeed = boatSpeedWithConfidence.getConfidence();
            double averagedConfidence = (confidenceForBoatSpeed + confidenceForWindBearing + confidenceForWindSpeed) / 3;
            boatSpeedEstimator.addData(boatSpeedWithConfidence.getObject(), averagedConfidence);
        }
    }

    private void fillAverageAngleContainer(GPSFixMovingWithPolarContext fix,
            GroupedDataEntry<GPSFixMovingWithPolarContext> element,
            WindWithConfidence<Pair<Position, TimePoint>> windSpeed) {
        final int roundedAngleDeg = fix.getRoundedTrueWindAngle().getAngleDeg();
        final LegType legType;
        final Tack tack;
        if (roundedAngleDeg < -90) {
            legType = LegType.DOWNWIND;
            tack = Tack.PORT;
        } else if (roundedAngleDeg < 0) {
            legType = LegType.UPWIND;
            tack = Tack.PORT;
        } else if (roundedAngleDeg > 90) {
            legType = LegType.DOWNWIND;
            tack = Tack.STARBOARD;
        } else { // roundedAngleDeg > 0 && roundedAngleDeg <= 90
            legType = LegType.UPWIND;
            tack = Tack.STARBOARD;
        }
        averageAngleContainers.get(new Pair<>(legType, tack)).addFix(element.getDataEntry().getBoatClass(),
                windSpeed.getObject(), roundedAngleDeg);
    }

    @Override
    public void finish() throws InterruptedException {
        // Nothing to do here
    }

    @Override
    public void abort() {
        // TODO Auto-generated method stub
    }

    @Override
    public AdditionalResultDataBuilder getAdditionalResultData(AdditionalResultDataBuilder additionalDataBuilder) {
        // TODO Auto-generated method stub
        return null;
    }

    public static class SpeedWithConfidenceAndDataCount {
        private final SpeedWithConfidence<Void> speedWithConfidence;
        private final int dataCount;
        protected SpeedWithConfidenceAndDataCount(SpeedWithConfidence<Void> speedWithConfidence, int dataCount) {
            super();
            this.speedWithConfidence = speedWithConfidence;
            this.dataCount = dataCount;
        }
        public SpeedWithConfidence<Void> getSpeedWithConfidence() {
            return speedWithConfidence;
        }
        public int getDataCount() {
            return dataCount;
        }
    }
    
    SpeedWithConfidenceAndDataCount estimateBoatSpeed(final BoatClass boatClass, final Speed windSpeed,
            final Bearing trueWindAngle) throws NotEnoughDataHasBeenAddedException {
        PolarClusterKey key = new PolarClusterKey() {
            @Override
            public RoundedTrueWindAngle getRoundedTrueWindAngle() {
                return new RoundedTrueWindAngle(trueWindAngle);
            }

            @Override
            public BoatClass getBoatClass() {
                return boatClass;
            }

            @Override
            public Cluster<Speed> getWindSpeedCluster() {
                return speedClusterGroup.getClusterFor(windSpeed);
            }
        };
        GroupKey compoundKey;
        try {
            compoundKey = GroupKeyFactory.createNestingCompoundKeyFor(key, PolarDataDimensionCollectionFactory
                    .getClusterKeyDimensions().iterator());
        } catch (NoSuchMethodException e) {
            e.printStackTrace();
            throw new RuntimeException(e);
        }
        BoatSpeedEstimator boatSpeedEstimator = boatSpeedEstimators.get(compoundKey);
        if (boatSpeedEstimator == null) {
            throw new NotEnoughDataHasBeenAddedException();
        }
        Speed speedWithoutConfidence = boatSpeedEstimator.estimateSpeed(windSpeed.getKnots(), trueWindAngle.getDegrees());
        final int dataCount = boatSpeedEstimator.getDataCount();
        double confidence = boatSpeedEstimator.getConfidence();
        return new SpeedWithConfidenceAndDataCount(new SpeedWithConfidenceImpl<Void>(speedWithoutConfidence, confidence, null), dataCount);
    }

    SpeedWithBearingWithConfidence<Void> estimateTrueWindSpeedAndAngle(BoatClass boatClass,
            Speed speedOverGround, LegType legType, Tack tack) {
        List<Pair<Speed, SpeedWithBearingWithConfidence<Void>>> averageBoatSpeedAndCourseForWindSpeed = obtainPolarSamplingPoints(
                boatClass, legType, tack);
        
        WindSpeedAndAngleEstimator windSpeedAndAngleEstimator = new WindSpeedAndAngleEstimator(averageBoatSpeedAndCourseForWindSpeed);
        return windSpeedAndAngleEstimator.getAverageTrueWindSpeedAndAngle(speedOverGround);
    }
    
    Set<SpeedWithBearingWithConfidence<Void>> estimateTrueWindSpeedAndAngleCandidates(BoatClass boatClass,
            Speed speedOverGround, LegType legType, Tack tack) {
        List<Pair<Speed, SpeedWithBearingWithConfidence<Void>>> averageBoatSpeedAndCourseForWindSpeed = obtainPolarSamplingPoints(
                boatClass, legType, tack);
        
        WindSpeedAndAngleEstimator windSpeedAndAngleEstimator = new WindSpeedAndAngleEstimator(averageBoatSpeedAndCourseForWindSpeed);
        return windSpeedAndAngleEstimator.getAverageTrueWindSpeedAndAngleCandidates(speedOverGround);
    }

    private List<Pair<Speed, SpeedWithBearingWithConfidence<Void>>> obtainPolarSamplingPoints(BoatClass boatClass,
            LegType legType, Tack tack) {
        List<Pair<Speed, SpeedWithBearingWithConfidence<Void>>> averageBoatSpeedAndCourseForWindSpeed = new ArrayList<>();
        for (int i = 0; i < 60; i++) {
            Speed windSpeed = new KnotSpeedImpl(i * 0.5);
            SpeedWithBearingWithConfidence<Void> averageSpeedAndCourseOverGround;
            try {
                averageSpeedAndCourseOverGround = getAverageSpeedAndCourseOverGround(
                        boatClass, windSpeed, legType, tack);
                averageBoatSpeedAndCourseForWindSpeed.add(new Pair<Speed, SpeedWithBearingWithConfidence<Void>>(windSpeed,
                        averageSpeedAndCourseOverGround));
            } catch (NotEnoughDataHasBeenAddedException e) {
                // ignore this, since there is not enough data for this windspeed.
            }
        }
<<<<<<< HEAD
        WindSpeedAndAngleEstimator windSpeedAndAngleEstimator = new WindSpeedAndAngleEstimator(averageBoatSpeedAndCourseForWindSpeed);
        return windSpeedAndAngleEstimator.getAverageTrueWindSpeedAndAngle(speedOverGround);
=======
        return averageBoatSpeedAndCourseForWindSpeed;
>>>>>>> eae8d125
    }

    @Override
    public void onFailure(Throwable failure) {
        logger.severe("Polar Data Mining Pipe failed.");
        throw new RuntimeException("Polar Data Miner failed.", failure);
    }

    public Set<BoatClass> getAvailableBoatClasses() {
        return availableBoatClasses;
    }

    @Override
    public Class<GroupedDataEntry<GPSFixMovingWithPolarContext>> getInputType() {
        // TODO Auto-generated method stub
        return null;
    }

    @Override
    public Class<Void> getResultType() {
        // No result type here, since this is a special case of a processor. It's the end of the pipe so to say.
        return null;
    }

    @Override
    public SpeedWithBearingWithConfidence<Void> getAverageSpeedAndCourseOverGround(BoatClass boatClass,
            Speed windSpeed, LegType legType, Tack tack) throws NotEnoughDataHasBeenAddedException {
        Double averageAngle = averageAngleContainers.get(new Pair<>(legType, tack)).getAverageAngleDeg(
                boatClass, windSpeed);
        return estimateSpeedForAverageAngle(boatClass, windSpeed, averageAngle);
    }

    private SpeedWithBearingWithConfidence<Void> estimateSpeedForAverageAngle(BoatClass boatClass, Speed windSpeed,
            Double averageAngle) throws NotEnoughDataHasBeenAddedException {
        if (averageAngle == null) {
            throw new NotEnoughDataHasBeenAddedException();
        }
        DegreeBearingImpl angleToTheWind = new DegreeBearingImpl(averageAngle);
        SpeedWithConfidence<Void> estimatedSpeed = estimateBoatSpeed(boatClass, windSpeed, angleToTheWind).getSpeedWithConfidence();
        SpeedWithBearing speedWithBearing = new KnotSpeedWithBearingImpl(estimatedSpeed.getObject().getKnots(), angleToTheWind);
        return new SpeedWithBearingWithConfidenceImpl<Void>(speedWithBearing, estimatedSpeed.getConfidence(), null);
    }

}<|MERGE_RESOLUTION|>--- conflicted
+++ resolved
@@ -214,12 +214,7 @@
                 // ignore this, since there is not enough data for this windspeed.
             }
         }
-<<<<<<< HEAD
-        WindSpeedAndAngleEstimator windSpeedAndAngleEstimator = new WindSpeedAndAngleEstimator(averageBoatSpeedAndCourseForWindSpeed);
-        return windSpeedAndAngleEstimator.getAverageTrueWindSpeedAndAngle(speedOverGround);
-=======
         return averageBoatSpeedAndCourseForWindSpeed;
->>>>>>> eae8d125
     }
 
     @Override
