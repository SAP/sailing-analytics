package com.sap.sailing.polars.mining;

import java.io.Serializable;
import java.util.HashSet;
import java.util.Set;

import org.apache.commons.math.analysis.polynomials.PolynomialFunction;

import com.sap.sailing.domain.base.SpeedWithBearingWithConfidence;
import com.sap.sailing.domain.base.impl.SpeedWithBearingWithConfidenceImpl;
import com.sap.sailing.domain.common.LegType;
import com.sap.sailing.domain.common.Position;
import com.sap.sailing.domain.common.SpeedWithBearing;
import com.sap.sailing.domain.common.Tack;
import com.sap.sailing.domain.common.confidence.BearingWithConfidence;
import com.sap.sailing.domain.common.impl.KnotSpeedWithBearingImpl;
import com.sap.sailing.domain.polars.NotEnoughDataHasBeenAddedException;
import com.sap.sailing.domain.tracking.WindWithConfidence;
import com.sap.sailing.polars.impl.CubicEquation;
import com.sap.sailing.polars.regression.IncrementalLeastSquares;
import com.sap.sailing.polars.regression.impl.IncrementalAnyOrderLeastSquaresImpl;
import com.sap.sse.common.Bearing;
import com.sap.sse.common.Speed;
import com.sap.sse.common.TimePoint;
import com.sap.sse.common.Util.Pair;
import com.sap.sse.common.impl.DegreeBearingImpl;

/**
 * This container has two regressions. One for boatSpeed over windSpeed and one for TWA (true wind angle) over windSpeed
 * estimations.<p>
 * 
 * It can return speed and angle for a given windSpeed and should only be used for restricted sets of input data. There
 * should be one instance per BoatClass+LegType combination. This seperation needs to be taken care of in a higher level
 * of the application.
 * 
 * @author D054528 (Frederik Petersen)
 *
 */
public class AngleAndSpeedRegression implements Serializable {

    private static final long serialVersionUID = 6343595388753945979L;
    private final IncrementalLeastSquares speedRegression;
    private final IncrementalLeastSquares angleRegression;

    private double maxWindSpeedInKnots;

    public AngleAndSpeedRegression() {
        speedRegression = new IncrementalAnyOrderLeastSquaresImpl(3, false);
        angleRegression = new IncrementalAnyOrderLeastSquaresImpl(3);
        maxWindSpeedInKnots = -1;
    }

    /**
     * Constructor with parameters used by {@link AngleAndSpeedRegressionDeserializer} to deserialize regression data
     * from remote server
     */
    public AngleAndSpeedRegression(double maxWindSpeedInKnots, IncrementalLeastSquares speedRegression,
            IncrementalLeastSquares angleRegression) {
        this.speedRegression = speedRegression;
        this.angleRegression = angleRegression;
        this.maxWindSpeedInKnots = maxWindSpeedInKnots;
    }

    public void addData(WindWithConfidence<Pair<Position, TimePoint>> windSpeed,
            BearingWithConfidence<Void> angleToTheWind, SpeedWithBearingWithConfidence<TimePoint> boatSpeed) {
        double windSpeedInKnots = windSpeed.getObject().getKnots();
        if (windSpeedInKnots > maxWindSpeedInKnots) {
            maxWindSpeedInKnots = windSpeedInKnots;
        }
        speedRegression.addData(windSpeedInKnots, boatSpeed.getObject().getKnots());
        angleRegression.addData(windSpeedInKnots, angleToTheWind.getObject().getDegrees());
    }

    /**
     * Estimate the speed and angle for a given windSpeed by using the regressions contained in this class.
     * Seperation by boatclass and legtype needs to be done on a higher level.
     */
    public SpeedWithBearingWithConfidence<Void> estimateSpeedAndAngle(Speed windSpeed)
            throws NotEnoughDataHasBeenAddedException {
        double windSpeedInKnots = windSpeed.getKnots();
        if (windSpeedInKnots > maxWindSpeedInKnots) {
            throw new NotEnoughDataHasBeenAddedException();
        }
        double estimatedSpeed = speedRegression.getOrCreatePolynomialFunction().value(windSpeedInKnots);
        double estimatedAngle = angleRegression.getOrCreatePolynomialFunction().value(windSpeedInKnots);
        Bearing bearing = new DegreeBearingImpl(estimatedAngle);
        SpeedWithBearing speedWithBearing = new KnotSpeedWithBearingImpl(estimatedSpeed, bearing);
        return new SpeedWithBearingWithConfidenceImpl<Void>(speedWithBearing, Math.min(1,
                speedRegression.getNumberOfAddedPoints() / 100.0), null);
    }

    /**
     * Estimates wind speed candidates for the given input scenario based on the speed and angle regressions.
     */
    public Set<SpeedWithBearingWithConfidence<Void>> estimateTrueWindSpeedAndAngleCandidates(Speed speedOverGround,
            LegType legType, Tack tack) throws NotEnoughDataHasBeenAddedException {
<<<<<<< HEAD
        final double[] coefficients = speedRegression.getOrCreatePolynomialFunction().getCoefficients();
        CubicEquation equation = new CubicEquation(coefficients[2], coefficients[1], coefficients[0],
                -speedOverGround.getKnots());
        double[] windSpeedCandidates = equation.solve();
=======
>>>>>>> 7e8fd05b
        Set<SpeedWithBearingWithConfidence<Void>> result = new HashSet<>();
        final double[] coefficients = speedRegression.getOrCreatePolynomialFunction().getCoefficients();
        if (coefficients.length > 2) { // we've seen cases where this array only held two elements; see bug5762
            CubicEquation equation = new CubicEquation(coefficients[2], coefficients[1], coefficients[0],
                    -speedOverGround.getKnots());
            double[] windSpeedCandidates = equation.solve();
            for (int i = 0; i < windSpeedCandidates.length; i++) {
                double windSpeedCandidateInKnots = windSpeedCandidates[i];
                if (windSpeedCandidateInKnots >= 0 && windSpeedCandidateInKnots <= maxWindSpeedInKnots) {
                    double angle = 0;
                    boolean angleFound;
                    try {
                        angle = angleRegression.getOrCreatePolynomialFunction().value(windSpeedCandidateInKnots);
                        if (tack == Tack.PORT) {
                            angle = -angle;
                        }
                        angleFound = true;
                    } catch (NotEnoughDataHasBeenAddedException e) {
                        angleFound = false;
                    }
                    if (angleFound) {
                        result.add(new SpeedWithBearingWithConfidenceImpl<Void>(new KnotSpeedWithBearingImpl(
                                windSpeedCandidateInKnots, new DegreeBearingImpl(angle)), 0.5 /* FIXME */, null));
                    }
                }
            }
        }
        return result;
    }

    public PolynomialFunction getSpeedRegressionFunction() throws NotEnoughDataHasBeenAddedException {
        return speedRegression.getOrCreatePolynomialFunction();
    }

    public PolynomialFunction getAngleRegressionFunction() throws NotEnoughDataHasBeenAddedException {
        return angleRegression.getOrCreatePolynomialFunction();
    }

    public IncrementalAnyOrderLeastSquaresImpl getSpeedRegression() {
        return (IncrementalAnyOrderLeastSquaresImpl) speedRegression;
    }

    public IncrementalAnyOrderLeastSquaresImpl getAngleRegression() {
        return (IncrementalAnyOrderLeastSquaresImpl) angleRegression;
    }

    public double getMaxWindSpeedInKnots() {
        return maxWindSpeedInKnots;
    }
    
}<|MERGE_RESOLUTION|>--- conflicted
+++ resolved
@@ -94,13 +94,6 @@
      */
     public Set<SpeedWithBearingWithConfidence<Void>> estimateTrueWindSpeedAndAngleCandidates(Speed speedOverGround,
             LegType legType, Tack tack) throws NotEnoughDataHasBeenAddedException {
-<<<<<<< HEAD
-        final double[] coefficients = speedRegression.getOrCreatePolynomialFunction().getCoefficients();
-        CubicEquation equation = new CubicEquation(coefficients[2], coefficients[1], coefficients[0],
-                -speedOverGround.getKnots());
-        double[] windSpeedCandidates = equation.solve();
-=======
->>>>>>> 7e8fd05b
         Set<SpeedWithBearingWithConfidence<Void>> result = new HashSet<>();
         final double[] coefficients = speedRegression.getOrCreatePolynomialFunction().getCoefficients();
         if (coefficients.length > 2) { // we've seen cases where this array only held two elements; see bug5762
