package com.sap.sailing.polars;

import java.util.Set;
import java.util.concurrent.ExecutionException;
import java.util.concurrent.Executor;

import com.sap.sailing.domain.base.BoatClass;
import com.sap.sailing.domain.base.Competitor;
import com.sap.sailing.domain.base.SpeedWithBearingWithConfidence;
import com.sap.sailing.domain.base.SpeedWithConfidence;
import com.sap.sailing.domain.common.Bearing;
import com.sap.sailing.domain.common.LegType;
import com.sap.sailing.domain.common.PolarSheetGenerationSettings;
import com.sap.sailing.domain.common.PolarSheetsData;
import com.sap.sailing.domain.common.Speed;
import com.sap.sailing.domain.common.Tack;
import com.sap.sailing.domain.tracking.GPSFixMoving;
import com.sap.sailing.domain.tracking.TrackedRace;
import com.sap.sailing.polars.analysis.PolarSheetAnalyzer;
import com.sap.sailing.polars.regression.NotEnoughDataHasBeenAddedException;

/**
 * Public Facade interface granting clients access to the polar sheets of {@link BoatClass}es. A boat's "polar sheet"
 * (sometimes also referred to as a "VPP" (velocity prediction program)) makes a prediction how fast the boat will
 * sail at a given true wind angle and a given true wind speed.<p>
 * 
 * This service uses a {@link PolarSheetAnalyzer} for more advanced analysis. Its methods are facaded in this interface for
 * central access.<p>
 * The interesting methods for a client are {@link #getSpeed(BoatClass, Speed, Bearing, boolean)} if data for a specific angle is
 * needed and {@link #getAverageSpeedWithBearing(BoatClass, Speed, LegType, Tack)} 
 * which also returns the average angle for the parameters provided.
 * 
 * @author Frederik Petersen (D054528)
 * 
 */
public interface PolarDataService {

    /**
     * 
     * @param boatClass
     * @param windSpeed
     * @param trueWindAngle
     *            Boat's direction relative to the wind. either in -180 -> +180 or 0 -> 359 degrees interval. The true wind!
     * @return The speed the boat is moving at for the specified wind and bearing according to the polar diagram.
     * @throws NotEnoughDataHasBeenAddedException
     */
    SpeedWithConfidence<Void> getSpeed(BoatClass boatClass, Speed windSpeed, Bearing trueWindAngle)
            throws NotEnoughDataHasBeenAddedException;
    
    /**
     * 
     * @param boatClass
     * @param windSpeed
     * @param legType
     *            Should be {@link LegType#UPWIND} or {@link LegType#DOWNWIND}, there is no information for other
     *            courses yet. Use getSpeed for the desired angle to get rawer information on other courses for now.
     * @param tack
     *            Polar data can vary depending on the tack the boat is on.
     * @return The estimated average speed of a boat for the supplied parameters with the estimated average bearing to
     *         the true wind and a confidence which consists of the confidences of the wind speed, and boat speed sources (50%)
     *         and a confidence calculated using the amount of underlying fixes (50%). 0 <= confidence < 1<br/>
     *         A value with zero confidence doesn't have any significance!<br/>
     * <br/>
     * 
     *         The bearing is somewhere between -179 to +180<br/>
     * <br/>
     * 
     *         Get the speed using returnValue.getObject()<br/>
     * <br/>
     * 
     *         Returns null if the leg type is not up or downwind.
     * 
     * @throws NotEnoughDataHasBeenAddedException
     *             If there is not enough data to supply a value with some kind of significance.
     */
    SpeedWithBearingWithConfidence<Void> getAverageSpeedWithBearing(BoatClass boatClass, Speed windSpeed,
            LegType legType, Tack tack) throws NotEnoughDataHasBeenAddedException;


    /**
     * Generates a polar sheet for given races and settings using the provided executor for the worker threads. This
     * method does not access a cache for now.
     * 
     * @param trackedRaces
     *            The set of races to generate the diagram for.
     * @param settings
     *            Settings as supplied by the user.
     * @param executor
     *            The executor to run the worker threads with.
     * @return The generated polar sheet with meta data.
     */
    PolarSheetsData generatePolarSheet(Set<TrackedRace> trackedRaces, PolarSheetGenerationSettings settings,
            Executor executor) throws InterruptedException, ExecutionException;

    /**
     * 
     * @param boatClass
     *            The {@link BoatClass} to obtain the polar sheet for.
     * @return The polar sheet for all existing races of the {@link BoatClass}.
     */
    PolarSheetsData getPolarSheetForBoatClass(BoatClass boatClass);

    /**
     * 
     * @return The {@link BoatClass}es for which there are polar sheets available via
     *         {@link PolarDataService#getPolarSheetForBoatClass(BoatClass)}
     */
    Set<BoatClass> getAllBoatClassesWithPolarSheetsAvailable();

    /**
     * To be called in an appropriate listener. 
     * Starting point for fixes entering the backend polar data mining pipeline.
     * 
     * @param fix
     * @param competitor
     * @param createdTrackedRace
     */
    void competitorPositionChanged(GPSFixMoving fix, Competitor competitor, TrackedRace createdTrackedRace);

    /**
     * Returns underlying datacount for a given boat class and windspeed. 
     * @param boatClass
     * @param windSpeed
     * @param startAngleInclusive between 0 and 359; smaller than (or equal to) endAngleExclusive
     * @param endAngleExclusive between 0 and 359; bigger than startAngleInclusive
     * @return array with datacount for all angles in the given area, else -1
     */
    int[] getDataCountsForWindSpeed(BoatClass boatClass, Speed windSpeed, int startAngleInclusive, int endAngleExclusive);

    /**
     * From a boat's speed over ground and assuming values for <code>boatClass</code>, the <code>tack</code> the boat is
<<<<<<< HEAD
     * currently sailing on, and the <code>legType</code>, this method estimates the true wind speed at which the boat
     * may most likely have been sailing under these conditions.
     * 
     * As opposed to {@link #getAverageTrueWindSpeedAndAngleCandidates(BoatClass, Speed, LegType, Tack)} it only returns
     * the candidate with the highest confidence, which is derived from the average confidence of the underlying fixes,
     * distance measures and the amount of underlying data.
     * 
     * @return wind candidate with highest confidence of all candidates (if function is non-reversible), null if none
     *         was found (due to insufficient underlying data)
     */
    SpeedWithBearingWithConfidence<Void> getAverageTrueWindSpeedAndAngle(BoatClass boatClass, Speed speedOverGround, LegType legType, Tack tack);

    /**
     * From a boat's speed over ground and assuming values for <code>boatClass</code>, the <code>tack</code> the boat is
     * currently sailing on, and the <code>legType</code>, this method estimates the true wind speed candidates at which
     * the boat may most likely have been sailing under these conditions.
     * 
     * The confidence of the returned candidates is derived from the average confidence of the underlying fixes,
     * distance measures and the amount of underlying data.
     * 
     * Multiple candidates are possible, because we cannot guarantee a reversible function (boatspeed over windspeed).
     * 
     * @return set of wind candidates with confidence, empty set if no were found (due to insufficient underlying data)
     */
=======
     * currently sailing on, and the <code>legType</code>, this method estimates the true wind speed candidates at which
     * the boat may most likely have been sailing under these conditions.
     * 
     * The confidence of the returned candidates is derived from the average confidence of the underlying fixes,
     * distance measures and the amount of underlying data.
     * 
     * Multiple candidates are possible, because we cannot guarantee a reversible function (boatspeed over windspeed).
     * 
     * @return set of wind candidates with confidence, empty set if no were found (due to insufficient underlying data)
     */
>>>>>>> 60726231
    Set<SpeedWithBearingWithConfidence<Void>> getAverageTrueWindSpeedAndAngleCandidates(BoatClass boatClass, Speed speedOverGround, LegType legType, Tack tack);

}<|MERGE_RESOLUTION|>--- conflicted
+++ resolved
@@ -129,21 +129,6 @@
 
     /**
      * From a boat's speed over ground and assuming values for <code>boatClass</code>, the <code>tack</code> the boat is
-<<<<<<< HEAD
-     * currently sailing on, and the <code>legType</code>, this method estimates the true wind speed at which the boat
-     * may most likely have been sailing under these conditions.
-     * 
-     * As opposed to {@link #getAverageTrueWindSpeedAndAngleCandidates(BoatClass, Speed, LegType, Tack)} it only returns
-     * the candidate with the highest confidence, which is derived from the average confidence of the underlying fixes,
-     * distance measures and the amount of underlying data.
-     * 
-     * @return wind candidate with highest confidence of all candidates (if function is non-reversible), null if none
-     *         was found (due to insufficient underlying data)
-     */
-    SpeedWithBearingWithConfidence<Void> getAverageTrueWindSpeedAndAngle(BoatClass boatClass, Speed speedOverGround, LegType legType, Tack tack);
-
-    /**
-     * From a boat's speed over ground and assuming values for <code>boatClass</code>, the <code>tack</code> the boat is
      * currently sailing on, and the <code>legType</code>, this method estimates the true wind speed candidates at which
      * the boat may most likely have been sailing under these conditions.
      * 
@@ -154,18 +139,6 @@
      * 
      * @return set of wind candidates with confidence, empty set if no were found (due to insufficient underlying data)
      */
-=======
-     * currently sailing on, and the <code>legType</code>, this method estimates the true wind speed candidates at which
-     * the boat may most likely have been sailing under these conditions.
-     * 
-     * The confidence of the returned candidates is derived from the average confidence of the underlying fixes,
-     * distance measures and the amount of underlying data.
-     * 
-     * Multiple candidates are possible, because we cannot guarantee a reversible function (boatspeed over windspeed).
-     * 
-     * @return set of wind candidates with confidence, empty set if no were found (due to insufficient underlying data)
-     */
->>>>>>> 60726231
     Set<SpeedWithBearingWithConfidence<Void>> getAverageTrueWindSpeedAndAngleCandidates(BoatClass boatClass, Speed speedOverGround, LegType legType, Tack tack);
 
 }