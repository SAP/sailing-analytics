package com.sap.sailing.domain.racelog.tracking.servlet;

import java.io.Serializable;
import java.util.List;
import java.util.Map;

import javax.servlet.ServletConfig;
import javax.servlet.ServletException;

import com.sap.sailing.domain.common.impl.Util.Triple;
import com.sap.sailing.domain.common.racelog.tracking.TypeBasedServiceFinder;
import com.sap.sailing.domain.racelog.tracking.DeviceIdentifier;
import com.sap.sailing.domain.tracking.GPSFix;
import com.sap.sailing.server.gateway.AbstractJsonPostServlet;
import com.sap.sailing.server.gateway.HttpExceptionWithMessage;
import com.sap.sailing.server.gateway.deserialization.JsonDeserializer;
import com.sap.sailing.server.gateway.deserialization.impl.DeviceAndSessionIdentifierWithGPSFixesDeserializer;
import com.sap.sailing.server.gateway.serialization.JsonSerializer;
import com.sap.sailing.server.gateway.serialization.racelog.tracking.DeviceIdentifierJsonHandler;
import com.sap.sailing.server.gateway.serialization.racelog.tracking.GPSFixJsonHandler;

public class RecordFixesPostServlet extends AbstractJsonPostServlet<Triple<DeviceIdentifier, Serializable, List<GPSFix>>, Void> {    
    private static final long serialVersionUID = 2778739335260621119L;
    private DeviceAndSessionIdentifierWithGPSFixesDeserializer deserializer;

    @Override
    public void init(ServletConfig config) throws ServletException {  
    	super.init(config);
        TypeBasedServiceFinder<GPSFixJsonHandler> fixServiceFinder =
        		getServiceFinderFactory().createServiceFinder(GPSFixJsonHandler.class);
        TypeBasedServiceFinder<DeviceIdentifierJsonHandler> deviceServiceFinder =
        		getServiceFinderFactory().createServiceFinder(DeviceIdentifierJsonHandler.class);
        deserializer = new DeviceAndSessionIdentifierWithGPSFixesDeserializer(fixServiceFinder, deviceServiceFinder);
    }

    @Override
    public JsonDeserializer<Triple<DeviceIdentifier, Serializable, List<GPSFix>>> getRequestDeserializer() {
        return deserializer;
    }

    @Override
    public JsonSerializer<Void> getResponseSerializer() {
        return null;
    }

    @Override
    public Void process(Map<String, String> parameterValues,
            Triple<DeviceIdentifier, Serializable, List<GPSFix>> domainObject) throws HttpExceptionWithMessage {
        DeviceIdentifier device = domainObject.getA();
        //might use the session id in the future
//        Serializable sessionId = domainObject.getB();
        List<GPSFix> fixes = domainObject.getC();
        
        for (GPSFix fix : fixes) {
<<<<<<< HEAD
//        	getService().storeGPSFix(device, fix);
=======
        	getService().getGPSFixStore().storeFix(device, fix);
>>>>>>> 78c848e5
        }
               
        return null;        
    }
}
<|MERGE_RESOLUTION|>--- conflicted
+++ resolved
@@ -52,13 +52,9 @@
         List<GPSFix> fixes = domainObject.getC();
         
         for (GPSFix fix : fixes) {
-<<<<<<< HEAD
-//        	getService().storeGPSFix(device, fix);
-=======
         	getService().getGPSFixStore().storeFix(device, fix);
->>>>>>> 78c848e5
         }
                
         return null;        
     }
-}
+}