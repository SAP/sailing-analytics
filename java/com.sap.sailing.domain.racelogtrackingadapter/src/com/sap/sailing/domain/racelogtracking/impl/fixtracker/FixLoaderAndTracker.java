--- conflicted
+++ resolved
@@ -313,20 +313,7 @@
                 try {
                     @SuppressWarnings("unchecked")
                     DeviceMapping<Mark> markMapping = (DeviceMapping<Mark>) mapping;
-<<<<<<< HEAD
                     gpsFixStore.loadMarkTrack(track, markMapping, timeRangeToLoad.from(), timeRangeToLoad.to(), progressCallback);
-                    if (track.getFirstRawFix() == null) {
-                        logger.fine("Loading mark positions from outside of start/end of tracking interval (" + timeRangeToLoad.from()
-                                + ".." + timeRangeToLoad.to() + ") because no fixes were found in that interval");
-                        // got an empty track for the mark; try again without constraining the mapping interval
-                        // by start/end of tracking to at least attempt to get fixes at all in case there were any
-                        // within the device mapping interval specified
-                        gpsFixStore.loadMarkTrack(track, markMapping, /* startOfTimeWindowToLoad */ null,
-                                /* endOfTimeWindowToLoad */ null, progressCallback);
-                    }
-=======
-                    gpsFixStore.loadMarkTrack(track, markMapping, timeRangeToLoad.from(), timeRangeToLoad.to());
->>>>>>> 174fa80f
                 } catch (TransformationException | NoCorrespondingServiceRegisteredException e) {
                     logger.log(Level.WARNING, "Could not load mark track " + mapping.getMappedTo());
                 }
