package com.sap.sailing.domain.racelogtracking.impl;

import java.io.IOException;
import java.io.InputStream;
import java.util.HashSet;
import java.util.List;
import java.util.Locale;
import java.util.Set;
import java.util.UUID;
import java.util.function.Function;
import java.util.logging.Level;
import java.util.logging.Logger;

import javax.activation.DataHandler;
import javax.activation.DataSource;
import javax.mail.BodyPart;
import javax.mail.MessagingException;
import javax.mail.internet.MimeBodyPart;
import javax.mail.internet.MimeMultipart;
import javax.mail.util.ByteArrayDataSource;

import org.osgi.framework.ServiceReference;

import com.google.zxing.WriterException;
import com.sap.sailing.domain.abstractlog.AbstractLog;
import com.sap.sailing.domain.abstractlog.AbstractLogEvent;
import com.sap.sailing.domain.abstractlog.AbstractLogEventAuthor;
import com.sap.sailing.domain.abstractlog.impl.AllEventsOfTypeFinder;
import com.sap.sailing.domain.abstractlog.impl.LastEventOfTypeFinder;
import com.sap.sailing.domain.abstractlog.race.RaceLog;
import com.sap.sailing.domain.abstractlog.race.RaceLogEvent;
import com.sap.sailing.domain.abstractlog.race.analyzing.impl.LastPublishedCourseDesignFinder;
import com.sap.sailing.domain.abstractlog.race.impl.RaceLogCourseDesignChangedEventImpl;
import com.sap.sailing.domain.abstractlog.race.tracking.RaceLogDefineMarkEvent;
import com.sap.sailing.domain.abstractlog.race.tracking.RaceLogDenoteForTrackingEvent;
import com.sap.sailing.domain.abstractlog.race.tracking.RaceLogStartTrackingEvent;
import com.sap.sailing.domain.abstractlog.race.tracking.analyzing.impl.RaceLogTrackingStateAnalyzer;
<<<<<<< HEAD
import com.sap.sailing.domain.abstractlog.race.tracking.analyzing.impl.RaceLogUsesOwnCompetitorsAnalyzer;
import com.sap.sailing.domain.abstractlog.race.tracking.impl.RaceLogUseCompetitorsFromRaceLogEventImpl;
=======
import com.sap.sailing.domain.abstractlog.race.tracking.impl.RaceLogDefineMarkEventImpl;
import com.sap.sailing.domain.abstractlog.race.tracking.impl.RaceLogDenoteForTrackingEventImpl;
import com.sap.sailing.domain.abstractlog.race.tracking.impl.RaceLogDeviceMarkMappingEventImpl;
import com.sap.sailing.domain.abstractlog.race.tracking.impl.RaceLogRegisterCompetitorEventImpl;
import com.sap.sailing.domain.abstractlog.race.tracking.impl.RaceLogStartTrackingEventImpl;
>>>>>>> bdd3113e
import com.sap.sailing.domain.abstractlog.regatta.RegattaLog;
import com.sap.sailing.domain.abstractlog.regatta.events.impl.RegattaLogDeviceMarkMappingEventImpl;
import com.sap.sailing.domain.abstractlog.regatta.events.impl.RegattaLogRegisterCompetitorEventImpl;
import com.sap.sailing.domain.abstractlog.shared.analyzing.CompetitorsInLogAnalyzer;
import com.sap.sailing.domain.abstractlog.shared.events.RegisterCompetitorEvent;
import com.sap.sailing.domain.base.BoatClass;
import com.sap.sailing.domain.base.Competitor;
import com.sap.sailing.domain.base.CourseBase;
import com.sap.sailing.domain.base.DomainFactory;
import com.sap.sailing.domain.base.Event;
import com.sap.sailing.domain.base.Fleet;
import com.sap.sailing.domain.base.Mark;
import com.sap.sailing.domain.base.RaceColumn;
import com.sap.sailing.domain.base.Regatta;
import com.sap.sailing.domain.base.SharedDomainFactory;
import com.sap.sailing.domain.base.Waypoint;
import com.sap.sailing.domain.base.impl.CourseDataImpl;
import com.sap.sailing.domain.common.RegattaIdentifier;
import com.sap.sailing.domain.common.abstractlog.NotRevokableException;
import com.sap.sailing.domain.common.racelog.tracking.CompetitorRegistrationOnRaceLogDisabledException;
import com.sap.sailing.domain.common.racelog.tracking.DeviceMappingConstants;
import com.sap.sailing.domain.common.racelog.tracking.NotDenotableForRaceLogTrackingException;
import com.sap.sailing.domain.common.racelog.tracking.NotDenotedForRaceLogTrackingException;
import com.sap.sailing.domain.common.racelog.tracking.RaceLogRaceTrackerExistsException;
import com.sap.sailing.domain.common.racelog.tracking.RaceLogTrackingState;
import com.sap.sailing.domain.common.racelog.tracking.TransformationException;
import com.sap.sailing.domain.common.tracking.GPSFix;
import com.sap.sailing.domain.leaderboard.FlexibleLeaderboard;
import com.sap.sailing.domain.leaderboard.Leaderboard;
import com.sap.sailing.domain.leaderboard.RegattaLeaderboard;
import com.sap.sailing.domain.racelogtracking.DeviceIdentifier;
import com.sap.sailing.domain.racelogtracking.PingDeviceIdentifierImpl;
import com.sap.sailing.domain.racelogtracking.RaceLogTrackingAdapter;
import com.sap.sailing.domain.tracking.RaceHandle;
import com.sap.sailing.domain.tracking.TrackedRace;
import com.sap.sailing.server.RacingEventService;
import com.sap.sse.common.NoCorrespondingServiceRegisteredException;
import com.sap.sse.common.TimePoint;
import com.sap.sse.common.Util;
import com.sap.sse.common.impl.MillisecondsTimePoint;
import com.sap.sse.common.mail.MailException;
import com.sap.sse.mail.MailService;
import com.sap.sse.qrcode.QRCodeGenerationUtil;
import com.sap.sse.util.impl.NonGwtUrlHelper;

public class RaceLogTrackingAdapterImpl implements RaceLogTrackingAdapter {
    private static final Logger logger = Logger.getLogger(RaceLogTrackingAdapterImpl.class.getName());

    private final DomainFactory domainFactory;
    private final long delayToLiveInMillis;

    public RaceLogTrackingAdapterImpl(DomainFactory domainFactory) {
        this.domainFactory = domainFactory;
        this.delayToLiveInMillis = TrackedRace.DEFAULT_LIVE_DELAY_IN_MILLISECONDS;
    }

    @Override
    public RaceHandle startTracking(RacingEventService service, Leaderboard leaderboard, RaceColumn raceColumn,
            Fleet fleet) throws NotDenotedForRaceLogTrackingException, Exception {
        RaceLog raceLog = raceColumn.getRaceLog(fleet);
        RaceLogTrackingState raceLogTrackingState = new RaceLogTrackingStateAnalyzer(raceLog).analyze();
        if (!raceLogTrackingState.isForTracking()) {
            throw new NotDenotedForRaceLogTrackingException();
        }
        RegattaIdentifier regatta = ((RegattaLeaderboard) leaderboard).getRegatta().getRegattaIdentifier();
        if (raceLogTrackingState != RaceLogTrackingState.TRACKING) {
            RaceLogEvent event = new RaceLogStartTrackingEventImpl(MillisecondsTimePoint.now(),
                    service.getServerAuthor(), raceLog.getCurrentPassId());
            raceLog.add(event);
        }
        final RaceHandle result;
        if (!isRaceLogRaceTrackerAttached(service, raceLog)) {
            result = addTracker(service, regatta, leaderboard, raceColumn, fleet, -1);
        } else {
            result = null;
        }
        return result;
    }

    /**
     * Adds a {@link RaceLogRaceTracker}. If a {@link RaceLogStartTrackingEvent} is already present in the
     * {@code RaceLog} linked to the {@code raceColumn} and {@code fleet}, a {@code TrackedRace} is created immediately
     * and tracking begins. Otherwise, the {@code RaceLogRaceTracker} waits until a {@code StartTrackingEvent} is added
     * to perform these actions. The race first has to be denoted for racelog tracking.
     */
    private RaceHandle addTracker(RacingEventService service, RegattaIdentifier regattaToAddTo,
            Leaderboard leaderboard, RaceColumn raceColumn, Fleet fleet, long timeoutInMilliseconds)
            throws RaceLogRaceTrackerExistsException, Exception {
        RaceLog raceLog = raceColumn.getRaceLog(fleet);
        assert !isRaceLogRaceTrackerAttached(service, raceLog) : new RaceLogRaceTrackerExistsException(
                leaderboard.getName() + " - " + raceColumn.getName() + " - " + fleet.getName());

        Regatta regatta = regattaToAddTo == null ? null : service.getRegatta(regattaToAddTo);
        RaceLogConnectivityParams params = new RaceLogConnectivityParams(service, regatta, raceColumn, fleet,
                leaderboard, delayToLiveInMillis, domainFactory);
        return service.addRace(regattaToAddTo, params, timeoutInMilliseconds);
    }

    @Override
    public void denoteRaceForRaceLogTracking(RacingEventService service, Leaderboard leaderboard,
            RaceColumn raceColumn, Fleet fleet, String raceName) throws NotDenotableForRaceLogTrackingException {

        BoatClass boatClass = null;
        if (leaderboard instanceof RegattaLeaderboard) {
            RegattaLeaderboard rLeaderboard = (RegattaLeaderboard) leaderboard;
            boatClass = rLeaderboard.getRegatta().getBoatClass();
        } else {
            throw new NotDenotableForRaceLogTrackingException(
                    "Can only denote races in RegattaLeaderboards for RaceLog-tracking");
        }

        if (raceName == null) {
            raceName = leaderboard.getName() + " " + raceColumn.getName() + " " + fleet.getName();
        }

        RaceLog raceLog = raceColumn.getRaceLog(fleet);
        assert raceLog != null : new NotDenotableForRaceLogTrackingException("No RaceLog found in place");

        if (new RaceLogTrackingStateAnalyzer(raceLog).analyze().isForTracking()) {
            throw new NotDenotableForRaceLogTrackingException("Already denoted for tracking");
        }

        RaceLogEvent event = new RaceLogDenoteForTrackingEventImpl(MillisecondsTimePoint.now(),
                service.getServerAuthor(), raceLog.getCurrentPassId(), raceName, boatClass, UUID.randomUUID());
        raceLog.add(event);
    }

    @Override
    public void denoteAllRacesForRaceLogTracking(final RacingEventService service, final Leaderboard leaderboard)
            throws NotDenotableForRaceLogTrackingException {
        if (leaderboard instanceof FlexibleLeaderboard) {
            throw new NotDenotableForRaceLogTrackingException("Can only use regatta leaderboards for RaceLog-tracking");
        }
        for (RaceColumn column : leaderboard.getRaceColumns()) {
            for (Fleet fleet : column.getFleets()) {
                try {
                    denoteRaceForRaceLogTracking(service, leaderboard, column, fleet, null);
                } catch (NotDenotableForRaceLogTrackingException e) {
                }
            }
        }
    }

    @Override
    public boolean isRaceLogRaceTrackerAttached(RacingEventService service, RaceLog raceLog) {
        return service.getRaceTrackerById(raceLog.getId()) != null;
    }

    @Override
    public RaceLogTrackingState getRaceLogTrackingState(RacingEventService service, RaceColumn raceColumn, Fleet fleet) {
        return new RaceLogTrackingStateAnalyzer(raceColumn.getRaceLog(fleet)).analyze();
    }

    private void revokeAlreadyDefinedMarks(RaceLog raceLog, AbstractLogEventAuthor author) {
        List<RaceLogEvent> markEvents = new AllEventsOfTypeFinder<>(raceLog, /* only unrevoked */true,
                RaceLogDefineMarkEvent.class).analyze();
        for (RaceLogEvent event : markEvents) {
            try {
                raceLog.revokeEvent(author, event, "removing mark that was already defined");
            } catch (NotRevokableException e) {
                logger.log(Level.WARNING, "Could not remove mark that was already defined by adding RevokeEvent", e);
            }
        }
    }

    @Override
    public void copyCourse(RaceLog fromRaceLog, Set<RaceLog> toRaceLogs, SharedDomainFactory baseDomainFactory,
            RacingEventService service) {
        CourseBase course = new LastPublishedCourseDesignFinder(fromRaceLog).analyze();
        final Set<Mark> marks = new HashSet<>();
        if (course != null) {
            course.getWaypoints().forEach(wp -> Util.addAll(wp.getMarks(), marks));
        }

        for (RaceLog toRaceLog : toRaceLogs) {
            if (new RaceLogTrackingStateAnalyzer(toRaceLog).analyze().isForTracking()) {
                if (course != null) {
                    CourseBase newCourse = new CourseDataImpl("Copy of \"" + course.getName() + "\"");
                    TimePoint now = MillisecondsTimePoint.now();
                    int i = 0;
                    revokeAlreadyDefinedMarks(toRaceLog, service.getServerAuthor());
                    for (Waypoint oldWaypoint : course.getWaypoints()) {
                        newCourse.addWaypoint(i++, oldWaypoint);
                    }
<<<<<<< HEAD
=======
                    for (Mark mark : marks) {
                        RaceLogEvent event = new RaceLogDefineMarkEventImpl(now, service.getServerAuthor(),
                                toRaceLog.getCurrentPassId(), mark);
                        toRaceLog.add(event);
                    }
                    for (RaceLogEvent raceLogDeviceMarkMappingEvent : raceLogDeviceMarkMappingEvents) {
                        toRaceLog.add(raceLogDeviceMarkMappingEvent);
                    }
>>>>>>> bdd3113e
                    int passId = toRaceLog.getCurrentPassId();
                    RaceLogEvent newCourseEvent = new RaceLogCourseDesignChangedEventImpl(now,
                            service.getServerAuthor(), passId, newCourse);
                    toRaceLog.add(newCourseEvent);
                }

            }
        }
    }

    @Override
<<<<<<< HEAD
    public void copyCompetitors(RaceLog fromRaceLog, Set<RaceLog> toRaceLogs,
            RacingEventService service) {
        final Set<Competitor> competitors = new CompetitorsInLogAnalyzer<>(fromRaceLog).analyze();
=======
    public void copyCompetitors(RaceLog fromRaceLog, Set<RaceLog> toRaceLogs, RacingEventService service) {
        final Set<Competitor> competitors = new RegisteredCompetitorsAnalyzer<>(fromRaceLog).analyze();
>>>>>>> bdd3113e
        for (RaceLog toRaceLog : toRaceLogs) {
            try {
                registerCompetitors(service, toRaceLog, competitors);
            } catch (CompetitorRegistrationOnRaceLogDisabledException e) {
                int passId = toRaceLog.getCurrentPassId();
                TimePoint now = MillisecondsTimePoint.now();
                toRaceLog.add(new RaceLogUseCompetitorsFromRaceLogEventImpl(now, service.getServerAuthor(), now, UUID.randomUUID(), passId));
                try { registerCompetitors(service, toRaceLog, competitors); } catch (CompetitorRegistrationOnRaceLogDisabledException e1) {/*cannot happen*/}
            }
        }
    }

    @FunctionalInterface
    private static interface DeviceMarkMappingEventFactory<VisitorT, EventT extends AbstractLogEvent<VisitorT>> {
        EventT createDeviceMarkMapping(DeviceIdentifier device, TimePoint timePoint);
    }

    private <VisitorT, EventT extends AbstractLogEvent<VisitorT>, LogT extends AbstractLog<EventT, VisitorT>> void pingMark(
            LogT log, Mark mark, GPSFix gpsFix, RacingEventService service,
            DeviceMarkMappingEventFactory<VisitorT, EventT> factory, DeviceIdentifier device) {
        TimePoint time = gpsFix.getTimePoint();
        EventT mapping = factory.createDeviceMarkMapping(device, time);
        log.add(mapping);
        try {
            service.getGPSFixStore().storeFix(device, gpsFix);
        } catch (TransformationException | NoCorrespondingServiceRegisteredException e) {
            logger.log(Level.WARNING, "Could not ping mark " + mark);
        }
    }
<<<<<<< HEAD
    
=======

    @Override
    public void pingMark(RaceLog raceLog, Mark mark, GPSFix gpsFix, RacingEventService service) {
        pingMark(
                raceLog,
                mark,
                gpsFix,
                service,
                (DeviceIdentifier dev, TimePoint timePoint) -> new RaceLogDeviceMarkMappingEventImpl(timePoint, service
                        .getServerAuthor(), raceLog.getCurrentPassId(), mark, dev, timePoint, timePoint),
                new PingDeviceIdentifierImpl());
    }

>>>>>>> bdd3113e
    @Override
    public void pingMark(RegattaLog regattaLog, Mark mark, GPSFix gpsFix, RacingEventService service) {
        pingMark(regattaLog, mark, gpsFix, service,
                (DeviceIdentifier dev, TimePoint timePoint) -> new RegattaLogDeviceMarkMappingEventImpl(timePoint,
                        timePoint, service.getServerAuthor(), UUID.randomUUID(), mark, dev, timePoint, timePoint),
                new PingDeviceIdentifierImpl());
    }

    @Override
    public void removeDenotationForRaceLogTracking(RacingEventService service, RaceLog raceLog) {
        RaceLogEvent denoteForTrackingEvent = new LastEventOfTypeFinder<>(raceLog, true,
                RaceLogDenoteForTrackingEvent.class).analyze();
        RaceLogEvent startTrackingEvent = new LastEventOfTypeFinder<>(raceLog, true, RaceLogStartTrackingEvent.class)
                .analyze();
        try {
            raceLog.revokeEvent(service.getServerAuthor(), denoteForTrackingEvent, "remove denotation");
            raceLog.revokeEvent(service.getServerAuthor(), startTrackingEvent,
                    "reset start time upon removing denotation");
        } catch (NotRevokableException e) {
            logger.log(Level.WARNING, "could not remove denotation by adding RevokeEvents", e);
        }
    }

    private <LogT extends AbstractLog<EventT, VisitorT>, EventT extends AbstractLogEvent<VisitorT>, VisitorT> void registerCompetitors(
            AbstractLogEventAuthor author, LogT log, Set<Competitor> competitors,
            Function<Competitor, EventT> registerEventFactory) {
        Set<Competitor> alreadyRegistered = new HashSet<Competitor>(new CompetitorsInLogAnalyzer<>(log).analyze());
        Set<Competitor> toBeRegistered = new HashSet<Competitor>();

        for (Competitor c : competitors) {
            toBeRegistered.add(c);
        }

        Set<Competitor> toBeRemoved = new HashSet<Competitor>(alreadyRegistered);
        toBeRemoved.removeAll(toBeRegistered);
        toBeRegistered.removeAll(alreadyRegistered);

        // register
        for (Competitor c : toBeRegistered) {
            log.add(registerEventFactory.apply(c));
        }

        // unregister
        for (EventT event : log.getUnrevokedEventsDescending()) {
            if (event instanceof RegisterCompetitorEvent) {
                RegisterCompetitorEvent<?> registerEvent = (RegisterCompetitorEvent<?>) event;
                if (toBeRemoved.contains(registerEvent.getCompetitor())) {
                    try {
                        log.revokeEvent(author, event,
                                "unregistering competitor because no longer selected for registration");
                    } catch (NotRevokableException e) {
                        logger.log(Level.WARNING, "could not unregister competitor by adding RevokeEvent", e);
                    }
                }
            }
        }
    }

    @Override
<<<<<<< HEAD
    public void registerCompetitors(RacingEventService service, RaceLog raceLog, Set<Competitor> competitors) throws CompetitorRegistrationOnRaceLogDisabledException {
        if (new RaceLogUsesOwnCompetitorsAnalyzer(raceLog).analyze()){
            registerCompetitors(
                    service.getServerAuthor(),
                    raceLog,
                    competitors,
                    c -> RaceLogEventFactory.INSTANCE.createRegisterCompetitorEvent(MillisecondsTimePoint.now(),
                            service.getServerAuthor(), raceLog.getCurrentPassId(), c));
        } else {
            logger.warning("Not performing competitor registration on RaceLog as no RaceLogUseCompetitorsFromRaceLogEvent "
                    + "is present and therefore competitors should be registered on RegattaLog");
            throw new CompetitorRegistrationOnRaceLogDisabledException();
        }
=======
    public void registerCompetitors(RacingEventService service, RaceLog raceLog, Set<Competitor> competitors) {
        registerCompetitors(service.getServerAuthor(), raceLog, competitors,
                c -> new RaceLogRegisterCompetitorEventImpl(MillisecondsTimePoint.now(), service.getServerAuthor(),
                        raceLog.getCurrentPassId(), c));
>>>>>>> bdd3113e
    }

    @Override
    public void registerCompetitors(RacingEventService service, RegattaLog regattaLog, Set<Competitor> competitors) {
        registerCompetitors(service.getServerAuthor(), regattaLog, competitors,
                c -> new RegattaLogRegisterCompetitorEventImpl(MillisecondsTimePoint.now(),
                        MillisecondsTimePoint.now(), service.getServerAuthor(), UUID.randomUUID(), c));
    }

    private MailService getMailService() {
        ServiceReference<MailService> ref = Activator.getContext().getServiceReference(MailService.class);
        if (ref == null) {
            logger.warning("No file storage management service registered");
            return null;
        }
        return Activator.getContext().getService(ref);
    }

    @Override
    public void inviteCompetitorsForTrackingViaEmail(Event event, Leaderboard leaderboard,
            String serverUrlWithoutTrailingSlash, Set<Competitor> competitors, Locale locale) throws MailException {
        StringBuilder occuredExceptions = new StringBuilder();

        for (Competitor competitor : competitors) {
            final String toAddress = competitor.getEmail();
            if (toAddress != null) {
                String leaderboardName = leaderboard.getName();
                String competitorName = competitor.getName();

                String url = DeviceMappingConstants.getDeviceMappingForRegattaLogUrl(serverUrlWithoutTrailingSlash,
                        event.getId().toString(), leaderboardName, DeviceMappingConstants.URL_COMPETITOR_ID_AS_STRING,
                        competitor.getId().toString(), NonGwtUrlHelper.INSTANCE);
                try {
                    sendInvitationEmail(locale, toAddress, leaderboardName, competitorName, url);
                } catch (MailException e) {
                    occuredExceptions.append(e.getMessage() + "\r\n");
                }
            }
        }
        if (!(occuredExceptions.length() == 0)) {
            throw new MailException(occuredExceptions.toString());
        }
    }

    private void sendInvitationEmail(Locale locale, final String toAddress, String leaderboardName, String invitee,
            String url) throws MailException {
        String subject = String.format("%s %s",
                RaceLogTrackingI18n.STRING_MESSAGES.get(locale, "trackingInvitationFor"), invitee);

        // taken from http://www.tutorialspoint.com/javamail_api/javamail_api_send_inlineimage_in_email.htm
        BodyPart messageTextPart = new MimeBodyPart();
        String htmlText = String.format("<h1>%s %s</h1>" + "<p>%s <b>%s</b></p>"
                + "<img src=\"cid:image\" title=\"%s\"><br/>" + "<a href=\"%s\">%s</a>",
                RaceLogTrackingI18n.STRING_MESSAGES.get(locale, "welcomeTo"), leaderboardName,
                RaceLogTrackingI18n.STRING_MESSAGES.get(locale, "scanQRCodeOrVisitUrlToRegisterAs"), invitee, url, url,
                RaceLogTrackingI18n.STRING_MESSAGES.get(locale, "alternativelyVisitThisLink"));

        try {
            messageTextPart.setContent(htmlText, "text/html");

            BodyPart messageImagePart = new MimeBodyPart();
            InputStream imageIs = QRCodeGenerationUtil.create(url, 250);
            DataSource imageDs = new ByteArrayDataSource(imageIs, "image/png");
            messageImagePart.setDataHandler(new DataHandler(imageDs));
            messageImagePart.setHeader("Content-ID", "<image>");

            MimeMultipart multipart = new MimeMultipart();
            multipart.addBodyPart(messageTextPart);
            multipart.addBodyPart(messageImagePart);

            getMailService().sendMail(toAddress, subject, multipart);
        } catch (MessagingException | MailException | WriterException | IOException e) {
            logger.log(Level.SEVERE, "Error trying to send mail to " + invitee + " with e-mail address " + toAddress, e);
            throw new MailException(e.getMessage());
        }
    }

    @Override
    public void inviteBuoyTenderViaEmail(Event event, Leaderboard leaderboard, String serverUrlWithoutTrailingSlash,
            String emails, Locale locale) throws MailException {

        StringBuilder occuredExceptions = new StringBuilder();

        String[] emailArray = emails.split(",");
        String leaderboardName = leaderboard.getName();

        String eventId = event.getId().toString();

        // http://<host>/buoy-tender/checkin?event_id=<event-id>&leaderboard_name=<leaderboard-name>
        String url = DeviceMappingConstants.getBuoyTenderInvitationUrl(serverUrlWithoutTrailingSlash, leaderboardName,
                eventId, NonGwtUrlHelper.INSTANCE);
        for (String toAddress : emailArray) {
            try {
                sendInvitationEmail(locale, toAddress, leaderboardName,
                        RaceLogTrackingI18n.STRING_MESSAGES.get(locale, "buoyTender"), url);
            } catch (MailException e) {
                occuredExceptions.append(e.getMessage() + "\r\n");
            }
        }

        if (!(occuredExceptions.length() == 0)) {
            throw new MailException(occuredExceptions.toString());
        }
    }
}<|MERGE_RESOLUTION|>--- conflicted
+++ resolved
@@ -35,16 +35,11 @@
 import com.sap.sailing.domain.abstractlog.race.tracking.RaceLogDenoteForTrackingEvent;
 import com.sap.sailing.domain.abstractlog.race.tracking.RaceLogStartTrackingEvent;
 import com.sap.sailing.domain.abstractlog.race.tracking.analyzing.impl.RaceLogTrackingStateAnalyzer;
-<<<<<<< HEAD
 import com.sap.sailing.domain.abstractlog.race.tracking.analyzing.impl.RaceLogUsesOwnCompetitorsAnalyzer;
-import com.sap.sailing.domain.abstractlog.race.tracking.impl.RaceLogUseCompetitorsFromRaceLogEventImpl;
-=======
-import com.sap.sailing.domain.abstractlog.race.tracking.impl.RaceLogDefineMarkEventImpl;
 import com.sap.sailing.domain.abstractlog.race.tracking.impl.RaceLogDenoteForTrackingEventImpl;
-import com.sap.sailing.domain.abstractlog.race.tracking.impl.RaceLogDeviceMarkMappingEventImpl;
 import com.sap.sailing.domain.abstractlog.race.tracking.impl.RaceLogRegisterCompetitorEventImpl;
 import com.sap.sailing.domain.abstractlog.race.tracking.impl.RaceLogStartTrackingEventImpl;
->>>>>>> bdd3113e
+import com.sap.sailing.domain.abstractlog.race.tracking.impl.RaceLogUseCompetitorsFromRaceLogEventImpl;
 import com.sap.sailing.domain.abstractlog.regatta.RegattaLog;
 import com.sap.sailing.domain.abstractlog.regatta.events.impl.RegattaLogDeviceMarkMappingEventImpl;
 import com.sap.sailing.domain.abstractlog.regatta.events.impl.RegattaLogRegisterCompetitorEventImpl;
@@ -229,17 +224,7 @@
                     for (Waypoint oldWaypoint : course.getWaypoints()) {
                         newCourse.addWaypoint(i++, oldWaypoint);
                     }
-<<<<<<< HEAD
-=======
-                    for (Mark mark : marks) {
-                        RaceLogEvent event = new RaceLogDefineMarkEventImpl(now, service.getServerAuthor(),
-                                toRaceLog.getCurrentPassId(), mark);
-                        toRaceLog.add(event);
-                    }
-                    for (RaceLogEvent raceLogDeviceMarkMappingEvent : raceLogDeviceMarkMappingEvents) {
-                        toRaceLog.add(raceLogDeviceMarkMappingEvent);
-                    }
->>>>>>> bdd3113e
+
                     int passId = toRaceLog.getCurrentPassId();
                     RaceLogEvent newCourseEvent = new RaceLogCourseDesignChangedEventImpl(now,
                             service.getServerAuthor(), passId, newCourse);
@@ -251,14 +236,9 @@
     }
 
     @Override
-<<<<<<< HEAD
     public void copyCompetitors(RaceLog fromRaceLog, Set<RaceLog> toRaceLogs,
             RacingEventService service) {
         final Set<Competitor> competitors = new CompetitorsInLogAnalyzer<>(fromRaceLog).analyze();
-=======
-    public void copyCompetitors(RaceLog fromRaceLog, Set<RaceLog> toRaceLogs, RacingEventService service) {
-        final Set<Competitor> competitors = new RegisteredCompetitorsAnalyzer<>(fromRaceLog).analyze();
->>>>>>> bdd3113e
         for (RaceLog toRaceLog : toRaceLogs) {
             try {
                 registerCompetitors(service, toRaceLog, competitors);
@@ -288,23 +268,7 @@
             logger.log(Level.WARNING, "Could not ping mark " + mark);
         }
     }
-<<<<<<< HEAD
-    
-=======
-
-    @Override
-    public void pingMark(RaceLog raceLog, Mark mark, GPSFix gpsFix, RacingEventService service) {
-        pingMark(
-                raceLog,
-                mark,
-                gpsFix,
-                service,
-                (DeviceIdentifier dev, TimePoint timePoint) -> new RaceLogDeviceMarkMappingEventImpl(timePoint, service
-                        .getServerAuthor(), raceLog.getCurrentPassId(), mark, dev, timePoint, timePoint),
-                new PingDeviceIdentifierImpl());
-    }
-
->>>>>>> bdd3113e
+
     @Override
     public void pingMark(RegattaLog regattaLog, Mark mark, GPSFix gpsFix, RacingEventService service) {
         pingMark(regattaLog, mark, gpsFix, service,
@@ -364,26 +328,19 @@
     }
 
     @Override
-<<<<<<< HEAD
     public void registerCompetitors(RacingEventService service, RaceLog raceLog, Set<Competitor> competitors) throws CompetitorRegistrationOnRaceLogDisabledException {
         if (new RaceLogUsesOwnCompetitorsAnalyzer(raceLog).analyze()){
             registerCompetitors(
                     service.getServerAuthor(),
                     raceLog,
                     competitors,
-                    c -> RaceLogEventFactory.INSTANCE.createRegisterCompetitorEvent(MillisecondsTimePoint.now(),
+                    c -> new RaceLogRegisterCompetitorEventImpl(MillisecondsTimePoint.now(),
                             service.getServerAuthor(), raceLog.getCurrentPassId(), c));
         } else {
             logger.warning("Not performing competitor registration on RaceLog as no RaceLogUseCompetitorsFromRaceLogEvent "
                     + "is present and therefore competitors should be registered on RegattaLog");
             throw new CompetitorRegistrationOnRaceLogDisabledException();
         }
-=======
-    public void registerCompetitors(RacingEventService service, RaceLog raceLog, Set<Competitor> competitors) {
-        registerCompetitors(service.getServerAuthor(), raceLog, competitors,
-                c -> new RaceLogRegisterCompetitorEventImpl(MillisecondsTimePoint.now(), service.getServerAuthor(),
-                        raceLog.getCurrentPassId(), c));
->>>>>>> bdd3113e
     }
 
     @Override
