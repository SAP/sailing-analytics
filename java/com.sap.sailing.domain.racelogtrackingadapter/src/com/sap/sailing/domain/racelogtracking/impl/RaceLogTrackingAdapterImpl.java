--- conflicted
+++ resolved
@@ -273,23 +273,6 @@
     }
 
     @Override
-<<<<<<< HEAD
-=======
-    public void pingMark(RaceLog raceLog, Mark mark, GPSFix gpsFix, RacingEventService service) {
-        DeviceMarkMappingEventFactory<RaceLogEventVisitor, RaceLogEvent> raceLogEventFactory =
-                (DeviceIdentifier dev, TimePoint timePoint) -> new RaceLogDeviceMarkMappingEventImpl(timePoint, service
-                        .getServerAuthor(), raceLog.getCurrentPassId(), mark, dev, timePoint, timePoint);
-        pingMark(
-                raceLog,
-                mark,
-                gpsFix,
-                service,
-                raceLogEventFactory,
-                new PingDeviceIdentifierImpl());
-    }
-
-    @Override
->>>>>>> bd910a0c
     public void pingMark(RegattaLog regattaLog, Mark mark, GPSFix gpsFix, RacingEventService service) {
         DeviceMarkMappingEventFactory<RegattaLogEventVisitor, RegattaLogEvent> regattaLogEventFactory =
                 (DeviceIdentifier dev, TimePoint timePoint) -> new RegattaLogDeviceMarkMappingEventImpl(timePoint,
