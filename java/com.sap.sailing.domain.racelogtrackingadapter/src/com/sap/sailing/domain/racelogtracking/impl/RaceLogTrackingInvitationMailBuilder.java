--- conflicted
+++ resolved
@@ -111,21 +111,10 @@
         final SerializableMultipartSupplier mixedSupplier = new SerializableMultipartSupplier("mixed");
         final SerializableMultipartSupplier alternativeSupplier = new SerializableMultipartSupplier("alternative");
         mixedSupplier.addBodyPart(new SerializableMultipartMimeBodyPartSupplier(alternativeSupplier));
-<<<<<<< HEAD
-
-        alternativeSupplier.addBodyPart(new SerializableDefaultMimeBodyPartSupplier(text.toString(), "text/plain; charset=UTF-8"));
-
-        final SerializableMultipartSupplier relatedSupplier = new SerializableMultipartSupplier("related");
-        alternativeSupplier.addBodyPart(new SerializableMultipartMimeBodyPartSupplier(relatedSupplier));
-
-        relatedSupplier.addBodyPart(new SerializableDefaultMimeBodyPartSupplier(html.toString(), "text/html; charset=UTF-8"));
-
-=======
         alternativeSupplier.addBodyPart(new SerializableDefaultMimeBodyPartSupplier(text.toString(), "text/plain; charset=UTF-8"));
         final SerializableMultipartSupplier relatedSupplier = new SerializableMultipartSupplier("related");
         alternativeSupplier.addBodyPart(new SerializableMultipartMimeBodyPartSupplier(relatedSupplier));
         relatedSupplier.addBodyPart(new SerializableDefaultMimeBodyPartSupplier(html.toString(), "text/html; charset=UTF-8"));
->>>>>>> 5050d6ad
         for (Entry<String, byte[]> imageEntry : pngAttachAndInline.entrySet()) {
             final String contentType = "image/png";
             final String cid = "<" + imageEntry.getKey() + ">";
