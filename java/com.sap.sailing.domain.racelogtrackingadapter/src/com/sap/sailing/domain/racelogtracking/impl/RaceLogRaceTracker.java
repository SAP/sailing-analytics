package com.sap.sailing.domain.racelogtracking.impl;

import java.io.Serializable;
import java.util.ArrayList;
import java.util.Collections;
import java.util.HashMap;
import java.util.List;
import java.util.Map;
import java.util.Map.Entry;
import java.util.Set;
import java.util.logging.Level;
import java.util.logging.Logger;

import com.sap.sailing.domain.abstractlog.AbstractLog;
import com.sap.sailing.domain.abstractlog.MultiLogAnalyzer;
import com.sap.sailing.domain.abstractlog.MultiLogAnalyzer.MapWithValueCollectionReducer;
import com.sap.sailing.domain.abstractlog.MultiLogAnalyzer.SetReducer;
import com.sap.sailing.domain.abstractlog.race.RaceLog;
import com.sap.sailing.domain.abstractlog.race.RaceLogCourseDesignChangedEvent;
import com.sap.sailing.domain.abstractlog.race.RaceLogEventVisitor;
import com.sap.sailing.domain.abstractlog.race.analyzing.impl.LastPublishedCourseDesignFinder;
import com.sap.sailing.domain.abstractlog.race.impl.BaseRaceLogEventVisitor;
import com.sap.sailing.domain.abstractlog.race.tracking.RaceLogDenoteForTrackingEvent;
import com.sap.sailing.domain.abstractlog.race.tracking.RaceLogDeviceCompetitorMappingEvent;
import com.sap.sailing.domain.abstractlog.race.tracking.RaceLogDeviceMarkMappingEvent;
import com.sap.sailing.domain.abstractlog.race.tracking.RaceLogStartTrackingEvent;
import com.sap.sailing.domain.abstractlog.race.tracking.analyzing.impl.RaceInformationFinder;
import com.sap.sailing.domain.abstractlog.race.tracking.analyzing.impl.RaceLogTrackingStateAnalyzer;
import com.sap.sailing.domain.abstractlog.regatta.RegattaLog;
import com.sap.sailing.domain.abstractlog.regatta.RegattaLogEventVisitor;
import com.sap.sailing.domain.abstractlog.regatta.events.RegattaLogDeviceCompetitorMappingEvent;
import com.sap.sailing.domain.abstractlog.regatta.events.RegattaLogDeviceMarkMappingEvent;
import com.sap.sailing.domain.abstractlog.regatta.impl.BaseRegattaLogEventVisitor;
import com.sap.sailing.domain.abstractlog.shared.analyzing.DeviceCompetitorMappingFinder;
import com.sap.sailing.domain.abstractlog.shared.analyzing.DeviceMarkMappingFinder;
import com.sap.sailing.domain.abstractlog.shared.analyzing.RegisteredCompetitorsAnalyzer;
import com.sap.sailing.domain.abstractlog.shared.events.DeviceCompetitorMappingEvent;
import com.sap.sailing.domain.abstractlog.shared.events.DeviceMarkMappingEvent;
import com.sap.sailing.domain.base.BoatClass;
import com.sap.sailing.domain.base.Competitor;
import com.sap.sailing.domain.base.ControlPoint;
import com.sap.sailing.domain.base.Course;
import com.sap.sailing.domain.base.CourseBase;
import com.sap.sailing.domain.base.Fleet;
import com.sap.sailing.domain.base.Mark;
import com.sap.sailing.domain.base.RaceColumn;
import com.sap.sailing.domain.base.RaceDefinition;
import com.sap.sailing.domain.base.Regatta;
import com.sap.sailing.domain.base.Sideline;
import com.sap.sailing.domain.base.Waypoint;
import com.sap.sailing.domain.base.impl.CourseDataImpl;
import com.sap.sailing.domain.base.impl.CourseImpl;
import com.sap.sailing.domain.base.impl.RaceDefinitionImpl;
import com.sap.sailing.domain.common.PassingInstruction;
import com.sap.sailing.domain.common.RegattaAndRaceIdentifier;
import com.sap.sailing.domain.common.TrackedRaceStatusEnum;
import com.sap.sailing.domain.common.abstractlog.NotRevokableException;
import com.sap.sailing.domain.common.racelog.tracking.NoCorrespondingServiceRegisteredException;
import com.sap.sailing.domain.common.racelog.tracking.RaceLogTrackingState;
import com.sap.sailing.domain.common.racelog.tracking.RaceNotCreatedException;
import com.sap.sailing.domain.common.racelog.tracking.TransformationException;
import com.sap.sailing.domain.racelog.tracking.GPSFixReceivedListener;
import com.sap.sailing.domain.racelog.tracking.GPSFixStore;
import com.sap.sailing.domain.racelogtracking.DeviceIdentifier;
import com.sap.sailing.domain.racelogtracking.DeviceMapping;
import com.sap.sailing.domain.regattalike.IsRegattaLike;
import com.sap.sailing.domain.tracking.DynamicGPSFixTrack;
import com.sap.sailing.domain.tracking.DynamicTrackedRace;
import com.sap.sailing.domain.tracking.DynamicTrackedRegatta;
import com.sap.sailing.domain.tracking.GPSFix;
import com.sap.sailing.domain.tracking.GPSFixMoving;
import com.sap.sailing.domain.tracking.RaceHandle;
import com.sap.sailing.domain.tracking.RaceTracker;
import com.sap.sailing.domain.tracking.WindStore;
import com.sap.sailing.domain.tracking.WindTrack;
import com.sap.sailing.domain.tracking.impl.TrackedRaceStatusImpl;
import com.sap.sse.common.TimePoint;
import com.sap.sse.common.Util;
import com.sap.sse.common.WithID;
import com.sap.sse.common.impl.MillisecondsTimePoint;

import difflib.PatchFailedException;

/**
 * Track a race using the data defined in the {@link RaceLog} and possibly the Leaderboards
 * {@link IsRegattaLike#getRegattaLog RegattaLog}. If the events suggest that the race is already in the
 * {@link RaceLogTrackingState#TRACKING} state, tracking commences immediately and existing fixes are loaded immediately
 * from the database.Thinkpad
 * <p>
 * Otherwise, the tracker waits until a {@link RaceLogStartTrackingEvent} is received to perform these tasks.
 * 
 * @author Fredrik Teschke
 * 
 */
public class RaceLogRaceTracker implements RaceTracker, GPSFixReceivedListener {
    private final RaceLogConnectivityParams params;
    private final WindStore windStore;
    private final GPSFixStore gpsFixStore;
    private final DynamicTrackedRegatta regatta;
    private final Map<AbstractLog<?, ?>, Object> visitors = new HashMap<AbstractLog<?, ?>, Object>();

    private Map<Competitor, List<DeviceMapping<Competitor>>> competitorMappings = new HashMap<>();
    private Map<Mark, List<DeviceMapping<Mark>>> markMappings = new HashMap<>();

    private Map<DeviceIdentifier, List<DeviceMapping<Mark>>> markMappingsByDevices = new HashMap<>();
    private Map<DeviceIdentifier, List<DeviceMapping<Competitor>>> competitorMappingsByDevices = new HashMap<>();

    private DynamicTrackedRace trackedRace;

    private static final Logger logger = Logger.getLogger(RaceLogRaceTracker.class.getName());

    public RaceLogRaceTracker(DynamicTrackedRegatta regatta, RaceLogConnectivityParams params, WindStore windStore,
            GPSFixStore gpsFixStore) {
        this.params = params;
        this.windStore = windStore;
        this.gpsFixStore = gpsFixStore;
        this.regatta = regatta;

        // add log listeners
        for (AbstractLog<?, ?> log : params.getLogHierarchy()) {
            if (log instanceof RaceLog) {
                RaceLogEventVisitor visitor = new BaseRaceLogEventVisitor() {
                    @Override
                    public void visit(RaceLogDeviceCompetitorMappingEvent event) {
                        RaceLogRaceTracker.this.onDeviceCompetitorMappingEvent(event);
                    }

                    @Override
                    public void visit(RaceLogDeviceMarkMappingEvent event) {
                        RaceLogRaceTracker.this.onDeviceMarkMappingEvent(event);
                    }

                    @Override
                    public void visit(RaceLogStartTrackingEvent event) {
                        RaceLogRaceTracker.this.onStartTrackingEvent(event);
                    };

                    @Override
                    public void visit(RaceLogCourseDesignChangedEvent event) {
                        RaceLogRaceTracker.this.onCourseDesignChangedEvent(event);
                    }
                };
                visitors.put(log, visitor);
                ((RaceLog) log).addListener(visitor);
            } else if (log instanceof RegattaLog) {
                RegattaLogEventVisitor visitor = new BaseRegattaLogEventVisitor() {
                    @Override
                    public void visit(RegattaLogDeviceCompetitorMappingEvent event) {
                        RaceLogRaceTracker.this.onDeviceCompetitorMappingEvent(event);
                    }

                    @Override
                    public void visit(RegattaLogDeviceMarkMappingEvent event) {
                        RaceLogRaceTracker.this.onDeviceMarkMappingEvent(event);
                    }
                };
                visitors.put(log, visitor);
                ((RegattaLog) log).addListener(visitor);
            }
        }

        logger.info(String.format("Created race-log tracker for: %s %s %s", params.getLeaderboard(),
                params.getRaceColumn(), params.getFleet()));

        // load race for which tracking already started
        if (new RaceLogTrackingStateAnalyzer(params.getRaceLog()).analyze() == RaceLogTrackingState.TRACKING) {
            startTracking(null);
        }
    }

    @Override
    public void stop(boolean preemptive) {
        // mark passing calculator is automatically stopped, when the race status is set to {@link
        // TrackedRaceStatusEnum#FINISHED}
        trackedRace.setStatus(new TrackedRaceStatusImpl(TrackedRaceStatusEnum.FINISHED, 100));

        // remove listeners on logs
        for (Entry<AbstractLog<?, ?>, Object> visitor : visitors.entrySet()) {
            visitor.getKey().removeListener(visitor.getValue());
        }

        // remove listener for fixes
        gpsFixStore.removeListener(this);

        logger.info(String.format("Stopped tracking race-log race %s %s %s", params.getLeaderboard(),
                params.getRaceColumn(), params.getFleet()));
    }

    @Override
    public Regatta getRegatta() {
        return regatta.getRegatta();
    }

    @Override
    public Set<RaceDefinition> getRaces() {
        return trackedRace == null ? null : Collections.singleton(trackedRace.getRace());
    }

    @Override
    public Set<RegattaAndRaceIdentifier> getRaceIdentifiers() {
        return trackedRace == null ? null : Collections.singleton(trackedRace.getRaceIdentifier());
    }

    @Override
    public RaceHandle getRacesHandle() {
        return new RaceLogRacesHandle(this);
    }

    @Override
    public DynamicTrackedRegatta getTrackedRegatta() {
        return regatta;
    }

    @Override
    public WindStore getWindStore() {
        return windStore;
    }

    @Override
    public GPSFixStore getGPSFixStore() {
        return gpsFixStore;
    }

    @Override
    public Object getID() {
        return params.getRaceLog().getId();
    }

    private Map<Competitor, List<DeviceMapping<Competitor>>> getNewCompetitorMappings() {
        return new MultiLogAnalyzer<>(new DeviceCompetitorMappingFinder.Factory(),
                new MapWithValueCollectionReducer<>(), params.getLogHierarchy()).analyze();
    }

    private Map<Mark, List<DeviceMapping<Mark>>> getNewMarkMappings() {
        return new MultiLogAnalyzer<>(new DeviceMarkMappingFinder.Factory(), new MapWithValueCollectionReducer<>(),
                params.getLogHierarchy()).analyze();
    }

    /**
     * Use mapping time ranges to set time start and end of tracking time for race
     */
    private void updateStartAndEndOfTracking() {
        TimePoint earliestMappingStart = new MillisecondsTimePoint(Long.MAX_VALUE);
        TimePoint latestMappingEnd = new MillisecondsTimePoint(Long.MIN_VALUE);

        synchronized (competitorMappings) {
            for (List<? extends DeviceMapping<?>> list : competitorMappings.values()) {
                for (DeviceMapping<?> mapping : list) {
                    if (mapping.getTimeRange().from().before(earliestMappingStart)) {
                        earliestMappingStart = mapping.getTimeRange().from();
                    }
                    if (mapping.getTimeRange().to().after(latestMappingEnd)) {
                        latestMappingEnd = mapping.getTimeRange().to();
                    }
                }
            }
        }

        synchronized (markMappings) {
            for (List<? extends DeviceMapping<?>> list : markMappings.values()) {
                for (DeviceMapping<?> mapping : list) {
                    if (mapping.getTimeRange().from().before(earliestMappingStart)) {
                        earliestMappingStart = mapping.getTimeRange().from();
                    }
                    if (mapping.getTimeRange().to().after(latestMappingEnd)) {
                        latestMappingEnd = mapping.getTimeRange().to();
                    }
                }
            }
        }

        trackedRace.setStartOfTrackingReceived(earliestMappingStart);
        trackedRace.setEndOfTrackingReceived(latestMappingEnd);
    }

    private <ItemT extends WithID, FixT extends GPSFix> boolean hasMappingAlreadyBeenLoaded(
            DeviceMapping<ItemT> newMapping, List<DeviceMapping<ItemT>> oldMappings) {
        if (oldMappings == null) {
            return false;
        }
        for (DeviceMapping<ItemT> oldMapping : oldMappings) {
            if (newMapping.getDevice() == oldMapping.getDevice()
                    && newMapping.getTimeRange().liesWithin(oldMapping.getTimeRange())) {
                return true;
            }
        }
        return false;
    }

    private <ItemT extends WithID, FixT extends GPSFix> Map<DeviceIdentifier, List<DeviceMapping<ItemT>>> transformToMappingsByDevice(
            Map<ItemT, List<DeviceMapping<ItemT>>> mappings) {

        Map<DeviceIdentifier, List<DeviceMapping<ItemT>>> result = new HashMap<>();
        for (ItemT item : mappings.keySet()) {
            for (DeviceMapping<ItemT> mapping : mappings.get(item)) {
                List<DeviceMapping<ItemT>> list = result.get(mapping.getDevice());
                if (list == null) {
                    list = new ArrayList<>();
                    result.put(mapping.getDevice(), list);
                }
                list.add(mapping);
            }
        }

        return result;
    }

    private void updateMarkMappings(boolean loadIfNotCovered) {
        // TODO remove fixes, if mappings have been removed

        synchronized (markMappings) {
            // check if there are new time ranges not covered so far
            Map<Mark, List<DeviceMapping<Mark>>> newMappings = getNewMarkMappings();

            if (loadIfNotCovered) {
                for (Mark mark : newMappings.keySet()) {
                    DynamicGPSFixTrack<Mark, GPSFix> track = trackedRace.getOrCreateTrack(mark);
                    List<DeviceMapping<Mark>> oldMappings = markMappings.get(mark);

                    if (oldMappings != null) {
                        for (DeviceMapping<Mark> newMapping : newMappings.get(mark)) {
                            if (!hasMappingAlreadyBeenLoaded(newMapping, oldMappings)) {
                                try {
                                    gpsFixStore.loadMarkTrack(track, newMapping);
                                } catch (TransformationException | NoCorrespondingServiceRegisteredException e) {
                                    logger.log(Level.WARNING, "Could not load mark track " + newMapping.getMappedTo());
                                }
                            }
                        }
                    }
                }
            }

            markMappings.clear();
            markMappings.putAll(newMappings);

            markMappingsByDevices.clear();
            markMappingsByDevices.putAll(transformToMappingsByDevice(markMappings));
        }

        updateStartAndEndOfTracking();
    }

    private void onDeviceMarkMappingEvent(DeviceMarkMappingEvent<?> event) {
        if (trackedRace != null) {
            updateMarkMappings(true);
            gpsFixStore.addListener(this, event.getDevice());
        }
    }

    private void onDeviceCompetitorMappingEvent(DeviceCompetitorMappingEvent<?> event) {
        if (trackedRace != null) {
            updateCompetitorMappings(true);
            gpsFixStore.addListener(this, event.getDevice());
        }
    }

    private void updateCompetitorMappings(boolean loadIfNotCovered) {
        // TODO remove fixes, if mappings have been removed

        synchronized (competitorMappings) {
            // check if there are new time ranges not covered so far
            Map<Competitor, List<DeviceMapping<Competitor>>> newMappings = getNewCompetitorMappings();

            if (loadIfNotCovered) {
                for (Competitor competitor : newMappings.keySet()) {
                    DynamicGPSFixTrack<Competitor, GPSFixMoving> track = trackedRace.getTrack(competitor);
                    List<DeviceMapping<Competitor>> oldMappings = competitorMappings.get(competitor);

                    for (DeviceMapping<Competitor> newMapping : newMappings.get(competitor)) {
                        if (!hasMappingAlreadyBeenLoaded(newMapping, oldMappings)) {
                            try {
                                gpsFixStore.loadCompetitorTrack(track, newMapping);
                            } catch (TransformationException | NoCorrespondingServiceRegisteredException e) {
                                logger.log(Level.WARNING, "Could not load competitor track " + newMapping.getMappedTo());
                            }
                        }
                    }
                }
            }

            competitorMappings.clear();
            competitorMappings.putAll(newMappings);

            competitorMappingsByDevices.clear();
            competitorMappingsByDevices.putAll(transformToMappingsByDevice(competitorMappings));
        }

        updateStartAndEndOfTracking();
    }

    private void onStartTrackingEvent(RaceLogStartTrackingEvent event) {
        if (trackedRace == null)
            startTracking(event);
    }

    private void onCourseDesignChangedEvent(RaceLogCourseDesignChangedEvent event) {
        if (trackedRace == null)
            return;

        CourseBase base = new LastPublishedCourseDesignFinder(params.getRaceLog()).analyze();
        List<Util.Pair<ControlPoint, PassingInstruction>> update = new ArrayList<>();

        for (Waypoint waypoint : base.getWaypoints()) {
            update.add(new Util.Pair<>(waypoint.getControlPoint(), waypoint.getPassingInstructions()));
        }

        try {
            trackedRace.getRace().getCourse().update(update, params.getDomainFactory());
        } catch (PatchFailedException e) {
            logger.log(Level.WARNING, "Could not update course for race " + trackedRace.getRace().getName());
        }
    }

    private void startTracking(RaceLogStartTrackingEvent event) {
        RaceLog raceLog = params.getRaceLog();
        RaceColumn raceColumn = params.getRaceColumn();
        Fleet fleet = params.getFleet();

        RaceLogDenoteForTrackingEvent denoteEvent = new RaceInformationFinder(raceLog).analyze();
        BoatClass boatClass = denoteEvent.getBoatClass();
        String raceName = denoteEvent.getRaceName();
        CourseBase courseBase = new LastPublishedCourseDesignFinder(raceLog).analyze();
        if (courseBase == null) {
            courseBase = new CourseDataImpl("Default course for " + raceName);
            logger.log(Level.FINE, "Using empty course in creation of race " + raceName);
        }

        Course course = new CourseImpl(raceName + " course", courseBase.getWaypoints());

        if (raceColumn.getTrackedRace(fleet) != null) {
            try {
                raceLog.revokeEvent(params.getService().getServerAuthor(), event,
                        "could not start tracking because tracked race already exists");
            } catch (NotRevokableException e) {
            }
            throw new RaceNotCreatedException(String.format("Race for racelog (%s) has already been created", raceLog));
        }

        // check both the racelog and regattalog for registered competitors
        Set<Competitor> competitors = new MultiLogAnalyzer<>(RegisteredCompetitorsAnalyzer.Factory.INSTANCE,
                new SetReducer<Competitor>(), params.getLogHierarchy()).analyze();

        Serializable raceId = denoteEvent.getRaceId();
        final RaceDefinition raceDef = new RaceDefinitionImpl(raceName, course, boatClass, competitors, raceId);

        Iterable<Sideline> sidelines = Collections.<Sideline> emptyList();

        // set race definition, so race is linked to leaderboard automatically
        regatta.getRegatta().addRace(raceDef);
        raceColumn.setRaceIdentifier(fleet, regatta.getRegatta().getRaceIdentifier(raceDef));

        trackedRace = regatta.createTrackedRace(raceDef, sidelines, windStore, gpsFixStore,
                params.getDelayToLiveInMillis(), WindTrack.DEFAULT_MILLISECONDS_OVER_WHICH_TO_AVERAGE_WIND,
                boatClass.getApproximateManeuverDurationInMilliseconds(), null, /*useMarkPassingCalculator*/ true);

        trackedRace.setStatus(new TrackedRaceStatusImpl(TrackedRaceStatusEnum.TRACKING, 0));
        
        //attach regatta logs
        for (AbstractLog<?, ?> log : params.getLogHierarchy()) {
            if (log instanceof RegattaLog) {
                trackedRace.attachRegattaLog((RegattaLog) log);
            }
        }

        // update the device mappings (without loading the fixes, as the TrackedRace does this itself on startup)
        updateCompetitorMappings(false);
        updateMarkMappings(false);
<<<<<<< HEAD
        
=======
        // add listeners for devices in mappings already present
        addListeners(competitorMappings);
        addListeners(markMappings);

        // add mark passing detection
        new MarkPassingCalculator(trackedRace, true);

>>>>>>> 5f537d21
        logger.info(String.format("Started tracking race-log race (%s)", raceLog));
        // this wakes up all waiting race handles
        synchronized (this) {
            this.notifyAll();
        }
    }

    private <T extends WithID> void addListeners(Map<T, List<DeviceMapping<T>>> mappings) {
        for (List<DeviceMapping<T>> list : mappings.values()) {
            for (DeviceMapping<T> mapping : list) {
                gpsFixStore.addListener(this, mapping.getDevice());
            }
        }
    }

    public RaceLogConnectivityParams getParams() {
        return params;
    }

    @Override
    public void fixReceived(DeviceIdentifier device, GPSFix fix) {
        TimePoint timePoint = fix.getTimePoint();
        if (markMappingsByDevices.get(device) != null) {
            for (DeviceMapping<Mark> mapping : markMappingsByDevices.get(device)) {
                Mark mark = mapping.getMappedTo();
                if (mapping.getTimeRange().includes(timePoint)) {
                    trackedRace.recordFix(mark, fix);
                }
            }
        }

        if (competitorMappingsByDevices.get(device) != null) {
            for (DeviceMapping<Competitor> mapping : competitorMappingsByDevices.get(device)) {
                Competitor comp = mapping.getMappedTo();
                if (mapping.getTimeRange().includes(timePoint)) {
                    if (fix instanceof GPSFixMoving) {
                        trackedRace.recordFix(comp, (GPSFixMoving) fix);
                    } else {
                        logger.log(
                                Level.WARNING,
                                String.format(
                                        "Could not add fix for competitor (%s) in race (%s), as it is no GPSFixMoving, meaning it is missing COG/SOG values",
                                        comp, params.getRaceLog()));
                    }
                }
            }
        }
    }
}<|MERGE_RESOLUTION|>--- conflicted
+++ resolved
@@ -466,17 +466,10 @@
         // update the device mappings (without loading the fixes, as the TrackedRace does this itself on startup)
         updateCompetitorMappings(false);
         updateMarkMappings(false);
-<<<<<<< HEAD
-        
-=======
         // add listeners for devices in mappings already present
         addListeners(competitorMappings);
         addListeners(markMappings);
 
-        // add mark passing detection
-        new MarkPassingCalculator(trackedRace, true);
-
->>>>>>> 5f537d21
         logger.info(String.format("Started tracking race-log race (%s)", raceLog));
         // this wakes up all waiting race handles
         synchronized (this) {
