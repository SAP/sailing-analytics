package com.sap.sailing.domain.racelogtracking.impl;

import java.io.Serializable;
import java.util.ArrayList;
import java.util.Collections;
import java.util.HashMap;
import java.util.List;
import java.util.Map;
import java.util.Map.Entry;
import java.util.Set;
import java.util.logging.Level;
import java.util.logging.Logger;

import com.sap.sailing.domain.abstractlog.AbstractLog;
import com.sap.sailing.domain.abstractlog.AbstractLogEventAuthor;
import com.sap.sailing.domain.abstractlog.impl.LogEventAuthorImpl;
import com.sap.sailing.domain.abstractlog.race.RaceLog;
import com.sap.sailing.domain.abstractlog.race.RaceLogCourseDesignChangedEvent;
import com.sap.sailing.domain.abstractlog.race.RaceLogEndOfTrackingEvent;
import com.sap.sailing.domain.abstractlog.race.RaceLogEventVisitor;
import com.sap.sailing.domain.abstractlog.race.RaceLogRaceStatusEvent;
import com.sap.sailing.domain.abstractlog.race.RaceLogStartOfTrackingEvent;
import com.sap.sailing.domain.abstractlog.race.RaceLogStartTimeEvent;
import com.sap.sailing.domain.abstractlog.race.analyzing.impl.LastPublishedCourseDesignFinder;
import com.sap.sailing.domain.abstractlog.race.analyzing.impl.RaceLogResolver;
import com.sap.sailing.domain.abstractlog.race.analyzing.impl.TrackingTimesFinder;
import com.sap.sailing.domain.abstractlog.race.impl.BaseRaceLogEventVisitor;
import com.sap.sailing.domain.abstractlog.race.impl.RaceLogEndOfTrackingEventImpl;
import com.sap.sailing.domain.abstractlog.race.impl.RaceLogStartOfTrackingEventImpl;
import com.sap.sailing.domain.abstractlog.race.tracking.RaceLogDenoteForTrackingEvent;
import com.sap.sailing.domain.abstractlog.race.tracking.RaceLogStartTrackingEvent;
import com.sap.sailing.domain.abstractlog.race.tracking.analyzing.impl.RaceInformationFinder;
import com.sap.sailing.domain.abstractlog.race.tracking.analyzing.impl.RaceLogTrackingStateAnalyzer;
import com.sap.sailing.domain.abstractlog.regatta.RegattaLog;
import com.sap.sailing.domain.abstractlog.regatta.RegattaLogEventVisitor;
import com.sap.sailing.domain.abstractlog.regatta.events.RegattaLogDefineMarkEvent;
import com.sap.sailing.domain.abstractlog.regatta.impl.BaseRegattaLogEventVisitor;
import com.sap.sailing.domain.base.BoatClass;
import com.sap.sailing.domain.base.Competitor;
import com.sap.sailing.domain.base.ControlPoint;
import com.sap.sailing.domain.base.Course;
import com.sap.sailing.domain.base.CourseBase;
import com.sap.sailing.domain.base.Fleet;
import com.sap.sailing.domain.base.RaceColumn;
import com.sap.sailing.domain.base.RaceDefinition;
import com.sap.sailing.domain.base.Regatta;
import com.sap.sailing.domain.base.Sideline;
import com.sap.sailing.domain.base.Waypoint;
import com.sap.sailing.domain.base.impl.CourseDataImpl;
import com.sap.sailing.domain.base.impl.CourseImpl;
import com.sap.sailing.domain.base.impl.RaceDefinitionImpl;
import com.sap.sailing.domain.common.PassingInstruction;
import com.sap.sailing.domain.common.RegattaAndRaceIdentifier;
import com.sap.sailing.domain.common.TrackedRaceStatusEnum;
import com.sap.sailing.domain.common.abstractlog.NotRevokableException;
import com.sap.sailing.domain.common.abstractlog.TimePointSpecificationFoundInLog;
import com.sap.sailing.domain.common.racelog.RaceLogRaceStatus;
import com.sap.sailing.domain.common.racelog.tracking.RaceLogTrackingState;
import com.sap.sailing.domain.common.racelog.tracking.RaceNotCreatedException;
import com.sap.sailing.domain.racelog.tracking.GPSFixStore;
import com.sap.sailing.domain.racelogtracking.impl.logtracker.RaceLogGPSFixTracker;
import com.sap.sailing.domain.regattalike.IsRegattaLike;
import com.sap.sailing.domain.tracking.DynamicTrackedRace;
import com.sap.sailing.domain.tracking.DynamicTrackedRegatta;
import com.sap.sailing.domain.tracking.RaceHandle;
import com.sap.sailing.domain.tracking.RaceTracker;
import com.sap.sailing.domain.tracking.TrackedRace;
import com.sap.sailing.domain.tracking.TrackingDataLoader;
import com.sap.sailing.domain.tracking.WindStore;
import com.sap.sailing.domain.tracking.WindTrack;
import com.sap.sailing.domain.tracking.impl.TrackedRaceStatusImpl;
import com.sap.sse.common.Util;
import com.sap.sse.common.Util.Pair;
import com.sap.sse.common.impl.MillisecondsTimePoint;

import difflib.PatchFailedException;

/**
 * Track a race using the data defined in the {@link RaceLog} and possibly the Leaderboards
 * {@link IsRegattaLike#getRegattaLog RegattaLog}. If the events suggest that the race is already in the
 * {@link RaceLogTrackingState#TRACKING} state, tracking commences immediately and existing fixes are loaded immediately
 * from the database.Thinkpad
 * <p>
 * Otherwise, the tracker waits until a {@link RaceLogStartTrackingEvent} is received to perform these tasks.
 * 
 * @author Fredrik Teschke
 */
public class RaceLogRaceTracker implements RaceTracker, TrackingDataLoader {
    
    private static final String LOGGER_AND_LOGAUTHOR_NAME = RaceLogRaceTracker.class.getName();
    private static final Logger logger = Logger.getLogger(LOGGER_AND_LOGAUTHOR_NAME);
    
    private final AbstractLogEventAuthor raceLogEventAuthor = new LogEventAuthorImpl(LOGGER_AND_LOGAUTHOR_NAME, 0);
    private final Map<AbstractLog<?, ?>, Object> visitors = new HashMap<AbstractLog<?, ?>, Object>();
    
    private final RaceLogConnectivityParams params;
    private final WindStore windStore;
    private final GPSFixStore gpsFixStore;
    private final DynamicTrackedRegatta regatta;
    private final RaceLogResolver raceLogResolver;

    private DynamicTrackedRace trackedRace;
    private RaceLogGPSFixTracker raceLogGPSFixTracker;

    public RaceLogRaceTracker(DynamicTrackedRegatta regatta, RaceLogConnectivityParams params, WindStore windStore,
            GPSFixStore gpsFixStore, RaceLogResolver raceLogResolver) {
        this.params = params;
        this.windStore = windStore;
        this.gpsFixStore = gpsFixStore;
        this.regatta = regatta;
        this.raceLogResolver = raceLogResolver;

        // add log listeners
        for (AbstractLog<?, ?> log : params.getLogHierarchy()) {
            if (log instanceof RaceLog) {
                RaceLogEventVisitor visitor = new BaseRaceLogEventVisitor() {
                    @Override
                    public void visit(RaceLogStartTrackingEvent event) {
                        RaceLogRaceTracker.this.onStartTrackingEvent(event);
                    };

                    @Override
                    public void visit(RaceLogCourseDesignChangedEvent event) {
                        RaceLogRaceTracker.this.onCourseDesignChangedEvent(event);
                    }
                    @Override
                    public void visit(RaceLogStartOfTrackingEvent event) {
                        RaceLogRaceTracker.this.onStartOfTrackingEvent(event);
                    }
                    @Override
                    public void visit(RaceLogEndOfTrackingEvent event) {
                        RaceLogRaceTracker.this.onEndOfTrackingEvent(event);
                    }
                    
                    @Override
                    public void visit(RaceLogStartTimeEvent event) {
                        trackedRace.updateStartAndEndOfTracking(/* waitForGPSFixesToLoad */ false);
                    }
                    
                    @Override
                    public void visit(RaceLogRaceStatusEvent event) {
                        if (event.getNextStatus().equals(RaceLogRaceStatus.FINISHED)){
                            trackedRace.updateStartAndEndOfTracking(/* waitForGPSFixesToLoad */ false);
                        }
                    }
                };
                visitors.put(log, visitor);
                ((RaceLog) log).addListener(visitor);
            } else if (log instanceof RegattaLog) {
                RegattaLogEventVisitor visitor = new BaseRegattaLogEventVisitor() {
                    @Override
                    public void visit(RegattaLogDefineMarkEvent event) {
                        RaceLogRaceTracker.this.onDefineMarkEvent(event);
                    }
                };
                visitors.put(log, visitor);
                ((RegattaLog) log).addListener(visitor);
            }
        }

        logger.info(String.format("Created race-log tracker for: %s %s %s", params.getLeaderboard(),
                params.getRaceColumn(), params.getFleet()));

        // load race for which tracking already started
        if (new RaceLogTrackingStateAnalyzer(params.getRaceLog()).analyze() == RaceLogTrackingState.TRACKING) {
            startTracking(null);
        }
    }

    @Override
    public void stop(boolean preemptive) {
        RaceLog raceLog = params.getRaceLog();
        final Pair<TimePointSpecificationFoundInLog, TimePointSpecificationFoundInLog> trackingTimes = new TrackingTimesFinder(raceLog).analyze();
        if (trackingTimes == null || trackingTimes.getB() == null || trackingTimes.getB().getTimePoint() == null) {
            // seems the first time tracking for this race is stopped; enter "now" as end of tracking
            // into the race log
            raceLog.add(new RaceLogEndOfTrackingEventImpl(MillisecondsTimePoint.now(), raceLogEventAuthor, /* passId */ 0));
        }
        
        // mark passing calculator is automatically stopped, when the race status is set to {@link
        // TrackedRaceStatusEnum#FINISHED}
        trackedRace.onStatusChanged(this, new TrackedRaceStatusImpl(TrackedRaceStatusEnum.FINISHED, 100));

        // remove listeners on logs
        for (Entry<AbstractLog<?, ?>, Object> visitor : visitors.entrySet()) {
            visitor.getKey().removeListener(visitor.getValue());
        }

        raceLogGPSFixTracker.stop();

        logger.info(String.format("Stopped tracking race-log race %s %s %s", params.getLeaderboard(),
                params.getRaceColumn(), params.getFleet()));
    }

    @Override
    public Regatta getRegatta() {
        return regatta.getRegatta();
    }

    @Override
    public Set<RaceDefinition> getRaces() {
        return trackedRace == null ? null : Collections.singleton(trackedRace.getRace());
    }

    @Override
    public Set<RegattaAndRaceIdentifier> getRaceIdentifiers() {
        return trackedRace == null ? null : Collections.singleton(trackedRace.getRaceIdentifier());
    }

    @Override
    public RaceHandle getRacesHandle() {
        return new RaceLogRacesHandle(this);
    }

    @Override
    public DynamicTrackedRegatta getTrackedRegatta() {
        return regatta;
    }

    @Override
    public WindStore getWindStore() {
        return windStore;
    }

    @Override
    public GPSFixStore getGPSFixStore() {
        return gpsFixStore;
    }

    @Override
    public Object getID() {
        return params.getRaceLog().getId();
    }
<<<<<<< HEAD
=======

    private Map<Competitor, List<DeviceMapping<Competitor>>> getNewCompetitorMappings() throws DoesNotHaveRegattaLogException {
        return new RegattaLogDeviceCompetitorMappingFinder(params.getRegattaLog()).analyze();
    }

    private Map<Mark, List<DeviceMapping<Mark>>> getNewMarkMappings() throws DoesNotHaveRegattaLogException {
        return new RegattaLogDeviceMarkMappingFinder(params.getRegattaLog()).analyze();
    }

    private <ItemT extends WithID, FixT extends GPSFix> boolean hasMappingAlreadyBeenLoaded(
            DeviceMapping<ItemT> newMapping, List<DeviceMapping<ItemT>> oldMappings) {
        if (oldMappings == null) {
            return false;
        }
        for (DeviceMapping<ItemT> oldMapping : oldMappings) {
            if (newMapping.getDevice() == oldMapping.getDevice()
                    && newMapping.getTimeRange().liesWithin(oldMapping.getTimeRange())) {
                return true;
            }
        }
        return false;
    }

    private <ItemT extends WithID, FixT extends GPSFix> Map<DeviceIdentifier, List<DeviceMapping<ItemT>>> transformToMappingsByDevice(
            Map<ItemT, List<DeviceMapping<ItemT>>> mappings) {

        Map<DeviceIdentifier, List<DeviceMapping<ItemT>>> result = new HashMap<>();
        for (ItemT item : mappings.keySet()) {
            for (DeviceMapping<ItemT> mapping : mappings.get(item)) {
                List<DeviceMapping<ItemT>> list = result.get(mapping.getDevice());
                if (list == null) {
                    list = new ArrayList<>();
                    result.put(mapping.getDevice(), list);
                }
                list.add(mapping);
            }
        }

        return result;
    }

    /**
     * Adjusts the contents of {@link #markMappings} according to the device mappings for marks found in the regatta
     * log. Afterwards, the start end end of tracking is {@link #updateStartAndEndOfTracking(boolean) updated}.
     * 
     * @param loadIfNotCovered
     *            If <code>true</code>, for additional time ranges added compared to the previous contents of
     *            {@link #markMappings}, their fixes are loaded from the {@link #gpsFixStore}.
     * @throws DoesNotHaveRegattaLogException
     */
    private void updateMarkMappings(boolean loadIfNotCovered) throws DoesNotHaveRegattaLogException {
        assert trackedRace != null;
        // TODO remove fixes, if mappings have been removed
        // check if there are new time ranges not covered so far
        Map<Mark, List<DeviceMapping<Mark>>> newMappings = getNewMarkMappings();

        if (loadIfNotCovered) {
            for (Mark mark : newMappings.keySet()) {
                DynamicGPSFixTrack<Mark, GPSFix> track = trackedRace.getOrCreateTrack(mark);
                List<DeviceMapping<Mark>> oldMappings = markMappings.get(mark);

                if (oldMappings != null) {
                    for (DeviceMapping<Mark> newMapping : newMappings.get(mark)) {
                        if (!hasMappingAlreadyBeenLoaded(newMapping, oldMappings)) {
                            try {
                                gpsFixStore.loadMarkTrack(track, newMapping);
                            } catch (TransformationException | NoCorrespondingServiceRegisteredException e) {
                                logger.log(Level.WARNING, "Could not load mark track " + newMapping.getMappedTo());
                            }
                        }
                    }
                }
            }
        }

        markMappings.clear();
        markMappings.putAll(newMappings);

        markMappingsByDevices.clear();
        markMappingsByDevices.putAll(transformToMappingsByDevice(markMappings));
    }

    private void onDeviceMarkMappingEvent(RegattaLogDeviceMarkMappingEvent event) {
        if (trackedRace != null) {
            try {
                updateMarkMappings(true);
            } catch (DoesNotHaveRegattaLogException e) {
                logger.warning("Could not load update mark mappings as RegattaLog couldn't be found");
            }
            gpsFixStore.addListener(this, event.getDevice());
        }
    }
>>>>>>> 1f2e20c0
    
    /**
     * When a log is attached to it, the tracked race creates mark tracks for all marks either defined or with a device
     * mapped to it. When this tracker is running for a tracked race it has to mimic this behavior dynamically. When a
     * {@link RaceLogDefineMarkEvent} is received, the existence of the track for that mark in the {@link TrackedRace}
     * has to be ensured, also ensuring that the mark will exist in the mark tracks map key set.
     */
    private void onDefineMarkEvent(RegattaLogDefineMarkEvent event) {
        if (trackedRace != null) {
            trackedRace.getOrCreateTrack(event.getMark());
        }
    }

<<<<<<< HEAD
=======
    private void onDeviceCompetitorMappingEvent(RegattaLogDeviceCompetitorMappingEvent event) {
        if (trackedRace != null) {
            try {
                updateCompetitorMappings(true);
            } catch (DoesNotHaveRegattaLogException e) {
                logger.warning("Could not load update competitor mappings as RegattaLog couldn't be found");
            }
            gpsFixStore.addListener(this, event.getDevice());
        }
    }

    /**
     * Adjusts the {@link #competitorMappings} map according to the competitor registrations for the race managed by
     * this tracked, either from the regatta log or the race log. Then, the {@link TrackedRace}'s start and end of
     * tracking time frame is {@link #updateStartAndEndOfTracking(boolean) updated} from the mapping intervals.
     * 
     * @param loadIfNotCovered
     *            if <code>true</code>, the GPS fixes for the mappings will be loaded based on a comparison of the
     *            previous mappings from {@link #competitorMappings} and the new mappings.
     * 
     * @throws DoesNotHaveRegattaLogException
     */
    private void updateCompetitorMappings(boolean loadIfNotCovered) throws DoesNotHaveRegattaLogException {
        // TODO remove fixes, if mappings have been removed

        // check if there are new time ranges not covered so far
        Map<Competitor, List<DeviceMapping<Competitor>>> newMappings = getNewCompetitorMappings();

        if (loadIfNotCovered) {
            for (Competitor competitor : newMappings.keySet()) {
                DynamicGPSFixTrack<Competitor, GPSFixMoving> track = trackedRace.getTrack(competitor);
                List<DeviceMapping<Competitor>> oldMappings = competitorMappings.get(competitor);

                for (DeviceMapping<Competitor> newMapping : newMappings.get(competitor)) {
                    if (!hasMappingAlreadyBeenLoaded(newMapping, oldMappings)) {
                        try {
                            gpsFixStore.loadCompetitorTrack(track, newMapping);
                        } catch (TransformationException | NoCorrespondingServiceRegisteredException e) {
                            logger.log(Level.WARNING, "Could not load competitor track " + newMapping.getMappedTo());
                        }
                    }
                }
            }
        }
        competitorMappings.clear();
        competitorMappings.putAll(newMappings);
        competitorMappingsByDevices.clear();
        competitorMappingsByDevices.putAll(transformToMappingsByDevice(competitorMappings));
    }

>>>>>>> 1f2e20c0
    private void onStartTrackingEvent(RaceLogStartTrackingEvent event) {
        if (trackedRace == null) {
            startTracking(event);
        }
    }
    
    private void onStartOfTrackingEvent(RaceLogStartOfTrackingEvent event) {
        if (trackedRace != null) {
            trackedRace.updateStartAndEndOfTracking(/* waitForGPSFixesToLoad */ false);
        }
    }
    
    private void onEndOfTrackingEvent(RaceLogEndOfTrackingEvent event) {
        if (trackedRace != null) {
            trackedRace.updateStartAndEndOfTracking(/* waitForGPSFixesToLoad */ false);
        }
    }

    private void onCourseDesignChangedEvent(RaceLogCourseDesignChangedEvent event) {
        if (trackedRace != null) {
            CourseBase base = new LastPublishedCourseDesignFinder(params.getRaceLog(), /* onlyCoursesWithValidWaypointList */ true).analyze();
            List<Util.Pair<ControlPoint, PassingInstruction>> update = new ArrayList<>();
            for (Waypoint waypoint : base.getWaypoints()) {
                update.add(new Util.Pair<>(waypoint.getControlPoint(), waypoint.getPassingInstructions()));
            }
            try {
                trackedRace.getRace().getCourse().update(update, params.getDomainFactory());
            } catch (PatchFailedException e) {
                logger.log(Level.WARNING, "Could not update course for race " + trackedRace.getRace().getName());
            }
        }
    }

    private void startTracking(RaceLogStartTrackingEvent event) {
        RaceLog raceLog = params.getRaceLog();
        RaceColumn raceColumn = params.getRaceColumn();
        Fleet fleet = params.getFleet();
        RaceLogDenoteForTrackingEvent denoteEvent = new RaceInformationFinder(raceLog).analyze();
        final Pair<TimePointSpecificationFoundInLog, TimePointSpecificationFoundInLog> trackingTimes = new TrackingTimesFinder(raceLog).analyze();
        if (trackingTimes == null || trackingTimes.getA() == null || trackingTimes.getA().getTimePoint() == null) {
            // the start of tracking interval is unset or set to null; enter "now" as start of tracking into the race log
            raceLog.add(new RaceLogStartOfTrackingEventImpl(MillisecondsTimePoint.now(), raceLogEventAuthor, /* passId */ 0));
        }
        BoatClass boatClass = denoteEvent.getBoatClass();
        String raceName = denoteEvent.getRaceName();
        CourseBase courseBase = new LastPublishedCourseDesignFinder(raceLog, /* onlyCoursesWithValidWaypointList */ true).analyze();
        if (courseBase == null) {
            courseBase = new CourseDataImpl("Default course for " + raceName);
            logger.log(Level.FINE, "Using empty course in creation of race " + raceName);
        }
        final Course course = new CourseImpl(raceName + " course", courseBase.getWaypoints());
        if (raceColumn.getTrackedRace(fleet) != null) {
            if (event != null) {
                try {
                    raceLog.revokeEvent(params.getService().getServerAuthor(), event,
                            "could not start tracking because tracked race already exists");
                } catch (NotRevokableException e) {
                    logger.log(Level.WARNING, "Couldn't revoke event "+event, e);
                }
            }
            throw new RaceNotCreatedException(String.format("Race for racelog (%s) has already been created", raceLog));
        }
        Iterable<Competitor> competitors = raceColumn.getAllCompetitors(params.getFleet());
        Serializable raceId = denoteEvent.getRaceId();
        final RaceDefinition raceDef = new RaceDefinitionImpl(raceName, course, boatClass, competitors, raceId);
        Iterable<Sideline> sidelines = Collections.<Sideline> emptyList();
        // set race definition, so race is linked to leaderboard automatically
        regatta.getRegatta().addRace(raceDef);
        raceColumn.setRaceIdentifier(fleet, regatta.getRegatta().getRaceIdentifier(raceDef));
        trackedRace = regatta.createTrackedRace(raceDef, sidelines, windStore, gpsFixStore,
                params.getDelayToLiveInMillis(), WindTrack.DEFAULT_MILLISECONDS_OVER_WHICH_TO_AVERAGE_WIND,
                boatClass.getApproximateManeuverDurationInMilliseconds(), null, /*useMarkPassingCalculator*/ true, raceLogResolver);
        trackedRace.onStatusChanged(this, new TrackedRaceStatusImpl(TrackedRaceStatusEnum.TRACKING, 0));

        raceLogGPSFixTracker = new RaceLogGPSFixTracker(regatta, trackedRace, gpsFixStore);
        logger.info(String.format("Started tracking race-log race (%s)", raceLog));
        // this wakes up all waiting race handles
        synchronized (this) {
            this.notifyAll();
        }
    }
}<|MERGE_RESOLUTION|>--- conflicted
+++ resolved
@@ -231,101 +231,6 @@
     public Object getID() {
         return params.getRaceLog().getId();
     }
-<<<<<<< HEAD
-=======
-
-    private Map<Competitor, List<DeviceMapping<Competitor>>> getNewCompetitorMappings() throws DoesNotHaveRegattaLogException {
-        return new RegattaLogDeviceCompetitorMappingFinder(params.getRegattaLog()).analyze();
-    }
-
-    private Map<Mark, List<DeviceMapping<Mark>>> getNewMarkMappings() throws DoesNotHaveRegattaLogException {
-        return new RegattaLogDeviceMarkMappingFinder(params.getRegattaLog()).analyze();
-    }
-
-    private <ItemT extends WithID, FixT extends GPSFix> boolean hasMappingAlreadyBeenLoaded(
-            DeviceMapping<ItemT> newMapping, List<DeviceMapping<ItemT>> oldMappings) {
-        if (oldMappings == null) {
-            return false;
-        }
-        for (DeviceMapping<ItemT> oldMapping : oldMappings) {
-            if (newMapping.getDevice() == oldMapping.getDevice()
-                    && newMapping.getTimeRange().liesWithin(oldMapping.getTimeRange())) {
-                return true;
-            }
-        }
-        return false;
-    }
-
-    private <ItemT extends WithID, FixT extends GPSFix> Map<DeviceIdentifier, List<DeviceMapping<ItemT>>> transformToMappingsByDevice(
-            Map<ItemT, List<DeviceMapping<ItemT>>> mappings) {
-
-        Map<DeviceIdentifier, List<DeviceMapping<ItemT>>> result = new HashMap<>();
-        for (ItemT item : mappings.keySet()) {
-            for (DeviceMapping<ItemT> mapping : mappings.get(item)) {
-                List<DeviceMapping<ItemT>> list = result.get(mapping.getDevice());
-                if (list == null) {
-                    list = new ArrayList<>();
-                    result.put(mapping.getDevice(), list);
-                }
-                list.add(mapping);
-            }
-        }
-
-        return result;
-    }
-
-    /**
-     * Adjusts the contents of {@link #markMappings} according to the device mappings for marks found in the regatta
-     * log. Afterwards, the start end end of tracking is {@link #updateStartAndEndOfTracking(boolean) updated}.
-     * 
-     * @param loadIfNotCovered
-     *            If <code>true</code>, for additional time ranges added compared to the previous contents of
-     *            {@link #markMappings}, their fixes are loaded from the {@link #gpsFixStore}.
-     * @throws DoesNotHaveRegattaLogException
-     */
-    private void updateMarkMappings(boolean loadIfNotCovered) throws DoesNotHaveRegattaLogException {
-        assert trackedRace != null;
-        // TODO remove fixes, if mappings have been removed
-        // check if there are new time ranges not covered so far
-        Map<Mark, List<DeviceMapping<Mark>>> newMappings = getNewMarkMappings();
-
-        if (loadIfNotCovered) {
-            for (Mark mark : newMappings.keySet()) {
-                DynamicGPSFixTrack<Mark, GPSFix> track = trackedRace.getOrCreateTrack(mark);
-                List<DeviceMapping<Mark>> oldMappings = markMappings.get(mark);
-
-                if (oldMappings != null) {
-                    for (DeviceMapping<Mark> newMapping : newMappings.get(mark)) {
-                        if (!hasMappingAlreadyBeenLoaded(newMapping, oldMappings)) {
-                            try {
-                                gpsFixStore.loadMarkTrack(track, newMapping);
-                            } catch (TransformationException | NoCorrespondingServiceRegisteredException e) {
-                                logger.log(Level.WARNING, "Could not load mark track " + newMapping.getMappedTo());
-                            }
-                        }
-                    }
-                }
-            }
-        }
-
-        markMappings.clear();
-        markMappings.putAll(newMappings);
-
-        markMappingsByDevices.clear();
-        markMappingsByDevices.putAll(transformToMappingsByDevice(markMappings));
-    }
-
-    private void onDeviceMarkMappingEvent(RegattaLogDeviceMarkMappingEvent event) {
-        if (trackedRace != null) {
-            try {
-                updateMarkMappings(true);
-            } catch (DoesNotHaveRegattaLogException e) {
-                logger.warning("Could not load update mark mappings as RegattaLog couldn't be found");
-            }
-            gpsFixStore.addListener(this, event.getDevice());
-        }
-    }
->>>>>>> 1f2e20c0
     
     /**
      * When a log is attached to it, the tracked race creates mark tracks for all marks either defined or with a device
@@ -339,59 +244,6 @@
         }
     }
 
-<<<<<<< HEAD
-=======
-    private void onDeviceCompetitorMappingEvent(RegattaLogDeviceCompetitorMappingEvent event) {
-        if (trackedRace != null) {
-            try {
-                updateCompetitorMappings(true);
-            } catch (DoesNotHaveRegattaLogException e) {
-                logger.warning("Could not load update competitor mappings as RegattaLog couldn't be found");
-            }
-            gpsFixStore.addListener(this, event.getDevice());
-        }
-    }
-
-    /**
-     * Adjusts the {@link #competitorMappings} map according to the competitor registrations for the race managed by
-     * this tracked, either from the regatta log or the race log. Then, the {@link TrackedRace}'s start and end of
-     * tracking time frame is {@link #updateStartAndEndOfTracking(boolean) updated} from the mapping intervals.
-     * 
-     * @param loadIfNotCovered
-     *            if <code>true</code>, the GPS fixes for the mappings will be loaded based on a comparison of the
-     *            previous mappings from {@link #competitorMappings} and the new mappings.
-     * 
-     * @throws DoesNotHaveRegattaLogException
-     */
-    private void updateCompetitorMappings(boolean loadIfNotCovered) throws DoesNotHaveRegattaLogException {
-        // TODO remove fixes, if mappings have been removed
-
-        // check if there are new time ranges not covered so far
-        Map<Competitor, List<DeviceMapping<Competitor>>> newMappings = getNewCompetitorMappings();
-
-        if (loadIfNotCovered) {
-            for (Competitor competitor : newMappings.keySet()) {
-                DynamicGPSFixTrack<Competitor, GPSFixMoving> track = trackedRace.getTrack(competitor);
-                List<DeviceMapping<Competitor>> oldMappings = competitorMappings.get(competitor);
-
-                for (DeviceMapping<Competitor> newMapping : newMappings.get(competitor)) {
-                    if (!hasMappingAlreadyBeenLoaded(newMapping, oldMappings)) {
-                        try {
-                            gpsFixStore.loadCompetitorTrack(track, newMapping);
-                        } catch (TransformationException | NoCorrespondingServiceRegisteredException e) {
-                            logger.log(Level.WARNING, "Could not load competitor track " + newMapping.getMappedTo());
-                        }
-                    }
-                }
-            }
-        }
-        competitorMappings.clear();
-        competitorMappings.putAll(newMappings);
-        competitorMappingsByDevices.clear();
-        competitorMappingsByDevices.putAll(transformToMappingsByDevice(competitorMappings));
-    }
-
->>>>>>> 1f2e20c0
     private void onStartTrackingEvent(RaceLogStartTrackingEvent event) {
         if (trackedRace == null) {
             startTracking(event);
