package com.sap.sailing.domain.racelogtracking.impl;

import java.io.Serializable;
import java.util.ArrayList;
import java.util.Collections;
import java.util.HashMap;
import java.util.List;
import java.util.Map;
import java.util.Map.Entry;
import java.util.Set;
<<<<<<< HEAD
=======
import java.util.concurrent.ConcurrentHashMap;
import java.util.concurrent.ConcurrentMap;
>>>>>>> 668f664d
import java.util.logging.Level;
import java.util.logging.Logger;

import com.sap.sailing.domain.abstractlog.AbstractLog;
import com.sap.sailing.domain.abstractlog.AbstractLogEventAuthor;
import com.sap.sailing.domain.abstractlog.impl.LogEventAuthorImpl;
import com.sap.sailing.domain.abstractlog.race.RaceLog;
import com.sap.sailing.domain.abstractlog.race.RaceLogCourseDesignChangedEvent;
import com.sap.sailing.domain.abstractlog.race.RaceLogEndOfTrackingEvent;
import com.sap.sailing.domain.abstractlog.race.RaceLogEventVisitor;
import com.sap.sailing.domain.abstractlog.race.RaceLogRaceStatusEvent;
import com.sap.sailing.domain.abstractlog.race.RaceLogStartOfTrackingEvent;
import com.sap.sailing.domain.abstractlog.race.RaceLogStartTimeEvent;
import com.sap.sailing.domain.abstractlog.race.analyzing.impl.LastPublishedCourseDesignFinder;
import com.sap.sailing.domain.abstractlog.race.analyzing.impl.RaceLogResolver;
import com.sap.sailing.domain.abstractlog.race.analyzing.impl.TrackingTimesFinder;
import com.sap.sailing.domain.abstractlog.race.impl.BaseRaceLogEventVisitor;
import com.sap.sailing.domain.abstractlog.race.impl.RaceLogEndOfTrackingEventImpl;
import com.sap.sailing.domain.abstractlog.race.impl.RaceLogStartOfTrackingEventImpl;
import com.sap.sailing.domain.abstractlog.race.tracking.RaceLogDenoteForTrackingEvent;
import com.sap.sailing.domain.abstractlog.race.tracking.RaceLogStartTrackingEvent;
import com.sap.sailing.domain.abstractlog.race.tracking.analyzing.impl.RaceInformationFinder;
import com.sap.sailing.domain.abstractlog.race.tracking.analyzing.impl.RaceLogTrackingStateAnalyzer;
import com.sap.sailing.domain.abstractlog.regatta.RegattaLog;
import com.sap.sailing.domain.abstractlog.regatta.RegattaLogEventVisitor;
import com.sap.sailing.domain.abstractlog.regatta.events.RegattaLogDefineMarkEvent;
import com.sap.sailing.domain.abstractlog.regatta.impl.BaseRegattaLogEventVisitor;
import com.sap.sailing.domain.base.BoatClass;
import com.sap.sailing.domain.base.Competitor;
import com.sap.sailing.domain.base.ControlPoint;
import com.sap.sailing.domain.base.Course;
import com.sap.sailing.domain.base.CourseBase;
import com.sap.sailing.domain.base.Fleet;
import com.sap.sailing.domain.base.RaceColumn;
import com.sap.sailing.domain.base.RaceDefinition;
import com.sap.sailing.domain.base.Regatta;
import com.sap.sailing.domain.base.Sideline;
import com.sap.sailing.domain.base.Waypoint;
import com.sap.sailing.domain.base.impl.CourseDataImpl;
import com.sap.sailing.domain.base.impl.CourseImpl;
import com.sap.sailing.domain.base.impl.RaceDefinitionImpl;
import com.sap.sailing.domain.common.PassingInstruction;
import com.sap.sailing.domain.common.RegattaAndRaceIdentifier;
import com.sap.sailing.domain.common.abstractlog.NotRevokableException;
import com.sap.sailing.domain.common.abstractlog.TimePointSpecificationFoundInLog;
import com.sap.sailing.domain.common.racelog.RaceLogRaceStatus;
import com.sap.sailing.domain.common.racelog.tracking.RaceLogTrackingState;
import com.sap.sailing.domain.common.racelog.tracking.RaceNotCreatedException;
import com.sap.sailing.domain.racelog.tracking.GPSFixStore;
import com.sap.sailing.domain.regattalike.IsRegattaLike;
import com.sap.sailing.domain.tracking.DynamicTrackedRace;
import com.sap.sailing.domain.tracking.DynamicTrackedRegatta;
import com.sap.sailing.domain.tracking.RaceHandle;
import com.sap.sailing.domain.tracking.RaceTracker;
import com.sap.sailing.domain.tracking.TrackedRace;
import com.sap.sailing.domain.tracking.WindStore;
import com.sap.sailing.domain.tracking.WindTrack;
import com.sap.sse.common.Util;
import com.sap.sse.common.Util.Pair;
import com.sap.sse.common.impl.MillisecondsTimePoint;

import difflib.PatchFailedException;

/**
 * Track a race using the data defined in the {@link RaceLog} and possibly the Leaderboards
 * {@link IsRegattaLike#getRegattaLog RegattaLog}. If the events suggest that the race is already in the
 * {@link RaceLogTrackingState#TRACKING} state, tracking commences immediately and existing fixes are loaded immediately
 * from the database.Thinkpad
 * <p>
 * Otherwise, the tracker waits until a {@link RaceLogStartTrackingEvent} is received to perform these tasks.
 * 
 * @author Fredrik Teschke
 */
public class RaceLogRaceTracker implements RaceTracker {
    
    private static final String LOGGER_AND_LOGAUTHOR_NAME = RaceLogRaceTracker.class.getName();
    private static final Logger logger = Logger.getLogger(LOGGER_AND_LOGAUTHOR_NAME);
    
    private final AbstractLogEventAuthor raceLogEventAuthor = new LogEventAuthorImpl(LOGGER_AND_LOGAUTHOR_NAME, 0);
    private final Map<AbstractLog<?, ?>, Object> visitors = new HashMap<AbstractLog<?, ?>, Object>();
    
    private final RaceLogConnectivityParams params;
    private final WindStore windStore;
    private final GPSFixStore gpsFixStore;
    private final DynamicTrackedRegatta regatta;
    private final RaceLogResolver raceLogResolver;
<<<<<<< HEAD
=======
    private final Map<AbstractLog<?, ?>, Object> visitors = new HashMap<AbstractLog<?, ?>, Object>();

    private final ConcurrentMap<Competitor, List<DeviceMapping<Competitor>>> competitorMappings = new ConcurrentHashMap<>();
    private final ConcurrentMap<Mark, List<DeviceMapping<Mark>>> markMappings = new ConcurrentHashMap<>();

    private final Map<DeviceIdentifier, List<DeviceMapping<Mark>>> markMappingsByDevices = new HashMap<>();
    private final Map<DeviceIdentifier, List<DeviceMapping<Competitor>>> competitorMappingsByDevices = new HashMap<>();
>>>>>>> 668f664d

    private DynamicTrackedRace trackedRace;

    public RaceLogRaceTracker(DynamicTrackedRegatta regatta, RaceLogConnectivityParams params, WindStore windStore,
            GPSFixStore gpsFixStore, RaceLogResolver raceLogResolver) {
        this.params = params;
        this.windStore = windStore;
        this.gpsFixStore = gpsFixStore;
        this.regatta = regatta;
        this.raceLogResolver = raceLogResolver;

        // add log listeners
        for (AbstractLog<?, ?> log : params.getLogHierarchy()) {
            if (log instanceof RaceLog) {
                RaceLogEventVisitor visitor = new BaseRaceLogEventVisitor() {
                    @Override
                    public void visit(RaceLogStartTrackingEvent event) {
                        RaceLogRaceTracker.this.onStartTrackingEvent(event);
                    };

                    @Override
                    public void visit(RaceLogCourseDesignChangedEvent event) {
                        RaceLogRaceTracker.this.onCourseDesignChangedEvent(event);
                    }
                    @Override
                    public void visit(RaceLogStartOfTrackingEvent event) {
                        RaceLogRaceTracker.this.onStartOfTrackingEvent(event);
                    }
                    @Override
                    public void visit(RaceLogEndOfTrackingEvent event) {
                        RaceLogRaceTracker.this.onEndOfTrackingEvent(event);
                    }
                    
                    @Override
                    public void visit(RaceLogStartTimeEvent event) {
                        trackedRace.updateStartAndEndOfTracking(/* waitForGPSFixesToLoad */ false);
                    }
                    
                    @Override
                    public void visit(RaceLogRaceStatusEvent event) {
                        if (event.getNextStatus().equals(RaceLogRaceStatus.FINISHED)){
                            trackedRace.updateStartAndEndOfTracking(/* waitForGPSFixesToLoad */ false);
                        }
                    }
                };
                visitors.put(log, visitor);
                ((RaceLog) log).addListener(visitor);
            } else if (log instanceof RegattaLog) {
                RegattaLogEventVisitor visitor = new BaseRegattaLogEventVisitor() {
                    @Override
                    public void visit(RegattaLogDefineMarkEvent event) {
                        RaceLogRaceTracker.this.onDefineMarkEvent(event);
                    }
                };
                visitors.put(log, visitor);
                ((RegattaLog) log).addListener(visitor);
            }
        }

        logger.info(String.format("Created race-log tracker for: %s %s %s", params.getLeaderboard(),
                params.getRaceColumn(), params.getFleet()));

        // load race for which tracking already started
        if (new RaceLogTrackingStateAnalyzer(params.getRaceLog()).analyze() == RaceLogTrackingState.TRACKING) {
            startTracking(null);
        }
    }

    @Override
    public void stop(boolean preemptive) {
        RaceLog raceLog = params.getRaceLog();
        final Pair<TimePointSpecificationFoundInLog, TimePointSpecificationFoundInLog> trackingTimes = new TrackingTimesFinder(raceLog).analyze();
        if (trackingTimes == null || trackingTimes.getB() == null || trackingTimes.getB().getTimePoint() == null) {
            // seems the first time tracking for this race is stopped; enter "now" as end of tracking
            // into the race log
            raceLog.add(new RaceLogEndOfTrackingEventImpl(MillisecondsTimePoint.now(), raceLogEventAuthor, /* passId */ 0));
        }
        
        // mark passing calculator is automatically stopped, when the race status is set to {@link
        // TrackedRaceStatusEnum#FINISHED}
        trackedRace.onStopTracking(preemptive);
        // remove listeners on logs
        for (Entry<AbstractLog<?, ?>, Object> visitor : visitors.entrySet()) {
            visitor.getKey().removeListener(visitor.getValue());
        }

        logger.info(String.format("Stopped tracking race-log race %s %s %s", params.getLeaderboard(),
                params.getRaceColumn(), params.getFleet()));
    }

    @Override
    public Regatta getRegatta() {
        return regatta.getRegatta();
    }

    @Override
    public Set<RaceDefinition> getRaces() {
        return trackedRace == null ? null : Collections.singleton(trackedRace.getRace());
    }

    @Override
    public Set<RegattaAndRaceIdentifier> getRaceIdentifiers() {
        return trackedRace == null ? null : Collections.singleton(trackedRace.getRaceIdentifier());
    }

    @Override
    public RaceHandle getRacesHandle() {
        return new RaceLogRacesHandle(this);
    }

    @Override
    public DynamicTrackedRegatta getTrackedRegatta() {
        return regatta;
    }

    @Override
    public WindStore getWindStore() {
        return windStore;
    }

    @Override
    public GPSFixStore getGPSFixStore() {
        return gpsFixStore;
    }

    @Override
    public Object getID() {
        return params.getRaceLog().getId();
    }
    
    /**
     * When a log is attached to it, the tracked race creates mark tracks for all marks either defined or with a device
     * mapped to it. When this tracker is running for a tracked race it has to mimic this behavior dynamically. When a
     * {@link RaceLogDefineMarkEvent} is received, the existence of the track for that mark in the {@link TrackedRace}
     * has to be ensured, also ensuring that the mark will exist in the mark tracks map key set.
     */
    private void onDefineMarkEvent(RegattaLogDefineMarkEvent event) {
        if (trackedRace != null) {
            trackedRace.getOrCreateTrack(event.getMark());
        }
    }

    private void onStartTrackingEvent(RaceLogStartTrackingEvent event) {
        if (trackedRace == null) {
            startTracking(event);
        }
    }
    
    private void onStartOfTrackingEvent(RaceLogStartOfTrackingEvent event) {
        if (trackedRace != null) {
            trackedRace.updateStartAndEndOfTracking(/* waitForGPSFixesToLoad */ false);
        }
    }
    
    private void onEndOfTrackingEvent(RaceLogEndOfTrackingEvent event) {
        if (trackedRace != null) {
            trackedRace.updateStartAndEndOfTracking(/* waitForGPSFixesToLoad */ false);
        }
    }

    private void onCourseDesignChangedEvent(RaceLogCourseDesignChangedEvent event) {
        if (trackedRace != null) {
            CourseBase base = new LastPublishedCourseDesignFinder(params.getRaceLog(), /* onlyCoursesWithValidWaypointList */ true).analyze();
            List<Util.Pair<ControlPoint, PassingInstruction>> update = new ArrayList<>();
            for (Waypoint waypoint : base.getWaypoints()) {
                update.add(new Util.Pair<>(waypoint.getControlPoint(), waypoint.getPassingInstructions()));
            }
            try {
                trackedRace.getRace().getCourse().update(update, params.getDomainFactory());
            } catch (PatchFailedException e) {
                logger.log(Level.WARNING, "Could not update course for race " + trackedRace.getRace().getName());
            }
        }
    }

    private void startTracking(RaceLogStartTrackingEvent event) {
        RaceLog raceLog = params.getRaceLog();
        RaceColumn raceColumn = params.getRaceColumn();
        Fleet fleet = params.getFleet();
        RaceLogDenoteForTrackingEvent denoteEvent = new RaceInformationFinder(raceLog).analyze();
        final Pair<TimePointSpecificationFoundInLog, TimePointSpecificationFoundInLog> trackingTimes = new TrackingTimesFinder(raceLog).analyze();
        if (trackingTimes == null || trackingTimes.getA() == null || trackingTimes.getA().getTimePoint() == null) {
            // the start of tracking interval is unset or set to null; enter "now" as start of tracking into the race log
            raceLog.add(new RaceLogStartOfTrackingEventImpl(MillisecondsTimePoint.now(), raceLogEventAuthor, /* passId */ 0));
        }
        BoatClass boatClass = denoteEvent.getBoatClass();
        String raceName = denoteEvent.getRaceName();
        CourseBase courseBase = new LastPublishedCourseDesignFinder(raceLog, /* onlyCoursesWithValidWaypointList */ true).analyze();
        if (courseBase == null) {
            courseBase = new CourseDataImpl("Default course for " + raceName);
            logger.log(Level.FINE, "Using empty course in creation of race " + raceName);
        }
        final Course course = new CourseImpl(raceName + " course", courseBase.getWaypoints());
        if (raceColumn.getTrackedRace(fleet) != null) {
            if (event != null) {
                try {
                    raceLog.revokeEvent(params.getService().getServerAuthor(), event,
                            "could not start tracking because tracked race already exists");
                } catch (NotRevokableException e) {
                    logger.log(Level.WARNING, "Couldn't revoke event "+event, e);
                }
            }
            throw new RaceNotCreatedException(String.format("Race for racelog (%s) has already been created", raceLog));
        }
        Iterable<Competitor> competitors = raceColumn.getAllCompetitors(params.getFleet());
        Serializable raceId = denoteEvent.getRaceId();
        final RaceDefinition raceDef = new RaceDefinitionImpl(raceName, course, boatClass, competitors, raceId);
        Iterable<Sideline> sidelines = Collections.<Sideline> emptyList();
        // set race definition, so race is linked to leaderboard automatically
        regatta.getRegatta().addRace(raceDef);
        raceColumn.setRaceIdentifier(fleet, regatta.getRegatta().getRaceIdentifier(raceDef));
        trackedRace = regatta.createTrackedRace(raceDef, sidelines, windStore, gpsFixStore,
                params.getDelayToLiveInMillis(), WindTrack.DEFAULT_MILLISECONDS_OVER_WHICH_TO_AVERAGE_WIND,
                boatClass.getApproximateManeuverDurationInMilliseconds(), null, /*useMarkPassingCalculator*/ true, raceLogResolver);
        logger.info(String.format("Started tracking race-log race (%s)", raceLog));
        // this wakes up all waiting race handles
        synchronized (this) {
            this.notifyAll();
        }
    }
}<|MERGE_RESOLUTION|>--- conflicted
+++ resolved
@@ -8,11 +8,7 @@
 import java.util.Map;
 import java.util.Map.Entry;
 import java.util.Set;
-<<<<<<< HEAD
-=======
-import java.util.concurrent.ConcurrentHashMap;
 import java.util.concurrent.ConcurrentMap;
->>>>>>> 668f664d
 import java.util.logging.Level;
 import java.util.logging.Logger;
 
@@ -99,16 +95,6 @@
     private final GPSFixStore gpsFixStore;
     private final DynamicTrackedRegatta regatta;
     private final RaceLogResolver raceLogResolver;
-<<<<<<< HEAD
-=======
-    private final Map<AbstractLog<?, ?>, Object> visitors = new HashMap<AbstractLog<?, ?>, Object>();
-
-    private final ConcurrentMap<Competitor, List<DeviceMapping<Competitor>>> competitorMappings = new ConcurrentHashMap<>();
-    private final ConcurrentMap<Mark, List<DeviceMapping<Mark>>> markMappings = new ConcurrentHashMap<>();
-
-    private final Map<DeviceIdentifier, List<DeviceMapping<Mark>>> markMappingsByDevices = new HashMap<>();
-    private final Map<DeviceIdentifier, List<DeviceMapping<Competitor>>> competitorMappingsByDevices = new HashMap<>();
->>>>>>> 668f664d
 
     private DynamicTrackedRace trackedRace;
 
