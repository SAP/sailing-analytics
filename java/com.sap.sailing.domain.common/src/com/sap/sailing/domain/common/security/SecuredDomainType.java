package com.sap.sailing.domain.common.security;

import java.util.Collections;
import java.util.HashSet;
import java.util.Set;

import com.sap.sse.security.shared.HasPermissions;
import com.sap.sse.security.shared.impl.HasPermissionsImpl;
import com.sap.sse.security.shared.impl.SecuredSecurityTypes;

/**
 * Logical domain types in the "sailing" domain that require the user to have certain permissions
 * in order to use their actions. These types are defined here in the "common" bundle so that
 * the server as well as the client can check them.
 * 
 * @author Axel Uhl (d043530)
 *
 */
public class SecuredDomainType extends HasPermissionsImpl {
    private static final long serialVersionUID = -7072719056136061490L;
    private static final Set<SecuredDomainType> allInstances = new HashSet<>();
    
    public SecuredDomainType(String logicalTypeName, Action... availableActions) {
        super(logicalTypeName, availableActions);
        allInstances.add(this);
    }
    
    public SecuredDomainType(String logicalTypeName) {
        super(logicalTypeName);
        allInstances.add(this);
    }
    
    public static Iterable<SecuredDomainType> getAllInstances() {
        return Collections.unmodifiableSet(allInstances);
    }

    public static final HasPermissions SIMULATOR = new SecuredDomainType("SIMULATOR");

    public static final HasPermissions FILE_STORAGE = new SecuredDomainType("FILE_STORAGE");
    
    // AdminConsole permissions
    public static final HasPermissions EVENT = new SecuredDomainType("EVENT");

    public static final HasPermissions REGATTA = new SecuredDomainType("REGATTA");

    public static final HasPermissions LEADERBOARD = new SecuredDomainType("LEADERBOARD", DefaultActions
            .plus(LeaderboardActions.PREMIUM_LEADERBOARD_INFORMATION));

    public static final HasPermissions LEADERBOARD_GROUP = new SecuredDomainType("LEADERBOARD_GROUP");

    public static final HasPermissions TRACKED_RACE = new SecuredDomainType("TRACKED_RACE",
            TrackedRaceActions.ALL_ACTIONS);
    
    public static enum LeaderboardActions implements Action {
        PREMIUM_LEADERBOARD_INFORMATION
    }
    
    public static enum TrackedRaceActions implements Action {
        CAN_REPLAY_DURING_LIVE_RACES,
        DETAIL_TIMER,
        EXPORT,
        SIMULATOR,
<<<<<<< HEAD
        VIEWSTREAMLETS;
=======
        VIEWSTREAMLETS,
        VIEWANALYSISCHARTS;
>>>>>>> d91f67ad

        private static final Action[] ALL_ACTIONS = DefaultActions.plus(
                CAN_REPLAY_DURING_LIVE_RACES,
                DETAIL_TIMER,
                EXPORT,
                SIMULATOR);

        public static final Action[] MUTATION_ACTIONS = new Action[] { EXPORT, DefaultActions.DELETE,
                DefaultActions.CREATE, DefaultActions.UPDATE, DefaultActions.CHANGE_OWNERSHIP,
                DefaultActions.CHANGE_ACL };
    }

    private static final Action[] ALL_ACTIONS_FOR_COMPETITOR_AND_BOAT = new Action[] {
            SecuredSecurityTypes.PublicReadableActions.READ_PUBLIC, DefaultActions.READ,
                DefaultActions.CREATE, DefaultActions.UPDATE, DefaultActions.CHANGE_OWNERSHIP,
                DefaultActions.CHANGE_ACL };

    public static final HasPermissions COMPETITOR = new SecuredDomainType("COMPETITOR",
            ALL_ACTIONS_FOR_COMPETITOR_AND_BOAT);

    public static final HasPermissions BOAT = new SecuredDomainType("BOAT", ALL_ACTIONS_FOR_COMPETITOR_AND_BOAT);

    public static final HasPermissions MEDIA_TRACK = new SecuredDomainType("MEDIA_TRACK");

    public static final HasPermissions RESULT_IMPORT_URL = new SecuredDomainType("RESULT_IMPORT_URL");

    public static final HasPermissions RACE_MANAGER_APP_DEVICE_CONFIGURATION = new SecuredDomainType(
            "RACE_MANAGER_APP_DEVICE_CONFIGURATION");

    public static final HasPermissions EXPEDITION_DEVICE_CONFIGURATION = new SecuredDomainType(
            "EXPEDITION_DEVICE_CONFIGURATION");
    public static final HasPermissions IGTIMI_ACCOUNT = new SecuredDomainType("IGTIMI_ACCOUNT");
    public static final HasPermissions SWISS_TIMING_ACCOUNT = new SecuredDomainType("SWISS_TIMING_ACCOUNT");
    public static final HasPermissions SWISS_TIMING_ARCHIVE_ACCOUNT = new SecuredDomainType(
            "SWISS_TIMING_ARCHIVE_ACCOUNT");
    public static final HasPermissions TRACTRAC_ACCOUNT = new SecuredDomainType("TRACTRAC_ACCOUNT");
    public static final HasPermissions YELLOWBRICK_ACCOUNT = new SecuredDomainType("YELLOWBRICK_ACCOUNT");
    public static final HasPermissions WIND_ESTIMATION_MODELS = new SecuredDomainType("WIND_ESTIMATION_MODELS");
    public static final HasPermissions MARK_PROPERTIES = new SecuredDomainType("MARK_PROPERTIES");
    public static final HasPermissions MARK_TEMPLATE = new SecuredDomainType("MARK_TEMPLATE");
    public static final HasPermissions COURSE_TEMPLATE = new SecuredDomainType("COURSE_TEMPLATE");
    public static final HasPermissions MARK_ROLE = new SecuredDomainType("MARK_ROLE");
}<|MERGE_RESOLUTION|>--- conflicted
+++ resolved
@@ -60,12 +60,8 @@
         DETAIL_TIMER,
         EXPORT,
         SIMULATOR,
-<<<<<<< HEAD
-        VIEWSTREAMLETS;
-=======
         VIEWSTREAMLETS,
         VIEWANALYSISCHARTS;
->>>>>>> d91f67ad
 
         private static final Action[] ALL_ACTIONS = DefaultActions.plus(
                 CAN_REPLAY_DURING_LIVE_RACES,
