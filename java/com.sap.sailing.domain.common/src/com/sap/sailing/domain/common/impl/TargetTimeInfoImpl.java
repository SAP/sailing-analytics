--- conflicted
+++ resolved
@@ -1,4 +1,3 @@
-<<<<<<< HEAD
 package com.sap.sailing.domain.common.impl;
 
 import com.sap.sailing.domain.common.Bearing;
@@ -131,122 +130,4 @@
         }
         return result;
     }
-}
-=======
-package com.sap.sailing.domain.common.impl;
-
-import com.sap.sailing.domain.common.Bearing;
-import com.sap.sailing.domain.common.Distance;
-import com.sap.sailing.domain.common.LegType;
-import com.sap.sailing.domain.common.TargetTimeInfo;
-import com.sap.sailing.domain.common.Wind;
-import com.sap.sse.common.Duration;
-import com.sap.sse.common.TimePoint;
-import com.sap.sse.common.Util;
-
-public class TargetTimeInfoImpl implements TargetTimeInfo {
-    private final Iterable<TargetTimeInfo.LegTargetTimeInfo> legInfos;
-    
-    public static class LegTargetTimeInfoImpl implements LegTargetTimeInfo {
-        private final Distance distance;
-        private final Wind wind;
-        private final Bearing legBearing;
-        private final Duration expectedDuration;
-        private final TimePoint expectedStartTimePoint;
-        private final LegType legType;
-
-        public LegTargetTimeInfoImpl(Distance distance, Wind wind, Bearing legBearing, Duration expectedDuration,
-                TimePoint expectedStartTimePoint, LegType legType) {
-            super();
-            this.distance = distance;
-            this.wind = wind;
-            this.legBearing = legBearing;
-            this.expectedDuration = expectedDuration;
-            this.expectedStartTimePoint = expectedStartTimePoint;
-            this.legType = legType;
-        }
-
-        @Override
-        public Distance getDistance() {
-            return distance;
-        }
-
-        @Override
-        public Wind getWind() {
-            return wind;
-        }
-
-        @Override
-        public Bearing getLegBearing() {
-            return legBearing;
-        }
-
-        @Override
-        public Bearing getTrueWindAngleToLeg() {
-            return getLegBearing().getDifferenceTo(getWind().getBearing().reverse());
-        }
-
-        @Override
-        public Duration getExpectedDuration() {
-            return expectedDuration;
-        }
-
-        @Override
-        public TimePoint getExpectedStartTimePoint() {
-            return expectedStartTimePoint;
-        }
-
-        @Override
-        public LegType getLegType() {
-            return legType;
-        }
-
-        @Override
-        public String toString() {
-            return "LegTargetTimeInfoImpl [distance=" + distance + ", wind=" + wind + ", legBearing=" + legBearing
-                    + ", expectedDuration=" + expectedDuration + ", expectedStartTimePoint=" + expectedStartTimePoint
-                    + ", legType=" + legType + "]";
-        }
-    }
-
-    public TargetTimeInfoImpl(Iterable<LegTargetTimeInfo> legInfos) {
-        super();
-        this.legInfos = legInfos;
-    }
-
-    @Override
-    public TimePoint getExpectedStartTimePoint() {
-        return Util.isEmpty(legInfos) ? null : legInfos.iterator().next().getExpectedStartTimePoint();
-    }
-
-    @Override
-    public Duration getExpectedDuration() {
-        Duration result = Duration.NULL;
-        for (final LegTargetTimeInfo legInfo : legInfos) {
-            result = result.plus(legInfo.getExpectedDuration());
-        }
-        return result;
-    }
-
-    @Override
-    public Iterable<LegTargetTimeInfo> getLegTargetTimes() {
-        return legInfos;
-    }
-
-    @Override
-    public Duration getExpectedDuration(final LegType spentInLegsOfType) {
-        Duration result = Duration.NULL;
-        for (final LegTargetTimeInfo legInfo : legInfos) {
-            if (legInfo.getLegType() == spentInLegsOfType) {
-                result = result.plus(legInfo.getExpectedDuration());
-            }
-        }
-        return result;
-    }
-
-    @Override
-    public String toString() {
-        return "TargetTimeInfoImpl [legInfos=" + legInfos + "]";
-    }
-}
->>>>>>> 9123771f
+}