--- conflicted
+++ resolved
@@ -1,4 +1,3 @@
-<<<<<<< HEAD
 package com.sap.sailing.domain.common.dto;
 
 import java.io.Serializable;
@@ -238,233 +237,4 @@
     public BoatDTO getBoat() {
         return boat;
     }
-}
-=======
-package com.sap.sailing.domain.common.dto;
-
-import java.io.Serializable;
-
-import com.sap.sse.common.Color;
-import com.sap.sse.common.Duration;
-
-/**
- * Equality and hash code are based on the {@link #getIdAsString() ID}, the {@link #getSailID() sail number}, the
- * {@link #getBoatClass() boat class} (whose equality and hash code, in turn, depends on its name) and the
- * {@link #getThreeLetterIocCountryCode() IOC country code}. Note that the three latter properties are subject
- * to change for a competitor while the ID remains unchanged.
- * 
- * @author Axel Uhl (d043530)
- * 
- */
-public class CompetitorDTOImpl extends NamedDTO implements CompetitorDTO, Serializable {
-    private static final long serialVersionUID = -4997852354821083154L;
-    private String countryName;
-    private String twoLetterIsoCountryCode;
-    private String threeLetterIocCountryCode;
-    private Color color;
-    private String email;
-    private String searchTag;
-    private String idAsString;
-    private BoatClassDTO boatClass;
-    private BoatDTO boat;
-    private String imageURL;
-    private String flagImageURL;
-    private Double timeOnTimeFactor;
-    private Duration timeOnDistanceAllowancePerNauticalMile;
-    
-    public CompetitorDTOImpl() {}
-    
-    public CompetitorDTOImpl(String name, Color color, String email, String twoLetterIsoCountryCode, String threeLetterIocCountryCode,
-            String countryName, String idAsString, String imageURL, String flagImageURL, 
-            BoatDTO boat, BoatClassDTO boatClass, Double timeOnTimeFactor, Duration timeOnDistanceAllowancePerNauticalMile, String searchTag) {
-        super(name);
-        this.color = color;
-        this.email = email;
-        this.twoLetterIsoCountryCode = twoLetterIsoCountryCode;
-        this.threeLetterIocCountryCode = threeLetterIocCountryCode;
-        this.countryName = countryName;
-        this.idAsString = idAsString;
-        this.imageURL = imageURL;
-        this.flagImageURL = flagImageURL;
-        this.boat = boat;
-        this.boatClass = boatClass;
-        this.timeOnTimeFactor = timeOnTimeFactor;
-        this.timeOnDistanceAllowancePerNauticalMile = timeOnDistanceAllowancePerNauticalMile;
-        this.searchTag = searchTag;
-    }
-
-    @Override
-    public int hashCode() {
-        final int prime = 31;
-        int result = super.hashCode();
-        result = prime * result + ((boatClass == null) ? 0 : boatClass.hashCode());
-        result = prime * result + ((boat == null) ? 0 : boat.hashCode());
-        result = prime * result + ((idAsString == null) ? 0 : idAsString.hashCode());
-        result = prime * result + ((color == null) ? 0 : color.hashCode());
-        result = prime * result + ((email == null) ? 0 : email.hashCode());
-        result = prime * result + ((threeLetterIocCountryCode == null) ? 0 : threeLetterIocCountryCode.hashCode());
-        result = prime * result + ((imageURL == null) ? 0 : imageURL.hashCode());
-        result = prime * result + ((flagImageURL == null) ? 0 : flagImageURL.hashCode());
-        result = prime * result + ((timeOnTimeFactor == null) ? 0 : timeOnTimeFactor.hashCode());
-        result = prime * result + ((timeOnDistanceAllowancePerNauticalMile == null) ? 0 : timeOnDistanceAllowancePerNauticalMile.hashCode());
-        result = prime * result + ((searchTag == null) ? 0 : searchTag.hashCode());
-        return result;
-    }
-
-    @Override
-    public boolean equals(Object obj) {
-        if (this == obj)
-            return true;
-        if (!super.equals(obj))
-            return false;
-        if (getClass() != obj.getClass())
-            return false;
-        CompetitorDTOImpl other = (CompetitorDTOImpl) obj;
-        if (boatClass == null) {
-            if (other.boatClass != null)
-                return false;
-        } else if (!boatClass.equals(other.boatClass))
-            return false;
-        if (boat == null) {
-            if (other.boat != null)
-                return false;
-        } else if (!boat.equals(other.boat))
-            return false;
-        if (idAsString == null) {
-            if (other.idAsString != null)
-                return false;
-        } else if (!idAsString.equals(other.idAsString))
-            return false;
-        if (threeLetterIocCountryCode == null) {
-            if (other.threeLetterIocCountryCode != null)
-                return false;
-        } else if (!threeLetterIocCountryCode.equals(other.threeLetterIocCountryCode))
-            return false;
-        if (color == null) {
-            if (other.color != null)
-                return false;
-        } else if (!color.equals(other.color))
-            return false;
-        if (email == null) {
-            if (other.email != null)
-                return false;
-        } else if (!email.equals(other.email))
-            return false;
-        if (imageURL == null) {
-            if (other.imageURL != null)
-                return false;
-        } else if (!imageURL.equals(other.imageURL))
-            return false;
-        if (flagImageURL == null) {
-            if (other.flagImageURL != null)
-                return false;
-        } else if (!flagImageURL.equals(other.flagImageURL))
-            return false;
-        if (timeOnTimeFactor == null) {
-            if (other.timeOnTimeFactor != null)
-                return false;
-        } else if (!timeOnTimeFactor.equals(other.timeOnTimeFactor))
-            return false;
-        if (timeOnDistanceAllowancePerNauticalMile == null) {
-            if (other.timeOnDistanceAllowancePerNauticalMile != null)
-                return false;
-        } else if (!timeOnDistanceAllowancePerNauticalMile.equals(other.timeOnDistanceAllowancePerNauticalMile))
-            return false;
-        if (searchTag == null) {
-            if (other.searchTag != null)
-                return false;
-        } else if (!searchTag.equals(other.searchTag))
-            return false;
-        return true;
-    }
-
-    @Override
-    public String getTwoLetterIsoCountryCode() {
-        return twoLetterIsoCountryCode;
-    }
-
-    @Override
-    public String getThreeLetterIocCountryCode() {
-        return threeLetterIocCountryCode;
-    }
-
-    @Override
-    public String getCountryName() {
-        return countryName;
-    }
-
-    @Override
-    public String getSailID() {
-        return boat==null?null:boat.getSailId();
-    }
-    
-    @Override
-    public String getImageURL() {
-        return imageURL;
-    }
-
-    @Override
-    public String getFlagImageURL() {
-        return flagImageURL;
-    }
-
-    @Override
-    public String getIdAsString() {
-        return idAsString;
-    }
-
-    @Override
-    public BoatClassDTO getBoatClass() {
-        return boatClass;
-    }
-
-    @Override
-    public CompetitorDTO getCompetitorFromPrevious(LeaderboardDTO previousVersion) {
-        return this;
-    }
-
-    @Override
-    public Color getColor() {
-        return color;
-    }
-
-    @Override
-    public String getSearchTag() {
-        return searchTag;
-    }
-    
-    @Override
-    public void addToSearchTag(String searchTag) {
-        if (this.searchTag == null) {
-            this.searchTag = searchTag;
-        } else if (!this.searchTag.contains(searchTag)) {
-            this.searchTag += " "+searchTag;
-        }
-    }
-
-    @Override
-    public String getEmail() {
-        return email;
-    }
-    
-    @Override
-    public boolean hasEmail() {
-        return email != null && !email.isEmpty();
-    }
-
-    @Override
-    public Double getTimeOnTimeFactor() {
-        return timeOnTimeFactor;
-    }
-
-    @Override
-    public Duration getTimeOnDistanceAllowancePerNauticalMile() {
-        return timeOnDistanceAllowancePerNauticalMile;
-    }
-
-    @Override
-    public BoatDTO getBoat() {
-        return boat;
-    }
-}
->>>>>>> bb4ecf91
+}