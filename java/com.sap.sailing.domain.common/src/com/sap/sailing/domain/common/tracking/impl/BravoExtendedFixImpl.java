--- conflicted
+++ resolved
@@ -19,7 +19,11 @@
     }
 
     @Override
-<<<<<<< HEAD
+    protected ColumnMetadata resolveMetadataFromValueName(String valueName) {
+        return BravoExtendedSensorDataMetadata.byColumnName(valueName);
+    }
+
+    @Override
     public double get(String valueName) {
         BravoExtendedSensorDataMetadata colDefEnum = BravoExtendedSensorDataMetadata.byColumnName(valueName);
         if (colDefEnum == null) {
@@ -27,10 +31,6 @@
         }
         int index = colDefEnum.getColumnIndex();
         return fix.get(index);
-=======
-    protected ColumnMetadata resolveMetadataFromValueName(String valueName) {
-        return BravoExtendedSensorDataMetadata.byColumnName(valueName);
->>>>>>> 9f6677b6
     }
 
     @Override
