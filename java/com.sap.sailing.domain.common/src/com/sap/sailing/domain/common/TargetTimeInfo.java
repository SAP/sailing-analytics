--- conflicted
+++ resolved
@@ -1,4 +1,3 @@
-<<<<<<< HEAD
 package com.sap.sailing.domain.common;
 
 import com.sap.sse.common.Duration;
@@ -98,98 +97,4 @@
      * across all legs of type {@code spentInLegsOfType}.
      */
     Duration getExpectedDuration(LegType spentInLegsOfType);
-}
-=======
-package com.sap.sailing.domain.common;
-
-import com.sap.sse.common.Duration;
-import com.sap.sse.common.TimePoint;
-
-/**
- * Information about the time competitors of a race are expected to need for the legs of a race. This is based on a
- * {@link TrackedRace} with {@link TrackedLeg}s and
- * {@link TrackedRace#getWind(com.sap.sailing.domain.common.Position, com.sap.sse.common.TimePoint) wind information}.
- * Furthermore, a valid {@link PolarDataService} instance must be bound to the {@link TrackedRace} to make predictions
- * possible.
- * <p>
- * 
- * In order to give a rationale for the response, in addition to the total expected duration the expected durations for
- * each leg are specified, together with the {@link Wind} data used for the leg, leg distance, the true wind angle for
- * the leg's direction and the leg type that this leads to.
- * 
- * @author Axel Uhl (d043530)
- *
- */
-public interface TargetTimeInfo {
-    public interface LegTargetTimeInfo {
-        /**
-         * The distance between the waypoints delimiting the leg, at the {@link #getExpectedStartTimePoint() expected
-         * time point} at which the competitor starts the leg.
-         */
-        Distance getDistance();
-        
-        /**
-         * True wind at the position in the middle between the two positions at which the waypoints delimiting
-         * the leg are at {@link #getExpectedStartTimePoint()}.
-         */
-        Wind getWind();
-        
-        /**
-         * The bearing from the leg's start waypoint to the leg's end waypoint at {@link #getExpectedStartTimePoint()}/
-         */
-        Bearing getLegBearing();
-        
-        /**
-         * The angle between the wind direction (from) and the bearing from the leg's start waypoint position at
-         * {@link #getExpectedStartTimePoint()} and the leg's end waypoint position at
-         * {@link #getExpectedStartTimePoint()}. For example, if a windward mark is a few meters off to the left,
-         * viewed from the leeward start line, then the wind comes a little more from the starboard side compared
-         * to the course middle line, therefore would have a true wind angle to the leg of, say 5deg.
-         */
-        Bearing getTrueWindAngleToLeg();
-        
-        /**
-         * The time a competitor is expected to need to sail the leg in the {@link #getWind() wind conditions expected}.
-         */
-        Duration getExpectedDuration();
-        
-        /**
-         * The time point when the competitor is expected to enter this leg. For the race's first leg
-         * this equals the {@link TargetTimeInfo#getExpectedStartTimePoint()} result.
-         */
-        TimePoint getExpectedStartTimePoint();
-        
-        /**
-         * The type of the leg at {@link #getExpectedStartTimePoint()}, given the {@link #getWind() wind conditions}
-         * and the {@link #getLegBearing() leg bearing} at that point in time.
-         */
-        LegType getLegType();
-    }
-    
-    /**
-     * The time point when a competitor whose hypothetical race is described
-     * by this object starts. This time is the basis for determining wind angles
-     * as input for the polar / VPP calculations. Wind is taken on each leg
-     * during the expected time at which the competitor starts that leg.
-     */
-    TimePoint getExpectedStartTimePoint();
-    
-    /**
-     * The expected total duration; equals the sum of the {@link LegTargetTimeInfo#getExpectedDuration() leg durations}
-     * as aggregated across {@link #getLegTargetTimes()}.
-     */
-    Duration getExpectedDuration();
-    
-    /**
-     * The per-leg information about the expected hypothetical sail around the course. The element
-     * order matches that of the {@link Course#getLegs() legs in the race course}.
-     */
-    Iterable<LegTargetTimeInfo> getLegTargetTimes();
-    
-    /**
-     * The {@link Duration#plus(Duration) sum} of {@link LegTargetTimeInfo#getExpectedDuration() expected leg durations}
-     * across all legs of type {@code spentInLegsOfType}.
-     */
-    Duration getExpectedDuration(LegType spentInLegsOfType);
-}
->>>>>>> 9123771f
+}