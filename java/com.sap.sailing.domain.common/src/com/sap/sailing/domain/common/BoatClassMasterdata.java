package com.sap.sailing.domain.common;

import java.util.ArrayList;
import java.util.HashMap;
import java.util.List;
import java.util.Map;

import com.sap.sailing.domain.common.impl.MeterDistance;
import com.sap.sse.common.Distance;


public enum BoatClassMasterdata {
    _18Footer ("18Footer", true, 8.90, 2.00, BoatHullType.MONOHULL, true, "18.Footer", "18ft", "18ft Skiff", "18. Footer"),
    _2_4M ("2.4 Meter", true, 4.11, 0.81, BoatHullType.MONOHULL, false, "2.4M", "2.4mR", "2.4 Metre", "2.4-metre", "24MR"),
    _12M ("12 Meter", true, 21.50, 3.60, BoatHullType.MONOHULL, true, "12M", "12mR", "12SQM", "12-metre", "12 metre"),
    _29ER ("29er", true, 4.45, 1.70, BoatHullType.MONOHULL, true, "29-ER"),
    _49ER ("49er", true, 4.88, 1.93, BoatHullType.MONOHULL, true, "49-ER"),
    _49ERFX ("49erFX", true, 4.88, 1.93, BoatHullType.MONOHULL, true, "49FX"),
    _420 ("420", true, 4.20, 1.65, BoatHullType.MONOHULL, true, "420er", "420M", "420W"),
    _470 ("470", true, 4.70, 1.68, BoatHullType.MONOHULL, true, "470er", "470M", "470W", "470 - M", "470 - W", "470 Men", "470 Women", "470 Mixed"),
    _5O5 ("5O5", true, 5.03, 1.88, BoatHullType.MONOHULL, true, "505", "5o5", "505er", "5o5er"),
    _5_5MR ("5.5mR", true, 9.50, 1.92, BoatHullType.MONOHULL, true, "5.5 Meter", "5.5 Metre", "5.5", "5.5M", "5.5-metre", "5.5 metre"),
    _6MR ("6mR", true, 11, 2.2, BoatHullType.MONOHULL, true, "6 Meter", "6 Metre", "6", "6M", "6-metre", "6 metre"),
    _8MR ("8mR", true, 9.62, 2.45, BoatHullType.MONOHULL, true, "8 Meter", "8 Metre", "8M", "8-metre"),
    A_CAT ("A-Catamaran", true, 5.49, 2.30, BoatHullType.CATAMARAN, false, "A-Cat", "ACat", "A-Class Catamaran"),
    ALBIN_EXPRESS ("Albin Express", true, 7.77, 2.50, BoatHullType.MONOHULL, false),
    ALBIN_BALLAD ("Albin Ballad", true, 9.12, 2.95, BoatHullType.MONOHULL, false),
    B_ONE ("B/ONE", true, 7.80, 2.49, BoatHullType.MONOHULL, true, "B-ONE"),
    BAVARIA_CRUISER_41S ("Bavaria Cruiser 41S", true, 12.35, 3.96, BoatHullType.MONOHULL, true, "B41S", "B 41S", "BAVARIACRUISER41S"),
    BAVARIA_CRUISER_45 ("Bavaria Cruiser 45", true, 14.27, 4.35, BoatHullType.MONOHULL, true, "B45", "B 45", "BAVARIACRUISER45"),
    BAVARIA_CRUISER_46 ("Bavaria Cruiser 46", true, 14.27, 4.35, BoatHullType.MONOHULL, true, "B46", "B 46", "BAVARIACRUISER46"),
    BB10M ("BB 10m", true, 10.00, 2.30, BoatHullType.MONOHULL, true, "Dansk BB10M klub"),
    BENETEAU_FIRST_35 ("Benetau First 35", true, 10.66, 3.636, BoatHullType.MONOHULL, true, "First 35"),
    BENETEAU_FIRST_36 ("Benetau First 36", true, 11.98, 3.80, BoatHullType.MONOHULL, true, "First 36"),
    BENETEAU_FIRST_45 ("Benetau First 45", true, 13.68, 4.202, BoatHullType.MONOHULL, true, "First 45"),
    BRASSFAHRT_I ("Brassfahrt I", true, 12.00, 3.50, BoatHullType.MONOHULL, true, "Brassfahrt 1"),
    BRASSFAHRT_II ("Brassfahrt II", true, 12.00, 3.50, BoatHullType.MONOHULL, true, "Brassfahrt 2"),
    BRASSFAHRT_III ("Brassfahrt III", true, 12.00, 3.50, BoatHullType.MONOHULL, true, "Brassfahrt 3"),
    BRASSFAHRT_IV ("Brassfahrt IV", true, 12.00, 3.50, BoatHullType.MONOHULL, true, "Brassfahrt 4"),
    BRASSFAHRT_V ("Brassfahrt V", true, 12.00, 3.50, BoatHullType.MONOHULL, true, "Brassfahrt 5"),
    BRASSFAHRT_VI ("Brassfahrt VI", true, 12.00, 3.50, BoatHullType.MONOHULL, true, "Brassfahrt 6"),
    CADET ("Cadet", true, 3.20, 1.38, BoatHullType.MONOHULL, true),
    CANOE_IC ("International Canoe", true, 5.20, 1.01, BoatHullType.MONOHULL, true, "Canoe IC", "Canoe-IC", "IC", "Kanu IC", "International Canoe", "International 10 Sq.m. Sailing Canoe"),
    CANOE_TAIFUN ("Canoe Taifun", true, 5.20, 1.32, BoatHullType.MONOHULL, false, "Taifun", "Taifun Kanu", "Kanu Taifun"),
    CONTENDER ("Contender", true, 4.88, 1.42, BoatHullType.MONOHULL, false),
    CC_30 ("C&C 30", true, 9.12, 3.25, BoatHullType.MONOHULL, true),
    CLUB_SWAN_50 ("Club Swan 50", true, 16.74, 4.20, BoatHullType.MONOHULL, true, "ClubSwan50"),
    D_ONE ("D-One", true, 4.23, 2.31, BoatHullType.MONOHULL, true, "Devoti D-One", "DOne", "D_One"),
    DRAGON_INT ("Dragon Int.", true, 8.89, 1.96, BoatHullType.MONOHULL, true, "Drachen", "Dragon"),
    DELPHIA_24 ("Delphia 24", true, 7.70, 2.50, BoatHullType.MONOHULL, true, "Delphia 24 One Design", "Delphia 24 OD"),
    DYAS("Dyas", true, 7.15, 1.95, BoatHullType.MONOHULL, true),
    ELAN350("Elan 350", true, 10.6, 3.5, BoatHullType.MONOHULL, true, "Elan 350 Performance"),
    ELAN_E4("Elan E4", true, 10.6, 3.5, BoatHullType.MONOHULL, true, "Elan E4"),
    EXTREME_40 ("Extreme 40", false, 12.2, 6.60, BoatHullType.CATAMARAN, true, "Extreme-40", "Extreme40", "ESS40", "ess"),
    D_35 ("D35", false, 10.81, 6.89, BoatHullType.CATAMARAN, false),
    ELLIOTT_6M ("Elliott 6m", true, 6.0, 2.35, BoatHullType.MONOHULL, true, "Elliott6m"),
    EUROPE_INT ("Europe Int.", true, 3.35, 1.35, BoatHullType.MONOHULL, false, "Europe"),
    F_18 ("Formula 18", true, 6.85, 2.25, BoatHullType.CATAMARAN, true, "F18", "F-18"),
    FARR_30 ("Farr 30", true, 9.42, 3.08, BoatHullType.MONOHULL, true, "F30", "F-30", "Farr-30"),
    FARR_280 ("Farr 280", true, 8.72, 2.87, BoatHullType.MONOHULL, true, "F280", "F-280", "Farr-280"),
    FINN ("Finn", true, 4.50, 1.51, BoatHullType.MONOHULL, false),
    FIRST_CLASS_7_5 ("First Class 7.5", true, 7.86, 2.54, BoatHullType.MONOHULL, true, "Beneteau First Class 7.5"),
    FLYING_DUTCHMAN ("Flying Dutchman", true, 6.10, 1.80, BoatHullType.MONOHULL, true, "FD"),
    FLYING_JUNIOR ("Flying Junior", true, 4.03, 1.50, BoatHullType.MONOHULL, true, "FJ"),
    FLYING_PHANTOM ("Flying Phantom", false, 5.52, 3.00, BoatHullType.CATAMARAN, true),
    FOLKBOAT ("Folkboat", true, 7.68, 2.20, BoatHullType.MONOHULL, false, "Folke", "Folkeboot"),
    FUN ("FUN", true, 7.20, 2.45, BoatHullType.MONOHULL, true, "FUN O.D.", "FUN OD", "Open FUN"),
    F_16 ("Formula 16", true, 5.00, 2.50, BoatHullType.CATAMARAN, true, "F16", "F-16"),
    GC_32 ("GC 32", false, 10.0, 6.00, BoatHullType.CATAMARAN, true, "GC32", "GC-32"),
    GP_26 ("GP 26", true, 7.90, 2.55, BoatHullType.MONOHULL, true, "GP26", "GP-26"),
    HANSE_418 ("Hanse 418", true, 12.4, 4.17, BoatHullType.MONOHULL, true, "Hanse-418"),
    HOBIE_16 ("Hobie 16", true, 5.05, 2.41, BoatHullType.CATAMARAN, false, "H16"),
    H_BOAT ("H-Boat", true, 8.28, 2.18, BoatHullType.MONOHULL, true, "HB", "H-Boot"),
    HANSA_303 ("Hansa 303", true, 3.03, 1.35, BoatHullType.MONOHULL, false, "Hansa-303", "Hansa303", "303"),
    HOBIE_TIGER ("Hobie Tiger", true, 5.51, 2.60, BoatHullType.CATAMARAN, true),
    HOBIE_WILD_CAT ("Hobie Wild Cat", true, 5.49, 2.59, BoatHullType.CATAMARAN, true, "Hobie Wild Cat F18"),
    IMOCA("IMOCA", true, 20.12, 5.5, BoatHullType.MONOHULL, true, "IMOCA 60"),
    INTERNATIONAL_14("International 14", true, 4.27, 1.83, BoatHullType.MONOHULL, true, "I14", "Int.14", "Int14"),
    IQFOIL_MEN("iQFOil Men", true, 2.20, 0.95, BoatHullType.SURFERBOARD, false, "iQFOil 95 Men", "iQF95", "IQF Men", "IQFOIL"),
    IQFOIL_WOMEN("iQFOil Women", true, 2.20, 0.95, BoatHullType.SURFERBOARD, false, "iQFOil 95 Women", "IQF Women"),
    IQFOIL_YOUTH("iQFOil Youth", true, 2.15, 0.85, BoatHullType.SURFERBOARD, false, "iQFOil 85 Youth", "IQF Youth"),
    IRC("IRC", true, 15.00, 4.00, BoatHullType.MONOHULL, false),
    J22 ("J/22", true, 6.86, 2.44, BoatHullType.MONOHULL, true, "J22", "J-22"),
    J24 ("J/24", true, 7.32, 2.67, BoatHullType.MONOHULL, true, "J24", "J-24"),
    J70 ("J/70", true, 6.93, 2.25, BoatHullType.MONOHULL, true, "J70", "J-70"),
    J80 ("J/80", true, 8.0, 2.51, BoatHullType.MONOHULL, true, "J80", "J-80"),
    J88 ("J/88", true, 8.9, 1.89, BoatHullType.MONOHULL, true, "J88", "J-88"),
    J92 ("J/92", true, 9.14, 3.05, BoatHullType.MONOHULL, true, "J92", "J-92"),
    J92S ("J/92S", true, 9.14, 3.05, BoatHullType.MONOHULL, true, "J92S", "J-92S"),
    J105 ("J/105", true, 10.52, 3.35, BoatHullType.MONOHULL, true, "J105", "J-105"),
    J111 ("J/111", true, 11.1, 3.29, BoatHullType.MONOHULL, true, "J111", "J-111"),
    JK_20 ("20qm Jollenkreuzer", true, 7.75, 2.50, BoatHullType.MONOHULL, true, "JK 20", "JK20", "20er"),
    KIELZUGVOGEL ("Kielzugvogel", true, 5.80, 1.88, BoatHullType.MONOHULL, false, "KZV"), 
    FORMULA_KITE ("Kite", true, 1.85, 0.68, BoatHullType.MONOHULL, false, "Formula Kite", "FK"),
    LASER_2 ("Laser 2", true, 4.39, 1.42, BoatHullType.MONOHULL, false, "Laser II", "Laser2", "Laser-2", "Laser-II"),
    LASER_4_7 ("Laser 4.7", true, 4.20, 1.39, BoatHullType.MONOHULL, false, "L4.7", "ILCA 4", "ILCA4"),
    LASER_RADIAL ("Laser Radial", true, 4.19, 1.41, BoatHullType.MONOHULL, false, "LAR", "Laser RAD", "RAD", "Radial", "ILCA 6", "ILCA6"),
    LASER_INT ("Laser Int.", true, 4.19, 1.39, BoatHullType.MONOHULL, false, "Laser", "LSR", "Laser Standard", "ILCA 7", "ILCA7"),
    LASER_SB3 ("Laser SB3", true, 6.15, 2.15, BoatHullType.MONOHULL, false, "LSB3", "SB20"),
    LAGO_26 ("Lago 26", true, 7.95, 2.50, BoatHullType.MONOHULL, true, "Lago26"),
    LONGTZE ("Longtze", true, 6.85, 2.57, BoatHullType.MONOHULL, true, "Swiss Longtze Class"),
    M32 ("M32", false, 9.70, 5.50, BoatHullType.CATAMARAN, true, "M/32", "M32 Catamaran", "M/32 Catamaran"),
    MELGES_20 ("Melges 20", true, 6.10, 2.13, BoatHullType.MONOHULL, true, "Melges-20", "M20"),
    MELGES_24 ("Melges 24", true, 7.32, 2.50, BoatHullType.MONOHULL, true, "Melges-24", "M24"),
    MOCRA ("MOCRA", true, 12, 8, BoatHullType.CATAMARAN, true, "MOCRA Cat", "MOCRA Catamaran", "MOCRA Katamaran", "MOCRA Kat"),
    MINI_TRANSAT ("Mini Transat 6.50", true, 6.50, 3.00, BoatHullType.MONOHULL, true, "Mini Transat"),
    MUSTO_SKIFF ("Musto Skiff", true, 4.55, 1.35, BoatHullType.MONOHULL, true, "Musto Performance Skiff", "MPS", "Musto"),
    NACRA_15 ("Nacra 15", true, 4.70, 2.35, BoatHullType.CATAMARAN, true, "N15", "Nacra-15"),
    NACRA_17 ("Nacra 17", true, 5.25, 2.59, BoatHullType.CATAMARAN, true, "N17", "Nacra-17"),
    NACRA_17_FOIL ("Nacra 17 Foiling", true, 5.25, 2.59, BoatHullType.CATAMARAN, true, "N17F", "Nacra-17-Foiling"),
    O_JOLLE ("O-Jolle", true, 5.00, 1.66, BoatHullType.MONOHULL, false, "O Jolle", "OJolle", "Olympiajolle"),
    OK ("OK Dinghy", true, 5.25, 2.59, BoatHullType.MONOHULL, false, "OK-Dinghy", "OK-Jolle", "OK"),
    OPEN_BIC("O'pen BIC", true, 2.75, 1.14, BoatHullType.MONOHULL, false, "OpenBIC"),
    OPTIMIST ("Optimist", true, 2.34, 1.07, BoatHullType.MONOHULL, false, "Opti", "Optimist Dinghy"),
    PIRATE ("Pirate", true, 5.00, 1.61, BoatHullType.MONOHULL, false, "Pirat", "Piraten"),
    PLATU_25 ("Platu 25", true, 7.53, 2.62, BoatHullType.MONOHULL, true, "Platu", "Platu-25", "PLA", "B25", "Platu25"),
    PWA ("PWA", true, 2.4, 0.6, BoatHullType.MONOHULL, true, "Professional Windsurfers Association", "PWA World Tour"),
    RC44 ("RC44", true, 13.35, 2.75, BoatHullType.MONOHULL, true),
    RS100 ("RS 100", true, 4.30, 1.83, BoatHullType.MONOHULL, true, "RS100", "RS_100"),
    RS200 ("RS 200", true, 4.00, 1.83, BoatHullType.MONOHULL, true, "RS200", "RS_200"),
    RS21 ("RS 21", true, 6.67, 2.20, BoatHullType.MONOHULL, true, "RS21", "RS_21"),
    RS400 ("RS 400", true, 4.52, 1.83, BoatHullType.MONOHULL, true, "RS400", "RS_400"),
    RS500 ("RS 500", true, 4.34, 1.58, BoatHullType.MONOHULL, true, "RS500", "RS_500"),
    RS800 ("RS 800", true, 4.80, 1.88, BoatHullType.MONOHULL, true, "RS800", "RS_800"),
    RS_AERO ("RS Aero", true, 4.00, 1.40, BoatHullType.MONOHULL, false, "RSAERO", "RS_Aero"),
    RS_X ("RS:X", true, 2.86, 0.93, BoatHullType.SURFERBOARD, false, "RS-X", "RSX", "RS:X", "RS:X Men", "RS:X Woman", "RS:X Women"),
    RS_FEVA ("RS Feva", true, 3.64, 1.42, BoatHullType.MONOHULL, true, "RSFeva"),
    RS_TERA ("RS Tera", true, 2.87, 1.23, BoatHullType.MONOHULL, false, "RSTera"),
    RS_VAREO ("RS Vareo", true, 4.25, 1.57, BoatHullType.MONOHULL, true, "RS_VAREO", "RSVareo", "RS Vareo"),
    RS_VENTURE ("RS Venture", true, 4.9, 2.0, BoatHullType.MONOHULL, true, "RSVenture", "RS Venture Connect"),
    SALONA_46 ("Salona 46", true, 14.14, 4.2, BoatHullType.MONOHULL, true, "Salona-46"),
    SCAN_KAP_99 ("Scan-kap 99", true, 9.86, 2.61, BoatHullType.MONOHULL, true, "Scan Kap 99"),
    SK_22 ("SK 22", true, 12, 2, BoatHullType.MONOHULL, true, "22er Schärenkreuzer", "22", "SK22", "22 sq.m."),
    SKUD_18 ("SKUD 18", true, 5.8, 2.29, BoatHullType.MONOHULL, true),
    SONAR ("Sonar", true, 7.01, 2.39, BoatHullType.MONOHULL, true),
    SOLING ("Soling", true, 8.15, 1.91, BoatHullType.MONOHULL, true),
    SPAEKHUGGER ("Spaekhugger", true, 7.44, 2.33, BoatHullType.MONOHULL, false, "Spækhugger", "Spækhuggeren"),
    SPLASH_BLUE ("Splash Blue", true, 3.50, 1.50, BoatHullType.MONOHULL, false, "Splash_Blue"),
    SPLASH_RED ("Splash Red", true, 3.50, 1.50, BoatHullType.MONOHULL, false, "Splash_Red"),
    SPLASH_GREEN ("Splash Green", true, 3.50, 1.50, BoatHullType.MONOHULL, false, "Splash_Green"),
    SRS ("Svenskt Respitsystem", true, 15.00, 4.00, BoatHullType.MONOHULL, false, "SRS", "LYS", "Leading Yard Stick", "Lidingö Yard Stick"),
    STAR ("Star", true, 6.92, 1.74, BoatHullType.MONOHULL, false, "STR", "STARBOOT", "STARBOAT"),
    STREAMLINE ("Streamline", true, 7.15, 2.55, BoatHullType.MONOHULL, true),
    SUNBEAM_22 ("Sunbeam 22", true, 6.70, 2.15, BoatHullType.MONOHULL, true, "Sunbeam 22.1"),
    SWAN_45 ("Swan 45", true, 13.83, 3.91, BoatHullType.MONOHULL, true, "Swan", "Swan-45"),
    TARTAN_10 ("Tartan 10", true, 10.10, 2.82, BoatHullType.MONOHULL, true),
    TECHNO_293 ("Techno 293", true, 2.93, 0.79, BoatHullType.SURFERBOARD, false, "Techno-293", "Bic Techno 293", "Bic Techno-293", "Bic-Techno-293"),
    TECHNO_293_PLUS ("Techno 293 Plus", true, 2.93, 0.79, BoatHullType.SURFERBOARD, false, "Techno-293-Plus", "Techno 293+", "Bic Techno-293-Plus", "Bic Techno 293+", "Bic Techno 293 Plus"),
    TEENY ("Teeny", true, 3.15, 1.37, BoatHullType.MONOHULL, true),
    TEMPEST ("Tempest", true, 6.66, 1.92, BoatHullType.MONOHULL, true),
    TORNADO ("Tornado Catamaran", true, 6.10, 3.02, BoatHullType.CATAMARAN, true, "Tornado", "Tornado Cat"),
    TOM_28_MAX ("Tom 28 MAX", true, 8.48, 2.48, BoatHullType.MONOHULL, true, "Tom 28"),
    TRIAS ("Trias", true, 9.20, 2.12, BoatHullType.MONOHULL, true),
    TP52 ("TP52", true, 15.85, 4.35, BoatHullType.MONOHULL, true, "TP 52", "Transpac 52", "Transpac52"),
    VARIANTA ("Varianta", true, 6.40, 2.10, BoatHullType.MONOHULL, true),
    VAURIEN ("Vaurien", true, 4.08, 1.47, BoatHullType.MONOHULL, true),
    VENT_D_OUEST ("Vent d'Ouest", true, 5.85, 1.75, BoatHullType.MONOHULL, true, "VENTDOUEST", "VENTD'OUEST"),
    VIPER_640 ("Viper 640", true, 6.43, 2.49, BoatHullType.MONOHULL, true),
    VO60 ("VO60", true, 19.5, 5.25, BoatHullType.MONOHULL, true, "Volvo Ocean 60", "VolvoOcean60", "VO 60", "W60", "Whitbread60", "Whitbread 60"),
    VO65 ("VO65", true, 22.14, 5.60, BoatHullType.MONOHULL, true, "Volvo Ocean 65", "VolvoOcean65", "VO 65"),
    VX_ONE ("VX ONE", true, 5.79, 2.19, BoatHullType.MONOHULL, true, "VX-ONE"),
    WASZP ("WASZP", true, 3.35, 2.25, BoatHullType.MONOHULL, false, "WASZPs"),
    WAYFARER ("Wayfarer", true, 4.82, 1.85, BoatHullType.MONOHULL, false),
    WETA ("Weta", true, 4.4, 3.5, BoatHullType.TRIMARAN, true, "Weta Trimaran"),
    WINGFOIL ("Wingfoil", true, 1.95, 0.8, BoatHullType.SURFERBOARD, false, "Wing Foil", "X-15"),
    X_332 ("X-332", true, 10.06, 3.30, BoatHullType.MONOHULL, true, "X332"),
    X_99 ("X-99", true, 9.96, 2.95, BoatHullType.MONOHULL, true, "X99"),
    ZOOM8 ("Zoom8", true, 2.65, 1.45, BoatHullType.MONOHULL, false, "Zoom 8", "Zoom_8", "Zoom-8"),
    
    // multi-class "boat classes"; to be replaced at some later point in time by something like a RegattaClass
    ORC ("ORC", true, 13.83, 3.91, BoatHullType.MONOHULL, true, "ORC I", "ORC II", "ORC III", "ORC IV", "ORC III+IV", "ORC A", "ORC B", "ORC C", "ORC D"),
    ORC_CLUB ("ORC Club", true, 13.83, 3.91, BoatHullType.MONOHULL, true),
    ORC_INTERNATIONAL ("ORC International", true, 13.83, 3.91, BoatHullType.MONOHULL, true, "ORC Int."),
<<<<<<< HEAD

    // Rowing:    
    ROWING_BOAT("Rowing", false, 8.00, 0.80, BoatHullType.MONOHULL, false, "RowingBoat"),
=======
    ORC_MULTIHULL ("ORC Multihull", true, 13.83, 3.91, BoatHullType.CATAMARAN, true, "ORC MH"),
>>>>>>> 0f6801df
    
    // Performance Handicap Racing Fleet (PHRF) is a handicap system used for racing in North America
    PHRF ("PHRF", true, 13.83, 3.91, BoatHullType.MONOHULL, true),

    // a 'boat class' to track runners at running events 
    RUNNING ("Runner", true, 1.0, 1.0, BoatHullType.NO_HULL, false, "Running");

    private final String displayName;
    private final String[] alternativeNames;
    private final double hullLengthInMeters;
    private final double hullBeamInMeters;
    private final BoatHullType hullType;
    private final boolean typicallyStartsUpwind;
    private final boolean hasAdditionalDownwindSail;

    private static Map<String, BoatClassMasterdata> fromUnifiedDisplayAndAlternativeNamesToBoatClassMasterdata; 

    private BoatClassMasterdata(String displayName, boolean typicallyStartsUpwind, double hullLengthInMeters,
            double hullBeamInMeters, BoatHullType hullType, boolean hasAdditionalDownwindSail, String... alternativeNames) {
        this.displayName = displayName;
        this.typicallyStartsUpwind = typicallyStartsUpwind;
        this.hullLengthInMeters = hullLengthInMeters;
        this.hullBeamInMeters = hullBeamInMeters;
        this.hullType = hullType;
        this.hasAdditionalDownwindSail = hasAdditionalDownwindSail;
        this.alternativeNames = alternativeNames;
        addToCache(this);
    }

    private void addToCache(BoatClassMasterdata boatClassMasterdata) {
        if (fromUnifiedDisplayAndAlternativeNamesToBoatClassMasterdata == null) {
            fromUnifiedDisplayAndAlternativeNamesToBoatClassMasterdata = new HashMap<>();
        }
        fromUnifiedDisplayAndAlternativeNamesToBoatClassMasterdata.put(unifyBoatClassName(getDisplayName()), this);
        for (final String alternativeName : getAlternativeNames()) {
            fromUnifiedDisplayAndAlternativeNamesToBoatClassMasterdata.put(unifyBoatClassName(alternativeName), this);
        }
    }

    private BoatClassMasterdata(String displayName, boolean typicallyStartsUpwind, double hullLengthInMeter,
            double hullBeamInMeter, BoatHullType hullType, boolean hasAdditionalDownwindSail) {
        this.displayName = displayName;
        this.typicallyStartsUpwind = typicallyStartsUpwind;
        this.hullLengthInMeters = hullLengthInMeter;
        this.hullBeamInMeters = hullBeamInMeter;
        this.hullType = hullType;
        this.hasAdditionalDownwindSail = hasAdditionalDownwindSail;
        this.alternativeNames = null;
        addToCache(this);
    }

    public static BoatClassMasterdata resolveBoatClass(String boatClassName) {
        return fromUnifiedDisplayAndAlternativeNamesToBoatClassMasterdata.get(unifyBoatClassName(boatClassName));
    }

    /**
     * Maps the <code>boatClassName</code> string by removing all whitespace and converting to all upper case.
     * Example: "Laser Int." becomes "LASERINT."<p>
     * 
     * Note that the mapping is not related to the set of {@link BoatClassMasterdata} objects known and works the same
     * regardless of whether <code>boatClassName</code> matches any of the existing {@link BoatClassMasterdata} literals,
     * display names or alternative names.
     */
    public static String unifyBoatClassName(String boatClassName) {
        return boatClassName == null ? null : boatClassName.toUpperCase().replaceAll("\\s+","");
    }
    
    /**
     * If any of the existing {@link BoatClassMasterdata} objects has a matching {@link #unifyBoatClassName(String)
     * unified} display or alternative name, the unified display name of that object is returned. Otherwise, the
     * {@link #unifyBoatClassName(String) unified} <code>boatClassName</code> value is returned. Example: "LASER" and
     * "Laser" and "LSR" and "lsr" and "Laser Int." and "LASER INT ." and "LASERINT." will all be mapped to "LASERINT."
     * based on the boat class masterdata object whose display name is "Laser Int.". In turn, "xyz" and "x y z" will be
     * mapped to "XYZ" without any matching {@link BoatClassMasterdata} object existing, simply based on the string
     * mapping described for {@link #unifyBoatClassName(String)}.
     */
    public static String unifyBoatClassNameBasedOnExistingMasterdata(String boatClassName) {
        BoatClassMasterdata bcm = resolveBoatClass(boatClassName);
        final String result;
        if (bcm != null) {
            result = unifyBoatClassName(bcm.getDisplayName());
        } else {
            result = unifyBoatClassName(boatClassName);
        }
        return result;
    }
    
    public Distance getHullLength() {
        return new MeterDistance(hullLengthInMeters);
    }

    public String getDisplayName() {
        return displayName;
    }

    public String[] getAlternativeNames() {
        return alternativeNames == null ? new String[0] : alternativeNames;
    }

    public Distance getHullBeam() {
        return new MeterDistance(hullBeamInMeters);
    }

    public BoatHullType getHullType() {
        return hullType;
    }

    public boolean isTypicallyStartsUpwind() {
        return typicallyStartsUpwind;
    }
    
    public boolean hasAdditionalDownwindSail() {
        return hasAdditionalDownwindSail;
    }
    
    /**
     * Gets the list of names for this {@link BoatClassMasterdata} instance, containing its 
     * {@link #displayName display name} and the {@link #alternativeNames alternative names} (if any).
     * 
     * @return the list of names for the boat class
     */
    public Iterable<String> getBoatClassNames() {
        List<String> result = new ArrayList<>(getAlternativeNames().length + 1);
        result.add(this.getDisplayName());
        for (String alternativeName : this.getAlternativeNames()) {
            result.add(alternativeName);
        }
        return result;
    }

    public static Iterable<String> getAllBoatClassNames(boolean includeAlternativeNames) {
        final List<String> result = new ArrayList<>();
        for (BoatClassMasterdata bcmd : values()) {
            result.add(bcmd.getDisplayName());
            if (includeAlternativeNames) {
                for (String alternativeName : bcmd.getAlternativeNames()) {
                    result.add(alternativeName);
                }
            }
        }
        return result;
    }
}<|MERGE_RESOLUTION|>--- conflicted
+++ resolved
@@ -171,13 +171,10 @@
     ORC ("ORC", true, 13.83, 3.91, BoatHullType.MONOHULL, true, "ORC I", "ORC II", "ORC III", "ORC IV", "ORC III+IV", "ORC A", "ORC B", "ORC C", "ORC D"),
     ORC_CLUB ("ORC Club", true, 13.83, 3.91, BoatHullType.MONOHULL, true),
     ORC_INTERNATIONAL ("ORC International", true, 13.83, 3.91, BoatHullType.MONOHULL, true, "ORC Int."),
-<<<<<<< HEAD
+    ORC_MULTIHULL ("ORC Multihull", true, 13.83, 3.91, BoatHullType.CATAMARAN, true, "ORC MH"),
 
     // Rowing:    
     ROWING_BOAT("Rowing", false, 8.00, 0.80, BoatHullType.MONOHULL, false, "RowingBoat"),
-=======
-    ORC_MULTIHULL ("ORC Multihull", true, 13.83, 3.91, BoatHullType.CATAMARAN, true, "ORC MH"),
->>>>>>> 0f6801df
     
     // Performance Handicap Racing Fleet (PHRF) is a handicap system used for racing in North America
     PHRF ("PHRF", true, 13.83, 3.91, BoatHullType.MONOHULL, true),
