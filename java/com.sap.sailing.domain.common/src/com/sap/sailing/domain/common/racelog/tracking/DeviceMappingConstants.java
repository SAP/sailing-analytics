package com.sap.sailing.domain.common.racelog.tracking;

import com.sap.sse.common.TimeRange;
import com.sap.sse.common.util.UrlHelper;

/**
 * Shared between GWT and Android. Used for creating and deciphering the URL encoded by the QRCode, which gives the
 * tracking app all necessary information for creating the device mapping of either the race or leaderboard/regatta.
 * <p>
 * The field that server for mapping a device for an individual race are deprecated (see
 * {@link DeviceMappingOnRaceQRCodeWidget}).
 * <p>
 * The structure of the URL is documented in the <a
 * href="http://wiki.sapsailing.com/wiki/info/api/api-v1">Wiki</a>.
 * {@code http://<host>/tracking/checkin?event_id=<e>&leaderboard_name=<l>&competitor_id=<c>}
 * 
 * @author Fredrik Teschke
 */
public class DeviceMappingConstants {
    // According to the HTTP protocol definition (http://www.w3.org/Protocols/rfc2616/rfc2616-sec3.html#sec3.2.3), only
    // schema and host are case insensitive.
    // But to adhere to best practices, and due to the deficiencies of some web servers and clients,
    // all URL components should be treated as case insensitive, preferring _underscores_ to CamelCase.
    public static final String TRACKING_URL_BASE = "/tracking/checkin";
    public static final String BUOY_TENDER_URL_BASE = "/buoy-tender/checkin";
<<<<<<< HEAD
    public static final String URL_CHECKIN_URL = "checkin_url";
=======
    public static final String URL_CHECKIN_URL = "checkinUrl";
>>>>>>> 78764ac0
    public static final String URL_EVENT_ID = "event_id";
    public static final String URL_LEADERBOARD_NAME = "leaderboard_name";
    public static final String URL_COMPETITOR_ID_AS_STRING = "competitor_id";
    public static final String URL_BOAT_ID_AS_STRING = "boat_id";
    public static final String URL_MARK_ID_AS_STRING = "mark_id";
    public static final String URL_FROM_MILLIS = "from_millis";
    public static final String URL_TO_MILLIS = "to_millis";

    public static final String JSON_COMPETITOR_ID_AS_STRING = "competitorId";
    public static final String JSON_BOAT_ID_AS_STRING = "boatId";
    public static final String JSON_MARK_ID_AS_STRING = "markId";
    public static final String JSON_DEVICE_UUID = "deviceUuid";
    public static final String JSON_DEVICE_TYPE = "deviceType";
    public static final String JSON_PUSH_DEVICE_ID = "pushDeviceId";
    public static final String JSON_FROM_MILLIS = "fromMillis";
    
    /**
     * The parameter to specify the end of the mapping interval, inclusively. Note that when asking a {@link TimeRange} describing
     * the interval, the {@link TimeRange#to()} method has to return a value "infinitesimally" later than the time point provided here
     * because {@link TimeRange}s have an <em>exclusive</em> end.
     */
    public static final String JSON_TO_MILLIS = "toMillis";
    public static final String JSON_TEAM_IMAGE_URI = "teamImageUri";

    public static String getDeviceMappingForRegattaLogUrl(String serverUrlWithoutTrailingSlash, String eventId,
            String leaderboardName, String mappedItemType, String mappedItemId, UrlHelper helper) {
        return serverUrlWithoutTrailingSlash + TRACKING_URL_BASE + "?" + URL_EVENT_ID + "=" + helper.encodeQueryString(eventId) + "&"
                + URL_LEADERBOARD_NAME + "=" + helper.encodeQueryString(leaderboardName) + "&" + helper.encodeQueryString(mappedItemType) + "="
                + helper.encodeQueryString(mappedItemId);
    }
    
    public static String getBuoyTenderInvitationUrl(String serverUrlWithoutTrailingSlash,
            String leaderboardName, String eventId, UrlHelper helper) {
        return serverUrlWithoutTrailingSlash + BUOY_TENDER_URL_BASE + "?" + URL_EVENT_ID + "="
                + helper.encodeQueryString(eventId) + "&" + URL_LEADERBOARD_NAME + "=" + helper.encodeQueryString(leaderboardName);
    }
}<|MERGE_RESOLUTION|>--- conflicted
+++ resolved
@@ -23,11 +23,7 @@
     // all URL components should be treated as case insensitive, preferring _underscores_ to CamelCase.
     public static final String TRACKING_URL_BASE = "/tracking/checkin";
     public static final String BUOY_TENDER_URL_BASE = "/buoy-tender/checkin";
-<<<<<<< HEAD
-    public static final String URL_CHECKIN_URL = "checkin_url";
-=======
     public static final String URL_CHECKIN_URL = "checkinUrl";
->>>>>>> 78764ac0
     public static final String URL_EVENT_ID = "event_id";
     public static final String URL_LEADERBOARD_NAME = "leaderboard_name";
     public static final String URL_COMPETITOR_ID_AS_STRING = "competitor_id";
