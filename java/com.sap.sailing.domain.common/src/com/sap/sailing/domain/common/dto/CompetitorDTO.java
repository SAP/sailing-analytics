<<<<<<< HEAD
package com.sap.sailing.domain.common.dto;

import java.io.Serializable;

import com.sap.sailing.domain.common.racelog.tracking.MappableToDevice;
import com.sap.sse.common.Color;
import com.sap.sse.common.Duration;

public interface CompetitorDTO extends Serializable, MappableToDevice {
    
    String getTwoLetterIsoCountryCode();

    String getThreeLetterIocCountryCode();

    String getCountryName();

    String getIdAsString();

    String getSailID();

    String getSearchTag();

    /**
     * If the {@code searchTag} is not contained in {@link #getSearchTag()}, appends it to the search tag, separated by a space character 
     */
    void addToSearchTag(String searchTag);
    
    BoatDTO getBoat();

    BoatClassDTO getBoatClass();
    
    String getName();

    String getShortName();

    Color getColor();
    
    String getEmail();
    
    boolean hasEmail();

    /**
     * A regular instance will simply return this object. A compacted version may compute the result by looking it up
     * from the previous version of the enclosing leaderboard.
     */
    CompetitorDTO getCompetitorFromPrevious(LeaderboardDTO previousVersion);

    String getFlagImageURL();

    String getImageURL();

    Double getTimeOnTimeFactor();
    
    Duration getTimeOnDistanceAllowancePerNauticalMile();

}
=======
package com.sap.sailing.domain.common.dto;

import java.io.Serializable;

import com.sap.sailing.domain.common.racelog.tracking.MappableToDevice;
import com.sap.sse.common.Color;
import com.sap.sse.common.Duration;

public interface CompetitorDTO extends Serializable, MappableToDevice {
    
    String getTwoLetterIsoCountryCode();

    String getThreeLetterIocCountryCode();

    String getCountryName();

    String getIdAsString();

    String getSailID();

    String getSearchTag();

    /**
     * If the {@code searchTag} is not contained in {@link #getSearchTag()}, appends it to the search tag, separated by a space character 
     */
    void addToSearchTag(String searchTag);
    
    BoatDTO getBoat();

    BoatClassDTO getBoatClass();
    
    String getName();
    
    Color getColor();
    
    String getEmail();
    
    boolean hasEmail();

    /**
     * A regular instance will simply return this object. A compacted version may compute the result by looking it up
     * from the previous version of the enclosing leaderboard.
     */
    CompetitorDTO getCompetitorFromPrevious(LeaderboardDTO previousVersion);

    String getFlagImageURL();

    String getImageURL();

    Double getTimeOnTimeFactor();
    
    Duration getTimeOnDistanceAllowancePerNauticalMile();

}
>>>>>>> bb4ecf91
<|MERGE_RESOLUTION|>--- conflicted
+++ resolved
@@ -1,4 +1,3 @@
-<<<<<<< HEAD
 package com.sap.sailing.domain.common.dto;
 
 import java.io.Serializable;
@@ -54,60 +53,4 @@
     
     Duration getTimeOnDistanceAllowancePerNauticalMile();
 
-}
-=======
-package com.sap.sailing.domain.common.dto;
-
-import java.io.Serializable;
-
-import com.sap.sailing.domain.common.racelog.tracking.MappableToDevice;
-import com.sap.sse.common.Color;
-import com.sap.sse.common.Duration;
-
-public interface CompetitorDTO extends Serializable, MappableToDevice {
-    
-    String getTwoLetterIsoCountryCode();
-
-    String getThreeLetterIocCountryCode();
-
-    String getCountryName();
-
-    String getIdAsString();
-
-    String getSailID();
-
-    String getSearchTag();
-
-    /**
-     * If the {@code searchTag} is not contained in {@link #getSearchTag()}, appends it to the search tag, separated by a space character 
-     */
-    void addToSearchTag(String searchTag);
-    
-    BoatDTO getBoat();
-
-    BoatClassDTO getBoatClass();
-    
-    String getName();
-    
-    Color getColor();
-    
-    String getEmail();
-    
-    boolean hasEmail();
-
-    /**
-     * A regular instance will simply return this object. A compacted version may compute the result by looking it up
-     * from the previous version of the enclosing leaderboard.
-     */
-    CompetitorDTO getCompetitorFromPrevious(LeaderboardDTO previousVersion);
-
-    String getFlagImageURL();
-
-    String getImageURL();
-
-    Double getTimeOnTimeFactor();
-    
-    Duration getTimeOnDistanceAllowancePerNauticalMile();
-
-}
->>>>>>> bb4ecf91
+}