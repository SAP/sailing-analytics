--- conflicted
+++ resolved
@@ -1,74 +1,15 @@
-<<<<<<< HEAD
-package com.sap.sailing.domain.common.dto;
-
-import java.io.Serializable;
-
-import com.sap.sailing.domain.common.racelog.tracking.MappableToDevice;
-import com.sap.sse.common.Color;
-import com.sap.sse.common.Duration;
-
-public interface CompetitorDTO extends Serializable, MappableToDevice {
-    
-    String getTwoLetterIsoCountryCode();
-
-    String getThreeLetterIocCountryCode();
-
-    String getCountryName();
-
-    String getIdAsString();
-
-    String getSailID();
-
-    String getSearchTag();
-
-    /**
-     * If the {@code searchTag} is not contained in {@link #getSearchTag()}, appends it to the search tag, separated by a space character 
-     */
-    void addToSearchTag(String searchTag);
-    
-    BoatDTO getBoat();
-
-    BoatClassDTO getBoatClass();
-    
-    String getName();
-
-    String getShortName();
-
-    Color getColor();
-    
-    String getEmail();
-    
-    boolean hasEmail();
-
-    /**
-     * A regular instance will simply return this object. A compacted version may compute the result by looking it up
-     * from the previous version of the enclosing leaderboard.
-     */
-    CompetitorDTO getCompetitorFromPrevious(LeaderboardDTO previousVersion);
-
-    String getFlagImageURL();
-
-    String getImageURL();
-
-    Double getTimeOnTimeFactor();
-    
-    Duration getTimeOnDistanceAllowancePerNauticalMile();
-
-}
-=======
-package com.sap.sailing.domain.common.dto;
-
-public interface CompetitorDTO extends CompetitorWithoutBoatDTO {
-    String getSailID();
-    
-    BoatClassDTO getBoatClass();
-
-    BoatDTO getBoat();
-    
-    /**
-     * A regular instance will simply return this object. A compacted version may compute the result by looking it up
-     * from the previous version of the enclosing leaderboard.
-     */
-    CompetitorDTO getCompetitorFromPrevious(LeaderboardDTO previousVersion);
-}
->>>>>>> a8364175
+package com.sap.sailing.domain.common.dto;
+
+public interface CompetitorDTO extends CompetitorWithoutBoatDTO {
+    String getSailID();
+    
+    BoatClassDTO getBoatClass();
+
+    BoatDTO getBoat();
+    
+    /**
+     * A regular instance will simply return this object. A compacted version may compute the result by looking it up
+     * from the previous version of the enclosing leaderboard.
+     */
+    CompetitorDTO getCompetitorFromPrevious(LeaderboardDTO previousVersion);
+}