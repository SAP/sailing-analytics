--- conflicted
+++ resolved
@@ -1,84 +1,3 @@
-<<<<<<< HEAD
-package com.sap.sailing.domain.common.impl;
-
-import java.util.Comparator;
-
-/**
- * Natural Order String Comparison inspired by the idea of Martin Pool and Dave Koelle.
- * <p>
- * 
- * Natural order compares mixed (alphanumeric) string in a more intuitive way: a &lt; a0 &lt; a1 &lt; a1a &lt; a1b &lt;
- * a2 &lt; a10 &lt; a20
- * 
- */
-public class NaturalComparator implements Comparator<String> {
-
-    /**
-     * Compare the passed strings in natural order.
-     */
-    @Override
-    public int compare(String a, String b) {
-        int result = 0;
-        int aIndex = 0;
-        int bIndex = 0;
-        int aLength = a.length();
-        int bLength = b.length();
-
-        while (aIndex < aLength && bIndex < bLength) {
-            // Get next block of all-char or all-digit substring
-            String aBlock = getBlock(a, aIndex);
-            aIndex += aBlock.length();
-            String bBlock = getBlock(b, bIndex);
-            bIndex += bBlock.length();
-
-            // Compare all-digit blocks as numbers - all-char blocks as strings
-            if (Character.isDigit(aBlock.charAt(0)) && Character.isDigit(bBlock.charAt(0))) {
-                result = Integer.valueOf(aBlock).compareTo(Integer.valueOf(bBlock));
-            } else {
-                result = aBlock.compareTo(bBlock);
-            }
-
-            if (result != 0) {
-                return result;
-            }
-        }
-
-        // Strings may be of different size
-        return aLength - bLength;
-    }
-
-    private String getBlock(String value, int index) {
-        int valueLength = value.length();
-        StringBuilder blockBuilder = new StringBuilder();
-
-        char ch = value.charAt(index++);
-        blockBuilder.append(ch);
-
-        if (Character.isDigit(ch)) {
-            while (index < valueLength) {
-                ch = value.charAt(index++);
-                if (!Character.isDigit(ch)) {
-                    break;
-                } else {
-                    blockBuilder.append(ch);
-                }
-            }
-        } else {
-            while (index < valueLength) {
-                ch = value.charAt(index++);
-                if (Character.isDigit(ch)) {
-                    break;
-                } else {
-                    blockBuilder.append(ch);
-                }
-            }
-        }
-
-        return blockBuilder.toString();
-    }
-
-}
-=======
 package com.sap.sailing.domain.common.impl;
 
 import java.util.Comparator;
@@ -170,5 +89,4 @@
         return blockBuilder.toString();
     }
 
-}
->>>>>>> 5a6a105c
+}