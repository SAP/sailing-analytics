--- conflicted
+++ resolved
@@ -109,7 +109,6 @@
             WindStore windStore, GPSFixStore gpsFixStore, DomainFactory domainFactory, SwissTimingFactory factory,
             TrackedRegattaRegistry trackedRegattaRegistry, long delayToLiveInMillis) throws InterruptedException,
             UnknownHostException, IOException, ParseException {
-<<<<<<< HEAD
         this(domainFactory.getOrCreateDefaultRegatta(raceLogStore, raceID, boatClass, trackedRegattaRegistry), raceID, raceName,
                 raceDescription, boatClass, hostname, port, startList, windStore, gpsFixStore, domainFactory, factory, trackedRegattaRegistry,
                 delayToLiveInMillis);
@@ -189,20 +188,26 @@
             public Set<RaceDefinition> getRaces(long timeoutInMilliseconds) {
                 long start = System.currentTimeMillis();
                 synchronized (this) {
-                    RaceDefinition result = race;
+                    RaceDefinition preResult = race;
                     boolean interrupted = false;
-                    while ((System.currentTimeMillis()-start < timeoutInMilliseconds) && !interrupted && result == null) {
+                    while ((System.currentTimeMillis()-start < timeoutInMilliseconds) && !interrupted && preResult == null) {
                         try {
                             long timeToWait = timeoutInMilliseconds - (System.currentTimeMillis() - start);
                             if (timeToWait > 0) {
                                 this.wait(timeToWait);
                             }
-                            result = race;
+                            preResult = race;
                         } catch (InterruptedException e) {
                             interrupted = true;
                         }
                     }
-                    return result == null ? null : Collections.singleton(result);
+                    final Set<RaceDefinition> result;
+                    if (preResult == null) {
+                        result = Collections.emptySet();
+                    } else {
+                        result = Collections.singleton(preResult);
+                    }
+                    return result;
                 }
             }
 
@@ -515,412 +520,4 @@
     public BoatClass getBoatClass() {
         return boatClass;
     }
-}
-=======
-        this(domainFactory.getOrCreateDefaultRegatta(raceLogStore, raceID, boatClass, trackedRegattaRegistry), raceID, raceName,
-                raceDescription, boatClass, hostname, port, startList, windStore, domainFactory, factory, trackedRegattaRegistry,
-                delayToLiveInMillis);
-    }
-
-    protected SwissTimingRaceTrackerImpl(Regatta regatta, String raceID, String raceName, String raceDescription, BoatClass boatClass, String hostname, int port, StartList startList,
-            WindStore windStore, DomainFactory domainFactory, SwissTimingFactory factory,
-            TrackedRegattaRegistry trackedRegattaRegistry, long delayToLiveInMillis) throws InterruptedException,
-            UnknownHostException, IOException, ParseException {
-        super();
-        this.tmdMessageQueue = new TMDMessageQueue(this);
-        this.regatta = regatta;
-        this.connector = factory.getOrCreateSailMasterConnector(hostname, port, raceID, raceName, raceDescription, boatClass);
-        this.domainFactory = domainFactory;
-        this.raceID = raceID;
-        this.raceName = raceName;
-        this.startList = startList;
-        this.startListFromManage2Sail = startList != null;
-        this.raceDescription = raceDescription;
-        this.boatClass = boatClass;
-        this.windStore = windStore;
-        this.id = createID(raceID, hostname, port);
-        connector.addSailMasterListener(this);
-        trackedRegatta = trackedRegattaRegistry.getOrCreateTrackedRegatta(regatta);
-        this.delayToLiveInMillis = delayToLiveInMillis;
-        this.competitorsByBoatId = new HashMap<String, Competitor>();
-    }
-
-    @Override
-    public DynamicTrackedRegatta getTrackedRegatta() {
-        return trackedRegatta;
-    }
-
-    static Triple<String, String, Integer> createID(String raceID, String hostname, int port) {
-        return new Triple<String, String, Integer>(raceID, hostname, port);
-    }
-
-    @Override
-    public void stop() throws MalformedURLException, IOException, InterruptedException {
-        if (isTrackedRaceStillReachable()) {
-            TrackedRaceStatus newStatus = new TrackedRaceStatusImpl(TrackedRaceStatusEnum.FINISHED, 1.0);
-            trackedRace.setStatus(newStatus);
-        }
-        connector.removeSailMasterListener(this);
-    }
-
-    @Override
-    public Set<RaceDefinition> getRaces() {
-        final Set<RaceDefinition> emptySet = Collections.emptySet();
-        return race==null?emptySet:Collections.singleton(race);
-    }
-
-    @Override
-    public RacesHandle getRacesHandle() {
-        return new RacesHandle() {
-            @Override
-            public Regatta getRegatta() {
-                return SwissTimingRaceTrackerImpl.this.getRegatta();
-            }
-
-            @Override
-            public Set<RaceDefinition> getRaces() {
-                synchronized (this) {
-                    while (race == null) {
-                        try {
-                            this.wait();
-                        } catch (InterruptedException e) {
-                            logger.log(Level.SEVERE, "Interrupted wait", e);
-                        }
-                    }
-                }
-                return Collections.singleton(race);
-            }
-
-            @Override
-            public Set<RaceDefinition> getRaces(long timeoutInMilliseconds) {
-                long start = System.currentTimeMillis();
-                synchronized (this) {
-                    RaceDefinition preResult = race;
-                    boolean interrupted = false;
-                    while ((System.currentTimeMillis()-start < timeoutInMilliseconds) && !interrupted && preResult == null) {
-                        try {
-                            long timeToWait = timeoutInMilliseconds - (System.currentTimeMillis() - start);
-                            if (timeToWait > 0) {
-                                this.wait(timeToWait);
-                            }
-                            preResult = race;
-                        } catch (InterruptedException e) {
-                            interrupted = true;
-                        }
-                    }
-                    final Set<RaceDefinition> result;
-                    if (preResult == null) {
-                        result = Collections.emptySet();
-                    } else {
-                        result = Collections.singleton(preResult);
-                    }
-                    return result;
-                }
-            }
-
-            @Override
-            public DynamicTrackedRegatta getTrackedRegatta() {
-                return SwissTimingRaceTrackerImpl.this.getTrackedRegatta();
-            }
-
-            @Override
-            public RaceTracker getRaceTracker() {
-                return SwissTimingRaceTrackerImpl.this;
-            }
-        };
-    }
-
-    @Override
-    public WindStore getWindStore() {
-        return windStore;
-    }
-
-    @Override
-    public Regatta getRegatta() {
-        return regatta;
-    }
-
-    @Override
-    public Triple<String, String, Integer> getID() {
-        return id; 
-    }
-
-    @Override
-    public void receivedRacePositionData(String raceID, RaceStatus status, TimePoint timePoint, TimePoint startTime,
-            Long millisecondsSinceRaceStart, Integer nextMarkIndexForLeader, Distance distanceToNextMarkForLeader,
-            Collection<Fix> fixes) {
-        assert this.raceID.equals(raceID);
-        if (isTrackedRaceStillReachable()) {
-            if (this.raceID.equals(raceID)) {
-                if (startTime != null) {
-                    trackedRace.setStartTimeReceived(startTime);
-                    tmdMessageQueue.validStartTimeReceived();
-                }
-                for (Fix fix : fixes) {
-                    GPSFixMoving gpsFix = domainFactory.createGPSFix(timePoint, fix);
-                    switch (fix.getTrackerType()) {
-                    case BUOY:
-                    case COMMITTEE:
-                    case JURY:
-                    case TIMINGSCORING:
-                    case UNIDENTIFIED:
-                        String trackerID = fix.getBoatID();
-                        Mark mark = domainFactory.getOrCreateMark(trackerID);
-                        trackedRace.recordFix(mark, gpsFix);
-                        break;
-                    case COMPETITOR:
-                    	String boatID = fix.getBoatID();
-                    	Competitor competitor = getCompetitorByBoatIDAndRaceIDOrBoatClass(boatID, raceID, boatClass);
-                    	if(competitor == null) {
-                    		// TODO: read startlist again from Manage2Sail
-                    		// use competitorStore.isCompetitorToUpdateDuringGetOrCreate(result)
-                        }
-                    	if(competitor != null) {
-                            DynamicGPSFixTrack<Competitor, GPSFixMoving> competitorTrack = trackedRace.getTrack(competitor);
-                            competitorTrack.addGPSFix(gpsFix);
-                    	} else {
-                            logger.info("Unknown competitor " + boatID + " found for race with id " + raceID);
-                    	}
-                        break;
-                    default:
-                        logger.info("Unknown tracker type " + fix.getTrackerType());
-                    }
-                }
-            }
-        } else {
-            if (!loggedIgnore) {
-                logger.info("Ignoring race position data " + fixes + " for SwissTiming race " + raceID
-                        + " because tracked race is no longer reachable. Was the race removed but is still tracked? "+
-                        "(Future occurrences of this message will be suppressed)");
-                loggedIgnore = true;
-            }
-        }
-
-    }
-
-    private Competitor getCompetitorByBoatIDAndRaceType(String boatID, RaceType raceType) {
-        return domainFactory.getBaseDomainFactory().getExistingCompetitorById(domainFactory.getCompetitorID(boatID, raceType));
-    }
-
-    private Competitor getCompetitorByBoatIDAndBoatClass(String boatID, BoatClass boatClass) {
-        return domainFactory.getBaseDomainFactory().getExistingCompetitorById(domainFactory.getCompetitorID(boatID, boatClass));
-    }
-
-    @Override
-    public Competitor getCompetitorByBoatIDAndRaceIDOrBoatClass(String boatID, String raceID, BoatClass boatClass) {
-        Competitor result = null;
-        // first look into the temp cache
-        result = competitorsByBoatId.get(boatID);
-        if(result == null) {
-            if(boatClass != null) {
-                result = getCompetitorByBoatIDAndBoatClass(boatID, boatClass);
-            } else {
-                RaceType raceType = domainFactory.getRaceTypeFromRaceID(raceID);
-                if (raceType != null) {
-                    result = getCompetitorByBoatIDAndRaceType(boatID, raceType);
-                }
-            }
-        }
-        return result;
-    }
-
-    @Override
-    public void receivedTimingData(String raceID, String boatID,
-            List<Triple<Integer, Integer, Long>> markIndicesRanksAndTimesSinceStartInMilliseconds) {
-        assert this.raceID.equals(raceID);
-        if (isTrackedRaceStillReachable()) {
-            Competitor competitor = getCompetitorByBoatIDAndRaceIDOrBoatClass(boatID, raceID, boatClass);
-            // the list of mark indices and time stamps is partial and usually only shows the last mark passing;
-            // we need to use this to *update* the competitor's mark passings list, not *replace* it
-            TreeMap<Integer, MarkPassing> markPassingsByMarkIndex = new TreeMap<Integer, MarkPassing>();
-            // now fill with the already existing mark passings for the competitor identified by boatID...
-            NavigableSet<MarkPassing> markPassings = trackedRace.getMarkPassings(competitor);
-            trackedRace.lockForRead(markPassings);
-            try {
-                for (MarkPassing markPassing : markPassings) {
-                    markPassingsByMarkIndex.put(
-                            trackedRace.getRace().getCourse().getIndexOfWaypoint(markPassing.getWaypoint()),
-                            markPassing);
-                }
-            } finally {
-                trackedRace.unlockAfterRead(markPassings);
-            }
-            // ...and then overwrite those for which we received "new evidence"
-            for (Triple<Integer, Integer, Long> markIndexRankAndTimeSinceStartInMilliseconds : markIndicesRanksAndTimesSinceStartInMilliseconds) {
-                Waypoint waypoint = Util.get(trackedRace.getRace().getCourse().getWaypoints(),
-                        markIndexRankAndTimeSinceStartInMilliseconds.getA());
-                // If the rank and time information is empty, we interpret this by clearing the mark rounding if any (see
-                // also bug 1911):
-                if (markIndexRankAndTimeSinceStartInMilliseconds.getC() == null) {
-                    markPassingsByMarkIndex.remove(markIndexRankAndTimeSinceStartInMilliseconds.getA());
-                } else {
-                    // update mark passing only if we have a start time; guessed start times don't make sense and
-                    // for the start line would lead subsequent calls to getStartOfRace() return that guessed start time
-                    // which then cannot be identified as "guessed" anymore...
-                    if (trackedRace.getStartOfRace() != null) {
-                        final TimePoint startTime = trackedRace.getStartOfRace();
-                        MillisecondsTimePoint timePoint = new MillisecondsTimePoint(startTime.asMillis()
-                                + markIndexRankAndTimeSinceStartInMilliseconds.getC());
-                        MarkPassing markPassing = domainFactory.createMarkPassing(timePoint, waypoint,
-                                getCompetitorByBoatIDAndRaceIDOrBoatClass(boatID, raceID, boatClass));
-                        markPassingsByMarkIndex.put(markIndexRankAndTimeSinceStartInMilliseconds.getA(), markPassing);
-                    } else {
-                        //
-                        logger.warning("Received mark passing with time relative to start of race "
-                                + trackedRace.getRace().getName() + " before having received a race start time."
-                                + " Queueing message for re-application when a start time has been received.");
-                        tmdMessageQueue.enqueue(raceID, boatID, markIndicesRanksAndTimesSinceStartInMilliseconds);
-                    }
-                }
-            }
-            trackedRace.updateMarkPassings(competitor, markPassingsByMarkIndex.values());
-        } else {
-            if (!loggedIgnore) {
-                logger.info("Ignoring timing data " + markIndicesRanksAndTimesSinceStartInMilliseconds + " for SwissTiming race " + raceID
-                        + " because tracked race is no longer reachable. Was the race removed but is still tracked? "+
-                        "(Future occurrences of this message will be suppressed)");
-                loggedIgnore = true;
-            }
-        }
-
-    }
-
-    @Override
-    public void storedDataProgress(String raceID, double progress) {
-        assert this.raceID.equals(raceID);
-        if (isTrackedRaceStillReachable()) {
-            final TrackedRaceStatusImpl newStatus;
-            if (progress == 0.0) {
-                newStatus = new TrackedRaceStatusImpl(TrackedRaceStatusEnum.PREPARED, 0.0);
-            } else if (progress == 1.0) {
-                newStatus = new TrackedRaceStatusImpl(TrackedRaceStatusEnum.TRACKING, progress);
-            } else {
-                newStatus = new TrackedRaceStatusImpl(TrackedRaceStatusEnum.LOADING, progress);
-            }
-            trackedRace.setStatus(newStatus);
-        }
-    }
-
-    @Override
-    public void receivedClockAtMark(String raceID,
-            List<Triple<Integer, TimePoint, String>> markIndicesTimePointsAndBoatIDs) {
-        // Ignored because it's covered by TMD. Mail from Kai Hahndorf of 2011-11-15T12:42:00Z:
-        // "Die TMD werden immer gesendet. Das CAM Protokoll ist nur fuer unsere TV-Grafik wichtig, da damit die Rueckstandsuhr gestartet wird."
-    }
-
-    @Override
-    public void receivedStartList(String raceID, StartList startList) {
-    	// ignore STL messages if the startlist has been already provided by Manage2Sail  
-    	if (!startListFromManage2Sail && this.raceID.equals(raceID)) {
-            StartList oldStartList = this.startList;
-            this.startList = startList;
-            if (oldStartList == null && course != null) {
-                createRaceDefinition(course);
-            }
-        }
-    }
-
-    @Override
-    public void receivedWindData(String raceID, int zeroBasedMarkIndex, double windDirectionTrueDegrees, double windSpeedInKnots) {
-        if (this.raceID.equals(raceID)) {
-            DynamicTrackedRace trackedRace = getTrackedRace();
-            if (trackedRace == null) {
-                logger.warning("Received wind data at mark " + zeroBasedMarkIndex + ": " + windDirectionTrueDegrees + "deg at "
-                        + windSpeedInKnots + "kts but didn't find tracked race; ignoring");
-            } else {
-                Waypoint wp = Util.get(trackedRace.getRace().getCourse().getWaypoints(), zeroBasedMarkIndex);
-                final TimePoint timePoint = connector.getLastRPDMessageTimePoint();
-                Position waypointPosition = trackedRace.getApproximatePosition(wp, timePoint);
-                Wind wind = new WindImpl(waypointPosition, timePoint, new KnotSpeedWithBearingImpl(windSpeedInKnots, new DegreeBearingImpl(windDirectionTrueDegrees)));
-                WindSource windSource = new WindSourceWithAdditionalID(WindSourceType.RACECOMMITTEE, "@"+zeroBasedMarkIndex);
-                trackedRace.recordWind(wind, windSource);
-            }
-        }
-    }
-
-    private void createRaceDefinition(Course course) {
-        assert this.raceID.equals(raceID);
-        assert startList != null;
-        assert course != null;
-        // now we can create the RaceDefinition and most other things
-        Race swissTimingRace = new RaceImpl(raceID, raceName, raceDescription, boatClass);
-        race = domainFactory.createRaceDefinition(regatta, swissTimingRace, startList, course);
-        // temp
-        CompetitorStore competitorStore = domainFactory.getBaseDomainFactory().getCompetitorStore();
-        for (com.sap.sailing.domain.swisstimingadapter.Competitor c : startList.getCompetitors()) {
-            Competitor existingCompetitor = competitorStore.getExistingCompetitorByIdAsString(c.getID());
-            if (existingCompetitor != null) {
-                competitorsByBoatId.put(c.getBoatID(), existingCompetitor);
-            }
-        }
-        trackedRace = getTrackedRegatta().createTrackedRace(race, Collections.<Sideline> emptyList(), windStore, delayToLiveInMillis,
-                WindTrack.DEFAULT_MILLISECONDS_OVER_WHICH_TO_AVERAGE_WIND,
-                /* time over which to average speed */ race.getBoatClass().getApproximateManeuverDurationInMilliseconds(),
-                new DynamicRaceDefinitionSet() {
-                    @Override
-                    public void addRaceDefinition(RaceDefinition race, DynamicTrackedRace trackedRace) {
-                        // we already know our single RaceDefinition
-                        assert SwissTimingRaceTrackerImpl.this.race == race;
-                    }
-                });
-        logger.info("Created SwissTiming RaceDefinition and TrackedRace for "+race.getName());
-    }
-    
-    /**
-     * Checks if {@link #getRegatta()} still contains the {@link RaceDefinition} obtained when calling
-     * {@link TrackedRace#getRace()} on {@link #trackedRace} and if the {@link #getTrackedRegatta() tracked regatta} for
-     * {@link #getRegatta()} still contains {@link #trackedRace}. This is the precondition for updating the
-     * {@link #trackedRace} with data received from the trackers.
-     */
-    private boolean isTrackedRaceStillReachable() {
-        return trackedRace != null && Util.contains(getRegatta().getAllRaces(), trackedRace.getRace()) &&
-                getTrackedRegatta().getExistingTrackedRace(trackedRace.getRace()) == trackedRace;
-    }
-
-    @Override
-    public void receivedCourseConfiguration(String raceID, Course course) {
-        Course oldCourse = this.course;
-        if (trackedRace == null) {
-            if (oldCourse == null && startList != null) {
-                createRaceDefinition(course);
-                this.course = course;
-            }
-        } else {
-            if (isTrackedRaceStillReachable()) {
-                try {
-                    domainFactory.updateCourseWaypoints(trackedRace.getRace().getCourse(), course.getMarks());
-                    this.course = course;
-                } catch (PatchFailedException e) {
-                    logger.info("Internal error trying to update course: " + e.getMessage());
-                    logger.throwing(SwissTimingRaceTrackerImpl.class.getName(), "receivedCourseConfiguration", e);
-                }
-            } else {
-                if (!loggedIgnore) {
-                    logger.info("Ignoring course configuration "+course+" for SwissTiming race "+raceID+
-                            " because tracked race is no longer reachable. Was the race removed but is still tracked? "+
-                            "(Future occurrences of this message will be suppressed)");
-                    loggedIgnore = true;
-                }
-            }
-        }
-    }
-
-
-    @Override
-    public void receivedAvailableRaces(Iterable<Race> races) {
-        // don't care
-    }
-    
-    protected DynamicTrackedRace getTrackedRace() {
-        return trackedRace;
-    }
-
-    public DomainFactory getDomainFactory() {
-        return domainFactory;
-    }
-
-    public BoatClass getBoatClass() {
-        return boatClass;
-    }
-}
->>>>>>> eb4a923e
+}