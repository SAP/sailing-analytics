--- conflicted
+++ resolved
@@ -1,4 +1,3 @@
-<<<<<<< HEAD
 package com.sap.sailing.domain.swisstimingadapter;
 
 import java.util.List;
@@ -76,81 +75,4 @@
 
     RaceDefinition createRaceDefinition(Regatta regatta, String swissTimingRaceID, Map<Competitor, Boat> competitorsAndBoats,
             List<ControlPoint> courseDefinition, String raceName, String raceIdForRaceDefinition);
-}
-=======
-package com.sap.sailing.domain.swisstimingadapter;
-
-import java.util.List;
-
-import com.sap.sailing.domain.base.BoatClass;
-import com.sap.sailing.domain.base.Competitor;
-import com.sap.sailing.domain.base.ControlPoint;
-import com.sap.sailing.domain.base.Course;
-import com.sap.sailing.domain.base.Nationality;
-import com.sap.sailing.domain.base.RaceDefinition;
-import com.sap.sailing.domain.base.Regatta;
-import com.sap.sailing.domain.base.Waypoint;
-import com.sap.sailing.domain.common.MarkType;
-import com.sap.sailing.domain.common.tracking.GPSFixMoving;
-import com.sap.sailing.domain.racelog.RaceLogStore;
-import com.sap.sailing.domain.regattalog.RegattaLogStore;
-import com.sap.sailing.domain.swisstimingadapter.impl.DomainFactoryImpl;
-import com.sap.sailing.domain.tracking.MarkPassing;
-import com.sap.sailing.domain.tracking.RaceTrackingConnectivityParameters;
-import com.sap.sailing.domain.tracking.TrackedRegattaRegistry;
-import com.sap.sse.common.TimePoint;
-
-import difflib.PatchFailedException;
-
-public interface DomainFactory {
-    /**
-     * A default domain factory for test purposes only. In a server environment, ensure NOT to use this. Use what can be
-     * reached from <code>RacingEventService.getBaseDomainFactory()</code> instead which should be the single instance
-     * used by all other services linked to the <code>RacingEventService</code>.
-     */
-    final static DomainFactory INSTANCE = new DomainFactoryImpl(com.sap.sailing.domain.base.DomainFactory.INSTANCE);
-    
-    com.sap.sailing.domain.base.DomainFactory getBaseDomainFactory();
-
-    /**
-     * @param boatClass if {@code null}, the boat class will be inferred from the Race ID
-     */
-    Regatta getOrCreateDefaultRegatta(RaceLogStore raceLogStore, RegattaLogStore regattaLogStore, String raceID, BoatClass boatClass, TrackedRegattaRegistry trackedRegattaRegistry);
-
-    Nationality getOrCreateNationality(String threeLetterIOCCode);
-
-    Competitor createCompetitorWithoutID(com.sap.sailing.domain.swisstimingadapter.Competitor competitor, String raceId, BoatClass boatClass);
-
-    Competitor createCompetitorWithID(com.sap.sailing.domain.swisstimingadapter.Competitor competitor, BoatClass boatClass);
-
-    Competitor createCompetitorWithoutID(String boatID, String threeLetterIOCCode, String name, String raceId, BoatClass boatClass);
-    
-    String getCompetitorID(String boatID, RaceType raceType);
-
-    String getCompetitorID(String boatID, BoatClass boatClass);
-
-    RaceDefinition createRaceDefinition(Regatta regatta, Race race, StartList startList, com.sap.sailing.domain.swisstimingadapter.Course course);
-
-    com.sap.sailing.domain.base.Mark getOrCreateMark(String trackerID);
-    
-    GPSFixMoving createGPSFix(TimePoint timePointOfTransmission, Fix fix);
-
-    void updateCourseWaypoints(Course courseToUpdate, Iterable<Mark> marks) throws PatchFailedException;
-    
-    MarkPassing createMarkPassing(TimePoint timePoint, Waypoint waypoint, Competitor competitor);
-
-    void removeRace(String raceID);
-
-    RaceType getRaceTypeFromRaceID(String raceID);
-
-    RaceTrackingConnectivityParameters createTrackingConnectivityParameters(String hostname, int port, String raceID,
-            String raceName, String raceDescription, BoatClass boatClass, StartList startList,
-            long delayToLiveInMillis, SwissTimingFactory swissTimingFactory, DomainFactory domainFactory,
-            RaceLogStore raceLogStore, RegattaLogStore regattaLogStore, boolean useInternalMarkPassingAlgorithm, boolean trackWind, boolean correctWindDirectionByMagneticDeclination);
-
-    ControlPoint getOrCreateControlPoint(Iterable<String> devices, MarkType markType);
-
-    RaceDefinition createRaceDefinition(Regatta regatta, String swissTimingRaceID, Iterable<Competitor> competitors,
-            List<ControlPoint> courseDefinition, String raceName, String raceIdForRaceDefinition);
-}
->>>>>>> bb4ecf91
+}