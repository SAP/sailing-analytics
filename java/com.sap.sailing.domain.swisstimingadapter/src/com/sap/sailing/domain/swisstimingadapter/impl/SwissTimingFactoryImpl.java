--- conflicted
+++ resolved
@@ -1,57 +1,54 @@
-package com.sap.sailing.domain.swisstimingadapter.impl;
-
-<<<<<<< HEAD
-import com.sap.sailing.domain.swisstimingadapter.RaceSpecificMessageLoader;
-=======
-import com.sap.sailing.domain.base.TimePoint;
-import com.sap.sailing.domain.swisstimingadapter.Race;
->>>>>>> f7a6b84c
-import com.sap.sailing.domain.swisstimingadapter.SailMasterConnector;
-import com.sap.sailing.domain.swisstimingadapter.SailMasterMessage;
-import com.sap.sailing.domain.swisstimingadapter.SailMasterTransceiver;
-import com.sap.sailing.domain.swisstimingadapter.SwissTimingConfiguration;
-import com.sap.sailing.domain.swisstimingadapter.SwissTimingFactory;
-import com.sap.sailing.domain.swisstimingadapter.SwissTimingMessageParser;
-import com.sap.sailing.domain.swisstimingadapter.SwissTimingRaceTracker;
-import com.sap.sailing.domain.tracking.WindStore;
-
-public class SwissTimingFactoryImpl implements SwissTimingFactory {
-
-    @Override
-    public SwissTimingMessageParser createMessageParser() {
-        return new SwissTimingMessageParserImpl();
-    }
-
-    @Override
-    public SailMasterConnector createSailMasterConnector(String host, int port, RaceSpecificMessageLoader messageLoader) throws InterruptedException {
-        return new SailMasterConnectorImpl(host, port, messageLoader);
-    }
-
-    @Override
-    public SwissTimingConfiguration createSwissTimingConfiguration(String name, String hostname, int port) {
-        return new SwissTimingConfigurationImpl(name, hostname, port);
-    }
-
-    @Override
-    public SwissTimingRaceTracker createRaceTracker(String raceID, String hostname, int port, WindStore windStore,
-            RaceSpecificMessageLoader messageLoader) throws InterruptedException {
-        return new SwissTimingRaceTrackerImpl(raceID, hostname, port, this, messageLoader);
-    }
-
-    @Override
-    public SailMasterTransceiver createSailMasterTransceiver() {
-        return new SailMasterTransceiverImpl();
-    }
-
-    @Override
-    public SailMasterMessage createMessage(String message, Long sequenceNumber) {
-        return new SailMasterMessageImpl(message, sequenceNumber);
-    }
-    
-    @Override
-    public Race createRace(String raceId, String description, TimePoint startTime) {
-    	return new RaceImpl(raceId, description, startTime);
-    }
-
-    
-}
+package com.sap.sailing.domain.swisstimingadapter.impl;
+
+import com.sap.sailing.domain.base.TimePoint;
+import com.sap.sailing.domain.swisstimingadapter.Race;
+import com.sap.sailing.domain.swisstimingadapter.RaceSpecificMessageLoader;
+import com.sap.sailing.domain.swisstimingadapter.SailMasterConnector;
+import com.sap.sailing.domain.swisstimingadapter.SailMasterMessage;
+import com.sap.sailing.domain.swisstimingadapter.SailMasterTransceiver;
+import com.sap.sailing.domain.swisstimingadapter.SwissTimingConfiguration;
+import com.sap.sailing.domain.swisstimingadapter.SwissTimingFactory;
+import com.sap.sailing.domain.swisstimingadapter.SwissTimingMessageParser;
+import com.sap.sailing.domain.swisstimingadapter.SwissTimingRaceTracker;
+import com.sap.sailing.domain.tracking.WindStore;
+
+public class SwissTimingFactoryImpl implements SwissTimingFactory {
+
+    @Override
+    public SwissTimingMessageParser createMessageParser() {
+        return new SwissTimingMessageParserImpl();
+    }
+
+    @Override
+    public SailMasterConnector createSailMasterConnector(String host, int port, RaceSpecificMessageLoader messageLoader) throws InterruptedException {
+        return new SailMasterConnectorImpl(host, port, messageLoader);
+    }
+
+    @Override
+    public SwissTimingConfiguration createSwissTimingConfiguration(String name, String hostname, int port) {
+        return new SwissTimingConfigurationImpl(name, hostname, port);
+    }
+
+    @Override
+    public SwissTimingRaceTracker createRaceTracker(String raceID, String hostname, int port, WindStore windStore,
+            RaceSpecificMessageLoader messageLoader) throws InterruptedException {
+        return new SwissTimingRaceTrackerImpl(raceID, hostname, port, this, messageLoader);
+    }
+
+    @Override
+    public SailMasterTransceiver createSailMasterTransceiver() {
+        return new SailMasterTransceiverImpl();
+    }
+
+    @Override
+    public SailMasterMessage createMessage(String message, Long sequenceNumber) {
+        return new SailMasterMessageImpl(message, sequenceNumber);
+    }
+    
+    @Override
+    public Race createRace(String raceId, String description, TimePoint startTime) {
+    	return new RaceImpl(raceId, description, startTime);
+    }
+
+    
+}