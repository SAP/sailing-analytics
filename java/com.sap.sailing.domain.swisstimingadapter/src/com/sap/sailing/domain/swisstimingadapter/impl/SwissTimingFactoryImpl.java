<<<<<<< HEAD
package com.sap.sailing.domain.swisstimingadapter.impl;

import java.io.IOException;
import java.net.UnknownHostException;
import java.text.ParseException;
import java.util.HashMap;
import java.util.Map;
import java.util.logging.Logger;

import com.sap.sailing.domain.base.BoatClass;
import com.sap.sailing.domain.base.Regatta;
import com.sap.sailing.domain.common.impl.Util.Triple;
import com.sap.sailing.domain.racelog.RaceLogStore;
import com.sap.sailing.domain.racelog.tracking.GPSFixStore;
import com.sap.sailing.domain.swisstimingadapter.DomainFactory;
import com.sap.sailing.domain.swisstimingadapter.Race;
import com.sap.sailing.domain.swisstimingadapter.SailMasterConnector;
import com.sap.sailing.domain.swisstimingadapter.SailMasterMessage;
import com.sap.sailing.domain.swisstimingadapter.SailMasterTransceiver;
import com.sap.sailing.domain.swisstimingadapter.SwissTimingArchiveConfiguration;
import com.sap.sailing.domain.swisstimingadapter.SwissTimingConfiguration;
import com.sap.sailing.domain.swisstimingadapter.SwissTimingFactory;
import com.sap.sailing.domain.swisstimingadapter.SwissTimingMessageParser;
import com.sap.sailing.domain.swisstimingadapter.SwissTimingRaceTracker;
import com.sap.sailing.domain.tracking.RaceTracker;
import com.sap.sailing.domain.tracking.TrackedRegattaRegistry;
import com.sap.sailing.domain.tracking.WindStore;

public class SwissTimingFactoryImpl implements SwissTimingFactory {
    private static final Logger logger = Logger.getLogger(SwissTimingFactoryImpl.class.getName());
    
    private final Map<Triple<String, Integer, String>, SailMasterConnector> connectors;

    public SwissTimingFactoryImpl() {
        connectors = new HashMap<>();
    }

    @Override
    public SwissTimingMessageParser createMessageParser() {
        return new SwissTimingMessageParserImpl();
    }

    @Override
    public SailMasterConnector getOrCreateSailMasterConnector(String host, int port, String raceId,
            String raceDescription, BoatClass boatClass) throws InterruptedException, ParseException {
        if (Boolean.valueOf(System.getProperty("simulateLiveMode", "false"))) {
            return getOrCreateSailMasterLiveSimulatorConnector(host, port, raceId, raceDescription, boatClass);
        } else {
            Triple<String, Integer, String> key = new Triple<String, Integer, String>(host, port, raceId);
            SailMasterConnector result = connectors.get(key);
            if (result == null || result.isStopped()) {
                if (result == null) {
                    logger.info("Creating a new connector for "+key+" because none found");
                } else {
                    logger.info("Creating a new connector for "+key+" because the old one was stopped");
                }
                result = new SailMasterConnectorImpl(host, port, raceId, raceDescription, boatClass);
                connectors.put(key, result);
                // TODO how do connectors get stopped, terminated and removed from the connectors map again?
            } else {
                logger.info("Re-using connector for "+key+" because it wasn't stopped");
            }
            return result;
        }
    }

    @Override
    public SailMasterConnector getOrCreateSailMasterLiveSimulatorConnector(String host, int port, String raceId,
            String raceDescription, BoatClass boatClass) throws InterruptedException, ParseException {
        Triple<String, Integer, String> key = new Triple<>(host, port, raceId);
        SailMasterConnector result = connectors.get(key);
        if (result == null) {
            result = new SailMasterLiveSimulatorConnectorImpl(host, port, raceId, raceDescription, boatClass);
            connectors.put(key, result);
            // TODO how do connectors get stopped, terminated and removed from the connectors map again?
        } else if (result.isStopped()) {
            result = new SailMasterLiveSimulatorConnectorImpl(host, port, raceId, raceDescription, boatClass);
            connectors.put(key, result);
        }
        return result;
    }

    @Override
    public SwissTimingConfiguration createSwissTimingConfiguration(String name, String jsonURL, String hostname, int port) {
        return new SwissTimingConfigurationImpl(name, jsonURL, hostname, port);
    }

    @Override
    public SwissTimingRaceTracker createRaceTracker(String raceID, String raceDescription, BoatClass boatClass, String hostname, int port,
            long delayToLiveInMillis, RaceLogStore raceLogStore, WindStore windStore, GPSFixStore gpsFixStore, DomainFactory domainFactory,
            TrackedRegattaRegistry trackedRegattaRegistry) throws InterruptedException,
            UnknownHostException, IOException, ParseException {
        return new SwissTimingRaceTrackerImpl(raceID, raceDescription, boatClass, hostname, port, raceLogStore, windStore, gpsFixStore, domainFactory, this,
                trackedRegattaRegistry, delayToLiveInMillis);
    }

    @Override
    public RaceTracker createRaceTracker(Regatta regatta, String raceID, String raceDescription, BoatClass boatClass, String hostname,
            int port, long delayToLiveInMillis, WindStore windStore, GPSFixStore gpsFixStore, DomainFactory domainFactory,
            TrackedRegattaRegistry trackedRegattaRegistry) throws UnknownHostException,
            InterruptedException, IOException, ParseException {
        return new SwissTimingRaceTrackerImpl(regatta, raceID, raceDescription, boatClass, hostname, port, windStore, gpsFixStore, domainFactory,
                this, trackedRegattaRegistry, delayToLiveInMillis);
    }

    @Override
    public SailMasterTransceiver createSailMasterTransceiver() {
        return new SailMasterTransceiverImpl();
    }

    @Override
    public SailMasterMessage createMessage(String message) {
        return new SailMasterMessageImpl(message);
    }

    @Override
    public Race createRace(String raceId, String description, BoatClass boatClass) {
        return new RaceImpl(raceId, description, boatClass);
    }

    @Override
    public SwissTimingArchiveConfiguration createSwissTimingArchiveConfiguration(String jsonUrl) {
        return new SwissTimingArchiveConfigurationImpl(jsonUrl);
    }
}
=======
package com.sap.sailing.domain.swisstimingadapter.impl;

import java.io.IOException;
import java.net.UnknownHostException;
import java.text.ParseException;
import java.util.HashMap;
import java.util.Map;
import java.util.logging.Logger;

import com.sap.sailing.domain.base.BoatClass;
import com.sap.sailing.domain.base.Regatta;
import com.sap.sailing.domain.common.impl.Util.Triple;
import com.sap.sailing.domain.racelog.RaceLogStore;
import com.sap.sailing.domain.swisstimingadapter.DomainFactory;
import com.sap.sailing.domain.swisstimingadapter.Race;
import com.sap.sailing.domain.swisstimingadapter.SailMasterConnector;
import com.sap.sailing.domain.swisstimingadapter.SailMasterMessage;
import com.sap.sailing.domain.swisstimingadapter.SailMasterTransceiver;
import com.sap.sailing.domain.swisstimingadapter.StartList;
import com.sap.sailing.domain.swisstimingadapter.SwissTimingArchiveConfiguration;
import com.sap.sailing.domain.swisstimingadapter.SwissTimingConfiguration;
import com.sap.sailing.domain.swisstimingadapter.SwissTimingFactory;
import com.sap.sailing.domain.swisstimingadapter.SwissTimingMessageParser;
import com.sap.sailing.domain.swisstimingadapter.SwissTimingRaceTracker;
import com.sap.sailing.domain.tracking.RaceTracker;
import com.sap.sailing.domain.tracking.TrackedRegattaRegistry;
import com.sap.sailing.domain.tracking.WindStore;

public class SwissTimingFactoryImpl implements SwissTimingFactory {
    private static final Logger logger = Logger.getLogger(SwissTimingFactoryImpl.class.getName());
    
    private final Map<Triple<String, Integer, String>, SailMasterConnector> connectors;

    public SwissTimingFactoryImpl() {
        connectors = new HashMap<>();
    }

    @Override
    public SwissTimingMessageParser createMessageParser() {
        return new SwissTimingMessageParserImpl();
    }

    @Override
    public SailMasterConnector getOrCreateSailMasterConnector(String host, int port, String raceId, String raceName,
            String raceDescription, BoatClass boatClass) throws InterruptedException, ParseException {
        if (Boolean.valueOf(System.getProperty("simulateLiveMode", "false"))) {
            return getOrCreateSailMasterLiveSimulatorConnector(host, port, raceId, raceName, raceDescription, boatClass);
        } else {
            Triple<String, Integer, String> key = new Triple<String, Integer, String>(host, port, raceId);
            SailMasterConnector result = connectors.get(key);
            if (result == null || result.isStopped()) {
                if (result == null) {
                    logger.info("Creating a new connector for "+key+" because none found");
                } else {
                    logger.info("Creating a new connector for "+key+" because the old one was stopped");
                }
                result = new SailMasterConnectorImpl(host, port, raceId, raceName, raceDescription, boatClass);
                connectors.put(key, result);
                // TODO how do connectors get stopped, terminated and removed from the connectors map again?
            } else {
                logger.info("Re-using connector for "+key+" because it wasn't stopped");
            }
            return result;
        }
    }

    @Override
    public SailMasterConnector getOrCreateSailMasterLiveSimulatorConnector(String host, int port, String raceId, String raceName,
            String raceDescription, BoatClass boatClass) throws InterruptedException, ParseException {
        Triple<String, Integer, String> key = new Triple<>(host, port, raceId);
        SailMasterConnector result = connectors.get(key);
        if (result == null) {
            result = new SailMasterLiveSimulatorConnectorImpl(host, port, raceId, raceName, raceDescription, boatClass);
            connectors.put(key, result);
            // TODO how do connectors get stopped, terminated and removed from the connectors map again?
        } else if (result.isStopped()) {
            result = new SailMasterLiveSimulatorConnectorImpl(host, port, raceId, raceName, raceDescription, boatClass);
            connectors.put(key, result);
        }
        return result;
    }

    @Override
    public SwissTimingConfiguration createSwissTimingConfiguration(String name, String jsonURL, String hostname, int port) {
        return new SwissTimingConfigurationImpl(name, jsonURL, hostname, port);
    }

    @Override
    public SwissTimingRaceTracker createRaceTracker(String raceID, String raceName, String raceDescription, BoatClass boatClass, String hostname, int port,
    		StartList startList, long delayToLiveInMillis, RaceLogStore raceLogStore, WindStore windStore, DomainFactory domainFactory,
            TrackedRegattaRegistry trackedRegattaRegistry) throws InterruptedException,
            UnknownHostException, IOException, ParseException {
        return new SwissTimingRaceTrackerImpl(raceID, raceName, raceDescription, boatClass, hostname, port, startList, raceLogStore, windStore, domainFactory, this,
                trackedRegattaRegistry, delayToLiveInMillis);
    }

    @Override
    public RaceTracker createRaceTracker(Regatta regatta, String raceID, String raceName, String raceDescription, BoatClass boatClass, String hostname,
            int port,StartList startList, long delayToLiveInMillis, WindStore windStore, DomainFactory domainFactory,
            TrackedRegattaRegistry trackedRegattaRegistry) throws UnknownHostException,
            InterruptedException, IOException, ParseException {
        return new SwissTimingRaceTrackerImpl(regatta, raceID, raceName, raceDescription, boatClass, hostname, port, startList, windStore, domainFactory,
                this, trackedRegattaRegistry, delayToLiveInMillis);
    }

    @Override
    public SailMasterTransceiver createSailMasterTransceiver() {
        return new SailMasterTransceiverImpl();
    }

    @Override
    public SailMasterMessage createMessage(String message) {
        return new SailMasterMessageImpl(message);
    }

    @Override
    public Race createRace(String raceId, String raceName, String description, BoatClass boatClass) {
        return new RaceImpl(raceId, raceName, description, boatClass);
    }

    @Override
    public SwissTimingArchiveConfiguration createSwissTimingArchiveConfiguration(String jsonUrl) {
        return new SwissTimingArchiveConfigurationImpl(jsonUrl);
    }
}
>>>>>>> aeeca38a
<|MERGE_RESOLUTION|>--- conflicted
+++ resolved
@@ -1,4 +1,3 @@
-<<<<<<< HEAD
 package com.sap.sailing.domain.swisstimingadapter.impl;
 
 import java.io.IOException;
@@ -13,131 +12,6 @@
 import com.sap.sailing.domain.common.impl.Util.Triple;
 import com.sap.sailing.domain.racelog.RaceLogStore;
 import com.sap.sailing.domain.racelog.tracking.GPSFixStore;
-import com.sap.sailing.domain.swisstimingadapter.DomainFactory;
-import com.sap.sailing.domain.swisstimingadapter.Race;
-import com.sap.sailing.domain.swisstimingadapter.SailMasterConnector;
-import com.sap.sailing.domain.swisstimingadapter.SailMasterMessage;
-import com.sap.sailing.domain.swisstimingadapter.SailMasterTransceiver;
-import com.sap.sailing.domain.swisstimingadapter.SwissTimingArchiveConfiguration;
-import com.sap.sailing.domain.swisstimingadapter.SwissTimingConfiguration;
-import com.sap.sailing.domain.swisstimingadapter.SwissTimingFactory;
-import com.sap.sailing.domain.swisstimingadapter.SwissTimingMessageParser;
-import com.sap.sailing.domain.swisstimingadapter.SwissTimingRaceTracker;
-import com.sap.sailing.domain.tracking.RaceTracker;
-import com.sap.sailing.domain.tracking.TrackedRegattaRegistry;
-import com.sap.sailing.domain.tracking.WindStore;
-
-public class SwissTimingFactoryImpl implements SwissTimingFactory {
-    private static final Logger logger = Logger.getLogger(SwissTimingFactoryImpl.class.getName());
-    
-    private final Map<Triple<String, Integer, String>, SailMasterConnector> connectors;
-
-    public SwissTimingFactoryImpl() {
-        connectors = new HashMap<>();
-    }
-
-    @Override
-    public SwissTimingMessageParser createMessageParser() {
-        return new SwissTimingMessageParserImpl();
-    }
-
-    @Override
-    public SailMasterConnector getOrCreateSailMasterConnector(String host, int port, String raceId,
-            String raceDescription, BoatClass boatClass) throws InterruptedException, ParseException {
-        if (Boolean.valueOf(System.getProperty("simulateLiveMode", "false"))) {
-            return getOrCreateSailMasterLiveSimulatorConnector(host, port, raceId, raceDescription, boatClass);
-        } else {
-            Triple<String, Integer, String> key = new Triple<String, Integer, String>(host, port, raceId);
-            SailMasterConnector result = connectors.get(key);
-            if (result == null || result.isStopped()) {
-                if (result == null) {
-                    logger.info("Creating a new connector for "+key+" because none found");
-                } else {
-                    logger.info("Creating a new connector for "+key+" because the old one was stopped");
-                }
-                result = new SailMasterConnectorImpl(host, port, raceId, raceDescription, boatClass);
-                connectors.put(key, result);
-                // TODO how do connectors get stopped, terminated and removed from the connectors map again?
-            } else {
-                logger.info("Re-using connector for "+key+" because it wasn't stopped");
-            }
-            return result;
-        }
-    }
-
-    @Override
-    public SailMasterConnector getOrCreateSailMasterLiveSimulatorConnector(String host, int port, String raceId,
-            String raceDescription, BoatClass boatClass) throws InterruptedException, ParseException {
-        Triple<String, Integer, String> key = new Triple<>(host, port, raceId);
-        SailMasterConnector result = connectors.get(key);
-        if (result == null) {
-            result = new SailMasterLiveSimulatorConnectorImpl(host, port, raceId, raceDescription, boatClass);
-            connectors.put(key, result);
-            // TODO how do connectors get stopped, terminated and removed from the connectors map again?
-        } else if (result.isStopped()) {
-            result = new SailMasterLiveSimulatorConnectorImpl(host, port, raceId, raceDescription, boatClass);
-            connectors.put(key, result);
-        }
-        return result;
-    }
-
-    @Override
-    public SwissTimingConfiguration createSwissTimingConfiguration(String name, String jsonURL, String hostname, int port) {
-        return new SwissTimingConfigurationImpl(name, jsonURL, hostname, port);
-    }
-
-    @Override
-    public SwissTimingRaceTracker createRaceTracker(String raceID, String raceDescription, BoatClass boatClass, String hostname, int port,
-            long delayToLiveInMillis, RaceLogStore raceLogStore, WindStore windStore, GPSFixStore gpsFixStore, DomainFactory domainFactory,
-            TrackedRegattaRegistry trackedRegattaRegistry) throws InterruptedException,
-            UnknownHostException, IOException, ParseException {
-        return new SwissTimingRaceTrackerImpl(raceID, raceDescription, boatClass, hostname, port, raceLogStore, windStore, gpsFixStore, domainFactory, this,
-                trackedRegattaRegistry, delayToLiveInMillis);
-    }
-
-    @Override
-    public RaceTracker createRaceTracker(Regatta regatta, String raceID, String raceDescription, BoatClass boatClass, String hostname,
-            int port, long delayToLiveInMillis, WindStore windStore, GPSFixStore gpsFixStore, DomainFactory domainFactory,
-            TrackedRegattaRegistry trackedRegattaRegistry) throws UnknownHostException,
-            InterruptedException, IOException, ParseException {
-        return new SwissTimingRaceTrackerImpl(regatta, raceID, raceDescription, boatClass, hostname, port, windStore, gpsFixStore, domainFactory,
-                this, trackedRegattaRegistry, delayToLiveInMillis);
-    }
-
-    @Override
-    public SailMasterTransceiver createSailMasterTransceiver() {
-        return new SailMasterTransceiverImpl();
-    }
-
-    @Override
-    public SailMasterMessage createMessage(String message) {
-        return new SailMasterMessageImpl(message);
-    }
-
-    @Override
-    public Race createRace(String raceId, String description, BoatClass boatClass) {
-        return new RaceImpl(raceId, description, boatClass);
-    }
-
-    @Override
-    public SwissTimingArchiveConfiguration createSwissTimingArchiveConfiguration(String jsonUrl) {
-        return new SwissTimingArchiveConfigurationImpl(jsonUrl);
-    }
-}
-=======
-package com.sap.sailing.domain.swisstimingadapter.impl;
-
-import java.io.IOException;
-import java.net.UnknownHostException;
-import java.text.ParseException;
-import java.util.HashMap;
-import java.util.Map;
-import java.util.logging.Logger;
-
-import com.sap.sailing.domain.base.BoatClass;
-import com.sap.sailing.domain.base.Regatta;
-import com.sap.sailing.domain.common.impl.Util.Triple;
-import com.sap.sailing.domain.racelog.RaceLogStore;
 import com.sap.sailing.domain.swisstimingadapter.DomainFactory;
 import com.sap.sailing.domain.swisstimingadapter.Race;
 import com.sap.sailing.domain.swisstimingadapter.SailMasterConnector;
@@ -214,19 +88,19 @@
 
     @Override
     public SwissTimingRaceTracker createRaceTracker(String raceID, String raceName, String raceDescription, BoatClass boatClass, String hostname, int port,
-    		StartList startList, long delayToLiveInMillis, RaceLogStore raceLogStore, WindStore windStore, DomainFactory domainFactory,
+            StartList startList, long delayToLiveInMillis, RaceLogStore raceLogStore, WindStore windStore, GPSFixStore gpsFixStore, DomainFactory domainFactory,
             TrackedRegattaRegistry trackedRegattaRegistry) throws InterruptedException,
             UnknownHostException, IOException, ParseException {
-        return new SwissTimingRaceTrackerImpl(raceID, raceName, raceDescription, boatClass, hostname, port, startList, raceLogStore, windStore, domainFactory, this,
+        return new SwissTimingRaceTrackerImpl(raceID, raceName, raceDescription, boatClass, hostname, port, startList, raceLogStore, windStore, gpsFixStore, domainFactory, this,
                 trackedRegattaRegistry, delayToLiveInMillis);
     }
 
     @Override
     public RaceTracker createRaceTracker(Regatta regatta, String raceID, String raceName, String raceDescription, BoatClass boatClass, String hostname,
-            int port,StartList startList, long delayToLiveInMillis, WindStore windStore, DomainFactory domainFactory,
+            int port, long delayToLiveInMillis, WindStore windStore, GPSFixStore gpsFixStore, DomainFactory domainFactory,
             TrackedRegattaRegistry trackedRegattaRegistry) throws UnknownHostException,
             InterruptedException, IOException, ParseException {
-        return new SwissTimingRaceTrackerImpl(regatta, raceID, raceName, raceDescription, boatClass, hostname, port, startList, windStore, domainFactory,
+        return new SwissTimingRaceTrackerImpl(regatta, raceID, raceName, raceDescription, boatClass, hostname, port, startList, windStore, gpsFixStore, domainFactory,
                 this, trackedRegattaRegistry, delayToLiveInMillis);
     }
 
@@ -249,5 +123,4 @@
     public SwissTimingArchiveConfiguration createSwissTimingArchiveConfiguration(String jsonUrl) {
         return new SwissTimingArchiveConfigurationImpl(jsonUrl);
     }
-}
->>>>>>> aeeca38a
+}