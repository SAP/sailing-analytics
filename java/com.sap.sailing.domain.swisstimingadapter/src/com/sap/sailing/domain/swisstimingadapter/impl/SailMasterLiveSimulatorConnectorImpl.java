package com.sap.sailing.domain.swisstimingadapter.impl;

import java.text.ParseException;
import java.util.ArrayList;
import java.util.Collections;
import java.util.List;

import com.sap.sailing.domain.swisstimingadapter.RaceSpecificMessageLoader;
import com.sap.sailing.domain.swisstimingadapter.SailMasterMessage;

public class SailMasterLiveSimulatorConnectorImpl extends SailMasterConnectorImpl {
    private final List<SailMasterMessage> bufferedMessageList;

<<<<<<< HEAD
    private long messageDeliveryIntervalInMs = 100;
=======
    private long messageDeliveryIntervalInMs = 250;
>>>>>>> 256bdec4
    
    public SailMasterLiveSimulatorConnectorImpl(String host, int port, RaceSpecificMessageLoader messageLoader, boolean canSendRequests) throws InterruptedException {
        super(host, port, messageLoader, canSendRequests);
        
        bufferedMessageList = Collections.synchronizedList(new ArrayList<SailMasterMessage>());
        
        Thread messageDeliveryThread = new Thread(" SailMasterLiveSimulatorConnector") {
            public void run() {
                while(true) {
                    try {
                        if(!bufferedMessageList.isEmpty()) {
                            SailMasterMessage message = bufferedMessageList.get(0);
         
                            notifyParentListeners(message);
        
                            bufferedMessageList.remove(0);
                        }                    
        
                        Thread.sleep(messageDeliveryIntervalInMs);
                    } catch (Exception e) {
                    }
                }
            }
        };
        messageDeliveryThread.start();
    }

    private void notifyParentListeners(SailMasterMessage message) throws ParseException {
        super.notifyListeners(message);
    }

    @Override
    protected void notifyListeners(SailMasterMessage message) throws ParseException {
        // we cache all messages here and deliver them with a different speed
        bufferedMessageList.add(message);
    }

}<|MERGE_RESOLUTION|>--- conflicted
+++ resolved
@@ -11,11 +11,7 @@
 public class SailMasterLiveSimulatorConnectorImpl extends SailMasterConnectorImpl {
     private final List<SailMasterMessage> bufferedMessageList;
 
-<<<<<<< HEAD
-    private long messageDeliveryIntervalInMs = 100;
-=======
     private long messageDeliveryIntervalInMs = 250;
->>>>>>> 256bdec4
     
     public SailMasterLiveSimulatorConnectorImpl(String host, int port, RaceSpecificMessageLoader messageLoader, boolean canSendRequests) throws InterruptedException {
         super(host, port, messageLoader, canSendRequests);
