--- conflicted
+++ resolved
@@ -1,4 +1,3 @@
-<<<<<<< HEAD
 package com.sap.sailing.domain.swisstimingadapter;
 
 import java.io.IOException;
@@ -40,73 +39,6 @@
      * {@link MessageType#isRaceSpecific() Race-specific messages} for other races are ignored and not forwarded to any
      * listener.
      */
-    SailMasterConnector getOrCreateSailMasterConnector(String hostname, int port, String raceId, String raceDescription, BoatClass boatClass)
-            throws InterruptedException, ParseException;
-
-    SailMasterConnector getOrCreateSailMasterLiveSimulatorConnector(String host, int port, String raceId,
-            String raceDescription, BoatClass boatClass) throws InterruptedException, ParseException;
-
-    SailMasterTransceiver createSailMasterTransceiver();
-
-    SwissTimingConfiguration createSwissTimingConfiguration(String name, String jsonURL, String hostname, int port);
-    
-    SwissTimingRaceTracker createRaceTracker(String raceID, String raceDescription, BoatClass boatClass, String hostname, int port,
-            long delayToLiveInMillis, RaceLogStore raceLogStore, WindStore windStore, GPSFixStore gpsFixStore,
-            DomainFactory domainFactory, TrackedRegattaRegistry trackedRegattaRegistry) throws InterruptedException, UnknownHostException,
-            IOException, ParseException;
-
-    RaceTracker createRaceTracker(Regatta regatta, String raceID, String raceDescription, BoatClass boatClass, String hostname, int port, long delayToLiveInMillis,
-            WindStore windStore, GPSFixStore gpsFixStore, DomainFactory domainFactory, TrackedRegattaRegistry trackedRegattaRegistry) throws UnknownHostException, InterruptedException,
-            IOException, ParseException;
-
-    Race createRace(String raceId, String description, BoatClass boatClass);
-
-    SailMasterMessage createMessage(String message);
-
-    SwissTimingArchiveConfiguration createSwissTimingArchiveConfiguration(String string);
-
-}
-=======
-package com.sap.sailing.domain.swisstimingadapter;
-
-import java.io.IOException;
-import java.net.UnknownHostException;
-import java.text.ParseException;
-
-import com.sap.sailing.domain.base.BoatClass;
-import com.sap.sailing.domain.base.Regatta;
-import com.sap.sailing.domain.racelog.RaceLogStore;
-import com.sap.sailing.domain.swisstimingadapter.impl.SwissTimingFactoryImpl;
-import com.sap.sailing.domain.tracking.RaceTracker;
-import com.sap.sailing.domain.tracking.TrackedRegattaRegistry;
-import com.sap.sailing.domain.tracking.WindStore;
-
-public interface SwissTimingFactory {
-    SwissTimingFactory INSTANCE = new SwissTimingFactoryImpl();
-    
-    SwissTimingMessageParser createMessageParser();
-    
-    /**
-     * Obtains a connector to one or more SwissTiming Sail Master system(s). Such a connector uses a host name and port
-     * number to establish the connecting via TCP. The connector offers a number of explicit service request methods.
-     * Additionally, the connector can receive "spontaneous" events sent by the sail master system. Clients can register
-     * for those spontaneous events (see {@link SailMasterConnector#addSailMasterListener}).
-     * <p>
-     * 
-     * When the connector is used with SailMaster instances hidden behind a "bridge" / firewall, no explicit requests
-     * are possible, and the connector has to rely solely on the events it receives. It may, though, load recorded
-     * race-specific messages through a {@link RaceSpecificMessageLoader} object. If a non-<code>null</code>
-     * {@link RaceSpecificMessageLoader} is provided, the connector will fetch the {@link #getRaces() list of races}
-     * from that loader. Additionally, the connector will use the loader upon each
-     * {@link SailMasterConnector#trackRace(String)} to load all messages recorded by the loader for the race requested
-     * so far.
-     * <p>
-     * 
-     * Generally, the connector needs to be instructed for which races it shall handle events using calls to the
-     * {@link SailMasterConnector#trackRace} and {@link SailMasterConnector#stopTrackingRace} operations.
-     * {@link MessageType#isRaceSpecific() Race-specific messages} for other races are ignored and not forwarded to any
-     * listener.
-     */
     SailMasterConnector getOrCreateSailMasterConnector(String hostname, int port, String raceId, String raceName, String raceDescription, BoatClass boatClass)
             throws InterruptedException, ParseException;
 
@@ -116,14 +48,14 @@
     SailMasterTransceiver createSailMasterTransceiver();
 
     SwissTimingConfiguration createSwissTimingConfiguration(String name, String jsonURL, String hostname, int port);
-
+    
     SwissTimingRaceTracker createRaceTracker(String raceID, String raceName, String raceDescription, BoatClass boatClass, String hostname, int port,
-    		StartList startList, long delayToLiveInMillis, RaceLogStore raceLogStore, WindStore windStore,
+    		StartList startList, long delayToLiveInMillis, RaceLogStore raceLogStore, WindStore windStore, GPSFixStore gpsFixStore,
             DomainFactory domainFactory, TrackedRegattaRegistry trackedRegattaRegistry) throws InterruptedException, UnknownHostException,
             IOException, ParseException;
 
     RaceTracker createRaceTracker(Regatta regatta, String raceID, String raceName, String raceDescription, BoatClass boatClass, String hostname, int port,
-    		StartList startList, long delayToLiveInMillis, WindStore windStore, DomainFactory domainFactory, TrackedRegattaRegistry trackedRegattaRegistry) throws UnknownHostException, InterruptedException,
+    		StartList startList, long delayToLiveInMillis, WindStore windStore, GPSFixStore gpsFixStore, DomainFactory domainFactory, TrackedRegattaRegistry trackedRegattaRegistry) throws UnknownHostException, InterruptedException,
             IOException, ParseException;
 
     Race createRace(String raceId, String raceName, String description, BoatClass boatClass);
@@ -132,5 +64,4 @@
 
     SwissTimingArchiveConfiguration createSwissTimingArchiveConfiguration(String string);
 
-}
->>>>>>> aeeca38a
+}