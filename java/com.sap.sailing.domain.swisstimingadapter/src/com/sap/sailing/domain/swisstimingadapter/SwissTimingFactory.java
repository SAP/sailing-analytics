--- conflicted
+++ resolved
@@ -1,28 +1,23 @@
-package com.sap.sailing.domain.swisstimingadapter;
-
-import com.sap.sailing.domain.base.TimePoint;
-import com.sap.sailing.domain.swisstimingadapter.impl.SwissTimingFactoryImpl;
-import com.sap.sailing.domain.tracking.WindStore;
-
-public interface SwissTimingFactory {
-    SwissTimingFactory INSTANCE = new SwissTimingFactoryImpl();
-    
-    SwissTimingMessageParser createMessageParser();
-    
-    SailMasterConnector createSailMasterConnector(String hostname, int port, RaceSpecificMessageLoader messageLoader) throws InterruptedException;
-    
-    SailMasterTransceiver createSailMasterTransceiver();
-
-    SwissTimingConfiguration createSwissTimingConfiguration(String name, String hostname, int port);
-
-<<<<<<< HEAD
-    SwissTimingRaceTracker createRaceTracker(String raceID, String hostname, int port, WindStore windStore, RaceSpecificMessageLoader messageLoader) throws InterruptedException;
-    
-=======
-    SwissTimingRaceTracker createRaceTracker(String raceID, String hostname, int port, WindStore windStore) throws InterruptedException;
-
-    Race createRace(String raceId, String description, TimePoint startTime);
-
->>>>>>> f7a6b84c
-    SailMasterMessage createMessage(String message, Long sequenceNumber);
-}
+package com.sap.sailing.domain.swisstimingadapter;
+
+import com.sap.sailing.domain.base.TimePoint;
+import com.sap.sailing.domain.swisstimingadapter.impl.SwissTimingFactoryImpl;
+import com.sap.sailing.domain.tracking.WindStore;
+
+public interface SwissTimingFactory {
+    SwissTimingFactory INSTANCE = new SwissTimingFactoryImpl();
+    
+    SwissTimingMessageParser createMessageParser();
+    
+    SailMasterConnector createSailMasterConnector(String hostname, int port, RaceSpecificMessageLoader messageLoader) throws InterruptedException;
+    
+    SailMasterTransceiver createSailMasterTransceiver();
+
+    SwissTimingConfiguration createSwissTimingConfiguration(String name, String hostname, int port);
+
+    SwissTimingRaceTracker createRaceTracker(String raceID, String hostname, int port, WindStore windStore, RaceSpecificMessageLoader messageLoader) throws InterruptedException;
+
+    Race createRace(String raceId, String description, TimePoint startTime);
+
+    SailMasterMessage createMessage(String message, Long sequenceNumber);
+}