package com.sap.sailing.domain.swisstimingadapter.impl;

import java.util.ArrayList;
import java.util.Calendar;
import java.util.HashMap;
import java.util.HashSet;
import java.util.Iterator;
import java.util.LinkedHashMap;
import java.util.List;
import java.util.Map;
import java.util.Set;
import java.util.logging.Logger;

import com.sap.sailing.domain.base.Boat;
import com.sap.sailing.domain.base.BoatClass;
import com.sap.sailing.domain.base.Competitor;
import com.sap.sailing.domain.base.CompetitorStore;
import com.sap.sailing.domain.base.ControlPoint;
import com.sap.sailing.domain.base.Nationality;
import com.sap.sailing.domain.base.RaceDefinition;
import com.sap.sailing.domain.base.Regatta;
import com.sap.sailing.domain.base.Waypoint;
import com.sap.sailing.domain.base.impl.CourseImpl;
import com.sap.sailing.domain.base.impl.DynamicPerson;
import com.sap.sailing.domain.base.impl.DynamicTeam;
import com.sap.sailing.domain.base.impl.PersonImpl;
import com.sap.sailing.domain.base.impl.RaceDefinitionImpl;
import com.sap.sailing.domain.base.impl.RegattaImpl;
import com.sap.sailing.domain.base.impl.TeamImpl;
import com.sap.sailing.domain.common.MarkType;
import com.sap.sailing.domain.common.PassingInstruction;
import com.sap.sailing.domain.common.ScoringSchemeType;
import com.sap.sailing.domain.common.tracking.GPSFixMoving;
import com.sap.sailing.domain.common.tracking.impl.GPSFixMovingImpl;
import com.sap.sailing.domain.racelog.RaceLogStore;
import com.sap.sailing.domain.regattalog.RegattaLogStore;
import com.sap.sailing.domain.swisstimingadapter.Course;
import com.sap.sailing.domain.swisstimingadapter.CrewMember;
import com.sap.sailing.domain.swisstimingadapter.DomainFactory;
import com.sap.sailing.domain.swisstimingadapter.Fix;
import com.sap.sailing.domain.swisstimingadapter.Mark;
import com.sap.sailing.domain.swisstimingadapter.MessageType;
import com.sap.sailing.domain.swisstimingadapter.Race;
import com.sap.sailing.domain.swisstimingadapter.RaceType;
import com.sap.sailing.domain.swisstimingadapter.RaceType.OlympicRaceCode;
import com.sap.sailing.domain.swisstimingadapter.StartList;
import com.sap.sailing.domain.swisstimingadapter.SwissTimingFactory;
import com.sap.sailing.domain.tracking.MarkPassing;
import com.sap.sailing.domain.tracking.RaceTrackingConnectivityParameters;
import com.sap.sailing.domain.tracking.TrackedRegattaRegistry;
import com.sap.sse.common.Named;
import com.sap.sse.common.TimePoint;
import com.sap.sse.common.Util;
import com.sap.sse.common.Util.Pair;
import com.sap.sse.common.WithID;
import com.sap.sse.common.impl.MillisecondsTimePoint;

import difflib.PatchFailedException;

/**
 * {@link RaceDefinition} objects created by this factory are created using the SwissTiming "Race ID"
 * as the {@link RaceDefinition#getName() race name}. This at the same time defines the name of the
 * single {@link Regatta} created per {@link RaceDefinition}.
 * 
 * @author Axel Uhl (d043530)
 *
 */
public class DomainFactoryImpl implements DomainFactory {
    private final static Logger logger = Logger.getLogger(DomainFactoryImpl.class.getName());
    private final Map<String, Regatta> raceIDToRegattaCache;
    private final Map<Iterable<String>, ControlPoint> controlPointCache;
    private final Map<String, RaceType> raceTypeByID;
    private final RaceType unknownRaceType;
    private final com.sap.sailing.domain.base.DomainFactory baseDomainFactory;
    
    public DomainFactoryImpl(com.sap.sailing.domain.base.DomainFactory baseDomainFactory) {
        this.baseDomainFactory = baseDomainFactory;
        raceIDToRegattaCache = new HashMap<String, Regatta>();
        controlPointCache = new HashMap<Iterable<String>, ControlPoint>();
        raceTypeByID = new HashMap<String, RaceType>();
        
        for (OlympicRaceCode olympicRaceCode : OlympicRaceCode.values()) {
            raceTypeByID.put(
                    olympicRaceCode.swissTimingCode,
                    new RaceTypeImpl(olympicRaceCode, baseDomainFactory.getOrCreateBoatClass(
                            olympicRaceCode.boatClassName, olympicRaceCode.typicallyStartsUpwind)));
        }
        unknownRaceType = new RaceTypeImpl(OlympicRaceCode.UNKNOWN, baseDomainFactory.getOrCreateBoatClass("Unknown", OlympicRaceCode.UNKNOWN.typicallyStartsUpwind));
    }

    @Override
    public com.sap.sailing.domain.base.DomainFactory getBaseDomainFactory() {
        return baseDomainFactory;
    }
    
    @Override
    public Regatta getOrCreateDefaultRegatta(RaceLogStore raceLogStore, RegattaLogStore regattaLogStore,
            String raceID, BoatClass boatClass, TrackedRegattaRegistry trackedRegattaRegistry) {
        Regatta result = trackedRegattaRegistry.getRememberedRegattaForRace(raceID);
        if (result == null) {
            result = raceIDToRegattaCache.get(raceID);
        }
        if (result == null) {
            BoatClass regattaBoatClass = boatClass != null ? boatClass : getRaceTypeFromRaceID(raceID).getBoatClass();
            Calendar calendar = Calendar.getInstance();
            result = new RegattaImpl(raceLogStore, regattaLogStore, RegattaImpl.getDefaultName(
                    "ST Regatta " + calendar.get(Calendar.YEAR) + " for race " + raceID, regattaBoatClass.getName()),
                    regattaBoatClass, /* canBoatsOfCompetitorsChangePerRace */ true, /*startDate*/ null, /*endDate*/ null,
                    trackedRegattaRegistry, getBaseDomainFactory().createScoringScheme(
                            ScoringSchemeType.LOW_POINT), raceID, null);
            logger.info("Created regatta "+result.getName()+" ("+result.hashCode()+")");
            raceIDToRegattaCache.put(raceID, result);
        }
        return result;
    }
    
    @Override
    public Pair<Competitor, Boat> createCompetitorWithID(com.sap.sailing.domain.swisstimingadapter.Competitor competitor, BoatClass boatClass) {
        CompetitorStore competitorAndBoatStore = baseDomainFactory.getCompetitorStore();
        Competitor domainCompetitor = competitorAndBoatStore.getExistingCompetitorByIdAsString(competitor.getID());
        if (domainCompetitor == null || competitorAndBoatStore.isCompetitorToUpdateDuringGetOrCreate(domainCompetitor)) {
            List<DynamicPerson> teamMembers = new ArrayList<DynamicPerson>();
            for (CrewMember crewMember: competitor.getCrew()) {
            	DynamicPerson person = new PersonImpl(crewMember.getName().trim(), getOrCreateNationality(crewMember.getNationality()),
            			/* dateOfBirth */ null, crewMember.getPosition());
                teamMembers.add(person);
            }
            DynamicTeam team = new TeamImpl(competitor.getName(), teamMembers, /* coach */ null);
            domainCompetitor = competitorAndBoatStore.getOrCreateCompetitor(competitor.getID(), competitor.getName(), null /* shortName */, null /*displayColor*/, null /*email*/, null, team,
                    /* timeOnTimeFactor */ null, /* timeOnDistanceAllowancePerNauticalMile */ null, null);
        }
        Boat domainBoat = competitorAndBoatStore.getOrCreateBoat(domainCompetitor, competitor.getName(), boatClass, competitor.getBoatID(), null);
        return new Pair<Competitor, Boat>(domainCompetitor, domainBoat);
    }

    @Override
    public Pair<Competitor, Boat> createCompetitorWithoutID(com.sap.sailing.domain.swisstimingadapter.Competitor competitor, String raceId, BoatClass boatClass) {
        CompetitorStore competitorAndBoatStore = baseDomainFactory.getCompetitorStore();
        List<DynamicPerson> teamMembers = new ArrayList<DynamicPerson>();
        for (String teamMemberName : competitor.getName().split("[-+&]")) {
            teamMembers.add(new PersonImpl(teamMemberName.trim(), getOrCreateNationality(competitor.getThreeLetterIOCCode()),
                    /* dateOfBirth */ null, teamMemberName.trim()));
        }
        DynamicTeam team = new TeamImpl(competitor.getName(), teamMembers, /* coach */ null);
<<<<<<< HEAD
        String competitorID = getCompetitorID(competitor.getBoatID(), raceId, boatClass);
        Competitor domainCompetitor = competitorAndBoatStore.getOrCreateCompetitor(competitorID,
                competitor.getName(), null /* short name */, null /*displayColor*/, null /*email*/, null, team,
=======
        result = baseDomainFactory.getCompetitorStore().getOrCreateCompetitor(getCompetitorID(competitor.getBoatID(), competitor.getName(), raceId, boatClass),
                competitor.getName(), null /*displayColor*/, null /*email*/, null, team, boat,
>>>>>>> e5e7c9c3
                /* timeOnTimeFactor */ null, /* timeOnDistanceAllowancePerNauticalMile */ null, null);
        Boat domainBoat = competitorAndBoatStore.getOrCreateBoat(domainCompetitor, competitor.getName(), boatClass, competitor.getBoatID(), null);        
        return new Pair<Competitor, Boat>(domainCompetitor, domainBoat);
    }

    @Override
    public Pair<Competitor, Boat> createCompetitorWithoutID(String boatID, String threeLetterIOCCode, String name, String raceId, BoatClass boatClass) {
        return createCompetitorWithoutID(new CompetitorWithoutID(boatID, threeLetterIOCCode, name), raceId, boatClass);
    }

    private String getCompetitorID(String boatID, String name, String raceId, BoatClass boatClass) {
        String result = null;
        if (boatClass != null) {
            result = getCompetitorID(boatID, name, boatClass);
        } else {
            RaceType raceType = getRaceTypeFromRaceID(raceId);
            if (raceType != null) {
                result = getCompetitorID(boatID, name, raceType);
            }
        }
        return result;
    }

    private String getCompetitorID(String boatID, String name, BoatClass boatClass) {
        return getCompetitorID(boatID, boatClass) + "/" + name;
    }

    private String getCompetitorID(String boatID, String name, RaceType raceType) {
        return getCompetitorID(boatID, raceType) + "/" + name;
    }

    @Override
    public String getCompetitorID(String boatID, RaceType raceType) {
        return boatID + "/" + raceType.getRaceCode();
    }

    @Override
    public String getCompetitorID(String boatID, BoatClass boatClass) {
        return boatID + "/" + boatClass.getName();
    }

    @Override
    public RaceDefinition createRaceDefinition(Regatta regatta, String swissTimingRaceID, Map<Competitor, Boat> competitorsAndBoats,
            List<ControlPoint> courseDefinition, String raceName, String raceIdForRaceDefinition) {
        List<Waypoint> waypoints = new ArrayList<>();
        for (ControlPoint controlPoint : courseDefinition) {
            Waypoint waypoint = baseDomainFactory.createWaypoint(controlPoint, /* passingInstruction */ PassingInstruction.None);
            waypoints.add(waypoint);
        }
        com.sap.sailing.domain.base.Course domainCourse = new CourseImpl("Course", waypoints);
        BoatClass boatClass = getRaceTypeFromRaceID(swissTimingRaceID).getBoatClass();
        logger.info("Creating RaceDefinitionImpl for race "+swissTimingRaceID);
        RaceDefinition result = new RaceDefinitionImpl(raceName, domainCourse, boatClass, competitorsAndBoats, raceIdForRaceDefinition);
        regatta.addRace(result);
        return result;
    }

    @Override
    public RaceDefinition createRaceDefinition(Regatta regatta, Race race, StartList startList, Course course) {
        com.sap.sailing.domain.base.Course domainCourse = createCourse(race.getDescription(), course);
        Map<Competitor, Boat> competitorsAndBoats = createCompetitorsAndBoats(startList, race.getRaceID(), race.getBoatClass());
        logger.info("Creating RaceDefinitionImpl for race "+race.getRaceID());
        BoatClass boatClass = race.getBoatClass() != null ? race.getBoatClass() : getRaceTypeFromRaceID(race.getRaceID()).getBoatClass();
        RaceDefinition result = new RaceDefinitionImpl(race.getRaceName(), domainCourse, boatClass, competitorsAndBoats, race.getRaceID());
        regatta.addRace(result);
        return result;
    }

    /**
     * Returns the SwissTiming olympic race type or race type "UNKNOWN" when no corresponding olympic race type can be found.
     * Will never return <code>null</code> neither throw a content-related exception.<p>
     * 
     * The <code>raceID</code> format from which the race type can be inferred either has to be of the form<pre>
     * 
     * DDGEEEPUU
     *
     *  D = discipline - in this case sailing or SA
     *  G = gender - M, F or X
     *  E = event - a three digit code for each event (known as class in sailing)
     *  P = phase - 1 being the grand final or medal working back to 9 as the first qualification step, generally sailing only uses 1 and 9 but we are investigating using 8 depending on the exact competition format
     *  U = event unit - race 1 through to 99 in the phase 
     * </pre>
     * 
     * for example "SAW005901" or of the form <pre>
     * CCCRRRNYYYY;DDGEEEPUU
     * 
     *  C = City
     *  R = Regatta
     *  N = Regatta Number
     *  Y = Year
     * </pre>
     * 
     * which allows for a globally-unique race ID as it includes a specification of the event / regatta at which the race
     * took place.
     */
    @Override
    public RaceType getRaceTypeFromRaceID(String raceID) {
        final RaceType result;
        if (raceID != null && raceID.length() >= 6) {
            final String[] optionalEventIDAndMandatoryRaceID = raceID.split("_");
            final String swissTimingRaceCode = optionalEventIDAndMandatoryRaceID[optionalEventIDAndMandatoryRaceID.length-1].substring(0, 6).toUpperCase();
            RaceType raceType = raceTypeByID.get(swissTimingRaceCode);
            if (raceType == null) {
                result = unknownRaceType;
            } else {
                result = raceType;
            }
        } else {
            result = unknownRaceType;
        }
        return result;
    }

    private Map<Competitor,Boat> createCompetitorsAndBoats(StartList startList, String raceId, BoatClass boatClass) {
        Map<Competitor,Boat> result = new LinkedHashMap<>();
        for (com.sap.sailing.domain.swisstimingadapter.Competitor swissTimingCompetitor : startList.getCompetitors()) {
            Pair<Competitor,Boat> domainCompetitorAndBoat;
            if (swissTimingCompetitor.getID() != null) {
                domainCompetitorAndBoat = createCompetitorWithID(swissTimingCompetitor, boatClass);
            } else {
                domainCompetitorAndBoat = createCompetitorWithoutID(swissTimingCompetitor, raceId, boatClass);
            }
            result.put(domainCompetitorAndBoat.getA(), domainCompetitorAndBoat.getB());
        }
        return result;
    }

    private com.sap.sailing.domain.base.Course createCourse(String courseName, Course course) {
        List<Waypoint> waypoints = new ArrayList<Waypoint>();
        for (Mark mark : course.getMarks()) {
            ControlPoint controlPoint = getOrCreateControlPoint(mark.getDevices(), getMarkType(mark.getMarkType()));
            Waypoint waypoint = baseDomainFactory.createWaypoint(controlPoint, /* passingInstruction */ PassingInstruction.None);
            waypoints.add(waypoint);
        }
        com.sap.sailing.domain.base.Course result = new CourseImpl(courseName, waypoints);
        return result;
    }

    /**
     * Converts a mark type as defined by SwissTiming into a {@link MarkType} as defined by the domain model
     */
    private MarkType getMarkType(com.sap.sailing.domain.swisstimingadapter.Mark.MarkType markType) {
        final MarkType result;
        if (markType == null) {
            result = null;
        } else {
            result = MarkType.BUOY;
        }
        return result;
    }

    @Override
    public ControlPoint getOrCreateControlPoint(Iterable<String> devices, MarkType markType) {
        ControlPoint result;
        synchronized (controlPointCache) {
            result = controlPointCache.get(devices);
            if (result == null) {
                switch (Util.size(devices)) {
                case 1:
                    result = getOrCreateMark(devices.iterator().next(), markType);
                    break;
                case 2:
                    Iterator<String> markNameIter = devices.iterator();
                    String left = markNameIter.next();
                    String right = markNameIter.next();
                    result = baseDomainFactory.createControlPointWithTwoMarks(getOrCreateMark(left), getOrCreateMark(right), left + "/" + right);
                    break;
                default:
                    throw new RuntimeException(
                            "Don't know how to handle control points with number of devices neither 1 nor 2. Was "
                                    + Util.size(devices));
                }
                controlPointCache.put(devices, result);
            }
        }
        return result;
    }

    private ControlPoint getOrCreateMark(String name, MarkType markType) {
        return baseDomainFactory.getOrCreateMark(name, markType);
    }

    /**
     * @param trackerID
     *            the "device name" and the "sail number" in case of an {@link MessageType#RPD RPD} message, used as the mark's
     *            {@link Named#getName() name} and {@link WithID#getId() ID}.
     */
    @Override
    public com.sap.sailing.domain.base.Mark getOrCreateMark(String trackerID) {
        return baseDomainFactory.getOrCreateMark(trackerID);
    }

    @Override
    public GPSFixMoving createGPSFix(TimePoint timePointOfTransmission, Fix fix) {
        GPSFixMoving result = new GPSFixMovingImpl(fix.getPosition(), new MillisecondsTimePoint(
                timePointOfTransmission.asMillis() + fix.getAgeOfDataInMilliseconds()), fix.getSpeed());
        return result;
    }
    
    @Override
    public void updateCourseWaypoints(com.sap.sailing.domain.base.Course courseToUpdate, Iterable<Mark> marks) throws PatchFailedException {
        List<com.sap.sse.common.Util.Pair<com.sap.sailing.domain.base.ControlPoint, PassingInstruction>> newDomainControlPoints = new ArrayList<com.sap.sse.common.Util.Pair<com.sap.sailing.domain.base.ControlPoint, PassingInstruction>>();
        for (Mark mark : marks) {
            // TODO bug 1043: propagate the mark names to the waypoint names
            com.sap.sailing.domain.base.ControlPoint domainControlPoint = getOrCreateControlPoint(mark.getDevices(), getMarkType(mark.getMarkType()));
            newDomainControlPoints.add(new com.sap.sse.common.Util.Pair<>(domainControlPoint, PassingInstruction.None));
        }
        courseToUpdate.update(newDomainControlPoints, baseDomainFactory);
    }

    @Override
    public MarkPassing createMarkPassing(TimePoint timePoint, Waypoint waypoint, com.sap.sailing.domain.base.Competitor competitor) {
        return baseDomainFactory.createMarkPassing(timePoint, waypoint, competitor);
    }

    @Override
    public void removeRace(String raceID) {
        Regatta regatta = raceIDToRegattaCache.get(raceID);
        if (regatta != null) {
            Set<RaceDefinition> toRemove = new HashSet<RaceDefinition>();
            RaceDefinition race = regatta.getRaceByName(raceID);
            if (race != null) {
                toRemove.add(race);
            }
            for (RaceDefinition raceToRemove : toRemove) {
                regatta.removeRace(raceToRemove);
            }
            if (Util.isEmpty(regatta.getAllRaces())) {
                raceIDToRegattaCache.remove(raceID);
            }
        }
    }

    @Override
    public Nationality getOrCreateNationality(String threeLetterIOCCode) {
        return baseDomainFactory.getOrCreateNationality(threeLetterIOCCode);
    }

    @Override
    public RaceTrackingConnectivityParameters createTrackingConnectivityParameters(String hostname, int port,
            String raceID, String raceName, String raceDescription, BoatClass boatClass, StartList startList,
            long delayToLiveInMillis, SwissTimingFactory swissTimingFactory, DomainFactory domainFactory,
            RaceLogStore raceLogStore, RegattaLogStore regattaLogStore, boolean useInternalMarkPassingAlgorithm,
            boolean trackWind, boolean correctWindDirectionByMagneticDeclination) {
        return new SwissTimingTrackingConnectivityParameters(hostname, port, raceID, raceName, raceDescription,
                boatClass, startList, delayToLiveInMillis, swissTimingFactory, domainFactory, raceLogStore,
                regattaLogStore, useInternalMarkPassingAlgorithm, trackWind, correctWindDirectionByMagneticDeclination);
    }
}<|MERGE_RESOLUTION|>--- conflicted
+++ resolved
@@ -142,14 +142,9 @@
                     /* dateOfBirth */ null, teamMemberName.trim()));
         }
         DynamicTeam team = new TeamImpl(competitor.getName(), teamMembers, /* coach */ null);
-<<<<<<< HEAD
-        String competitorID = getCompetitorID(competitor.getBoatID(), raceId, boatClass);
+        String competitorID = getCompetitorID(competitor.getBoatID(), competitor.getName(), raceId, boatClass);
         Competitor domainCompetitor = competitorAndBoatStore.getOrCreateCompetitor(competitorID,
                 competitor.getName(), null /* short name */, null /*displayColor*/, null /*email*/, null, team,
-=======
-        result = baseDomainFactory.getCompetitorStore().getOrCreateCompetitor(getCompetitorID(competitor.getBoatID(), competitor.getName(), raceId, boatClass),
-                competitor.getName(), null /*displayColor*/, null /*email*/, null, team, boat,
->>>>>>> e5e7c9c3
                 /* timeOnTimeFactor */ null, /* timeOnDistanceAllowancePerNauticalMile */ null, null);
         Boat domainBoat = competitorAndBoatStore.getOrCreateBoat(domainCompetitor, competitor.getName(), boatClass, competitor.getBoatID(), null);        
         return new Pair<Competitor, Boat>(domainCompetitor, domainBoat);
