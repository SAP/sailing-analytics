--- conflicted
+++ resolved
@@ -391,12 +391,8 @@
                     mark.getDeviceIds(), getMarkType(mark.getMarkType()), mark.getDescription());
             newDomainControlPoints.add(new com.sap.sse.common.Util.Pair<>(domainControlPoint, PassingInstruction.None));
         }
-<<<<<<< HEAD
-        courseToUpdate.update(newDomainControlPoints, courseToUpdate.getAssociatedRoles(), baseDomainFactory);
-=======
         courseToUpdate.update(newDomainControlPoints, courseToUpdate.getAssociatedRoles(),
                 courseToUpdate.getOriginatingCourseTemplateIdOrNull(), baseDomainFactory);
->>>>>>> 79dde49c
     }
 
     @Override
