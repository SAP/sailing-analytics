--- conflicted
+++ resolved
@@ -8,10 +8,6 @@
 import java.util.List;
 
 import org.junit.jupiter.api.BeforeEach;
-<<<<<<< HEAD
-import org.junit.jupiter.api.Disabled;
-=======
->>>>>>> 39d60ec6
 import org.openqa.selenium.WebDriver;
 
 import com.sap.sailing.selenium.core.SeleniumTestCase;
@@ -145,10 +141,6 @@
         });
     }
     
-<<<<<<< HEAD
-    @Disabled("This test belongs to bug 1892 and currently fails. It is currently enabled on branch bug1892.")
-=======
->>>>>>> 39d60ec6
     @SeleniumTestCase
     public void testDynamicRenamingOfRace() {
         this.environment.getWindowManager().withExtraWindow(getWebDriver(), (adminConsoleWindow, leaderboardWindow) -> {
