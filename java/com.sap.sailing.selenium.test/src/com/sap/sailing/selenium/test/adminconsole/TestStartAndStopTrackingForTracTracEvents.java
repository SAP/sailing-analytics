<<<<<<< HEAD
package com.sap.sailing.selenium.test.adminconsole;

import org.junit.Test;

import com.sap.sailing.selenium.test.AbstractSeleniumTest;

import com.sap.sailing.selenium.test.adminconsole.pages.AdminConsolePage;
import com.sap.sailing.selenium.test.adminconsole.pages.TracTracEventManagementPanel;

/**
 * <p>Test for starting and stopping the tracking of TracTrac races.</p>
 * 
 * @author
 *   D049941
 */
public class TestStartAndStopTrackingForTracTracEvents extends AbstractSeleniumTest {
    private static final String BMW_CUP_JSON_URL = "http://kml.skitrac.traclive.dk/events/event_20120803_BMWCup/jsonservice.php"; //$NON-NLS-1$

    // TODO see below: Complete the test case
//    private static final String NO_REGATTA = "No regatta";
//    private static final String BMW_CUP_REGATTA = "BMW Cup (J80)";
//    private static final String BMW_CUP_RACE_8 = "BMW Cup Race 8";
    
    
    /**
     * <p>Test for the correct start and stop of a tracking.</p>
     */
    @Test
    public void testStartAndStopTrackingWithCorrectRegatta() {
        AdminConsolePage adminConsole = AdminConsolePage.goToPage(getWebDriver(), getContextRoot());
        
        TracTracEventManagementPanel tracTracEvents = adminConsole.goToTracTracEvents();
        tracTracEvents.listRaces(BMW_CUP_JSON_URL);
        
        // TODO: Complete the test case!
        //tracTracEvents.startTracking(BMW_CUP_RACE_8, BMW_CUP_REGATTA, false, false, false);
        
        //assertThat(tracTracEvents.getTrackedRaces(), hasItem(12));
        
        //tracTracEvents.stopTracking("BMW_CUP_RACE_8");
        
        //assertThat(tracTracEvents.getTrackedRaces(), not(hasItem(12)));
    }
}
=======
package com.sap.sailing.selenium.test.adminconsole;

import org.junit.Test;

import com.sap.sailing.selenium.pages.adminconsole.AdminConsolePage;
import com.sap.sailing.selenium.pages.adminconsole.tractrac.TracTracEventManagementPanel;
import com.sap.sailing.selenium.test.AbstractSeleniumTest;


/**
 * <p>Test for starting and stopping the tracking of TracTrac races.</p>
 * 
 * @author
 *   D049941
 */
public class TestStartAndStopTrackingForTracTracEvents extends AbstractSeleniumTest {
    private static final String BMW_CUP_JSON_URL = "http://kml.skitrac.traclive.dk/events/event_20120803_BMWCup/jsonservice.php"; //$NON-NLS-1$

    // TODO see below: Complete the test case
//    private static final String NO_REGATTA = "No regatta";
//    private static final String BMW_CUP_REGATTA = "BMW Cup (J80)";
//    private static final String BMW_CUP_RACE_8 = "BMW Cup Race 8";
    
    /**
     * <p>Test for start tracking with an incorrect regatta selected, which should lead to an dialog with a warning.</p>
     */
    @Test
    public void testStartTrackingWithoutCorrectRegatta() {
        
    }
    
    /**
     * <p>Test for the correct start and stop of a tracking.</p>
     */
    @Test
    public void testStartAndStopTrackingWithCorrectRegatta() {
        AdminConsolePage adminConsole = AdminConsolePage.goToPage(getWebDriver(), getContextRoot());
        
        TracTracEventManagementPanel tracTracEvents = adminConsole.goToTracTracEvents();
        tracTracEvents.listTrackableRaces(BMW_CUP_JSON_URL);
        
        // TODO: Complete the test case!
        //tracTracEvents.startTracking(BMW_CUP_RACE_8, BMW_CUP_REGATTA, false, false, false);
        
        //assertThat(tracTracEvents.getTrackedRaces(), hasItem(12));
        
        //tracTracEvents.stopTracking("BMW_CUP_RACE_8");
        
        //assertThat(tracTracEvents.getTrackedRaces(), not(hasItem(12)));
    }
}
>>>>>>> be3aecf0
<|MERGE_RESOLUTION|>--- conflicted
+++ resolved
@@ -1,49 +1,3 @@
-<<<<<<< HEAD
-package com.sap.sailing.selenium.test.adminconsole;
-
-import org.junit.Test;
-
-import com.sap.sailing.selenium.test.AbstractSeleniumTest;
-
-import com.sap.sailing.selenium.test.adminconsole.pages.AdminConsolePage;
-import com.sap.sailing.selenium.test.adminconsole.pages.TracTracEventManagementPanel;
-
-/**
- * <p>Test for starting and stopping the tracking of TracTrac races.</p>
- * 
- * @author
- *   D049941
- */
-public class TestStartAndStopTrackingForTracTracEvents extends AbstractSeleniumTest {
-    private static final String BMW_CUP_JSON_URL = "http://kml.skitrac.traclive.dk/events/event_20120803_BMWCup/jsonservice.php"; //$NON-NLS-1$
-
-    // TODO see below: Complete the test case
-//    private static final String NO_REGATTA = "No regatta";
-//    private static final String BMW_CUP_REGATTA = "BMW Cup (J80)";
-//    private static final String BMW_CUP_RACE_8 = "BMW Cup Race 8";
-    
-    
-    /**
-     * <p>Test for the correct start and stop of a tracking.</p>
-     */
-    @Test
-    public void testStartAndStopTrackingWithCorrectRegatta() {
-        AdminConsolePage adminConsole = AdminConsolePage.goToPage(getWebDriver(), getContextRoot());
-        
-        TracTracEventManagementPanel tracTracEvents = adminConsole.goToTracTracEvents();
-        tracTracEvents.listRaces(BMW_CUP_JSON_URL);
-        
-        // TODO: Complete the test case!
-        //tracTracEvents.startTracking(BMW_CUP_RACE_8, BMW_CUP_REGATTA, false, false, false);
-        
-        //assertThat(tracTracEvents.getTrackedRaces(), hasItem(12));
-        
-        //tracTracEvents.stopTracking("BMW_CUP_RACE_8");
-        
-        //assertThat(tracTracEvents.getTrackedRaces(), not(hasItem(12)));
-    }
-}
-=======
 package com.sap.sailing.selenium.test.adminconsole;
 
 import org.junit.Test;
@@ -94,5 +48,4 @@
         
         //assertThat(tracTracEvents.getTrackedRaces(), not(hasItem(12)));
     }
-}
->>>>>>> be3aecf0
+}