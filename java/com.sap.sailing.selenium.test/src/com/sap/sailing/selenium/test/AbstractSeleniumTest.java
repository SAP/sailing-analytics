package com.sap.sailing.selenium.test;

import java.io.ByteArrayInputStream;
import java.io.File;
import java.io.IOException;
import java.io.InputStream;
import java.net.HttpURLConnection;
import java.net.URL;
import java.nio.file.Files;
import java.nio.file.Path;
import java.nio.file.StandardCopyOption;
import java.util.List;
import java.util.UUID;
import java.util.logging.Logger;

import org.junit.Before;
import org.junit.Rule;
import org.junit.rules.TestWatchman;
import org.junit.runner.RunWith;
import org.junit.runners.model.FrameworkMethod;
import org.openqa.selenium.By;
import org.openqa.selenium.Cookie;
import org.openqa.selenium.JavascriptExecutor;
import org.openqa.selenium.Keys;
import org.openqa.selenium.OutputType;
import org.openqa.selenium.TakesScreenshot;
import org.openqa.selenium.WebDriver;
import org.openqa.selenium.html5.WebStorage;
import org.openqa.selenium.remote.Augmenter;
import org.openqa.selenium.remote.RemoteWebDriver;

import com.sap.sailing.selenium.core.Managed;
import com.sap.sailing.selenium.core.SeleniumRunner;
import com.sap.sailing.selenium.core.TestEnvironment;
import com.sap.sailing.selenium.core.WindowManager;
import com.sap.sailing.selenium.pages.PageObject;
import com.sap.sse.common.Duration;
import com.sap.sse.common.impl.MillisecondsTimePoint;

/**
 * <p>Abstract base class for unit tests with Selenium. This class is already annotated as required to get executed
 *   with the Selenium runner. Furthermore there is a rule, which automatically captures a screenshot if a test fails,
 *   since it is helpful to see how a page looked in the case a test failed.</p>
 * 
 * @author
 *   D049941
 */
@RunWith(SeleniumRunner.class)
public abstract class AbstractSeleniumTest {
    private static final Logger logger = Logger.getLogger(AbstractSeleniumTest.class.getName());
    
    /**
     * <p>File extension for screenshots captured with a Selenium web driver.</p>
     */
    private static final String SCREENSHOT_FILE_EXTENSION = ".png"; //$NON-NLS-1$
    
    private static final String NOT_SUPPORTED_IMAGE = "/com/sap/sailing/selenium/resources/not-supported.png"; //$NON-NLS-1$
    
    private static final String ATTACHMENT_FORMAT = "[[ATTACHMENT|%s]]"; //$NON-NLS-1$
    
    private static final String CLEAR_STATE_URL = "sailingserver/test-support/clearState"; //$NON-NLS-1$
    
    private static final String LOGIN_URL = "security/api/restsecurity/login";
    
    private static final int CLEAR_STATE_SUCCESFUL_STATUS_CODE = 204;

    private static final String SESSION_COOKIE_NAME = "JSESSIONID";
    
    /**
     * <p></p>
     * 
     * @param contextRoot
     * 
     * @return
     *   <code>true</code> if the state was reseted successfully and <code>false</code> otherwise.
     */
    protected void clearState(String contextRoot) {
        logger.info("clearing server state");
        try {
            URL url = new URL(contextRoot + CLEAR_STATE_URL);
            HttpURLConnection connection = (HttpURLConnection) url.openConnection();
            connection.setRequestMethod("POST");
            connection.connect();
            if (connection.getResponseCode() != CLEAR_STATE_SUCCESFUL_STATUS_CODE) {
                throw new RuntimeException(connection.getResponseMessage());
            }
        } catch (IOException exception) {
            throw new RuntimeException(exception);
        }
        
        // To be able to access LocalStorage we need to load a page having the target origin
        getWebDriver().get(contextRoot);
        
        final String notificationTimeoutKey = "sse.notification.customTimeOutInSeconds";
        final String notificationTimeoutValue = Integer.toString(PageObject.DEFAULT_WAIT_TIMEOUT_SECONDS);
        if (getWebDriver() instanceof WebStorage) {
            // clear local storage
            final WebStorage webStorage = (WebStorage)getWebDriver();
            webStorage.getLocalStorage().clear();
            
            // extending the timeout of notifications to 100s to prevent timing failures
            webStorage.getLocalStorage().setItem(notificationTimeoutKey,
                    notificationTimeoutValue);
        } else {
            // Fallback solution for IE
            ((JavascriptExecutor)getWebDriver()).executeScript("window.localStorage.clear();");
            ((JavascriptExecutor) getWebDriver()).executeScript("window.localStorage.setItem(\""
                    + notificationTimeoutKey + "\", \"" + notificationTimeoutValue + "\");");
        }
        
        try {
            // In IE 11 we sometimes see the problem that IE somehow automatically changes the zoom level to 75%.
            // Selenium tests with InternetExplorerDriver fail if the zoom level is not set to 100% due to the fact that coordinates determined aren't correct.
            // With this we enforce a zoom level of 100% before running a test.
            // To make this work correctly you also need to set InternetExplorerDriver.IGNORE_ZOOM_SETTING to true (this should be pre-configured in local-test-environment.xml when activating IE driver)
            getWebDriver().findElement(By.tagName("html")).sendKeys(Keys.chord(Keys.CONTROL, "0"));
        } catch (Exception e) {
        }
    }
    
<<<<<<< HEAD
    protected void setUpAuthenticatedSession(WebDriver webDriver) {
=======
    protected void setUpAuthenticatedSession() {
        // To be able to set a cookie we need to load a page having the target origin
        getWebDriver().get(getContextRoot());
        
>>>>>>> 158df922
        logger.info("Authenticating session...");
        Cookie sessionCookie = authenticate(getContextRoot());
        webDriver.get(getContextRoot() + "index.html"); // initialize web driver so setting a cookie for the local domain is possible
        final Cookie cookieWithoutDomain = new Cookie(sessionCookie.getName(), sessionCookie.getValue(), null, sessionCookie.getPath(), sessionCookie.getExpiry(), sessionCookie.isSecure(), sessionCookie.isHttpOnly());
        webDriver.manage().addCookie(cookieWithoutDomain);
        logger.info("...obtained session cookie "+sessionCookie);
    }

    /**
     * If subclasses want to clear the state using {@link #clearState(String)}, they must re-define this method and
     * first invoke {@link #clearState(String)} before calling this implementation using <code>super.setUp()</code>.
     * This is important because {@link #clearState(String)} will also clear all session state that has been constructed
     * by {@link #setUpAuthenticatedSession()}.
     */
    @Before
    public void setUp() {
        setUpAuthenticatedSession(getWebDriver());
    }
    
    /**
     * Obtains a session cookie for a session authenticated using the default admin user.
     * 
     * @return the cookie that represents the authenticated session or <code>null</code> if the session
     * couldn't successfully be authenticated
     */
    protected Cookie authenticate(String contextRoot) {
        try {
            Cookie result = null;
            URL url = new URL(contextRoot + LOGIN_URL);
            HttpURLConnection connection = (HttpURLConnection) url.openConnection();
            connection.setInstanceFollowRedirects(false);
            connection.setRequestMethod("POST");
            connection.setDoOutput(true);
            connection.connect();
            connection.getOutputStream().write("username=admin&password=admin".getBytes());
            if (connection.getResponseCode() / 100 != 3) { // expecting something like "302 Found" which redirects to the success page
                throw new RuntimeException("" + connection.getResponseCode() + " "+connection.getResponseMessage());
            }
            List<String> cookies = connection.getHeaderFields().get("Set-Cookie");
            if (cookies != null) {
                for (String cookie : cookies) {
                    if (cookie.startsWith(SESSION_COOKIE_NAME + "=")) {
                        String cookieValue = cookie.substring(cookie.indexOf('=')+1, cookie.indexOf(';'));
                        result = new Cookie(SESSION_COOKIE_NAME, cookieValue, /* domain */ "localhost", /* path */ "/", MillisecondsTimePoint.now().plus(Duration.ONE_WEEK).asDate());
                    }
                }
            }
            return result;
        } catch (IOException exception) {
            throw new RuntimeException(exception);
        }
    }
    
    // TODO: Change to TestWatcher if we support a higher version (4.11) of JUnit.
    //private class ScreenShotRule extends TestWatcher {
    //    ScreenShotFilenameGenerator generator;
    //    
    //    public ScreenShotRule(ScreenShotFilenameGenerator generator) {
    //        this.generator = generator;
    //    }
    //    
    //    protected void failed(Throwable error, Description description) {
    //        captureScreenshot(this.generator.getFilePath(description));
    //    }
    //}
    
    private class ScreenShotAndCloseWindowRule extends TestWatchman {
        @Override
        public void failed(Throwable cause, FrameworkMethod method) {
            try {
                captureScreenshots();
            } catch (Exception exception) {
                exception.printStackTrace();
            }
        }
        
        @Override
        public void finished(FrameworkMethod method) {
            try {
                environment.getWindowManager().closeAllExtraWindows();
            } finally {
                super.finished(method);
            }
        }
    }
    
    /**
     * <p>Rule for capturing of a screenshot if a test fails.</p>
     */
    @Rule
    public final ScreenShotAndCloseWindowRule takeScreenshotAndCloseWindows = new ScreenShotAndCloseWindowRule(/*generator*/);

    /**
     * <p>The test environment used for the execution of the the tests.</p>
     */
    @Managed
    protected TestEnvironment environment;
    
    /**
     * <p>Returns the context root (base URL) against the tests are executed. The context root identifies a web
     *   application and usually consists of a protocol definition, the host and a path.</p>
     * 
     * @return
     *   The context root against the tests are executed.
     */
    protected String getContextRoot() {
        return this.environment.getContextRoot();
    }
    
    /**
     * <p>Returns the web driver to use for the execution of the tests.</p>
     * 
     * @return
     *   The web driver to use for the execution of the tests
     */
    protected WebDriver getWebDriver() {
        return this.environment.getWebDriver();
    }
    
    /**
     * <p>Returns the window manager for the used web driver, which can be used to open new windows and switching
     *   between multiple windows.</p>
     * 
     * @return
     *   The window manager for the used web driver.
     */
    protected WindowManager getWindowManager() {
        return this.environment.getWindowManager();
    }
        
    /**
     * <p>Captures a screen shot and saves the picture as an PNG file under the given file name. The complete path to
     *   the stored picture consists of the screenshot folder, as defined in the test environment, and the given
     *   filename with "png" as file extension.</p>
     * 
     * <p>If the used web driver does not support the capturing of screenshots an alternative picture is used instead
     *   of the screenshot.</p>
     * 
     * @param filename
     *   The file name under which the screenshot should be saved.
     * @throws IOException
     *   if an I/O error occurs.
     */
    protected void captureScreenshots() {
        File screenshotFolder = this.environment.getScreenshotFolder();
        if (screenshotFolder != null) {
            this.environment.getWindowManager().forEachOpenedWindow(window -> {
                final String filename = UUID.randomUUID().toString();
                
                WebDriver driver = window.getWebDriver();
                if (RemoteWebDriver.class.equals(driver.getClass())) {
                    driver = new Augmenter().augment(driver);
                }
                InputStream source = getScreenshotNotSupportedImage();
                if (driver instanceof TakesScreenshot) {
                    source = new ByteArrayInputStream(((TakesScreenshot) driver).getScreenshotAs(OutputType.BYTES));
                }
                try {
                    File destinationDir = new File(screenshotFolder, getClass().getName());
                    destinationDir.mkdirs();
                    File destination = new File(destinationDir, filename + SCREENSHOT_FILE_EXTENSION); //$NON-NLS-1$
                    Path path = destination.toPath();
                    Files.copy(source, path, StandardCopyOption.REPLACE_EXISTING);
                    // ATTENTION: Do not remove this line because it is needed for the JUnit Attachment Plugin!
                    System.out.println(String.format(ATTACHMENT_FORMAT, destination.getCanonicalFile().toURI()));
                } catch (IOException exception) {
                    throw new RuntimeException(exception);
                }
            });
        }
    }
    
    private InputStream getScreenshotNotSupportedImage() {
        return AbstractSeleniumTest.class.getResourceAsStream(NOT_SUPPORTED_IMAGE);
    }
}<|MERGE_RESOLUTION|>--- conflicted
+++ resolved
@@ -118,14 +118,10 @@
         }
     }
     
-<<<<<<< HEAD
     protected void setUpAuthenticatedSession(WebDriver webDriver) {
-=======
-    protected void setUpAuthenticatedSession() {
         // To be able to set a cookie we need to load a page having the target origin
         getWebDriver().get(getContextRoot());
         
->>>>>>> 158df922
         logger.info("Authenticating session...");
         Cookie sessionCookie = authenticate(getContextRoot());
         webDriver.get(getContextRoot() + "index.html"); // initialize web driver so setting a cookie for the local domain is possible
