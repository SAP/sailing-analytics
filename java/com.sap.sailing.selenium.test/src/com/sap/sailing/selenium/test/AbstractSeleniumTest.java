package com.sap.sailing.selenium.test;

import java.io.ByteArrayInputStream;
import java.io.File;
import java.io.IOException;
import java.io.InputStream;
import java.net.HttpURLConnection;
import java.net.URL;
import java.nio.file.Files;
import java.nio.file.Path;
import java.nio.file.StandardCopyOption;
import java.util.List;
import java.util.UUID;
import java.util.logging.Logger;

import org.junit.Before;
import org.junit.Rule;
import org.junit.rules.TestWatchman;
import org.junit.runner.RunWith;
import org.junit.runners.model.FrameworkMethod;
import org.openqa.selenium.Cookie;
import org.openqa.selenium.OutputType;
import org.openqa.selenium.TakesScreenshot;
import org.openqa.selenium.WebDriver;
import org.openqa.selenium.remote.Augmenter;
import org.openqa.selenium.remote.RemoteWebDriver;

import com.sap.sailing.selenium.core.Managed;
import com.sap.sailing.selenium.core.SeleniumRunner;
import com.sap.sailing.selenium.core.TestEnvironment;
import com.sap.sailing.selenium.core.WindowManager;
<<<<<<< Updated upstream
import com.sap.sailing.selenium.pages.HostPage;
<<<<<<< HEAD
import com.sap.sse.common.Duration;
import com.sap.sse.common.impl.MillisecondsTimePoint;
=======
=======
import com.sap.sse.common.Duration;
import com.sap.sse.common.impl.MillisecondsTimePoint;
>>>>>>> Stashed changes
>>>>>>> 11a4133e

/**
 * <p>Abstract base class for unit tests with Selenium. This class is already annotated as required to get executed
 *   with the Selenium runner. Furthermore there is a rule, which automatically captures a screenshot if a test fails,
 *   since it is helpful to see how a page looked in the case a test failed.</p>
 * 
 * @author
 *   D049941
 */
@RunWith(SeleniumRunner.class)
public abstract class AbstractSeleniumTest {
    private static final Logger logger = Logger.getLogger(AbstractSeleniumTest.class.getName());
    
    /**
     * <p>File extension for screenshots captured with a Selenium web driver.</p>
     */
    private static final String SCREENSHOT_FILE_EXTENSION = ".png"; //$NON-NLS-1$
    
    private static final String NOT_SUPPORTED_IMAGE = "/com/sap/sailing/selenium/resources/not-supported.png"; //$NON-NLS-1$
    
    private static final String ATTACHMENT_FORMAT = "[[ATTACHMENT|%s]]"; //$NON-NLS-1$
    
    private static final String CLEAR_STATE_URL = "sailingserver/test-support/clearState"; //$NON-NLS-1$
    
    private static final String LOGIN_URL = "security/api/restsecurity/login";
    
    private static final int CLEAR_STATE_SUCCESFUL_STATUS_CODE = 204;

    private static final String SESSION_COOKIE_NAME = "JSESSIONID";
    
    /**
     * <p></p>
     * 
     * @param contextRoot
     * 
     * @return
     *   <code>true</code> if the state was reseted successfully and <code>false</code> otherwise.
     */
    protected void clearState(String contextRoot) {
        logger.info("clearing server state");
        try {
            URL url = new URL(contextRoot + CLEAR_STATE_URL);
            HttpURLConnection connection = (HttpURLConnection) url.openConnection();
            connection.setRequestMethod("POST");
            connection.connect();
            if (connection.getResponseCode() != CLEAR_STATE_SUCCESFUL_STATUS_CODE) {
                throw new RuntimeException(connection.getResponseMessage());
            }
        } catch (IOException exception) {
            throw new RuntimeException(exception);
        }
    }
    
    @Before
    public void setUpAuthenticatedSession() throws InterruptedException {
        logger.info("Authenticating session...");
        Cookie sessionCookie = authenticate(getContextRoot());
        getWebDriver().get(getContextRoot() + "index.html"); // initialize web driver so setting a cookie for the local domain is possible
        getWebDriver().manage().addCookie(sessionCookie);
        logger.info("...obtained session cookie "+sessionCookie);
    }
    
    /**
     * Obtains a session cookie for a session authenticated using the default admin user.
     * 
     * @return the cookie that represents the authenticated session or <code>null</code> if the session
     * couldn't successfully be authenticated
     */
    protected Cookie authenticate(String contextRoot) {
        try {
            Cookie result = null;
            URL url = new URL(contextRoot + LOGIN_URL);
            HttpURLConnection connection = (HttpURLConnection) url.openConnection();
            connection.setRequestMethod("POST");
            connection.setDoOutput(true);
            connection.connect();
            connection.getOutputStream().write("username=admin&password=admin".getBytes());
            if (connection.getResponseCode() != 200) {
                throw new RuntimeException(connection.getResponseMessage());
            }
            List<String> cookies = connection.getHeaderFields().get("Set-Cookie");
            if (cookies != null) {
                for (String cookie : cookies) {
                    if (cookie.startsWith(SESSION_COOKIE_NAME + "=")) {
                        String cookieValue = cookie.substring(cookie.indexOf('=')+1, cookie.indexOf(';'));
                        result = new Cookie(SESSION_COOKIE_NAME, cookieValue, /* domain */ "localhost", /* path */ "/", MillisecondsTimePoint.now().plus(Duration.ONE_WEEK).asDate());
                    }
                }
            }
            return result;
        } catch (IOException exception) {
            throw new RuntimeException(exception);
        }
    }
    
    // TODO: Change to TestWatcher if we support a higher version (4.11) of JUnit.
    //private class ScreenShotRule extends TestWatcher {
    //    ScreenShotFilenameGenerator generator;
    //    
    //    public ScreenShotRule(ScreenShotFilenameGenerator generator) {
    //        this.generator = generator;
    //    }
    //    
    //    protected void failed(Throwable error, Description description) {
    //        captureScreenshot(this.generator.getFilePath(description));
    //    }
    //}
    
    private class ScreenShotRule extends TestWatchman {
        @Override
        public void failed(Throwable cause, FrameworkMethod method) {
            try {
                captureScreenshot(UUID.randomUUID().toString());
            } catch (Exception exception) {
                exception.printStackTrace();
            }
        }
    }
    
    /**
     * <p>Rule for capturing of a screenshot if a test fails.</p>
     */
    @Rule
    public final ScreenShotRule takeScreenshoot = new ScreenShotRule(/*generator*/);

    /**
     * <p>The test environment used for the execution of the the tests.</p>
     */
    @Managed
    protected TestEnvironment environment;
    
    /**
     * <p>Returns the context root (base URL) against the tests are executed. The context root identifies a web
     *   application and usually consists of a protocol definition, the host and a path.</p>
     * 
     * @return
     *   The context root against the tests are executed.
     */
    protected String getContextRoot() {
        return this.environment.getContextRoot();
    }
    
    /**
     * <p>Returns the web driver to use for the execution of the tests.</p>
     * 
     * @return
     *   The web driver to use for the execution of the tests
     */
    protected WebDriver getWebDriver() {
        return this.environment.getWebDriver();
    }
    
    /**
     * <p>Returns the window manager for the used web driver, which can be used to open new windows and switching
     *   between multiple windows.</p>
     * 
     * @return
     *   The window manager for the used web driver.
     */
    protected WindowManager getWindowManager() {
        return this.environment.getWindowManager();
    }
        
    /**
     * <p>Captures a screen shot and saves the picture as an PNG file under the given file name. The complete path to
     *   the stored picture consists of the screenshot folder, as defined in the test environment, and the given
     *   filename with "png" as file extension.</p>
     * 
     * <p>If the used web driver does not support the capturing of screenshots an alternative picture is used instead
     *   of the screenshot.</p>
     * 
     * @param filename
     *   The file name under which the screenshot should be saved.
     * @throws IOException
     *   if an I/O error occurs.
     */
    protected void captureScreenshot(String filename) {
        File screenshotFolder = this.environment.getScreenshotFolder();
        if (screenshotFolder != null) {
            WebDriver driver = getWebDriver();
            if (RemoteWebDriver.class.equals(driver.getClass())) {
                driver = new Augmenter().augment(driver);
            }
            InputStream source = getScreenshotNotSupportedImage();
            if (driver instanceof TakesScreenshot) {
                source = new ByteArrayInputStream(((TakesScreenshot) driver).getScreenshotAs(OutputType.BYTES));
            }
            try {
                File destinationDir = new File(screenshotFolder, getClass().getName());
                destinationDir.mkdirs();
                File destination = new File(destinationDir, filename + SCREENSHOT_FILE_EXTENSION); //$NON-NLS-1$
                Path path = destination.toPath();
                Files.copy(source, path, StandardCopyOption.REPLACE_EXISTING);
                // ATTENTION: Do not remove this line because it is needed for the JUnit Attachment Plugin!
                System.out.println(String.format(ATTACHMENT_FORMAT, destination.getCanonicalFile().toURI()));
            } catch (IOException exception) {
                throw new RuntimeException(exception);
            }
        }
    }
    
    private InputStream getScreenshotNotSupportedImage() {
        return AbstractSeleniumTest.class.getResourceAsStream(NOT_SUPPORTED_IMAGE);
    }
}
<|MERGE_RESOLUTION|>--- conflicted
+++ resolved
@@ -1,247 +1,238 @@
-package com.sap.sailing.selenium.test;
-
-import java.io.ByteArrayInputStream;
-import java.io.File;
-import java.io.IOException;
-import java.io.InputStream;
-import java.net.HttpURLConnection;
-import java.net.URL;
-import java.nio.file.Files;
-import java.nio.file.Path;
-import java.nio.file.StandardCopyOption;
-import java.util.List;
-import java.util.UUID;
-import java.util.logging.Logger;
-
-import org.junit.Before;
-import org.junit.Rule;
-import org.junit.rules.TestWatchman;
-import org.junit.runner.RunWith;
-import org.junit.runners.model.FrameworkMethod;
-import org.openqa.selenium.Cookie;
-import org.openqa.selenium.OutputType;
-import org.openqa.selenium.TakesScreenshot;
-import org.openqa.selenium.WebDriver;
-import org.openqa.selenium.remote.Augmenter;
-import org.openqa.selenium.remote.RemoteWebDriver;
-
-import com.sap.sailing.selenium.core.Managed;
-import com.sap.sailing.selenium.core.SeleniumRunner;
-import com.sap.sailing.selenium.core.TestEnvironment;
-import com.sap.sailing.selenium.core.WindowManager;
-<<<<<<< Updated upstream
-import com.sap.sailing.selenium.pages.HostPage;
-<<<<<<< HEAD
-import com.sap.sse.common.Duration;
-import com.sap.sse.common.impl.MillisecondsTimePoint;
-=======
-=======
-import com.sap.sse.common.Duration;
-import com.sap.sse.common.impl.MillisecondsTimePoint;
->>>>>>> Stashed changes
->>>>>>> 11a4133e
-
-/**
- * <p>Abstract base class for unit tests with Selenium. This class is already annotated as required to get executed
- *   with the Selenium runner. Furthermore there is a rule, which automatically captures a screenshot if a test fails,
- *   since it is helpful to see how a page looked in the case a test failed.</p>
- * 
- * @author
- *   D049941
- */
-@RunWith(SeleniumRunner.class)
-public abstract class AbstractSeleniumTest {
-    private static final Logger logger = Logger.getLogger(AbstractSeleniumTest.class.getName());
-    
-    /**
-     * <p>File extension for screenshots captured with a Selenium web driver.</p>
-     */
-    private static final String SCREENSHOT_FILE_EXTENSION = ".png"; //$NON-NLS-1$
-    
-    private static final String NOT_SUPPORTED_IMAGE = "/com/sap/sailing/selenium/resources/not-supported.png"; //$NON-NLS-1$
-    
-    private static final String ATTACHMENT_FORMAT = "[[ATTACHMENT|%s]]"; //$NON-NLS-1$
-    
-    private static final String CLEAR_STATE_URL = "sailingserver/test-support/clearState"; //$NON-NLS-1$
-    
-    private static final String LOGIN_URL = "security/api/restsecurity/login";
-    
-    private static final int CLEAR_STATE_SUCCESFUL_STATUS_CODE = 204;
-
-    private static final String SESSION_COOKIE_NAME = "JSESSIONID";
-    
-    /**
-     * <p></p>
-     * 
-     * @param contextRoot
-     * 
-     * @return
-     *   <code>true</code> if the state was reseted successfully and <code>false</code> otherwise.
-     */
-    protected void clearState(String contextRoot) {
-        logger.info("clearing server state");
-        try {
-            URL url = new URL(contextRoot + CLEAR_STATE_URL);
-            HttpURLConnection connection = (HttpURLConnection) url.openConnection();
-            connection.setRequestMethod("POST");
-            connection.connect();
-            if (connection.getResponseCode() != CLEAR_STATE_SUCCESFUL_STATUS_CODE) {
-                throw new RuntimeException(connection.getResponseMessage());
-            }
-        } catch (IOException exception) {
-            throw new RuntimeException(exception);
-        }
-    }
-    
-    @Before
-    public void setUpAuthenticatedSession() throws InterruptedException {
-        logger.info("Authenticating session...");
-        Cookie sessionCookie = authenticate(getContextRoot());
-        getWebDriver().get(getContextRoot() + "index.html"); // initialize web driver so setting a cookie for the local domain is possible
-        getWebDriver().manage().addCookie(sessionCookie);
-        logger.info("...obtained session cookie "+sessionCookie);
-    }
-    
-    /**
-     * Obtains a session cookie for a session authenticated using the default admin user.
-     * 
-     * @return the cookie that represents the authenticated session or <code>null</code> if the session
-     * couldn't successfully be authenticated
-     */
-    protected Cookie authenticate(String contextRoot) {
-        try {
-            Cookie result = null;
-            URL url = new URL(contextRoot + LOGIN_URL);
-            HttpURLConnection connection = (HttpURLConnection) url.openConnection();
-            connection.setRequestMethod("POST");
-            connection.setDoOutput(true);
-            connection.connect();
-            connection.getOutputStream().write("username=admin&password=admin".getBytes());
-            if (connection.getResponseCode() != 200) {
-                throw new RuntimeException(connection.getResponseMessage());
-            }
-            List<String> cookies = connection.getHeaderFields().get("Set-Cookie");
-            if (cookies != null) {
-                for (String cookie : cookies) {
-                    if (cookie.startsWith(SESSION_COOKIE_NAME + "=")) {
-                        String cookieValue = cookie.substring(cookie.indexOf('=')+1, cookie.indexOf(';'));
-                        result = new Cookie(SESSION_COOKIE_NAME, cookieValue, /* domain */ "localhost", /* path */ "/", MillisecondsTimePoint.now().plus(Duration.ONE_WEEK).asDate());
-                    }
-                }
-            }
-            return result;
-        } catch (IOException exception) {
-            throw new RuntimeException(exception);
-        }
-    }
-    
-    // TODO: Change to TestWatcher if we support a higher version (4.11) of JUnit.
-    //private class ScreenShotRule extends TestWatcher {
-    //    ScreenShotFilenameGenerator generator;
-    //    
-    //    public ScreenShotRule(ScreenShotFilenameGenerator generator) {
-    //        this.generator = generator;
-    //    }
-    //    
-    //    protected void failed(Throwable error, Description description) {
-    //        captureScreenshot(this.generator.getFilePath(description));
-    //    }
-    //}
-    
-    private class ScreenShotRule extends TestWatchman {
-        @Override
-        public void failed(Throwable cause, FrameworkMethod method) {
-            try {
-                captureScreenshot(UUID.randomUUID().toString());
-            } catch (Exception exception) {
-                exception.printStackTrace();
-            }
-        }
-    }
-    
-    /**
-     * <p>Rule for capturing of a screenshot if a test fails.</p>
-     */
-    @Rule
-    public final ScreenShotRule takeScreenshoot = new ScreenShotRule(/*generator*/);
-
-    /**
-     * <p>The test environment used for the execution of the the tests.</p>
-     */
-    @Managed
-    protected TestEnvironment environment;
-    
-    /**
-     * <p>Returns the context root (base URL) against the tests are executed. The context root identifies a web
-     *   application and usually consists of a protocol definition, the host and a path.</p>
-     * 
-     * @return
-     *   The context root against the tests are executed.
-     */
-    protected String getContextRoot() {
-        return this.environment.getContextRoot();
-    }
-    
-    /**
-     * <p>Returns the web driver to use for the execution of the tests.</p>
-     * 
-     * @return
-     *   The web driver to use for the execution of the tests
-     */
-    protected WebDriver getWebDriver() {
-        return this.environment.getWebDriver();
-    }
-    
-    /**
-     * <p>Returns the window manager for the used web driver, which can be used to open new windows and switching
-     *   between multiple windows.</p>
-     * 
-     * @return
-     *   The window manager for the used web driver.
-     */
-    protected WindowManager getWindowManager() {
-        return this.environment.getWindowManager();
-    }
-        
-    /**
-     * <p>Captures a screen shot and saves the picture as an PNG file under the given file name. The complete path to
-     *   the stored picture consists of the screenshot folder, as defined in the test environment, and the given
-     *   filename with "png" as file extension.</p>
-     * 
-     * <p>If the used web driver does not support the capturing of screenshots an alternative picture is used instead
-     *   of the screenshot.</p>
-     * 
-     * @param filename
-     *   The file name under which the screenshot should be saved.
-     * @throws IOException
-     *   if an I/O error occurs.
-     */
-    protected void captureScreenshot(String filename) {
-        File screenshotFolder = this.environment.getScreenshotFolder();
-        if (screenshotFolder != null) {
-            WebDriver driver = getWebDriver();
-            if (RemoteWebDriver.class.equals(driver.getClass())) {
-                driver = new Augmenter().augment(driver);
-            }
-            InputStream source = getScreenshotNotSupportedImage();
-            if (driver instanceof TakesScreenshot) {
-                source = new ByteArrayInputStream(((TakesScreenshot) driver).getScreenshotAs(OutputType.BYTES));
-            }
-            try {
-                File destinationDir = new File(screenshotFolder, getClass().getName());
-                destinationDir.mkdirs();
-                File destination = new File(destinationDir, filename + SCREENSHOT_FILE_EXTENSION); //$NON-NLS-1$
-                Path path = destination.toPath();
-                Files.copy(source, path, StandardCopyOption.REPLACE_EXISTING);
-                // ATTENTION: Do not remove this line because it is needed for the JUnit Attachment Plugin!
-                System.out.println(String.format(ATTACHMENT_FORMAT, destination.getCanonicalFile().toURI()));
-            } catch (IOException exception) {
-                throw new RuntimeException(exception);
-            }
-        }
-    }
-    
-    private InputStream getScreenshotNotSupportedImage() {
-        return AbstractSeleniumTest.class.getResourceAsStream(NOT_SUPPORTED_IMAGE);
-    }
-}
+package com.sap.sailing.selenium.test;
+
+import java.io.ByteArrayInputStream;
+import java.io.File;
+import java.io.IOException;
+import java.io.InputStream;
+import java.net.HttpURLConnection;
+import java.net.URL;
+import java.nio.file.Files;
+import java.nio.file.Path;
+import java.nio.file.StandardCopyOption;
+import java.util.List;
+import java.util.UUID;
+import java.util.logging.Logger;
+
+import org.junit.Before;
+import org.junit.Rule;
+import org.junit.rules.TestWatchman;
+import org.junit.runner.RunWith;
+import org.junit.runners.model.FrameworkMethod;
+import org.openqa.selenium.Cookie;
+import org.openqa.selenium.OutputType;
+import org.openqa.selenium.TakesScreenshot;
+import org.openqa.selenium.WebDriver;
+import org.openqa.selenium.remote.Augmenter;
+import org.openqa.selenium.remote.RemoteWebDriver;
+
+import com.sap.sse.common.Duration;
+import com.sap.sse.common.impl.MillisecondsTimePoint;
+import com.sap.sailing.selenium.core.Managed;
+import com.sap.sailing.selenium.core.SeleniumRunner;
+import com.sap.sailing.selenium.core.TestEnvironment;
+import com.sap.sailing.selenium.core.WindowManager;
+
+/**
+ * <p>Abstract base class for unit tests with Selenium. This class is already annotated as required to get executed
+ *   with the Selenium runner. Furthermore there is a rule, which automatically captures a screenshot if a test fails,
+ *   since it is helpful to see how a page looked in the case a test failed.</p>
+ * 
+ * @author
+ *   D049941
+ */
+@RunWith(SeleniumRunner.class)
+public abstract class AbstractSeleniumTest {
+    private static final Logger logger = Logger.getLogger(AbstractSeleniumTest.class.getName());
+    
+    /**
+     * <p>File extension for screenshots captured with a Selenium web driver.</p>
+     */
+    private static final String SCREENSHOT_FILE_EXTENSION = ".png"; //$NON-NLS-1$
+    
+    private static final String NOT_SUPPORTED_IMAGE = "/com/sap/sailing/selenium/resources/not-supported.png"; //$NON-NLS-1$
+    
+    private static final String ATTACHMENT_FORMAT = "[[ATTACHMENT|%s]]"; //$NON-NLS-1$
+    
+    private static final String CLEAR_STATE_URL = "sailingserver/test-support/clearState"; //$NON-NLS-1$
+    
+    private static final String LOGIN_URL = "security/api/restsecurity/login";
+    
+    private static final int CLEAR_STATE_SUCCESFUL_STATUS_CODE = 204;
+
+    private static final String SESSION_COOKIE_NAME = "JSESSIONID";
+    
+    /**
+     * <p></p>
+     * 
+     * @param contextRoot
+     * 
+     * @return
+     *   <code>true</code> if the state was reseted successfully and <code>false</code> otherwise.
+     */
+    protected void clearState(String contextRoot) {
+        logger.info("clearing server state");
+        try {
+            URL url = new URL(contextRoot + CLEAR_STATE_URL);
+            HttpURLConnection connection = (HttpURLConnection) url.openConnection();
+            connection.setRequestMethod("POST");
+            connection.connect();
+            if (connection.getResponseCode() != CLEAR_STATE_SUCCESFUL_STATUS_CODE) {
+                throw new RuntimeException(connection.getResponseMessage());
+            }
+        } catch (IOException exception) {
+            throw new RuntimeException(exception);
+        }
+    }
+    
+    @Before
+    public void setUpAuthenticatedSession() {
+        logger.info("Authenticating session...");
+        Cookie sessionCookie = authenticate(getContextRoot());
+        getWebDriver().get(getContextRoot() + "index.html"); // initialize web driver so setting a cookie for the local domain is possible
+        getWebDriver().manage().addCookie(sessionCookie);
+        logger.info("...obtained session cookie "+sessionCookie);
+    }
+    
+    /**
+     * Obtains a session cookie for a session authenticated using the default admin user.
+     * 
+     * @return the cookie that represents the authenticated session or <code>null</code> if the session
+     * couldn't successfully be authenticated
+     */
+    protected Cookie authenticate(String contextRoot) {
+        try {
+            Cookie result = null;
+            URL url = new URL(contextRoot + LOGIN_URL);
+            HttpURLConnection connection = (HttpURLConnection) url.openConnection();
+            connection.setRequestMethod("POST");
+            connection.setDoOutput(true);
+            connection.connect();
+            connection.getOutputStream().write("username=admin&password=admin".getBytes());
+            if (connection.getResponseCode() != 200) {
+                throw new RuntimeException(connection.getResponseMessage());
+            }
+            List<String> cookies = connection.getHeaderFields().get("Set-Cookie");
+            if (cookies != null) {
+                for (String cookie : cookies) {
+                    if (cookie.startsWith(SESSION_COOKIE_NAME + "=")) {
+                        String cookieValue = cookie.substring(cookie.indexOf('=')+1, cookie.indexOf(';'));
+                        result = new Cookie(SESSION_COOKIE_NAME, cookieValue, /* domain */ "localhost", /* path */ "/", MillisecondsTimePoint.now().plus(Duration.ONE_WEEK).asDate());
+                    }
+                }
+            }
+            return result;
+        } catch (IOException exception) {
+            throw new RuntimeException(exception);
+        }
+    }
+    
+    // TODO: Change to TestWatcher if we support a higher version (4.11) of JUnit.
+    //private class ScreenShotRule extends TestWatcher {
+    //    ScreenShotFilenameGenerator generator;
+    //    
+    //    public ScreenShotRule(ScreenShotFilenameGenerator generator) {
+    //        this.generator = generator;
+    //    }
+    //    
+    //    protected void failed(Throwable error, Description description) {
+    //        captureScreenshot(this.generator.getFilePath(description));
+    //    }
+    //}
+    
+    private class ScreenShotRule extends TestWatchman {
+        @Override
+        public void failed(Throwable cause, FrameworkMethod method) {
+            try {
+                captureScreenshot(UUID.randomUUID().toString());
+            } catch (Exception exception) {
+                exception.printStackTrace();
+            }
+        }
+    }
+    
+    /**
+     * <p>Rule for capturing of a screenshot if a test fails.</p>
+     */
+    @Rule
+    public final ScreenShotRule takeScreenshoot = new ScreenShotRule(/*generator*/);
+
+    /**
+     * <p>The test environment used for the execution of the the tests.</p>
+     */
+    @Managed
+    protected TestEnvironment environment;
+    
+    /**
+     * <p>Returns the context root (base URL) against the tests are executed. The context root identifies a web
+     *   application and usually consists of a protocol definition, the host and a path.</p>
+     * 
+     * @return
+     *   The context root against the tests are executed.
+     */
+    protected String getContextRoot() {
+        return this.environment.getContextRoot();
+    }
+    
+    /**
+     * <p>Returns the web driver to use for the execution of the tests.</p>
+     * 
+     * @return
+     *   The web driver to use for the execution of the tests
+     */
+    protected WebDriver getWebDriver() {
+        return this.environment.getWebDriver();
+    }
+    
+    /**
+     * <p>Returns the window manager for the used web driver, which can be used to open new windows and switching
+     *   between multiple windows.</p>
+     * 
+     * @return
+     *   The window manager for the used web driver.
+     */
+    protected WindowManager getWindowManager() {
+        return this.environment.getWindowManager();
+    }
+        
+    /**
+     * <p>Captures a screen shot and saves the picture as an PNG file under the given file name. The complete path to
+     *   the stored picture consists of the screenshot folder, as defined in the test environment, and the given
+     *   filename with "png" as file extension.</p>
+     * 
+     * <p>If the used web driver does not support the capturing of screenshots an alternative picture is used instead
+     *   of the screenshot.</p>
+     * 
+     * @param filename
+     *   The file name under which the screenshot should be saved.
+     * @throws IOException
+     *   if an I/O error occurs.
+     */
+    protected void captureScreenshot(String filename) {
+        File screenshotFolder = this.environment.getScreenshotFolder();
+        if (screenshotFolder != null) {
+            WebDriver driver = getWebDriver();
+            if (RemoteWebDriver.class.equals(driver.getClass())) {
+                driver = new Augmenter().augment(driver);
+            }
+            InputStream source = getScreenshotNotSupportedImage();
+            if (driver instanceof TakesScreenshot) {
+                source = new ByteArrayInputStream(((TakesScreenshot) driver).getScreenshotAs(OutputType.BYTES));
+            }
+            try {
+                File destinationDir = new File(screenshotFolder, getClass().getName());
+                destinationDir.mkdirs();
+                File destination = new File(destinationDir, filename + SCREENSHOT_FILE_EXTENSION); //$NON-NLS-1$
+                Path path = destination.toPath();
+                Files.copy(source, path, StandardCopyOption.REPLACE_EXISTING);
+                // ATTENTION: Do not remove this line because it is needed for the JUnit Attachment Plugin!
+                System.out.println(String.format(ATTACHMENT_FORMAT, destination.getCanonicalFile().toURI()));
+            } catch (IOException exception) {
+                throw new RuntimeException(exception);
+            }
+        }
+    }
+    
+    private InputStream getScreenshotNotSupportedImage() {
+        return AbstractSeleniumTest.class.getResourceAsStream(NOT_SUPPORTED_IMAGE);
+    }
+}