--- conflicted
+++ resolved
@@ -111,7 +111,6 @@
     }
 
     @Test
-<<<<<<< HEAD
     public void testUpdateRoleTransitive() {
         final ApiContext adminCtx = createAdminApiContext(getContextRoot(), SECURITY_CONTEXT);
         final String testRoleName1 = "test role transitive_1";
@@ -135,7 +134,9 @@
                 roleCreated3.getPermissions(), roleCreated3.getName(), true));
         final Role roleUpdated3 = roleApi.getRole(adminCtx, roleCreated3.getId());
         assertTrue("role3 should be transitive after update", roleUpdated3.isTransitive());
-=======
+    }
+
+    @Test
     public void createRoleWithDuplicateNameShouldFailTest() {
         final String roleName = "DUPLICATE_CHECK_ROLE";
         final ApiContext adminCtx = createAdminApiContext(getContextRoot(), SECURITY_CONTEXT);
@@ -146,6 +147,5 @@
         } catch (Exception e) {
             e.printStackTrace();
         }
->>>>>>> e48d06cc
     }
 }