package com.sap.sailing.selenium.api.test;

import static com.sap.sailing.domain.common.CompetitorRegistrationType.CLOSED;
import static com.sap.sailing.selenium.api.core.ApiContext.SERVER_CONTEXT;
import static com.sap.sailing.selenium.api.core.ApiContext.createAdminApiContext;
import static com.sap.sailing.selenium.api.core.ApiContext.createApiContext;
import static com.sap.sailing.selenium.pages.adminconsole.AdminConsolePage.goToPage;
import static org.junit.Assert.assertEquals;
import static org.junit.Assert.assertNotEquals;
import static org.junit.Assert.assertNotNull;
import static org.junit.Assert.assertNull;
import static org.junit.Assert.assertTrue;

import java.util.Optional;

import org.json.simple.JSONArray;
import org.json.simple.JSONObject;
import org.junit.Before;
import org.junit.Test;

import com.sap.sailing.domain.common.CompetitorRegistrationType;
import com.sap.sailing.selenium.api.core.ApiContext;
import com.sap.sailing.selenium.api.event.EventApi;
import com.sap.sailing.selenium.api.event.EventApi.Event;
import com.sap.sailing.selenium.api.event.LeaderboardApi;
import com.sap.sailing.selenium.api.event.SecurityApi;
import com.sap.sailing.selenium.api.regatta.Competitor;
import com.sap.sailing.selenium.api.regatta.RaceColumn;
import com.sap.sailing.selenium.api.regatta.Regatta;
import com.sap.sailing.selenium.api.regatta.RegattaApi;
import com.sap.sailing.selenium.api.regatta.RegattaRaces;
import com.sap.sailing.selenium.pages.adminconsole.AdminConsolePage;
import com.sap.sailing.selenium.test.AbstractSeleniumTest;

public class RegattaApiTest extends AbstractSeleniumTest {

    private static String EVENT_NAME = "<ppp> loggingsession";
    private static String OTHER_EVENT_NAME = "<xxx> loggingsession";
    private static String BOAT_CLASS = "75QMNATIONALEKREUZER";

    private final EventApi eventApi = new EventApi();
    private final RegattaApi regattaApi = new RegattaApi();
    private final LeaderboardApi leaderboardApi = new LeaderboardApi();

    @Before
    public void setUp() {
<<<<<<< HEAD
        clearState(getContextRoot());
        super.setUp();
=======
        clearState(getContextRoot(), /* headless */ true);
>>>>>>> 2a084d22
    }

    @Test
    public void testGetRegattaForCreatedEvent() {
        final ApiContext ctx = createAdminApiContext(getContextRoot(), SERVER_CONTEXT);

        eventApi.createEvent(ctx, EVENT_NAME, BOAT_CLASS, CLOSED, "default");
        Regatta regatta = regattaApi.getRegatta(ctx, EVENT_NAME);
        JSONArray series = (JSONArray) regatta.get("series");
        JSONObject serie = (JSONObject) series.get(0);
        JSONArray fleets = (JSONArray) serie.get("fleets");
        JSONObject trackedRaces = (JSONObject) serie.get("trackedRaces");

        assertEquals("read: regatta.name is different", EVENT_NAME, regatta.getName());
        assertNull("read: regatta.startDate should be null", regatta.getStartDate());
        assertNull("read: regatta.endDate should be null", regatta.getEndDate());
        assertEquals("read: regatta.scoringSystem is different", "LOW_POINT", regatta.getScoringSystem());
        assertEquals("read: regatta.boeatclass is different", BOAT_CLASS, regatta.getBoatClass());
        assertNotNull("read: regatta.courseAreaId is missing", regatta.getCourseAreaId());
        assertEquals("read: regatta.canBoatsOfCompetitorsChangePerRace should be false", false,
                regatta.canBoatsOfCompetitorsChangePerRace());
        assertEquals("read: regatta.competitorRegistrationType is different", CLOSED,
                regatta.getCompetitorRegistrationType());

        assertEquals("read: reagtta.series should have 1 entry", 1, series.size());
        assertEquals("read: reagtta.fleets should have 1 entry", 1, fleets.size());
        assertNotNull("read: reagtta.trackedRaces is missing", trackedRaces);
    }

    @Test
    public void testGetRacesForRegattaForCreateEvent() {
        final ApiContext ctx = createAdminApiContext(getContextRoot(), SERVER_CONTEXT);

        eventApi.createEvent(ctx, EVENT_NAME, BOAT_CLASS, CLOSED, "default");
        RegattaRaces regattaRaces = regattaApi.getRegattaRaces(ctx, EVENT_NAME);

        assertEquals("read: regatta is different", EVENT_NAME, regattaRaces.getRegattaName());
        // assertEquals("read: reagtta.series should have 0 entries", 0, regattaRaces.getRaces().length);

        RaceColumn[] raceColumns = regattaApi.addRaceColumn(ctx, EVENT_NAME, "R", 1);
        leaderboardApi.startRaceLogTracking(ctx, EVENT_NAME, raceColumns[0].getRaceName(), "Default");
        regattaRaces = regattaApi.getRegattaRaces(ctx, EVENT_NAME);
        assertEquals("read: reagtta.series should have 0 entries", 1, regattaRaces.getRaces().length);
    }

    @Test
    public void testCreateAndAddCompetitor() {
        final String competitorName = "Max Mustermann";
        final String competitorNationality = "USA";
        final ApiContext ctx = createAdminApiContext(getContextRoot(), SERVER_CONTEXT);

        eventApi.createEvent(ctx, EVENT_NAME, BOAT_CLASS, CLOSED, "default");
        Competitor competitor = regattaApi.createAndAddCompetitor(ctx, EVENT_NAME, BOAT_CLASS, "test@de",
                competitorName, competitorNationality);
        assertNotNull("read: competitor.id is missing", competitor.getId());
        assertEquals("read: competitor.name is different", competitorName, competitor.getName());
        assertEquals("read: competitor.shortName is different", competitorName, competitor.getShortName());
        assertEquals("read: competitor.nationality is different", competitorNationality, competitor.getNationality());
        assertNotNull("read: competitor.team should not be emtpy", competitor.getTeam());
        assertNotNull("read: competitor.boat should not be empty", competitor.getBoat());
        assertNotNull("read: competitor.boat.boatClass should not be empty", competitor.getBoat().getBoatClass());
        assertEquals("read: competitor.boat.boatClass.name is differnet", BOAT_CLASS,
                competitor.getBoat().getBoatClass().getName());
    }

    @Test
    public void testGetCompetitors() {
        final String competitor1Name = "Max Mustermann";
        final String competitor2Name = "Hans Albatros";
        final String competitor1Nationality = "GER";
        final String competitor2Nationality = "USA";
        final ApiContext ctx = createAdminApiContext(getContextRoot(), SERVER_CONTEXT);
        eventApi.createEvent(ctx, EVENT_NAME, BOAT_CLASS, CLOSED, "default");
        final Competitor competitor1 = regattaApi.createAndAddCompetitor(ctx, EVENT_NAME, BOAT_CLASS, "test@de",
                competitor1Name, competitor1Nationality);
        assertNotNull("Competitor1 should not be null", competitor1);
        final Competitor competitor2 = regattaApi.createAndAddCompetitor(ctx, EVENT_NAME, BOAT_CLASS, "test@de",
                competitor2Name, competitor2Nationality);
        assertNotNull("Competitor2 should not be null", competitor2);
        final Competitor[] competitors = regattaApi.getCompetitors(ctx, EVENT_NAME);
        assertNotNull("read: list of competitors should not be null", competitors);
        assertNotEquals("read: list of competitors should not be empty", 0, competitors.length);
        assertEquals("read: list of competitors should contains 2 comeptitors", 2, competitors.length);
        for (Competitor competitor : competitors) {
            assertTrue("competitor name " + competitor.getName() + " is wrong",
                    competitor1Name.equals(competitor.getName()) || competitor2Name.equals(competitor.getName()));
        }
    }

    @Test
    public void testAddRaceColumns() {
        final ApiContext ctx = createAdminApiContext(getContextRoot(), SERVER_CONTEXT);

        eventApi.createEvent(ctx, EVENT_NAME, BOAT_CLASS, CLOSED, "default");
        RaceColumn[] result = regattaApi.addRaceColumn(ctx, EVENT_NAME, "T", 5);
        assertEquals("read: racecolumn.seriesname is different", "Default", result[0].getSeriesName());
        assertEquals("read: racecolumn.racename is different", "T1", result[0].getRaceName());
        // assertEquals("read: racecolumn.seriesname is different", "Default", result[4].getSeriesName());
        // assertEquals("read: racecolumn.racename is different", "T5", result[4].getRaceName());
    }
    
    @Test
    public void testRegisterExistingCompetitorWithSecret() {
        final AdminConsolePage adminConsole = goToPage(getWebDriver(), getContextRoot());
        adminConsole.goToLocalServerPanel().setSelfServiceServer(true);
        
        SecurityApi securityApi = new SecurityApi();
        final ApiContext adminSecurityCtx = createAdminApiContext(getContextRoot(), ApiContext.SECURITY_CONTEXT);
        securityApi.createUser(adminSecurityCtx, "donald", "Donald Duck", null, "daisy0815");
        final ApiContext userWithCompetitorCtx = createApiContext(getContextRoot(), SERVER_CONTEXT, "donald", "daisy0815");
        securityApi.createUser(adminSecurityCtx, "dagobert", "Dagobert Duck", null, "daisy1337");
        final ApiContext userOwningEventCtx = createApiContext(getContextRoot(), SERVER_CONTEXT, "dagobert", "daisy1337");
        
        // TODO we currently can't just create a competitor using the API. This is only possible by using a temporary Event/Regatta.
        eventApi.createEvent(userWithCompetitorCtx, EVENT_NAME, BOAT_CLASS, CLOSED, "default");
        Competitor competitor = regattaApi.createAndAddCompetitor(userWithCompetitorCtx, EVENT_NAME, BOAT_CLASS, null, "donald", "USA");
        
        // This is the event to register the existing competitor for
        Event eventToRegisterExistingCompetitor = eventApi.createEvent(userOwningEventCtx, OTHER_EVENT_NAME, BOAT_CLASS, CompetitorRegistrationType.OPEN_UNMODERATED, "default");
        regattaApi.addCompetitor(userWithCompetitorCtx, OTHER_EVENT_NAME, competitor.getId(), Optional.of(eventToRegisterExistingCompetitor.getSecret()));
        
        // TODO check if the competitor is added to the regatta
    }
}<|MERGE_RESOLUTION|>--- conflicted
+++ resolved
@@ -44,12 +44,8 @@
 
     @Before
     public void setUp() {
-<<<<<<< HEAD
-        clearState(getContextRoot());
+        clearState(getContextRoot(), /* headless */ true);
         super.setUp();
-=======
-        clearState(getContextRoot(), /* headless */ true);
->>>>>>> 2a084d22
     }
 
     @Test
@@ -87,8 +83,8 @@
         RegattaRaces regattaRaces = regattaApi.getRegattaRaces(ctx, EVENT_NAME);
 
         assertEquals("read: regatta is different", EVENT_NAME, regattaRaces.getRegattaName());
-        // assertEquals("read: reagtta.series should have 0 entries", 0, regattaRaces.getRaces().length);
-
+        //assertEquals("read: reagtta.series should have 0 entries", 0, regattaRaces.getRaces().length);
+        
         RaceColumn[] raceColumns = regattaApi.addRaceColumn(ctx, EVENT_NAME, "R", 1);
         leaderboardApi.startRaceLogTracking(ctx, EVENT_NAME, raceColumns[0].getRaceName(), "Default");
         regattaRaces = regattaApi.getRegattaRaces(ctx, EVENT_NAME);
