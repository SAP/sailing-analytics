--- conflicted
+++ resolved
@@ -23,19 +23,12 @@
     private static final String KEY_ROLES = "roles";
     private static final String KEY_FOR_ALL = "forAll";
     private static final String KEY_TENANT_GROUP_UUID = "tenantGroup";
-<<<<<<< HEAD
-
-    private static final String USERGROUP_URL = "/api/restsecurity/usergroup/";
-    private static final String SET_DEFAULT_TENANT_FOR_CURRENT_USER = "/api/v1/usergroups/setDefaultTenantForCurrentServerAndUser";
-    private static final String ADD_USER_TO_USERGROUP_URL = "/api/v1/usergroups/addAnyUserToGroup";
-=======
     private static final String KEY_READABLE_GROUPS = "readableGroups";
 
     private static final String USERGROUP_URL = "/api/restsecurity/usergroup/";
     private static final String SET_DEFAULT_TENANT_FOR_CURRENT_USER = USERGROUP_URL
             + "setDefaultTenantForCurrentServerAndUser";
     private static final String ADD_USER_TO_USERGROUP_URL = USERGROUP_URL + "addAnyUserToGroup";
->>>>>>> 7ea23bb7
 
     public UserGroup getUserGroup(ApiContext ctx, UUID groupId) {
         return new UserGroup(ctx.get(USERGROUP_URL + groupId.toString()));
