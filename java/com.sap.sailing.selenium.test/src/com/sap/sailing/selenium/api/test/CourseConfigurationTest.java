package com.sap.sailing.selenium.api.test;

import static com.sap.sailing.selenium.api.core.ApiContext.SECURITY_CONTEXT;
import static com.sap.sailing.selenium.api.core.ApiContext.SERVER_CONTEXT;
import static com.sap.sailing.selenium.api.core.ApiContext.SHARED_SERVER_CONTEXT;
import static com.sap.sailing.selenium.api.core.ApiContext.createAdminApiContext;
import static com.sap.sailing.selenium.api.core.ApiContext.createApiContext;
import static com.sap.sailing.selenium.pages.adminconsole.AdminConsolePage.goToPage;
import static java.lang.System.currentTimeMillis;
import static org.junit.Assert.assertEquals;
import static org.junit.Assert.assertFalse;
import static org.junit.Assert.assertNotNull;
import static org.junit.Assert.assertNull;
import static org.junit.Assert.assertTrue;

import java.util.ArrayList;
import java.util.Arrays;
import java.util.Collections;
import java.util.HashMap;
import java.util.HashSet;
import java.util.List;
import java.util.Map;
import java.util.Set;
import java.util.UUID;
import java.util.concurrent.atomic.LongAdder;
import java.util.logging.Logger;
import java.util.stream.Collectors;

import org.junit.Before;
import org.junit.Ignore;
import org.junit.Test;

import com.sap.sailing.domain.common.CompetitorRegistrationType;
import com.sap.sailing.domain.common.MarkType;
import com.sap.sailing.domain.common.PassingInstruction;
import com.sap.sailing.selenium.api.core.ApiContext;
import com.sap.sailing.selenium.api.coursetemplate.CourseConfiguration;
import com.sap.sailing.selenium.api.coursetemplate.CourseConfigurationApi;
import com.sap.sailing.selenium.api.coursetemplate.CourseTemplate;
import com.sap.sailing.selenium.api.coursetemplate.CourseTemplateApi;
import com.sap.sailing.selenium.api.coursetemplate.DeviceMapping;
import com.sap.sailing.selenium.api.coursetemplate.MarkAppearance;
import com.sap.sailing.selenium.api.coursetemplate.MarkConfiguration;
import com.sap.sailing.selenium.api.coursetemplate.MarkProperties;
import com.sap.sailing.selenium.api.coursetemplate.MarkPropertiesApi;
import com.sap.sailing.selenium.api.coursetemplate.MarkRole;
import com.sap.sailing.selenium.api.coursetemplate.MarkRoleApi;
import com.sap.sailing.selenium.api.coursetemplate.MarkTemplate;
import com.sap.sailing.selenium.api.coursetemplate.MarkTemplateApi;
import com.sap.sailing.selenium.api.coursetemplate.Positioning;
import com.sap.sailing.selenium.api.coursetemplate.RepeatablePart;
import com.sap.sailing.selenium.api.coursetemplate.WaypointTemplate;
import com.sap.sailing.selenium.api.coursetemplate.WaypointWithMarkConfiguration;
import com.sap.sailing.selenium.api.event.EventApi;
import com.sap.sailing.selenium.api.event.LeaderboardApi;
import com.sap.sailing.selenium.api.event.Mark;
import com.sap.sailing.selenium.api.event.MarkApi;
import com.sap.sailing.selenium.api.event.SecurityApi;
import com.sap.sailing.selenium.api.helper.CourseTemplateDataFactory;
import com.sap.sailing.selenium.api.regatta.Course;
import com.sap.sailing.selenium.api.regatta.RaceColumn;
import com.sap.sailing.selenium.api.regatta.RegattaApi;
import com.sap.sailing.selenium.pages.adminconsole.AdminConsolePage;
import com.sap.sailing.selenium.test.AbstractSeleniumTest;
import com.sap.sse.common.Util;
import com.sap.sse.common.Util.Pair;

public class CourseConfigurationTest extends AbstractSeleniumTest {
    private static final Logger logger = Logger.getLogger(CourseConfigurationTest.class.getName());
    
    private final CourseConfigurationApi courseConfigurationApi = new CourseConfigurationApi();
    private final CourseTemplateApi courseTemplateApi = new CourseTemplateApi();
    private final MarkTemplateApi markTemplateApi = new MarkTemplateApi();
    private final MarkPropertiesApi markPropertiesApi = new MarkPropertiesApi();
    private final MarkRoleApi markRoleApi = new MarkRoleApi();
    private final EventApi eventApi = new EventApi();
    private final RegattaApi regattaApi = new RegattaApi();
    private final LeaderboardApi leaderboardApi = new LeaderboardApi();
    private final MarkApi markApi = new MarkApi();
    private final SecurityApi securityApi = new SecurityApi();
    private ApiContext ctx;
    private ApiContext sharedServerCtx;

    @Before
    public void setUp() {
        clearState(getContextRoot(), /* headless */ true);
        ctx = createAdminApiContext(getContextRoot(), SERVER_CONTEXT);
        sharedServerCtx = createAdminApiContext(getContextRoot(), SHARED_SERVER_CONTEXT);
    }

    private void assertConsistentCourseConfiguration(final CourseConfiguration courseConfiguration) {
        for (final WaypointWithMarkConfiguration wp : courseConfiguration.getWaypoints()) {
            for (final String mcId : wp.getMarkConfigurationIds()) {
                boolean found = false;
                for (final MarkConfiguration mc : courseConfiguration.getMarkConfigurations()) {
                    if (mc.getId().equals(mcId)) {
                        found = true;
                    }
                }
                assertTrue("No markconfiguration with id " + mcId + " for waypoint", found);
            }
        }
    }

    private void assertCourseConfigurationCompared(final ApiContext ctx,
            final CourseConfiguration srcCourseConfiguration, final CourseConfiguration trgtCourseConfiguration) {
        final Iterable<MarkConfiguration> srcMarkConfigurations = srcCourseConfiguration.getMarkConfigurations();
        final Iterable<MarkConfiguration> trgtMarkConfigurations = trgtCourseConfiguration.getMarkConfigurations();
        final Iterable<WaypointWithMarkConfiguration> srcWaypoints = srcCourseConfiguration.getWaypoints();
        final Iterable<WaypointWithMarkConfiguration> trgtWaypoints = trgtCourseConfiguration.getWaypoints();
        assertEquals("number of markconfiguration is different", Util.size(srcMarkConfigurations),
                Util.size(trgtMarkConfigurations));
        assertEquals("number of waypoints is different", Util.size(srcWaypoints), Util.size(trgtWaypoints));
        final Map<MarkConfiguration, String> markConfigurationToNameMap = new HashMap<>();
        for (final MarkConfiguration markConfiguration : srcMarkConfigurations) {
            final UUID markTemplateId = markConfiguration.getMarkTemplateId();
            MarkAppearance srcAppearance = markConfiguration.getEffectiveProperties();
            if (srcAppearance == null) {
                srcAppearance = markConfiguration.getFreestyleProperties();
            }
            Positioning srcPositioning = markConfiguration.getPositioning();
            boolean found = false;
            for (final MarkConfiguration trgtMarkConfiguration : trgtMarkConfigurations) {
                final MarkAppearance trgtAppearance = trgtMarkConfiguration.getEffectiveProperties();
                if (srcAppearance == null && trgtAppearance == null) {
                    return;
                }
                final boolean matchByName = srcAppearance != null && trgtAppearance != null
                        && srcAppearance.getName().equals(trgtAppearance.getName());
                final boolean matchByTemplateId = markTemplateId != null
                        && markTemplateId.equals(trgtMarkConfiguration.getMarkTemplateId());
                final boolean matchByMarkId = markConfiguration.getMarkId() != null
                        && markConfiguration.getMarkId().equals(trgtMarkConfiguration.getMarkId());
                // final boolean matchByMarkId =
                if (matchByName || matchByTemplateId || matchByMarkId) {
                    found = true;
                    final String identifier = matchByName ? srcAppearance.getName()
                            : matchByTemplateId ? markTemplateId.toString()
                                    : matchByMarkId ? markConfiguration.getMarkId().toString() : "unknown";
                    final String msgIdentifier = matchByName ? "markconfiguration with name " + srcAppearance.getName()
                            : matchByTemplateId ? "markconfiguration with markTemplateID " + markTemplateId
                                    : matchByMarkId ? "markconfiguration with markId " + markConfiguration.getMarkId()
                                            : "unknown";
                    markConfigurationToNameMap.put(markConfiguration, identifier);
                    if (markTemplateId != null && trgtMarkConfiguration.getMarkTemplateId() != null) {
                        assertEquals("markTemplateId is different for " + msgIdentifier, markTemplateId,
                                trgtMarkConfiguration.getMarkTemplateId());
                    }
                    final String srcAssociatedRoleId = markConfiguration.getAssociatedRoleId();
                    if (srcAssociatedRoleId != null) {
                        assertEquals("associated role is different for " + msgIdentifier, srcAssociatedRoleId,
                                trgtMarkConfiguration.getAssociatedRoleId());
                    }
                    if (matchByName) {
                        assertEquals("shortName is different for " + msgIdentifier, srcAppearance.getShortName(),
                                trgtAppearance.getShortName());
                    }
                    List<DeviceMapping> trgtDeviceMappings = trgtMarkConfiguration.getDeviceMappings();
                    boolean hasNonPingDeviceIdentifier = !trgtDeviceMappings.isEmpty()
                            && !trgtDeviceMappings.get(0).getType().equals("PING");
                    if (srcPositioning != null) {
                        if (srcPositioning.getDeviceId() != null) {
                            assertEquals("tracking device was not properly mapped for " + msgIdentifier,
                                    "smartphoneUUID", trgtDeviceMappings.get(0).getType());
                        } else if (srcPositioning.getLatitudeDeg() != null && srcPositioning.getLongitudeDeg() != null) {
                            assertEquals("position.lat is different for " + msgIdentifier, srcPositioning.getLatitudeDeg(),
                                    trgtMarkConfiguration.getLastKnownPosition().getLatDeg(), 0.0001);
                            assertEquals("position.lng is different for " + msgIdentifier,
                                    srcPositioning.getLongitudeDeg(), trgtMarkConfiguration.getLastKnownPosition().getLngDeg(), 0.0001);
                        }
                    }
                    if (markConfiguration.isStoreToInventory()) {
                        final UUID markPropertiesId = trgtMarkConfiguration.getMarkPropertiesId();
                        assertNotNull(markPropertiesId);
                        final MarkProperties markProperties = markPropertiesApi.getMarkProperties(ctx,
                                markPropertiesId);
                        assertNotNull(markProperties);
                        if (matchByName) {
                            assertEquals(srcAppearance.getName(), markProperties.getName());
                            assertEquals(srcAppearance.getShortName(), markProperties.getShortName());
                        }
                        assertEquals("device association differs for "+msgIdentifier, markProperties.hasDevice(), hasNonPingDeviceIdentifier);
                    }
                }
            }
            assertTrue("No matching markconfiguration found for markconfiguration " + markConfiguration.getId(), found);
        }
        for (final WaypointWithMarkConfiguration srcWaypoint : srcWaypoints) {
            final String controlPointName = srcWaypoint.getControlPointName();
            if (controlPointName != null) {
                boolean found = false;
                for (final WaypointWithMarkConfiguration trgtWaypoint : trgtWaypoints) {
                    if (controlPointName.equals(trgtWaypoint.getControlPointName())) {
                        found = true;
                        assertEquals("Waypoint controlpoint shortname is different",
                                srcWaypoint.getControlPointShortName(), trgtWaypoint.getControlPointShortName());
                        assertEquals("Waypoint number of markconfigurations is different",
                                Util.size(srcWaypoint.getMarkConfigurationIds()),
                                Util.size(trgtWaypoint.getMarkConfigurationIds()));
                        final LongAdder srcIndex = new LongAdder();
                        for (final String srcMarkConfigurationId : srcWaypoint.getMarkConfigurationIds()) {
                            srcIndex.increment();
                            srcMarkConfigurations.forEach(srcMc -> {
                                if (srcMc.getId().equals(srcMarkConfigurationId)) {
                                    final LongAdder trgtIndex = new LongAdder();
                                    for (final String trgtMarkConfigurationId : trgtWaypoint
                                            .getMarkConfigurationIds()) {
                                        trgtIndex.increment();
                                        trgtMarkConfigurations.forEach(trgtMc -> {
                                            if (trgtMc.getId().equals(trgtMarkConfigurationId)) {
                                                if (markConfigurationToNameMap.get(srcMc)
                                                        .equals(trgtMc.getEffectiveProperties().getName())) {
                                                    assertEquals("Waypoint position of markconfigurations is wrong",
                                                            srcIndex.intValue(), trgtIndex.intValue());
                                                }
                                            }
                                        });
                                    }
                                }
                            });
                        }
                    }
                }
                assertTrue("Waypoint with control point name " + controlPointName + " not found", found);
            }
        }
        final RepeatablePart srcRepeatablePart = srcCourseConfiguration.getRepeatablePart();
        if (srcRepeatablePart != null) {
            final RepeatablePart tgrtRepeatablePart = trgtCourseConfiguration.getRepeatablePart();
            assertEquals("repeatablePart.start is different",
                    srcRepeatablePart.getZeroBasedIndexOfRepeatablePartStart(),
                    new Integer(tgrtRepeatablePart.getZeroBasedIndexOfRepeatablePartStart()));
            assertEquals("repeatablePart.end is different", srcRepeatablePart.getZeroBasedIndexOfRepeatablePartEnd(),
                    tgrtRepeatablePart.getZeroBasedIndexOfRepeatablePartEnd());
        }
    }

    @Test
    public void testCreateCourseFromCourseTemplateWithoutChanges() {
        final int numberOfLaps = 2;
        final CourseTemplateDataFactory ctdf = new CourseTemplateDataFactory(sharedServerCtx);
        final Map<MarkRole, MarkTemplate> associatedRoles = new HashMap<>();
        associatedRoles.put(ctdf.sbRole, ctdf.sb);
        associatedRoles.put(ctdf.peRole, ctdf.pe);
        associatedRoles.put(ctdf.b1Role, ctdf.b1);
        associatedRoles.put(ctdf.b4sRole, ctdf.b4s);
        associatedRoles.put(ctdf.b4pRole, ctdf.b4p);
        final CourseTemplate createdCourseTemplate = courseTemplateApi.createCourseTemplate(sharedServerCtx,
                ctdf.constructCourseTemplate(new Pair<>(1, 3), numberOfLaps, associatedRoles));
        CourseConfiguration courseConfiguration = courseConfigurationApi.createCourseConfigurationFromCourseTemplate(
                ctx, createdCourseTemplate.getId(), /* optionalRegattaName */ null, /* tags */ null, /* optionalNumberOfLaps */ null);
        final String regattaName = "test";
        eventApi.createEvent(ctx, regattaName, "", CompetitorRegistrationType.CLOSED, "");
        final RaceColumn race = regattaApi.addRaceColumn(ctx, regattaName, /* prefix */ null, 1)[0];
        courseConfigurationApi.createCourse(ctx, courseConfiguration, regattaName, race.getRaceName(), "Default");
        CourseConfiguration createdCourseAsConfiguration = courseConfigurationApi
                .createCourseConfigurationFromCourse(ctx, regattaName, race.getRaceName(), "Default", null);
        assertEquals(6, Util.size(createdCourseAsConfiguration.getMarkConfigurations()));
        assertEquals(createdCourseTemplate.getId(), createdCourseAsConfiguration.getOptionalCourseTemplateId());
        assertCourseConfigurationCompared(ctx, courseConfiguration, createdCourseAsConfiguration);
        assertConsistentCourseConfiguration(createdCourseAsConfiguration);
        assertEquals(numberOfLaps, createdCourseAsConfiguration.getNumberOfLaps());
    }

    @Test
    public void testReconstructionOfLapsForCourseBasedOnTemplate() {
        final CourseTemplateDataFactory ctdf = new CourseTemplateDataFactory(sharedServerCtx);
        final CourseTemplate createdCourseTemplate = courseTemplateApi.createCourseTemplate(sharedServerCtx,
                ctdf.constructCourseTemplate(new Pair<>(1, 3), null));
        final String regattaName = "test";
        eventApi.createEvent(ctx, regattaName, "", CompetitorRegistrationType.CLOSED, "");
        final RaceColumn race = regattaApi.addRaceColumn(ctx, regattaName, /* prefix */ null, 1)[0];
        for (int numberOfLaps = 1; numberOfLaps <= 3; numberOfLaps++) {
            CourseConfiguration courseConfiguration = courseConfigurationApi
                    .createCourseConfigurationFromCourseTemplate(ctx, createdCourseTemplate.getId(), regattaName,
                            /* tags */ null, /* optionalNumberOfLaps */ null);
            courseConfiguration.setNumberOfLaps(numberOfLaps);
            courseConfigurationApi.createCourse(ctx, courseConfiguration, regattaName, race.getRaceName(), "Default");
            CourseConfiguration createdCourseAsConfiguration = courseConfigurationApi
                    .createCourseConfigurationFromCourse(ctx, regattaName, race.getRaceName(), "Default", null);
            assertEquals(createdCourseTemplate.getId(), createdCourseAsConfiguration.getOptionalCourseTemplateId());
            assertEquals(numberOfLaps, createdCourseAsConfiguration.getNumberOfLaps());
        }
    }

    @Test
    public void testWithoutRepeatablePart() {
        final int numberOfLaps = 2;
        final CourseTemplateDataFactory ctdf = new CourseTemplateDataFactory(sharedServerCtx);
        final CourseTemplate template = courseTemplateApi.createCourseTemplate(sharedServerCtx,
                ctdf.constructCourseTemplate(/* repeatable part */ null, numberOfLaps));
        final int templateWaypoints = Util.size(template.getWaypoints());
        // create course configuration from template without repeatable part and expect same number of waypoints and no repeatable part
        final CourseConfiguration courseConfiguration = courseConfigurationApi.createCourseConfigurationFromCourseTemplate(ctx,
                template.getId(), /* optionalRegattaName */ null, /* tags */ null, /* optionalNumberOfLaps */ null);
        assertEquals(templateWaypoints, Util.size(courseConfiguration.getWaypoints()));

        assertNull("repeatable part of course configuration is not null", courseConfiguration.getRepeatablePart());
        assertEquals(numberOfLaps, courseConfiguration.getNumberOfLaps());
        // create a course and make sure it has no repeatable part
        final String regattaName = "test";
        eventApi.createEvent(ctx, regattaName, "", CompetitorRegistrationType.CLOSED, "");
        final RaceColumn race = regattaApi.addRaceColumn(ctx, regattaName, null, 1)[0];
        final CourseConfiguration course = courseConfigurationApi.createCourse(ctx, courseConfiguration, "test", race.getRaceName(), "Default");
        assertEquals(templateWaypoints, Util.size(course.getWaypoints()));
        assertNull("repeatable part of course is not null", course.getRepeatablePart());
        assertEquals(-1, course.getNumberOfLaps()); // the course template does not specify a repeatable part
    }

    @Test
    public void testWithRepeatablePartOfSizeOneAndDifferentNumbersOfLaps() {
        final int defaultNumberOfLaps = 2;
        final CourseTemplateDataFactory ctdf = new CourseTemplateDataFactory(sharedServerCtx);
        final Pair<Integer, Integer> repeatablePart = new Pair<>(1, 2);
        final CourseTemplate template = courseTemplateApi.createCourseTemplate(sharedServerCtx,
                ctdf.constructCourseTemplate(repeatablePart, defaultNumberOfLaps));
        final int templateWaypoints = Util.size(template.getWaypoints()); // no multiplication happening based on the default number of laps
        assertEquals(ctdf.waypointSequence.size(), templateWaypoints);
        // create course configuration from template with repeatable part of size 1 and expect it to occur once for the default two laps:
        final CourseConfiguration courseConfigurationWithDefaultNumberOfLaps = courseConfigurationApi.createCourseConfigurationFromCourseTemplate(ctx,
                template.getId(), /* optionalRegattaName */ null, /* tags */ null, /* optionalNumberOfLaps */ null);
        final int lengthOfRepeatablePart = repeatablePart.getB()-repeatablePart.getA();
        final int expectedNumberOfWaypointsWithTwoLaps = ctdf.waypointSequence.size(); // default of two laps makes one occurrence which is what the waypoint sequence has
        assertEquals(expectedNumberOfWaypointsWithTwoLaps, Util.size(courseConfigurationWithDefaultNumberOfLaps.getWaypoints()));
        // create course configuration from template with repeatable part of size 1 and ask for only one lap; the repeatable part must still occur once:
        final CourseConfiguration courseConfigurationWithOneLap = courseConfigurationApi.createCourseConfigurationFromCourseTemplate(ctx,
                template.getId(), /* optionalRegattaName */ null, /* tags */ null, /* optionalNumberOfLaps */ 1);
        final int expectedNumberOfWaypointsWithOneLap = ctdf.waypointSequence.size(); // expecting one configuration for each original waypoint in the template although no occurrence of the repeatable part
        assertEquals(expectedNumberOfWaypointsWithOneLap, Util.size(courseConfigurationWithOneLap.getWaypoints()));
        // create course configuration from template with repeatable part of size 1 and ask for only one lap; the repeatable part must still occur once:
        final CourseConfiguration courseConfigurationWithThreeLaps = courseConfigurationApi.createCourseConfigurationFromCourseTemplate(ctx,
                template.getId(), /* optionalRegattaName */ null, /* tags */ null, /* optionalNumberOfLaps */ 3);
        final int expectedNumberOfWaypointsWithThreeLaps = ctdf.waypointSequence.size()+1*lengthOfRepeatablePart; // expecting one additional occurrence of the repeatable part
        assertEquals(expectedNumberOfWaypointsWithThreeLaps, Util.size(courseConfigurationWithThreeLaps.getWaypoints()));
    }

    @Test
    public void testCreateCourseWithLessNoOfLapsThanRepeatableParts() {
        createCourseFromTemplateBasedCourseConfiguration(10, 8, 1, 3);
    }

    
    @Test
    public void testCreateCourseWithMoreNoOfLapsThanRepeatableParts() {
        final Pair<CourseConfiguration, CourseConfiguration> result = createCourseFromTemplateBasedCourseConfiguration(
                2, 2, 1, 2);
        logger.info(result.getA().getJson().toJSONString());
        logger.info(result.getB().getJson().toJSONString());
    }

    /**
     * Creates a course based on a coursetemplate. This validates that the waypoint numbers are correct for the
     * following rule
     * 
     * #waypoints = #laps * sizeOfRepeatingPart + #templateWaypoints - sizeOfRepeatingPart
     * 
     * @param numberOfLaps
     *            number of laps to construct the course template
     * @param numberOfLapsForCourse
     *            number of laps for constructing the course
     * @param zeroBasedIndexOfRepeatablePartStart
     *            start index of repeatable part
     * @param zeroBasedIndexOfRepeatablePartEnd
     *            end index of repeatable part
     * @return Pair of (A) source course configuration based on the template and (B) the result course configuration of
     *         the created regatta course
     */
    private Pair<CourseConfiguration, CourseConfiguration> createCourseFromTemplateBasedCourseConfiguration(
            final int numberOfLaps, final int numberOfLapsForCourse, final int zeroBasedIndexOfRepeatablePartStart,
            final int zeroBasedIndexOfRepeatablePartEnd) {
        final CourseTemplateDataFactory ctdf = new CourseTemplateDataFactory(sharedServerCtx);
        final CourseTemplate template = courseTemplateApi.createCourseTemplate(sharedServerCtx,
                ctdf.constructCourseTemplate(new Pair<>(zeroBasedIndexOfRepeatablePartStart, zeroBasedIndexOfRepeatablePartEnd), numberOfLaps));
        // create course configuration from template
        final CourseConfiguration courseConfiguration = courseConfigurationApi
                .createCourseConfigurationFromCourseTemplate(ctx, template.getId(), /* optionalRegattaName */ null,
<<<<<<< HEAD
                        /* tags */ null);
        assertEquals(courseConfiguration.getRepeatablePart().getZeroBasedIndexOfRepeatablePartStart().intValue(),
                zeroBasedIndexOfRepeatablePartStart);
        assertEquals(courseConfiguration.getRepeatablePart().getZeroBasedIndexOfRepeatablePartEnd().intValue(),
                zeroBasedIndexOfRepeatablePartEnd);
=======
                        /* tags */ null, /* optional number of laps */ null);
        assertTrue(courseConfiguration.getRepeatablePart().getZeroBasedIndexOfRepeatablePartStart() == 1);
        assertTrue(courseConfiguration.getRepeatablePart().getZeroBasedIndexOfRepeatablePartEnd() == 3);
>>>>>>> 10c6904b

        final int expectedNumberOfWaypoints = numberOfLaps
                * (zeroBasedIndexOfRepeatablePartEnd - zeroBasedIndexOfRepeatablePartStart)
                + Util.size(template.getWaypoints()) - zeroBasedIndexOfRepeatablePartEnd
                - zeroBasedIndexOfRepeatablePartStart;
        assertEquals(expectedNumberOfWaypoints, Util.size(courseConfiguration.getWaypoints()));

        // reduce number of laps in the course configuration an create a course out of it
        courseConfiguration.setNumberOfLaps(numberOfLapsForCourse);
        final String regattaName = "test";
        eventApi.createEvent(ctx, regattaName, "", CompetitorRegistrationType.CLOSED, "");
        final RaceColumn race = regattaApi.addRaceColumn(ctx, regattaName, null, 1)[0];
        final CourseConfiguration course = courseConfigurationApi.createCourse(ctx, courseConfiguration, "test",
                race.getRaceName(), "Default");

        final int expectedNumberOfWaypointsOfCourse = numberOfLapsForCourse
                * (zeroBasedIndexOfRepeatablePartEnd - zeroBasedIndexOfRepeatablePartStart)
                + Util.size(template.getWaypoints()) - zeroBasedIndexOfRepeatablePartEnd
                - zeroBasedIndexOfRepeatablePartStart;
        assertEquals(expectedNumberOfWaypointsOfCourse, Util.size(course.getWaypoints()));
        return new Pair<>(courseConfiguration, course);
    }

    @Test @Ignore
    //TODO: Need to clarify this test. The two course template don't seem to get merged by
    // MarkRole. Perhaps the cause is, that the MarkTemplate/MarkRole-map of the first
    // MarkTemplate is passed to the creation of the second one, so the MarkTemplate-IDs are
    // different.
    public void testDifferentCourseTemplatesWithCommonRolesInRegatta() {
        final CourseTemplateDataFactory ctdf = new CourseTemplateDataFactory(sharedServerCtx);
        final CourseTemplate createdCourseTemplate = courseTemplateApi.createCourseTemplate(sharedServerCtx,
                ctdf.constructCourseTemplate(new Pair<>(1, 3), /* numberOfLaps */ 2));
        logger.info(createdCourseTemplate.getJson().toJSONString());
        final String regattaName = "test";
        eventApi.createEvent(ctx, regattaName, "", CompetitorRegistrationType.CLOSED, "");
        final RaceColumn race = regattaApi.addRaceColumn(ctx, regattaName, /* prefix */ null, /* numberOfRaces */ 1)[0];
        // Create a course based on one of the templates
        CourseConfiguration courseConfiguration = courseConfigurationApi.createCourseConfigurationFromCourseTemplate(
                ctx, createdCourseTemplate.getId(), regattaName, /* tags */ null, /* optionalNumberOfLaps */ null);
        logger.info(courseConfiguration.getJson().toJSONString());
        final CourseConfiguration createdCourse = courseConfigurationApi.createCourse(ctx, courseConfiguration,
                regattaName, race.getRaceName(), "Default");
        final Map<MarkRole, MarkTemplate> roleTemplateMap = new HashMap<>();
        courseConfiguration.getMarkConfigurations().forEach(mc -> {
            if (mc.getMarkTemplateId() != null && mc.getAssociatedRoleId() != null) {
                roleTemplateMap.put(markRoleApi.getMarkRole(sharedServerCtx, UUID.fromString(mc.getAssociatedRoleId())), markTemplateApi.getMarkTemplate(sharedServerCtx, mc.getMarkTemplateId()));
            }
        });
        roleTemplateMap.entrySet().forEach(e -> logger.info("XXXXXXXXXXXXXXXXXXXXXX" + e.getKey().getShortName() + " " + e.getValue().getName()));
        final CourseTemplateDataFactory ctdf2 = new CourseTemplateDataFactory(sharedServerCtx);
        final CourseTemplate createdCourseTemplate2 = courseTemplateApi.createCourseTemplate(sharedServerCtx,
                ctdf2.constructCourseTemplate(new Pair<>(1, 3), 3, roleTemplateMap));
        logger.info(createdCourseTemplate2.getJson().toJSONString());
        CourseConfiguration courseConfigurationBasedOnOtherTemplate = courseConfigurationApi
                .createCourseConfigurationFromCourseTemplate(ctx, createdCourseTemplate2.getId(), regattaName,
                        /* tags */ null, /* optionalNumberOfLaps */ null);
        logger.info(courseConfigurationBasedOnOtherTemplate.getJson().toJSONString());
        // All marks being part of the course sequence are required to be matched by role.
        // The single spare mark can not be matched by a role because no role was assigned to it.
        // This means a new spare mark will be suggested to be created.
        assertEquals(Util.size(createdCourse.getMarkConfigurations()) + 1,
                Util.size(courseConfigurationBasedOnOtherTemplate.getMarkConfigurations()));
        // TODO check that the marks are associated to the same role/position in the sequence as in the originally saved course.
    }

    @Test
    public void testCreateCourseFromFreestyleConfigurationWithPositioning() {
        final String regattaName = "test";
        eventApi.createEvent(ctx, regattaName, "", CompetitorRegistrationType.CLOSED, "");
        final RaceColumn race = regattaApi.addRaceColumn(ctx, regattaName, /* prefix */ null, 1)[0];
        MarkConfiguration sb = MarkConfiguration.createFreestyle(null, null,
                markRoleApi.createMarkRole(sharedServerCtx, "role_sb", /* shortName */ null).getId(), "startboat", "sb", null, null, null, null);
        sb.setFixedPosition(5.5, 7.1);
        MarkConfiguration pe = MarkConfiguration.createFreestyle(null, null,
                markRoleApi.createMarkRole(sharedServerCtx, "role_pe", /* shortName */ null).getId(), "pin end", "pe", null, null, null, null);
        UUID randomDeviceId = UUID.randomUUID();
        pe.setTrackingDeviceId(randomDeviceId);
        MarkConfiguration bl = MarkConfiguration.createFreestyle(null, null,
                markRoleApi.createMarkRole(sharedServerCtx, "role_bl", /* shortName */ null).getId(), "1", null, "#0000FF", null, null, null);
        WaypointWithMarkConfiguration wp1 = new WaypointWithMarkConfiguration("start/end", "s/e",
                PassingInstruction.Line, Arrays.asList(sb.getId(), pe.getId()));
        WaypointWithMarkConfiguration wp2 = new WaypointWithMarkConfiguration(null, null, PassingInstruction.Port,
                Arrays.asList(bl.getId()));
        CourseConfiguration courseConfiguration = new CourseConfiguration("my-freestyle-course",
                Arrays.asList(sb, pe, bl), Arrays.asList(wp1, wp2, wp1));
        courseConfigurationApi.createCourse(ctx, courseConfiguration, regattaName, race.getRaceName(), "Default");
        CourseConfiguration createdCourseAsConfiguration = courseConfigurationApi
                .createCourseConfigurationFromCourse(ctx, regattaName, race.getRaceName(), "Default", null);
        assertConsistentCourseConfiguration(createdCourseAsConfiguration);
        assertCourseConfigurationCompared(sharedServerCtx, courseConfiguration, createdCourseAsConfiguration);
    }

    @Test
    public void testCreateCourseTemplateWithPositioningIncluded() {
        MarkConfiguration sb = MarkConfiguration.createFreestyle(null, null,
                markRoleApi.createMarkRole(sharedServerCtx, "role_sb", /* shortName */ null).getId(), "startboat", "sb", null, null, null, null);
        sb.setFixedPosition(5.5, 7.1);
        MarkConfiguration pe = MarkConfiguration.createFreestyle(null, null,
                markRoleApi.createMarkRole(sharedServerCtx, "role_pe", /* shortName */ null).getId(), "pin end", "pe", null, null, null, null);
        UUID randomDeviceId = UUID.randomUUID();
        pe.setTrackingDeviceId(randomDeviceId);
        MarkConfiguration bl = MarkConfiguration.createFreestyle(null, null,
                markRoleApi.createMarkRole(sharedServerCtx, "role_bl", /* shortName */ null).getId(), "1", null, "#0000FF", null, null, null);
        WaypointWithMarkConfiguration wp1 = new WaypointWithMarkConfiguration("start/end", "s/e",
                PassingInstruction.Line, Arrays.asList(sb.getId(), pe.getId()));
        WaypointWithMarkConfiguration wp2 = new WaypointWithMarkConfiguration(null, null, PassingInstruction.Port,
                Arrays.asList(bl.getId()));

        CourseConfiguration courseConfiguration = new CourseConfiguration("my-freestyle-course",
                Arrays.asList(sb, pe, bl), Arrays.asList(wp1, wp2, wp1));

        CourseConfiguration courseConfigurationResult = courseConfigurationApi.createCourseTemplate(ctx,
                courseConfiguration, null);

        assertConsistentCourseConfiguration(courseConfigurationResult);
        assertCourseConfigurationCompared(sharedServerCtx, courseConfiguration, courseConfigurationResult);
    }

    @Test
    public void testCreateCourseTemplateWithPositiongUpdated() {
        final String regattaName = "test";
        final double longDeg = 7.1, updatedLongDeg = 8.4;
        final double latDeg = 5.5, updatedLatDeg = 6.7;

        eventApi.createEvent(ctx, regattaName, "", CompetitorRegistrationType.CLOSED, "");
        final RaceColumn race = regattaApi.addRaceColumn(ctx, regattaName, /* prefix */ null, 1)[0];

        final MarkTemplate mt1 = markTemplateApi.createMarkTemplate(sharedServerCtx, "mc1", "mc1", "#FFFFFF", "Cylinder",
                "Checkered", MarkType.BUOY.name());
        final MarkConfiguration mc1 = MarkConfiguration.createMarkTemplateBased(mt1.getId(),
                markRoleApi.createMarkRole(sharedServerCtx, "role_mt1", /* shortName */ null).getId());

        final MarkProperties mp1 = markPropertiesApi.createMarkProperties(sharedServerCtx, "mc2", "mc2", /* deviceUuid */ null,
                "#FF0000", "shape", "pattern", "STARTBOAT", Collections.emptyList(), 1.0, 1.0);
        final MarkConfiguration mc2 = MarkConfiguration.createMarkPropertiesBased(mp1.getId(),
                markRoleApi.createMarkRole(sharedServerCtx, "role_mp1", /* shortName */ null).getId());
        mc2.setFixedPosition(latDeg, longDeg); // overrides the 1.0 / 1.0 as provided by the mp1 MarkProperties object

        final MarkConfiguration mc3 = MarkConfiguration.createFreestyle(null, null,
                markRoleApi.createMarkRole(sharedServerCtx, "role_mp2", /* shortName */ null).getId(), "mc3", "mc3", "#0000FF", null, null, null);
        mc3.setFixedPosition(latDeg, longDeg);

        final UUID deviceId = UUID.randomUUID();
        final MarkProperties mp4 = markPropertiesApi.createMarkProperties(sharedServerCtx, "mc4", "mc4", deviceId.toString(),
                "#FF0000", "shape", "pattern", "STARTBOAT", Collections.emptyList(), null, null);
        final MarkConfiguration mc4 = MarkConfiguration.createMarkPropertiesBased(mp4.getId(),
                markRoleApi.createMarkRole(sharedServerCtx, "role_mp4", /* shortName */ null).getId());
        // mc4.setStoreToInventory(true);

        final MarkProperties mp5 = markPropertiesApi.createMarkProperties(sharedServerCtx, "mc5", "mc5", null, "#FF0000", "shape",
                "pattern", "STARTBOAT", Collections.emptyList(), 1.0, 1.0);
        final MarkConfiguration mc5 = MarkConfiguration.createMarkPropertiesBased(mp5.getId(),
                markRoleApi.createMarkRole(sharedServerCtx, "role_mc5", /* shortName */ null).getId());

        final WaypointWithMarkConfiguration wp1 = new WaypointWithMarkConfiguration("start/end", "s/e",
                PassingInstruction.Line, Arrays.asList(mc1.getId(), mc2.getId()));
        final WaypointWithMarkConfiguration wp2 = new WaypointWithMarkConfiguration("start/end", "s/e",
                PassingInstruction.Line, Arrays.asList(mc3.getId(), mc4.getId()));
        final WaypointWithMarkConfiguration wp3 = new WaypointWithMarkConfiguration(null, null,
                PassingInstruction.Starboard, Arrays.asList(mc5.getId()));

        final CourseConfiguration courseConfiguration = new CourseConfiguration("my-course",
                Arrays.asList(mc1, mc2, mc3, mc4, mc5), Arrays.asList(wp1, wp2, wp3));
        logger.info("initial: " + courseConfiguration.getJson());

        final CourseConfiguration createdCourse = courseConfigurationApi.createCourse(ctx, courseConfiguration,
                regattaName, race.getRaceName(), "Default");
        logger.info("createdCourse: " + createdCourse.getJson());

        final MarkConfiguration mc1a = createdCourse.getMarkConfigurationByEffectiveName("mc1");
        assertTrue(mc1a.getDeviceMappings().isEmpty());
        assertNull(mc1a.getLastKnownPosition());
        mc1a.setFixedPosition(updatedLatDeg, updatedLongDeg);

        final MarkConfiguration mc2a = createdCourse.getMarkConfigurationByEffectiveName("mc2");
        // mc2a.getCurrentTrackingDeviceId() may describe the virtual PING device and hence shouldn't be expected to be null
        assertEquals(latDeg, mc2a.getLastKnownPosition().getLatDeg(), 0.0);
        assertEquals(longDeg, mc2a.getLastKnownPosition().getLngDeg(), 0.0);
        mc2a.setTrackingDeviceId(deviceId);

        final MarkConfiguration mc3a = createdCourse.getMarkConfigurationByEffectiveName("mc3");
        assertEquals(latDeg, mc3a.getLastKnownPosition().getLatDeg(), 0.0);
        assertEquals(longDeg, mc3a.getLastKnownPosition().getLngDeg(), 0.0);
        mc3a.unsetPositioning();

        final MarkConfiguration mc4a = createdCourse.getMarkConfigurationByEffectiveName("mc4");
        assertNull(mc4a.getLastKnownPosition());
        mc4a.setFixedPosition(updatedLatDeg, updatedLongDeg);

        final MarkConfiguration mc5a = createdCourse.getMarkConfigurationByEffectiveName("mc5");
        // mc5a.getCurrentTrackingDeviceId() may describe the virtual PING device and hence shouldn't be expected to be null
        assertEquals(mc5a.getLastKnownPosition().getLatDeg(), 1.0, 0.0);
        assertEquals(mc5a.getLastKnownPosition().getLngDeg(), 1.0, 0.0);
        mc5a.setFixedPosition(updatedLatDeg, updatedLongDeg);
        mc5a.setStoreToInventory(true);

        logger.info("createdCourseChanged: " + createdCourse);

        CourseConfiguration updatedCourse = courseConfigurationApi.createCourse(ctx, createdCourse, regattaName,
                race.getRaceName(), "Default");
        logger.info("updatedCourse: " + updatedCourse);

        final CourseConfiguration loadedCourse = courseConfigurationApi.createCourseConfigurationFromCourse(ctx,
                regattaName, race.getRaceName(), "Default", null);
        logger.info(loadedCourse.getJson().toJSONString());
        assertEquals(Util.size(createdCourse.getMarkConfigurations()), Util.size(loadedCourse.getMarkConfigurations()));

        final MarkConfiguration mc1b = loadedCourse.getMarkConfigurationByEffectiveName("mc1");
        assertNotNull(mc1b.getLastKnownPosition());
        assertEquals(updatedLatDeg, mc1b.getLastKnownPosition().getLatDeg(), .0);
        assertEquals(updatedLongDeg, mc1b.getLastKnownPosition().getLngDeg(), .0);

        final MarkConfiguration mc2b = loadedCourse.getMarkConfigurationByEffectiveName("mc2");
        assertFalse(mc2b.getDeviceMappings().isEmpty());
        assertEquals(latDeg, mc2b.getLastKnownPosition().getLatDeg(), 0.0001);
        assertEquals(longDeg, mc2b.getLastKnownPosition().getLngDeg(), 0.0001);

        final MarkConfiguration mc3b = loadedCourse.getMarkConfigurationByEffectiveName("mc3");
        // TODO: following assertfails, but mc3a.unsetPositioning(); was called (position: null); but what's the intented semantics? If a tracking device is associated and a request does provide a null positioning, shall this terminate an existing device mapping? Starting at which time?
//        assertNull(mc3b.getCurrentTrackingDeviceId());
        // there is still the last known position caused by the ping:
        assertEquals(latDeg, mc3b.getLastKnownPosition().getLatDeg(), 0.0);
        assertEquals(longDeg, mc3b.getLastKnownPosition().getLngDeg(), 0.0);

        final MarkConfiguration mc4b = loadedCourse.getMarkConfigurationByEffectiveName("mc4");
        assertNotNull(mc4b.getLastKnownPosition());
        assertEquals(updatedLatDeg, mc4b.getLastKnownPosition().getLatDeg(), .0);
        assertEquals(updatedLongDeg, mc4b.getLastKnownPosition().getLngDeg(), .0);

        // final MarkConfiguration mc5b = loadedCourse.getMarkConfigurationByEffectiveName("mc5");
        // TODO: position is not updated when mc5a.setStoreToInventory(true), so following asserts fail
        // but the mark property is updated
        // assertEquals(updatedLatDeg, mc5b.getEffectivePositioning().getLatitudeDeg().doubleValue(), 0.0);
        // assertEquals(updatedLongDeg, mc5b.getEffectivePositioning().getLongitudeDeg().doubleValue(), 0.0);
        final MarkProperties reloadedMp5 = markPropertiesApi.getMarkProperties(sharedServerCtx, mp5.getId());
        assertEquals(updatedLatDeg, reloadedMp5.getLatDeg().doubleValue(), .0);
        assertEquals(updatedLongDeg, reloadedMp5.getLonDeg().doubleValue(), .0);
    }

    @Test
    public void testCreateCourseAndReloadWithAdmin() {
        testCreateCourseAndReload(ctx, sharedServerCtx);
    }

    @Test
    public void testCreateCourseAndReloadWithUser() {
        clearState(getContextRoot());
        super.setUp();
        final AdminConsolePage adminConsole = goToPage(getWebDriver(), getContextRoot());
        adminConsole.goToLocalServerPanel().setSelfServiceServer(true);
        final ApiContext adminCtx = createAdminApiContext(getContextRoot(), SECURITY_CONTEXT);
        securityApi.createUser(adminCtx, "donald", "Donald Duck", null, "daisy0815");
        final ApiContext ctx = createApiContext(getContextRoot(), SERVER_CONTEXT, "donald", "daisy0815");
        final ApiContext sharedServerCtx = createApiContext(getContextRoot(), SHARED_SERVER_CONTEXT, "donald", "daisy0815");
        testCreateCourseAndReload(ctx, sharedServerCtx);
    }

    public void testCreateCourseAndReload(final ApiContext ctx, final ApiContext sharedServerCtx) {
        final String regattaName = "test";
        eventApi.createEvent(ctx, regattaName, "", CompetitorRegistrationType.CLOSED, "");
        final RaceColumn race = regattaApi.addRaceColumn(ctx, regattaName, /* prefix */ null, 1)[0];
        final String pinEndName = "Start/Finish Pin";
        MarkConfiguration sfp = MarkConfiguration.createFreestyle(null, null, null, pinEndName, "SFP", null, null, null,
                MarkType.BUOY.name());
        sfp.setFixedPosition(47.159776, 27.5891346);
        sfp.setStoreToInventory(true);
        MarkConfiguration sfb = MarkConfiguration.createFreestyle(null, null, null, "Start/Finish Boat", "SFB", null,
                null, null, MarkType.STARTBOAT.name());
        sfp.setStoreToInventory(true);
        WaypointWithMarkConfiguration wp1 = new WaypointWithMarkConfiguration("Start", "S", PassingInstruction.Gate,
                Arrays.asList(sfp.getId(), sfb.getId()));
        WaypointWithMarkConfiguration wp2 = new WaypointWithMarkConfiguration("Finish", "F", PassingInstruction.Gate,
                Arrays.asList(sfp.getId(), sfb.getId()));
        CourseConfiguration courseConfiguration = new CourseConfiguration("my-freestyle-course",
                Arrays.asList(sfp, sfb), Arrays.asList(wp1, wp2));
        CourseConfiguration createdCourseConfiguration = courseConfigurationApi.createCourse(ctx, courseConfiguration,
                regattaName, race.getRaceName(), "Default");
        assertCourseConfigurationCompared(sharedServerCtx, courseConfiguration, createdCourseConfiguration);
        CourseConfiguration reloadedCourseConfiguration = courseConfigurationApi
                .createCourseConfigurationFromCourse(ctx, regattaName, race.getRaceName(), "Default", null);
        assertCourseConfigurationCompared(sharedServerCtx, courseConfiguration, reloadedCourseConfiguration);
        MarkConfiguration startboatConfigurationResult = reloadedCourseConfiguration
                .getMarkConfigurationByEffectiveName(pinEndName);
        assertNotNull(startboatConfigurationResult.getMarkPropertiesId());
        assertNotNull(startboatConfigurationResult.getMarkId());
        Mark markResult = leaderboardApi.getMark(ctx, regattaName, startboatConfigurationResult.getMarkId());
        assertEquals(startboatConfigurationResult.getMarkPropertiesId(), markResult.getOriginatingMarkPropertiesId());
        MarkProperties createdMarkProperties = markPropertiesApi.getMarkProperties(sharedServerCtx,
                startboatConfigurationResult.getMarkPropertiesId());
        assertEquals(startboatConfigurationResult.getMarkPropertiesId(), createdMarkProperties.getId());
        assertEquals(pinEndName, createdMarkProperties.getName());
        leaderboardApi.startRaceLogTracking(ctx, regattaName, race.getRaceName(), "Default");
        CourseConfiguration reloadedCourseConfigurationAfterTrackingStarted = courseConfigurationApi
                .createCourseConfigurationFromCourse(ctx, regattaName, race.getRaceName(), "Default", null);
        assertCourseConfigurationCompared(sharedServerCtx, courseConfiguration, reloadedCourseConfigurationAfterTrackingStarted);
        Course course = regattaApi.getCourse(ctx, regattaName, race.getRaceName(), "Default");
        assertEquals(courseConfiguration.getName(), course.getName());
    }

    @Test
    public void testGetEmptyCourseWithPredefinedMarks() {
        final String regattaName = "test";
        eventApi.createEvent(ctx, regattaName, "", CompetitorRegistrationType.CLOSED, "");
        final RaceColumn[] races = regattaApi.addRaceColumn(ctx, regattaName, /* prefix */ null, 2);
        final RaceColumn race1 = races[0];
        final RaceColumn race2 = races[1];

        String markName = "some mark";
        MarkConfiguration mark = MarkConfiguration.createFreestyle(null, null, null, markName, null, null, null, null,
                MarkType.BUOY.name());

        WaypointWithMarkConfiguration wp = new WaypointWithMarkConfiguration(null, null, PassingInstruction.Starboard,
                Arrays.asList(mark.getId()));

        CourseConfiguration courseConfiguration = new CourseConfiguration("my-freestyle-course", Arrays.asList(mark),
                Arrays.asList(wp));

        courseConfigurationApi.createCourse(ctx, courseConfiguration, regattaName, race1.getRaceName(), "Default");

        CourseConfiguration courseConfigurationForRace2 = courseConfigurationApi.createCourseConfigurationFromCourse(
                ctx, regattaName, race2.getRaceName(), "Default", Collections.emptySet());

        assertEquals(1, Util.size(courseConfigurationForRace2.getMarkConfigurations()));
        assertEquals(0, Util.size(courseConfigurationForRace2.getWaypoints()));

        MarkConfiguration previouslyDefinedMark = courseConfigurationForRace2.getMarkConfigurations().iterator().next();
        assertEquals(markName, previouslyDefinedMark.getEffectiveProperties().getName());
    }

    @Test
    public void testCreateCourseConfigurationFromTemplate() {
        final List<MarkRole> markRolesInWpt1 = new ArrayList<>();
        final List<MarkTemplate> markTemplates = new ArrayList<>();
        MarkRole mr1 = markRoleApi.createMarkRole(sharedServerCtx, "mark role 1", "mr1");
        markRolesInWpt1.add(mr1);
        MarkTemplate mt1 = markTemplateApi.createMarkTemplate(sharedServerCtx, "mark role 1", "mr1", "#FFFFFF", "Cylinder",
                "Checkered", MarkType.BUOY.name());
        markTemplates.add(mt1);
        final Map<MarkRole, MarkTemplate> roleMapping = new HashMap<>();
        roleMapping.put(mr1, mt1);
        final List<WaypointTemplate> waypointTemplates = new ArrayList<>();
        WaypointTemplate wpt1 = new WaypointTemplate("wpt1", PassingInstruction.FixedBearing, markRolesInWpt1);
        waypointTemplates.add(wpt1);
        final List<String> tags = new ArrayList<>();
        CourseTemplate courseTemplate = new CourseTemplate("test", "t", markTemplates, roleMapping, waypointTemplates, null,
                tags, null, null);
        CourseTemplate srcCourseTemplate = courseTemplateApi.createCourseTemplate(sharedServerCtx, courseTemplate);
        CourseConfiguration courseConfiguration = courseConfigurationApi.createCourseConfigurationFromCourseTemplate(
                ctx, srcCourseTemplate.getId(), /* optionalRegattaName */ null, /* tags */ null, /* optionalNumberOfLaps */ null);
        assertNotNull(courseConfiguration);
        assertConsistentCourseConfiguration(courseConfiguration);
    }

    @Test
    public void testCreateCourseConfigurationWithStoreToInventoryWithAdmin() {
        testCreateCourseConfigurationWithStoreToInventory(ctx, sharedServerCtx);
    }

    @Test
    public void testCreateCourseConfigurationWithStoreToInventoryWithUser() {
        clearState(getContextRoot());
        super.setUp();
        final AdminConsolePage adminConsole = goToPage(getWebDriver(), getContextRoot());
        adminConsole.goToLocalServerPanel().setSelfServiceServer(true);
        final ApiContext adminCtx = createAdminApiContext(getContextRoot(), SECURITY_CONTEXT);
        securityApi.createUser(adminCtx, "donald", "Donald Duck", null, "daisy0815");
        final ApiContext ctx = createApiContext(getContextRoot(), SERVER_CONTEXT, "donald", "daisy0815");
        final ApiContext sharedServerCtx = createApiContext(getContextRoot(), SHARED_SERVER_CONTEXT, "donald", "daisy0815");
        testCreateCourseConfigurationWithStoreToInventory(ctx, sharedServerCtx);
    }

    private void testCreateCourseConfigurationWithStoreToInventory(final ApiContext ctx, final ApiContext sharedServerCtx) {
        final String STARTBOAT_NAME = "startboat";
        MarkConfiguration sb = MarkConfiguration.createFreestyle(null, null,
                markRoleApi.createMarkRole(sharedServerCtx, "role_sb", /* shortName */ null).getId(), STARTBOAT_NAME, "sb", null, null, null, null);
        final double startBoatLatDeg = 5.5;
        final double startBoatLonDeg = 7.1;
        sb.setFixedPosition(startBoatLatDeg, startBoatLonDeg);
        sb.setStoreToInventory(true);
        MarkConfiguration pe = MarkConfiguration.createFreestyle(null, null,
                markRoleApi.createMarkRole(sharedServerCtx, "role_pe", /* shortName */ null).getId(), "pin end", "pe", null, null, null, null);
        pe.setStoreToInventory(true);
        UUID randomDeviceId = UUID.randomUUID();
        pe.setTrackingDeviceId(randomDeviceId);
        MarkConfiguration bl = MarkConfiguration.createFreestyle(null, null,
                markRoleApi.createMarkRole(sharedServerCtx, "role_bl", /* shortName */ null).getId(), "1", null, "#0000FF", null, null, null);
        MarkTemplate mtb2 = markTemplateApi.createMarkTemplate(sharedServerCtx, "mark template 1", "mt1", "#FFFFFF", "Cylinder",
                "Checkered", MarkType.BUOY.name());
        MarkConfiguration b2 = MarkConfiguration.createMarkTemplateBased(mtb2.getId(),
                markRoleApi.createMarkRole(sharedServerCtx, "role_b2", /* shortName */ null).getId());
        b2.setStoreToInventory(true);
        eventApi.createEvent(ctx, "testregatta", "", CompetitorRegistrationType.CLOSED, "");
        final RaceColumn race = regattaApi.addRaceColumn(ctx, "testregatta", null, 1)[0];
        Mark mark = markApi.addMarkToRegatta(ctx, "testregatta", "mymark");
        markApi.addMarkFix(ctx, "testregatta", race.getRaceName(), "Default", mark.getMarkId(),
                /* markTemplateId */ UUID.randomUUID(), /* markPropertiesId */ UUID.randomUUID(), 9.12, .599,
                currentTimeMillis());
        MarkConfiguration b3 = MarkConfiguration.createMarkBased(mark.getMarkId(),
                markRoleApi.createMarkRole(sharedServerCtx, "role_b3", /* shortName */ null).getId());
        b3.setStoreToInventory(true);
        WaypointWithMarkConfiguration wp1 = new WaypointWithMarkConfiguration("start/end", "s/e",
                PassingInstruction.Line, Arrays.asList(sb.getId(), pe.getId()));
        WaypointWithMarkConfiguration wp2 = new WaypointWithMarkConfiguration(null, null, PassingInstruction.Port,
                Arrays.asList(bl.getId()));
        WaypointWithMarkConfiguration wp3 = new WaypointWithMarkConfiguration(null, null,
                PassingInstruction.Single_Unknown, Arrays.asList(b2.getId()));
        WaypointWithMarkConfiguration wp4 = new WaypointWithMarkConfiguration(null, null,
                PassingInstruction.Single_Unknown, Arrays.asList(b3.getId()));
        CourseConfiguration courseConfiguration = new CourseConfiguration("my-course",
                Arrays.asList(sb, pe, bl, b2, b3), Arrays.asList(wp1, wp2, wp1, wp3, wp4));
        CourseConfiguration courseConfigurationResult = courseConfigurationApi.createCourseTemplate(ctx,
                courseConfiguration, "testregatta");
        assertCourseConfigurationCompared(sharedServerCtx, courseConfiguration, courseConfigurationResult);
        Set<UUID> expectedMarkProperties = new HashSet<>();
        courseConfigurationResult.getMarkConfigurations().forEach(mc -> {
            if (mc.getMarkPropertiesId() != null) {
                expectedMarkProperties.add(mc.getMarkPropertiesId());
            }
        });
        Iterable<MarkProperties> allMarkProperties = markPropertiesApi.getAllMarkProperties(sharedServerCtx,
                Collections.emptySet());
        Set<UUID> availableMarkProperties = new HashSet<>();
        allMarkProperties.forEach(mp -> availableMarkProperties.add(mp.getId()));
        assertEquals(expectedMarkProperties, availableMarkProperties);
        final double newLatStartBoat = 123.4;
        final double newLonStartBoat = 89.0;
        UUID startBoatMarkPropertiesId = null;
        for (final MarkProperties mp : allMarkProperties) {
            // for the start boat verify that the fixed positioning has been copied to the MarkProperties object
            if (mp.getName().equals(STARTBOAT_NAME)) {
                startBoatMarkPropertiesId = mp.getId();
                assertEquals(mp.getLatDeg(), startBoatLatDeg, 0.0);
                assertEquals(mp.getLonDeg(), startBoatLonDeg, 0.0);
            }
        }
        // prepare for updating a new position specification for the start boat, but at first not requesting store to inventory:
        sb.setFixedPosition(newLatStartBoat, newLonStartBoat);
        sb.setMarkPropertiesId(startBoatMarkPropertiesId);
        sb.setStoreToInventory(false);
        courseConfigurationApi.createCourseTemplate(ctx, courseConfiguration, "testregatta");
        // now ensure that the MarkProperties object for the start boat has not been updated with the new position:
        final MarkProperties newStartBoatMp = markPropertiesApi.getMarkProperties(sharedServerCtx, startBoatMarkPropertiesId);
        assertEquals(newStartBoatMp.getLatDeg(), startBoatLatDeg, 0.0);
        assertEquals(newStartBoatMp.getLonDeg(), startBoatLonDeg, 0.0);
        // repeat the action, this time with storeToInventory==true
        sb.setStoreToInventory(true);
        courseConfigurationApi.createCourseTemplate(ctx, courseConfiguration, "testregatta");
        // now ensure that the MarkProperties object for the start boat *has* been updated with the new position:
        final MarkProperties newNewStartBoatMp = markPropertiesApi.getMarkProperties(sharedServerCtx, startBoatMarkPropertiesId);
        assertEquals(newNewStartBoatMp.getLatDeg(), newLatStartBoat, 0.0);
        assertEquals(newNewStartBoatMp.getLonDeg(), newLonStartBoat, 0.0);
    }

    @Test
    public void testCreateCourseConfigurationFromCourse() {
        final String regattaName = "test";
        eventApi.createEvent(ctx, regattaName, "", CompetitorRegistrationType.CLOSED, "");
        final RaceColumn race = regattaApi.addRaceColumn(ctx, regattaName, /* prefix */ null, 1)[0];
        leaderboardApi.startRaceLogTracking(ctx, regattaName, race.getRaceName(), "Default");
        CourseConfiguration createdCourseConfiguration = courseConfigurationApi.createCourseConfigurationFromCourse(ctx,
                regattaName, race.getRaceName(), "Default", /* tags */ null);
        assertConsistentCourseConfiguration(createdCourseConfiguration);
    }

    @Test
    public void testCreateCourseFromCourseConfiguration() {
        final String regattaName = "test";
        eventApi.createEvent(ctx, regattaName, "", CompetitorRegistrationType.CLOSED, "");
        final RaceColumn race = regattaApi.addRaceColumn(ctx, regattaName, /* prefix */ null, 1)[0];
        final CourseConfiguration simpleCourseConfiguration = createSimpleCourseConfiguration(sharedServerCtx);
        assertConsistentCourseConfiguration(simpleCourseConfiguration);
        CourseConfiguration createdCourseConfiguration = courseConfigurationApi.createCourse(ctx,
                simpleCourseConfiguration, regattaName, race.getRaceName(), "Default");
        assertConsistentCourseConfiguration(createdCourseConfiguration);
        assertCourseConfigurationCompared(sharedServerCtx, simpleCourseConfiguration, createdCourseConfiguration);
    }

    @Test
    public void testCreateCourseTemplateFromCourseConfiguration() {
        final CourseConfiguration simpleCourseConfiguration = createSimpleCourseConfiguration(sharedServerCtx);
        logger.info(simpleCourseConfiguration.getJson().toJSONString());
        final CourseConfiguration createdCourseConfiguration = courseConfigurationApi.createCourseTemplate(ctx,
                simpleCourseConfiguration, /* optionalRegattaName */ null);
        assertConsistentCourseConfiguration(createdCourseConfiguration);
        assertCourseConfigurationCompared(sharedServerCtx, simpleCourseConfiguration, createdCourseConfiguration);
    }

    private CourseConfiguration createSimpleCourseConfiguration(final ApiContext ctx) {
        List<MarkConfiguration> markConfigurations = new ArrayList<MarkConfiguration>();
        MarkTemplate markTemplate = markTemplateApi.createMarkTemplate(ctx, "test", "test", "#ffffff", "shape",
                "pattern", MarkType.LANDMARK.name());
        MarkConfiguration markConfiguration = MarkConfiguration.createMarkTemplateBased(markTemplate.getId(),
                markRoleApi.createMarkRole(ctx, "test", /* shortName */ null).getId());
        markConfigurations.add(markConfiguration);
        List<String> markConfigurationIds = markConfigurations.stream().map(mc -> mc.getId())
                .collect(Collectors.toList());
        List<WaypointWithMarkConfiguration> waypoints = new ArrayList<>();
        WaypointWithMarkConfiguration waypoint = new WaypointWithMarkConfiguration(null, null, PassingInstruction.Line,
                markConfigurationIds);
        waypoints.add(waypoint);
        return new CourseConfiguration("test-course", markConfigurations, waypoints);
    }
}<|MERGE_RESOLUTION|>--- conflicted
+++ resolved
@@ -374,17 +374,11 @@
         // create course configuration from template
         final CourseConfiguration courseConfiguration = courseConfigurationApi
                 .createCourseConfigurationFromCourseTemplate(ctx, template.getId(), /* optionalRegattaName */ null,
-<<<<<<< HEAD
-                        /* tags */ null);
+                        /* tags */ null, /* optional number of laps */ null);
         assertEquals(courseConfiguration.getRepeatablePart().getZeroBasedIndexOfRepeatablePartStart().intValue(),
                 zeroBasedIndexOfRepeatablePartStart);
         assertEquals(courseConfiguration.getRepeatablePart().getZeroBasedIndexOfRepeatablePartEnd().intValue(),
                 zeroBasedIndexOfRepeatablePartEnd);
-=======
-                        /* tags */ null, /* optional number of laps */ null);
-        assertTrue(courseConfiguration.getRepeatablePart().getZeroBasedIndexOfRepeatablePartStart() == 1);
-        assertTrue(courseConfiguration.getRepeatablePart().getZeroBasedIndexOfRepeatablePartEnd() == 3);
->>>>>>> 10c6904b
 
         final int expectedNumberOfWaypoints = numberOfLaps
                 * (zeroBasedIndexOfRepeatablePartEnd - zeroBasedIndexOfRepeatablePartStart)
