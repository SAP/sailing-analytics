package com.sap.sailing.selenium.api.event;

import java.util.HashMap;
import java.util.Map;
import java.util.TreeMap;
import java.util.UUID;
import java.util.logging.Logger;

import org.json.simple.JSONArray;
import org.json.simple.JSONObject;

import com.sap.sailing.domain.common.racelog.RacingProcedureType;
import com.sap.sailing.selenium.api.core.ApiContext;
import com.sap.sailing.selenium.api.core.JsonWrapper;

public class LeaderboardApi {

    private static final Logger logger = Logger.getLogger(LeaderboardApi.class.getName());

    private static final String LEADERBOARDS_V1_RESOURCE_URL = "/api/v1/leaderboards";
    private static final String LEADERBOARDS_V2_RESOURCE_URL = "/api/v2/leaderboards";
    private static final String LEADERBOARDS_LIST_URL = LEADERBOARDS_V2_RESOURCE_URL;
    private static final String LEADERBOARD_URL = LEADERBOARDS_V2_RESOURCE_URL + "/{leaderboardname}";
    private static final String START_DEVICE_MAPPING_URL = LEADERBOARDS_V1_RESOURCE_URL
            + "/{leaderboardname}/device_mappings/start";
    private static final String END_DEVICE_MAPPING_URL = LEADERBOARDS_V1_RESOURCE_URL
            + "/{leaderboardname}/device_mappings/end";
    private static final String SET_TRACKING_TIMES_URL = LEADERBOARDS_V1_RESOURCE_URL
            + "/{leaderboardname}/settrackingtimes";
    private static final String START_TRACKING_URL = LEADERBOARDS_V1_RESOURCE_URL + "/{leaderboardname}/starttracking";
<<<<<<< HEAD
    private static final String GET_MARK_URL = LEADERBOARDS_V1_RESOURCE_URL + "/{leaderboardname}/marks/";
    private static final String START_TIME_URL = LEADERBOARDS_V1_RESOURCE_URL + "/{leaderboardname}/starttime";
    private static final String PARAM_RACE_COLUMN_NAME = "race_column";
    private static final String PARAM_RACE_FLEET_NAME = "fleet";
    private static final String PARAM_FIELD_AUTHOR_NAME = "authorName";
    private static final String PARAM_FIELD_AUTHOR_PRIORITY = "authorPriority";
    private static final String PARAM_START_TIME = "startTime";
    private static final String PARAM_START_PROCEDURE_TYPE = "startProcedureType";
    private static final String PARAM_PASS_ID = "passId";
    private static final String PARAM_START_OF_TRACKING = "startoftrackingasmillis";
    private static final String PARAM_END_OF_TRACKING = "endoftrackingasmillis";
    private static final String PARAM_TRACK_WIND = "trackWind";
    private static final String PARAM_CORRECT_WIND_DIRECTION_BY_MAGNETIC_DECLINATION = "correctWindDirectionByMagneticDeclination";

    public JSONArray getLeaderboards(final ApiContext ctx) {
        return ctx.get(LEADERBOARDS_LIST_URL);
    }

    public JSONObject getLeaderboard(final ApiContext ctx, final String leaderboardName) {
        return ctx.get(toUrl(LEADERBOARD_URL, leaderboardName));
=======
    private static final String UPDATE_LEADERBOARD_URL = LEADERBOARDS_V1_RESOURCE_URL + "/{leaderboardname}/update";

    private static final String PARAM_RESULT_DISCARDING_THRESHOLDS = "resultDiscardingThresholds";
    private static final String PARAM_LEADERBOARD_DISPLAY_NAME = "leaderboardDisplayName";

    public JSONArray getLeaderboards(ApiContext ctx) {
        return ctx.get(LEADERBOARDS_LIST_URL);
    }

    public Leaderboard getLeaderboard(ApiContext ctx, String leaderboardName) {
        return new Leaderboard(ctx.get(toUrl(LEADERBOARD_URL, leaderboardName)));
>>>>>>> 88d7c7c3
    }

    public DeviceMappingRequest createDeviceMappingRequest(final ApiContext ctx, final String leaderboardName) {
        return new DeviceMappingRequest(ctx, leaderboardName);
    }

<<<<<<< HEAD
    public TrackingTimes setTrackingTimes(final ApiContext ctx, final String leaderboardName,
            final String raceColumnName, String fleetName, Long startTime, Long endTime) {
=======
    public void updateLeaderboard(ApiContext ctx, String leaderboardName, String leaderboardDisplayName,
            int[] resultDiscardingThresholds) {
        JSONObject requestJson = new JSONObject();
        JSONArray resultDiscardingThresholdsJsonArray = new JSONArray();
        if (resultDiscardingThresholds != null) {
            for (int i = 0; i < resultDiscardingThresholds.length; i++) {
                resultDiscardingThresholdsJsonArray.add(resultDiscardingThresholds[i]);
            }
        }
        requestJson.put(PARAM_RESULT_DISCARDING_THRESHOLDS,
                resultDiscardingThresholds != null ? resultDiscardingThresholdsJsonArray : null);
        requestJson.put(PARAM_LEADERBOARD_DISPLAY_NAME, leaderboardDisplayName);
        ctx.post(toUrl(UPDATE_LEADERBOARD_URL, leaderboardName), null, requestJson);
    }

    public void updateLeaderboardDisplayName(ApiContext ctx, String leaderboardName, String leaderboardDisplayName) {
        JSONObject requestJson = new JSONObject();
        requestJson.put(PARAM_LEADERBOARD_DISPLAY_NAME, leaderboardDisplayName);
        ctx.post(toUrl(UPDATE_LEADERBOARD_URL, leaderboardName), null, requestJson);
    }

    public void updateLeaderboardResultDiscardingThresholds(ApiContext ctx, String leaderboardName,
            int[] resultDiscardingThresholds) {
        JSONObject requestJson = new JSONObject();
        JSONArray resultDiscardingThresholdsJsonArray = new JSONArray();
        if (resultDiscardingThresholds != null) {
            for (int i = 0; i < resultDiscardingThresholds.length; i++) {
                resultDiscardingThresholdsJsonArray.add(resultDiscardingThresholds[i]);
            }
        }
        requestJson.put(PARAM_RESULT_DISCARDING_THRESHOLDS,
                resultDiscardingThresholds != null ? resultDiscardingThresholdsJsonArray : null);
        ctx.post(toUrl(UPDATE_LEADERBOARD_URL, leaderboardName), null, requestJson);
    }

    public TrackingTimes setTrackingTimes(ApiContext ctx, String leaderboardName, String raceColumnName,
            String fleetName, Long startTime, Long endTime) {
>>>>>>> 88d7c7c3
        final Map<String, String> queryParams = new TreeMap<>();
        queryParams.put(PARAM_RACE_COLUMN_NAME, raceColumnName);
        queryParams.put(PARAM_RACE_FLEET_NAME, fleetName);
        queryParams.put(PARAM_START_OF_TRACKING, startTime != null ? startTime.toString() : null);
        queryParams.put(PARAM_END_OF_TRACKING, endTime != null ? endTime.toString() : null);
        return new TrackingTimes(ctx.post(toUrl(SET_TRACKING_TIMES_URL, leaderboardName), queryParams));
    }

    public JSONObject startRaceLogTracking(ApiContext ctx, String leaderboardName, String raceColumnName,
            String fleetName) {
        final Map<String, String> queryParams = new TreeMap<>();
        queryParams.put(PARAM_RACE_COLUMN_NAME, raceColumnName);
        queryParams.put(PARAM_RACE_FLEET_NAME, fleetName);
        queryParams.put(PARAM_TRACK_WIND, Boolean.FALSE.toString());
        queryParams.put(PARAM_CORRECT_WIND_DIRECTION_BY_MAGNETIC_DECLINATION, Boolean.FALSE.toString());
        return ctx.post(toUrl(START_TRACKING_URL, leaderboardName), queryParams);
    }

    public StartTime getStartTime(final ApiContext ctx, final String leaderboardName, final String raceColumnName,
            final String fleetName) {
        final Map<String, String> queryParams = new TreeMap<>();
        queryParams.put(PARAM_RACE_COLUMN_NAME, raceColumnName);
        queryParams.put(PARAM_RACE_FLEET_NAME, fleetName);
        return new StartTime(ctx.get(toUrl(START_TIME_URL, leaderboardName), queryParams));
    }

    public Long setStartTime(final ApiContext ctx, final String leaderboardName, final String raceColumnName,
            final String fleetName, final Long startTime, final Integer passId,
            final RacingProcedureType startProcedureType, final String authorName, final Integer authorPriortity) {
        final Map<String, String> queryParams = new TreeMap<>();
        queryParams.put(PARAM_RACE_COLUMN_NAME, raceColumnName);
        queryParams.put(PARAM_RACE_FLEET_NAME, fleetName);
        queryParams.put(PARAM_FIELD_AUTHOR_NAME, authorName);
        queryParams.put(PARAM_FIELD_AUTHOR_PRIORITY, authorPriortity != null ? authorPriortity.toString() : null);
        queryParams.put(PARAM_START_TIME, startTime != null ? startTime.toString() : null);
        queryParams.put(PARAM_START_PROCEDURE_TYPE, startProcedureType != null ? startProcedureType.name() : null);
        queryParams.put(PARAM_PASS_ID, passId != null ? passId.toString() : null);
        final JSONObject result = ctx.put(toUrl(START_TIME_URL, leaderboardName), queryParams,
                new HashMap<String, String>());
        return (Long) result.get(StartTime.START_TIME_AS_MILLIS);
    }

    private String toUrl(final String urlTemplate, final String leaderboardName) {
        return urlTemplate.replace("{leaderboardname}", leaderboardName);
    }

<<<<<<< HEAD
    public Mark getMark(ApiContext ctx, String leaderboardName, UUID markUUID) {
        return new Mark(ctx.get(toUrl(GET_MARK_URL, leaderboardName) + markUUID));
=======
    public class Leaderboard extends JsonWrapper {

        public Leaderboard(JSONObject json) {
            super(json);
        }

        public String getName() {
            return get("name");
        }

        public String getDisplayName() {
            return get("displayName");
        }

        public Long getResultTimePoint() {
            return get("resultTimepoint");
        }

        public String getResultState() {
            return get("resultState");
        }

        public String getType() {
            return get("type");
        }

        public String getShardingLeaderboardName() {
            return get("shardingLeaderboardName");
        }

        public int[] getDiscardIndexResultsStartingWithHowManyRaces() {
            final JSONArray resultDiscardingThresholdsRaw = (JSONArray) get(
                    "discardIndexResultsStartingWithHowManyRaces");
            final int[] resultDiscardingThresholds = new int[resultDiscardingThresholdsRaw.size()];
            for (int i = 0; i < resultDiscardingThresholdsRaw.size(); i++) {
                resultDiscardingThresholds[i] = ((Long) resultDiscardingThresholdsRaw.get(i)).intValue();
            }
            return resultDiscardingThresholds;
        }

        public Boolean canBoatsOfCompetitorsChangePerRace() {
            return get("canBoatsOfCompetitorsChangePerRace");
        }

        public Long getMaxCompetitorsCount() {
            return get("maxCompetitorsCount");
        }

        public String getScoringComment() {
            return get("scoringComment");
        }

        public Long getLastScoringUpdate() {
            return get("lastScoringUpdate");
        }

        public String[] getColumnNames() {
            final JSONArray columnNamesRaw = (JSONArray) get("columnNames");
            final String[] columnNames = new String[columnNamesRaw.size()];
            for (int i = 0; i < columnNamesRaw.size(); i++) {
                columnNames[i] = (String) columnNamesRaw.get(i);
            }
            return columnNames;
        }

        public JSONArray getCompetitors() {
            return get("competitors");
        }

>>>>>>> 88d7c7c3
    }

    public class DeviceMappingRequest {

        private final JSONObject requestBody = new JSONObject();
        private final ApiContext context;
        private final String leaderboardName;

        private DeviceMappingRequest(final ApiContext context, final String leaderboardName) {
            this.context = context;
            this.leaderboardName = leaderboardName;
        }

        public DeviceMappingRequest forCompetitor(final UUID competitorId) {
            requestBody.put("competitorId", competitorId != null ? competitorId.toString() : null);
            return this;
        }

        public DeviceMappingRequest forBoat(final UUID boatId) {
            requestBody.put("boatId", boatId != null ? boatId.toString() : null);
            return this;
        }

        public DeviceMappingRequest forMark(final UUID markId) {
            requestBody.put("markId", markId != null ? markId.toString() : null);
            return this;
        }

        public DeviceMappingRequest withDeviceUuid(final UUID deviceId) {
            requestBody.put("deviceUuid", deviceId != null ? deviceId.toString() : null);
            return this;
        }

        public DeviceMappingRequest withSecret(final String secret) {
            requestBody.put("secret", secret);
            return this;
        }

        public void startDeviceMapping(final Long fromMillis) {
            requestBody.put("fromMillis", fromMillis);
            post(START_DEVICE_MAPPING_URL, "devicemapping started for : ");
        }

        public void endDeviceMapping(final Long toMillis) {
            requestBody.put("toMillis", toMillis);
            post(END_DEVICE_MAPPING_URL, "devicemapping ended for : ");
        }

        private JSONObject post(final String urlTemplate, final String logMessage) {
            final JSONObject result = context.post(toUrl(urlTemplate, leaderboardName), null, requestBody);
            logger.info(logMessage + requestBody.toJSONString());
            return result;
        }

    }

    public class TrackingTimes extends JsonWrapper {

        private static final String START_OF_TRACKING = "startoftracking";
        private static final String END_OF_TRACKING = "endoftracking";

        private TrackingTimes(JSONObject json) {
            super(json);
        }

        public Long getStartOfTracking() {
            return get(START_OF_TRACKING);
        }

        public Long getEndOfTracking() {
            return get(END_OF_TRACKING);
        }
    }

    public class StartTime extends JsonWrapper {

        private static final String START_TIME_AS_MILLIS = "startTimeAsMillis";
        private static final String PASS_ID = "passId";
        private static final String RACING_PROCEDURE_TYPE = "racingProcedureType";

        private StartTime(final JSONObject json) {
            super(json);
        }

        public Long getStartTimeAsMillis() {
            return get(START_TIME_AS_MILLIS);
        }

        public Integer getPassId() {
            Long passID = (Long) get(PASS_ID);
            return passID != null ? passID.intValue() : null;
        }

        public RacingProcedureType getRacingProcedureType() {
            return RacingProcedureType.valueOf(get(RACING_PROCEDURE_TYPE));
        }
    }

}<|MERGE_RESOLUTION|>--- conflicted
+++ resolved
@@ -28,7 +28,9 @@
     private static final String SET_TRACKING_TIMES_URL = LEADERBOARDS_V1_RESOURCE_URL
             + "/{leaderboardname}/settrackingtimes";
     private static final String START_TRACKING_URL = LEADERBOARDS_V1_RESOURCE_URL + "/{leaderboardname}/starttracking";
-<<<<<<< HEAD
+    private static final String UPDATE_LEADERBOARD_URL = LEADERBOARDS_V1_RESOURCE_URL + "/{leaderboardname}/update";
+    private static final String PARAM_RESULT_DISCARDING_THRESHOLDS = "resultDiscardingThresholds";
+    private static final String PARAM_LEADERBOARD_DISPLAY_NAME = "leaderboardDisplayName";
     private static final String GET_MARK_URL = LEADERBOARDS_V1_RESOURCE_URL + "/{leaderboardname}/marks/";
     private static final String START_TIME_URL = LEADERBOARDS_V1_RESOURCE_URL + "/{leaderboardname}/starttime";
     private static final String PARAM_RACE_COLUMN_NAME = "race_column";
@@ -47,31 +49,14 @@
         return ctx.get(LEADERBOARDS_LIST_URL);
     }
 
-    public JSONObject getLeaderboard(final ApiContext ctx, final String leaderboardName) {
-        return ctx.get(toUrl(LEADERBOARD_URL, leaderboardName));
-=======
-    private static final String UPDATE_LEADERBOARD_URL = LEADERBOARDS_V1_RESOURCE_URL + "/{leaderboardname}/update";
-
-    private static final String PARAM_RESULT_DISCARDING_THRESHOLDS = "resultDiscardingThresholds";
-    private static final String PARAM_LEADERBOARD_DISPLAY_NAME = "leaderboardDisplayName";
-
-    public JSONArray getLeaderboards(ApiContext ctx) {
-        return ctx.get(LEADERBOARDS_LIST_URL);
-    }
-
     public Leaderboard getLeaderboard(ApiContext ctx, String leaderboardName) {
         return new Leaderboard(ctx.get(toUrl(LEADERBOARD_URL, leaderboardName)));
->>>>>>> 88d7c7c3
     }
 
     public DeviceMappingRequest createDeviceMappingRequest(final ApiContext ctx, final String leaderboardName) {
         return new DeviceMappingRequest(ctx, leaderboardName);
     }
 
-<<<<<<< HEAD
-    public TrackingTimes setTrackingTimes(final ApiContext ctx, final String leaderboardName,
-            final String raceColumnName, String fleetName, Long startTime, Long endTime) {
-=======
     public void updateLeaderboard(ApiContext ctx, String leaderboardName, String leaderboardDisplayName,
             int[] resultDiscardingThresholds) {
         JSONObject requestJson = new JSONObject();
@@ -107,9 +92,8 @@
         ctx.post(toUrl(UPDATE_LEADERBOARD_URL, leaderboardName), null, requestJson);
     }
 
-    public TrackingTimes setTrackingTimes(ApiContext ctx, String leaderboardName, String raceColumnName,
-            String fleetName, Long startTime, Long endTime) {
->>>>>>> 88d7c7c3
+    public TrackingTimes setTrackingTimes(final ApiContext ctx, final String leaderboardName,
+            final String raceColumnName, String fleetName, Long startTime, Long endTime) {
         final Map<String, String> queryParams = new TreeMap<>();
         queryParams.put(PARAM_RACE_COLUMN_NAME, raceColumnName);
         queryParams.put(PARAM_RACE_FLEET_NAME, fleetName);
@@ -156,10 +140,6 @@
         return urlTemplate.replace("{leaderboardname}", leaderboardName);
     }
 
-<<<<<<< HEAD
-    public Mark getMark(ApiContext ctx, String leaderboardName, UUID markUUID) {
-        return new Mark(ctx.get(toUrl(GET_MARK_URL, leaderboardName) + markUUID));
-=======
     public class Leaderboard extends JsonWrapper {
 
         public Leaderboard(JSONObject json) {
@@ -229,7 +209,10 @@
             return get("competitors");
         }
 
->>>>>>> 88d7c7c3
+    }
+
+    public Mark getMark(ApiContext ctx, String leaderboardName, UUID markUUID) {
+        return new Mark(ctx.get(toUrl(GET_MARK_URL, leaderboardName) + markUUID));
     }
 
     public class DeviceMappingRequest {
