--- conflicted
+++ resolved
@@ -19,11 +19,8 @@
     private static final DateFormat ISO_DATE_FORMAT = new SimpleDateFormat("yyyy-MM-dd");
     private static final DateFormat ISO_TIME_FORMAT_MINUTES = new SimpleDateFormat("HH:mm");
     private static final DateFormat ISO_TIME_FORMAT_SECONDS = new SimpleDateFormat("HH:mm:ss");
-<<<<<<< HEAD
-=======
     private static final DateFormat ISO_DATE_TIME_FORMAT_MINUTES = new SimpleDateFormat("yyyy-MM-dd'T'HH:mm");
     private static final DateFormat ISO_DATE_TIME_FORMAT_SECONDS = new SimpleDateFormat("yyyy-MM-dd'T'HH:mm:ss");
->>>>>>> 3dcf1558
 
     private final WebElement element;
 
@@ -44,19 +41,6 @@
      * @see WebElement#sendKeys(CharSequence...)
      */
     public void setValue(Date date, boolean enterSeconds) {
-<<<<<<< HEAD
-        // TODO implement variant for browsers using datetime-local instead of two fields
-        if (isFieldOfType(dateInput, "date")) {
-            this.setValueNative(dateInput, date, ISO_DATE_FORMAT);
-        } else {
-            this.setValue(dateInput, date, DATE_FORMAT);
-        }
-        
-        if (isFieldOfType(timeInput, "time")) {
-            this.setValueNative(timeInput, date, enterSeconds ? ISO_TIME_FORMAT_SECONDS : ISO_TIME_FORMAT_MINUTES);
-        } else {
-            this.setValue(timeInput, date, enterSeconds ? TIME_FORMAT_SECONDS : TIME_FORMAT_MINUTES);
-=======
         if (isFieldOfType(element, "datetime-local")) {
             this.setValueNative(element, date, enterSeconds ? ISO_DATE_TIME_FORMAT_SECONDS : ISO_DATE_TIME_FORMAT_MINUTES);
         } else {
@@ -73,7 +57,6 @@
             } else {
                 this.setValue(timeInput, date, enterSeconds ? TIME_FORMAT_SECONDS : TIME_FORMAT_MINUTES);
             }
->>>>>>> 3dcf1558
         }
     }
     
