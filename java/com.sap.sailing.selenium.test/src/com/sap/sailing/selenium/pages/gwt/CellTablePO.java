--- conflicted
+++ resolved
@@ -4,10 +4,6 @@
 import java.util.Collections;
 import java.util.Iterator;
 import java.util.List;
-<<<<<<< HEAD
-=======
-import java.util.logging.Logger;
->>>>>>> 388a904c
 
 import org.openqa.selenium.By;
 import org.openqa.selenium.WebDriver;
@@ -58,13 +54,7 @@
     
     protected static final String SELECTED_ROW_CSS_CLASS = "GJTB2DRDPP"; //$NON-NLS-1$
     
-<<<<<<< HEAD
-    private static final String LOADING_ANIMATION_IMAGE = "url(\"data:image/gif;base64," +               //$NON-NLS-1$
-=======
-    private static final Logger logger = Logger.getLogger(CellTablePO.class.getName());
-    
     private static final String LOADING_ANIMATION_IMAGE = "data:image/gif;base64," +               //$NON-NLS-1$
->>>>>>> 388a904c
             "R0lGODlhKwALAPEAAP///0tKSqampktKSiH/C05FVFNDQVBFMi4wAwEAAAAh/hpDcmVhdGVkIHdpdGggYWpheGx" +  //$NON-NLS-1$
             "vYWQuaW5mbwAh+QQJCgAAACwAAAAAKwALAAACMoSOCMuW2diD88UKG95W88uF4DaGWFmhZid93pq+pwxnLUnXh8" +  //$NON-NLS-1$
             "ou+sSz+T64oCAyTBUAACH5BAkKAAAALAAAAAArAAsAAAI9xI4IyyAPYWOxmoTHrHzzmGHe94xkmJifyqFKQ0pwL" +  //$NON-NLS-1$
