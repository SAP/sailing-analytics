--- conflicted
+++ resolved
@@ -6,11 +6,6 @@
 import org.openqa.selenium.WebElement;
 import org.openqa.selenium.support.ui.WebDriverWait;
 
-<<<<<<< HEAD
-=======
-import com.google.common.base.Function;
-import com.google.common.base.Predicate;
->>>>>>> 22adfced
 import com.sap.sailing.selenium.pages.PageArea;
 import com.sap.sailing.selenium.pages.leaderboard.LeaderboardTablePO;
 
@@ -26,22 +21,22 @@
                 WebElement leaderboardCellTable = findElementOrNullBySeleniumId("LeaderboardCellTable");
                 if (leaderboardCellTable != null) {
                     if (isElementEntirelyVisible(leaderboardCellTable)) {
-                        return leaderboardCellTable;
-                    } else {
-                        return null;
+                                return leaderboardCellTable;
+                            } else {
+                                return null;
+                            }
+                        } else {
+                            return null;
+                        }
                     }
-                } else {
-                    return null;
-                }
-            }
         });
         LeaderboardTablePO leaderboardTablePO = new LeaderboardTablePO(this.driver, leaderboardCellTable);
         leaderboardTablePO.waitForTableToShowData();
         
         // After the data is loaded it could be possible that the table isn't completely visible anymore
-        new WebDriverWait(driver, 30).until(new Predicate<WebDriver>() {
+        new WebDriverWait(driver, 30).until(new Function<WebDriver, Boolean>() {
             @Override
-            public boolean apply(WebDriver arg0) {
+            public Boolean apply(WebDriver arg0) {
                 return isElementEntirelyVisible(leaderboardCellTable);
             }
         });
