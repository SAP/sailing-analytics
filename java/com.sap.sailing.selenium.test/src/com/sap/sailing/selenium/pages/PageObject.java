package com.sap.sailing.selenium.pages;

import java.text.MessageFormat;
import java.time.Duration;
import java.util.Arrays;
import java.util.Collection;
import java.util.Collections;
import java.util.List;
import java.util.function.BooleanSupplier;
import java.util.function.Function;
import java.util.logging.Level;
import java.util.logging.Logger;

import org.openqa.selenium.Alert;
import org.openqa.selenium.By;
import org.openqa.selenium.JavascriptExecutor;
import org.openqa.selenium.NoAlertPresentException;
import org.openqa.selenium.SearchContext;
import org.openqa.selenium.WebDriver;
import org.openqa.selenium.WebElement;
import org.openqa.selenium.support.PageFactory;
import org.openqa.selenium.support.ui.ExpectedConditions;
import org.openqa.selenium.support.ui.FluentWait;
import org.openqa.selenium.support.ui.WebDriverWait;

import com.sap.sailing.selenium.core.AjaxCallsComplete;
import com.sap.sailing.selenium.core.AjaxCallsExecuted;
import com.sap.sailing.selenium.core.BySeleniumId;
import com.sap.sailing.selenium.core.ElementSearchConditions;
import com.sap.sailing.selenium.core.FindBy;
import com.sap.sailing.selenium.core.FindBys;
import com.sap.sailing.selenium.core.SeleniumElementLocatorFactory;
import com.sap.sailing.selenium.core.SeleniumFieldDecorator;

/**
 * <p>Within a web app's UI there are areas that tests interact with. A page object simply models these as objects
 *   within the test code and abstracts from the actual structure (DOM) of a website. This reduces the amount of
 *   duplicated code and means that if the UI changes, the fix need only be applied in one place.</p>
 * 
 * <p>Page objects can be thought of as facing in two directions simultaneously. Facing towards the developer of a test,
 *   they represent the services offered by a particular page. Facing away from the developer, they should be the only
 *   thing that has a deep knowledge of the structure of a page (or part of a page). It's simplest to think of the
 *   methods on a page object as offering the "services" that a page offers rather than exposing the details and
 *   mechanics of the page.</p>
 * 
 * <p>Because the developer of a test should think about the services that they're interacting with rather than the
 *   implementation, page objects should seldom expose the underlying web driver or elements. To facilitate this,
 *   methods on a page object should return other page objects.</p>
 * 
 * <p>To make the development of page objects as simple and easy as possible, we also support a factory for this pattern
 *   which helps to remove some boiler-plate code from the page objects by using annotations. The factory uses the
 *   annotations on fields to lazily locate and wait for an element or an element list to appear, by polling the UI on
 *   a regular basis, and initializes the field with the element or the list of elements.</p>
 * 
 * @author
 *   D049941
 */
public class PageObject {
    private static final Logger logger = Logger.getLogger(PageObject.class.getName());
    
    public static final int DEFAULT_WAIT_TIMEOUT_SECONDS = 120;
    
    public static final int DEFAULT_POLLING_INTERVAL = 5;
    
    private static final MessageFormat TAB_PANEL_EXPRESSION = new MessageFormat(
            ".//div[contains(@class, \"gwt-TabBarItem\")]/div[text()=\"{0}\"]/..");
    
    private static final MessageFormat TAB_LAYOUT_PANEL_EXPRESSION = new MessageFormat(
            ".//div[contains(@class, \"gwt-TabLayoutPanelTabInner\")]/div[text()=\"{0}\"]/../..");
    
    private static final MessageFormat VERTICAL_TAB_LAYOUT_PANEL_EXPRESSION = new MessageFormat(
            ".//div[contains(@class, \"gwt-VerticalTabLayoutPanelTabInner\")]/div[text()=\"{0}\"]/../..");
    
    /**
     * </p>The default timeout of 15 seconds for the lookup of other elements.</p>
     */
    protected static final int DEFAULT_LOOKUP_TIMEOUT = 60;
    
    /**
     * <p>The web driver to use.</p>
     */
    protected final WebDriver driver;
    
    /**
     * <p>The context for the locating of elements.</p>
     */
    protected final SearchContext context;
    
    /**
     * <p>Creates a FluentWait with the given input and the default timeout and polling interval.</p>
     * 
     * @param input
     *   
     * @return
     *   
     */
    public static <T> FluentWait<T> createFluentWait(T input) {
        return createFluentWait(input, Collections.<Class<? extends Throwable>>emptyList());
    }
    
    /**
     * <p></p>
     * 
     * @param input
     *   
     * @param exceptions
     *   
     * @return
     *   
     */
    @SafeVarargs
    public static <T> FluentWait<T> createFluentWait(T input, Class<? extends Throwable>... exceptions) {
        return createFluentWait(input, Arrays.asList(exceptions));
    }
    
    /**
     * <p></p>
     * 
     * @param input
     *   
     * @param exceptions
     *   
     * @return
     *   
     */
    public static <T> FluentWait<T> createFluentWait(T input, Collection<Class<? extends Throwable>> exceptions) {
        return createFluentWait(input, DEFAULT_WAIT_TIMEOUT_SECONDS, DEFAULT_POLLING_INTERVAL, exceptions);
    }
    
    /**
     * <p>Creates a FluentWait with the given input and the specified timeout and polling interval.</p>
     * 
     * @param input
     *   
     * @param timeout
     *   
     * @param polling
     *   
     * @return
     *   
     */
    public static <T> FluentWait<T> createFluentWait(T input, int timeout, int polling) {
        return createFluentWait(input, timeout, polling, Collections.<Class<? extends Throwable>>emptyList());
    }
    
    /**
     * <p></p>
     * 
     * @param input
     *   
     * @param timeout
     *   
     * @param polling
     *   
     * @param exceptions
     *   
     * @return
     *   
     */
    @SafeVarargs
    public static <T> FluentWait<T> createFluentWait(T input, int timeout, int polling,
            Class<? extends Throwable>... exceptions) {
        return createFluentWait(input, timeout, polling, Arrays.asList(exceptions));
    }
    
    /**
     * <p></p>
     * 
     * @param input
     *   
     * @param timeout
     *   
     * @param polling
     *   
     * @param exceptions
     *   
     * @return
     *   
     */
    public static <T> FluentWait<T> createFluentWait(T input, int timeout, int polling,
            Collection<Class<? extends Throwable>> exceptions) {
        FluentWait<T> wait = new FluentWait<>(input);
        wait.withTimeout(Duration.ofSeconds(timeout));
        wait.pollingEvery(Duration.ofSeconds(polling));
        wait.ignoreAll(exceptions);
        
        return wait;
    }
    
    /**
     * <p>Creates a new page object with the given web driver. This constructor is equivalent to the two argument
     *   constructor whereby the web driver is also used as the context for the page object.</p>
     * 
     * @param driver
     *   The web driver which also acts as the context to use.
     */
    public PageObject(WebDriver driver) {
        this(driver, driver);
    }
    
    /**
     * <p>Creates a new page object with the given web driver and context.</p>
     * 
     * @param driver
     *   The web driver to use.
     * @param context
     *   The context to use.
     */
    public PageObject(WebDriver driver, SearchContext context) {
        this.driver = driver;
        this.context = context;
        
        verify();
        initElements();
    }
    
    /**
     * <p>Verifies the page object. This method can be overwritten to check that the browser is on the correct page or
     *   that the provided context represents the right element. The default implementation does nothing.</p>
     */
    protected void verify() {
    }
    
    /**
     * <p>Initialize the page object. The default implementation use a factory to lazily initialize the elements
     *   (annotated fields) of the page object using the timeout duration returned by {@link #getPageLoadTimeOut()}.
     *   To get a field lazily initialized you have to annotate the field either with {@link FindBy} or with
     *   {@link FindBys}. If the element never changes (that is, that the same instance in the DOM can always be used)
     *   it is also possible to use a cache for the lookup by using the annotation {@code CacheLookup} in addition.</p>
     * 
     * <p>A simple example for the implementation of a page object can look as follows:</p>
     * 
     * <pre>
     *   public class MySearchPage extends PageObject {
     *       // The element is looked up using the id attribute and it is
     *       // never look up again once it has been used the first time
     *       &#64;FindBy(how = ById.class, using = "my-searchfield")
     *       &#64;CacheLookup
     *       private WebElement searchField;
     *       
     *       // The element is looked up using the tag name and it is
     *       // look up every time it is used
     *       &#64;FindBy(how = ByTagName.class, using = "input")
     *       private WebElement submitButton;
     *       
     *       public MySearchPage(WebDriver driver) {
     *           super(driver);
     *       }
     *       
     *       public void enterSearchText(String text) {
     *          this.searchField.clear();
     *          this.searchField.sendKeys(text);
     *       }
     *       
     *       public ResultPage performSearch() {
     *          this.submitButton.click();
     *       }
     *   }
     * </pre>
     * 
     * <p>If the implementation is not sufficient for your case, you can overwrite this method with or without calling
     *   the default implementation.</p>
     */
    protected void initElements() {
        SeleniumElementLocatorFactory factory = new SeleniumElementLocatorFactory(this.context, getLookupTimeOut());
        SeleniumFieldDecorator decorator = new SeleniumFieldDecorator(factory);
        
        PageFactory.initElements(decorator, this);
    }
    
    /**
     * <p>Returns the timeout duration for the initialization of the page object.</p>
     * 
     * @return
     *   The timeout duration for the initialization of the page object.
     */
    protected int getLookupTimeOut() {
        return DEFAULT_LOOKUP_TIMEOUT;
    }
    
    /**
     * <p>Finds and returns the first element with the specified selenium id in the search context of the page object.
     *   If multiple elements exists, the element closest to the context is returned.</p>
     * 
     * @param id
     *   The selenium id of the element.
     * @return
     *   The first matching element in the search context of the page object.
     * @see #findElementBySeleniumId(SearchContext context, String id)
     */
    protected WebElement findElementBySeleniumId(String id) {
        return findElementBySeleniumId(this.context, id);
    }
    
    /**
     * <p>Waits for an element with the specified selenium id to appear in the given search context. If multiple
     *   elements exists, the element closest to the context is returned.</p>
     * 
     * @param context
     *   The search context to use for the search.
     * @param id
     *   The selenium id of the element.
     * @return
     *   The first matching element in the given context.
     */
    protected WebElement waitForElementBySeleniumId(SearchContext context, String id, int timeout) {
        FluentWait<SearchContext> wait = createFluentWait(context, timeout, DEFAULT_POLLING_INTERVAL);
        return (WebElement) wait.until(new Function<SearchContext, Object>() {
            @Override
            public Object apply(SearchContext context) {
                try {
                    return context.findElement(new BySeleniumId(id));
                } catch (Exception e) {
                    return null;
                }
            }
        });
    }
    
    /**
     * <p>
     * Finds and returns the first element with the specified selenium id in the given search context. If multiple
     * elements exists, the first found element is returned. If no matching element can be found, {@code null} is
     * returned.
     * </p>
     * 
     * @param context
     *            The search context to use for the search.
     * @param id
     *            The selenium id of the element.
     * @return The first matching element in the given context.
     */
    protected WebElement findElementOrNullBySeleniumId(SearchContext context, String id) {
        final List<WebElement> elements = context.findElements(new BySeleniumId(id));
        WebElement result;
        if (elements.isEmpty()) {
            result = null;
        } else {
            result = elements.get(0);
        }
        return result;
    }
    
    /**
     * <p>
     * Finds and returns the first element with the specified selenium id in the given search context. If multiple
     * elements exists, the first found element is returned. If no matching element can be found, {@code null} is
     * returned.
     * </p>
     * 
     * @param id
     *            The selenium id of the element.
     * @return The first matching element in the given context.
     */
    protected WebElement findElementOrNullBySeleniumId(String id) {
        return findElementOrNullBySeleniumId(this.context, id);
    }
    
    /**
     * <p>Finds and returns the first element with the specified selenium id in the given search context. If multiple
     *   elements exists, the element closest to the context is returned.</p>
     * 
     * @param context
     *   The search context to use for the search.
     * @param id
     *   The selenium id of the element.
     * @return
     *   The first matching element in the given context.
     */
    protected WebElement findElementBySeleniumId(SearchContext context, String id) {
        return context.findElement(new BySeleniumId(id));
    }
    
    /**
     * <p>Finds and returns all elements within the specified selenium id in the search context of the page object.</p>
     * 
     * @param id
     *   The selenium id of the elements.
     * @return
     *   A list of all matching elements in the search context of the page object, or an empty list if nothing matches.
     * @see #findElementsBySeleniumId(SearchContext context, String id)
     */
    protected List<WebElement> findElementsBySeleniumId(String id) {
        return findElementsBySeleniumId(this.context, id);
    }
    
    /**
     * <p>Finds and returns all elements within the specified selenium id in the given search context.</p>
     * 
     * @param context
     *   The search context to use for the search.
     * @param id
     *   The selenium id of the elements.
     * @return
     *   A list of all matching elements in the given context, or an empty list if nothing matches.
     */
    protected List<WebElement> findElementsBySeleniumId(SearchContext context, String id) {
        return context.findElements(new BySeleniumId(id));
    }
    
    /**
     * <p>Waits until all pending Ajax request in the global category have been complete using a timeout of 30 seconds
     *   and a polling interval of 5 seconds. In reality, the interval may be greater as the cost of actually evaluating
     *   the condition is not factored in.</p>
     * 
     * @throws org.openqa.selenium.TimeoutException
     *   if the timeout of 30 seconds expires.
     * @see #waitForAjaxRequests(int timeout, int polling)
     */
    protected void waitForAjaxRequests() {
        waitForAjaxRequests(DEFAULT_WAIT_TIMEOUT_SECONDS, DEFAULT_POLLING_INTERVAL);
    }
    
    /**
     * <p>Waits until all pending Ajax request in the specified category have been complete using a timeout of 30
     *   seconds and a polling interval of 5 seconds. In reality, the interval may be greater as the cost of actually
     *   evaluating the condition is not factored in.</p>
     * 
     * @param category
     *   The category of Ajax requests to wait for.
     * @throws org.openqa.selenium.TimeoutException
     *   if the timeout of 30 seconds expires.
     * @see #waitForAjaxRequests(int timeout, int polling)
     */
    protected void waitForAjaxRequests(String category) {
        waitForAjaxRequests(category, DEFAULT_WAIT_TIMEOUT_SECONDS, DEFAULT_POLLING_INTERVAL);
    }
    
    /**
     * <p>Waits until all pending Ajax request in the global category have been complete using the given timeout
     *   and polling interval. In reality, the interval may be greater as the cost of actually evaluating the condition
     *   is not factored in.</p>
     * 
     * @param timeout
     *   The timeout duration for the waiting.
     * @param polling
     *   The interval in which the check should be performed.
     * @throws org.openqa.selenium.TimeoutException
     *   if the timeout expires.
     */
    protected void waitForAjaxRequests(int timeout, int polling) {
        waitForAjaxRequests(AjaxCallsComplete.CATEGORY_GLOBAL, timeout, polling);
    }
    
    /**
     * <p>Waits until all pending Ajax request in the specified category have been complete using the given timeout
     *   and polling interval. In reality, the interval may be greater as the cost of actually evaluating the condition
     *   is not factored in.</p>
     * 
     * @param category
     *   The category of Ajax requests to wait for.
     * @param timeout
     *   The timeout duration for the waiting.
     * @param polling
     *   The interval in which the check should be performed.
     * @throws org.openqa.selenium.TimeoutException
     *   if the timeout expires.
     */
    protected void waitForAjaxRequests(String category, int timeout, int polling) {
        FluentWait<WebDriver> wait = createFluentWait(this.driver, timeout, polling);
        
        wait.until(new AjaxCallsComplete(category));
    }
    
    protected void waitForAjaxRequestsExecuted(int numberOfCalls) {
        waitForAjaxRequestsExecuted(numberOfCalls, DEFAULT_WAIT_TIMEOUT_SECONDS, DEFAULT_POLLING_INTERVAL);
    }
    
    protected void waitForAjaxRequestsExecuted(String category, int numberOfCalls) {
        waitForAjaxRequestsExecuted(category, numberOfCalls, DEFAULT_WAIT_TIMEOUT_SECONDS, DEFAULT_POLLING_INTERVAL);
    }
    
    protected void waitForAjaxRequestsExecuted(int numberOfCalls, int timeout, int polling) {
        waitForAjaxRequestsExecuted(AjaxCallsComplete.CATEGORY_GLOBAL, numberOfCalls, timeout, polling);
    }
    
    protected void waitForAjaxRequestsExecuted(String category, int numberOfCalls, int timeout, int polling) {
        FluentWait<WebDriver> wait = createFluentWait(this.driver, timeout, polling);
        wait.until(new AjaxCallsExecuted(category, numberOfCalls));
    }
    
    protected void waitForElement(String seleniumId) {
        WebDriverWait webDriverWait = new WebDriverWait(driver, DEFAULT_LOOKUP_TIMEOUT);
        webDriverWait.until(ExpectedConditions.presenceOfElementLocated(new BySeleniumId(seleniumId)));
    }
    
    protected void waitUntil(Function<WebDriver, Boolean> predicate) {
        WebDriverWait webDriverWait = new WebDriverWait(driver, DEFAULT_LOOKUP_TIMEOUT);
        webDriverWait.until(predicate);
    }
    
    protected void waitUntil(BooleanSupplier supplier) {
        waitUntil((driver) -> supplier.getAsBoolean());
    }
    
    /**
     * Returns a {@link PageArea} instance representing the element with the specified selenium id using the
     * {@link WebDriver} as search context.
     * 
     * @param supplier {@link PageAreaSupplier} used to instantiate the {@link PageArea}
     * @param seleniumId the selenium id of the desired element
     * @return {@link PageArea} representing the first matching element
     * 
     * @see #findElementBySeleniumId(SearchContext, String)
     */
    protected <T extends PageArea> T getPO(PageAreaSupplier<T> supplier, String seleniumId) {
        return supplier.get(driver, findElementBySeleniumId(driver, seleniumId));
    }
    
    /**
     * Waits for the element with the given seleniumId and returns a {@link PageArea} instance representing the element. The 
     * {@link WebDriver} is used as search context.
     * 
     * @param supplier {@link PageAreaSupplier} used to instantiate the {@link PageArea}
     * @param seleniumId the selenium id of the desired element
     * @param timeout the timeout in seconds to wait for the element
     * @return {@link PageArea} representing the first matching element
     * 
     * @see #findElementBySeleniumId(SearchContext, String)
     */
    protected <T extends PageArea> T waitForPO(PageAreaSupplier<T> supplier, String seleniumId, int timeout) {
        return supplier.get(driver, waitForElementBySeleniumId(driver, seleniumId, timeout));
    }
    
    /**
     * Returns a {@link PageArea} instance representing the element with the specified selenium id in the search
     * context of this page area.
     * 
     * @param supplier {@link PageAreaSupplier} used to instantiate the {@link PageArea}
     * @param seleniumId the selenium id of the desired element
     * @return {@link PageArea} representing the first matching element
     * 
     * @see #findElementBySeleniumId(String)
     */
    protected <T extends PageArea> T getChildPO(PageAreaSupplier<T> supplier, String seleniumId) {
        return supplier.get(driver, findElementBySeleniumId(seleniumId));
    }
    
    protected interface PageAreaSupplier<T extends PageArea> {
        T get(WebDriver driver, WebElement element);
    }
    
    protected WebElement goToTab(WebElement tabPanel, String tabName, final String id, TabPanelType tabPanelType) {
        final MessageFormat expressionFormat;
        switch(tabPanelType) {
        case TAB_PANEL:
            expressionFormat = TAB_PANEL_EXPRESSION;
            break;
        case TAB_LAYOUT_PANEL:
            expressionFormat = TAB_LAYOUT_PANEL_EXPRESSION;
            break;
        case VERTICAL_TAB_LAYOUT_PANEL:
            expressionFormat = VERTICAL_TAB_LAYOUT_PANEL_EXPRESSION;
            break;
            default:
                throw new IllegalArgumentException("TabPanelType \"" + tabPanelType + "\" is unsupported");
        }
        final String expression = expressionFormat.format(new Object[] {tabName});
        WebElement tab = tabPanel.findElement(By.xpath(expression));
        WebDriverWait waitForTab = new WebDriverWait(driver, 20); // here, wait time is 20 seconds
        waitForTab.until(ExpectedConditions.visibilityOf(tab)); // this will wait for tab to be visible for 20 seconds
        tab.click();
        // Wait for the tab to become visible due to the used animations.
        FluentWait<WebElement> wait = createFluentWait(tabPanel);
        WebElement content = wait.until(ElementSearchConditions.visibilityOfElementLocated(new BySeleniumId(id)));
        try {
            Thread.sleep(500);
        } catch (InterruptedException e) {
            logger.log(Level.WARNING, "internal error sleeping for 500ms", e);
        } // wait for a bit to make sure the UI had a change to trigger any asynchronous background update/refresh
        waitForAjaxRequests(); // switching tabs can trigger asynchronous updates, replacing UI elements
        return content;
    }
    
    public enum TabPanelType {
        TAB_PANEL, TAB_LAYOUT_PANEL, VERTICAL_TAB_LAYOUT_PANEL
    }
    
    /**
     * Waits for an alert box to appear and accepts the alert. If no alert shows up, an Exception is thrown.
     */
    protected void waitForAlertAndAccept() throws InterruptedException {
        waitForAlertAndAccept(DEFAULT_WAIT_TIMEOUT_SECONDS);
    }

    /**
     * Waits for an alert box to appear and accepts the alert. If no alert shows up, an Exception is thrown.
     */
    protected void waitForAlertAndAccept(int timeoutInSeconds) throws InterruptedException {
        int i = 0;
        while (i < timeoutInSeconds) {
            i++;
            try {
                Alert alert = driver.switchTo().alert();
                alert.accept();
                return;
            } catch (NoAlertPresentException e) {
                Thread.sleep(1000);
            }
        }
        throw new NoAlertPresentException();
    }
    
    /**
     * Waits for an alert box to appear and dismisses the alert. If no alert shows up, an Exception is thrown.
     */
    protected void waitForAlertAndDismiss() throws InterruptedException {
        waitForAlertAndDismiss(DEFAULT_WAIT_TIMEOUT_SECONDS);
    }
    
    /**
     * Waits for an alert box to appear and dismisses the alert. If no alert shows up, an Exception is thrown.
     */
    protected void waitForAlertAndDismiss(int timeoutInSeconds) throws InterruptedException {
        int i = 0;
        while (i < timeoutInSeconds) {
            i++;
            try {
                Alert alert = driver.switchTo().alert();
                alert.accept();
                return;
            } catch (NoAlertPresentException e) {
                Thread.sleep(1000);
            }
        }
        throw new NoAlertPresentException();
    }
    
<<<<<<< HEAD
    protected void scrollToView(WebElement webElement) {
        ((JavascriptExecutor) driver).executeScript("arguments[0].scrollIntoView(false);", webElement);
    }
    
    protected void scrollToViewAndClick(WebElement webElement) {
        scrollToView(webElement);
        webElement.click();
=======
    public boolean isElementEntirelyVisible(WebElement element) {
        try {
            if (element.isDisplayed()) {
                final int windowWidth = driver.manage().window().getSize().getWidth();
                if (windowWidth >= element.getLocation().x
                        + element.getSize().width) {
                    return true;
                } else {
                    return false;
                }
            } else {
                return false;
            }
        } catch (Exception e) {
            // The element may currently only partially visible which makes some of the calls fail
            return false;
        }
>>>>>>> 22adfced
    }
}<|MERGE_RESOLUTION|>--- conflicted
+++ resolved
@@ -626,7 +626,6 @@
         throw new NoAlertPresentException();
     }
     
-<<<<<<< HEAD
     protected void scrollToView(WebElement webElement) {
         ((JavascriptExecutor) driver).executeScript("arguments[0].scrollIntoView(false);", webElement);
     }
@@ -634,7 +633,8 @@
     protected void scrollToViewAndClick(WebElement webElement) {
         scrollToView(webElement);
         webElement.click();
-=======
+    }
+    
     public boolean isElementEntirelyVisible(WebElement element) {
         try {
             if (element.isDisplayed()) {
@@ -652,6 +652,5 @@
             // The element may currently only partially visible which makes some of the calls fail
             return false;
         }
->>>>>>> 22adfced
     }
 }