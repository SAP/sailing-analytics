--- conflicted
+++ resolved
@@ -40,17 +40,13 @@
     public DataEntryPO findUser(final String username) {
         final CellTablePO<DataEntryPO> table = getUserTable();
         for (DataEntryPO entry : table.getEntries()) {
-<<<<<<< HEAD
             String name;
             try {
-                name = entry.getColumnContent("Username");
+                name = entry.getColumnContent("User name");
             } catch (StaleElementReferenceException e) {
                 // entry is not existing any more but must not break iteration
                 name = null;
             }
-=======
-            final String name = entry.getColumnContent("User name");
->>>>>>> 58de2d96
             if (username.equals(name)) {
                 return entry;
             }
@@ -103,7 +99,7 @@
         deleteSelectedUser();
         driver.switchTo().alert().accept();
         // wait until cell is removed from page
-        waitUntil(() -> findUser(name) == null); 
+        waitUntil(() -> findUser(name) == null);
     }
 
     public void deleteSelectedUser() {
