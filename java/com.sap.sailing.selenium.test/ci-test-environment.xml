﻿<?xml version="1.0" encoding="UTF-8"?>

<!--
  Configuration file for the test environment. This file is used for the configuration of the environment for the
  executions of the integration tests. For the execution in a local environment you should make a copy of this file,
  change it accordingly to your local setup (eg. browser(s) to use for the tests) and adjust the property
  "parameters.integration-tests" in your user specific settings.xml to point to your local copy of this file.
-->
<test-environment xmlns="http://www.sapsailing.com/test-environment"
      xmlns:xsi="http://www.w3.org/2001/XMLSchema-instance"
      xsi:schemaLocation="http://www.sapsailing.com/test-environment ./test-environment-configuration.xsd ">
  
  <!--
    The context root (the server) against which the tests should be executed.
  -->
  <context-root>http://localhost:8085/</context-root>
  
  <!--
    The folder where screenshots (attachments) are stored.
  -->
  <screenshots-folder>
    ./bin/surefire-reports/
  </screenshots-folder>
  <!--
  <screenshots-folder>file://{user.dir}/bin/surefire-reports/</screenshots-folder>
  -->
  
  <!--
    In this section necessary system properties for the different web drivers can be provided if needed. For more
    informations about available properties see the following sides:
    
    - http://code.google.com/p/selenium/wiki/ChromeDriver
    - http://code.google.com/p/selenium/wiki/FirefoxDriver
    - http://code.google.com/p/selenium/wiki/InternetExplorerDriver
    - http://code.google.com/p/selenium/wiki/OperaDriver
    - http://code.google.com/p/selenium/wiki/SafariDriver
    - http://code.google.com/p/selenium/wiki/RemoteWebDriverServer
    
    NOTE: For the Chrome and the InternetExplorer driver an additional "server", which acts as a bridge between the
          browser and the driver, is needed.
  -->
  <system-properties>
     <system-property>
        <name>webdriver.enable.native.events </name>
        <value>true</value>
     </system-property>
     <!--
<<<<<<< HEAD
        You need geckodriver to be able to run Selenium tests on Firefox.
        This is the path to geckodriver, not FireFox.
=======
        You need chromedriver to be able to run Selenium tests on Chrome/Chromium.
        This is the path to chromedriver, not Chrome.
        The chromedriver download is linked on the official selenium download page:
        https://www.seleniumhq.org/download/
     -->
     
     <system-property>
        <name>webdriver.chrome.driver</name>
        <value>/opt/chromedriver</value>
     </system-property>
     
     <!--
        You need geckodriver to be able to run Selenium tests on Firefox.
        This is the path to geckodriver, not Firefox.
        The geckodriver download is linked on the official selenium download page:
        https://www.seleniumhq.org/download/
>>>>>>> 3dcf1558
     -->
     <!--
     <system-property>
        <name>webdriver.gecko.driver</name>
        <value>/path/to/geckodriver</value>
     </system-property>
     -->
     <!--
        geckodriver automatically finds an installed version of Firefox.
        If no Firefox is installed on the system or another version should be used,
        the property "webdriver.firefox.bin" may be set to specify the path.
        The default on Windows is "C:\Program Files\Mozilla Firefox\firefox.exe"
      -->
     <!--
     <system-property>
        <name>webdriver.firefox.bin</name>
        <value>path/to/firefox</value> 
     </system-property>
      -->
  </system-properties>
  
  <!--
    The driver definitions define all web drivers (browsers) which should be used for the execution of the tests. This
    means that each test will be executed once for each driver defined here. This allows to perform the tests with
    different browsers to validate the proper functionality of the application across different browsers.
    
    The capabilities section can be used for fine tuning of the driver (e.g. version). For more information see the
    pages mentioned above.
  -->
  <!-- -->
  <!--
  <driver-definition class="org.openqa.selenium.firefox.FirefoxDriver">
     
     <capabilities>
        <capability>
          <name>version</name>
          <value>14.0.0</value>
        </capability>
     </capabilities>
  </driver-definition>
  -->
  <!-- TODO: should we use headless Firefox instead of Xvfb on Hudson? -->
  <!--
  <driver-definition class="com.sap.sailing.selenium.core.HeadlessFirefoxDriver">
  </driver-definition>
  -->
  
  <!--
  <driver-definition class="org.openqa.selenium.chrome.ChromeDriver" />
  -->
  
  <driver-definition class="com.sap.sailing.selenium.core.HeadlessChromeDriver">
  </driver-definition>
  
</test-environment><|MERGE_RESOLUTION|>--- conflicted
+++ resolved
@@ -45,10 +45,6 @@
         <value>true</value>
      </system-property>
      <!--
-<<<<<<< HEAD
-        You need geckodriver to be able to run Selenium tests on Firefox.
-        This is the path to geckodriver, not FireFox.
-=======
         You need chromedriver to be able to run Selenium tests on Chrome/Chromium.
         This is the path to chromedriver, not Chrome.
         The chromedriver download is linked on the official selenium download page:
@@ -65,7 +61,6 @@
         This is the path to geckodriver, not Firefox.
         The geckodriver download is linked on the official selenium download page:
         https://www.seleniumhq.org/download/
->>>>>>> 3dcf1558
      -->
      <!--
      <system-property>
