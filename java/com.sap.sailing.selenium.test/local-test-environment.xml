﻿<?xml version="1.0" encoding="UTF-8"?>

<!--
  Configuration file for the test environment. This file is used for the configuration of the environment for the
  executions of the integration tests. For the execution in a local environment you should make a copy of this file,
  change it accordingly to your local setup (eg. browser(s) to use for the tests) and adjust the property
  "parameters.integration-tests" in your user specific settings.xml to point to your local copy of this file.
-->
<test-environment xmlns="http://www.sapsailing.com/test-environment"
      xmlns:xsi="http://www.w3.org/2001/XMLSchema-instance"
      xsi:schemaLocation="http://www.sapsailing.com/test-environment ./test-environment-configuration.xsd ">
  
  <!--
    The context root (the server) against which the tests should be executed.
  -->
  <context-root>http://localhost:8888/</context-root>
  
  <screenshots-folder>./bin/surefire-reports/</screenshots-folder>
  
  <!--
    In this section necessary system properties for the different web drivers can be provided if needed. For more
    information about available properties see the following sides:
    
    - http://code.google.com/p/selenium/wiki/ChromeDriver
    - http://code.google.com/p/selenium/wiki/FirefoxDriver
    - http://code.google.com/p/selenium/wiki/InternetExplorerDriver
    - http://code.google.com/p/selenium/wiki/OperaDriver
    - http://code.google.com/p/selenium/wiki/SafariDriver
    - http://code.google.com/p/selenium/wiki/RemoteWebDriverServer
    
    NOTE: For the Chrome, Firefox and InternetExplorer driver an additional "server", which acts as a bridge between the
          browser and the driver, is needed.
  -->
  <system-properties>
     <!--
        You need chromedriver to be able to run Selenium tests on Chrome/Chromium.
        This is the path to chromedriver, not Chrome.
        The chromedriver download is linked on the official selenium download page:
        https://www.seleniumhq.org/download/
     -->
     <system-property>
        <name>webdriver.chrome.driver</name>
        <value>C:\apps\ChromeSeleniumDriver\chromedriver.exe</value>
     </system-property>
     <!--
        You need geckodriver to be able to run Selenium tests on Firefox.
        This is the path to geckodriver, not Firefox.
<<<<<<< HEAD
=======
        The geckodriver download is linked on the official selenium download page:
        https://www.seleniumhq.org/download/
>>>>>>> 3dcf1558
     -->
     <system-property>
        <name>webdriver.gecko.driver</name>
        <value>/path/to/geckodriver.exe</value>
     </system-property>
     <!--
        geckodriver automatically finds an installed version of Firefox.
        If no Firefox is installed on the system or another version should be used,
        the property "webdriver.firefox.bin" may be set to specify the path.
        The default on Windows is "C:\Program Files\Mozilla Firefox\firefox.exe"
      -->
     <!--
     <system-property>
        <name>webdriver.firefox.bin</name>
        <value>/path/to/firefox.exe</value> 
<<<<<<< HEAD
=======
     </system-property>
     -->
     <!--
       You need IEDriverServer.exe to successfully run selenium tests using IE 11.
       With IE 10/11, only the 32Bit version works by the time of writing.
       The download is listed on the official Selenium download page:
       https://www.seleniumhq.org/download/
       This property needs to point to the downloaded and unzipped IEDriverServer.exe, not the ie.exe!
     -->
     <!--
     <system-property>
        <name>webdriver.ie.driver</name>
        <value>C:\path\to\IEDriverServer.exe</value> 
>>>>>>> 3dcf1558
     </system-property>
     -->
  </system-properties>
  
  
  <!--
    The driver definitions define all web drivers (browsers) which should be used for the execution of the tests. This
    means that each test will be executed once for each driver defined here. This allows to perform the tests with
    different browsers to validate the proper functionality of the application across different browsers.
    
    The capabilities section can be used for fine tuning of the driver (e.g. version). For more informations see the
    pages mentioned above.
  -->
  <driver-definition class="org.openqa.selenium.firefox.FirefoxDriver">
  </driver-definition>
  <!--
  <driver-definition class="org.openqa.selenium.chrome.ChromeDriver">
  </driver-definition>
  -->
  <!-- <driver-definition class="org.openqa.selenium.ie.InternetExplorerDriver">
  </driver-definition> -->
  <!-- <driver-definition class="com.sap.sailing.selenium.core.HeadlessFirefoxDriver">
  </driver-definition> -->
  <!-- <driver-definition class="com.sap.sailing.selenium.core.HeadlessChromeDriver">
  </driver-definition> -->
</test-environment><|MERGE_RESOLUTION|>--- conflicted
+++ resolved
@@ -45,11 +45,8 @@
      <!--
         You need geckodriver to be able to run Selenium tests on Firefox.
         This is the path to geckodriver, not Firefox.
-<<<<<<< HEAD
-=======
         The geckodriver download is linked on the official selenium download page:
         https://www.seleniumhq.org/download/
->>>>>>> 3dcf1558
      -->
      <system-property>
         <name>webdriver.gecko.driver</name>
@@ -65,8 +62,6 @@
      <system-property>
         <name>webdriver.firefox.bin</name>
         <value>/path/to/firefox.exe</value> 
-<<<<<<< HEAD
-=======
      </system-property>
      -->
      <!--
@@ -80,7 +75,6 @@
      <system-property>
         <name>webdriver.ie.driver</name>
         <value>C:\path\to\IEDriverServer.exe</value> 
->>>>>>> 3dcf1558
      </system-property>
      -->
   </system-properties>
