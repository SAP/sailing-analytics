<<<<<<< HEAD
package com.sap.sse.security.jaxrs.api;

import static org.junit.Assert.assertEquals;
import static org.junit.Assert.assertFalse;
import static org.junit.Assert.assertNotNull;
import static org.junit.Assert.assertNull;
import static org.junit.Assert.assertTrue;

import javax.ws.rs.core.Response;

import org.apache.shiro.SecurityUtils;
import org.apache.shiro.authc.UsernamePasswordToken;
import org.apache.shiro.session.Session;
import org.apache.shiro.subject.Subject;
import org.json.simple.JSONObject;
import org.json.simple.parser.JSONParser;
import org.json.simple.parser.ParseException;
import org.junit.Before;
import org.junit.Test;

import com.sap.sse.common.mail.MailException;
import com.sap.sse.security.AccessControlListStore;
import com.sap.sse.security.BearerAuthenticationToken;
import com.sap.sse.security.SecurityService;
import com.sap.sse.security.User;
import com.sap.sse.security.UsernamePasswordRealm;
import com.sap.sse.security.impl.Activator;
import com.sap.sse.security.impl.SecurityServiceImpl;
import com.sap.sse.security.shared.UserManagementException;
import com.sap.sse.security.userstore.mongodb.AccessControlListStoreImpl;
import com.sap.sse.security.userstore.mongodb.PersistenceFactory;
import com.sap.sse.security.userstore.mongodb.UserStoreImpl;

public class SecurityResourceTest {
    private SecurityResource servlet;
    private SecurityServiceImpl service;
    private Subject authenticatedAdmin;

    @Before
    public void setUp() throws UserManagementException, MailException {
        PersistenceFactory.INSTANCE.getDefaultMongoObjectFactory().getDatabase().dropDatabase();
        ClassLoader oldContextClassLoader = Thread.currentThread().getContextClassLoader();
        Thread.currentThread().setContextClassLoader(getClass().getClassLoader());
        try {
            final UserStoreImpl store = new UserStoreImpl();
            final AccessControlListStore aclStore = new AccessControlListStoreImpl(store);
            Activator.setTestUserStore(store);
            UsernamePasswordRealm.setTestUserStore(store);
            service = new SecurityServiceImpl(/* mailServiceTracker */ null,
                    store, aclStore, /* setAsActivatorSecurityService */ true);
            SecurityUtils.setSecurityManager(service.getSecurityManager());
            authenticatedAdmin = SecurityUtils.getSubject();
            authenticatedAdmin.login(new UsernamePasswordToken("admin", "admin"));
            Session session = authenticatedAdmin.getSession();
            assertNotNull(session);
            servlet = new SecurityResource() {
                @Override
                public SecurityService getService() {
                    return service;
                }
            };
            store.addPermissionForUser("admin", "can do");
            store.addPermissionForUser("admin", "event:view:*");
            store.addPermissionForUser("admin", "event:edit:123");
        } finally {
            Thread.currentThread().setContextClassLoader(oldContextClassLoader);
        }
    }
    
    private String getOrCreateAccessToken() throws ParseException {
        String responseJsonString = (String) servlet.respondWithAccessTokenForUser("admin").getEntity();
        JSONObject responseJson = (JSONObject) new JSONParser().parse(responseJsonString);
        assertEquals("admin", responseJson.get("username"));
        String accessToken = (String) responseJson.get("access_token");
        assertNotNull(accessToken);
        return accessToken;
    }

    private String createAccessToken() throws ParseException {
        assertEquals(Response.Status.OK.getStatusCode(), servlet.respondToRemoveAccessTokenForUser("admin").getStatus());
        String responseJsonString = (String) servlet.respondWithAccessTokenForUser("admin").getEntity();
        JSONObject responseJson = (JSONObject) new JSONParser().parse(responseJsonString);
        assertEquals("admin", responseJson.get("username"));
        String accessToken = (String) responseJson.get("access_token");
        assertNotNull(accessToken);
        return accessToken;
    }

    private void removeAccessToken() {
        assertEquals(Response.Status.OK.getStatusCode(), servlet.respondToRemoveAccessTokenForUser("admin").getStatus());
    }

    @Test
    public void createAccessTokenAndAuthenticate() throws ParseException {
        String accessToken = getOrCreateAccessToken();
        User user = service.getUserByAccessToken(accessToken);
        assertNotNull(user);
        assertEquals("admin", user.getName());
        final Subject subject = SecurityUtils.getSubject();
        subject.login(new BearerAuthenticationToken(accessToken));
        assertTrue(subject.isAuthenticated());
        assertEquals("admin", subject.getPrincipal());
        assertTrue(subject.isPermitted("can do"));
        assertFalse(subject.isPermitted("can't do"));
        assertTrue(subject.isPermitted("event:view:999"));
        assertTrue(subject.isPermitted("event:edit:123"));
        assertFalse(subject.isPermitted("event:edit:234"));
        subject.logout();
        assertFalse(subject.isAuthenticated());
    }

    @Test
    public void ensureOldBearerTokenIsInvalidatedByObtainingNewOne() throws ParseException {
        String accessToken = getOrCreateAccessToken();
        createAccessToken();
        User user = service.getUserByAccessToken(accessToken);
        assertNull(user); // the old access token is expected to have been obsoleted by obtaining a new one
    }

    @Test
    public void ensureOldBearerTokenIsInvalidatedByRequestingItsRemoval() throws ParseException {
        String accessToken = getOrCreateAccessToken();
        removeAccessToken();
        User user = service.getUserByAccessToken(accessToken);
        assertNull(user); // the old access token is expected to have been obsoleted by obtaining a new one
    }
}
=======
package com.sap.sse.security.jaxrs.api;

import static org.junit.Assert.assertEquals;
import static org.junit.Assert.assertFalse;
import static org.junit.Assert.assertNotNull;
import static org.junit.Assert.assertNull;
import static org.junit.Assert.assertTrue;

import javax.ws.rs.core.Response;

import org.apache.shiro.SecurityUtils;
import org.apache.shiro.authc.UsernamePasswordToken;
import org.apache.shiro.session.Session;
import org.apache.shiro.subject.Subject;
import org.json.simple.JSONObject;
import org.json.simple.parser.JSONParser;
import org.json.simple.parser.ParseException;
import org.junit.Before;
import org.junit.Test;

import com.sap.sse.common.mail.MailException;
import com.sap.sse.security.BearerAuthenticationToken;
import com.sap.sse.security.SecurityService;
import com.sap.sse.security.User;
import com.sap.sse.security.UsernamePasswordRealm;
import com.sap.sse.security.impl.Activator;
import com.sap.sse.security.impl.SecurityServiceImpl;
import com.sap.sse.security.shared.UserManagementException;
import com.sap.sse.security.userstore.mongodb.PersistenceFactory;
import com.sap.sse.security.userstore.mongodb.UserStoreImpl;

public class SecurityResourceTest {
    private SecurityResource servlet;
    private SecurityServiceImpl service;
    private Subject authenticatedAdmin;

    @Before
    public void setUp() throws UserManagementException, MailException {
        PersistenceFactory.INSTANCE.getDefaultMongoObjectFactory().getDatabase().dropDatabase();
        ClassLoader oldContextClassLoader = Thread.currentThread().getContextClassLoader();
        Thread.currentThread().setContextClassLoader(getClass().getClassLoader());
        try {
            final UserStoreImpl store = new UserStoreImpl();
            Activator.setTestUserStore(store);
            UsernamePasswordRealm.setTestUserStore(store);
            service = new SecurityServiceImpl(/* mailServiceTracker */ null,
                    store, /* setAsActivatorSecurityService */ true);
            SecurityUtils.setSecurityManager(service.getSecurityManager());
            authenticatedAdmin = SecurityUtils.getSubject();
            authenticatedAdmin.login(new UsernamePasswordToken("admin", "admin"));
            Session session = authenticatedAdmin.getSession();
            assertNotNull(session);
            servlet = new SecurityResource() {
                @Override
                public SecurityService getService() {
                    return service;
                }
            };
            store.addPermissionForUser("admin", "can do");
            store.addPermissionForUser("admin", "event:view:*");
            store.addPermissionForUser("admin", "event:edit:123");
        } finally {
            Thread.currentThread().setContextClassLoader(oldContextClassLoader);
        }
    }
    
    private String getOrCreateAccessToken() throws ParseException {
        String responseJsonString = (String) servlet.respondWithAccessTokenForUser("admin").getEntity();
        JSONObject responseJson = (JSONObject) new JSONParser().parse(responseJsonString);
        assertEquals("admin", responseJson.get("username"));
        String accessToken = (String) responseJson.get("access_token");
        assertNotNull(accessToken);
        return accessToken;
    }

    private String createAccessToken() throws ParseException {
        assertEquals(Response.Status.OK.getStatusCode(), servlet.respondToRemoveAccessTokenForUser("admin").getStatus());
        String responseJsonString = (String) servlet.respondWithAccessTokenForUser("admin").getEntity();
        JSONObject responseJson = (JSONObject) new JSONParser().parse(responseJsonString);
        assertEquals("admin", responseJson.get("username"));
        String accessToken = (String) responseJson.get("access_token");
        assertNotNull(accessToken);
        return accessToken;
    }

    private void removeAccessToken() {
        assertEquals(Response.Status.OK.getStatusCode(), servlet.respondToRemoveAccessTokenForUser("admin").getStatus());
    }

    @Test
    public void createAccessTokenAndAuthenticate() throws ParseException {
        String accessToken = getOrCreateAccessToken();
        User user = service.getUserByAccessToken(accessToken);
        assertNotNull(user);
        assertEquals("admin", user.getName());
        final Subject subject = SecurityUtils.getSubject();
        subject.login(new BearerAuthenticationToken(accessToken));
        assertTrue(subject.isAuthenticated());
        assertEquals("admin", subject.getPrincipal());
        assertTrue(subject.isPermitted("can do"));
        assertFalse(subject.isPermitted("can't do"));
        assertTrue(subject.isPermitted("event:view:999"));
        assertTrue(subject.isPermitted("event:edit:123"));
        assertFalse(subject.isPermitted("event:edit:234"));
        subject.logout();
        assertFalse(subject.isAuthenticated());
    }

    @Test
    public void ensureOldBearerTokenIsInvalidatedByObtainingNewOne() throws ParseException {
        String accessToken = getOrCreateAccessToken();
        createAccessToken();
        User user = service.getUserByAccessToken(accessToken);
        assertNull(user); // the old access token is expected to have been obsoleted by obtaining a new one
    }

    @Test
    public void ensureOldBearerTokenIsInvalidatedByRequestingItsRemoval() throws ParseException {
        String accessToken = getOrCreateAccessToken();
        removeAccessToken();
        User user = service.getUserByAccessToken(accessToken);
        assertNull(user); // the old access token is expected to have been obsoleted by obtaining a new one
    }
}
>>>>>>> 2e44e936
<|MERGE_RESOLUTION|>--- conflicted
+++ resolved
@@ -1,4 +1,3 @@
-<<<<<<< HEAD
 package com.sap.sse.security.jaxrs.api;
 
 import static org.junit.Assert.assertEquals;
@@ -125,130 +124,4 @@
         User user = service.getUserByAccessToken(accessToken);
         assertNull(user); // the old access token is expected to have been obsoleted by obtaining a new one
     }
-}
-=======
-package com.sap.sse.security.jaxrs.api;
-
-import static org.junit.Assert.assertEquals;
-import static org.junit.Assert.assertFalse;
-import static org.junit.Assert.assertNotNull;
-import static org.junit.Assert.assertNull;
-import static org.junit.Assert.assertTrue;
-
-import javax.ws.rs.core.Response;
-
-import org.apache.shiro.SecurityUtils;
-import org.apache.shiro.authc.UsernamePasswordToken;
-import org.apache.shiro.session.Session;
-import org.apache.shiro.subject.Subject;
-import org.json.simple.JSONObject;
-import org.json.simple.parser.JSONParser;
-import org.json.simple.parser.ParseException;
-import org.junit.Before;
-import org.junit.Test;
-
-import com.sap.sse.common.mail.MailException;
-import com.sap.sse.security.BearerAuthenticationToken;
-import com.sap.sse.security.SecurityService;
-import com.sap.sse.security.User;
-import com.sap.sse.security.UsernamePasswordRealm;
-import com.sap.sse.security.impl.Activator;
-import com.sap.sse.security.impl.SecurityServiceImpl;
-import com.sap.sse.security.shared.UserManagementException;
-import com.sap.sse.security.userstore.mongodb.PersistenceFactory;
-import com.sap.sse.security.userstore.mongodb.UserStoreImpl;
-
-public class SecurityResourceTest {
-    private SecurityResource servlet;
-    private SecurityServiceImpl service;
-    private Subject authenticatedAdmin;
-
-    @Before
-    public void setUp() throws UserManagementException, MailException {
-        PersistenceFactory.INSTANCE.getDefaultMongoObjectFactory().getDatabase().dropDatabase();
-        ClassLoader oldContextClassLoader = Thread.currentThread().getContextClassLoader();
-        Thread.currentThread().setContextClassLoader(getClass().getClassLoader());
-        try {
-            final UserStoreImpl store = new UserStoreImpl();
-            Activator.setTestUserStore(store);
-            UsernamePasswordRealm.setTestUserStore(store);
-            service = new SecurityServiceImpl(/* mailServiceTracker */ null,
-                    store, /* setAsActivatorSecurityService */ true);
-            SecurityUtils.setSecurityManager(service.getSecurityManager());
-            authenticatedAdmin = SecurityUtils.getSubject();
-            authenticatedAdmin.login(new UsernamePasswordToken("admin", "admin"));
-            Session session = authenticatedAdmin.getSession();
-            assertNotNull(session);
-            servlet = new SecurityResource() {
-                @Override
-                public SecurityService getService() {
-                    return service;
-                }
-            };
-            store.addPermissionForUser("admin", "can do");
-            store.addPermissionForUser("admin", "event:view:*");
-            store.addPermissionForUser("admin", "event:edit:123");
-        } finally {
-            Thread.currentThread().setContextClassLoader(oldContextClassLoader);
-        }
-    }
-    
-    private String getOrCreateAccessToken() throws ParseException {
-        String responseJsonString = (String) servlet.respondWithAccessTokenForUser("admin").getEntity();
-        JSONObject responseJson = (JSONObject) new JSONParser().parse(responseJsonString);
-        assertEquals("admin", responseJson.get("username"));
-        String accessToken = (String) responseJson.get("access_token");
-        assertNotNull(accessToken);
-        return accessToken;
-    }
-
-    private String createAccessToken() throws ParseException {
-        assertEquals(Response.Status.OK.getStatusCode(), servlet.respondToRemoveAccessTokenForUser("admin").getStatus());
-        String responseJsonString = (String) servlet.respondWithAccessTokenForUser("admin").getEntity();
-        JSONObject responseJson = (JSONObject) new JSONParser().parse(responseJsonString);
-        assertEquals("admin", responseJson.get("username"));
-        String accessToken = (String) responseJson.get("access_token");
-        assertNotNull(accessToken);
-        return accessToken;
-    }
-
-    private void removeAccessToken() {
-        assertEquals(Response.Status.OK.getStatusCode(), servlet.respondToRemoveAccessTokenForUser("admin").getStatus());
-    }
-
-    @Test
-    public void createAccessTokenAndAuthenticate() throws ParseException {
-        String accessToken = getOrCreateAccessToken();
-        User user = service.getUserByAccessToken(accessToken);
-        assertNotNull(user);
-        assertEquals("admin", user.getName());
-        final Subject subject = SecurityUtils.getSubject();
-        subject.login(new BearerAuthenticationToken(accessToken));
-        assertTrue(subject.isAuthenticated());
-        assertEquals("admin", subject.getPrincipal());
-        assertTrue(subject.isPermitted("can do"));
-        assertFalse(subject.isPermitted("can't do"));
-        assertTrue(subject.isPermitted("event:view:999"));
-        assertTrue(subject.isPermitted("event:edit:123"));
-        assertFalse(subject.isPermitted("event:edit:234"));
-        subject.logout();
-        assertFalse(subject.isAuthenticated());
-    }
-
-    @Test
-    public void ensureOldBearerTokenIsInvalidatedByObtainingNewOne() throws ParseException {
-        String accessToken = getOrCreateAccessToken();
-        createAccessToken();
-        User user = service.getUserByAccessToken(accessToken);
-        assertNull(user); // the old access token is expected to have been obsoleted by obtaining a new one
-    }
-
-    @Test
-    public void ensureOldBearerTokenIsInvalidatedByRequestingItsRemoval() throws ParseException {
-        String accessToken = getOrCreateAccessToken();
-        removeAccessToken();
-        User user = service.getUserByAccessToken(accessToken);
-        assertNull(user); // the old access token is expected to have been obsoleted by obtaining a new one
-    }
-}
->>>>>>> 2e44e936
+}