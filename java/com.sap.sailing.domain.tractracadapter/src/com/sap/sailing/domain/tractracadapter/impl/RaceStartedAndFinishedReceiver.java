--- conflicted
+++ resolved
@@ -1,125 +1,99 @@
-package com.sap.sailing.domain.tractracadapter.impl;
-
-import java.util.logging.Logger;
-
-import com.sap.sailing.domain.base.ControlPoint;
-import com.sap.sailing.domain.base.Course;
-import com.sap.sailing.domain.base.Regatta;
-import com.sap.sailing.domain.common.TimePoint;
-import com.sap.sailing.domain.common.impl.MillisecondsTimePoint;
-import com.sap.sailing.domain.tracking.DynamicTrackedRace;
-import com.sap.sailing.domain.tracking.DynamicTrackedRegatta;
-import com.sap.sailing.domain.tractracadapter.DomainFactory;
-<<<<<<< HEAD
-import com.tractrac.model.lib.api.data.IStartStopData;
-import com.tractrac.model.lib.api.event.IEvent;
-import com.tractrac.model.lib.api.event.IRace;
-import com.tractrac.subscription.lib.api.IEventSubscriber;
-import com.tractrac.subscription.lib.api.IRaceSubscriber;
-import com.tractrac.subscription.lib.api.race.IRaceStartStopTimesChangeListener;
-=======
-import com.sap.sse.common.Util;
-import com.tractrac.clientmodule.Race;
-import com.tractrac.clientmodule.data.ICallbackData;
-import com.tractrac.clientmodule.data.StartStopTimesData;
->>>>>>> 1eed921f
-
-/**
- * The ordering of the {@link ControlPoint}s of a {@link Course} are received
- * dynamically through a callback interface. Therefore, when connected to an
- * {@link Regatta}, these orders are not yet defined. An instance of this class
- * can be used to create the listeners needed to receive this information and
- * set it on an {@link Regatta}.
- * 
- * @author Axel Uhl (d043530)
- * 
- */
-public class RaceStartedAndFinishedReceiver extends AbstractReceiverWithQueue<IRace, IStartStopData, IStartStopData> {
-    private static final Logger logger = Logger.getLogger(RaceStartedAndFinishedReceiver.class.getName());
-    private final IRaceStartStopTimesChangeListener listener;
-
-    public RaceStartedAndFinishedReceiver(DynamicTrackedRegatta trackedRegatta, IEvent tractracEvent,
-            Simulator simulator, DomainFactory domainFactory, IEventSubscriber eventSubscriber,
-            IRaceSubscriber raceSubscriber) {
-        super(domainFactory, tractracEvent, trackedRegatta, simulator, eventSubscriber, raceSubscriber);
-        listener = new IRaceStartStopTimesChangeListener() {
-            @Override
-            public void gotTrackingStartStopTime(IRace race, IStartStopData startStopData) {
-                enqueue(new Triple<IRace, IStartStopData, IStartStopData>(race, startStopData, null));
-            }
-            
-            @Override
-            public void gotRaceStartStopTime(IRace race, IStartStopData startStopData) {
-                enqueue(new Triple<IRace, IStartStopData, IStartStopData>(race, null, startStopData));
-            }
-        };
-    }
-
-    @Override
-<<<<<<< HEAD
-    public void subscribe() {
-        getRaceSubscriber().subscribeRaceTimesChanges(listener);
-        startThread();
-    }
-    
-    @Override
-    protected void unsubscribe() {
-        getRaceSubscriber().unsubscribeRaceTimesChanges(listener);
-=======
-    public Iterable<TypeController> getTypeControllersAndStart() {
-        List<TypeController> result = new ArrayList<TypeController>();
-        for (final Race race : getTracTracEvent().getRaceList()) {
-            TypeController startStopListener = StartStopTimesData.subscribeRace(race, new ICallbackData<Race, StartStopTimesData>() {
-                @Override
-                public void gotData(Race race, StartStopTimesData record, boolean isLiveData) {
-                    enqueue(new Util.Triple<Race, StartStopTimesData, Boolean>(race, record, isLiveData));
-                }
-            });
-            result.add(startStopListener);
-        }
-        setAndStartThread(new Thread(this, getClass().getName()));
-        return result;
->>>>>>> 1eed921f
-    }
-
-    /**
-     * The B component is tracking start/stop times; the C component is race start/end times
-     */
-    @Override
-<<<<<<< HEAD
-    protected void handleEvent(Triple<IRace, IStartStopData, IStartStopData> event) {
-=======
-    protected void handleEvent(Util.Triple<Race, StartStopTimesData, Boolean> event) {
->>>>>>> 1eed921f
-        System.out.print("StartStop");
-        DynamicTrackedRace trackedRace = getTrackedRace(event.getA());
-        if (trackedRace != null) {
-            IStartStopData startEndTrackingTimesData = event.getB();
-            if (startEndTrackingTimesData != null) {
-                final long startTrackingTime = startEndTrackingTimesData.getStartTime();
-                TimePoint startOfTracking = startTrackingTime == 0 ? null : getSimulator() == null ?
-                        new MillisecondsTimePoint(startTrackingTime) :
-                            getSimulator().advance(new MillisecondsTimePoint(startTrackingTime));
-                trackedRace.setStartOfTrackingReceived(startOfTracking);
-                final long endTrackingTime = startEndTrackingTimesData.getStopTime();
-                TimePoint endOfTracking = endTrackingTime == 0 ? null : getSimulator() == null ?
-                        new MillisecondsTimePoint(endTrackingTime) :
-                            getSimulator().advance(new MillisecondsTimePoint(endTrackingTime));
-                trackedRace.setEndOfTrackingReceived(endOfTracking);
-            }
-            IStartStopData startEndRaceTimesData = event.getC();
-            if (startEndRaceTimesData != null) {
-                final long startTime = startEndRaceTimesData.getStartTime();
-                TimePoint startOfRace = startTime == 0 ? null : getSimulator() == null ?
-                        new MillisecondsTimePoint(startTime) :
-                            getSimulator().advance(new MillisecondsTimePoint(startTime));
-                trackedRace.setStartTimeReceived(startOfRace);
-                // Note that end of race can't currently be set on a tracked race
-            }
-        } else {
-            logger.warning("Couldn't find tracked race for race " + event.getA().getName()
-                    + ". Dropping start/stop event " + event);
-        }
-    }
-
-}
+package com.sap.sailing.domain.tractracadapter.impl;
+
+import java.util.logging.Logger;
+
+import com.sap.sailing.domain.base.ControlPoint;
+import com.sap.sailing.domain.base.Course;
+import com.sap.sailing.domain.base.Regatta;
+import com.sap.sailing.domain.common.TimePoint;
+import com.sap.sailing.domain.common.impl.MillisecondsTimePoint;
+import com.sap.sailing.domain.tracking.DynamicTrackedRace;
+import com.sap.sailing.domain.tracking.DynamicTrackedRegatta;
+import com.sap.sailing.domain.tractracadapter.DomainFactory;
+import com.sap.sse.common.Util.Triple;
+import com.tractrac.model.lib.api.data.IStartStopData;
+import com.tractrac.model.lib.api.event.IEvent;
+import com.tractrac.model.lib.api.event.IRace;
+import com.tractrac.subscription.lib.api.IEventSubscriber;
+import com.tractrac.subscription.lib.api.IRaceSubscriber;
+import com.tractrac.subscription.lib.api.race.IRaceStartStopTimesChangeListener;
+
+/**
+ * The ordering of the {@link ControlPoint}s of a {@link Course} are received
+ * dynamically through a callback interface. Therefore, when connected to an
+ * {@link Regatta}, these orders are not yet defined. An instance of this class
+ * can be used to create the listeners needed to receive this information and
+ * set it on an {@link Regatta}.
+ * 
+ * @author Axel Uhl (d043530)
+ * 
+ */
+public class RaceStartedAndFinishedReceiver extends AbstractReceiverWithQueue<IRace, IStartStopData, IStartStopData> {
+    private static final Logger logger = Logger.getLogger(RaceStartedAndFinishedReceiver.class.getName());
+    private final IRaceStartStopTimesChangeListener listener;
+
+    public RaceStartedAndFinishedReceiver(DynamicTrackedRegatta trackedRegatta, IEvent tractracEvent,
+            Simulator simulator, DomainFactory domainFactory, IEventSubscriber eventSubscriber,
+            IRaceSubscriber raceSubscriber) {
+        super(domainFactory, tractracEvent, trackedRegatta, simulator, eventSubscriber, raceSubscriber);
+        listener = new IRaceStartStopTimesChangeListener() {
+            @Override
+            public void gotTrackingStartStopTime(IRace race, IStartStopData startStopData) {
+                enqueue(new Triple<IRace, IStartStopData, IStartStopData>(race, startStopData, null));
+            }
+            
+            @Override
+            public void gotRaceStartStopTime(IRace race, IStartStopData startStopData) {
+                enqueue(new Triple<IRace, IStartStopData, IStartStopData>(race, null, startStopData));
+            }
+        };
+    }
+
+    @Override
+    public void subscribe() {
+        getRaceSubscriber().subscribeRaceTimesChanges(listener);
+        startThread();
+    }
+    
+    @Override
+    protected void unsubscribe() {
+        getRaceSubscriber().unsubscribeRaceTimesChanges(listener);
+    }
+
+    /**
+     * The B component is tracking start/stop times; the C component is race start/end times
+     */
+    @Override
+    protected void handleEvent(Triple<IRace, IStartStopData, IStartStopData> event) {
+        System.out.print("StartStop");
+        DynamicTrackedRace trackedRace = getTrackedRace(event.getA());
+        if (trackedRace != null) {
+            IStartStopData startEndTrackingTimesData = event.getB();
+            if (startEndTrackingTimesData != null) {
+                final long startTrackingTime = startEndTrackingTimesData.getStartTime();
+                TimePoint startOfTracking = startTrackingTime == 0 ? null : getSimulator() == null ?
+                        new MillisecondsTimePoint(startTrackingTime) :
+                            getSimulator().advance(new MillisecondsTimePoint(startTrackingTime));
+                trackedRace.setStartOfTrackingReceived(startOfTracking);
+                final long endTrackingTime = startEndTrackingTimesData.getStopTime();
+                TimePoint endOfTracking = endTrackingTime == 0 ? null : getSimulator() == null ?
+                        new MillisecondsTimePoint(endTrackingTime) :
+                            getSimulator().advance(new MillisecondsTimePoint(endTrackingTime));
+                trackedRace.setEndOfTrackingReceived(endOfTracking);
+            }
+            IStartStopData startEndRaceTimesData = event.getC();
+            if (startEndRaceTimesData != null) {
+                final long startTime = startEndRaceTimesData.getStartTime();
+                TimePoint startOfRace = startTime == 0 ? null : getSimulator() == null ?
+                        new MillisecondsTimePoint(startTime) :
+                            getSimulator().advance(new MillisecondsTimePoint(startTime));
+                trackedRace.setStartTimeReceived(startOfRace);
+                // Note that end of race can't currently be set on a tracked race
+            }
+        } else {
+            logger.warning("Couldn't find tracked race for race " + event.getA().getName()
+                    + ". Dropping start/stop event " + event);
+        }
+    }
+
+}