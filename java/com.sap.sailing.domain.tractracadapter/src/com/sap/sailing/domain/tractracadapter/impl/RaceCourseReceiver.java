--- conflicted
+++ resolved
@@ -1,267 +1,236 @@
-package com.sap.sailing.domain.tractracadapter.impl;
-
-import java.net.URI;
-import java.util.ArrayList;
-import java.util.LinkedHashMap;
-import java.util.List;
-import java.util.Map;
-import java.util.logging.Level;
-import java.util.logging.Logger;
-
-import com.sap.sailing.domain.base.BoatClass;
-import com.sap.sailing.domain.base.Competitor;
-import com.sap.sailing.domain.base.ControlPoint;
-import com.sap.sailing.domain.base.Course;
-import com.sap.sailing.domain.base.RaceDefinition;
-import com.sap.sailing.domain.base.Regatta;
-import com.sap.sailing.domain.base.Sideline;
-import com.sap.sailing.domain.common.PassingInstruction;
-<<<<<<< HEAD
-import com.sap.sailing.domain.common.TimePoint;
-import com.sap.sailing.domain.common.impl.MillisecondsTimePoint;
-import com.sap.sailing.domain.common.impl.Util;
-import com.sap.sailing.domain.common.impl.Util.Pair;
-import com.sap.sailing.domain.common.impl.Util.Triple;
-=======
->>>>>>> 1eed921f
-import com.sap.sailing.domain.markpassingcalculation.MarkPassingCalculator;
-import com.sap.sailing.domain.racelog.tracking.EmptyGPSFixStore;
-import com.sap.sailing.domain.tracking.DynamicRaceDefinitionSet;
-import com.sap.sailing.domain.tracking.DynamicTrackedRace;
-import com.sap.sailing.domain.tracking.DynamicTrackedRegatta;
-import com.sap.sailing.domain.tracking.WindStore;
-import com.sap.sailing.domain.tractracadapter.DomainFactory;
-import com.sap.sailing.domain.tractracadapter.TracTracControlPoint;
-import com.tractrac.model.lib.api.event.IEvent;
-import com.tractrac.model.lib.api.event.IRace;
-import com.tractrac.model.lib.api.route.IControl;
-import com.tractrac.model.lib.api.route.IControlRoute;
-import com.tractrac.model.lib.api.route.IRoute;
-import com.tractrac.subscription.lib.api.IEventSubscriber;
-import com.tractrac.subscription.lib.api.IRaceSubscriber;
-import com.tractrac.subscription.lib.api.control.IControlRouteChangeListener;
-
-import difflib.PatchFailedException;
-
-/**
- * The ordering of the {@link ControlPoint}s of a {@link Course} are received
- * dynamically through a callback interface. Therefore, when connected to an
- * {@link Regatta}, these orders are not yet defined. An instance of this class
- * can be used to create the listeners needed to receive this information and
- * set it on an {@link Regatta}.
- * 
- * @author Axel Uhl (d043530)
- * 
- */
-public class RaceCourseReceiver extends AbstractReceiverWithQueue<IControlRoute, Long, Void>  {
-    private final static Logger logger = Logger.getLogger(RaceCourseReceiver.class.getName());
-    
-    private final long millisecondsOverWhichToAverageWind;
-    private final long delayToLiveInMillis;
-    private final WindStore windStore;
-    private final DynamicRaceDefinitionSet raceDefinitionSetToUpdate;
-    private final URI tracTracUpdateURI;
-    private final String tracTracUsername;
-    private final String tracTracPassword;
-    private final IRace tractracRace;
-    private final IControlRouteChangeListener listener;
-    
-    public RaceCourseReceiver(DomainFactory domainFactory, DynamicTrackedRegatta trackedRegatta, IEvent tractracEvent,
-            IRace tractracRace, WindStore windStore, DynamicRaceDefinitionSet raceDefinitionSetToUpdate,
-            long delayToLiveInMillis, long millisecondsOverWhichToAverageWind, Simulator simulator,
-            URI courseDesignUpdateURI, String tracTracUsername, String tracTracPassword,
-            IEventSubscriber eventSubscriber, IRaceSubscriber raceSubscriber) {
-        super(domainFactory, tractracEvent, trackedRegatta, simulator, eventSubscriber, raceSubscriber);
-        this.tractracRace = tractracRace;
-        this.millisecondsOverWhichToAverageWind = millisecondsOverWhichToAverageWind;
-        this.delayToLiveInMillis = delayToLiveInMillis;
-        if (simulator == null) {
-            this.windStore = windStore;
-        } else {
-            this.windStore = simulator.simulatingWindStore(windStore);
-        }
-        this.raceDefinitionSetToUpdate = raceDefinitionSetToUpdate;
-        this.tracTracUpdateURI = courseDesignUpdateURI;
-        this.tracTracUsername = tracTracUsername;
-        this.tracTracPassword = tracTracPassword;
-        listener = new IControlRouteChangeListener() {
-            @Override
-            public void gotRouteChange(IControlRoute controlRoute, long timeStamp) {
-                enqueue(new Triple<IControlRoute, Long, Void>(controlRoute, timeStamp, null));
-            }
-        };
-    }
-
-    @Override
-<<<<<<< HEAD
-    public void subscribe() {
-        getRaceSubscriber().subscribeRouteChanges(listener);
-        startThread();
-    }
-    
-    @Override
-    protected void unsubscribe() {
-        getRaceSubscriber().unsubscribeRouteChanges(listener);
-    }
-
-    @Override
-    protected void handleEvent(Triple<IControlRoute, Long, Void> event) {
-=======
-    public Iterable<TypeController> getTypeControllersAndStart() {
-        List<TypeController> result = new ArrayList<TypeController>();
-        for (final Race race : getTracTracEvent().getRaceList()) {
-            TypeController routeListener = RouteData.subscribe(race, new ICallbackData<Route, RouteData>() {
-                @Override
-                public void gotData(Route route, RouteData record, boolean isLiveData) {
-                    enqueue(new com.sap.sse.common.Util.Triple<Route, RouteData, Race>(route, record, race));
-                }
-            });
-            setAndStartThread(new Thread(this, getClass().getName()));
-            result.add(routeListener);
-        }
-        return result;
-    }
-    
-    @Override
-    protected void handleEvent(com.sap.sse.common.Util.Triple<Route, RouteData, Race> event) {
->>>>>>> 1eed921f
-        System.out.print("R");
-        final IRoute route = event.getA();
-        final String routeMetadataString = route.getMetadata() != null ? route.getMetadata().getText() : null;
-        final LinkedHashMap<IControl, TracTracControlPoint> ttControlPointsForAllOriginalEventControlPoints = new LinkedHashMap<>();
-        for (IControl cp : getTracTracEvent().getControls()) {
-            ttControlPointsForAllOriginalEventControlPoints.put(cp, new ControlPointAdapter(cp));
-        }
-        final List<TracTracControlPoint> routeControlPoints = new ArrayList<>();
-        for (IControl cp : event.getA().getControls()) {
-            routeControlPoints.add(ttControlPointsForAllOriginalEventControlPoints.get(cp));
-        }
-        Map<Integer, PassingInstruction> courseWaypointPassingInstructions = getDomainFactory().getMetadataParser().parsePassingInstructionData(routeMetadataString, routeControlPoints);
-        List<com.sap.sse.common.Util.Pair<TracTracControlPoint, PassingInstruction>> ttControlPoints = new ArrayList<>();
-        int i = 1;
-        for (IControl cp : event.getA().getControls()) {
-            PassingInstruction passingInstructions = courseWaypointPassingInstructions.containsKey(i) ? courseWaypointPassingInstructions.get(i) : null;
-            ttControlPoints.add(new com.sap.sse.common.Util.Pair<TracTracControlPoint, PassingInstruction>(ttControlPointsForAllOriginalEventControlPoints.get(cp), passingInstructions));
-            i++;
-        }
-
-        Course course = getDomainFactory().createCourse(route.getName(), ttControlPoints);
-        List<Sideline> sidelines = getDomainFactory().createSidelines(
-                tractracRace.getMetadata() != null ? tractracRace.getMetadata().getText() : null,
-                ttControlPointsForAllOriginalEventControlPoints.values());
-
-        RaceDefinition existingRaceDefinitionForRace = getDomainFactory().getExistingRaceDefinitionForRace(tractracRace.getId());
-        DynamicTrackedRace trackedRace = null;
-        // When the tracked race is created, we noted that for REPLAY races the TracAPI transmission of race times is not reliable.
-        // Therefore, we poke the tracking start/end times and the race start time into the TrackedRace here when it's created here.
-        boolean needToUpdateRaceTimes = false;
-        if (existingRaceDefinitionForRace != null) {
-            logger.log(Level.INFO, "Received course update for existing race "+tractracRace.getName()+": "+
-                    event.getA().getControls());
-            // Race already exists; this means that we obviously found a course change.
-            // Create TrackedRace only if it doesn't exist (which is unlikely because it is usually created
-            // in the else block below together with the RaceDefinition).
-            try {
-                getDomainFactory().updateCourseWaypoints(existingRaceDefinitionForRace.getCourse(), ttControlPoints);
-                if (getTrackedRegatta().getExistingTrackedRace(existingRaceDefinitionForRace) == null) {
-                    trackedRace = createTrackedRace(existingRaceDefinitionForRace, sidelines);
-                    needToUpdateRaceTimes = true;
-                }
-            } catch (PatchFailedException e) {
-                logger.log(Level.SEVERE, "Internal error updating race course "+course+": "+e.getMessage());
-                logger.log(Level.SEVERE, "handleEvent", e);
-            }
-        } else {
-            logger.log(Level.INFO, "Received course for non-existing race "+tractracRace.getName()+". Creating RaceDefinition.");
-            // create race definition and add to event
-<<<<<<< HEAD
-            Pair<Iterable<Competitor>, BoatClass> competitorsAndDominantBoatClass = getDomainFactory().getCompetitorsAndDominantBoatClass(tractracRace);
-            trackedRace = getDomainFactory().getOrCreateRaceDefinitionAndTrackedRace(
-                    getTrackedRegatta(), tractracRace.getId(), tractracRace.getName(), competitorsAndDominantBoatClass.getA(),
-=======
-            com.sap.sse.common.Util.Pair<Iterable<Competitor>, BoatClass> competitorsAndDominantBoatClass = getDomainFactory().getCompetitorsAndDominantBoatClass(race);
-            DynamicTrackedRace trackedRace = getDomainFactory().getOrCreateRaceDefinitionAndTrackedRace(
-                    getTrackedRegatta(), race.getId(), race.getName(), competitorsAndDominantBoatClass.getA(),
->>>>>>> 1eed921f
-                    competitorsAndDominantBoatClass.getB(), course, sidelines, windStore, delayToLiveInMillis,
-                    millisecondsOverWhichToAverageWind, raceDefinitionSetToUpdate, tracTracUpdateURI,
-                    getTracTracEvent().getId(), tracTracUsername, tracTracPassword);
-            needToUpdateRaceTimes = true;
-            if (getSimulator() != null) {
-                getSimulator().setTrackedRace(trackedRace);
-            }
-        }
-        if (needToUpdateRaceTimes) {
-            updateRaceTimes(tractracRace, trackedRace);
-        }
-    }
-
-    private void updateRaceTimes(IRace tractracRace, DynamicTrackedRace trackedRace) {
-        final int liveDelayInSeconds = tractracRace.getLiveDelay();
-        long delayInMillis = liveDelayInSeconds * 1000;
-        if (trackedRace != null) {
-            trackedRace.setDelayToLiveInMillis(delayInMillis);
-        }
-        final TimePoint startTime;
-        final long tractracRaceStartTime = tractracRace.getRaceStartTime();
-        if (tractracRaceStartTime != 0) {
-            if (getSimulator() != null) {
-                startTime = getSimulator().advanceStartTime(new MillisecondsTimePoint(tractracRaceStartTime));
-            } else {
-                startTime = new MillisecondsTimePoint(tractracRaceStartTime);
-            }
-        } else {
-            startTime = null;
-        }
-        if (startTime != null) {
-            trackedRace.setStartTimeReceived(startTime);
-        }
-        final TimePoint startTrackingTime;
-        final long tractracStartTrackingTime = tractracRace.getTrackingStartTime();
-        if (tractracStartTrackingTime != 0) {
-            if (getSimulator() != null) {
-                startTrackingTime = getSimulator().advanceStartTime(new MillisecondsTimePoint(tractracStartTrackingTime));
-            } else {
-                startTrackingTime = new MillisecondsTimePoint(tractracStartTrackingTime);
-            }
-        } else {
-            startTrackingTime = null;
-        }
-        if (startTrackingTime != null) {
-            trackedRace.setStartOfTrackingReceived(startTrackingTime);
-        }
-        final TimePoint endTrackingTime;
-        final long tractracEndTrackingTime = tractracRace.getTrackingEndTime();
-        if (tractracEndTrackingTime != 0) {
-            if (getSimulator() != null) {
-                endTrackingTime = getSimulator().advanceStartTime(new MillisecondsTimePoint(tractracEndTrackingTime));
-            } else {
-                endTrackingTime = new MillisecondsTimePoint(tractracEndTrackingTime);
-            }
-        } else {
-            endTrackingTime = null;
-        }
-        if (endTrackingTime != null) {
-            trackedRace.setEndOfTrackingReceived(endTrackingTime);
-        }
-    }
-
-    private DynamicTrackedRace createTrackedRace(RaceDefinition race, Iterable<Sideline> sidelines) {
-        DynamicTrackedRace trackedRace = getTrackedRegatta().createTrackedRace(race, sidelines,
-                windStore, EmptyGPSFixStore.INSTANCE, delayToLiveInMillis, millisecondsOverWhichToAverageWind,
-                /* time over which to average speed: */ race.getBoatClass().getApproximateManeuverDurationInMilliseconds(),
-                raceDefinitionSetToUpdate);
-        TracTracCourseDesignUpdateHandler courseDesignHandler = new TracTracCourseDesignUpdateHandler(tracTracUpdateURI, 
-                tracTracUsername, tracTracPassword,
-                getTracTracEvent().getId(), race.getId());
-        trackedRace.addCourseDesignChangedListener(courseDesignHandler);
-        TracTracStartTimeUpdateHandler startTimeHandler = new TracTracStartTimeUpdateHandler(tracTracUpdateURI, 
-                tracTracUsername, tracTracPassword, getTracTracEvent().getId(), race.getId());
-        trackedRace.addStartTimeChangedListener(startTimeHandler);
-        if (!Activator.getInstance().isUseTracTracMarkPassings()) {
-            new MarkPassingCalculator(trackedRace, true);
-        }
-        return trackedRace;
-    }
-
-}
+package com.sap.sailing.domain.tractracadapter.impl;
+
+import java.net.URI;
+import java.util.ArrayList;
+import java.util.LinkedHashMap;
+import java.util.List;
+import java.util.Map;
+import java.util.logging.Level;
+import java.util.logging.Logger;
+
+import com.sap.sailing.domain.base.BoatClass;
+import com.sap.sailing.domain.base.Competitor;
+import com.sap.sailing.domain.base.ControlPoint;
+import com.sap.sailing.domain.base.Course;
+import com.sap.sailing.domain.base.RaceDefinition;
+import com.sap.sailing.domain.base.Regatta;
+import com.sap.sailing.domain.base.Sideline;
+import com.sap.sailing.domain.common.PassingInstruction;
+import com.sap.sailing.domain.common.TimePoint;
+import com.sap.sailing.domain.common.impl.MillisecondsTimePoint;
+import com.sap.sailing.domain.markpassingcalculation.MarkPassingCalculator;
+import com.sap.sailing.domain.racelog.tracking.EmptyGPSFixStore;
+import com.sap.sailing.domain.tracking.DynamicRaceDefinitionSet;
+import com.sap.sailing.domain.tracking.DynamicTrackedRace;
+import com.sap.sailing.domain.tracking.DynamicTrackedRegatta;
+import com.sap.sailing.domain.tracking.WindStore;
+import com.sap.sailing.domain.tractracadapter.DomainFactory;
+import com.sap.sailing.domain.tractracadapter.TracTracControlPoint;
+import com.sap.sse.common.Util.Triple;
+import com.tractrac.model.lib.api.event.IEvent;
+import com.tractrac.model.lib.api.event.IRace;
+import com.tractrac.model.lib.api.route.IControl;
+import com.tractrac.model.lib.api.route.IControlRoute;
+import com.tractrac.model.lib.api.route.IRoute;
+import com.tractrac.subscription.lib.api.IEventSubscriber;
+import com.tractrac.subscription.lib.api.IRaceSubscriber;
+import com.tractrac.subscription.lib.api.control.IControlRouteChangeListener;
+
+import difflib.PatchFailedException;
+
+/**
+ * The ordering of the {@link ControlPoint}s of a {@link Course} are received
+ * dynamically through a callback interface. Therefore, when connected to an
+ * {@link Regatta}, these orders are not yet defined. An instance of this class
+ * can be used to create the listeners needed to receive this information and
+ * set it on an {@link Regatta}.
+ * 
+ * @author Axel Uhl (d043530)
+ * 
+ */
+public class RaceCourseReceiver extends AbstractReceiverWithQueue<IControlRoute, Long, Void>  {
+    private final static Logger logger = Logger.getLogger(RaceCourseReceiver.class.getName());
+    
+    private final long millisecondsOverWhichToAverageWind;
+    private final long delayToLiveInMillis;
+    private final WindStore windStore;
+    private final DynamicRaceDefinitionSet raceDefinitionSetToUpdate;
+    private final URI tracTracUpdateURI;
+    private final String tracTracUsername;
+    private final String tracTracPassword;
+    private final IRace tractracRace;
+    private final IControlRouteChangeListener listener;
+    
+    public RaceCourseReceiver(DomainFactory domainFactory, DynamicTrackedRegatta trackedRegatta, IEvent tractracEvent,
+            IRace tractracRace, WindStore windStore, DynamicRaceDefinitionSet raceDefinitionSetToUpdate,
+            long delayToLiveInMillis, long millisecondsOverWhichToAverageWind, Simulator simulator,
+            URI courseDesignUpdateURI, String tracTracUsername, String tracTracPassword,
+            IEventSubscriber eventSubscriber, IRaceSubscriber raceSubscriber) {
+        super(domainFactory, tractracEvent, trackedRegatta, simulator, eventSubscriber, raceSubscriber);
+        this.tractracRace = tractracRace;
+        this.millisecondsOverWhichToAverageWind = millisecondsOverWhichToAverageWind;
+        this.delayToLiveInMillis = delayToLiveInMillis;
+        if (simulator == null) {
+            this.windStore = windStore;
+        } else {
+            this.windStore = simulator.simulatingWindStore(windStore);
+        }
+        this.raceDefinitionSetToUpdate = raceDefinitionSetToUpdate;
+        this.tracTracUpdateURI = courseDesignUpdateURI;
+        this.tracTracUsername = tracTracUsername;
+        this.tracTracPassword = tracTracPassword;
+        listener = new IControlRouteChangeListener() {
+            @Override
+            public void gotRouteChange(IControlRoute controlRoute, long timeStamp) {
+                enqueue(new Triple<IControlRoute, Long, Void>(controlRoute, timeStamp, null));
+            }
+        };
+    }
+
+    @Override
+    public void subscribe() {
+        getRaceSubscriber().subscribeRouteChanges(listener);
+        startThread();
+    }
+    
+    @Override
+    protected void unsubscribe() {
+        getRaceSubscriber().unsubscribeRouteChanges(listener);
+    }
+
+    @Override
+    protected void handleEvent(Triple<IControlRoute, Long, Void> event) {
+        System.out.print("R");
+        final IRoute route = event.getA();
+        final String routeMetadataString = route.getMetadata() != null ? route.getMetadata().getText() : null;
+        final LinkedHashMap<IControl, TracTracControlPoint> ttControlPointsForAllOriginalEventControlPoints = new LinkedHashMap<>();
+        for (IControl cp : getTracTracEvent().getControls()) {
+            ttControlPointsForAllOriginalEventControlPoints.put(cp, new ControlPointAdapter(cp));
+        }
+        final List<TracTracControlPoint> routeControlPoints = new ArrayList<>();
+        for (IControl cp : event.getA().getControls()) {
+            routeControlPoints.add(ttControlPointsForAllOriginalEventControlPoints.get(cp));
+        }
+        Map<Integer, PassingInstruction> courseWaypointPassingInstructions = getDomainFactory().getMetadataParser().parsePassingInstructionData(routeMetadataString, routeControlPoints);
+        List<com.sap.sse.common.Util.Pair<TracTracControlPoint, PassingInstruction>> ttControlPoints = new ArrayList<>();
+        int i = 1;
+        for (IControl cp : event.getA().getControls()) {
+            PassingInstruction passingInstructions = courseWaypointPassingInstructions.containsKey(i) ? courseWaypointPassingInstructions.get(i) : null;
+            ttControlPoints.add(new com.sap.sse.common.Util.Pair<TracTracControlPoint, PassingInstruction>(ttControlPointsForAllOriginalEventControlPoints.get(cp), passingInstructions));
+            i++;
+        }
+
+        Course course = getDomainFactory().createCourse(route.getName(), ttControlPoints);
+        List<Sideline> sidelines = getDomainFactory().createSidelines(
+                tractracRace.getMetadata() != null ? tractracRace.getMetadata().getText() : null,
+                ttControlPointsForAllOriginalEventControlPoints.values());
+
+        RaceDefinition existingRaceDefinitionForRace = getDomainFactory().getExistingRaceDefinitionForRace(tractracRace.getId());
+        DynamicTrackedRace trackedRace = null;
+        // When the tracked race is created, we noted that for REPLAY races the TracAPI transmission of race times is not reliable.
+        // Therefore, we poke the tracking start/end times and the race start time into the TrackedRace here when it's created here.
+        boolean needToUpdateRaceTimes = false;
+        if (existingRaceDefinitionForRace != null) {
+            logger.log(Level.INFO, "Received course update for existing race "+tractracRace.getName()+": "+
+                    event.getA().getControls());
+            // Race already exists; this means that we obviously found a course change.
+            // Create TrackedRace only if it doesn't exist (which is unlikely because it is usually created
+            // in the else block below together with the RaceDefinition).
+            try {
+                getDomainFactory().updateCourseWaypoints(existingRaceDefinitionForRace.getCourse(), ttControlPoints);
+                if (getTrackedRegatta().getExistingTrackedRace(existingRaceDefinitionForRace) == null) {
+                    trackedRace = createTrackedRace(existingRaceDefinitionForRace, sidelines);
+                    needToUpdateRaceTimes = true;
+                }
+            } catch (PatchFailedException e) {
+                logger.log(Level.SEVERE, "Internal error updating race course "+course+": "+e.getMessage());
+                logger.log(Level.SEVERE, "handleEvent", e);
+            }
+        } else {
+            logger.log(Level.INFO, "Received course for non-existing race "+tractracRace.getName()+". Creating RaceDefinition.");
+            // create race definition and add to event
+            com.sap.sse.common.Util.Pair<Iterable<Competitor>, BoatClass> competitorsAndDominantBoatClass = getDomainFactory().getCompetitorsAndDominantBoatClass(tractracRace);
+            trackedRace = getDomainFactory().getOrCreateRaceDefinitionAndTrackedRace(
+                    getTrackedRegatta(), tractracRace.getId(), tractracRace.getName(), competitorsAndDominantBoatClass.getA(),
+                    competitorsAndDominantBoatClass.getB(), course, sidelines, windStore, delayToLiveInMillis,
+                    millisecondsOverWhichToAverageWind, raceDefinitionSetToUpdate, tracTracUpdateURI,
+                    getTracTracEvent().getId(), tracTracUsername, tracTracPassword);
+            needToUpdateRaceTimes = true;
+            if (getSimulator() != null) {
+                getSimulator().setTrackedRace(trackedRace);
+            }
+        }
+        if (needToUpdateRaceTimes) {
+            updateRaceTimes(tractracRace, trackedRace);
+        }
+    }
+
+    private void updateRaceTimes(IRace tractracRace, DynamicTrackedRace trackedRace) {
+        final int liveDelayInSeconds = tractracRace.getLiveDelay();
+        long delayInMillis = liveDelayInSeconds * 1000;
+        if (trackedRace != null) {
+            trackedRace.setDelayToLiveInMillis(delayInMillis);
+        }
+        final TimePoint startTime;
+        final long tractracRaceStartTime = tractracRace.getRaceStartTime();
+        if (tractracRaceStartTime != 0) {
+            if (getSimulator() != null) {
+                startTime = getSimulator().advanceStartTime(new MillisecondsTimePoint(tractracRaceStartTime));
+            } else {
+                startTime = new MillisecondsTimePoint(tractracRaceStartTime);
+            }
+        } else {
+            startTime = null;
+        }
+        if (startTime != null) {
+            trackedRace.setStartTimeReceived(startTime);
+        }
+        final TimePoint startTrackingTime;
+        final long tractracStartTrackingTime = tractracRace.getTrackingStartTime();
+        if (tractracStartTrackingTime != 0) {
+            if (getSimulator() != null) {
+                startTrackingTime = getSimulator().advanceStartTime(new MillisecondsTimePoint(tractracStartTrackingTime));
+            } else {
+                startTrackingTime = new MillisecondsTimePoint(tractracStartTrackingTime);
+            }
+        } else {
+            startTrackingTime = null;
+        }
+        if (startTrackingTime != null) {
+            trackedRace.setStartOfTrackingReceived(startTrackingTime);
+        }
+        final TimePoint endTrackingTime;
+        final long tractracEndTrackingTime = tractracRace.getTrackingEndTime();
+        if (tractracEndTrackingTime != 0) {
+            if (getSimulator() != null) {
+                endTrackingTime = getSimulator().advanceStartTime(new MillisecondsTimePoint(tractracEndTrackingTime));
+            } else {
+                endTrackingTime = new MillisecondsTimePoint(tractracEndTrackingTime);
+            }
+        } else {
+            endTrackingTime = null;
+        }
+        if (endTrackingTime != null) {
+            trackedRace.setEndOfTrackingReceived(endTrackingTime);
+        }
+    }
+
+    private DynamicTrackedRace createTrackedRace(RaceDefinition race, Iterable<Sideline> sidelines) {
+        DynamicTrackedRace trackedRace = getTrackedRegatta().createTrackedRace(race, sidelines,
+                windStore, EmptyGPSFixStore.INSTANCE, delayToLiveInMillis, millisecondsOverWhichToAverageWind,
+                /* time over which to average speed: */ race.getBoatClass().getApproximateManeuverDurationInMilliseconds(),
+                raceDefinitionSetToUpdate);
+        TracTracCourseDesignUpdateHandler courseDesignHandler = new TracTracCourseDesignUpdateHandler(tracTracUpdateURI, 
+                tracTracUsername, tracTracPassword,
+                getTracTracEvent().getId(), race.getId());
+        trackedRace.addCourseDesignChangedListener(courseDesignHandler);
+        TracTracStartTimeUpdateHandler startTimeHandler = new TracTracStartTimeUpdateHandler(tracTracUpdateURI, 
+                tracTracUsername, tracTracPassword, getTracTracEvent().getId(), race.getId());
+        trackedRace.addStartTimeChangedListener(startTimeHandler);
+        if (!Activator.getInstance().isUseTracTracMarkPassings()) {
+            new MarkPassingCalculator(trackedRace, true);
+        }
+        return trackedRace;
+    }
+
+}