package com.sap.sailing.domain.tractracadapter.impl;

import java.io.FileNotFoundException;
import java.net.MalformedURLException;
import java.net.URI;
import java.net.URISyntaxException;
import java.net.URL;

import com.sap.sailing.domain.base.Regatta;
import com.sap.sailing.domain.racelog.RaceLogStore;
import com.sap.sailing.domain.racelog.tracking.GPSFixStore;
import com.sap.sailing.domain.regattalog.RegattaLogStore;
import com.sap.sailing.domain.tracking.RaceTracker;
import com.sap.sailing.domain.tracking.RaceTrackingConnectivityParameters;
import com.sap.sailing.domain.tracking.TrackedRegattaRegistry;
import com.sap.sailing.domain.tracking.WindStore;
import com.sap.sailing.domain.tractracadapter.DomainFactory;
import com.sap.sse.common.TimePoint;
import com.tractrac.model.lib.api.event.CreateModelException;
import com.tractrac.subscription.lib.api.SubscriberInitializationException;

public class RaceTrackingConnectivityParametersImpl implements RaceTrackingConnectivityParameters {
    private final URL paramURL;
    private final URI liveURI;
    private final URI storedURI;
    private final URI courseDesignUpdateURI;
    private final TimePoint startOfTracking;
    private final TimePoint endOfTracking;
    private final RaceLogStore raceLogStore;
    private final RegattaLogStore regattaLogStore;
    private final DomainFactory domainFactory;
    private final long delayToLiveInMillis;
    private final boolean simulateWithStartTimeNow;
    private final String tracTracUsername;
    private final String tracTracPassword;
    private final String raceStatus;
    private final String raceVisibility;
    private final boolean ignoreTracTracMarkPassings;

<<<<<<< HEAD
    public RaceTrackingConnectivityParametersImpl(URL paramURL, URI liveURI, URI storedURI, URI courseDesignUpdateURI, TimePoint startOfTracking,
            TimePoint endOfTracking, long delayToLiveInMillis, boolean simulateWithStartTimeNow, boolean ignoreTracTracMarkPassings,
            RaceLogStore raceLogStore, DomainFactory domainFactory, String tracTracUsername, String tracTracPassword, 
            String raceStatus, String raceVisibility) {
=======
    public RaceTrackingConnectivityParametersImpl(URL paramURL, URI liveURI, URI storedURI, URI courseDesignUpdateURI,
            TimePoint startOfTracking, TimePoint endOfTracking, long delayToLiveInMillis,
            boolean simulateWithStartTimeNow, RaceLogStore raceLogStore, RegattaLogStore regattaLogStore,
            DomainFactory domainFactory, String tracTracUsername, String tracTracPassword, String raceStatus,
            String raceVisibility) {
>>>>>>> 5f537d21
        super();
        this.paramURL = paramURL;
        this.liveURI = liveURI;
        this.storedURI = storedURI;
        this.courseDesignUpdateURI = courseDesignUpdateURI;
        this.startOfTracking = startOfTracking;
        this.endOfTracking = endOfTracking;
        this.delayToLiveInMillis = delayToLiveInMillis;
        this.domainFactory = domainFactory;
        this.simulateWithStartTimeNow = simulateWithStartTimeNow;
        this.raceLogStore = raceLogStore;
        this.regattaLogStore = regattaLogStore;
        this.tracTracUsername = tracTracUsername;
        this.tracTracPassword = tracTracPassword;
        this.raceStatus = raceStatus;
        this.raceVisibility = raceVisibility;
        this.ignoreTracTracMarkPassings = ignoreTracTracMarkPassings;
    }

    @Override
<<<<<<< HEAD
    public RaceTracker createRaceTracker(TrackedRegattaRegistry trackedRegattaRegistry, WindStore windStore, GPSFixStore gpsFixStore) throws MalformedURLException,
            FileNotFoundException, URISyntaxException, CreateModelException, SubscriberInitializationException {
        RaceTracker tracker = domainFactory.createRaceTracker(paramURL, liveURI, storedURI, courseDesignUpdateURI, startOfTracking,
                endOfTracking, delayToLiveInMillis, simulateWithStartTimeNow, ignoreTracTracMarkPassings, raceLogStore, windStore, gpsFixStore, tracTracUsername, tracTracPassword, raceStatus, raceVisibility, trackedRegattaRegistry);
=======
    public RaceTracker createRaceTracker(TrackedRegattaRegistry trackedRegattaRegistry, WindStore windStore,
            GPSFixStore gpsFixStore) throws MalformedURLException, FileNotFoundException, URISyntaxException,
            CreateModelException, SubscriberInitializationException {
        RaceTracker tracker = domainFactory.createRaceTracker(paramURL, liveURI, storedURI, courseDesignUpdateURI,
                startOfTracking, endOfTracking, delayToLiveInMillis, simulateWithStartTimeNow, raceLogStore,
                regattaLogStore, windStore, gpsFixStore, tracTracUsername, tracTracPassword, raceStatus,
                raceVisibility, trackedRegattaRegistry);
>>>>>>> 5f537d21
        return tracker;
    }

    @Override
<<<<<<< HEAD
    public RaceTracker createRaceTracker(Regatta regatta, TrackedRegattaRegistry trackedRegattaRegistry, WindStore windStore, GPSFixStore gpsFixStore)
            throws Exception {
        RaceTracker tracker = domainFactory.createRaceTracker(regatta, paramURL, liveURI, storedURI, courseDesignUpdateURI, startOfTracking,
                endOfTracking, delayToLiveInMillis, simulateWithStartTimeNow, ignoreTracTracMarkPassings, raceLogStore, windStore, gpsFixStore, tracTracUsername, tracTracPassword, raceStatus, raceVisibility, trackedRegattaRegistry);
=======
    public RaceTracker createRaceTracker(Regatta regatta, TrackedRegattaRegistry trackedRegattaRegistry,
            WindStore windStore, GPSFixStore gpsFixStore) throws Exception {
        RaceTracker tracker = domainFactory.createRaceTracker(regatta, paramURL, liveURI, storedURI,
                courseDesignUpdateURI, startOfTracking, endOfTracking, delayToLiveInMillis, simulateWithStartTimeNow,
                raceLogStore, regattaLogStore, windStore, gpsFixStore, tracTracUsername, tracTracPassword, raceStatus,
                raceVisibility, trackedRegattaRegistry);
>>>>>>> 5f537d21
        return tracker;
    }

    @Override
    public com.sap.sse.common.Util.Triple<URL, URI, URI> getTrackerID() {
        return TracTracRaceTrackerImpl.createID(paramURL, liveURI, storedURI);
    }

    @Override
    public long getDelayToLiveInMillis() {
        return delayToLiveInMillis;
    }

}
<|MERGE_RESOLUTION|>--- conflicted
+++ resolved
@@ -1,116 +1,95 @@
-package com.sap.sailing.domain.tractracadapter.impl;
-
-import java.io.FileNotFoundException;
-import java.net.MalformedURLException;
-import java.net.URI;
-import java.net.URISyntaxException;
-import java.net.URL;
-
-import com.sap.sailing.domain.base.Regatta;
-import com.sap.sailing.domain.racelog.RaceLogStore;
-import com.sap.sailing.domain.racelog.tracking.GPSFixStore;
-import com.sap.sailing.domain.regattalog.RegattaLogStore;
-import com.sap.sailing.domain.tracking.RaceTracker;
-import com.sap.sailing.domain.tracking.RaceTrackingConnectivityParameters;
-import com.sap.sailing.domain.tracking.TrackedRegattaRegistry;
-import com.sap.sailing.domain.tracking.WindStore;
-import com.sap.sailing.domain.tractracadapter.DomainFactory;
-import com.sap.sse.common.TimePoint;
-import com.tractrac.model.lib.api.event.CreateModelException;
-import com.tractrac.subscription.lib.api.SubscriberInitializationException;
-
-public class RaceTrackingConnectivityParametersImpl implements RaceTrackingConnectivityParameters {
-    private final URL paramURL;
-    private final URI liveURI;
-    private final URI storedURI;
-    private final URI courseDesignUpdateURI;
-    private final TimePoint startOfTracking;
-    private final TimePoint endOfTracking;
-    private final RaceLogStore raceLogStore;
-    private final RegattaLogStore regattaLogStore;
-    private final DomainFactory domainFactory;
-    private final long delayToLiveInMillis;
-    private final boolean simulateWithStartTimeNow;
-    private final String tracTracUsername;
-    private final String tracTracPassword;
-    private final String raceStatus;
-    private final String raceVisibility;
-    private final boolean ignoreTracTracMarkPassings;
-
-<<<<<<< HEAD
-    public RaceTrackingConnectivityParametersImpl(URL paramURL, URI liveURI, URI storedURI, URI courseDesignUpdateURI, TimePoint startOfTracking,
-            TimePoint endOfTracking, long delayToLiveInMillis, boolean simulateWithStartTimeNow, boolean ignoreTracTracMarkPassings,
-            RaceLogStore raceLogStore, DomainFactory domainFactory, String tracTracUsername, String tracTracPassword, 
-            String raceStatus, String raceVisibility) {
-=======
-    public RaceTrackingConnectivityParametersImpl(URL paramURL, URI liveURI, URI storedURI, URI courseDesignUpdateURI,
-            TimePoint startOfTracking, TimePoint endOfTracking, long delayToLiveInMillis,
-            boolean simulateWithStartTimeNow, RaceLogStore raceLogStore, RegattaLogStore regattaLogStore,
-            DomainFactory domainFactory, String tracTracUsername, String tracTracPassword, String raceStatus,
-            String raceVisibility) {
->>>>>>> 5f537d21
-        super();
-        this.paramURL = paramURL;
-        this.liveURI = liveURI;
-        this.storedURI = storedURI;
-        this.courseDesignUpdateURI = courseDesignUpdateURI;
-        this.startOfTracking = startOfTracking;
-        this.endOfTracking = endOfTracking;
-        this.delayToLiveInMillis = delayToLiveInMillis;
-        this.domainFactory = domainFactory;
-        this.simulateWithStartTimeNow = simulateWithStartTimeNow;
-        this.raceLogStore = raceLogStore;
-        this.regattaLogStore = regattaLogStore;
-        this.tracTracUsername = tracTracUsername;
-        this.tracTracPassword = tracTracPassword;
-        this.raceStatus = raceStatus;
-        this.raceVisibility = raceVisibility;
-        this.ignoreTracTracMarkPassings = ignoreTracTracMarkPassings;
-    }
-
-    @Override
-<<<<<<< HEAD
-    public RaceTracker createRaceTracker(TrackedRegattaRegistry trackedRegattaRegistry, WindStore windStore, GPSFixStore gpsFixStore) throws MalformedURLException,
-            FileNotFoundException, URISyntaxException, CreateModelException, SubscriberInitializationException {
-        RaceTracker tracker = domainFactory.createRaceTracker(paramURL, liveURI, storedURI, courseDesignUpdateURI, startOfTracking,
-                endOfTracking, delayToLiveInMillis, simulateWithStartTimeNow, ignoreTracTracMarkPassings, raceLogStore, windStore, gpsFixStore, tracTracUsername, tracTracPassword, raceStatus, raceVisibility, trackedRegattaRegistry);
-=======
-    public RaceTracker createRaceTracker(TrackedRegattaRegistry trackedRegattaRegistry, WindStore windStore,
-            GPSFixStore gpsFixStore) throws MalformedURLException, FileNotFoundException, URISyntaxException,
-            CreateModelException, SubscriberInitializationException {
-        RaceTracker tracker = domainFactory.createRaceTracker(paramURL, liveURI, storedURI, courseDesignUpdateURI,
-                startOfTracking, endOfTracking, delayToLiveInMillis, simulateWithStartTimeNow, raceLogStore,
-                regattaLogStore, windStore, gpsFixStore, tracTracUsername, tracTracPassword, raceStatus,
-                raceVisibility, trackedRegattaRegistry);
->>>>>>> 5f537d21
-        return tracker;
-    }
-
-    @Override
-<<<<<<< HEAD
-    public RaceTracker createRaceTracker(Regatta regatta, TrackedRegattaRegistry trackedRegattaRegistry, WindStore windStore, GPSFixStore gpsFixStore)
-            throws Exception {
-        RaceTracker tracker = domainFactory.createRaceTracker(regatta, paramURL, liveURI, storedURI, courseDesignUpdateURI, startOfTracking,
-                endOfTracking, delayToLiveInMillis, simulateWithStartTimeNow, ignoreTracTracMarkPassings, raceLogStore, windStore, gpsFixStore, tracTracUsername, tracTracPassword, raceStatus, raceVisibility, trackedRegattaRegistry);
-=======
-    public RaceTracker createRaceTracker(Regatta regatta, TrackedRegattaRegistry trackedRegattaRegistry,
-            WindStore windStore, GPSFixStore gpsFixStore) throws Exception {
-        RaceTracker tracker = domainFactory.createRaceTracker(regatta, paramURL, liveURI, storedURI,
-                courseDesignUpdateURI, startOfTracking, endOfTracking, delayToLiveInMillis, simulateWithStartTimeNow,
-                raceLogStore, regattaLogStore, windStore, gpsFixStore, tracTracUsername, tracTracPassword, raceStatus,
-                raceVisibility, trackedRegattaRegistry);
->>>>>>> 5f537d21
-        return tracker;
-    }
-
-    @Override
-    public com.sap.sse.common.Util.Triple<URL, URI, URI> getTrackerID() {
-        return TracTracRaceTrackerImpl.createID(paramURL, liveURI, storedURI);
-    }
-
-    @Override
-    public long getDelayToLiveInMillis() {
-        return delayToLiveInMillis;
-    }
-
-}
+package com.sap.sailing.domain.tractracadapter.impl;
+
+import java.io.FileNotFoundException;
+import java.net.MalformedURLException;
+import java.net.URI;
+import java.net.URISyntaxException;
+import java.net.URL;
+
+import com.sap.sailing.domain.base.Regatta;
+import com.sap.sailing.domain.racelog.RaceLogStore;
+import com.sap.sailing.domain.racelog.tracking.GPSFixStore;
+import com.sap.sailing.domain.regattalog.RegattaLogStore;
+import com.sap.sailing.domain.tracking.RaceTracker;
+import com.sap.sailing.domain.tracking.RaceTrackingConnectivityParameters;
+import com.sap.sailing.domain.tracking.TrackedRegattaRegistry;
+import com.sap.sailing.domain.tracking.WindStore;
+import com.sap.sailing.domain.tractracadapter.DomainFactory;
+import com.sap.sse.common.TimePoint;
+import com.tractrac.model.lib.api.event.CreateModelException;
+import com.tractrac.subscription.lib.api.SubscriberInitializationException;
+
+public class RaceTrackingConnectivityParametersImpl implements RaceTrackingConnectivityParameters {
+    private final URL paramURL;
+    private final URI liveURI;
+    private final URI storedURI;
+    private final URI courseDesignUpdateURI;
+    private final TimePoint startOfTracking;
+    private final TimePoint endOfTracking;
+    private final RaceLogStore raceLogStore;
+    private final RegattaLogStore regattaLogStore;
+    private final DomainFactory domainFactory;
+    private final long delayToLiveInMillis;
+    private final boolean simulateWithStartTimeNow;
+    private final String tracTracUsername;
+    private final String tracTracPassword;
+    private final String raceStatus;
+    private final String raceVisibility;
+    private final boolean ignoreTracTracMarkPassings;
+
+    public RaceTrackingConnectivityParametersImpl(URL paramURL, URI liveURI, URI storedURI, URI courseDesignUpdateURI,
+            TimePoint startOfTracking, TimePoint endOfTracking, long delayToLiveInMillis,
+            boolean simulateWithStartTimeNow,  boolean ignoreTracTracMarkPassings, RaceLogStore raceLogStore, RegattaLogStore regattaLogStore,
+            DomainFactory domainFactory, String tracTracUsername, String tracTracPassword, String raceStatus,
+            String raceVisibility) {
+        super();
+        this.paramURL = paramURL;
+        this.liveURI = liveURI;
+        this.storedURI = storedURI;
+        this.courseDesignUpdateURI = courseDesignUpdateURI;
+        this.startOfTracking = startOfTracking;
+        this.endOfTracking = endOfTracking;
+        this.delayToLiveInMillis = delayToLiveInMillis;
+        this.domainFactory = domainFactory;
+        this.simulateWithStartTimeNow = simulateWithStartTimeNow;
+        this.raceLogStore = raceLogStore;
+        this.regattaLogStore = regattaLogStore;
+        this.tracTracUsername = tracTracUsername;
+        this.tracTracPassword = tracTracPassword;
+        this.raceStatus = raceStatus;
+        this.raceVisibility = raceVisibility;
+        this.ignoreTracTracMarkPassings = ignoreTracTracMarkPassings;
+    }
+
+    @Override
+    public RaceTracker createRaceTracker(TrackedRegattaRegistry trackedRegattaRegistry, WindStore windStore,
+            GPSFixStore gpsFixStore) throws MalformedURLException, FileNotFoundException, URISyntaxException,
+            CreateModelException, SubscriberInitializationException {
+        RaceTracker tracker = domainFactory.createRaceTracker(paramURL, liveURI, storedURI, courseDesignUpdateURI,
+                startOfTracking, endOfTracking, delayToLiveInMillis, simulateWithStartTimeNow, ignoreTracTracMarkPassings, raceLogStore,
+                regattaLogStore, windStore, gpsFixStore, tracTracUsername, tracTracPassword, raceStatus,
+                raceVisibility, trackedRegattaRegistry);
+        return tracker;
+    }
+
+    @Override
+    public RaceTracker createRaceTracker(Regatta regatta, TrackedRegattaRegistry trackedRegattaRegistry,
+            WindStore windStore, GPSFixStore gpsFixStore) throws Exception {
+        RaceTracker tracker = domainFactory.createRaceTracker(regatta, paramURL, liveURI, storedURI,
+                courseDesignUpdateURI, startOfTracking, endOfTracking, delayToLiveInMillis, simulateWithStartTimeNow, ignoreTracTracMarkPassings,
+                raceLogStore, regattaLogStore, windStore, gpsFixStore, tracTracUsername, tracTracPassword, raceStatus,
+                raceVisibility, trackedRegattaRegistry);
+        return tracker;
+    }
+
+    @Override
+    public com.sap.sse.common.Util.Triple<URL, URI, URI> getTrackerID() {
+        return TracTracRaceTrackerImpl.createID(paramURL, liveURI, storedURI);
+    }
+
+    @Override
+    public long getDelayToLiveInMillis() {
+        return delayToLiveInMillis;
+    }
+
+}