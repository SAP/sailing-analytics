--- conflicted
+++ resolved
@@ -1,63 +1,59 @@
-package com.sap.sailing.domain.tractracadapter.impl;
-
-import java.util.Collections;
-import java.util.Set;
-
-import com.sap.sailing.domain.base.RaceDefinition;
-import com.sap.sailing.domain.tracking.DynamicTrackedRegatta;
-import com.sap.sailing.domain.tracking.RaceTracker;
-import com.sap.sailing.domain.tracking.RacesHandle;
-import com.sap.sailing.domain.tractracadapter.DomainFactory;
-import com.tractrac.model.lib.api.event.IRace;
-
-public class RaceHandleImpl implements RacesHandle {
-    private final IRace tractracRace;
-    private final DomainFactory domainFactory;
-    private final DynamicTrackedRegatta trackedRegatta;
-    private final RaceTracker raceTracker;
-    
-    public RaceHandleImpl(DomainFactory domainFactory, IRace tractracRace, DynamicTrackedRegatta trackedRegatta, RaceTracker raceTracker) {
-        this.domainFactory = domainFactory;
-        this.tractracRace = tractracRace;
-        this.trackedRegatta = trackedRegatta;
-        this.raceTracker = raceTracker;
-    }
-
-    @Override
-    public com.sap.sailing.domain.base.Regatta getRegatta() {
-        return trackedRegatta.getRegatta();
-    }
-
-    @Override
-    public Set<RaceDefinition> getRaces() {
-        Set<RaceDefinition> result = Collections.singleton(domainFactory.getAndWaitForRaceDefinition(tractracRace.getId()));
-        return result;
-    }
-    
-    @Override
-    public DynamicTrackedRegatta getTrackedRegatta() {
-        return trackedRegatta;
-    }
-
-    @Override
-    public RaceTracker getRaceTracker() {
-        return raceTracker;
-    }
-
-    @Override
-    public Set<RaceDefinition> getRaces(long timeoutInMilliseconds) {
-<<<<<<< HEAD
-        Set<RaceDefinition> result = Collections.singleton(domainFactory.getAndWaitForRaceDefinition(tractracRace.getId(), timeoutInMilliseconds));
-=======
-        Set<RaceDefinition> result = new HashSet<RaceDefinition>();
-        for (Race race : tractracEvent.getRaceList()) {
-            final RaceDefinition raceDefinition = domainFactory.getAndWaitForRaceDefinition(race.getId(), timeoutInMilliseconds);
-            if (raceDefinition != null) { // may have time-outed
-                result.add(raceDefinition);
-            }
-        }
->>>>>>> eb4a923e
-        return result;
-    }
-    
-}
+package com.sap.sailing.domain.tractracadapter.impl;
+
+import java.util.Collections;
+import java.util.Set;
+
+import com.sap.sailing.domain.base.RaceDefinition;
+import com.sap.sailing.domain.tracking.DynamicTrackedRegatta;
+import com.sap.sailing.domain.tracking.RaceTracker;
+import com.sap.sailing.domain.tracking.RacesHandle;
+import com.sap.sailing.domain.tractracadapter.DomainFactory;
+import com.tractrac.model.lib.api.event.IRace;
+
+public class RaceHandleImpl implements RacesHandle {
+    private final IRace tractracRace;
+    private final DomainFactory domainFactory;
+    private final DynamicTrackedRegatta trackedRegatta;
+    private final RaceTracker raceTracker;
+    
+    public RaceHandleImpl(DomainFactory domainFactory, IRace tractracRace, DynamicTrackedRegatta trackedRegatta, RaceTracker raceTracker) {
+        this.domainFactory = domainFactory;
+        this.tractracRace = tractracRace;
+        this.trackedRegatta = trackedRegatta;
+        this.raceTracker = raceTracker;
+    }
+
+    @Override
+    public com.sap.sailing.domain.base.Regatta getRegatta() {
+        return trackedRegatta.getRegatta();
+    }
+
+    @Override
+    public Set<RaceDefinition> getRaces() {
+        Set<RaceDefinition> result = Collections.singleton(domainFactory.getAndWaitForRaceDefinition(tractracRace.getId()));
+        return result;
+    }
+    
+    @Override
+    public DynamicTrackedRegatta getTrackedRegatta() {
+        return trackedRegatta;
+    }
+
+    @Override
+    public RaceTracker getRaceTracker() {
+        return raceTracker;
+    }
+
+    @Override
+    public Set<RaceDefinition> getRaces(long timeoutInMilliseconds) {
+        final Set<RaceDefinition> result;
+        final RaceDefinition raceDefinition = domainFactory.getAndWaitForRaceDefinition(race.getId(), timeoutInMilliseconds);
+        if (raceDefinition != null) { // may have time-outed
+            result = Collections.singleton(raceDefinition);
+        } else {
+            result = Collections.emptySet();
+        }
+        return result;
+    }
+    
+}