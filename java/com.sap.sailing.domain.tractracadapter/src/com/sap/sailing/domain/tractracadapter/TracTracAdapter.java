--- conflicted
+++ resolved
@@ -67,20 +67,11 @@
      *            to add the races to. Otherwise, a default regatta as described above will be created and used.
      * @param raceStatus 
      */
-<<<<<<< HEAD
-    RaceHandle addTracTracRace(TrackerManager trackerManager, RegattaIdentifier regattaToAddTo, URL paramURL, URI liveURI,
-            URI storedURI, URI courseDesignUpdateURI, TimePoint trackingStartTime,
-            TimePoint trackingEndTime, RaceLogStore raceLogStore,
-            long timeoutForReceivingRaceDefinitionInMilliseconds, boolean simulateWithStartTimeNow, boolean ignoreTracTracMarkPassings,
-            String tracTracUsername, String tracTracPassword, 
-            String raceStatus, String raceVisibility)
-=======
     RaceHandle addTracTracRace(TrackerManager trackerManager, RegattaIdentifier regattaToAddTo, URL paramURL,
             URI liveURI, URI storedURI, URI courseDesignUpdateURI, TimePoint trackingStartTime,
             TimePoint trackingEndTime, RaceLogStore raceLogStore, RegattaLogStore regattaLogStore,
-            long timeoutForReceivingRaceDefinitionInMilliseconds, boolean simulateWithStartTimeNow,
+            long timeoutForReceivingRaceDefinitionInMilliseconds, boolean simulateWithStartTimeNow,  boolean ignoreTracTracMarkPassings,
             String tracTracUsername, String tracTracPassword, String raceStatus, String raceVisibility)
->>>>>>> 5f537d21
             throws MalformedURLException, FileNotFoundException, URISyntaxException, Exception;
 
     /**
