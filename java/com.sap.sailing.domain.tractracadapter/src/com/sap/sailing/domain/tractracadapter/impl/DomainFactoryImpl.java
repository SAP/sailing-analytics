package com.sap.sailing.domain.tractracadapter.impl;

import java.io.FileNotFoundException;
import java.io.IOException;
import java.io.Serializable;
import java.net.MalformedURLException;
import java.net.URI;
import java.net.URISyntaxException;
import java.net.URL;
import java.text.ParseException;
import java.util.ArrayList;
import java.util.Collection;
import java.util.HashMap;
import java.util.Iterator;
import java.util.List;
import java.util.Map;
import java.util.Map.Entry;
import java.util.UUID;
import java.util.logging.Level;
import java.util.logging.Logger;

import com.sap.sailing.domain.base.BoatClass;
import com.sap.sailing.domain.base.Competitor;
import com.sap.sailing.domain.base.CompetitorStore;
import com.sap.sailing.domain.base.ControlPoint;
import com.sap.sailing.domain.base.Course;
import com.sap.sailing.domain.base.Mark;
import com.sap.sailing.domain.base.Nationality;
import com.sap.sailing.domain.base.Person;
import com.sap.sailing.domain.base.RaceDefinition;
import com.sap.sailing.domain.base.Regatta;
import com.sap.sailing.domain.base.Sideline;
import com.sap.sailing.domain.base.Waypoint;
import com.sap.sailing.domain.base.impl.BoatImpl;
import com.sap.sailing.domain.base.impl.CourseImpl;
import com.sap.sailing.domain.base.impl.DynamicBoat;
import com.sap.sailing.domain.base.impl.DynamicPerson;
import com.sap.sailing.domain.base.impl.DynamicTeam;
import com.sap.sailing.domain.base.impl.KilometersPerHourSpeedWithBearingImpl;
import com.sap.sailing.domain.base.impl.PersonImpl;
import com.sap.sailing.domain.base.impl.RaceDefinitionImpl;
import com.sap.sailing.domain.base.impl.RegattaImpl;
import com.sap.sailing.domain.base.impl.SidelineImpl;
import com.sap.sailing.domain.base.impl.TeamImpl;
import com.sap.sailing.domain.common.NauticalSide;
import com.sap.sailing.domain.common.Position;
import com.sap.sailing.domain.common.ScoringSchemeType;
import com.sap.sailing.domain.common.TimePoint;
import com.sap.sailing.domain.common.impl.DegreeBearingImpl;
import com.sap.sailing.domain.common.impl.DegreePosition;
import com.sap.sailing.domain.common.impl.MillisecondsTimePoint;
import com.sap.sailing.domain.common.impl.Util;
import com.sap.sailing.domain.common.impl.Util.Pair;
import com.sap.sailing.domain.racelog.RaceLogStore;
import com.sap.sailing.domain.tracking.DynamicRaceDefinitionSet;
import com.sap.sailing.domain.tracking.DynamicTrackedRace;
import com.sap.sailing.domain.tracking.DynamicTrackedRegatta;
import com.sap.sailing.domain.tracking.GPSFixMoving;
import com.sap.sailing.domain.tracking.MarkPassing;
import com.sap.sailing.domain.tracking.RaceTracker;
import com.sap.sailing.domain.tracking.RaceTrackingConnectivityParameters;
import com.sap.sailing.domain.tracking.TrackedRegatta;
import com.sap.sailing.domain.tracking.TrackedRegattaRegistry;
import com.sap.sailing.domain.tracking.WindStore;
import com.sap.sailing.domain.tracking.WindTrack;
import com.sap.sailing.domain.tracking.impl.GPSFixMovingImpl;
import com.sap.sailing.domain.tractracadapter.DomainFactory;
import com.sap.sailing.domain.tractracadapter.JSONService;
import com.sap.sailing.domain.tractracadapter.MetadataParser;
import com.sap.sailing.domain.tractracadapter.MetadataParser.ControlPointMetaData;
import com.sap.sailing.domain.tractracadapter.Receiver;
import com.sap.sailing.domain.tractracadapter.ReceiverType;
import com.sap.sailing.domain.tractracadapter.TracTracConfiguration;
import com.sap.sailing.domain.tractracadapter.TracTracControlPoint;
import com.sap.sailing.domain.tractracadapter.TracTracRaceTracker;
import com.sap.sailing.util.WeakIdentityHashMap;
import com.tractrac.clientmodule.CompetitorClass;
import com.tractrac.clientmodule.Race;
import com.tractrac.clientmodule.RaceCompetitor;

import difflib.PatchFailedException;

public class DomainFactoryImpl implements DomainFactory {
    private static final Logger logger = Logger.getLogger(DomainFactoryImpl.class.getName());
    
    private final com.sap.sailing.domain.base.DomainFactory baseDomainFactory;
    
    // TODO consider (re-)introducing WeakHashMaps for cache structures, but such that the cache is maintained as long as our domain objects are strongly referenced
    private final Map<TracTracControlPoint, com.sap.sailing.domain.base.ControlPoint> controlPointCache =
        new HashMap<TracTracControlPoint, com.sap.sailing.domain.base.ControlPoint>();
    
    private final Map<Pair<String, UUID>, DynamicPerson> personCache = new HashMap<>();
    
    private final Map<Serializable, DynamicTeam> teamCache = new HashMap<>();
    
    /**
     * Caches regattas by their name and their boat class's name
     */
    private final Map<Pair<String, String>, com.sap.sailing.domain.base.Regatta> regattaCache =
            new HashMap<Pair<String, String>, com.sap.sailing.domain.base.Regatta>();
    
    /**
     * A cache based on weak references to the TracTrac event, allowing for quick Event lookup as long as the
     * TracTrac event remains referenced. This is intended to reduce the number of times the dominant boat
     * class needs to be determined for an regatta. Synchronization for additions / removals is tied to the
     * synchronization for {@link #regattaCache}.
     */
    private final WeakIdentityHashMap<com.tractrac.clientmodule.Event, Regatta> weakRegattaCache = new WeakIdentityHashMap<>();
    
    /**
     * Maps from the TracTrac race UUIDs to the domain model's {@link RaceDefinition} objects that represent the race
     * identified by that UUID
     */
    private final Map<UUID, RaceDefinition> raceCache = new HashMap<>();
    
    private final MetadataParser metadataParser;

    public DomainFactoryImpl(com.sap.sailing.domain.base.DomainFactory baseDomainFactory) {
        this.baseDomainFactory = baseDomainFactory;
        this.metadataParser = new MetadataParserImpl();
    }

    @Override
    public MetadataParser getMetadataParser() {
        return metadataParser;
    }
    
    @Override
    public com.sap.sailing.domain.base.DomainFactory getBaseDomainFactory() {
        return baseDomainFactory;
    }
    
    @Override
    public Position createPosition(
            com.tractrac.clientmodule.data.Position position) {
        return new DegreePosition(position.getLatitude(), position.getLongitude());
    }
   
    @Override
    public GPSFixMoving createGPSFixMoving(com.tractrac.clientmodule.data.Position position) {
        GPSFixMoving result = new GPSFixMovingImpl(createPosition(position), new MillisecondsTimePoint(position.getTimestamp()),
                new KilometersPerHourSpeedWithBearingImpl(position.getSpeed(), new DegreeBearingImpl(position.getDirection())));
        return result;
    }
    
    @Override
    public TimePoint createTimePoint(long timestamp) {
        return new MillisecondsTimePoint(timestamp);
    }
    
    @Override
    public void updateCourseWaypoints(Course courseToUpdate, Iterable<Pair<TracTracControlPoint, NauticalSide>> controlPoints) throws PatchFailedException {
        List<Pair<com.sap.sailing.domain.base.ControlPoint, NauticalSide>> newDomainControlPoints = new ArrayList<Pair<com.sap.sailing.domain.base.ControlPoint, NauticalSide>>();
        for (Pair<TracTracControlPoint, NauticalSide> tractracControlPoint : controlPoints) {
            com.sap.sailing.domain.base.ControlPoint newDomainControlPoint = getOrCreateControlPoint(tractracControlPoint.getA());
            newDomainControlPoints.add(new Pair<com.sap.sailing.domain.base.ControlPoint, NauticalSide>(newDomainControlPoint, tractracControlPoint.getB()));
        }
        courseToUpdate.update(newDomainControlPoints, baseDomainFactory);
    }

    @Override
    public List<Sideline> createSidelines(final String raceMetadataString, final Iterable<? extends TracTracControlPoint> allEventControlPoints) {
        List<Sideline> sidelines = new ArrayList<Sideline>();
        Map<String, Iterable<TracTracControlPoint>> sidelinesMetadata = getMetadataParser().parseSidelinesFromRaceMetadata(
                raceMetadataString, allEventControlPoints);
        for (Entry<String, Iterable<TracTracControlPoint>> sidelineEntry : sidelinesMetadata.entrySet()) {
            if (Util.size(sidelineEntry.getValue()) > 0) {
                sidelines.add(createSideline(sidelineEntry.getKey(), sidelineEntry.getValue()));
            }
        }
        return sidelines;
    }
    
    public com.sap.sailing.domain.base.ControlPoint getOrCreateControlPoint(TracTracControlPoint controlPoint) {
        synchronized (controlPointCache) {
            com.sap.sailing.domain.base.ControlPoint domainControlPoint = controlPointCache.get(controlPoint);
            if (domainControlPoint == null) {
                final Iterable<MetadataParser.ControlPointMetaData> controlPointMetadata = getMetadataParser().parseControlPointMetadata(controlPoint);
                List<Mark> marks = new ArrayList<Mark>();
                for (ControlPointMetaData markMetadata : controlPointMetadata) {
                    Mark mark = baseDomainFactory.getOrCreateMark(markMetadata.getId(), markMetadata.getName(),
                            markMetadata.getType(), markMetadata.getColor(), markMetadata.getShape(),
                            markMetadata.getPattern());
                    marks.add(mark);
                }
                if (controlPoint.getHasTwoPoints()) {
                    // it's a gate
                    Iterator<Mark> markIter = marks.iterator();
                    Mark mark1 = markIter.next();
                    Mark mark2 = markIter.next();
                    domainControlPoint = baseDomainFactory.createGate(controlPoint.getId(), mark1, mark2, controlPoint.getName());
                } else {
                    Mark mark = marks.iterator().next();
                    domainControlPoint = mark;
                }
                controlPointCache.put(controlPoint, domainControlPoint);
            }
            return domainControlPoint;
        }
    }

    @Override
    public Course createCourse(String name, Iterable<Pair<TracTracControlPoint, NauticalSide>> controlPoints) {
        List<Waypoint> waypointList = new ArrayList<Waypoint>();
        for (Pair<TracTracControlPoint, NauticalSide> controlPoint: controlPoints) {
            Waypoint waypoint = baseDomainFactory.createWaypoint(getOrCreateControlPoint(controlPoint.getA()), controlPoint.getB());
            waypointList.add(waypoint);
        }
        return new CourseImpl(name, waypointList);
    }

    @Override
    public Sideline createSideline(String name, Iterable<TracTracControlPoint> controlPoints) {
        List<Mark> marks = new ArrayList<Mark>();
        for (TracTracControlPoint controlPoint : controlPoints) {
            ControlPoint cp = getOrCreateControlPoint(controlPoint);
            for (Mark mark : cp.getMarks()) {
                marks.add(mark);
            }
        }
        return new SidelineImpl(name, marks);
    }

    @Override
    public Competitor getOrCreateCompetitor(com.tractrac.clientmodule.Competitor competitor) {
        // TODO see bug 596; consider allowing for a new competitor (check for use of == throughout the code) or update existing one
        final UUID competitorId = competitor.getId();
        final String competitorClassName = competitor.getCompetitorClass()==null?null:competitor.getCompetitorClass().getName();
        final String nationalityAsString = competitor.getNationality();
        final String name = competitor.getName();
        final String shortName = competitor.getShortName();
        Competitor result = getOrCreateCompetitor(competitorId, competitorClassName, nationalityAsString, name, shortName);
        return result;
    }

    @Override
    public Competitor getOrCreateCompetitor(final UUID competitorId, final String competitorClassName,
            final String nationalityAsString, final String name, final String shortName) {
        CompetitorStore competitorStore = baseDomainFactory.getCompetitorStore();
        Competitor result = competitorStore.getExistingCompetitorById(competitorId);
        if (result == null || competitorStore.isCompetitorToUpdateDuringGetOrCreate(result)) {
            BoatClass boatClass = getOrCreateBoatClass(competitorClassName);
            Nationality nationality;
            try {
                nationality = getOrCreateNationality(nationalityAsString);
            } catch (IllegalArgumentException iae) {
                // the country code was probably not a legal IOC country code
                nationality = null;
                logger.log(Level.SEVERE, "Unknown nationality "+nationalityAsString+" for competitor "+name+"; leaving null", iae);
            }
            DynamicTeam team = getOrCreateTeam(name, nationality, competitorId);
            DynamicBoat boat = new BoatImpl(shortName, boatClass, shortName);
<<<<<<< HEAD
            result = baseDomainFactory.getOrCreateCompetitor(competitorId, name, null /* displayColor*/, team, boat);
=======
            result = competitorStore.getOrCreateCompetitor(competitorId, name, team, boat);
>>>>>>> a682e80a
        }
        return result;
    }

    /**
     * If a team called <code>name</code> already is known by this domain factory, it is returned. Otherwise, the team name
     * is split along "+" signs with one {@link Person} object created for each part. If an existing team is found, its
     * nationality will be updated to match <code>nationality</code>.
     */
    private DynamicTeam getOrCreateTeam(String name, Nationality nationality, UUID competitorId) {
        synchronized (teamCache) {
            DynamicTeam result = teamCache.get(competitorId);
            if (result == null) {
                String[] sailorNames = name.split("\\b*\\+\\b*");
                List<DynamicPerson> sailors = new ArrayList<DynamicPerson>();
                for (String sailorName : sailorNames) {
                    sailors.add(getOrCreatePerson(sailorName.trim(), nationality, competitorId));
                }
                result = new TeamImpl(name, sailors, /* TODO coach not known */null);
                teamCache.put(competitorId, result);
            } else {
                result.setNationality(nationality);
            }
            return result;
        }
    }

    @Override
    public DynamicPerson getOrCreatePerson(String name, Nationality nationality, UUID competitorId) {
        synchronized (personCache) {
            Pair<String, UUID> key = new Pair<String, UUID>(name, competitorId);
            DynamicPerson result = personCache.get(key);
            if (result == null) {
                result = new PersonImpl(name, nationality, /* date of birth unknown */null, /* description */"");
                personCache.put(key, result);
            }
            return result;
        }
    }

    @Override
    public BoatClass getOrCreateBoatClass(String competitorClassName) {
        return baseDomainFactory.getOrCreateBoatClass(competitorClassName == null ? "" : competitorClassName);
    }

    @Override
    public Nationality getOrCreateNationality(String nationalityName) {
        return baseDomainFactory.getOrCreateNationality(nationalityName);
    }
    
    @Override
    public RaceDefinition getExistingRaceDefinitionForRace(UUID raceId) {
        return raceCache.get(raceId);
    }

    @Override
    public RaceDefinition getAndWaitForRaceDefinition(UUID raceId) {
        return getAndWaitForRaceDefinition(raceId, -1);
    }

    @Override
    public RaceDefinition getAndWaitForRaceDefinition(UUID raceId, long timeoutInMilliseconds) {
        long start = System.currentTimeMillis();
        synchronized (raceCache) {
            RaceDefinition result = raceCache.get(raceId);
            boolean interrupted = false;
            while ((timeoutInMilliseconds == -1 || System.currentTimeMillis()-start < timeoutInMilliseconds) && !interrupted && result == null) {
                try {
                    if (timeoutInMilliseconds == -1) {
                        raceCache.wait();
                    } else {
                        long timeToWait = timeoutInMilliseconds-(System.currentTimeMillis()-start);
                        if (timeToWait > 0) {
                            raceCache.wait(timeToWait);
                        }
                    }
                    result = raceCache.get(raceId);
                } catch (InterruptedException e) {
                    interrupted = true;
                }
            }
            return result;
        }
    }

    @Override
    public Regatta getOrCreateDefaultRegatta(RaceLogStore raceLogStore, com.tractrac.clientmodule.Event event, TrackedRegattaRegistry trackedRegattaRegistry) {
        synchronized (regattaCache) {
            // FIXME Dialog with Lasse by Skype on 2011-06-17:
            //            [6:20:04 PM] Axel Uhl: Lasse, can Event.getCompetitorClassList() ever produce more than one result?
            //            [6:20:20 PM] Axel Uhl: Or is it similar to Event.getRaceList() which always delivers one Race?
            //            [6:22:19 PM] Lasse Staffensen: It can deliver several classes, if more classes are present in a race.
            //            [6:27:20 PM] Axel Uhl: Will that happen at Kiel Week?
            //            [6:27:58 PM] Lasse Staffensen: No
            //            [6:28:34 PM] Axel Uhl: Good :)
            // This means that currently it is permissible to assume that we'll get at most one
            // boat class per TracTrac event. Generally, however, we have to assume that
            // one TracTrac event may map to multiple domain Event objects with one BoatClass each
            
            // try a quick look-up in the weak cache using the TracTrac event as key; only if that delivers no result,
            // compute the dominant boat class which requires a lot more effort
            Regatta result = weakRegattaCache.get(event);
            if (result == null) {
                Collection<CompetitorClass> competitorClassList = new ArrayList<CompetitorClass>();
                for (com.tractrac.clientmodule.Competitor c : event.getCompetitorList()) {
                    competitorClassList.add(c.getCompetitorClass());
                }
                BoatClass boatClass = getDominantBoatClass(competitorClassList);
                Pair<String, String> key = new Pair<String, String>(event.getName(), boatClass == null ? null
                        : boatClass.getName());
                result = regattaCache.get(key);
                // FIXME When a Regatta is removed from RacingEventService, it isn't removed here. We use a "stale" regatta here.
                // This is particularly bad if a persistent regatta was loaded but a default regatta was accidentally created.
                // Then, there is no way but restart the server to get rid of this stale cache entry here.
                if (result == null) {
                    result = new RegattaImpl(raceLogStore, event.getName(), boatClass, trackedRegattaRegistry,
                            // use the low-point system as the default scoring scheme
                            getBaseDomainFactory().createScoringScheme(ScoringSchemeType.LOW_POINT), event.getId(), null);
                    regattaCache.put(key, result);
                    weakRegattaCache.put(event, result);
                    logger.info("Created regatta "+result.getName()+" ("+result.hashCode()+") because none found for key "+key);
                }
            }
            return result;
        }
    }
    
    @Override
    public Iterable<Receiver> getUpdateReceivers(DynamicTrackedRegatta trackedRegatta,
            com.tractrac.clientmodule.Event tractracEvent, WindStore windStore, TimePoint startOfTracking,
            TimePoint endOfTracking, long delayToLiveInMillis, Simulator simulator,
            DynamicRaceDefinitionSet raceDefinitionSetToUpdate, TrackedRegattaRegistry trackedRegattaRegistry,
            URI courseDesignUpdateURI, String tracTracUsername, String tracTracPassword, ReceiverType... types) {
        Collection<Receiver> result = new ArrayList<Receiver>();
        for (ReceiverType type : types) {
            switch (type) {
            case RACECOURSE:
                result.add(new RaceCourseReceiver(
                        this, trackedRegatta, tractracEvent, windStore,
                        raceDefinitionSetToUpdate, delayToLiveInMillis, 
                        WindTrack.DEFAULT_MILLISECONDS_OVER_WHICH_TO_AVERAGE_WIND, simulator, courseDesignUpdateURI, tracTracUsername, tracTracPassword));
                break;
            case MARKPOSITIONS:
                result.add(new MarkPositionReceiver(
                        trackedRegatta, tractracEvent, startOfTracking, endOfTracking, simulator, this));
                break;
            case RAWPOSITIONS:
                result.add(new RawPositionReceiver(
                        trackedRegatta, tractracEvent, this, simulator));
                break;
            case MARKPASSINGS:
                result.add(new MarkPassingReceiver(
                        trackedRegatta, tractracEvent, simulator, this));
                break;
            case RACESTARTFINISH:
                result.add(new RaceStartedAndFinishedReceiver(
                        trackedRegatta, tractracEvent, simulator, this));
                break;
            }
        }
        return result;
    }

    @Override
    public Iterable<Receiver> getUpdateReceivers(DynamicTrackedRegatta trackedRegatta,
            com.tractrac.clientmodule.Event tractracEvent, TimePoint startOfTracking, TimePoint endOfTracking,
            long delayToLiveInMillis, Simulator simulator, WindStore windStore,
            DynamicRaceDefinitionSet raceDefinitionSetToUpdate, TrackedRegattaRegistry trackedRegattaRegistry, 
            URI courseDesignUpdateURI, String tracTracUsername, String tracTracPassword) {
        return getUpdateReceivers(trackedRegatta, tractracEvent, windStore, startOfTracking, endOfTracking,
                delayToLiveInMillis, simulator, raceDefinitionSetToUpdate, trackedRegattaRegistry, courseDesignUpdateURI, tracTracUsername, tracTracPassword,
                ReceiverType.RACECOURSE, ReceiverType.MARKPASSINGS, ReceiverType.MARKPOSITIONS,
                ReceiverType.RACESTARTFINISH, ReceiverType.RAWPOSITIONS);
    }
    
    @Override
    public Serializable getRaceID(Race tractracRace) {
        return tractracRace.getId();
    }

    @Override
    public void removeRace(com.tractrac.clientmodule.Event tractracEvent, Race tractracRace, TrackedRegattaRegistry trackedRegattaRegistry) {
        RaceDefinition raceDefinition;
        synchronized (raceCache) {
            raceDefinition = getExistingRaceDefinitionForRace(tractracRace.getId());
            if (raceDefinition != null) { // otherwise, this domain factory doesn't seem to know about the race
                raceCache.remove(tractracRace.getId());
                logger.info("Removed race "+raceDefinition.getName()+" from TracTrac DomainFactoryImpl");
            }
        }
        if (raceDefinition != null) {
            Collection<CompetitorClass> competitorClassList = new ArrayList<CompetitorClass>();
            for (com.tractrac.clientmodule.Competitor c : tractracEvent.getCompetitorList()) {
                competitorClassList.add(c.getCompetitorClass());
            }
            BoatClass boatClass = getDominantBoatClass(competitorClassList);
            Pair<String, String> key = new Pair<String, String>(tractracEvent.getName(), boatClass == null ? null
                    : boatClass.getName());
            synchronized (regattaCache) {
                Regatta regatta = regattaCache.get(key);
                if (regatta != null) {
                    // The following fixes bug 202: when tracking of multiple races of the same event has been started, this may not
                    // remove any race; however, the event may already have been created by another tracker whose race hasn't
                    // arrived yet and therefore the races list is still empty; therefore, only remove the event if its
                    // race list became empty by the removal performed here.
                    int oldSize = Util.size(regatta.getAllRaces());
                    regatta.removeRace(raceDefinition);
                    if (oldSize > 0 && Util.size(regatta.getAllRaces()) == 0) {
                        logger.info("Removing regatta "+regatta.getName()+" ("+regatta.hashCode()+") from TracTrac DomainFactoryImpl");
                        regattaCache.remove(key);
                        weakRegattaCache.remove(tractracEvent);
                    }
                    TrackedRegatta trackedRegatta = trackedRegattaRegistry.getTrackedRegatta(regatta);
                    if (trackedRegatta != null) {
                        // see above; only remove tracked regatta if it *became* empty because of the tracked race removal here
                        int oldSizeOfTrackedRaces = Util.size(trackedRegatta.getTrackedRaces());
                        trackedRegatta.removeTrackedRace(raceDefinition);
                        if (oldSizeOfTrackedRaces > 0 && Util.size(trackedRegatta.getTrackedRaces()) == 0) {
                            trackedRegattaRegistry.removeTrackedRegatta(regatta);
                        }
                    }
                }
            }
        }
    }

    @Override
    public DynamicTrackedRace getOrCreateRaceDefinitionAndTrackedRace(DynamicTrackedRegatta trackedRegatta, UUID raceId,
            String raceName, Iterable<Competitor> competitors, BoatClass boatClass, Course course,
            Iterable<Sideline> sidelines, WindStore windStore, long delayToLiveInMillis,
            long millisecondsOverWhichToAverageWind, DynamicRaceDefinitionSet raceDefinitionSetToUpdate,
            URI tracTracUpdateURI, UUID tracTracEventUuid, String tracTracUsername, String tracTracPassword) {
        synchronized (raceCache) {
            RaceDefinition raceDefinition = raceCache.get(raceId);
            if (raceDefinition == null) {
                logger.info("Creating RaceDefinitionImpl for race "+raceName);
                raceDefinition = new RaceDefinitionImpl(raceName, course, boatClass, competitors, raceId);
            } else {
                logger.info("Already found RaceDefinitionImpl for race "+raceName);
            }
            DynamicTrackedRace trackedRace = trackedRegatta.getExistingTrackedRace(raceDefinition);
            if (trackedRace == null) {
                // add to existing regatta only if boat class matches
                if (raceDefinition.getBoatClass() == trackedRegatta.getRegatta().getBoatClass()) {
                    trackedRegatta.getRegatta().addRace(raceDefinition);
                    trackedRace = createTrackedRace(trackedRegatta, raceDefinition, sidelines, windStore,
                            delayToLiveInMillis, millisecondsOverWhichToAverageWind, raceDefinitionSetToUpdate);
                    logger.info("Added race " + raceDefinition + " to regatta " + trackedRegatta.getRegatta());

                    TracTracCourseDesignUpdateHandler courseDesignHandler = new TracTracCourseDesignUpdateHandler(
                            tracTracUpdateURI, tracTracUsername, tracTracPassword, tracTracEventUuid,
                            raceDefinition.getId());
                    trackedRace.addCourseDesignChangedListener(courseDesignHandler);

                    TracTracStartTimeUpdateHandler startTimeHandler = new TracTracStartTimeUpdateHandler(
                            tracTracUpdateURI, tracTracUsername, tracTracPassword, tracTracEventUuid,
                            raceDefinition.getId());
                    trackedRace.addStartTimeChangedListener(startTimeHandler);
                    raceCache.put(raceId, raceDefinition);
                    raceCache.notifyAll();
                } else {
                    logger.warning("Not adding race " + raceDefinition + " to regatta " + trackedRegatta.getRegatta()
                            + " because boat class " + raceDefinition.getBoatClass()
                            + " doesn't match regatta's boat class " + trackedRegatta.getRegatta().getBoatClass());
                }
            } else {
                logger.info("Found existing tracked race for race "+raceName+" with ID "+raceId);
            }
            return trackedRace;
        }
    }

    private DynamicTrackedRace createTrackedRace(TrackedRegatta trackedRegatta, RaceDefinition race, Iterable<Sideline> sidelines, WindStore windStore,
            long delayToLiveInMillis, long millisecondsOverWhichToAverageWind, DynamicRaceDefinitionSet raceDefinitionSetToUpdate) {
        return trackedRegatta.createTrackedRace(race, sidelines,
                windStore, delayToLiveInMillis, millisecondsOverWhichToAverageWind,
                /* time over which to average speed: */ race.getBoatClass().getApproximateManeuverDurationInMilliseconds(),
                raceDefinitionSetToUpdate);
    }
    
    @Override
    public Pair<Iterable<Competitor>, BoatClass> getCompetitorsAndDominantBoatClass(Race race) {
        List<CompetitorClass> competitorClasses = new ArrayList<CompetitorClass>();
        final List<Competitor> competitors = new ArrayList<Competitor>();
        for (RaceCompetitor rc : race.getRaceCompetitorList()) {
            // also add those whose race class doesn't match the dominant one (such as camera boats)
            // because they may still send data that we would like to record in some tracks
            competitors.add(getOrCreateCompetitor(rc.getCompetitor()));
            competitorClasses.add(rc.getCompetitor().getCompetitorClass());
        }
        BoatClass dominantBoatClass = getDominantBoatClass(competitorClasses);
        Pair<Iterable<Competitor>, BoatClass> competitorsAndDominantBoatClass = new Pair<Iterable<Competitor>, BoatClass>(
                competitors, dominantBoatClass);
        return competitorsAndDominantBoatClass;
    }

    private BoatClass getDominantBoatClass(Collection<CompetitorClass> competitorClasses) {
        List<String> competitorClassNames = new ArrayList<>();
        for (CompetitorClass competitorClass : competitorClasses) {
            competitorClassNames.add(competitorClass==null?null:competitorClass.getName());
        }
        BoatClass dominantBoatClass = getDominantBoatClass(competitorClassNames);
        return dominantBoatClass;
    }

    @Override
    public BoatClass getDominantBoatClass(List<String> competitorClassNames) {
        Map<BoatClass, Integer> countsPerBoatClass = new HashMap<BoatClass, Integer>();
        BoatClass dominantBoatClass = null;
        int numberOfCompetitorsInDominantBoatClass = 0;
        for (String competitorClassName : competitorClassNames) {
            BoatClass boatClass = getOrCreateBoatClass(competitorClassName);
            Integer boatClassCount = countsPerBoatClass.get(boatClass);
            if (boatClassCount == null) {
                boatClassCount = 0;
            }
            boatClassCount = boatClassCount + 1;
            countsPerBoatClass.put(boatClass, boatClassCount);
            if (boatClassCount > numberOfCompetitorsInDominantBoatClass) {
                numberOfCompetitorsInDominantBoatClass = boatClassCount;
                dominantBoatClass = boatClass;
            }
        }
        return dominantBoatClass;
    }

    @Override
    public Mark getMark(TracTracControlPoint controlPoint, int zeroBasedMarkIndex) {
        com.sap.sailing.domain.base.ControlPoint myControlPoint = getOrCreateControlPoint(controlPoint);
        Mark result;
        Iterator<Mark> iter = myControlPoint.getMarks().iterator();
        if (controlPoint.getHasTwoPoints()) {
            if (zeroBasedMarkIndex == 0) {
                result = iter.next();
            } else {
                iter.next();
                result = iter.next();
            }
        } else {
            result = iter.next();
        }
        return result;
    }

    @Override
    public MarkPassing createMarkPassing(TimePoint timePoint, Waypoint passed, com.sap.sailing.domain.base.Competitor competitor) {
        return baseDomainFactory.createMarkPassing(timePoint, passed, competitor);
    }

    @Override
    public TracTracRaceTracker createRaceTracker(URL paramURL, URI liveURI, URI storedURI, URI courseDesignUpdateURI, TimePoint startOfTracking,
            TimePoint endOfTracking, long delayToLiveInMillis, boolean simulateWithStartTimeNow, 
            RaceLogStore raceLogStore, WindStore windStore, String tracTracUsername, String tracTracPassword,
            TrackedRegattaRegistry trackedRegattaRegistry) throws MalformedURLException, FileNotFoundException,
            URISyntaxException {
        return new TracTracRaceTrackerImpl(this, paramURL, liveURI, storedURI, courseDesignUpdateURI, startOfTracking, endOfTracking, delayToLiveInMillis,
                simulateWithStartTimeNow, raceLogStore, windStore, tracTracUsername, tracTracPassword, trackedRegattaRegistry);
    }

    @Override
    public RaceTracker createRaceTracker(Regatta regatta, URL paramURL, URI liveURI, URI storedURI, URI courseDesignUpdateURI,
            TimePoint startOfTracking, TimePoint endOfTracking, long delayToLiveInMillis,
            boolean simulateWithStartTimeNow, RaceLogStore raceLogStore, WindStore windStore, String tracTracUsername, String tracTracPassword, TrackedRegattaRegistry trackedRegattaRegistry)
            throws MalformedURLException, FileNotFoundException, URISyntaxException {
        return new TracTracRaceTrackerImpl(regatta, this, paramURL, liveURI, storedURI, courseDesignUpdateURI, startOfTracking, endOfTracking, delayToLiveInMillis,
                simulateWithStartTimeNow, raceLogStore, windStore, tracTracUsername, tracTracPassword, trackedRegattaRegistry);
    }

    @Override
    public JSONService parseJSONURLWithRaceRecords(URL jsonURL, boolean loadClientParams) throws IOException, ParseException, org.json.simple.parser.ParseException, URISyntaxException {
        return new JSONServiceImpl(jsonURL, loadClientParams);
    }

    @Override
    public TracTracConfiguration createTracTracConfiguration(String name, String jsonURL, String liveDataURI, String storedDataURI, String courseDesignUpdateURI, String tracTracUsername, String tracTracPassword) {
        return new TracTracConfigurationImpl(name, jsonURL, liveDataURI, storedDataURI, courseDesignUpdateURI, tracTracUsername, tracTracPassword);
    }

    @Override
    public RaceTrackingConnectivityParameters createTrackingConnectivityParameters(URL paramURL, URI liveURI,
            URI storedURI, URI courseDesignUpdateURI, TimePoint startOfTracking, TimePoint endOfTracking, long delayToLiveInMillis,
            boolean simulateWithStartTimeNow, RaceLogStore raceLogStore, String tracTracUsername, String tracTracPassword) {
        return new RaceTrackingConnectivityParametersImpl(paramURL, liveURI, storedURI, courseDesignUpdateURI, startOfTracking, endOfTracking,
                delayToLiveInMillis, simulateWithStartTimeNow, raceLogStore, this, tracTracUsername, tracTracPassword);
    }

    @Override
    public JSONService parseJSONURLForOneRaceRecord(URL jsonURL, String raceId, boolean loadClientParams) throws IOException, ParseException, org.json.simple.parser.ParseException, URISyntaxException {
        return new JSONServiceImpl(jsonURL, raceId, loadClientParams);
    }

}
<|MERGE_RESOLUTION|>--- conflicted
+++ resolved
@@ -1,649 +1,645 @@
-package com.sap.sailing.domain.tractracadapter.impl;
-
-import java.io.FileNotFoundException;
-import java.io.IOException;
-import java.io.Serializable;
-import java.net.MalformedURLException;
-import java.net.URI;
-import java.net.URISyntaxException;
-import java.net.URL;
-import java.text.ParseException;
-import java.util.ArrayList;
-import java.util.Collection;
-import java.util.HashMap;
-import java.util.Iterator;
-import java.util.List;
-import java.util.Map;
-import java.util.Map.Entry;
-import java.util.UUID;
-import java.util.logging.Level;
-import java.util.logging.Logger;
-
-import com.sap.sailing.domain.base.BoatClass;
-import com.sap.sailing.domain.base.Competitor;
-import com.sap.sailing.domain.base.CompetitorStore;
-import com.sap.sailing.domain.base.ControlPoint;
-import com.sap.sailing.domain.base.Course;
-import com.sap.sailing.domain.base.Mark;
-import com.sap.sailing.domain.base.Nationality;
-import com.sap.sailing.domain.base.Person;
-import com.sap.sailing.domain.base.RaceDefinition;
-import com.sap.sailing.domain.base.Regatta;
-import com.sap.sailing.domain.base.Sideline;
-import com.sap.sailing.domain.base.Waypoint;
-import com.sap.sailing.domain.base.impl.BoatImpl;
-import com.sap.sailing.domain.base.impl.CourseImpl;
-import com.sap.sailing.domain.base.impl.DynamicBoat;
-import com.sap.sailing.domain.base.impl.DynamicPerson;
-import com.sap.sailing.domain.base.impl.DynamicTeam;
-import com.sap.sailing.domain.base.impl.KilometersPerHourSpeedWithBearingImpl;
-import com.sap.sailing.domain.base.impl.PersonImpl;
-import com.sap.sailing.domain.base.impl.RaceDefinitionImpl;
-import com.sap.sailing.domain.base.impl.RegattaImpl;
-import com.sap.sailing.domain.base.impl.SidelineImpl;
-import com.sap.sailing.domain.base.impl.TeamImpl;
-import com.sap.sailing.domain.common.NauticalSide;
-import com.sap.sailing.domain.common.Position;
-import com.sap.sailing.domain.common.ScoringSchemeType;
-import com.sap.sailing.domain.common.TimePoint;
-import com.sap.sailing.domain.common.impl.DegreeBearingImpl;
-import com.sap.sailing.domain.common.impl.DegreePosition;
-import com.sap.sailing.domain.common.impl.MillisecondsTimePoint;
-import com.sap.sailing.domain.common.impl.Util;
-import com.sap.sailing.domain.common.impl.Util.Pair;
-import com.sap.sailing.domain.racelog.RaceLogStore;
-import com.sap.sailing.domain.tracking.DynamicRaceDefinitionSet;
-import com.sap.sailing.domain.tracking.DynamicTrackedRace;
-import com.sap.sailing.domain.tracking.DynamicTrackedRegatta;
-import com.sap.sailing.domain.tracking.GPSFixMoving;
-import com.sap.sailing.domain.tracking.MarkPassing;
-import com.sap.sailing.domain.tracking.RaceTracker;
-import com.sap.sailing.domain.tracking.RaceTrackingConnectivityParameters;
-import com.sap.sailing.domain.tracking.TrackedRegatta;
-import com.sap.sailing.domain.tracking.TrackedRegattaRegistry;
-import com.sap.sailing.domain.tracking.WindStore;
-import com.sap.sailing.domain.tracking.WindTrack;
-import com.sap.sailing.domain.tracking.impl.GPSFixMovingImpl;
-import com.sap.sailing.domain.tractracadapter.DomainFactory;
-import com.sap.sailing.domain.tractracadapter.JSONService;
-import com.sap.sailing.domain.tractracadapter.MetadataParser;
-import com.sap.sailing.domain.tractracadapter.MetadataParser.ControlPointMetaData;
-import com.sap.sailing.domain.tractracadapter.Receiver;
-import com.sap.sailing.domain.tractracadapter.ReceiverType;
-import com.sap.sailing.domain.tractracadapter.TracTracConfiguration;
-import com.sap.sailing.domain.tractracadapter.TracTracControlPoint;
-import com.sap.sailing.domain.tractracadapter.TracTracRaceTracker;
-import com.sap.sailing.util.WeakIdentityHashMap;
-import com.tractrac.clientmodule.CompetitorClass;
-import com.tractrac.clientmodule.Race;
-import com.tractrac.clientmodule.RaceCompetitor;
-
-import difflib.PatchFailedException;
-
-public class DomainFactoryImpl implements DomainFactory {
-    private static final Logger logger = Logger.getLogger(DomainFactoryImpl.class.getName());
-    
-    private final com.sap.sailing.domain.base.DomainFactory baseDomainFactory;
-    
-    // TODO consider (re-)introducing WeakHashMaps for cache structures, but such that the cache is maintained as long as our domain objects are strongly referenced
-    private final Map<TracTracControlPoint, com.sap.sailing.domain.base.ControlPoint> controlPointCache =
-        new HashMap<TracTracControlPoint, com.sap.sailing.domain.base.ControlPoint>();
-    
-    private final Map<Pair<String, UUID>, DynamicPerson> personCache = new HashMap<>();
-    
-    private final Map<Serializable, DynamicTeam> teamCache = new HashMap<>();
-    
-    /**
-     * Caches regattas by their name and their boat class's name
-     */
-    private final Map<Pair<String, String>, com.sap.sailing.domain.base.Regatta> regattaCache =
-            new HashMap<Pair<String, String>, com.sap.sailing.domain.base.Regatta>();
-    
-    /**
-     * A cache based on weak references to the TracTrac event, allowing for quick Event lookup as long as the
-     * TracTrac event remains referenced. This is intended to reduce the number of times the dominant boat
-     * class needs to be determined for an regatta. Synchronization for additions / removals is tied to the
-     * synchronization for {@link #regattaCache}.
-     */
-    private final WeakIdentityHashMap<com.tractrac.clientmodule.Event, Regatta> weakRegattaCache = new WeakIdentityHashMap<>();
-    
-    /**
-     * Maps from the TracTrac race UUIDs to the domain model's {@link RaceDefinition} objects that represent the race
-     * identified by that UUID
-     */
-    private final Map<UUID, RaceDefinition> raceCache = new HashMap<>();
-    
-    private final MetadataParser metadataParser;
-
-    public DomainFactoryImpl(com.sap.sailing.domain.base.DomainFactory baseDomainFactory) {
-        this.baseDomainFactory = baseDomainFactory;
-        this.metadataParser = new MetadataParserImpl();
-    }
-
-    @Override
-    public MetadataParser getMetadataParser() {
-        return metadataParser;
-    }
-    
-    @Override
-    public com.sap.sailing.domain.base.DomainFactory getBaseDomainFactory() {
-        return baseDomainFactory;
-    }
-    
-    @Override
-    public Position createPosition(
-            com.tractrac.clientmodule.data.Position position) {
-        return new DegreePosition(position.getLatitude(), position.getLongitude());
-    }
-   
-    @Override
-    public GPSFixMoving createGPSFixMoving(com.tractrac.clientmodule.data.Position position) {
-        GPSFixMoving result = new GPSFixMovingImpl(createPosition(position), new MillisecondsTimePoint(position.getTimestamp()),
-                new KilometersPerHourSpeedWithBearingImpl(position.getSpeed(), new DegreeBearingImpl(position.getDirection())));
-        return result;
-    }
-    
-    @Override
-    public TimePoint createTimePoint(long timestamp) {
-        return new MillisecondsTimePoint(timestamp);
-    }
-    
-    @Override
-    public void updateCourseWaypoints(Course courseToUpdate, Iterable<Pair<TracTracControlPoint, NauticalSide>> controlPoints) throws PatchFailedException {
-        List<Pair<com.sap.sailing.domain.base.ControlPoint, NauticalSide>> newDomainControlPoints = new ArrayList<Pair<com.sap.sailing.domain.base.ControlPoint, NauticalSide>>();
-        for (Pair<TracTracControlPoint, NauticalSide> tractracControlPoint : controlPoints) {
-            com.sap.sailing.domain.base.ControlPoint newDomainControlPoint = getOrCreateControlPoint(tractracControlPoint.getA());
-            newDomainControlPoints.add(new Pair<com.sap.sailing.domain.base.ControlPoint, NauticalSide>(newDomainControlPoint, tractracControlPoint.getB()));
-        }
-        courseToUpdate.update(newDomainControlPoints, baseDomainFactory);
-    }
-
-    @Override
-    public List<Sideline> createSidelines(final String raceMetadataString, final Iterable<? extends TracTracControlPoint> allEventControlPoints) {
-        List<Sideline> sidelines = new ArrayList<Sideline>();
-        Map<String, Iterable<TracTracControlPoint>> sidelinesMetadata = getMetadataParser().parseSidelinesFromRaceMetadata(
-                raceMetadataString, allEventControlPoints);
-        for (Entry<String, Iterable<TracTracControlPoint>> sidelineEntry : sidelinesMetadata.entrySet()) {
-            if (Util.size(sidelineEntry.getValue()) > 0) {
-                sidelines.add(createSideline(sidelineEntry.getKey(), sidelineEntry.getValue()));
-            }
-        }
-        return sidelines;
-    }
-    
-    public com.sap.sailing.domain.base.ControlPoint getOrCreateControlPoint(TracTracControlPoint controlPoint) {
-        synchronized (controlPointCache) {
-            com.sap.sailing.domain.base.ControlPoint domainControlPoint = controlPointCache.get(controlPoint);
-            if (domainControlPoint == null) {
-                final Iterable<MetadataParser.ControlPointMetaData> controlPointMetadata = getMetadataParser().parseControlPointMetadata(controlPoint);
-                List<Mark> marks = new ArrayList<Mark>();
-                for (ControlPointMetaData markMetadata : controlPointMetadata) {
-                    Mark mark = baseDomainFactory.getOrCreateMark(markMetadata.getId(), markMetadata.getName(),
-                            markMetadata.getType(), markMetadata.getColor(), markMetadata.getShape(),
-                            markMetadata.getPattern());
-                    marks.add(mark);
-                }
-                if (controlPoint.getHasTwoPoints()) {
-                    // it's a gate
-                    Iterator<Mark> markIter = marks.iterator();
-                    Mark mark1 = markIter.next();
-                    Mark mark2 = markIter.next();
-                    domainControlPoint = baseDomainFactory.createGate(controlPoint.getId(), mark1, mark2, controlPoint.getName());
-                } else {
-                    Mark mark = marks.iterator().next();
-                    domainControlPoint = mark;
-                }
-                controlPointCache.put(controlPoint, domainControlPoint);
-            }
-            return domainControlPoint;
-        }
-    }
-
-    @Override
-    public Course createCourse(String name, Iterable<Pair<TracTracControlPoint, NauticalSide>> controlPoints) {
-        List<Waypoint> waypointList = new ArrayList<Waypoint>();
-        for (Pair<TracTracControlPoint, NauticalSide> controlPoint: controlPoints) {
-            Waypoint waypoint = baseDomainFactory.createWaypoint(getOrCreateControlPoint(controlPoint.getA()), controlPoint.getB());
-            waypointList.add(waypoint);
-        }
-        return new CourseImpl(name, waypointList);
-    }
-
-    @Override
-    public Sideline createSideline(String name, Iterable<TracTracControlPoint> controlPoints) {
-        List<Mark> marks = new ArrayList<Mark>();
-        for (TracTracControlPoint controlPoint : controlPoints) {
-            ControlPoint cp = getOrCreateControlPoint(controlPoint);
-            for (Mark mark : cp.getMarks()) {
-                marks.add(mark);
-            }
-        }
-        return new SidelineImpl(name, marks);
-    }
-
-    @Override
-    public Competitor getOrCreateCompetitor(com.tractrac.clientmodule.Competitor competitor) {
-        // TODO see bug 596; consider allowing for a new competitor (check for use of == throughout the code) or update existing one
-        final UUID competitorId = competitor.getId();
-        final String competitorClassName = competitor.getCompetitorClass()==null?null:competitor.getCompetitorClass().getName();
-        final String nationalityAsString = competitor.getNationality();
-        final String name = competitor.getName();
-        final String shortName = competitor.getShortName();
-        Competitor result = getOrCreateCompetitor(competitorId, competitorClassName, nationalityAsString, name, shortName);
-        return result;
-    }
-
-    @Override
-    public Competitor getOrCreateCompetitor(final UUID competitorId, final String competitorClassName,
-            final String nationalityAsString, final String name, final String shortName) {
-        CompetitorStore competitorStore = baseDomainFactory.getCompetitorStore();
-        Competitor result = competitorStore.getExistingCompetitorById(competitorId);
-        if (result == null || competitorStore.isCompetitorToUpdateDuringGetOrCreate(result)) {
-            BoatClass boatClass = getOrCreateBoatClass(competitorClassName);
-            Nationality nationality;
-            try {
-                nationality = getOrCreateNationality(nationalityAsString);
-            } catch (IllegalArgumentException iae) {
-                // the country code was probably not a legal IOC country code
-                nationality = null;
-                logger.log(Level.SEVERE, "Unknown nationality "+nationalityAsString+" for competitor "+name+"; leaving null", iae);
-            }
-            DynamicTeam team = getOrCreateTeam(name, nationality, competitorId);
-            DynamicBoat boat = new BoatImpl(shortName, boatClass, shortName);
-<<<<<<< HEAD
-            result = baseDomainFactory.getOrCreateCompetitor(competitorId, name, null /* displayColor*/, team, boat);
-=======
-            result = competitorStore.getOrCreateCompetitor(competitorId, name, team, boat);
->>>>>>> a682e80a
-        }
-        return result;
-    }
-
-    /**
-     * If a team called <code>name</code> already is known by this domain factory, it is returned. Otherwise, the team name
-     * is split along "+" signs with one {@link Person} object created for each part. If an existing team is found, its
-     * nationality will be updated to match <code>nationality</code>.
-     */
-    private DynamicTeam getOrCreateTeam(String name, Nationality nationality, UUID competitorId) {
-        synchronized (teamCache) {
-            DynamicTeam result = teamCache.get(competitorId);
-            if (result == null) {
-                String[] sailorNames = name.split("\\b*\\+\\b*");
-                List<DynamicPerson> sailors = new ArrayList<DynamicPerson>();
-                for (String sailorName : sailorNames) {
-                    sailors.add(getOrCreatePerson(sailorName.trim(), nationality, competitorId));
-                }
-                result = new TeamImpl(name, sailors, /* TODO coach not known */null);
-                teamCache.put(competitorId, result);
-            } else {
-                result.setNationality(nationality);
-            }
-            return result;
-        }
-    }
-
-    @Override
-    public DynamicPerson getOrCreatePerson(String name, Nationality nationality, UUID competitorId) {
-        synchronized (personCache) {
-            Pair<String, UUID> key = new Pair<String, UUID>(name, competitorId);
-            DynamicPerson result = personCache.get(key);
-            if (result == null) {
-                result = new PersonImpl(name, nationality, /* date of birth unknown */null, /* description */"");
-                personCache.put(key, result);
-            }
-            return result;
-        }
-    }
-
-    @Override
-    public BoatClass getOrCreateBoatClass(String competitorClassName) {
-        return baseDomainFactory.getOrCreateBoatClass(competitorClassName == null ? "" : competitorClassName);
-    }
-
-    @Override
-    public Nationality getOrCreateNationality(String nationalityName) {
-        return baseDomainFactory.getOrCreateNationality(nationalityName);
-    }
-    
-    @Override
-    public RaceDefinition getExistingRaceDefinitionForRace(UUID raceId) {
-        return raceCache.get(raceId);
-    }
-
-    @Override
-    public RaceDefinition getAndWaitForRaceDefinition(UUID raceId) {
-        return getAndWaitForRaceDefinition(raceId, -1);
-    }
-
-    @Override
-    public RaceDefinition getAndWaitForRaceDefinition(UUID raceId, long timeoutInMilliseconds) {
-        long start = System.currentTimeMillis();
-        synchronized (raceCache) {
-            RaceDefinition result = raceCache.get(raceId);
-            boolean interrupted = false;
-            while ((timeoutInMilliseconds == -1 || System.currentTimeMillis()-start < timeoutInMilliseconds) && !interrupted && result == null) {
-                try {
-                    if (timeoutInMilliseconds == -1) {
-                        raceCache.wait();
-                    } else {
-                        long timeToWait = timeoutInMilliseconds-(System.currentTimeMillis()-start);
-                        if (timeToWait > 0) {
-                            raceCache.wait(timeToWait);
-                        }
-                    }
-                    result = raceCache.get(raceId);
-                } catch (InterruptedException e) {
-                    interrupted = true;
-                }
-            }
-            return result;
-        }
-    }
-
-    @Override
-    public Regatta getOrCreateDefaultRegatta(RaceLogStore raceLogStore, com.tractrac.clientmodule.Event event, TrackedRegattaRegistry trackedRegattaRegistry) {
-        synchronized (regattaCache) {
-            // FIXME Dialog with Lasse by Skype on 2011-06-17:
-            //            [6:20:04 PM] Axel Uhl: Lasse, can Event.getCompetitorClassList() ever produce more than one result?
-            //            [6:20:20 PM] Axel Uhl: Or is it similar to Event.getRaceList() which always delivers one Race?
-            //            [6:22:19 PM] Lasse Staffensen: It can deliver several classes, if more classes are present in a race.
-            //            [6:27:20 PM] Axel Uhl: Will that happen at Kiel Week?
-            //            [6:27:58 PM] Lasse Staffensen: No
-            //            [6:28:34 PM] Axel Uhl: Good :)
-            // This means that currently it is permissible to assume that we'll get at most one
-            // boat class per TracTrac event. Generally, however, we have to assume that
-            // one TracTrac event may map to multiple domain Event objects with one BoatClass each
-            
-            // try a quick look-up in the weak cache using the TracTrac event as key; only if that delivers no result,
-            // compute the dominant boat class which requires a lot more effort
-            Regatta result = weakRegattaCache.get(event);
-            if (result == null) {
-                Collection<CompetitorClass> competitorClassList = new ArrayList<CompetitorClass>();
-                for (com.tractrac.clientmodule.Competitor c : event.getCompetitorList()) {
-                    competitorClassList.add(c.getCompetitorClass());
-                }
-                BoatClass boatClass = getDominantBoatClass(competitorClassList);
-                Pair<String, String> key = new Pair<String, String>(event.getName(), boatClass == null ? null
-                        : boatClass.getName());
-                result = regattaCache.get(key);
-                // FIXME When a Regatta is removed from RacingEventService, it isn't removed here. We use a "stale" regatta here.
-                // This is particularly bad if a persistent regatta was loaded but a default regatta was accidentally created.
-                // Then, there is no way but restart the server to get rid of this stale cache entry here.
-                if (result == null) {
-                    result = new RegattaImpl(raceLogStore, event.getName(), boatClass, trackedRegattaRegistry,
-                            // use the low-point system as the default scoring scheme
-                            getBaseDomainFactory().createScoringScheme(ScoringSchemeType.LOW_POINT), event.getId(), null);
-                    regattaCache.put(key, result);
-                    weakRegattaCache.put(event, result);
-                    logger.info("Created regatta "+result.getName()+" ("+result.hashCode()+") because none found for key "+key);
-                }
-            }
-            return result;
-        }
-    }
-    
-    @Override
-    public Iterable<Receiver> getUpdateReceivers(DynamicTrackedRegatta trackedRegatta,
-            com.tractrac.clientmodule.Event tractracEvent, WindStore windStore, TimePoint startOfTracking,
-            TimePoint endOfTracking, long delayToLiveInMillis, Simulator simulator,
-            DynamicRaceDefinitionSet raceDefinitionSetToUpdate, TrackedRegattaRegistry trackedRegattaRegistry,
-            URI courseDesignUpdateURI, String tracTracUsername, String tracTracPassword, ReceiverType... types) {
-        Collection<Receiver> result = new ArrayList<Receiver>();
-        for (ReceiverType type : types) {
-            switch (type) {
-            case RACECOURSE:
-                result.add(new RaceCourseReceiver(
-                        this, trackedRegatta, tractracEvent, windStore,
-                        raceDefinitionSetToUpdate, delayToLiveInMillis, 
-                        WindTrack.DEFAULT_MILLISECONDS_OVER_WHICH_TO_AVERAGE_WIND, simulator, courseDesignUpdateURI, tracTracUsername, tracTracPassword));
-                break;
-            case MARKPOSITIONS:
-                result.add(new MarkPositionReceiver(
-                        trackedRegatta, tractracEvent, startOfTracking, endOfTracking, simulator, this));
-                break;
-            case RAWPOSITIONS:
-                result.add(new RawPositionReceiver(
-                        trackedRegatta, tractracEvent, this, simulator));
-                break;
-            case MARKPASSINGS:
-                result.add(new MarkPassingReceiver(
-                        trackedRegatta, tractracEvent, simulator, this));
-                break;
-            case RACESTARTFINISH:
-                result.add(new RaceStartedAndFinishedReceiver(
-                        trackedRegatta, tractracEvent, simulator, this));
-                break;
-            }
-        }
-        return result;
-    }
-
-    @Override
-    public Iterable<Receiver> getUpdateReceivers(DynamicTrackedRegatta trackedRegatta,
-            com.tractrac.clientmodule.Event tractracEvent, TimePoint startOfTracking, TimePoint endOfTracking,
-            long delayToLiveInMillis, Simulator simulator, WindStore windStore,
-            DynamicRaceDefinitionSet raceDefinitionSetToUpdate, TrackedRegattaRegistry trackedRegattaRegistry, 
-            URI courseDesignUpdateURI, String tracTracUsername, String tracTracPassword) {
-        return getUpdateReceivers(trackedRegatta, tractracEvent, windStore, startOfTracking, endOfTracking,
-                delayToLiveInMillis, simulator, raceDefinitionSetToUpdate, trackedRegattaRegistry, courseDesignUpdateURI, tracTracUsername, tracTracPassword,
-                ReceiverType.RACECOURSE, ReceiverType.MARKPASSINGS, ReceiverType.MARKPOSITIONS,
-                ReceiverType.RACESTARTFINISH, ReceiverType.RAWPOSITIONS);
-    }
-    
-    @Override
-    public Serializable getRaceID(Race tractracRace) {
-        return tractracRace.getId();
-    }
-
-    @Override
-    public void removeRace(com.tractrac.clientmodule.Event tractracEvent, Race tractracRace, TrackedRegattaRegistry trackedRegattaRegistry) {
-        RaceDefinition raceDefinition;
-        synchronized (raceCache) {
-            raceDefinition = getExistingRaceDefinitionForRace(tractracRace.getId());
-            if (raceDefinition != null) { // otherwise, this domain factory doesn't seem to know about the race
-                raceCache.remove(tractracRace.getId());
-                logger.info("Removed race "+raceDefinition.getName()+" from TracTrac DomainFactoryImpl");
-            }
-        }
-        if (raceDefinition != null) {
-            Collection<CompetitorClass> competitorClassList = new ArrayList<CompetitorClass>();
-            for (com.tractrac.clientmodule.Competitor c : tractracEvent.getCompetitorList()) {
-                competitorClassList.add(c.getCompetitorClass());
-            }
-            BoatClass boatClass = getDominantBoatClass(competitorClassList);
-            Pair<String, String> key = new Pair<String, String>(tractracEvent.getName(), boatClass == null ? null
-                    : boatClass.getName());
-            synchronized (regattaCache) {
-                Regatta regatta = regattaCache.get(key);
-                if (regatta != null) {
-                    // The following fixes bug 202: when tracking of multiple races of the same event has been started, this may not
-                    // remove any race; however, the event may already have been created by another tracker whose race hasn't
-                    // arrived yet and therefore the races list is still empty; therefore, only remove the event if its
-                    // race list became empty by the removal performed here.
-                    int oldSize = Util.size(regatta.getAllRaces());
-                    regatta.removeRace(raceDefinition);
-                    if (oldSize > 0 && Util.size(regatta.getAllRaces()) == 0) {
-                        logger.info("Removing regatta "+regatta.getName()+" ("+regatta.hashCode()+") from TracTrac DomainFactoryImpl");
-                        regattaCache.remove(key);
-                        weakRegattaCache.remove(tractracEvent);
-                    }
-                    TrackedRegatta trackedRegatta = trackedRegattaRegistry.getTrackedRegatta(regatta);
-                    if (trackedRegatta != null) {
-                        // see above; only remove tracked regatta if it *became* empty because of the tracked race removal here
-                        int oldSizeOfTrackedRaces = Util.size(trackedRegatta.getTrackedRaces());
-                        trackedRegatta.removeTrackedRace(raceDefinition);
-                        if (oldSizeOfTrackedRaces > 0 && Util.size(trackedRegatta.getTrackedRaces()) == 0) {
-                            trackedRegattaRegistry.removeTrackedRegatta(regatta);
-                        }
-                    }
-                }
-            }
-        }
-    }
-
-    @Override
-    public DynamicTrackedRace getOrCreateRaceDefinitionAndTrackedRace(DynamicTrackedRegatta trackedRegatta, UUID raceId,
-            String raceName, Iterable<Competitor> competitors, BoatClass boatClass, Course course,
-            Iterable<Sideline> sidelines, WindStore windStore, long delayToLiveInMillis,
-            long millisecondsOverWhichToAverageWind, DynamicRaceDefinitionSet raceDefinitionSetToUpdate,
-            URI tracTracUpdateURI, UUID tracTracEventUuid, String tracTracUsername, String tracTracPassword) {
-        synchronized (raceCache) {
-            RaceDefinition raceDefinition = raceCache.get(raceId);
-            if (raceDefinition == null) {
-                logger.info("Creating RaceDefinitionImpl for race "+raceName);
-                raceDefinition = new RaceDefinitionImpl(raceName, course, boatClass, competitors, raceId);
-            } else {
-                logger.info("Already found RaceDefinitionImpl for race "+raceName);
-            }
-            DynamicTrackedRace trackedRace = trackedRegatta.getExistingTrackedRace(raceDefinition);
-            if (trackedRace == null) {
-                // add to existing regatta only if boat class matches
-                if (raceDefinition.getBoatClass() == trackedRegatta.getRegatta().getBoatClass()) {
-                    trackedRegatta.getRegatta().addRace(raceDefinition);
-                    trackedRace = createTrackedRace(trackedRegatta, raceDefinition, sidelines, windStore,
-                            delayToLiveInMillis, millisecondsOverWhichToAverageWind, raceDefinitionSetToUpdate);
-                    logger.info("Added race " + raceDefinition + " to regatta " + trackedRegatta.getRegatta());
-
-                    TracTracCourseDesignUpdateHandler courseDesignHandler = new TracTracCourseDesignUpdateHandler(
-                            tracTracUpdateURI, tracTracUsername, tracTracPassword, tracTracEventUuid,
-                            raceDefinition.getId());
-                    trackedRace.addCourseDesignChangedListener(courseDesignHandler);
-
-                    TracTracStartTimeUpdateHandler startTimeHandler = new TracTracStartTimeUpdateHandler(
-                            tracTracUpdateURI, tracTracUsername, tracTracPassword, tracTracEventUuid,
-                            raceDefinition.getId());
-                    trackedRace.addStartTimeChangedListener(startTimeHandler);
-                    raceCache.put(raceId, raceDefinition);
-                    raceCache.notifyAll();
-                } else {
-                    logger.warning("Not adding race " + raceDefinition + " to regatta " + trackedRegatta.getRegatta()
-                            + " because boat class " + raceDefinition.getBoatClass()
-                            + " doesn't match regatta's boat class " + trackedRegatta.getRegatta().getBoatClass());
-                }
-            } else {
-                logger.info("Found existing tracked race for race "+raceName+" with ID "+raceId);
-            }
-            return trackedRace;
-        }
-    }
-
-    private DynamicTrackedRace createTrackedRace(TrackedRegatta trackedRegatta, RaceDefinition race, Iterable<Sideline> sidelines, WindStore windStore,
-            long delayToLiveInMillis, long millisecondsOverWhichToAverageWind, DynamicRaceDefinitionSet raceDefinitionSetToUpdate) {
-        return trackedRegatta.createTrackedRace(race, sidelines,
-                windStore, delayToLiveInMillis, millisecondsOverWhichToAverageWind,
-                /* time over which to average speed: */ race.getBoatClass().getApproximateManeuverDurationInMilliseconds(),
-                raceDefinitionSetToUpdate);
-    }
-    
-    @Override
-    public Pair<Iterable<Competitor>, BoatClass> getCompetitorsAndDominantBoatClass(Race race) {
-        List<CompetitorClass> competitorClasses = new ArrayList<CompetitorClass>();
-        final List<Competitor> competitors = new ArrayList<Competitor>();
-        for (RaceCompetitor rc : race.getRaceCompetitorList()) {
-            // also add those whose race class doesn't match the dominant one (such as camera boats)
-            // because they may still send data that we would like to record in some tracks
-            competitors.add(getOrCreateCompetitor(rc.getCompetitor()));
-            competitorClasses.add(rc.getCompetitor().getCompetitorClass());
-        }
-        BoatClass dominantBoatClass = getDominantBoatClass(competitorClasses);
-        Pair<Iterable<Competitor>, BoatClass> competitorsAndDominantBoatClass = new Pair<Iterable<Competitor>, BoatClass>(
-                competitors, dominantBoatClass);
-        return competitorsAndDominantBoatClass;
-    }
-
-    private BoatClass getDominantBoatClass(Collection<CompetitorClass> competitorClasses) {
-        List<String> competitorClassNames = new ArrayList<>();
-        for (CompetitorClass competitorClass : competitorClasses) {
-            competitorClassNames.add(competitorClass==null?null:competitorClass.getName());
-        }
-        BoatClass dominantBoatClass = getDominantBoatClass(competitorClassNames);
-        return dominantBoatClass;
-    }
-
-    @Override
-    public BoatClass getDominantBoatClass(List<String> competitorClassNames) {
-        Map<BoatClass, Integer> countsPerBoatClass = new HashMap<BoatClass, Integer>();
-        BoatClass dominantBoatClass = null;
-        int numberOfCompetitorsInDominantBoatClass = 0;
-        for (String competitorClassName : competitorClassNames) {
-            BoatClass boatClass = getOrCreateBoatClass(competitorClassName);
-            Integer boatClassCount = countsPerBoatClass.get(boatClass);
-            if (boatClassCount == null) {
-                boatClassCount = 0;
-            }
-            boatClassCount = boatClassCount + 1;
-            countsPerBoatClass.put(boatClass, boatClassCount);
-            if (boatClassCount > numberOfCompetitorsInDominantBoatClass) {
-                numberOfCompetitorsInDominantBoatClass = boatClassCount;
-                dominantBoatClass = boatClass;
-            }
-        }
-        return dominantBoatClass;
-    }
-
-    @Override
-    public Mark getMark(TracTracControlPoint controlPoint, int zeroBasedMarkIndex) {
-        com.sap.sailing.domain.base.ControlPoint myControlPoint = getOrCreateControlPoint(controlPoint);
-        Mark result;
-        Iterator<Mark> iter = myControlPoint.getMarks().iterator();
-        if (controlPoint.getHasTwoPoints()) {
-            if (zeroBasedMarkIndex == 0) {
-                result = iter.next();
-            } else {
-                iter.next();
-                result = iter.next();
-            }
-        } else {
-            result = iter.next();
-        }
-        return result;
-    }
-
-    @Override
-    public MarkPassing createMarkPassing(TimePoint timePoint, Waypoint passed, com.sap.sailing.domain.base.Competitor competitor) {
-        return baseDomainFactory.createMarkPassing(timePoint, passed, competitor);
-    }
-
-    @Override
-    public TracTracRaceTracker createRaceTracker(URL paramURL, URI liveURI, URI storedURI, URI courseDesignUpdateURI, TimePoint startOfTracking,
-            TimePoint endOfTracking, long delayToLiveInMillis, boolean simulateWithStartTimeNow, 
-            RaceLogStore raceLogStore, WindStore windStore, String tracTracUsername, String tracTracPassword,
-            TrackedRegattaRegistry trackedRegattaRegistry) throws MalformedURLException, FileNotFoundException,
-            URISyntaxException {
-        return new TracTracRaceTrackerImpl(this, paramURL, liveURI, storedURI, courseDesignUpdateURI, startOfTracking, endOfTracking, delayToLiveInMillis,
-                simulateWithStartTimeNow, raceLogStore, windStore, tracTracUsername, tracTracPassword, trackedRegattaRegistry);
-    }
-
-    @Override
-    public RaceTracker createRaceTracker(Regatta regatta, URL paramURL, URI liveURI, URI storedURI, URI courseDesignUpdateURI,
-            TimePoint startOfTracking, TimePoint endOfTracking, long delayToLiveInMillis,
-            boolean simulateWithStartTimeNow, RaceLogStore raceLogStore, WindStore windStore, String tracTracUsername, String tracTracPassword, TrackedRegattaRegistry trackedRegattaRegistry)
-            throws MalformedURLException, FileNotFoundException, URISyntaxException {
-        return new TracTracRaceTrackerImpl(regatta, this, paramURL, liveURI, storedURI, courseDesignUpdateURI, startOfTracking, endOfTracking, delayToLiveInMillis,
-                simulateWithStartTimeNow, raceLogStore, windStore, tracTracUsername, tracTracPassword, trackedRegattaRegistry);
-    }
-
-    @Override
-    public JSONService parseJSONURLWithRaceRecords(URL jsonURL, boolean loadClientParams) throws IOException, ParseException, org.json.simple.parser.ParseException, URISyntaxException {
-        return new JSONServiceImpl(jsonURL, loadClientParams);
-    }
-
-    @Override
-    public TracTracConfiguration createTracTracConfiguration(String name, String jsonURL, String liveDataURI, String storedDataURI, String courseDesignUpdateURI, String tracTracUsername, String tracTracPassword) {
-        return new TracTracConfigurationImpl(name, jsonURL, liveDataURI, storedDataURI, courseDesignUpdateURI, tracTracUsername, tracTracPassword);
-    }
-
-    @Override
-    public RaceTrackingConnectivityParameters createTrackingConnectivityParameters(URL paramURL, URI liveURI,
-            URI storedURI, URI courseDesignUpdateURI, TimePoint startOfTracking, TimePoint endOfTracking, long delayToLiveInMillis,
-            boolean simulateWithStartTimeNow, RaceLogStore raceLogStore, String tracTracUsername, String tracTracPassword) {
-        return new RaceTrackingConnectivityParametersImpl(paramURL, liveURI, storedURI, courseDesignUpdateURI, startOfTracking, endOfTracking,
-                delayToLiveInMillis, simulateWithStartTimeNow, raceLogStore, this, tracTracUsername, tracTracPassword);
-    }
-
-    @Override
-    public JSONService parseJSONURLForOneRaceRecord(URL jsonURL, String raceId, boolean loadClientParams) throws IOException, ParseException, org.json.simple.parser.ParseException, URISyntaxException {
-        return new JSONServiceImpl(jsonURL, raceId, loadClientParams);
-    }
-
-}
+package com.sap.sailing.domain.tractracadapter.impl;
+
+import java.io.FileNotFoundException;
+import java.io.IOException;
+import java.io.Serializable;
+import java.net.MalformedURLException;
+import java.net.URI;
+import java.net.URISyntaxException;
+import java.net.URL;
+import java.text.ParseException;
+import java.util.ArrayList;
+import java.util.Collection;
+import java.util.HashMap;
+import java.util.Iterator;
+import java.util.List;
+import java.util.Map;
+import java.util.Map.Entry;
+import java.util.UUID;
+import java.util.logging.Level;
+import java.util.logging.Logger;
+
+import com.sap.sailing.domain.base.BoatClass;
+import com.sap.sailing.domain.base.Competitor;
+import com.sap.sailing.domain.base.CompetitorStore;
+import com.sap.sailing.domain.base.ControlPoint;
+import com.sap.sailing.domain.base.Course;
+import com.sap.sailing.domain.base.Mark;
+import com.sap.sailing.domain.base.Nationality;
+import com.sap.sailing.domain.base.Person;
+import com.sap.sailing.domain.base.RaceDefinition;
+import com.sap.sailing.domain.base.Regatta;
+import com.sap.sailing.domain.base.Sideline;
+import com.sap.sailing.domain.base.Waypoint;
+import com.sap.sailing.domain.base.impl.BoatImpl;
+import com.sap.sailing.domain.base.impl.CourseImpl;
+import com.sap.sailing.domain.base.impl.DynamicBoat;
+import com.sap.sailing.domain.base.impl.DynamicPerson;
+import com.sap.sailing.domain.base.impl.DynamicTeam;
+import com.sap.sailing.domain.base.impl.KilometersPerHourSpeedWithBearingImpl;
+import com.sap.sailing.domain.base.impl.PersonImpl;
+import com.sap.sailing.domain.base.impl.RaceDefinitionImpl;
+import com.sap.sailing.domain.base.impl.RegattaImpl;
+import com.sap.sailing.domain.base.impl.SidelineImpl;
+import com.sap.sailing.domain.base.impl.TeamImpl;
+import com.sap.sailing.domain.common.NauticalSide;
+import com.sap.sailing.domain.common.Position;
+import com.sap.sailing.domain.common.ScoringSchemeType;
+import com.sap.sailing.domain.common.TimePoint;
+import com.sap.sailing.domain.common.impl.DegreeBearingImpl;
+import com.sap.sailing.domain.common.impl.DegreePosition;
+import com.sap.sailing.domain.common.impl.MillisecondsTimePoint;
+import com.sap.sailing.domain.common.impl.Util;
+import com.sap.sailing.domain.common.impl.Util.Pair;
+import com.sap.sailing.domain.racelog.RaceLogStore;
+import com.sap.sailing.domain.tracking.DynamicRaceDefinitionSet;
+import com.sap.sailing.domain.tracking.DynamicTrackedRace;
+import com.sap.sailing.domain.tracking.DynamicTrackedRegatta;
+import com.sap.sailing.domain.tracking.GPSFixMoving;
+import com.sap.sailing.domain.tracking.MarkPassing;
+import com.sap.sailing.domain.tracking.RaceTracker;
+import com.sap.sailing.domain.tracking.RaceTrackingConnectivityParameters;
+import com.sap.sailing.domain.tracking.TrackedRegatta;
+import com.sap.sailing.domain.tracking.TrackedRegattaRegistry;
+import com.sap.sailing.domain.tracking.WindStore;
+import com.sap.sailing.domain.tracking.WindTrack;
+import com.sap.sailing.domain.tracking.impl.GPSFixMovingImpl;
+import com.sap.sailing.domain.tractracadapter.DomainFactory;
+import com.sap.sailing.domain.tractracadapter.JSONService;
+import com.sap.sailing.domain.tractracadapter.MetadataParser;
+import com.sap.sailing.domain.tractracadapter.MetadataParser.ControlPointMetaData;
+import com.sap.sailing.domain.tractracadapter.Receiver;
+import com.sap.sailing.domain.tractracadapter.ReceiverType;
+import com.sap.sailing.domain.tractracadapter.TracTracConfiguration;
+import com.sap.sailing.domain.tractracadapter.TracTracControlPoint;
+import com.sap.sailing.domain.tractracadapter.TracTracRaceTracker;
+import com.sap.sailing.util.WeakIdentityHashMap;
+import com.tractrac.clientmodule.CompetitorClass;
+import com.tractrac.clientmodule.Race;
+import com.tractrac.clientmodule.RaceCompetitor;
+
+import difflib.PatchFailedException;
+
+public class DomainFactoryImpl implements DomainFactory {
+    private static final Logger logger = Logger.getLogger(DomainFactoryImpl.class.getName());
+    
+    private final com.sap.sailing.domain.base.DomainFactory baseDomainFactory;
+    
+    // TODO consider (re-)introducing WeakHashMaps for cache structures, but such that the cache is maintained as long as our domain objects are strongly referenced
+    private final Map<TracTracControlPoint, com.sap.sailing.domain.base.ControlPoint> controlPointCache =
+        new HashMap<TracTracControlPoint, com.sap.sailing.domain.base.ControlPoint>();
+    
+    private final Map<Pair<String, UUID>, DynamicPerson> personCache = new HashMap<>();
+    
+    private final Map<Serializable, DynamicTeam> teamCache = new HashMap<>();
+    
+    /**
+     * Caches regattas by their name and their boat class's name
+     */
+    private final Map<Pair<String, String>, com.sap.sailing.domain.base.Regatta> regattaCache =
+            new HashMap<Pair<String, String>, com.sap.sailing.domain.base.Regatta>();
+    
+    /**
+     * A cache based on weak references to the TracTrac event, allowing for quick Event lookup as long as the
+     * TracTrac event remains referenced. This is intended to reduce the number of times the dominant boat
+     * class needs to be determined for an regatta. Synchronization for additions / removals is tied to the
+     * synchronization for {@link #regattaCache}.
+     */
+    private final WeakIdentityHashMap<com.tractrac.clientmodule.Event, Regatta> weakRegattaCache = new WeakIdentityHashMap<>();
+    
+    /**
+     * Maps from the TracTrac race UUIDs to the domain model's {@link RaceDefinition} objects that represent the race
+     * identified by that UUID
+     */
+    private final Map<UUID, RaceDefinition> raceCache = new HashMap<>();
+    
+    private final MetadataParser metadataParser;
+
+    public DomainFactoryImpl(com.sap.sailing.domain.base.DomainFactory baseDomainFactory) {
+        this.baseDomainFactory = baseDomainFactory;
+        this.metadataParser = new MetadataParserImpl();
+    }
+
+    @Override
+    public MetadataParser getMetadataParser() {
+        return metadataParser;
+    }
+    
+    @Override
+    public com.sap.sailing.domain.base.DomainFactory getBaseDomainFactory() {
+        return baseDomainFactory;
+    }
+    
+    @Override
+    public Position createPosition(
+            com.tractrac.clientmodule.data.Position position) {
+        return new DegreePosition(position.getLatitude(), position.getLongitude());
+    }
+   
+    @Override
+    public GPSFixMoving createGPSFixMoving(com.tractrac.clientmodule.data.Position position) {
+        GPSFixMoving result = new GPSFixMovingImpl(createPosition(position), new MillisecondsTimePoint(position.getTimestamp()),
+                new KilometersPerHourSpeedWithBearingImpl(position.getSpeed(), new DegreeBearingImpl(position.getDirection())));
+        return result;
+    }
+    
+    @Override
+    public TimePoint createTimePoint(long timestamp) {
+        return new MillisecondsTimePoint(timestamp);
+    }
+    
+    @Override
+    public void updateCourseWaypoints(Course courseToUpdate, Iterable<Pair<TracTracControlPoint, NauticalSide>> controlPoints) throws PatchFailedException {
+        List<Pair<com.sap.sailing.domain.base.ControlPoint, NauticalSide>> newDomainControlPoints = new ArrayList<Pair<com.sap.sailing.domain.base.ControlPoint, NauticalSide>>();
+        for (Pair<TracTracControlPoint, NauticalSide> tractracControlPoint : controlPoints) {
+            com.sap.sailing.domain.base.ControlPoint newDomainControlPoint = getOrCreateControlPoint(tractracControlPoint.getA());
+            newDomainControlPoints.add(new Pair<com.sap.sailing.domain.base.ControlPoint, NauticalSide>(newDomainControlPoint, tractracControlPoint.getB()));
+        }
+        courseToUpdate.update(newDomainControlPoints, baseDomainFactory);
+    }
+
+    @Override
+    public List<Sideline> createSidelines(final String raceMetadataString, final Iterable<? extends TracTracControlPoint> allEventControlPoints) {
+        List<Sideline> sidelines = new ArrayList<Sideline>();
+        Map<String, Iterable<TracTracControlPoint>> sidelinesMetadata = getMetadataParser().parseSidelinesFromRaceMetadata(
+                raceMetadataString, allEventControlPoints);
+        for (Entry<String, Iterable<TracTracControlPoint>> sidelineEntry : sidelinesMetadata.entrySet()) {
+            if (Util.size(sidelineEntry.getValue()) > 0) {
+                sidelines.add(createSideline(sidelineEntry.getKey(), sidelineEntry.getValue()));
+            }
+        }
+        return sidelines;
+    }
+    
+    public com.sap.sailing.domain.base.ControlPoint getOrCreateControlPoint(TracTracControlPoint controlPoint) {
+        synchronized (controlPointCache) {
+            com.sap.sailing.domain.base.ControlPoint domainControlPoint = controlPointCache.get(controlPoint);
+            if (domainControlPoint == null) {
+                final Iterable<MetadataParser.ControlPointMetaData> controlPointMetadata = getMetadataParser().parseControlPointMetadata(controlPoint);
+                List<Mark> marks = new ArrayList<Mark>();
+                for (ControlPointMetaData markMetadata : controlPointMetadata) {
+                    Mark mark = baseDomainFactory.getOrCreateMark(markMetadata.getId(), markMetadata.getName(),
+                            markMetadata.getType(), markMetadata.getColor(), markMetadata.getShape(),
+                            markMetadata.getPattern());
+                    marks.add(mark);
+                }
+                if (controlPoint.getHasTwoPoints()) {
+                    // it's a gate
+                    Iterator<Mark> markIter = marks.iterator();
+                    Mark mark1 = markIter.next();
+                    Mark mark2 = markIter.next();
+                    domainControlPoint = baseDomainFactory.createGate(controlPoint.getId(), mark1, mark2, controlPoint.getName());
+                } else {
+                    Mark mark = marks.iterator().next();
+                    domainControlPoint = mark;
+                }
+                controlPointCache.put(controlPoint, domainControlPoint);
+            }
+            return domainControlPoint;
+        }
+    }
+
+    @Override
+    public Course createCourse(String name, Iterable<Pair<TracTracControlPoint, NauticalSide>> controlPoints) {
+        List<Waypoint> waypointList = new ArrayList<Waypoint>();
+        for (Pair<TracTracControlPoint, NauticalSide> controlPoint: controlPoints) {
+            Waypoint waypoint = baseDomainFactory.createWaypoint(getOrCreateControlPoint(controlPoint.getA()), controlPoint.getB());
+            waypointList.add(waypoint);
+        }
+        return new CourseImpl(name, waypointList);
+    }
+
+    @Override
+    public Sideline createSideline(String name, Iterable<TracTracControlPoint> controlPoints) {
+        List<Mark> marks = new ArrayList<Mark>();
+        for (TracTracControlPoint controlPoint : controlPoints) {
+            ControlPoint cp = getOrCreateControlPoint(controlPoint);
+            for (Mark mark : cp.getMarks()) {
+                marks.add(mark);
+            }
+        }
+        return new SidelineImpl(name, marks);
+    }
+
+    @Override
+    public Competitor getOrCreateCompetitor(com.tractrac.clientmodule.Competitor competitor) {
+        // TODO see bug 596; consider allowing for a new competitor (check for use of == throughout the code) or update existing one
+        final UUID competitorId = competitor.getId();
+        final String competitorClassName = competitor.getCompetitorClass()==null?null:competitor.getCompetitorClass().getName();
+        final String nationalityAsString = competitor.getNationality();
+        final String name = competitor.getName();
+        final String shortName = competitor.getShortName();
+        Competitor result = getOrCreateCompetitor(competitorId, competitorClassName, nationalityAsString, name, shortName);
+        return result;
+    }
+
+    @Override
+    public Competitor getOrCreateCompetitor(final UUID competitorId, final String competitorClassName,
+            final String nationalityAsString, final String name, final String shortName) {
+        CompetitorStore competitorStore = baseDomainFactory.getCompetitorStore();
+        Competitor result = competitorStore.getExistingCompetitorById(competitorId);
+        if (result == null || competitorStore.isCompetitorToUpdateDuringGetOrCreate(result)) {
+            BoatClass boatClass = getOrCreateBoatClass(competitorClassName);
+            Nationality nationality;
+            try {
+                nationality = getOrCreateNationality(nationalityAsString);
+            } catch (IllegalArgumentException iae) {
+                // the country code was probably not a legal IOC country code
+                nationality = null;
+                logger.log(Level.SEVERE, "Unknown nationality "+nationalityAsString+" for competitor "+name+"; leaving null", iae);
+            }
+            DynamicTeam team = getOrCreateTeam(name, nationality, competitorId);
+            DynamicBoat boat = new BoatImpl(shortName, boatClass, shortName);
+            result = competitorStore.getOrCreateCompetitor(competitorId, name, null /*displayColor*/, team, boat);
+        }
+        return result;
+    }
+
+    /**
+     * If a team called <code>name</code> already is known by this domain factory, it is returned. Otherwise, the team name
+     * is split along "+" signs with one {@link Person} object created for each part. If an existing team is found, its
+     * nationality will be updated to match <code>nationality</code>.
+     */
+    private DynamicTeam getOrCreateTeam(String name, Nationality nationality, UUID competitorId) {
+        synchronized (teamCache) {
+            DynamicTeam result = teamCache.get(competitorId);
+            if (result == null) {
+                String[] sailorNames = name.split("\\b*\\+\\b*");
+                List<DynamicPerson> sailors = new ArrayList<DynamicPerson>();
+                for (String sailorName : sailorNames) {
+                    sailors.add(getOrCreatePerson(sailorName.trim(), nationality, competitorId));
+                }
+                result = new TeamImpl(name, sailors, /* TODO coach not known */null);
+                teamCache.put(competitorId, result);
+            } else {
+                result.setNationality(nationality);
+            }
+            return result;
+        }
+    }
+
+    @Override
+    public DynamicPerson getOrCreatePerson(String name, Nationality nationality, UUID competitorId) {
+        synchronized (personCache) {
+            Pair<String, UUID> key = new Pair<String, UUID>(name, competitorId);
+            DynamicPerson result = personCache.get(key);
+            if (result == null) {
+                result = new PersonImpl(name, nationality, /* date of birth unknown */null, /* description */"");
+                personCache.put(key, result);
+            }
+            return result;
+        }
+    }
+
+    @Override
+    public BoatClass getOrCreateBoatClass(String competitorClassName) {
+        return baseDomainFactory.getOrCreateBoatClass(competitorClassName == null ? "" : competitorClassName);
+    }
+
+    @Override
+    public Nationality getOrCreateNationality(String nationalityName) {
+        return baseDomainFactory.getOrCreateNationality(nationalityName);
+    }
+    
+    @Override
+    public RaceDefinition getExistingRaceDefinitionForRace(UUID raceId) {
+        return raceCache.get(raceId);
+    }
+
+    @Override
+    public RaceDefinition getAndWaitForRaceDefinition(UUID raceId) {
+        return getAndWaitForRaceDefinition(raceId, -1);
+    }
+
+    @Override
+    public RaceDefinition getAndWaitForRaceDefinition(UUID raceId, long timeoutInMilliseconds) {
+        long start = System.currentTimeMillis();
+        synchronized (raceCache) {
+            RaceDefinition result = raceCache.get(raceId);
+            boolean interrupted = false;
+            while ((timeoutInMilliseconds == -1 || System.currentTimeMillis()-start < timeoutInMilliseconds) && !interrupted && result == null) {
+                try {
+                    if (timeoutInMilliseconds == -1) {
+                        raceCache.wait();
+                    } else {
+                        long timeToWait = timeoutInMilliseconds-(System.currentTimeMillis()-start);
+                        if (timeToWait > 0) {
+                            raceCache.wait(timeToWait);
+                        }
+                    }
+                    result = raceCache.get(raceId);
+                } catch (InterruptedException e) {
+                    interrupted = true;
+                }
+            }
+            return result;
+        }
+    }
+
+    @Override
+    public Regatta getOrCreateDefaultRegatta(RaceLogStore raceLogStore, com.tractrac.clientmodule.Event event, TrackedRegattaRegistry trackedRegattaRegistry) {
+        synchronized (regattaCache) {
+            // FIXME Dialog with Lasse by Skype on 2011-06-17:
+            //            [6:20:04 PM] Axel Uhl: Lasse, can Event.getCompetitorClassList() ever produce more than one result?
+            //            [6:20:20 PM] Axel Uhl: Or is it similar to Event.getRaceList() which always delivers one Race?
+            //            [6:22:19 PM] Lasse Staffensen: It can deliver several classes, if more classes are present in a race.
+            //            [6:27:20 PM] Axel Uhl: Will that happen at Kiel Week?
+            //            [6:27:58 PM] Lasse Staffensen: No
+            //            [6:28:34 PM] Axel Uhl: Good :)
+            // This means that currently it is permissible to assume that we'll get at most one
+            // boat class per TracTrac event. Generally, however, we have to assume that
+            // one TracTrac event may map to multiple domain Event objects with one BoatClass each
+            
+            // try a quick look-up in the weak cache using the TracTrac event as key; only if that delivers no result,
+            // compute the dominant boat class which requires a lot more effort
+            Regatta result = weakRegattaCache.get(event);
+            if (result == null) {
+                Collection<CompetitorClass> competitorClassList = new ArrayList<CompetitorClass>();
+                for (com.tractrac.clientmodule.Competitor c : event.getCompetitorList()) {
+                    competitorClassList.add(c.getCompetitorClass());
+                }
+                BoatClass boatClass = getDominantBoatClass(competitorClassList);
+                Pair<String, String> key = new Pair<String, String>(event.getName(), boatClass == null ? null
+                        : boatClass.getName());
+                result = regattaCache.get(key);
+                // FIXME When a Regatta is removed from RacingEventService, it isn't removed here. We use a "stale" regatta here.
+                // This is particularly bad if a persistent regatta was loaded but a default regatta was accidentally created.
+                // Then, there is no way but restart the server to get rid of this stale cache entry here.
+                if (result == null) {
+                    result = new RegattaImpl(raceLogStore, event.getName(), boatClass, trackedRegattaRegistry,
+                            // use the low-point system as the default scoring scheme
+                            getBaseDomainFactory().createScoringScheme(ScoringSchemeType.LOW_POINT), event.getId(), null);
+                    regattaCache.put(key, result);
+                    weakRegattaCache.put(event, result);
+                    logger.info("Created regatta "+result.getName()+" ("+result.hashCode()+") because none found for key "+key);
+                }
+            }
+            return result;
+        }
+    }
+    
+    @Override
+    public Iterable<Receiver> getUpdateReceivers(DynamicTrackedRegatta trackedRegatta,
+            com.tractrac.clientmodule.Event tractracEvent, WindStore windStore, TimePoint startOfTracking,
+            TimePoint endOfTracking, long delayToLiveInMillis, Simulator simulator,
+            DynamicRaceDefinitionSet raceDefinitionSetToUpdate, TrackedRegattaRegistry trackedRegattaRegistry,
+            URI courseDesignUpdateURI, String tracTracUsername, String tracTracPassword, ReceiverType... types) {
+        Collection<Receiver> result = new ArrayList<Receiver>();
+        for (ReceiverType type : types) {
+            switch (type) {
+            case RACECOURSE:
+                result.add(new RaceCourseReceiver(
+                        this, trackedRegatta, tractracEvent, windStore,
+                        raceDefinitionSetToUpdate, delayToLiveInMillis, 
+                        WindTrack.DEFAULT_MILLISECONDS_OVER_WHICH_TO_AVERAGE_WIND, simulator, courseDesignUpdateURI, tracTracUsername, tracTracPassword));
+                break;
+            case MARKPOSITIONS:
+                result.add(new MarkPositionReceiver(
+                        trackedRegatta, tractracEvent, startOfTracking, endOfTracking, simulator, this));
+                break;
+            case RAWPOSITIONS:
+                result.add(new RawPositionReceiver(
+                        trackedRegatta, tractracEvent, this, simulator));
+                break;
+            case MARKPASSINGS:
+                result.add(new MarkPassingReceiver(
+                        trackedRegatta, tractracEvent, simulator, this));
+                break;
+            case RACESTARTFINISH:
+                result.add(new RaceStartedAndFinishedReceiver(
+                        trackedRegatta, tractracEvent, simulator, this));
+                break;
+            }
+        }
+        return result;
+    }
+
+    @Override
+    public Iterable<Receiver> getUpdateReceivers(DynamicTrackedRegatta trackedRegatta,
+            com.tractrac.clientmodule.Event tractracEvent, TimePoint startOfTracking, TimePoint endOfTracking,
+            long delayToLiveInMillis, Simulator simulator, WindStore windStore,
+            DynamicRaceDefinitionSet raceDefinitionSetToUpdate, TrackedRegattaRegistry trackedRegattaRegistry, 
+            URI courseDesignUpdateURI, String tracTracUsername, String tracTracPassword) {
+        return getUpdateReceivers(trackedRegatta, tractracEvent, windStore, startOfTracking, endOfTracking,
+                delayToLiveInMillis, simulator, raceDefinitionSetToUpdate, trackedRegattaRegistry, courseDesignUpdateURI, tracTracUsername, tracTracPassword,
+                ReceiverType.RACECOURSE, ReceiverType.MARKPASSINGS, ReceiverType.MARKPOSITIONS,
+                ReceiverType.RACESTARTFINISH, ReceiverType.RAWPOSITIONS);
+    }
+    
+    @Override
+    public Serializable getRaceID(Race tractracRace) {
+        return tractracRace.getId();
+    }
+
+    @Override
+    public void removeRace(com.tractrac.clientmodule.Event tractracEvent, Race tractracRace, TrackedRegattaRegistry trackedRegattaRegistry) {
+        RaceDefinition raceDefinition;
+        synchronized (raceCache) {
+            raceDefinition = getExistingRaceDefinitionForRace(tractracRace.getId());
+            if (raceDefinition != null) { // otherwise, this domain factory doesn't seem to know about the race
+                raceCache.remove(tractracRace.getId());
+                logger.info("Removed race "+raceDefinition.getName()+" from TracTrac DomainFactoryImpl");
+            }
+        }
+        if (raceDefinition != null) {
+            Collection<CompetitorClass> competitorClassList = new ArrayList<CompetitorClass>();
+            for (com.tractrac.clientmodule.Competitor c : tractracEvent.getCompetitorList()) {
+                competitorClassList.add(c.getCompetitorClass());
+            }
+            BoatClass boatClass = getDominantBoatClass(competitorClassList);
+            Pair<String, String> key = new Pair<String, String>(tractracEvent.getName(), boatClass == null ? null
+                    : boatClass.getName());
+            synchronized (regattaCache) {
+                Regatta regatta = regattaCache.get(key);
+                if (regatta != null) {
+                    // The following fixes bug 202: when tracking of multiple races of the same event has been started, this may not
+                    // remove any race; however, the event may already have been created by another tracker whose race hasn't
+                    // arrived yet and therefore the races list is still empty; therefore, only remove the event if its
+                    // race list became empty by the removal performed here.
+                    int oldSize = Util.size(regatta.getAllRaces());
+                    regatta.removeRace(raceDefinition);
+                    if (oldSize > 0 && Util.size(regatta.getAllRaces()) == 0) {
+                        logger.info("Removing regatta "+regatta.getName()+" ("+regatta.hashCode()+") from TracTrac DomainFactoryImpl");
+                        regattaCache.remove(key);
+                        weakRegattaCache.remove(tractracEvent);
+                    }
+                    TrackedRegatta trackedRegatta = trackedRegattaRegistry.getTrackedRegatta(regatta);
+                    if (trackedRegatta != null) {
+                        // see above; only remove tracked regatta if it *became* empty because of the tracked race removal here
+                        int oldSizeOfTrackedRaces = Util.size(trackedRegatta.getTrackedRaces());
+                        trackedRegatta.removeTrackedRace(raceDefinition);
+                        if (oldSizeOfTrackedRaces > 0 && Util.size(trackedRegatta.getTrackedRaces()) == 0) {
+                            trackedRegattaRegistry.removeTrackedRegatta(regatta);
+                        }
+                    }
+                }
+            }
+        }
+    }
+
+    @Override
+    public DynamicTrackedRace getOrCreateRaceDefinitionAndTrackedRace(DynamicTrackedRegatta trackedRegatta, UUID raceId,
+            String raceName, Iterable<Competitor> competitors, BoatClass boatClass, Course course,
+            Iterable<Sideline> sidelines, WindStore windStore, long delayToLiveInMillis,
+            long millisecondsOverWhichToAverageWind, DynamicRaceDefinitionSet raceDefinitionSetToUpdate,
+            URI tracTracUpdateURI, UUID tracTracEventUuid, String tracTracUsername, String tracTracPassword) {
+        synchronized (raceCache) {
+            RaceDefinition raceDefinition = raceCache.get(raceId);
+            if (raceDefinition == null) {
+                logger.info("Creating RaceDefinitionImpl for race "+raceName);
+                raceDefinition = new RaceDefinitionImpl(raceName, course, boatClass, competitors, raceId);
+            } else {
+                logger.info("Already found RaceDefinitionImpl for race "+raceName);
+            }
+            DynamicTrackedRace trackedRace = trackedRegatta.getExistingTrackedRace(raceDefinition);
+            if (trackedRace == null) {
+                // add to existing regatta only if boat class matches
+                if (raceDefinition.getBoatClass() == trackedRegatta.getRegatta().getBoatClass()) {
+                    trackedRegatta.getRegatta().addRace(raceDefinition);
+                    trackedRace = createTrackedRace(trackedRegatta, raceDefinition, sidelines, windStore,
+                            delayToLiveInMillis, millisecondsOverWhichToAverageWind, raceDefinitionSetToUpdate);
+                    logger.info("Added race " + raceDefinition + " to regatta " + trackedRegatta.getRegatta());
+
+                    TracTracCourseDesignUpdateHandler courseDesignHandler = new TracTracCourseDesignUpdateHandler(
+                            tracTracUpdateURI, tracTracUsername, tracTracPassword, tracTracEventUuid,
+                            raceDefinition.getId());
+                    trackedRace.addCourseDesignChangedListener(courseDesignHandler);
+
+                    TracTracStartTimeUpdateHandler startTimeHandler = new TracTracStartTimeUpdateHandler(
+                            tracTracUpdateURI, tracTracUsername, tracTracPassword, tracTracEventUuid,
+                            raceDefinition.getId());
+                    trackedRace.addStartTimeChangedListener(startTimeHandler);
+                    raceCache.put(raceId, raceDefinition);
+                    raceCache.notifyAll();
+                } else {
+                    logger.warning("Not adding race " + raceDefinition + " to regatta " + trackedRegatta.getRegatta()
+                            + " because boat class " + raceDefinition.getBoatClass()
+                            + " doesn't match regatta's boat class " + trackedRegatta.getRegatta().getBoatClass());
+                }
+            } else {
+                logger.info("Found existing tracked race for race "+raceName+" with ID "+raceId);
+            }
+            return trackedRace;
+        }
+    }
+
+    private DynamicTrackedRace createTrackedRace(TrackedRegatta trackedRegatta, RaceDefinition race, Iterable<Sideline> sidelines, WindStore windStore,
+            long delayToLiveInMillis, long millisecondsOverWhichToAverageWind, DynamicRaceDefinitionSet raceDefinitionSetToUpdate) {
+        return trackedRegatta.createTrackedRace(race, sidelines,
+                windStore, delayToLiveInMillis, millisecondsOverWhichToAverageWind,
+                /* time over which to average speed: */ race.getBoatClass().getApproximateManeuverDurationInMilliseconds(),
+                raceDefinitionSetToUpdate);
+    }
+    
+    @Override
+    public Pair<Iterable<Competitor>, BoatClass> getCompetitorsAndDominantBoatClass(Race race) {
+        List<CompetitorClass> competitorClasses = new ArrayList<CompetitorClass>();
+        final List<Competitor> competitors = new ArrayList<Competitor>();
+        for (RaceCompetitor rc : race.getRaceCompetitorList()) {
+            // also add those whose race class doesn't match the dominant one (such as camera boats)
+            // because they may still send data that we would like to record in some tracks
+            competitors.add(getOrCreateCompetitor(rc.getCompetitor()));
+            competitorClasses.add(rc.getCompetitor().getCompetitorClass());
+        }
+        BoatClass dominantBoatClass = getDominantBoatClass(competitorClasses);
+        Pair<Iterable<Competitor>, BoatClass> competitorsAndDominantBoatClass = new Pair<Iterable<Competitor>, BoatClass>(
+                competitors, dominantBoatClass);
+        return competitorsAndDominantBoatClass;
+    }
+
+    private BoatClass getDominantBoatClass(Collection<CompetitorClass> competitorClasses) {
+        List<String> competitorClassNames = new ArrayList<>();
+        for (CompetitorClass competitorClass : competitorClasses) {
+            competitorClassNames.add(competitorClass==null?null:competitorClass.getName());
+        }
+        BoatClass dominantBoatClass = getDominantBoatClass(competitorClassNames);
+        return dominantBoatClass;
+    }
+
+    @Override
+    public BoatClass getDominantBoatClass(List<String> competitorClassNames) {
+        Map<BoatClass, Integer> countsPerBoatClass = new HashMap<BoatClass, Integer>();
+        BoatClass dominantBoatClass = null;
+        int numberOfCompetitorsInDominantBoatClass = 0;
+        for (String competitorClassName : competitorClassNames) {
+            BoatClass boatClass = getOrCreateBoatClass(competitorClassName);
+            Integer boatClassCount = countsPerBoatClass.get(boatClass);
+            if (boatClassCount == null) {
+                boatClassCount = 0;
+            }
+            boatClassCount = boatClassCount + 1;
+            countsPerBoatClass.put(boatClass, boatClassCount);
+            if (boatClassCount > numberOfCompetitorsInDominantBoatClass) {
+                numberOfCompetitorsInDominantBoatClass = boatClassCount;
+                dominantBoatClass = boatClass;
+            }
+        }
+        return dominantBoatClass;
+    }
+
+    @Override
+    public Mark getMark(TracTracControlPoint controlPoint, int zeroBasedMarkIndex) {
+        com.sap.sailing.domain.base.ControlPoint myControlPoint = getOrCreateControlPoint(controlPoint);
+        Mark result;
+        Iterator<Mark> iter = myControlPoint.getMarks().iterator();
+        if (controlPoint.getHasTwoPoints()) {
+            if (zeroBasedMarkIndex == 0) {
+                result = iter.next();
+            } else {
+                iter.next();
+                result = iter.next();
+            }
+        } else {
+            result = iter.next();
+        }
+        return result;
+    }
+
+    @Override
+    public MarkPassing createMarkPassing(TimePoint timePoint, Waypoint passed, com.sap.sailing.domain.base.Competitor competitor) {
+        return baseDomainFactory.createMarkPassing(timePoint, passed, competitor);
+    }
+
+    @Override
+    public TracTracRaceTracker createRaceTracker(URL paramURL, URI liveURI, URI storedURI, URI courseDesignUpdateURI, TimePoint startOfTracking,
+            TimePoint endOfTracking, long delayToLiveInMillis, boolean simulateWithStartTimeNow, 
+            RaceLogStore raceLogStore, WindStore windStore, String tracTracUsername, String tracTracPassword,
+            TrackedRegattaRegistry trackedRegattaRegistry) throws MalformedURLException, FileNotFoundException,
+            URISyntaxException {
+        return new TracTracRaceTrackerImpl(this, paramURL, liveURI, storedURI, courseDesignUpdateURI, startOfTracking, endOfTracking, delayToLiveInMillis,
+                simulateWithStartTimeNow, raceLogStore, windStore, tracTracUsername, tracTracPassword, trackedRegattaRegistry);
+    }
+
+    @Override
+    public RaceTracker createRaceTracker(Regatta regatta, URL paramURL, URI liveURI, URI storedURI, URI courseDesignUpdateURI,
+            TimePoint startOfTracking, TimePoint endOfTracking, long delayToLiveInMillis,
+            boolean simulateWithStartTimeNow, RaceLogStore raceLogStore, WindStore windStore, String tracTracUsername, String tracTracPassword, TrackedRegattaRegistry trackedRegattaRegistry)
+            throws MalformedURLException, FileNotFoundException, URISyntaxException {
+        return new TracTracRaceTrackerImpl(regatta, this, paramURL, liveURI, storedURI, courseDesignUpdateURI, startOfTracking, endOfTracking, delayToLiveInMillis,
+                simulateWithStartTimeNow, raceLogStore, windStore, tracTracUsername, tracTracPassword, trackedRegattaRegistry);
+    }
+
+    @Override
+    public JSONService parseJSONURLWithRaceRecords(URL jsonURL, boolean loadClientParams) throws IOException, ParseException, org.json.simple.parser.ParseException, URISyntaxException {
+        return new JSONServiceImpl(jsonURL, loadClientParams);
+    }
+
+    @Override
+    public TracTracConfiguration createTracTracConfiguration(String name, String jsonURL, String liveDataURI, String storedDataURI, String courseDesignUpdateURI, String tracTracUsername, String tracTracPassword) {
+        return new TracTracConfigurationImpl(name, jsonURL, liveDataURI, storedDataURI, courseDesignUpdateURI, tracTracUsername, tracTracPassword);
+    }
+
+    @Override
+    public RaceTrackingConnectivityParameters createTrackingConnectivityParameters(URL paramURL, URI liveURI,
+            URI storedURI, URI courseDesignUpdateURI, TimePoint startOfTracking, TimePoint endOfTracking, long delayToLiveInMillis,
+            boolean simulateWithStartTimeNow, RaceLogStore raceLogStore, String tracTracUsername, String tracTracPassword) {
+        return new RaceTrackingConnectivityParametersImpl(paramURL, liveURI, storedURI, courseDesignUpdateURI, startOfTracking, endOfTracking,
+                delayToLiveInMillis, simulateWithStartTimeNow, raceLogStore, this, tracTracUsername, tracTracPassword);
+    }
+
+    @Override
+    public JSONService parseJSONURLForOneRaceRecord(URL jsonURL, String raceId, boolean loadClientParams) throws IOException, ParseException, org.json.simple.parser.ParseException, URISyntaxException {
+        return new JSONServiceImpl(jsonURL, raceId, loadClientParams);
+    }
+
+}