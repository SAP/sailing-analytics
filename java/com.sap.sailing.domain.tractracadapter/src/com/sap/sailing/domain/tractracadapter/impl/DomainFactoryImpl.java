<<<<<<< HEAD
package com.sap.sailing.domain.tractracadapter.impl;

import java.io.FileNotFoundException;
import java.io.IOException;
import java.io.Serializable;
import java.net.MalformedURLException;
import java.net.URI;
import java.net.URISyntaxException;
import java.net.URL;
import java.text.ParseException;
import java.util.ArrayList;
import java.util.Collection;
import java.util.HashMap;
import java.util.HashSet;
import java.util.Iterator;
import java.util.List;
import java.util.Map;
import java.util.Map.Entry;
import java.util.Set;
import java.util.UUID;
import java.util.concurrent.ConcurrentHashMap;
import java.util.concurrent.ConcurrentMap;
import java.util.function.Consumer;
import java.util.logging.Level;
import java.util.logging.Logger;
import java.util.stream.Stream;

import com.sap.sailing.domain.abstractlog.race.analyzing.impl.RaceLogResolver;
import com.sap.sailing.domain.base.Boat;
import com.sap.sailing.domain.base.BoatClass;
import com.sap.sailing.domain.base.Competitor;
import com.sap.sailing.domain.base.CompetitorStore;
import com.sap.sailing.domain.base.ControlPoint;
import com.sap.sailing.domain.base.Course;
import com.sap.sailing.domain.base.Mark;
import com.sap.sailing.domain.base.Nationality;
import com.sap.sailing.domain.base.RaceDefinition;
import com.sap.sailing.domain.base.Regatta;
import com.sap.sailing.domain.base.Sideline;
import com.sap.sailing.domain.base.Waypoint;
import com.sap.sailing.domain.base.impl.BoatImpl;
import com.sap.sailing.domain.base.impl.CourseImpl;
import com.sap.sailing.domain.base.impl.DynamicPerson;
import com.sap.sailing.domain.base.impl.DynamicTeam;
import com.sap.sailing.domain.base.impl.KilometersPerHourSpeedWithBearingImpl;
import com.sap.sailing.domain.base.impl.PersonImpl;
import com.sap.sailing.domain.base.impl.RaceDefinitionImpl;
import com.sap.sailing.domain.base.impl.RegattaImpl;
import com.sap.sailing.domain.base.impl.SidelineImpl;
import com.sap.sailing.domain.base.impl.TeamImpl;
import com.sap.sailing.domain.common.PassingInstruction;
import com.sap.sailing.domain.common.Position;
import com.sap.sailing.domain.common.ScoringSchemeType;
import com.sap.sailing.domain.common.impl.DegreeBearingImpl;
import com.sap.sailing.domain.common.impl.DegreePosition;
import com.sap.sailing.domain.common.tracking.GPSFixMoving;
import com.sap.sailing.domain.common.tracking.impl.GPSFixMovingImpl;
import com.sap.sailing.domain.racelog.RaceLogStore;
import com.sap.sailing.domain.regattalog.RegattaLogStore;
import com.sap.sailing.domain.tracking.DynamicRaceDefinitionSet;
import com.sap.sailing.domain.tracking.DynamicTrackedRace;
import com.sap.sailing.domain.tracking.DynamicTrackedRegatta;
import com.sap.sailing.domain.tracking.MarkPassing;
import com.sap.sailing.domain.tracking.RaceTracker;
import com.sap.sailing.domain.tracking.RaceTrackingConnectivityParameters;
import com.sap.sailing.domain.tracking.TrackedRegatta;
import com.sap.sailing.domain.tracking.TrackedRegattaRegistry;
import com.sap.sailing.domain.tracking.WindStore;
import com.sap.sailing.domain.tracking.WindTrack;
import com.sap.sailing.domain.tractracadapter.DomainFactory;
import com.sap.sailing.domain.tractracadapter.JSONService;
import com.sap.sailing.domain.tractracadapter.MetadataParser;
import com.sap.sailing.domain.tractracadapter.MetadataParser.ControlPointMetaData;
import com.sap.sailing.domain.tractracadapter.Receiver;
import com.sap.sailing.domain.tractracadapter.ReceiverType;
import com.sap.sailing.domain.tractracadapter.TracTracConfiguration;
import com.sap.sailing.domain.tractracadapter.TracTracControlPoint;
import com.sap.sailing.domain.tractracadapter.TracTracRaceTracker;
import com.sap.sse.common.Duration;
import com.sap.sse.common.TimePoint;
import com.sap.sse.common.Util;
import com.sap.sse.common.Util.Pair;
import com.sap.sse.common.impl.AbstractColor;
import com.sap.sse.common.impl.MillisecondsDurationImpl;
import com.sap.sse.common.impl.MillisecondsTimePoint;
import com.sap.sse.util.WeakIdentityHashMap;
import com.tractrac.model.lib.api.data.IPosition;
import com.tractrac.model.lib.api.event.CreateModelException;
import com.tractrac.model.lib.api.event.ICompetitor;
import com.tractrac.model.lib.api.event.ICompetitorClass;
import com.tractrac.model.lib.api.event.IEvent;
import com.tractrac.model.lib.api.event.IRace;
import com.tractrac.model.lib.api.event.IRaceCompetitor;
import com.tractrac.model.lib.api.route.IControl;
import com.tractrac.model.lib.api.route.IControlPoint;
import com.tractrac.subscription.lib.api.IEventSubscriber;
import com.tractrac.subscription.lib.api.IRaceSubscriber;
import com.tractrac.subscription.lib.api.SubscriberInitializationException;

import difflib.PatchFailedException;

public class DomainFactoryImpl implements DomainFactory {
    private static final Logger logger = Logger.getLogger(DomainFactoryImpl.class.getName());
    
    private final com.sap.sailing.domain.base.DomainFactory baseDomainFactory;
    
    // TODO consider (re-)introducing WeakHashMaps for cache structures, but such that the cache is maintained as long as our domain objects are strongly referenced
    private final Map<TracTracControlPoint, com.sap.sailing.domain.base.ControlPoint> controlPointCache =
        new HashMap<TracTracControlPoint, com.sap.sailing.domain.base.ControlPoint>();
    
    private final Map<com.sap.sse.common.Util.Pair<String, UUID>, DynamicPerson> personCache = new HashMap<>();
    
    /**
     * Caches regattas by their name and their boat class's name
     */
    private final Map<com.sap.sse.common.Util.Pair<String, String>, com.sap.sailing.domain.base.Regatta> regattaCache =
            new HashMap<com.sap.sse.common.Util.Pair<String, String>, com.sap.sailing.domain.base.Regatta>();
    
    /**
     * A cache based on weak references to the TracTrac race, allowing for quick race lookup as long as the
     * TracTrac race remains referenced. Synchronization for additions / removals is tied to the
     * synchronization for {@link #regattaCache}.
     */
    private final WeakIdentityHashMap<IRace, Regatta> weakDefaultRegattaCache = new WeakIdentityHashMap<>();
    
    /**
     * Maps from the TracTrac race UUIDs to the domain model's {@link RaceDefinition} objects that represent the race
     * identified by that UUID
     */
    private final ConcurrentMap<UUID, RaceDefinition> raceCache = new ConcurrentHashMap<>();
    
    private final MetadataParser metadataParser;

    public DomainFactoryImpl(com.sap.sailing.domain.base.DomainFactory baseDomainFactory) {
        this.baseDomainFactory = baseDomainFactory;
        this.metadataParser = new MetadataParserImpl();
    }

    @Override
    public MetadataParser getMetadataParser() {
        return metadataParser;
    }
    
    @Override
    public com.sap.sailing.domain.base.DomainFactory getBaseDomainFactory() {
        return baseDomainFactory;
    }
    
    @Override
    public Position createPosition(
            IPosition position) {
        return new DegreePosition(position.getLatitude(), position.getLongitude());
    }
   
    @Override
    public GPSFixMoving createGPSFixMoving(IPosition position) {
        GPSFixMoving result = new GPSFixMovingImpl(createPosition(position), new MillisecondsTimePoint(position.getTimestamp()),
                new KilometersPerHourSpeedWithBearingImpl(position.getSpeed(), new DegreeBearingImpl(position.getDirection())));
        return result;
    }
    
    @Override
    public TimePoint createTimePoint(long timestamp) {
        return new MillisecondsTimePoint(timestamp);
    }
    
    @Override
    public void updateCourseWaypoints(Course courseToUpdate, Iterable<com.sap.sse.common.Util.Pair<TracTracControlPoint, PassingInstruction>> controlPoints) throws PatchFailedException {
        List<com.sap.sse.common.Util.Pair<com.sap.sailing.domain.base.ControlPoint, PassingInstruction>> newDomainControlPoints = new ArrayList<>();
        for (com.sap.sse.common.Util.Pair<TracTracControlPoint, PassingInstruction> tractracControlPoint : controlPoints) {
            com.sap.sailing.domain.base.ControlPoint newDomainControlPoint = getOrCreateControlPoint(tractracControlPoint.getA());
            newDomainControlPoints.add(new com.sap.sse.common.Util.Pair<com.sap.sailing.domain.base.ControlPoint, PassingInstruction>(newDomainControlPoint, tractracControlPoint.getB()));
        }
        courseToUpdate.update(newDomainControlPoints, baseDomainFactory);
    }

    @Override
    public List<Sideline> createSidelines(final String raceMetadataString, final Iterable<? extends TracTracControlPoint> allEventControlPoints) {
        List<Sideline> sidelines = new ArrayList<Sideline>();
        Map<String, Iterable<TracTracControlPoint>> sidelinesMetadata = getMetadataParser().parseSidelinesFromRaceMetadata(
                raceMetadataString, allEventControlPoints);
        for (Entry<String, Iterable<TracTracControlPoint>> sidelineEntry : sidelinesMetadata.entrySet()) {
            if (Util.size(sidelineEntry.getValue()) > 0) {
                sidelines.add(createSideline(sidelineEntry.getKey(), sidelineEntry.getValue()));
            }
        }
        return sidelines;
    }
    
    public com.sap.sailing.domain.base.ControlPoint getOrCreateControlPoint(TracTracControlPoint controlPoint) {
        synchronized (controlPointCache) {
            com.sap.sailing.domain.base.ControlPoint domainControlPoint = controlPointCache.get(controlPoint);
            if (domainControlPoint == null) {
                final Iterable<MetadataParser.ControlPointMetaData> controlPointMetadata = getMetadataParser().parseControlPointMetadata(controlPoint);
                List<Mark> marks = new ArrayList<Mark>();
                for (ControlPointMetaData markMetadata : controlPointMetadata) {
                    Mark mark = baseDomainFactory.getOrCreateMark(markMetadata.getId(), markMetadata.getName(),
                            markMetadata.getType(), markMetadata.getColor(), markMetadata.getShape(),
                            markMetadata.getPattern());
                    marks.add(mark);
                }
                if (controlPoint.getHasTwoPoints()) {
                    // it's a gate
                    Iterator<Mark> markIter = marks.iterator();
                    Mark mark1 = markIter.next();
                    Mark mark2 = markIter.next();
                    domainControlPoint = baseDomainFactory.createControlPointWithTwoMarks(controlPoint.getId(), mark1, mark2, controlPoint.getName());
                } else {
                    Mark mark = marks.iterator().next();
                    domainControlPoint = mark;
                }
                controlPointCache.put(controlPoint, domainControlPoint);
            }
            return domainControlPoint;
        }
    }

    @Override
    public Course createCourse(String name, Iterable<com.sap.sse.common.Util.Pair<TracTracControlPoint, PassingInstruction>> controlPoints) {
        List<Waypoint> waypointList = new ArrayList<Waypoint>();
        for (com.sap.sse.common.Util.Pair<TracTracControlPoint, PassingInstruction> controlPoint : controlPoints) {
            Waypoint waypoint = baseDomainFactory.createWaypoint(getOrCreateControlPoint(controlPoint.getA()), controlPoint.getB());
            waypointList.add(waypoint);
        }
        return new CourseImpl(name, waypointList);
    }

    @Override
    public Sideline createSideline(String name, Iterable<TracTracControlPoint> controlPoints) {
        List<Mark> marks = new ArrayList<Mark>();
        for (TracTracControlPoint controlPoint : controlPoints) {
            ControlPoint cp = getOrCreateControlPoint(controlPoint);
            for (Mark mark : cp.getMarks()) {
                marks.add(mark);
            }
        }
        return new SidelineImpl(name, marks);
    }

    @Override
    public Competitor getOrCreateCompetitor(ICompetitor competitor) {
        final UUID competitorId = competitor.getId();
        final String competitorClassName = competitor.getCompetitorClass()==null?null:competitor.getCompetitorClass().getName();
        final String nationalityAsString = competitor.getNationality();
        final String name = competitor.getName();
        final String shortName = competitor.getShortName();
        Competitor result = getOrCreateCompetitor(competitorId, competitorClassName, nationalityAsString, name,
                shortName, competitor.getHandicapToT(), competitor.getHandicapToD(), null);
        return result;
    }

    @Override
    public Competitor getOrCreateCompetitor(final UUID competitorId, final String competitorClassName,
            final String nationalityAsString, final String name, final String shortName, float timeOnTimeFactor,
            float timeOnDistanceAllowanceInSecondsPerNauticalMile, String searchTag) {
        CompetitorStore competitorStore = baseDomainFactory.getCompetitorStore();
        Competitor result = competitorStore.getExistingCompetitorById(competitorId);
        if (result == null || competitorStore.isCompetitorToUpdateDuringGetOrCreate(result)) {
            Nationality nationality;
            try {
                nationality = getOrCreateNationality(nationalityAsString);
            } catch (IllegalArgumentException iae) {
                // the country code was probably not a legal IOC country code
                nationality = null;
                logger.log(Level.SEVERE, "Unknown nationality "+nationalityAsString+" for competitor "+name+"; leaving null", iae);
            }
            DynamicTeam team = createTeam(name, nationality, competitorId);
            result = competitorStore.getOrCreateCompetitor(competitorId, name, shortName, null /* displayColor */,
                    null /* email */, null /* flagImag */, team, (double) timeOnTimeFactor,
                    new MillisecondsDurationImpl((long) (timeOnDistanceAllowanceInSecondsPerNauticalMile*1000)), searchTag);
        }
        return result;
    }

    private DynamicTeam createTeam(String name, Nationality nationality, UUID competitorId) {
        DynamicTeam result;
        String[] sailorNames = name.split("\\b*\\+\\b*");
        List<DynamicPerson> sailors = new ArrayList<DynamicPerson>();
        for (String sailorName : sailorNames) {
            sailors.add(getOrCreatePerson(sailorName.trim(), nationality, competitorId));
        }
        result = new TeamImpl(name, sailors, /* TODO coach not known */null);
        return result;
    }

    @Override
    public DynamicPerson getOrCreatePerson(String name, Nationality nationality, UUID competitorId) {
        synchronized (personCache) {
            com.sap.sse.common.Util.Pair<String, UUID> key = new com.sap.sse.common.Util.Pair<String, UUID>(name, competitorId);
            DynamicPerson result = personCache.get(key);
            if (result == null) {
                result = new PersonImpl(name, nationality, /* date of birth unknown */null, /* description */"");
                personCache.put(key, result);
            }
            return result;
        }
    }

    @Override
    public BoatClass getOrCreateBoatClass(String competitorClassName) {
        return baseDomainFactory.getOrCreateBoatClass(competitorClassName == null ? "" : competitorClassName);
    }

    @Override
    public Nationality getOrCreateNationality(String nationalityName) {
        return baseDomainFactory.getOrCreateNationality(nationalityName);
    }
    
    @Override
    public RaceDefinition getExistingRaceDefinitionForRace(UUID raceId) {
        return raceCache.get(raceId);
    }

    @Override
    public RaceDefinition getAndWaitForRaceDefinition(UUID raceId) {
        return getAndWaitForRaceDefinition(raceId, -1);
    }

    @Override
    public RaceDefinition getAndWaitForRaceDefinition(UUID raceId, long timeoutInMilliseconds) {
        long start = System.currentTimeMillis();
        RaceDefinition result = raceCache.get(raceId);
        boolean interrupted = false;
        if (result == null) {
            synchronized (raceCache) {
                // try again while under raceCache's monitor; otherwise we may miss a notification
                result = raceCache.get(raceId);
                while ((timeoutInMilliseconds == -1 || System.currentTimeMillis()-start < timeoutInMilliseconds) && !interrupted && result == null) {
                    try {
                        if (timeoutInMilliseconds == -1) {
                            raceCache.wait();
                        } else {
                            long timeToWait = timeoutInMilliseconds-(System.currentTimeMillis()-start);
                            if (timeToWait > 0) {
                                raceCache.wait(timeToWait);
                            }
                        }
                        result = raceCache.get(raceId);
                    } catch (InterruptedException e) {
                        interrupted = true;
                    }
                }
            }
        }
        return result;
    }

    @Override
    public Regatta getOrCreateDefaultRegatta(RaceLogStore raceLogStore, RegattaLogStore regattaLogStore,
            IRace race, TrackedRegattaRegistry trackedRegattaRegistry) {
        synchronized (regattaCache) {
            // FIXME Dialog with Lasse by Skype on 2011-06-17:
            //            [6:20:04 PM] Axel Uhl: Lasse, can Event.getCompetitorClassList() ever produce more than one result?
            //            [6:20:20 PM] Axel Uhl: Or is it similar to Event.getRaceList() which always delivers one Race?
            //            [6:22:19 PM] Lasse Staffensen: It can deliver several classes, if more classes are present in a race.
            //            [6:27:20 PM] Axel Uhl: Will that happen at Kiel Week?
            //            [6:27:58 PM] Lasse Staffensen: No
            //            [6:28:34 PM] Axel Uhl: Good :)
            // This means that currently it is permissible to assume that we'll get at most one
            // boat class per TracTrac event. Generally, however, we have to assume that
            // one TracTrac event may map to multiple domain Event objects with one BoatClass each
            
            // try a quick look-up in the weak cache using the TracTrac event as key; only if that delivers no result,
            // compute the dominant boat class which requires a lot more effort
            Regatta result = weakDefaultRegattaCache.get(race);
            if (result == null) {
                Pair<String, BoatClass> defaultRegattaNameAndBoatClass = getDefaultRegattaNameAndBoatClass(race);
                BoatClass boatClass = defaultRegattaNameAndBoatClass.getB();
                Pair<String, String> key = new Pair<String, String>(defaultRegattaNameAndBoatClass.getA(),
                        boatClass == null ? null : boatClass.getName());
                result = regattaCache.get(key);
                // FIXME When a Regatta is removed from RacingEventService, it isn't removed here. We use a "stale" regatta here.
                // This is particularly bad if a persistent regatta was loaded but a default regatta was accidentally created.
                // Then, there is no way but restart the server to get rid of this stale cache entry here.
                if (result == null) {
                    result = new RegattaImpl(raceLogStore, regattaLogStore, RegattaImpl.getDefaultName(
                            defaultRegattaNameAndBoatClass.getA(), boatClass.getName()), boatClass, 
                            /* canBoatsOfCompetitorsChangePerRace */ true, /*startDate*/ null, /*endDate*/ null,
                            trackedRegattaRegistry,
                            // use the low-point system as the default scoring scheme
                            getBaseDomainFactory().createScoringScheme(ScoringSchemeType.LOW_POINT), race.getId(), null);
                    regattaCache.put(key, result);
                    weakDefaultRegattaCache.put(race, result);
                    logger.info("Created regatta "+result.getName()+" ("+result.hashCode()+") because none found for key "+key);
                }
            }
            return result;
        }
    }

    private Pair<String, BoatClass> getDefaultRegattaNameAndBoatClass(IRace race) {
        Collection<ICompetitorClass> competitorClassList = new ArrayList<>();
        getCompetingCompetitors(race).forEach(competitor->{
            competitorClassList.add(competitor.getCompetitor().getCompetitorClass());
        });
        Pair<String, BoatClass> defaultRegattaNameAndBoatClass = new Pair<String, BoatClass>(race.getEvent().getName(),
                getDominantBoatClass(competitorClassList));
        return defaultRegattaNameAndBoatClass;
    }
    
    @Override
    public Iterable<Receiver> getUpdateReceivers(DynamicTrackedRegatta trackedRegatta, IRace tractracRace,
            WindStore windStore, long delayToLiveInMillis, Simulator simulator, DynamicRaceDefinitionSet raceDefinitionSetToUpdate,
            TrackedRegattaRegistry trackedRegattaRegistry, RaceLogResolver raceLogResolver,
            URI courseDesignUpdateURI, String tracTracUsername, String tracTracPassword,
            IEventSubscriber eventSubscriber, IRaceSubscriber raceSubscriber, boolean useInternalMarkPassingAlgorithm,
            long timeoutInMilliseconds, ReceiverType... types) {
        IEvent tractracEvent = tractracRace.getEvent();
        Collection<Receiver> result = new ArrayList<Receiver>();
        for (ReceiverType type : types) {
            switch (type) {
            case RACECOURSE:
                result.add(new RaceCourseReceiver(this, trackedRegatta, tractracEvent, tractracRace, windStore,
                        raceDefinitionSetToUpdate, delayToLiveInMillis,
                        WindTrack.DEFAULT_MILLISECONDS_OVER_WHICH_TO_AVERAGE_WIND, simulator, courseDesignUpdateURI,
                        tracTracUsername, tracTracPassword, eventSubscriber, raceSubscriber,
                        useInternalMarkPassingAlgorithm, raceLogResolver, timeoutInMilliseconds));
                break;
            case MARKPOSITIONS:
                result.add(new MarkPositionReceiver(
                        trackedRegatta, tractracEvent, tractracRace, simulator, this, eventSubscriber, raceSubscriber, timeoutInMilliseconds));
                break;
            case RAWPOSITIONS:
                result.add(new RawPositionReceiver(
                        trackedRegatta, tractracEvent, this, simulator, eventSubscriber, raceSubscriber, timeoutInMilliseconds));
                break;
            case MARKPASSINGS:
                if (!useInternalMarkPassingAlgorithm) {
                    result.add(new MarkPassingReceiver(trackedRegatta, tractracEvent, simulator, this, eventSubscriber, raceSubscriber, timeoutInMilliseconds));
                }
                break;
            case RACESTARTFINISH:
                result.add(new RaceStartedAndFinishedReceiver(
                        trackedRegatta, tractracEvent, simulator, this, eventSubscriber, raceSubscriber, timeoutInMilliseconds));
                break;
            }
        }
        return result;
    }

    @Override
    public Iterable<Receiver> getUpdateReceivers(DynamicTrackedRegatta trackedRegatta,
            long delayToLiveInMillis, Simulator simulator, WindStore windStore,
            DynamicRaceDefinitionSet raceDefinitionSetToUpdate, TrackedRegattaRegistry trackedRegattaRegistry, RaceLogResolver raceLogResolver,
            IRace tractracRace, URI courseDesignUpdateURI, 
            String tracTracUsername, String tracTracPassword, IEventSubscriber eventSubscriber, IRaceSubscriber raceSubscriber,
            boolean useInternalMarkPassingAlgorithm, long timeoutInMilliseconds) {
        return getUpdateReceivers(trackedRegatta, tractracRace, windStore, delayToLiveInMillis, simulator,
                raceDefinitionSetToUpdate, trackedRegattaRegistry, raceLogResolver, courseDesignUpdateURI,
                tracTracUsername, tracTracPassword, eventSubscriber, raceSubscriber,
                useInternalMarkPassingAlgorithm, timeoutInMilliseconds, ReceiverType.RACECOURSE,
                ReceiverType.MARKPASSINGS, ReceiverType.MARKPOSITIONS, ReceiverType.RACESTARTFINISH, ReceiverType.RAWPOSITIONS);
    }
    
    @Override
    public Serializable getRaceID(IRace tractracRace) {
        return tractracRace.getId();
    }

    @Override
    public void removeRace(IEvent tractracEvent, IRace tractracRace, TrackedRegattaRegistry trackedRegattaRegistry) {
        RaceDefinition raceDefinition;
        synchronized (raceCache) {
            raceDefinition = getExistingRaceDefinitionForRace(tractracRace.getId());
            if (raceDefinition != null) { // otherwise, this domain factory doesn't seem to know about the race
                raceCache.remove(tractracRace.getId());
                logger.info("Removed race "+raceDefinition.getName()+" from TracTrac DomainFactoryImpl");
            }
        }
        if (raceDefinition != null) {
            // FIXME this only removes the race from its default regatta, not any explicit regatta
            Pair<String, BoatClass> defaultRegattaNameAndBoatClass = getDefaultRegattaNameAndBoatClass(tractracRace);
            Pair<String, String> key = new Pair<String, String>(defaultRegattaNameAndBoatClass.getA(),
                    defaultRegattaNameAndBoatClass.getB() == null ? null :
                        defaultRegattaNameAndBoatClass.getB().getName());
            synchronized (regattaCache) {
                Regatta regatta = regattaCache.get(key);
                if (regatta != null) {
                    // The following fixes bug 202: when tracking of multiple races of the same event has been started, this may not
                    // remove any race; however, the event may already have been created by another tracker whose race hasn't
                    // arrived yet and therefore the races list is still empty; therefore, only remove the event if its
                    // race list became empty by the removal performed here.
                    int oldSize = Util.size(regatta.getAllRaces());
                    regatta.removeRace(raceDefinition);
                    if (oldSize > 0 && Util.size(regatta.getAllRaces()) == 0) {
                        logger.info("Removing regatta "+regatta.getName()+" ("+regatta.hashCode()+") from TracTrac DomainFactoryImpl");
                        regattaCache.remove(key);
                        weakDefaultRegattaCache.remove(tractracRace);
                    }
                    TrackedRegatta trackedRegatta = trackedRegattaRegistry.getTrackedRegatta(regatta);
                    if (trackedRegatta != null) {
                        // see above; only remove tracked regatta if it *became* empty because of the tracked race removal here
                        final int oldSizeOfTrackedRaces;
                        final int newSizeOfTrackedRaces;
                        trackedRegatta.lockTrackedRacesForWrite();
                        try {
                            oldSizeOfTrackedRaces = Util.size(trackedRegatta.getTrackedRaces());
                            trackedRegatta.removeTrackedRace(raceDefinition);
                            newSizeOfTrackedRaces = Util.size(trackedRegatta.getTrackedRaces());
                        } finally {
                            trackedRegatta.unlockTrackedRacesAfterWrite();
                        }
                        if (oldSizeOfTrackedRaces > 0 && newSizeOfTrackedRaces == 0) {
                            trackedRegattaRegistry.removeTrackedRegatta(regatta);
                        }
                    }
                }
            }
        }
    }

    @Override
	public DynamicTrackedRace getOrCreateRaceDefinitionAndTrackedRace(DynamicTrackedRegatta trackedRegatta, UUID raceId,
			String raceName, Iterable<Competitor> competitors, BoatClass boatClass,
			Map<Competitor, Boat> competitorsAndBoats, Course course, Iterable<Sideline> sidelines, WindStore windStore,
			long delayToLiveInMillis, long millisecondsOverWhichToAverageWind,
			DynamicRaceDefinitionSet raceDefinitionSetToUpdate, URI tracTracUpdateURI, UUID tracTracEventUuid,
			String tracTracUsername, String tracTracPassword, boolean ignoreTracTracMarkPassings, RaceLogResolver raceLogResolver,
			Consumer<DynamicTrackedRace> runBeforeExposingRace, IRace tractracRace) {
        synchronized (raceCache) {
            RaceDefinition raceDefinition = raceCache.get(raceId);
            if (raceDefinition == null) {
                logger.info("Creating RaceDefinitionImpl for race "+raceName);
                raceDefinition = new RaceDefinitionImpl(raceName, course, boatClass, competitorsAndBoats, raceId);
            } else {
                logger.info("Already found RaceDefinitionImpl for race "+raceName);
            }
            DynamicTrackedRace trackedRace = trackedRegatta.getExistingTrackedRace(raceDefinition);
            if (trackedRace == null) {
                // add to existing regatta only if boat class matches
                if (raceDefinition.getBoatClass() == trackedRegatta.getRegatta().getBoatClass()) {
                    trackedRegatta.getRegatta().addRace(raceDefinition);
                    trackedRace = createTrackedRace(trackedRegatta, raceDefinition, sidelines, windStore,
                            delayToLiveInMillis, millisecondsOverWhichToAverageWind, raceDefinitionSetToUpdate, ignoreTracTracMarkPassings,
                            raceLogResolver);
                    logger.info("Added race " + raceDefinition + " to regatta " + trackedRegatta.getRegatta());
                    if (runBeforeExposingRace != null) {
                    	logger.fine("Running callback for tracked race creation for "+trackedRace.getRace());
                    	runBeforeExposingRace.accept(trackedRace);
                    }
                    addTracTracUpdateHandlers(tracTracUpdateURI, tracTracEventUuid, tracTracUsername, tracTracPassword,
                            raceDefinition, trackedRace, tractracRace);
                    raceCache.put(raceId, raceDefinition);
                    raceCache.notifyAll();
                } else {
                    final String reasonForNotAddingRaceToRegatta = "Not adding race " + raceDefinition + " to regatta " + trackedRegatta.getRegatta()
                            + " because boat class " + raceDefinition.getBoatClass()
                            + " doesn't match regatta's boat class " + trackedRegatta.getRegatta().getBoatClass();
                    logger.warning(reasonForNotAddingRaceToRegatta);
                    try {
                        raceDefinitionSetToUpdate.raceNotLoaded(reasonForNotAddingRaceToRegatta);
                    } catch (Exception e) {
                        logger.log(Level.INFO, "Something else went wrong while trying to notify the RaceDefinition set that the race "+
                                raceDefinition+" could not be added to the the regatta "+trackedRegatta.getRegatta(), e);
                    }
                }
            } else {
                logger.info("Found existing tracked race for race "+raceName+" with ID "+raceId);
            }
            return trackedRace;
        }
    }

    @Override
    public Iterable<IControlPoint> getControlPointsForCourseArea(IEvent tracTracEvent, String tracTracCourseAreaName) {
    	final Set<IControlPoint> result = new HashSet<>();
    	for (final IControl control : getControlsForCourseArea(tracTracEvent, tracTracCourseAreaName)) {
    		result.addAll(control.getControlPoints());
    	}
    	return result;
    }
    
    @Override
    public Iterable<IControl> getControlsForCourseArea(IEvent tracTracEvent, String tracTracCourseAreaName) {
    	final Set<IControl> result = new HashSet<>();
		if (tracTracCourseAreaName != null) {
			for (final IControl control : tracTracEvent.getControls()) {
				if (control.getCourseArea() != null && control.getCourseArea().equals(tracTracCourseAreaName)) {
					result.add(control);
				}
			}
		}
    	return result;
    }
    
    @Override
    public ControlPoint getExistingControlWithTwoMarks(Iterable<IControl> candidates, Mark first, Mark second) {
    	final Set<Mark> pairOfMarksToFind = new HashSet<>();
    	pairOfMarksToFind.add(first);
    	pairOfMarksToFind.add(second);
    	for (final IControl control : candidates) {
    		TracTracControlPoint cp = new ControlPointAdapter(control);
    		Set<Mark> marksInExistingControlPoint = new HashSet<>();
    		final ControlPoint controlPoint = getOrCreateControlPoint(cp);
			Util.addAll(controlPoint.getMarks(), marksInExistingControlPoint);
    		if (marksInExistingControlPoint.equals(pairOfMarksToFind)) {
    			return controlPoint;
    		}
    	}
    	return null;
    }
    
    @Override
    public void addTracTracUpdateHandlers(URI tracTracUpdateURI, UUID tracTracEventUuid, String tracTracUsername,
            String tracTracPassword, RaceDefinition raceDefinition, DynamicTrackedRace trackedRace, IRace tractracRace) {
        TracTracCourseDesignUpdateHandler courseDesignHandler = new TracTracCourseDesignUpdateHandler(
                tracTracUpdateURI, tracTracUsername, tracTracPassword, tracTracEventUuid,
                raceDefinition.getId(), tractracRace, this);
        trackedRace.addCourseDesignChangedListener(courseDesignHandler);
        TracTracStartTimeUpdateHandler startTimeHandler = new TracTracStartTimeUpdateHandler(
                tracTracUpdateURI, tracTracUsername, tracTracPassword, tracTracEventUuid,
                raceDefinition.getId(), trackedRace.getTrackedRegatta().getRegatta());
        trackedRace.addStartTimeChangedListener(startTimeHandler);
        TracTracRaceAbortedHandler raceAbortedHandler = new TracTracRaceAbortedHandler(
                tracTracUpdateURI, tracTracUsername, tracTracPassword, tracTracEventUuid,
                raceDefinition.getId());
        trackedRace.addRaceAbortedListener(raceAbortedHandler);
        trackedRace.addListener(new TracTracFinishTimeUpdateHandler(tracTracUpdateURI, tracTracUsername, tracTracPassword, tracTracEventUuid,
                raceDefinition.getId(), trackedRace.getTrackedRegatta().getRegatta()).getListener());
    }

    private DynamicTrackedRace createTrackedRace(TrackedRegatta trackedRegatta, RaceDefinition race,
            Iterable<Sideline> sidelines, WindStore windStore, long delayToLiveInMillis,
            long millisecondsOverWhichToAverageWind, DynamicRaceDefinitionSet raceDefinitionSetToUpdate,
            boolean useMarkPassingCalculator, RaceLogResolver raceLogResolver) {
        return trackedRegatta.createTrackedRace(race, sidelines,
                windStore, delayToLiveInMillis, millisecondsOverWhichToAverageWind,
                /* time over which to average speed: */ race.getBoatClass().getApproximateManeuverDurationInMilliseconds(),
                raceDefinitionSetToUpdate, useMarkPassingCalculator, raceLogResolver);
    }

    @Override
    public Map<Competitor, Boat> getBoatsInfoForCompetitors(IRace race, BoatClass defaultBoatClass) {
        final Map<Competitor, Boat> competitorBoatInfos = new HashMap<>();
        getCompetingCompetitors(race).forEach(rc->{
            Util.Triple<String, String, String> competitorBoatInfo = getMetadataParser().parseCompetitorBoat(rc);
            Competitor existingCompetitor = getOrCreateCompetitor(rc.getCompetitor());
            if (existingCompetitor != null && competitorBoatInfo != null) {
                Boat boatOfCompetitor = new BoatImpl(competitorBoatInfo.getB(), 
                        competitorBoatInfo.getA(), defaultBoatClass, null, AbstractColor.getCssColor(competitorBoatInfo.getC()));
                competitorBoatInfos.put(existingCompetitor, boatOfCompetitor);
            }
        });
        return competitorBoatInfos;
    }
 
    /**
     * Obtains those {@link IRace#getRaceCompetitors() competitors} that are actually competing in the race
     * ({@link ICompetitor#isNonCompeting()}=={@code false})
     */
    private Stream<IRaceCompetitor> getCompetingCompetitors(IRace race) {
    	return race.getRaceCompetitors().stream().filter(rc->!rc.getCompetitor().isNonCompeting());
    }
    
    @Override
    public Util.Pair<Iterable<Competitor>, BoatClass> getCompetitorsAndDominantBoatClass(IRace race) {
        List<ICompetitorClass> competitorClasses = new ArrayList<ICompetitorClass>();
        final List<Competitor> competitors = new ArrayList<Competitor>();
        getCompetingCompetitors(race).forEach(rc->{
            // also add those whose race class doesn't match the dominant one (such as camera boats)
            // because they may still send data that we would like to record in some tracks
            competitors.add(getOrCreateCompetitor(rc.getCompetitor()));
            competitorClasses.add(rc.getCompetitor().getCompetitorClass());
        });
        BoatClass dominantBoatClass = getDominantBoatClass(competitorClasses);
        Util.Pair<Iterable<Competitor>, BoatClass> competitorsAndDominantBoatClass = new com.sap.sse.common.Util.Pair<Iterable<Competitor>, BoatClass>(
                competitors, dominantBoatClass);
        return competitorsAndDominantBoatClass;
    }
    
    private BoatClass getDominantBoatClass(Collection<ICompetitorClass> competitorClasses) {
        List<String> competitorClassNames = new ArrayList<>();
        for (ICompetitorClass competitorClass : competitorClasses) {
            competitorClassNames.add(competitorClass==null?null:competitorClass.getName());
        }
        BoatClass dominantBoatClass = getDominantBoatClass(competitorClassNames);
        return dominantBoatClass;
    }

    @Override
    public BoatClass getDominantBoatClass(Iterable<String> competitorClassNames) {
        final BoatClass result;
        if (competitorClassNames == null) {
            result = null;
        } else {
            Collection<BoatClass> boatClasses = new ArrayList<>();
            for (String competitorClassName : competitorClassNames) {
                BoatClass boatClass = getOrCreateBoatClass(competitorClassName);
                boatClasses.add(boatClass);
            }
            result = Util.getDominantObject(boatClasses);
        }
        return result;
    }

    @Override
    public Mark getMark(TracTracControlPoint controlPoint, int zeroBasedMarkIndex) {
        com.sap.sailing.domain.base.ControlPoint myControlPoint = getOrCreateControlPoint(controlPoint);
        Mark result;
        Iterator<Mark> iter = myControlPoint.getMarks().iterator();
        if (controlPoint.getHasTwoPoints()) {
            if (zeroBasedMarkIndex == 0) {
                result = iter.next();
            } else {
                iter.next();
                result = iter.next();
            }
        } else {
            result = iter.next();
        }
        return result;
    }

    @Override
    public MarkPassing createMarkPassing(TimePoint timePoint, Waypoint passed, com.sap.sailing.domain.base.Competitor competitor) {
        return baseDomainFactory.createMarkPassing(timePoint, passed, competitor);
    }

    @Override
    public TracTracRaceTracker createRaceTracker(RaceLogStore raceLogStore, RegattaLogStore regattaLogStore, WindStore windStore, TrackedRegattaRegistry trackedRegattaRegistry,
            RaceLogResolver raceLogResolver, RaceTrackingConnectivityParametersImpl connectivityParams, long timeoutInMilliseconds) throws MalformedURLException,
            FileNotFoundException, URISyntaxException, CreateModelException, SubscriberInitializationException {
        return new TracTracRaceTrackerImpl(this, raceLogStore, regattaLogStore, windStore, trackedRegattaRegistry, raceLogResolver, connectivityParams, timeoutInMilliseconds);
    }

    @Override
    public RaceTracker createRaceTracker(Regatta regatta, RaceLogStore raceLogStore, RegattaLogStore regattaLogStore, WindStore windStore,
            TrackedRegattaRegistry trackedRegattaRegistry, RaceLogResolver raceLogResolver, RaceTrackingConnectivityParametersImpl connectivityParams, long timeoutInMilliseconds)
            throws MalformedURLException, FileNotFoundException, URISyntaxException, CreateModelException,
            SubscriberInitializationException {
        return new TracTracRaceTrackerImpl(regatta, this, raceLogStore, regattaLogStore, windStore, trackedRegattaRegistry,
                raceLogResolver, connectivityParams, timeoutInMilliseconds);
    }

    @Override
    public JSONService parseJSONURLWithRaceRecords(URL jsonURL, boolean loadClientParams) throws IOException, ParseException, org.json.simple.parser.ParseException, URISyntaxException {
        return new JSONServiceImpl(jsonURL, loadClientParams);
    }

    @Override
    public TracTracConfiguration createTracTracConfiguration(String name, String jsonURL, String liveDataURI, String storedDataURI, String courseDesignUpdateURI, String tracTracUsername, String tracTracPassword) {
        return new TracTracConfigurationImpl(name, jsonURL, liveDataURI, storedDataURI, courseDesignUpdateURI, tracTracUsername, tracTracPassword);
    }

    @Override
    public RaceTrackingConnectivityParameters createTrackingConnectivityParameters(URL paramURL, URI liveURI,
            URI storedURI, URI courseDesignUpdateURI, TimePoint startOfTracking, TimePoint endOfTracking,
            long delayToLiveInMillis, Duration offsetToStartTimeOfSimulatedRace, boolean useInternalMarkPassingAlgorithm, RaceLogStore raceLogStore,
            RegattaLogStore regattaLogStore, String tracTracUsername, String tracTracPassword, String raceStatus,
            String raceVisibility, boolean trackWind, boolean correctWindDirectionByMagneticDeclination, boolean preferReplayIfAvailable, int timeoutInMillis) throws Exception {
        return new RaceTrackingConnectivityParametersImpl(paramURL, liveURI, storedURI, courseDesignUpdateURI,
                startOfTracking, endOfTracking, delayToLiveInMillis, offsetToStartTimeOfSimulatedRace, useInternalMarkPassingAlgorithm, raceLogStore,
                regattaLogStore, this, tracTracUsername, tracTracPassword, raceStatus, raceVisibility, trackWind, correctWindDirectionByMagneticDeclination,
                preferReplayIfAvailable, timeoutInMillis);
    }

    @Override
    public JSONService parseJSONURLForOneRaceRecord(URL jsonURL, String raceId, boolean loadClientParams)
            throws IOException, ParseException, org.json.simple.parser.ParseException, URISyntaxException {
        return new JSONServiceImpl(jsonURL, raceId, loadClientParams);
    }

}
=======
package com.sap.sailing.domain.tractracadapter.impl;

import java.io.FileNotFoundException;
import java.io.IOException;
import java.io.Serializable;
import java.net.MalformedURLException;
import java.net.URI;
import java.net.URISyntaxException;
import java.net.URL;
import java.text.ParseException;
import java.util.ArrayList;
import java.util.Collection;
import java.util.HashMap;
import java.util.HashSet;
import java.util.Iterator;
import java.util.List;
import java.util.Map;
import java.util.Map.Entry;
import java.util.Set;
import java.util.UUID;
import java.util.concurrent.ConcurrentHashMap;
import java.util.concurrent.ConcurrentMap;
import java.util.function.Consumer;
import java.util.logging.Level;
import java.util.logging.Logger;
import java.util.stream.Stream;

import com.sap.sailing.domain.abstractlog.race.analyzing.impl.RaceLogResolver;
import com.sap.sailing.domain.base.Boat;
import com.sap.sailing.domain.base.BoatClass;
import com.sap.sailing.domain.base.Competitor;
import com.sap.sailing.domain.base.CompetitorStore;
import com.sap.sailing.domain.base.ControlPoint;
import com.sap.sailing.domain.base.Course;
import com.sap.sailing.domain.base.Mark;
import com.sap.sailing.domain.base.Nationality;
import com.sap.sailing.domain.base.RaceDefinition;
import com.sap.sailing.domain.base.Regatta;
import com.sap.sailing.domain.base.Sideline;
import com.sap.sailing.domain.base.Waypoint;
import com.sap.sailing.domain.base.impl.BoatImpl;
import com.sap.sailing.domain.base.impl.CourseImpl;
import com.sap.sailing.domain.base.impl.DynamicBoat;
import com.sap.sailing.domain.base.impl.DynamicPerson;
import com.sap.sailing.domain.base.impl.DynamicTeam;
import com.sap.sailing.domain.base.impl.KilometersPerHourSpeedWithBearingImpl;
import com.sap.sailing.domain.base.impl.PersonImpl;
import com.sap.sailing.domain.base.impl.RaceDefinitionImpl;
import com.sap.sailing.domain.base.impl.RegattaImpl;
import com.sap.sailing.domain.base.impl.SidelineImpl;
import com.sap.sailing.domain.base.impl.TeamImpl;
import com.sap.sailing.domain.common.PassingInstruction;
import com.sap.sailing.domain.common.Position;
import com.sap.sailing.domain.common.ScoringSchemeType;
import com.sap.sailing.domain.common.impl.DegreeBearingImpl;
import com.sap.sailing.domain.common.impl.DegreePosition;
import com.sap.sailing.domain.common.tracking.GPSFixMoving;
import com.sap.sailing.domain.common.tracking.impl.GPSFixMovingImpl;
import com.sap.sailing.domain.racelog.RaceLogStore;
import com.sap.sailing.domain.regattalog.RegattaLogStore;
import com.sap.sailing.domain.tracking.DynamicRaceDefinitionSet;
import com.sap.sailing.domain.tracking.DynamicTrackedRace;
import com.sap.sailing.domain.tracking.DynamicTrackedRegatta;
import com.sap.sailing.domain.tracking.MarkPassing;
import com.sap.sailing.domain.tracking.RaceTracker;
import com.sap.sailing.domain.tracking.RaceTrackingConnectivityParameters;
import com.sap.sailing.domain.tracking.TrackedRegatta;
import com.sap.sailing.domain.tracking.TrackedRegattaRegistry;
import com.sap.sailing.domain.tracking.WindStore;
import com.sap.sailing.domain.tracking.WindTrack;
import com.sap.sailing.domain.tractracadapter.DomainFactory;
import com.sap.sailing.domain.tractracadapter.JSONService;
import com.sap.sailing.domain.tractracadapter.MetadataParser;
import com.sap.sailing.domain.tractracadapter.MetadataParser.ControlPointMetaData;
import com.sap.sailing.domain.tractracadapter.Receiver;
import com.sap.sailing.domain.tractracadapter.ReceiverType;
import com.sap.sailing.domain.tractracadapter.TracTracConfiguration;
import com.sap.sailing.domain.tractracadapter.TracTracControlPoint;
import com.sap.sailing.domain.tractracadapter.TracTracRaceTracker;
import com.sap.sse.common.Duration;
import com.sap.sse.common.TimePoint;
import com.sap.sse.common.Util;
import com.sap.sse.common.Util.Pair;
import com.sap.sse.common.impl.AbstractColor;
import com.sap.sse.common.impl.MillisecondsDurationImpl;
import com.sap.sse.common.impl.MillisecondsTimePoint;
import com.sap.sse.util.WeakIdentityHashMap;
import com.tractrac.model.lib.api.data.IPosition;
import com.tractrac.model.lib.api.event.CreateModelException;
import com.tractrac.model.lib.api.event.ICompetitor;
import com.tractrac.model.lib.api.event.ICompetitorClass;
import com.tractrac.model.lib.api.event.IEvent;
import com.tractrac.model.lib.api.event.IRace;
import com.tractrac.model.lib.api.event.IRaceCompetitor;
import com.tractrac.model.lib.api.route.IControl;
import com.tractrac.model.lib.api.route.IControlPoint;
import com.tractrac.subscription.lib.api.IEventSubscriber;
import com.tractrac.subscription.lib.api.IRaceSubscriber;
import com.tractrac.subscription.lib.api.SubscriberInitializationException;

import difflib.PatchFailedException;

public class DomainFactoryImpl implements DomainFactory {
    private static final Logger logger = Logger.getLogger(DomainFactoryImpl.class.getName());
    
    private final com.sap.sailing.domain.base.DomainFactory baseDomainFactory;
    
    // TODO consider (re-)introducing WeakHashMaps for cache structures, but such that the cache is maintained as long as our domain objects are strongly referenced
    private final Map<TracTracControlPoint, com.sap.sailing.domain.base.ControlPoint> controlPointCache =
        new HashMap<TracTracControlPoint, com.sap.sailing.domain.base.ControlPoint>();
    
    private final Map<com.sap.sse.common.Util.Pair<String, UUID>, DynamicPerson> personCache = new HashMap<>();
    
    /**
     * Caches regattas by their name and their boat class's name
     */
    private final Map<com.sap.sse.common.Util.Pair<String, String>, com.sap.sailing.domain.base.Regatta> regattaCache =
            new HashMap<com.sap.sse.common.Util.Pair<String, String>, com.sap.sailing.domain.base.Regatta>();
    
    /**
     * A cache based on weak references to the TracTrac race, allowing for quick race lookup as long as the
     * TracTrac race remains referenced. Synchronization for additions / removals is tied to the
     * synchronization for {@link #regattaCache}.
     */
    private final WeakIdentityHashMap<IRace, Regatta> weakDefaultRegattaCache = new WeakIdentityHashMap<>();
    
    /**
     * Maps from the TracTrac race UUIDs to the domain model's {@link RaceDefinition} objects that represent the race
     * identified by that UUID
     */
    private final ConcurrentMap<UUID, RaceDefinition> raceCache = new ConcurrentHashMap<>();
    
    private final MetadataParser metadataParser;

    public DomainFactoryImpl(com.sap.sailing.domain.base.DomainFactory baseDomainFactory) {
        this.baseDomainFactory = baseDomainFactory;
        this.metadataParser = new MetadataParserImpl();
    }

    @Override
    public MetadataParser getMetadataParser() {
        return metadataParser;
    }
    
    @Override
    public com.sap.sailing.domain.base.DomainFactory getBaseDomainFactory() {
        return baseDomainFactory;
    }
    
    @Override
    public Position createPosition(
            IPosition position) {
        return new DegreePosition(position.getLatitude(), position.getLongitude());
    }
   
    @Override
    public GPSFixMoving createGPSFixMoving(IPosition position) {
        GPSFixMoving result = new GPSFixMovingImpl(createPosition(position), new MillisecondsTimePoint(position.getTimestamp()),
                new KilometersPerHourSpeedWithBearingImpl(position.getSpeed(), new DegreeBearingImpl(position.getDirection())));
        return result;
    }
    
    @Override
    public TimePoint createTimePoint(long timestamp) {
        return new MillisecondsTimePoint(timestamp);
    }
    
    @Override
    public void updateCourseWaypoints(Course courseToUpdate, Iterable<com.sap.sse.common.Util.Pair<TracTracControlPoint, PassingInstruction>> controlPoints) throws PatchFailedException {
        List<com.sap.sse.common.Util.Pair<com.sap.sailing.domain.base.ControlPoint, PassingInstruction>> newDomainControlPoints = new ArrayList<>();
        for (com.sap.sse.common.Util.Pair<TracTracControlPoint, PassingInstruction> tractracControlPoint : controlPoints) {
            com.sap.sailing.domain.base.ControlPoint newDomainControlPoint = getOrCreateControlPoint(tractracControlPoint.getA());
            newDomainControlPoints.add(new com.sap.sse.common.Util.Pair<com.sap.sailing.domain.base.ControlPoint, PassingInstruction>(newDomainControlPoint, tractracControlPoint.getB()));
        }
        courseToUpdate.update(newDomainControlPoints, baseDomainFactory);
    }

    @Override
    public List<Sideline> createSidelines(final String raceMetadataString, final Iterable<? extends TracTracControlPoint> allEventControlPoints) {
        List<Sideline> sidelines = new ArrayList<Sideline>();
        Map<String, Iterable<TracTracControlPoint>> sidelinesMetadata = getMetadataParser().parseSidelinesFromRaceMetadata(
                raceMetadataString, allEventControlPoints);
        for (Entry<String, Iterable<TracTracControlPoint>> sidelineEntry : sidelinesMetadata.entrySet()) {
            if (Util.size(sidelineEntry.getValue()) > 0) {
                sidelines.add(createSideline(sidelineEntry.getKey(), sidelineEntry.getValue()));
            }
        }
        return sidelines;
    }
    
    public com.sap.sailing.domain.base.ControlPoint getOrCreateControlPoint(TracTracControlPoint controlPoint) {
        synchronized (controlPointCache) {
            com.sap.sailing.domain.base.ControlPoint domainControlPoint = controlPointCache.get(controlPoint);
            if (domainControlPoint == null) {
                final Iterable<MetadataParser.ControlPointMetaData> controlPointMetadata = getMetadataParser().parseControlPointMetadata(controlPoint);
                List<Mark> marks = new ArrayList<Mark>();
                for (ControlPointMetaData markMetadata : controlPointMetadata) {
                    Mark mark = baseDomainFactory.getOrCreateMark(markMetadata.getId(), markMetadata.getName(),
                            markMetadata.getType(), markMetadata.getColor(), markMetadata.getShape(),
                            markMetadata.getPattern());
                    marks.add(mark);
                }
                if (controlPoint.getHasTwoPoints()) {
                    // it's a gate
                    Iterator<Mark> markIter = marks.iterator();
                    Mark mark1 = markIter.next();
                    Mark mark2 = markIter.next();
                    domainControlPoint = baseDomainFactory.createControlPointWithTwoMarks(controlPoint.getId(), mark1, mark2, controlPoint.getName());
                } else {
                    Mark mark = marks.iterator().next();
                    domainControlPoint = mark;
                }
                controlPointCache.put(controlPoint, domainControlPoint);
            }
            return domainControlPoint;
        }
    }

    @Override
    public Course createCourse(String name, Iterable<com.sap.sse.common.Util.Pair<TracTracControlPoint, PassingInstruction>> controlPoints) {
        List<Waypoint> waypointList = new ArrayList<Waypoint>();
        for (com.sap.sse.common.Util.Pair<TracTracControlPoint, PassingInstruction> controlPoint : controlPoints) {
            Waypoint waypoint = baseDomainFactory.createWaypoint(getOrCreateControlPoint(controlPoint.getA()), controlPoint.getB());
            waypointList.add(waypoint);
        }
        return new CourseImpl(name, waypointList);
    }

    @Override
    public Sideline createSideline(String name, Iterable<TracTracControlPoint> controlPoints) {
        List<Mark> marks = new ArrayList<Mark>();
        for (TracTracControlPoint controlPoint : controlPoints) {
            ControlPoint cp = getOrCreateControlPoint(controlPoint);
            for (Mark mark : cp.getMarks()) {
                marks.add(mark);
            }
        }
        return new SidelineImpl(name, marks);
    }

    @Override
    public Competitor getOrCreateCompetitor(ICompetitor competitor) {
        final UUID competitorId = competitor.getId();
        final String competitorClassName = competitor.getCompetitorClass()==null?null:competitor.getCompetitorClass().getName();
        final String nationalityAsString = competitor.getNationality();
        final String name = competitor.getName();
        final String shortName = competitor.getShortName();
        Competitor result = getOrCreateCompetitor(competitorId, competitorClassName, nationalityAsString, name,
                shortName, competitor.getHandicapToT(), competitor.getHandicapToD(), null);
        return result;
    }

    @Override
    public Competitor getOrCreateCompetitor(final UUID competitorId, final String competitorClassName,
            final String nationalityAsString, final String name, final String shortName, float timeOnTimeFactor,
            float timeOnDistanceAllowanceInSecondsPerNauticalMile, String searchTag) {
        CompetitorStore competitorStore = baseDomainFactory.getCompetitorStore();
        Competitor result = competitorStore.getExistingCompetitorById(competitorId);
        if (result == null || competitorStore.isCompetitorToUpdateDuringGetOrCreate(result)) {
            BoatClass boatClass = getOrCreateBoatClass(competitorClassName);
            Nationality nationality;
            try {
                nationality = getOrCreateNationality(nationalityAsString);
            } catch (IllegalArgumentException iae) {
                // the country code was probably not a legal IOC country code
                nationality = null;
                logger.log(Level.SEVERE, "Unknown nationality "+nationalityAsString+" for competitor "+name+"; leaving null", iae);
            }
            DynamicTeam team = createTeam(name, nationality, competitorId);
            DynamicBoat boat = new BoatImpl(shortName, boatClass, shortName);
            result = competitorStore.getOrCreateCompetitor(competitorId, name, null /* displayColor */,
                    null /* email */, null /* flagImag */, team, boat, (double) timeOnTimeFactor,
                    new MillisecondsDurationImpl((long) (timeOnDistanceAllowanceInSecondsPerNauticalMile*1000)), searchTag);
        }
        return result;
    }

    private DynamicTeam createTeam(String name, Nationality nationality, UUID competitorId) {
        DynamicTeam result;
        String[] sailorNames = name.split("\\b*\\+\\b*");
        List<DynamicPerson> sailors = new ArrayList<DynamicPerson>();
        for (String sailorName : sailorNames) {
            sailors.add(getOrCreatePerson(sailorName.trim(), nationality, competitorId));
        }
        result = new TeamImpl(name, sailors, /* TODO coach not known */null);
        return result;
    }

    @Override
    public DynamicPerson getOrCreatePerson(String name, Nationality nationality, UUID competitorId) {
        synchronized (personCache) {
            com.sap.sse.common.Util.Pair<String, UUID> key = new com.sap.sse.common.Util.Pair<String, UUID>(name, competitorId);
            DynamicPerson result = personCache.get(key);
            if (result == null) {
                result = new PersonImpl(name, nationality, /* date of birth unknown */null, /* description */"");
                personCache.put(key, result);
            }
            return result;
        }
    }

    @Override
    public BoatClass getOrCreateBoatClass(String competitorClassName) {
        return baseDomainFactory.getOrCreateBoatClass(competitorClassName == null ? "" : competitorClassName);
    }

    @Override
    public Nationality getOrCreateNationality(String nationalityName) {
        return baseDomainFactory.getOrCreateNationality(nationalityName);
    }
    
    @Override
    public RaceDefinition getExistingRaceDefinitionForRace(UUID raceId) {
        return raceCache.get(raceId);
    }

    @Override
    public RaceDefinition getAndWaitForRaceDefinition(UUID raceId) {
        return getAndWaitForRaceDefinition(raceId, -1);
    }

    @Override
    public RaceDefinition getAndWaitForRaceDefinition(UUID raceId, long timeoutInMilliseconds) {
        long start = System.currentTimeMillis();
        RaceDefinition result = raceCache.get(raceId);
        boolean interrupted = false;
        if (result == null) {
            synchronized (raceCache) {
                // try again while under raceCache's monitor; otherwise we may miss a notification
                result = raceCache.get(raceId);
                while ((timeoutInMilliseconds == -1 || System.currentTimeMillis()-start < timeoutInMilliseconds) && !interrupted && result == null) {
                    try {
                        if (timeoutInMilliseconds == -1) {
                            raceCache.wait();
                        } else {
                            long timeToWait = timeoutInMilliseconds-(System.currentTimeMillis()-start);
                            if (timeToWait > 0) {
                                raceCache.wait(timeToWait);
                            }
                        }
                        result = raceCache.get(raceId);
                    } catch (InterruptedException e) {
                        interrupted = true;
                    }
                }
            }
        }
        return result;
    }

    @Override
    public Regatta getOrCreateDefaultRegatta(RaceLogStore raceLogStore, RegattaLogStore regattaLogStore,
            IRace race, TrackedRegattaRegistry trackedRegattaRegistry) {
        synchronized (regattaCache) {
            // FIXME Dialog with Lasse by Skype on 2011-06-17:
            //            [6:20:04 PM] Axel Uhl: Lasse, can Event.getCompetitorClassList() ever produce more than one result?
            //            [6:20:20 PM] Axel Uhl: Or is it similar to Event.getRaceList() which always delivers one Race?
            //            [6:22:19 PM] Lasse Staffensen: It can deliver several classes, if more classes are present in a race.
            //            [6:27:20 PM] Axel Uhl: Will that happen at Kiel Week?
            //            [6:27:58 PM] Lasse Staffensen: No
            //            [6:28:34 PM] Axel Uhl: Good :)
            // This means that currently it is permissible to assume that we'll get at most one
            // boat class per TracTrac event. Generally, however, we have to assume that
            // one TracTrac event may map to multiple domain Event objects with one BoatClass each
            
            // try a quick look-up in the weak cache using the TracTrac event as key; only if that delivers no result,
            // compute the dominant boat class which requires a lot more effort
            Regatta result = weakDefaultRegattaCache.get(race);
            if (result == null) {
                Pair<String, BoatClass> defaultRegattaNameAndBoatClass = getDefaultRegattaNameAndBoatClass(race);
                BoatClass boatClass = defaultRegattaNameAndBoatClass.getB();
                Pair<String, String> key = new Pair<String, String>(defaultRegattaNameAndBoatClass.getA(),
                        boatClass == null ? null : boatClass.getName());
                result = regattaCache.get(key);
                // FIXME When a Regatta is removed from RacingEventService, it isn't removed here. We use a "stale" regatta here.
                // This is particularly bad if a persistent regatta was loaded but a default regatta was accidentally created.
                // Then, there is no way but restart the server to get rid of this stale cache entry here.
                if (result == null) {
                    result = new RegattaImpl(raceLogStore, regattaLogStore, RegattaImpl.getDefaultName(
                            defaultRegattaNameAndBoatClass.getA(), boatClass.getName()), boatClass, /*startDate*/ null, /*endDate*/ null,
                            trackedRegattaRegistry,
                            // use the low-point system as the default scoring scheme
                            getBaseDomainFactory().createScoringScheme(ScoringSchemeType.LOW_POINT), race.getId(), null);
                    regattaCache.put(key, result);
                    weakDefaultRegattaCache.put(race, result);
                    logger.info("Created regatta "+result.getName()+" ("+result.hashCode()+") because none found for key "+key);
                }
            }
            return result;
        }
    }

    private Pair<String, BoatClass> getDefaultRegattaNameAndBoatClass(IRace race) {
        Collection<ICompetitorClass> competitorClassList = new ArrayList<>();
        getCompetingCompetitors(race).forEach(competitor->{
            competitorClassList.add(competitor.getCompetitor().getCompetitorClass());
        });
        Pair<String, BoatClass> defaultRegattaNameAndBoatClass = new Pair<String, BoatClass>(race.getEvent().getName(),
                getDominantBoatClass(competitorClassList));
        return defaultRegattaNameAndBoatClass;
    }
    
    @Override
    public Iterable<Receiver> getUpdateReceivers(DynamicTrackedRegatta trackedRegatta, IRace tractracRace,
            WindStore windStore, long delayToLiveInMillis, Simulator simulator, DynamicRaceDefinitionSet raceDefinitionSetToUpdate,
            TrackedRegattaRegistry trackedRegattaRegistry, RaceLogResolver raceLogResolver,
            URI courseDesignUpdateURI, String tracTracUsername, String tracTracPassword,
            IEventSubscriber eventSubscriber, IRaceSubscriber raceSubscriber, boolean useInternalMarkPassingAlgorithm,
            long timeoutInMilliseconds, ReceiverType... types) {
        IEvent tractracEvent = tractracRace.getEvent();
        Collection<Receiver> result = new ArrayList<Receiver>();
        for (ReceiverType type : types) {
            switch (type) {
            case RACECOURSE:
                result.add(new RaceCourseReceiver(this, trackedRegatta, tractracEvent, tractracRace, windStore,
                        raceDefinitionSetToUpdate, delayToLiveInMillis,
                        WindTrack.DEFAULT_MILLISECONDS_OVER_WHICH_TO_AVERAGE_WIND, simulator, courseDesignUpdateURI,
                        tracTracUsername, tracTracPassword, eventSubscriber, raceSubscriber,
                        useInternalMarkPassingAlgorithm, raceLogResolver, timeoutInMilliseconds));
                break;
            case MARKPOSITIONS:
                result.add(new MarkPositionReceiver(
                        trackedRegatta, tractracEvent, tractracRace, simulator, this, eventSubscriber, raceSubscriber, timeoutInMilliseconds));
                break;
            case RAWPOSITIONS:
                result.add(new RawPositionReceiver(
                        trackedRegatta, tractracEvent, this, simulator, eventSubscriber, raceSubscriber, timeoutInMilliseconds));
                break;
            case MARKPASSINGS:
                if (!useInternalMarkPassingAlgorithm) {
                    result.add(new MarkPassingReceiver(trackedRegatta, tractracEvent, simulator, this, eventSubscriber, raceSubscriber, timeoutInMilliseconds));
                }
                break;
            case RACESTARTFINISH:
                result.add(new RaceStartedAndFinishedReceiver(
                        trackedRegatta, tractracEvent, simulator, this, eventSubscriber, raceSubscriber, timeoutInMilliseconds));
                break;
            }
        }
        return result;
    }

    @Override
    public Iterable<Receiver> getUpdateReceivers(DynamicTrackedRegatta trackedRegatta,
            long delayToLiveInMillis, Simulator simulator, WindStore windStore,
            DynamicRaceDefinitionSet raceDefinitionSetToUpdate, TrackedRegattaRegistry trackedRegattaRegistry, RaceLogResolver raceLogResolver,
            IRace tractracRace, URI courseDesignUpdateURI, 
            String tracTracUsername, String tracTracPassword, IEventSubscriber eventSubscriber, IRaceSubscriber raceSubscriber,
            boolean useInternalMarkPassingAlgorithm, long timeoutInMilliseconds) {
        return getUpdateReceivers(trackedRegatta, tractracRace, windStore, delayToLiveInMillis, simulator,
                raceDefinitionSetToUpdate, trackedRegattaRegistry, raceLogResolver, courseDesignUpdateURI,
                tracTracUsername, tracTracPassword, eventSubscriber, raceSubscriber,
                useInternalMarkPassingAlgorithm, timeoutInMilliseconds, ReceiverType.RACECOURSE,
                ReceiverType.MARKPASSINGS, ReceiverType.MARKPOSITIONS, ReceiverType.RACESTARTFINISH, ReceiverType.RAWPOSITIONS);
    }
    
    @Override
    public Serializable getRaceID(IRace tractracRace) {
        return tractracRace.getId();
    }

    @Override
    public void removeRace(IEvent tractracEvent, IRace tractracRace, TrackedRegattaRegistry trackedRegattaRegistry) {
        RaceDefinition raceDefinition;
        synchronized (raceCache) {
            raceDefinition = getExistingRaceDefinitionForRace(tractracRace.getId());
            if (raceDefinition != null) { // otherwise, this domain factory doesn't seem to know about the race
                raceCache.remove(tractracRace.getId());
                logger.info("Removed race "+raceDefinition.getName()+" from TracTrac DomainFactoryImpl");
            }
        }
        if (raceDefinition != null) {
            // FIXME this only removes the race from its default regatta, not any explicit regatta
            Pair<String, BoatClass> defaultRegattaNameAndBoatClass = getDefaultRegattaNameAndBoatClass(tractracRace);
            Pair<String, String> key = new Pair<String, String>(defaultRegattaNameAndBoatClass.getA(),
                    defaultRegattaNameAndBoatClass.getB() == null ? null :
                        defaultRegattaNameAndBoatClass.getB().getName());
            synchronized (regattaCache) {
                Regatta regatta = regattaCache.get(key);
                if (regatta != null) {
                    // The following fixes bug 202: when tracking of multiple races of the same event has been started, this may not
                    // remove any race; however, the event may already have been created by another tracker whose race hasn't
                    // arrived yet and therefore the races list is still empty; therefore, only remove the event if its
                    // race list became empty by the removal performed here.
                    int oldSize = Util.size(regatta.getAllRaces());
                    regatta.removeRace(raceDefinition);
                    if (oldSize > 0 && Util.size(regatta.getAllRaces()) == 0) {
                        logger.info("Removing regatta "+regatta.getName()+" ("+regatta.hashCode()+") from TracTrac DomainFactoryImpl");
                        regattaCache.remove(key);
                        weakDefaultRegattaCache.remove(tractracRace);
                    }
                    TrackedRegatta trackedRegatta = trackedRegattaRegistry.getTrackedRegatta(regatta);
                    if (trackedRegatta != null) {
                        // see above; only remove tracked regatta if it *became* empty because of the tracked race removal here
                        final int oldSizeOfTrackedRaces;
                        final int newSizeOfTrackedRaces;
                        trackedRegatta.lockTrackedRacesForWrite();
                        try {
                            oldSizeOfTrackedRaces = Util.size(trackedRegatta.getTrackedRaces());
                            trackedRegatta.removeTrackedRace(raceDefinition);
                            newSizeOfTrackedRaces = Util.size(trackedRegatta.getTrackedRaces());
                        } finally {
                            trackedRegatta.unlockTrackedRacesAfterWrite();
                        }
                        if (oldSizeOfTrackedRaces > 0 && newSizeOfTrackedRaces == 0) {
                            trackedRegattaRegistry.removeTrackedRegatta(regatta);
                        }
                    }
                }
            }
        }
    }

    @Override
	public DynamicTrackedRace getOrCreateRaceDefinitionAndTrackedRace(DynamicTrackedRegatta trackedRegatta, UUID raceId,
			String raceName, Iterable<Competitor> competitors, BoatClass boatClass,
			Map<Competitor, Boat> competitorBoats, Course course, Iterable<Sideline> sidelines, WindStore windStore,
			long delayToLiveInMillis, long millisecondsOverWhichToAverageWind,
			DynamicRaceDefinitionSet raceDefinitionSetToUpdate, URI tracTracUpdateURI, UUID tracTracEventUuid,
			String tracTracUsername, String tracTracPassword, boolean ignoreTracTracMarkPassings, RaceLogResolver raceLogResolver,
			Consumer<DynamicTrackedRace> runBeforeExposingRace, IRace tractracRace) {
        synchronized (raceCache) {
            RaceDefinition raceDefinition = raceCache.get(raceId);
            if (raceDefinition == null) {
                logger.info("Creating RaceDefinitionImpl for race "+raceName);
                raceDefinition = new RaceDefinitionImpl(raceName, course, boatClass, competitors, competitorBoats, raceId);
            } else {
                logger.info("Already found RaceDefinitionImpl for race "+raceName);
            }
            DynamicTrackedRace trackedRace = trackedRegatta.getExistingTrackedRace(raceDefinition);
            if (trackedRace == null) {
                // add to existing regatta only if boat class matches
                if (raceDefinition.getBoatClass() == trackedRegatta.getRegatta().getBoatClass()) {
                    trackedRegatta.getRegatta().addRace(raceDefinition);
                    trackedRace = createTrackedRace(trackedRegatta, raceDefinition, sidelines, windStore,
                            delayToLiveInMillis, millisecondsOverWhichToAverageWind, raceDefinitionSetToUpdate, ignoreTracTracMarkPassings,
                            raceLogResolver);
                    logger.info("Added race " + raceDefinition + " to regatta " + trackedRegatta.getRegatta());
                    if (runBeforeExposingRace != null) {
                    	logger.fine("Running callback for tracked race creation for "+trackedRace.getRace());
                    	runBeforeExposingRace.accept(trackedRace);
                    }
                    addTracTracUpdateHandlers(tracTracUpdateURI, tracTracEventUuid, tracTracUsername, tracTracPassword,
                            raceDefinition, trackedRace, tractracRace);
                    raceCache.put(raceId, raceDefinition);
                    raceCache.notifyAll();
                } else {
                    final String reasonForNotAddingRaceToRegatta = "Not adding race " + raceDefinition + " to regatta " + trackedRegatta.getRegatta()
                            + " because boat class " + raceDefinition.getBoatClass()
                            + " doesn't match regatta's boat class " + trackedRegatta.getRegatta().getBoatClass();
                    logger.warning(reasonForNotAddingRaceToRegatta);
                    try {
                        raceDefinitionSetToUpdate.raceNotLoaded(reasonForNotAddingRaceToRegatta);
                    } catch (Exception e) {
                        logger.log(Level.INFO, "Something else went wrong while trying to notify the RaceDefinition set that the race "+
                                raceDefinition+" could not be added to the the regatta "+trackedRegatta.getRegatta(), e);
                    }
                }
            } else {
                logger.info("Found existing tracked race for race "+raceName+" with ID "+raceId);
            }
            return trackedRace;
        }
    }

    @Override
    public Iterable<IControlPoint> getControlPointsForCourseArea(IEvent tracTracEvent, String tracTracCourseAreaName) {
    	final Set<IControlPoint> result = new HashSet<>();
    	for (final IControl control : getControlsForCourseArea(tracTracEvent, tracTracCourseAreaName)) {
    		result.addAll(control.getControlPoints());
    	}
    	return result;
    }
    
    @Override
    public Iterable<IControl> getControlsForCourseArea(IEvent tracTracEvent, String tracTracCourseAreaName) {
    	final Set<IControl> result = new HashSet<>();
		if (tracTracCourseAreaName != null) {
			for (final IControl control : tracTracEvent.getControls()) {
				if (control.getCourseArea() != null && control.getCourseArea().equals(tracTracCourseAreaName)) {
					result.add(control);
				}
			}
		}
    	return result;
    }
    
    @Override
    public ControlPoint getExistingControlWithTwoMarks(Iterable<IControl> candidates, Mark first, Mark second) {
    	final Set<Mark> pairOfMarksToFind = new HashSet<>();
    	pairOfMarksToFind.add(first);
    	pairOfMarksToFind.add(second);
    	for (final IControl control : candidates) {
    		TracTracControlPoint cp = new ControlPointAdapter(control);
    		Set<Mark> marksInExistingControlPoint = new HashSet<>();
    		final ControlPoint controlPoint = getOrCreateControlPoint(cp);
			Util.addAll(controlPoint.getMarks(), marksInExistingControlPoint);
    		if (marksInExistingControlPoint.equals(pairOfMarksToFind)) {
    			return controlPoint;
    		}
    	}
    	return null;
    }
    
    @Override
    public void addTracTracUpdateHandlers(URI tracTracUpdateURI, UUID tracTracEventUuid, String tracTracUsername,
            String tracTracPassword, RaceDefinition raceDefinition, DynamicTrackedRace trackedRace, IRace tractracRace) {
        TracTracCourseDesignUpdateHandler courseDesignHandler = new TracTracCourseDesignUpdateHandler(
                tracTracUpdateURI, tracTracUsername, tracTracPassword, tracTracEventUuid,
                raceDefinition.getId(), tractracRace, this);
        trackedRace.addCourseDesignChangedListener(courseDesignHandler);
        TracTracStartTimeUpdateHandler startTimeHandler = new TracTracStartTimeUpdateHandler(
                tracTracUpdateURI, tracTracUsername, tracTracPassword, tracTracEventUuid,
                raceDefinition.getId(), trackedRace.getTrackedRegatta().getRegatta());
        trackedRace.addStartTimeChangedListener(startTimeHandler);
        TracTracRaceAbortedHandler raceAbortedHandler = new TracTracRaceAbortedHandler(
                tracTracUpdateURI, tracTracUsername, tracTracPassword, tracTracEventUuid,
                raceDefinition.getId());
        trackedRace.addRaceAbortedListener(raceAbortedHandler);
        trackedRace.addListener(new TracTracFinishTimeUpdateHandler(tracTracUpdateURI, tracTracUsername, tracTracPassword, tracTracEventUuid,
                raceDefinition.getId(), trackedRace.getTrackedRegatta().getRegatta()).getListener());
    }

    private DynamicTrackedRace createTrackedRace(TrackedRegatta trackedRegatta, RaceDefinition race,
            Iterable<Sideline> sidelines, WindStore windStore, long delayToLiveInMillis,
            long millisecondsOverWhichToAverageWind, DynamicRaceDefinitionSet raceDefinitionSetToUpdate,
            boolean useMarkPassingCalculator, RaceLogResolver raceLogResolver) {
        return trackedRegatta.createTrackedRace(race, sidelines,
                windStore, delayToLiveInMillis, millisecondsOverWhichToAverageWind,
                /* time over which to average speed: */ race.getBoatClass().getApproximateManeuverDurationInMilliseconds(),
                raceDefinitionSetToUpdate, useMarkPassingCalculator, raceLogResolver);
    }

    @Override
    public Map<Competitor, Boat> getBoatsInfoForCompetitors(IRace race, BoatClass defaultBoatClass) {
        final Map<Competitor, Boat> competitorBoatInfos = new HashMap<>();
        getCompetingCompetitors(race).forEach(rc->{
            Util.Triple<String, String, String> competitorBoatInfo = getMetadataParser().parseCompetitorBoat(rc);
            Competitor existingCompetitor = getOrCreateCompetitor(rc.getCompetitor());
            if (existingCompetitor != null && competitorBoatInfo != null) {
                Boat boatOfCompetitor = new BoatImpl(competitorBoatInfo.getA(), defaultBoatClass, 
                        competitorBoatInfo.getB(), AbstractColor.getCssColor(competitorBoatInfo.getC()));
                competitorBoatInfos.put(existingCompetitor, boatOfCompetitor);
            }
        });
        return competitorBoatInfos;
    }

    /**
     * Obtains those {@link IRace#getRaceCompetitors() competitors} that are actually competing in the race
     * ({@link ICompetitor#isNonCompeting()}=={@code false})
     */
    private Stream<IRaceCompetitor> getCompetingCompetitors(IRace race) {
    	return race.getRaceCompetitors().stream().filter(rc->!rc.getCompetitor().isNonCompeting());
    }
    
    @Override
    public Util.Pair<Iterable<Competitor>, BoatClass> getCompetitorsAndDominantBoatClass(IRace race) {
        List<ICompetitorClass> competitorClasses = new ArrayList<ICompetitorClass>();
        final List<Competitor> competitors = new ArrayList<Competitor>();
        getCompetingCompetitors(race).forEach(rc->{
            // also add those whose race class doesn't match the dominant one (such as camera boats)
            // because they may still send data that we would like to record in some tracks
            competitors.add(getOrCreateCompetitor(rc.getCompetitor()));
            competitorClasses.add(rc.getCompetitor().getCompetitorClass());
        });
        BoatClass dominantBoatClass = getDominantBoatClass(competitorClasses);
        Util.Pair<Iterable<Competitor>, BoatClass> competitorsAndDominantBoatClass = new com.sap.sse.common.Util.Pair<Iterable<Competitor>, BoatClass>(
                competitors, dominantBoatClass);
        return competitorsAndDominantBoatClass;
    }

    private BoatClass getDominantBoatClass(Collection<ICompetitorClass> competitorClasses) {
        List<String> competitorClassNames = new ArrayList<>();
        for (ICompetitorClass competitorClass : competitorClasses) {
            competitorClassNames.add(competitorClass==null?null:competitorClass.getName());
        }
        BoatClass dominantBoatClass = getDominantBoatClass(competitorClassNames);
        return dominantBoatClass;
    }

    @Override
    public BoatClass getDominantBoatClass(Iterable<String> competitorClassNames) {
        final BoatClass result;
        if (competitorClassNames == null) {
            result = null;
        } else {
            Collection<BoatClass> boatClasses = new ArrayList<>();
            for (String competitorClassName : competitorClassNames) {
                BoatClass boatClass = getOrCreateBoatClass(competitorClassName);
                boatClasses.add(boatClass);
            }
            result = Util.getDominantObject(boatClasses);
        }
        return result;
    }

    @Override
    public Mark getMark(TracTracControlPoint controlPoint, int zeroBasedMarkIndex) {
        com.sap.sailing.domain.base.ControlPoint myControlPoint = getOrCreateControlPoint(controlPoint);
        Mark result;
        Iterator<Mark> iter = myControlPoint.getMarks().iterator();
        if (controlPoint.getHasTwoPoints()) {
            if (zeroBasedMarkIndex == 0) {
                result = iter.next();
            } else {
                iter.next();
                result = iter.next();
            }
        } else {
            result = iter.next();
        }
        return result;
    }

    @Override
    public MarkPassing createMarkPassing(TimePoint timePoint, Waypoint passed, com.sap.sailing.domain.base.Competitor competitor) {
        return baseDomainFactory.createMarkPassing(timePoint, passed, competitor);
    }

    @Override
    public TracTracRaceTracker createRaceTracker(RaceLogStore raceLogStore, RegattaLogStore regattaLogStore, WindStore windStore, TrackedRegattaRegistry trackedRegattaRegistry,
            RaceLogResolver raceLogResolver, RaceTrackingConnectivityParametersImpl connectivityParams, long timeoutInMilliseconds) throws MalformedURLException,
            FileNotFoundException, URISyntaxException, CreateModelException, SubscriberInitializationException {
        return new TracTracRaceTrackerImpl(this, raceLogStore, regattaLogStore, windStore, trackedRegattaRegistry, raceLogResolver, connectivityParams, timeoutInMilliseconds);
    }

    @Override
    public RaceTracker createRaceTracker(Regatta regatta, RaceLogStore raceLogStore, RegattaLogStore regattaLogStore, WindStore windStore,
            TrackedRegattaRegistry trackedRegattaRegistry, RaceLogResolver raceLogResolver, RaceTrackingConnectivityParametersImpl connectivityParams, long timeoutInMilliseconds)
            throws MalformedURLException, FileNotFoundException, URISyntaxException, CreateModelException,
            SubscriberInitializationException {
        return new TracTracRaceTrackerImpl(regatta, this, raceLogStore, regattaLogStore, windStore, trackedRegattaRegistry,
                raceLogResolver, connectivityParams, timeoutInMilliseconds);
    }

    @Override
    public JSONService parseJSONURLWithRaceRecords(URL jsonURL, boolean loadClientParams) throws IOException, ParseException, org.json.simple.parser.ParseException, URISyntaxException {
        return new JSONServiceImpl(jsonURL, loadClientParams);
    }

    @Override
    public TracTracConfiguration createTracTracConfiguration(String name, String jsonURL, String liveDataURI, String storedDataURI, String courseDesignUpdateURI, String tracTracUsername, String tracTracPassword) {
        return new TracTracConfigurationImpl(name, jsonURL, liveDataURI, storedDataURI, courseDesignUpdateURI, tracTracUsername, tracTracPassword);
    }

    @Override
    public RaceTrackingConnectivityParameters createTrackingConnectivityParameters(URL paramURL, URI liveURI,
            URI storedURI, URI courseDesignUpdateURI, TimePoint startOfTracking, TimePoint endOfTracking,
            long delayToLiveInMillis, Duration offsetToStartTimeOfSimulatedRace, boolean useInternalMarkPassingAlgorithm, RaceLogStore raceLogStore,
            RegattaLogStore regattaLogStore, String tracTracUsername, String tracTracPassword, String raceStatus,
            String raceVisibility, boolean trackWind, boolean correctWindDirectionByMagneticDeclination, boolean preferReplayIfAvailable, int timeoutInMillis) throws Exception {
        return new RaceTrackingConnectivityParametersImpl(paramURL, liveURI, storedURI, courseDesignUpdateURI,
                startOfTracking, endOfTracking, delayToLiveInMillis, offsetToStartTimeOfSimulatedRace, useInternalMarkPassingAlgorithm, raceLogStore,
                regattaLogStore, this, tracTracUsername, tracTracPassword, raceStatus, raceVisibility, trackWind, correctWindDirectionByMagneticDeclination,
                preferReplayIfAvailable, timeoutInMillis);
    }

    @Override
    public JSONService parseJSONURLForOneRaceRecord(URL jsonURL, String raceId, boolean loadClientParams)
            throws IOException, ParseException, org.json.simple.parser.ParseException, URISyntaxException {
        return new JSONServiceImpl(jsonURL, raceId, loadClientParams);
    }

}
>>>>>>> bb4ecf91
<|MERGE_RESOLUTION|>--- conflicted
+++ resolved
@@ -1,4 +1,3 @@
-<<<<<<< HEAD
 package com.sap.sailing.domain.tractracadapter.impl;
 
 import java.io.FileNotFoundException;
@@ -761,771 +760,4 @@
         return new JSONServiceImpl(jsonURL, raceId, loadClientParams);
     }
 
-}
-=======
-package com.sap.sailing.domain.tractracadapter.impl;
-
-import java.io.FileNotFoundException;
-import java.io.IOException;
-import java.io.Serializable;
-import java.net.MalformedURLException;
-import java.net.URI;
-import java.net.URISyntaxException;
-import java.net.URL;
-import java.text.ParseException;
-import java.util.ArrayList;
-import java.util.Collection;
-import java.util.HashMap;
-import java.util.HashSet;
-import java.util.Iterator;
-import java.util.List;
-import java.util.Map;
-import java.util.Map.Entry;
-import java.util.Set;
-import java.util.UUID;
-import java.util.concurrent.ConcurrentHashMap;
-import java.util.concurrent.ConcurrentMap;
-import java.util.function.Consumer;
-import java.util.logging.Level;
-import java.util.logging.Logger;
-import java.util.stream.Stream;
-
-import com.sap.sailing.domain.abstractlog.race.analyzing.impl.RaceLogResolver;
-import com.sap.sailing.domain.base.Boat;
-import com.sap.sailing.domain.base.BoatClass;
-import com.sap.sailing.domain.base.Competitor;
-import com.sap.sailing.domain.base.CompetitorStore;
-import com.sap.sailing.domain.base.ControlPoint;
-import com.sap.sailing.domain.base.Course;
-import com.sap.sailing.domain.base.Mark;
-import com.sap.sailing.domain.base.Nationality;
-import com.sap.sailing.domain.base.RaceDefinition;
-import com.sap.sailing.domain.base.Regatta;
-import com.sap.sailing.domain.base.Sideline;
-import com.sap.sailing.domain.base.Waypoint;
-import com.sap.sailing.domain.base.impl.BoatImpl;
-import com.sap.sailing.domain.base.impl.CourseImpl;
-import com.sap.sailing.domain.base.impl.DynamicBoat;
-import com.sap.sailing.domain.base.impl.DynamicPerson;
-import com.sap.sailing.domain.base.impl.DynamicTeam;
-import com.sap.sailing.domain.base.impl.KilometersPerHourSpeedWithBearingImpl;
-import com.sap.sailing.domain.base.impl.PersonImpl;
-import com.sap.sailing.domain.base.impl.RaceDefinitionImpl;
-import com.sap.sailing.domain.base.impl.RegattaImpl;
-import com.sap.sailing.domain.base.impl.SidelineImpl;
-import com.sap.sailing.domain.base.impl.TeamImpl;
-import com.sap.sailing.domain.common.PassingInstruction;
-import com.sap.sailing.domain.common.Position;
-import com.sap.sailing.domain.common.ScoringSchemeType;
-import com.sap.sailing.domain.common.impl.DegreeBearingImpl;
-import com.sap.sailing.domain.common.impl.DegreePosition;
-import com.sap.sailing.domain.common.tracking.GPSFixMoving;
-import com.sap.sailing.domain.common.tracking.impl.GPSFixMovingImpl;
-import com.sap.sailing.domain.racelog.RaceLogStore;
-import com.sap.sailing.domain.regattalog.RegattaLogStore;
-import com.sap.sailing.domain.tracking.DynamicRaceDefinitionSet;
-import com.sap.sailing.domain.tracking.DynamicTrackedRace;
-import com.sap.sailing.domain.tracking.DynamicTrackedRegatta;
-import com.sap.sailing.domain.tracking.MarkPassing;
-import com.sap.sailing.domain.tracking.RaceTracker;
-import com.sap.sailing.domain.tracking.RaceTrackingConnectivityParameters;
-import com.sap.sailing.domain.tracking.TrackedRegatta;
-import com.sap.sailing.domain.tracking.TrackedRegattaRegistry;
-import com.sap.sailing.domain.tracking.WindStore;
-import com.sap.sailing.domain.tracking.WindTrack;
-import com.sap.sailing.domain.tractracadapter.DomainFactory;
-import com.sap.sailing.domain.tractracadapter.JSONService;
-import com.sap.sailing.domain.tractracadapter.MetadataParser;
-import com.sap.sailing.domain.tractracadapter.MetadataParser.ControlPointMetaData;
-import com.sap.sailing.domain.tractracadapter.Receiver;
-import com.sap.sailing.domain.tractracadapter.ReceiverType;
-import com.sap.sailing.domain.tractracadapter.TracTracConfiguration;
-import com.sap.sailing.domain.tractracadapter.TracTracControlPoint;
-import com.sap.sailing.domain.tractracadapter.TracTracRaceTracker;
-import com.sap.sse.common.Duration;
-import com.sap.sse.common.TimePoint;
-import com.sap.sse.common.Util;
-import com.sap.sse.common.Util.Pair;
-import com.sap.sse.common.impl.AbstractColor;
-import com.sap.sse.common.impl.MillisecondsDurationImpl;
-import com.sap.sse.common.impl.MillisecondsTimePoint;
-import com.sap.sse.util.WeakIdentityHashMap;
-import com.tractrac.model.lib.api.data.IPosition;
-import com.tractrac.model.lib.api.event.CreateModelException;
-import com.tractrac.model.lib.api.event.ICompetitor;
-import com.tractrac.model.lib.api.event.ICompetitorClass;
-import com.tractrac.model.lib.api.event.IEvent;
-import com.tractrac.model.lib.api.event.IRace;
-import com.tractrac.model.lib.api.event.IRaceCompetitor;
-import com.tractrac.model.lib.api.route.IControl;
-import com.tractrac.model.lib.api.route.IControlPoint;
-import com.tractrac.subscription.lib.api.IEventSubscriber;
-import com.tractrac.subscription.lib.api.IRaceSubscriber;
-import com.tractrac.subscription.lib.api.SubscriberInitializationException;
-
-import difflib.PatchFailedException;
-
-public class DomainFactoryImpl implements DomainFactory {
-    private static final Logger logger = Logger.getLogger(DomainFactoryImpl.class.getName());
-    
-    private final com.sap.sailing.domain.base.DomainFactory baseDomainFactory;
-    
-    // TODO consider (re-)introducing WeakHashMaps for cache structures, but such that the cache is maintained as long as our domain objects are strongly referenced
-    private final Map<TracTracControlPoint, com.sap.sailing.domain.base.ControlPoint> controlPointCache =
-        new HashMap<TracTracControlPoint, com.sap.sailing.domain.base.ControlPoint>();
-    
-    private final Map<com.sap.sse.common.Util.Pair<String, UUID>, DynamicPerson> personCache = new HashMap<>();
-    
-    /**
-     * Caches regattas by their name and their boat class's name
-     */
-    private final Map<com.sap.sse.common.Util.Pair<String, String>, com.sap.sailing.domain.base.Regatta> regattaCache =
-            new HashMap<com.sap.sse.common.Util.Pair<String, String>, com.sap.sailing.domain.base.Regatta>();
-    
-    /**
-     * A cache based on weak references to the TracTrac race, allowing for quick race lookup as long as the
-     * TracTrac race remains referenced. Synchronization for additions / removals is tied to the
-     * synchronization for {@link #regattaCache}.
-     */
-    private final WeakIdentityHashMap<IRace, Regatta> weakDefaultRegattaCache = new WeakIdentityHashMap<>();
-    
-    /**
-     * Maps from the TracTrac race UUIDs to the domain model's {@link RaceDefinition} objects that represent the race
-     * identified by that UUID
-     */
-    private final ConcurrentMap<UUID, RaceDefinition> raceCache = new ConcurrentHashMap<>();
-    
-    private final MetadataParser metadataParser;
-
-    public DomainFactoryImpl(com.sap.sailing.domain.base.DomainFactory baseDomainFactory) {
-        this.baseDomainFactory = baseDomainFactory;
-        this.metadataParser = new MetadataParserImpl();
-    }
-
-    @Override
-    public MetadataParser getMetadataParser() {
-        return metadataParser;
-    }
-    
-    @Override
-    public com.sap.sailing.domain.base.DomainFactory getBaseDomainFactory() {
-        return baseDomainFactory;
-    }
-    
-    @Override
-    public Position createPosition(
-            IPosition position) {
-        return new DegreePosition(position.getLatitude(), position.getLongitude());
-    }
-   
-    @Override
-    public GPSFixMoving createGPSFixMoving(IPosition position) {
-        GPSFixMoving result = new GPSFixMovingImpl(createPosition(position), new MillisecondsTimePoint(position.getTimestamp()),
-                new KilometersPerHourSpeedWithBearingImpl(position.getSpeed(), new DegreeBearingImpl(position.getDirection())));
-        return result;
-    }
-    
-    @Override
-    public TimePoint createTimePoint(long timestamp) {
-        return new MillisecondsTimePoint(timestamp);
-    }
-    
-    @Override
-    public void updateCourseWaypoints(Course courseToUpdate, Iterable<com.sap.sse.common.Util.Pair<TracTracControlPoint, PassingInstruction>> controlPoints) throws PatchFailedException {
-        List<com.sap.sse.common.Util.Pair<com.sap.sailing.domain.base.ControlPoint, PassingInstruction>> newDomainControlPoints = new ArrayList<>();
-        for (com.sap.sse.common.Util.Pair<TracTracControlPoint, PassingInstruction> tractracControlPoint : controlPoints) {
-            com.sap.sailing.domain.base.ControlPoint newDomainControlPoint = getOrCreateControlPoint(tractracControlPoint.getA());
-            newDomainControlPoints.add(new com.sap.sse.common.Util.Pair<com.sap.sailing.domain.base.ControlPoint, PassingInstruction>(newDomainControlPoint, tractracControlPoint.getB()));
-        }
-        courseToUpdate.update(newDomainControlPoints, baseDomainFactory);
-    }
-
-    @Override
-    public List<Sideline> createSidelines(final String raceMetadataString, final Iterable<? extends TracTracControlPoint> allEventControlPoints) {
-        List<Sideline> sidelines = new ArrayList<Sideline>();
-        Map<String, Iterable<TracTracControlPoint>> sidelinesMetadata = getMetadataParser().parseSidelinesFromRaceMetadata(
-                raceMetadataString, allEventControlPoints);
-        for (Entry<String, Iterable<TracTracControlPoint>> sidelineEntry : sidelinesMetadata.entrySet()) {
-            if (Util.size(sidelineEntry.getValue()) > 0) {
-                sidelines.add(createSideline(sidelineEntry.getKey(), sidelineEntry.getValue()));
-            }
-        }
-        return sidelines;
-    }
-    
-    public com.sap.sailing.domain.base.ControlPoint getOrCreateControlPoint(TracTracControlPoint controlPoint) {
-        synchronized (controlPointCache) {
-            com.sap.sailing.domain.base.ControlPoint domainControlPoint = controlPointCache.get(controlPoint);
-            if (domainControlPoint == null) {
-                final Iterable<MetadataParser.ControlPointMetaData> controlPointMetadata = getMetadataParser().parseControlPointMetadata(controlPoint);
-                List<Mark> marks = new ArrayList<Mark>();
-                for (ControlPointMetaData markMetadata : controlPointMetadata) {
-                    Mark mark = baseDomainFactory.getOrCreateMark(markMetadata.getId(), markMetadata.getName(),
-                            markMetadata.getType(), markMetadata.getColor(), markMetadata.getShape(),
-                            markMetadata.getPattern());
-                    marks.add(mark);
-                }
-                if (controlPoint.getHasTwoPoints()) {
-                    // it's a gate
-                    Iterator<Mark> markIter = marks.iterator();
-                    Mark mark1 = markIter.next();
-                    Mark mark2 = markIter.next();
-                    domainControlPoint = baseDomainFactory.createControlPointWithTwoMarks(controlPoint.getId(), mark1, mark2, controlPoint.getName());
-                } else {
-                    Mark mark = marks.iterator().next();
-                    domainControlPoint = mark;
-                }
-                controlPointCache.put(controlPoint, domainControlPoint);
-            }
-            return domainControlPoint;
-        }
-    }
-
-    @Override
-    public Course createCourse(String name, Iterable<com.sap.sse.common.Util.Pair<TracTracControlPoint, PassingInstruction>> controlPoints) {
-        List<Waypoint> waypointList = new ArrayList<Waypoint>();
-        for (com.sap.sse.common.Util.Pair<TracTracControlPoint, PassingInstruction> controlPoint : controlPoints) {
-            Waypoint waypoint = baseDomainFactory.createWaypoint(getOrCreateControlPoint(controlPoint.getA()), controlPoint.getB());
-            waypointList.add(waypoint);
-        }
-        return new CourseImpl(name, waypointList);
-    }
-
-    @Override
-    public Sideline createSideline(String name, Iterable<TracTracControlPoint> controlPoints) {
-        List<Mark> marks = new ArrayList<Mark>();
-        for (TracTracControlPoint controlPoint : controlPoints) {
-            ControlPoint cp = getOrCreateControlPoint(controlPoint);
-            for (Mark mark : cp.getMarks()) {
-                marks.add(mark);
-            }
-        }
-        return new SidelineImpl(name, marks);
-    }
-
-    @Override
-    public Competitor getOrCreateCompetitor(ICompetitor competitor) {
-        final UUID competitorId = competitor.getId();
-        final String competitorClassName = competitor.getCompetitorClass()==null?null:competitor.getCompetitorClass().getName();
-        final String nationalityAsString = competitor.getNationality();
-        final String name = competitor.getName();
-        final String shortName = competitor.getShortName();
-        Competitor result = getOrCreateCompetitor(competitorId, competitorClassName, nationalityAsString, name,
-                shortName, competitor.getHandicapToT(), competitor.getHandicapToD(), null);
-        return result;
-    }
-
-    @Override
-    public Competitor getOrCreateCompetitor(final UUID competitorId, final String competitorClassName,
-            final String nationalityAsString, final String name, final String shortName, float timeOnTimeFactor,
-            float timeOnDistanceAllowanceInSecondsPerNauticalMile, String searchTag) {
-        CompetitorStore competitorStore = baseDomainFactory.getCompetitorStore();
-        Competitor result = competitorStore.getExistingCompetitorById(competitorId);
-        if (result == null || competitorStore.isCompetitorToUpdateDuringGetOrCreate(result)) {
-            BoatClass boatClass = getOrCreateBoatClass(competitorClassName);
-            Nationality nationality;
-            try {
-                nationality = getOrCreateNationality(nationalityAsString);
-            } catch (IllegalArgumentException iae) {
-                // the country code was probably not a legal IOC country code
-                nationality = null;
-                logger.log(Level.SEVERE, "Unknown nationality "+nationalityAsString+" for competitor "+name+"; leaving null", iae);
-            }
-            DynamicTeam team = createTeam(name, nationality, competitorId);
-            DynamicBoat boat = new BoatImpl(shortName, boatClass, shortName);
-            result = competitorStore.getOrCreateCompetitor(competitorId, name, null /* displayColor */,
-                    null /* email */, null /* flagImag */, team, boat, (double) timeOnTimeFactor,
-                    new MillisecondsDurationImpl((long) (timeOnDistanceAllowanceInSecondsPerNauticalMile*1000)), searchTag);
-        }
-        return result;
-    }
-
-    private DynamicTeam createTeam(String name, Nationality nationality, UUID competitorId) {
-        DynamicTeam result;
-        String[] sailorNames = name.split("\\b*\\+\\b*");
-        List<DynamicPerson> sailors = new ArrayList<DynamicPerson>();
-        for (String sailorName : sailorNames) {
-            sailors.add(getOrCreatePerson(sailorName.trim(), nationality, competitorId));
-        }
-        result = new TeamImpl(name, sailors, /* TODO coach not known */null);
-        return result;
-    }
-
-    @Override
-    public DynamicPerson getOrCreatePerson(String name, Nationality nationality, UUID competitorId) {
-        synchronized (personCache) {
-            com.sap.sse.common.Util.Pair<String, UUID> key = new com.sap.sse.common.Util.Pair<String, UUID>(name, competitorId);
-            DynamicPerson result = personCache.get(key);
-            if (result == null) {
-                result = new PersonImpl(name, nationality, /* date of birth unknown */null, /* description */"");
-                personCache.put(key, result);
-            }
-            return result;
-        }
-    }
-
-    @Override
-    public BoatClass getOrCreateBoatClass(String competitorClassName) {
-        return baseDomainFactory.getOrCreateBoatClass(competitorClassName == null ? "" : competitorClassName);
-    }
-
-    @Override
-    public Nationality getOrCreateNationality(String nationalityName) {
-        return baseDomainFactory.getOrCreateNationality(nationalityName);
-    }
-    
-    @Override
-    public RaceDefinition getExistingRaceDefinitionForRace(UUID raceId) {
-        return raceCache.get(raceId);
-    }
-
-    @Override
-    public RaceDefinition getAndWaitForRaceDefinition(UUID raceId) {
-        return getAndWaitForRaceDefinition(raceId, -1);
-    }
-
-    @Override
-    public RaceDefinition getAndWaitForRaceDefinition(UUID raceId, long timeoutInMilliseconds) {
-        long start = System.currentTimeMillis();
-        RaceDefinition result = raceCache.get(raceId);
-        boolean interrupted = false;
-        if (result == null) {
-            synchronized (raceCache) {
-                // try again while under raceCache's monitor; otherwise we may miss a notification
-                result = raceCache.get(raceId);
-                while ((timeoutInMilliseconds == -1 || System.currentTimeMillis()-start < timeoutInMilliseconds) && !interrupted && result == null) {
-                    try {
-                        if (timeoutInMilliseconds == -1) {
-                            raceCache.wait();
-                        } else {
-                            long timeToWait = timeoutInMilliseconds-(System.currentTimeMillis()-start);
-                            if (timeToWait > 0) {
-                                raceCache.wait(timeToWait);
-                            }
-                        }
-                        result = raceCache.get(raceId);
-                    } catch (InterruptedException e) {
-                        interrupted = true;
-                    }
-                }
-            }
-        }
-        return result;
-    }
-
-    @Override
-    public Regatta getOrCreateDefaultRegatta(RaceLogStore raceLogStore, RegattaLogStore regattaLogStore,
-            IRace race, TrackedRegattaRegistry trackedRegattaRegistry) {
-        synchronized (regattaCache) {
-            // FIXME Dialog with Lasse by Skype on 2011-06-17:
-            //            [6:20:04 PM] Axel Uhl: Lasse, can Event.getCompetitorClassList() ever produce more than one result?
-            //            [6:20:20 PM] Axel Uhl: Or is it similar to Event.getRaceList() which always delivers one Race?
-            //            [6:22:19 PM] Lasse Staffensen: It can deliver several classes, if more classes are present in a race.
-            //            [6:27:20 PM] Axel Uhl: Will that happen at Kiel Week?
-            //            [6:27:58 PM] Lasse Staffensen: No
-            //            [6:28:34 PM] Axel Uhl: Good :)
-            // This means that currently it is permissible to assume that we'll get at most one
-            // boat class per TracTrac event. Generally, however, we have to assume that
-            // one TracTrac event may map to multiple domain Event objects with one BoatClass each
-            
-            // try a quick look-up in the weak cache using the TracTrac event as key; only if that delivers no result,
-            // compute the dominant boat class which requires a lot more effort
-            Regatta result = weakDefaultRegattaCache.get(race);
-            if (result == null) {
-                Pair<String, BoatClass> defaultRegattaNameAndBoatClass = getDefaultRegattaNameAndBoatClass(race);
-                BoatClass boatClass = defaultRegattaNameAndBoatClass.getB();
-                Pair<String, String> key = new Pair<String, String>(defaultRegattaNameAndBoatClass.getA(),
-                        boatClass == null ? null : boatClass.getName());
-                result = regattaCache.get(key);
-                // FIXME When a Regatta is removed from RacingEventService, it isn't removed here. We use a "stale" regatta here.
-                // This is particularly bad if a persistent regatta was loaded but a default regatta was accidentally created.
-                // Then, there is no way but restart the server to get rid of this stale cache entry here.
-                if (result == null) {
-                    result = new RegattaImpl(raceLogStore, regattaLogStore, RegattaImpl.getDefaultName(
-                            defaultRegattaNameAndBoatClass.getA(), boatClass.getName()), boatClass, /*startDate*/ null, /*endDate*/ null,
-                            trackedRegattaRegistry,
-                            // use the low-point system as the default scoring scheme
-                            getBaseDomainFactory().createScoringScheme(ScoringSchemeType.LOW_POINT), race.getId(), null);
-                    regattaCache.put(key, result);
-                    weakDefaultRegattaCache.put(race, result);
-                    logger.info("Created regatta "+result.getName()+" ("+result.hashCode()+") because none found for key "+key);
-                }
-            }
-            return result;
-        }
-    }
-
-    private Pair<String, BoatClass> getDefaultRegattaNameAndBoatClass(IRace race) {
-        Collection<ICompetitorClass> competitorClassList = new ArrayList<>();
-        getCompetingCompetitors(race).forEach(competitor->{
-            competitorClassList.add(competitor.getCompetitor().getCompetitorClass());
-        });
-        Pair<String, BoatClass> defaultRegattaNameAndBoatClass = new Pair<String, BoatClass>(race.getEvent().getName(),
-                getDominantBoatClass(competitorClassList));
-        return defaultRegattaNameAndBoatClass;
-    }
-    
-    @Override
-    public Iterable<Receiver> getUpdateReceivers(DynamicTrackedRegatta trackedRegatta, IRace tractracRace,
-            WindStore windStore, long delayToLiveInMillis, Simulator simulator, DynamicRaceDefinitionSet raceDefinitionSetToUpdate,
-            TrackedRegattaRegistry trackedRegattaRegistry, RaceLogResolver raceLogResolver,
-            URI courseDesignUpdateURI, String tracTracUsername, String tracTracPassword,
-            IEventSubscriber eventSubscriber, IRaceSubscriber raceSubscriber, boolean useInternalMarkPassingAlgorithm,
-            long timeoutInMilliseconds, ReceiverType... types) {
-        IEvent tractracEvent = tractracRace.getEvent();
-        Collection<Receiver> result = new ArrayList<Receiver>();
-        for (ReceiverType type : types) {
-            switch (type) {
-            case RACECOURSE:
-                result.add(new RaceCourseReceiver(this, trackedRegatta, tractracEvent, tractracRace, windStore,
-                        raceDefinitionSetToUpdate, delayToLiveInMillis,
-                        WindTrack.DEFAULT_MILLISECONDS_OVER_WHICH_TO_AVERAGE_WIND, simulator, courseDesignUpdateURI,
-                        tracTracUsername, tracTracPassword, eventSubscriber, raceSubscriber,
-                        useInternalMarkPassingAlgorithm, raceLogResolver, timeoutInMilliseconds));
-                break;
-            case MARKPOSITIONS:
-                result.add(new MarkPositionReceiver(
-                        trackedRegatta, tractracEvent, tractracRace, simulator, this, eventSubscriber, raceSubscriber, timeoutInMilliseconds));
-                break;
-            case RAWPOSITIONS:
-                result.add(new RawPositionReceiver(
-                        trackedRegatta, tractracEvent, this, simulator, eventSubscriber, raceSubscriber, timeoutInMilliseconds));
-                break;
-            case MARKPASSINGS:
-                if (!useInternalMarkPassingAlgorithm) {
-                    result.add(new MarkPassingReceiver(trackedRegatta, tractracEvent, simulator, this, eventSubscriber, raceSubscriber, timeoutInMilliseconds));
-                }
-                break;
-            case RACESTARTFINISH:
-                result.add(new RaceStartedAndFinishedReceiver(
-                        trackedRegatta, tractracEvent, simulator, this, eventSubscriber, raceSubscriber, timeoutInMilliseconds));
-                break;
-            }
-        }
-        return result;
-    }
-
-    @Override
-    public Iterable<Receiver> getUpdateReceivers(DynamicTrackedRegatta trackedRegatta,
-            long delayToLiveInMillis, Simulator simulator, WindStore windStore,
-            DynamicRaceDefinitionSet raceDefinitionSetToUpdate, TrackedRegattaRegistry trackedRegattaRegistry, RaceLogResolver raceLogResolver,
-            IRace tractracRace, URI courseDesignUpdateURI, 
-            String tracTracUsername, String tracTracPassword, IEventSubscriber eventSubscriber, IRaceSubscriber raceSubscriber,
-            boolean useInternalMarkPassingAlgorithm, long timeoutInMilliseconds) {
-        return getUpdateReceivers(trackedRegatta, tractracRace, windStore, delayToLiveInMillis, simulator,
-                raceDefinitionSetToUpdate, trackedRegattaRegistry, raceLogResolver, courseDesignUpdateURI,
-                tracTracUsername, tracTracPassword, eventSubscriber, raceSubscriber,
-                useInternalMarkPassingAlgorithm, timeoutInMilliseconds, ReceiverType.RACECOURSE,
-                ReceiverType.MARKPASSINGS, ReceiverType.MARKPOSITIONS, ReceiverType.RACESTARTFINISH, ReceiverType.RAWPOSITIONS);
-    }
-    
-    @Override
-    public Serializable getRaceID(IRace tractracRace) {
-        return tractracRace.getId();
-    }
-
-    @Override
-    public void removeRace(IEvent tractracEvent, IRace tractracRace, TrackedRegattaRegistry trackedRegattaRegistry) {
-        RaceDefinition raceDefinition;
-        synchronized (raceCache) {
-            raceDefinition = getExistingRaceDefinitionForRace(tractracRace.getId());
-            if (raceDefinition != null) { // otherwise, this domain factory doesn't seem to know about the race
-                raceCache.remove(tractracRace.getId());
-                logger.info("Removed race "+raceDefinition.getName()+" from TracTrac DomainFactoryImpl");
-            }
-        }
-        if (raceDefinition != null) {
-            // FIXME this only removes the race from its default regatta, not any explicit regatta
-            Pair<String, BoatClass> defaultRegattaNameAndBoatClass = getDefaultRegattaNameAndBoatClass(tractracRace);
-            Pair<String, String> key = new Pair<String, String>(defaultRegattaNameAndBoatClass.getA(),
-                    defaultRegattaNameAndBoatClass.getB() == null ? null :
-                        defaultRegattaNameAndBoatClass.getB().getName());
-            synchronized (regattaCache) {
-                Regatta regatta = regattaCache.get(key);
-                if (regatta != null) {
-                    // The following fixes bug 202: when tracking of multiple races of the same event has been started, this may not
-                    // remove any race; however, the event may already have been created by another tracker whose race hasn't
-                    // arrived yet and therefore the races list is still empty; therefore, only remove the event if its
-                    // race list became empty by the removal performed here.
-                    int oldSize = Util.size(regatta.getAllRaces());
-                    regatta.removeRace(raceDefinition);
-                    if (oldSize > 0 && Util.size(regatta.getAllRaces()) == 0) {
-                        logger.info("Removing regatta "+regatta.getName()+" ("+regatta.hashCode()+") from TracTrac DomainFactoryImpl");
-                        regattaCache.remove(key);
-                        weakDefaultRegattaCache.remove(tractracRace);
-                    }
-                    TrackedRegatta trackedRegatta = trackedRegattaRegistry.getTrackedRegatta(regatta);
-                    if (trackedRegatta != null) {
-                        // see above; only remove tracked regatta if it *became* empty because of the tracked race removal here
-                        final int oldSizeOfTrackedRaces;
-                        final int newSizeOfTrackedRaces;
-                        trackedRegatta.lockTrackedRacesForWrite();
-                        try {
-                            oldSizeOfTrackedRaces = Util.size(trackedRegatta.getTrackedRaces());
-                            trackedRegatta.removeTrackedRace(raceDefinition);
-                            newSizeOfTrackedRaces = Util.size(trackedRegatta.getTrackedRaces());
-                        } finally {
-                            trackedRegatta.unlockTrackedRacesAfterWrite();
-                        }
-                        if (oldSizeOfTrackedRaces > 0 && newSizeOfTrackedRaces == 0) {
-                            trackedRegattaRegistry.removeTrackedRegatta(regatta);
-                        }
-                    }
-                }
-            }
-        }
-    }
-
-    @Override
-	public DynamicTrackedRace getOrCreateRaceDefinitionAndTrackedRace(DynamicTrackedRegatta trackedRegatta, UUID raceId,
-			String raceName, Iterable<Competitor> competitors, BoatClass boatClass,
-			Map<Competitor, Boat> competitorBoats, Course course, Iterable<Sideline> sidelines, WindStore windStore,
-			long delayToLiveInMillis, long millisecondsOverWhichToAverageWind,
-			DynamicRaceDefinitionSet raceDefinitionSetToUpdate, URI tracTracUpdateURI, UUID tracTracEventUuid,
-			String tracTracUsername, String tracTracPassword, boolean ignoreTracTracMarkPassings, RaceLogResolver raceLogResolver,
-			Consumer<DynamicTrackedRace> runBeforeExposingRace, IRace tractracRace) {
-        synchronized (raceCache) {
-            RaceDefinition raceDefinition = raceCache.get(raceId);
-            if (raceDefinition == null) {
-                logger.info("Creating RaceDefinitionImpl for race "+raceName);
-                raceDefinition = new RaceDefinitionImpl(raceName, course, boatClass, competitors, competitorBoats, raceId);
-            } else {
-                logger.info("Already found RaceDefinitionImpl for race "+raceName);
-            }
-            DynamicTrackedRace trackedRace = trackedRegatta.getExistingTrackedRace(raceDefinition);
-            if (trackedRace == null) {
-                // add to existing regatta only if boat class matches
-                if (raceDefinition.getBoatClass() == trackedRegatta.getRegatta().getBoatClass()) {
-                    trackedRegatta.getRegatta().addRace(raceDefinition);
-                    trackedRace = createTrackedRace(trackedRegatta, raceDefinition, sidelines, windStore,
-                            delayToLiveInMillis, millisecondsOverWhichToAverageWind, raceDefinitionSetToUpdate, ignoreTracTracMarkPassings,
-                            raceLogResolver);
-                    logger.info("Added race " + raceDefinition + " to regatta " + trackedRegatta.getRegatta());
-                    if (runBeforeExposingRace != null) {
-                    	logger.fine("Running callback for tracked race creation for "+trackedRace.getRace());
-                    	runBeforeExposingRace.accept(trackedRace);
-                    }
-                    addTracTracUpdateHandlers(tracTracUpdateURI, tracTracEventUuid, tracTracUsername, tracTracPassword,
-                            raceDefinition, trackedRace, tractracRace);
-                    raceCache.put(raceId, raceDefinition);
-                    raceCache.notifyAll();
-                } else {
-                    final String reasonForNotAddingRaceToRegatta = "Not adding race " + raceDefinition + " to regatta " + trackedRegatta.getRegatta()
-                            + " because boat class " + raceDefinition.getBoatClass()
-                            + " doesn't match regatta's boat class " + trackedRegatta.getRegatta().getBoatClass();
-                    logger.warning(reasonForNotAddingRaceToRegatta);
-                    try {
-                        raceDefinitionSetToUpdate.raceNotLoaded(reasonForNotAddingRaceToRegatta);
-                    } catch (Exception e) {
-                        logger.log(Level.INFO, "Something else went wrong while trying to notify the RaceDefinition set that the race "+
-                                raceDefinition+" could not be added to the the regatta "+trackedRegatta.getRegatta(), e);
-                    }
-                }
-            } else {
-                logger.info("Found existing tracked race for race "+raceName+" with ID "+raceId);
-            }
-            return trackedRace;
-        }
-    }
-
-    @Override
-    public Iterable<IControlPoint> getControlPointsForCourseArea(IEvent tracTracEvent, String tracTracCourseAreaName) {
-    	final Set<IControlPoint> result = new HashSet<>();
-    	for (final IControl control : getControlsForCourseArea(tracTracEvent, tracTracCourseAreaName)) {
-    		result.addAll(control.getControlPoints());
-    	}
-    	return result;
-    }
-    
-    @Override
-    public Iterable<IControl> getControlsForCourseArea(IEvent tracTracEvent, String tracTracCourseAreaName) {
-    	final Set<IControl> result = new HashSet<>();
-		if (tracTracCourseAreaName != null) {
-			for (final IControl control : tracTracEvent.getControls()) {
-				if (control.getCourseArea() != null && control.getCourseArea().equals(tracTracCourseAreaName)) {
-					result.add(control);
-				}
-			}
-		}
-    	return result;
-    }
-    
-    @Override
-    public ControlPoint getExistingControlWithTwoMarks(Iterable<IControl> candidates, Mark first, Mark second) {
-    	final Set<Mark> pairOfMarksToFind = new HashSet<>();
-    	pairOfMarksToFind.add(first);
-    	pairOfMarksToFind.add(second);
-    	for (final IControl control : candidates) {
-    		TracTracControlPoint cp = new ControlPointAdapter(control);
-    		Set<Mark> marksInExistingControlPoint = new HashSet<>();
-    		final ControlPoint controlPoint = getOrCreateControlPoint(cp);
-			Util.addAll(controlPoint.getMarks(), marksInExistingControlPoint);
-    		if (marksInExistingControlPoint.equals(pairOfMarksToFind)) {
-    			return controlPoint;
-    		}
-    	}
-    	return null;
-    }
-    
-    @Override
-    public void addTracTracUpdateHandlers(URI tracTracUpdateURI, UUID tracTracEventUuid, String tracTracUsername,
-            String tracTracPassword, RaceDefinition raceDefinition, DynamicTrackedRace trackedRace, IRace tractracRace) {
-        TracTracCourseDesignUpdateHandler courseDesignHandler = new TracTracCourseDesignUpdateHandler(
-                tracTracUpdateURI, tracTracUsername, tracTracPassword, tracTracEventUuid,
-                raceDefinition.getId(), tractracRace, this);
-        trackedRace.addCourseDesignChangedListener(courseDesignHandler);
-        TracTracStartTimeUpdateHandler startTimeHandler = new TracTracStartTimeUpdateHandler(
-                tracTracUpdateURI, tracTracUsername, tracTracPassword, tracTracEventUuid,
-                raceDefinition.getId(), trackedRace.getTrackedRegatta().getRegatta());
-        trackedRace.addStartTimeChangedListener(startTimeHandler);
-        TracTracRaceAbortedHandler raceAbortedHandler = new TracTracRaceAbortedHandler(
-                tracTracUpdateURI, tracTracUsername, tracTracPassword, tracTracEventUuid,
-                raceDefinition.getId());
-        trackedRace.addRaceAbortedListener(raceAbortedHandler);
-        trackedRace.addListener(new TracTracFinishTimeUpdateHandler(tracTracUpdateURI, tracTracUsername, tracTracPassword, tracTracEventUuid,
-                raceDefinition.getId(), trackedRace.getTrackedRegatta().getRegatta()).getListener());
-    }
-
-    private DynamicTrackedRace createTrackedRace(TrackedRegatta trackedRegatta, RaceDefinition race,
-            Iterable<Sideline> sidelines, WindStore windStore, long delayToLiveInMillis,
-            long millisecondsOverWhichToAverageWind, DynamicRaceDefinitionSet raceDefinitionSetToUpdate,
-            boolean useMarkPassingCalculator, RaceLogResolver raceLogResolver) {
-        return trackedRegatta.createTrackedRace(race, sidelines,
-                windStore, delayToLiveInMillis, millisecondsOverWhichToAverageWind,
-                /* time over which to average speed: */ race.getBoatClass().getApproximateManeuverDurationInMilliseconds(),
-                raceDefinitionSetToUpdate, useMarkPassingCalculator, raceLogResolver);
-    }
-
-    @Override
-    public Map<Competitor, Boat> getBoatsInfoForCompetitors(IRace race, BoatClass defaultBoatClass) {
-        final Map<Competitor, Boat> competitorBoatInfos = new HashMap<>();
-        getCompetingCompetitors(race).forEach(rc->{
-            Util.Triple<String, String, String> competitorBoatInfo = getMetadataParser().parseCompetitorBoat(rc);
-            Competitor existingCompetitor = getOrCreateCompetitor(rc.getCompetitor());
-            if (existingCompetitor != null && competitorBoatInfo != null) {
-                Boat boatOfCompetitor = new BoatImpl(competitorBoatInfo.getA(), defaultBoatClass, 
-                        competitorBoatInfo.getB(), AbstractColor.getCssColor(competitorBoatInfo.getC()));
-                competitorBoatInfos.put(existingCompetitor, boatOfCompetitor);
-            }
-        });
-        return competitorBoatInfos;
-    }
-
-    /**
-     * Obtains those {@link IRace#getRaceCompetitors() competitors} that are actually competing in the race
-     * ({@link ICompetitor#isNonCompeting()}=={@code false})
-     */
-    private Stream<IRaceCompetitor> getCompetingCompetitors(IRace race) {
-    	return race.getRaceCompetitors().stream().filter(rc->!rc.getCompetitor().isNonCompeting());
-    }
-    
-    @Override
-    public Util.Pair<Iterable<Competitor>, BoatClass> getCompetitorsAndDominantBoatClass(IRace race) {
-        List<ICompetitorClass> competitorClasses = new ArrayList<ICompetitorClass>();
-        final List<Competitor> competitors = new ArrayList<Competitor>();
-        getCompetingCompetitors(race).forEach(rc->{
-            // also add those whose race class doesn't match the dominant one (such as camera boats)
-            // because they may still send data that we would like to record in some tracks
-            competitors.add(getOrCreateCompetitor(rc.getCompetitor()));
-            competitorClasses.add(rc.getCompetitor().getCompetitorClass());
-        });
-        BoatClass dominantBoatClass = getDominantBoatClass(competitorClasses);
-        Util.Pair<Iterable<Competitor>, BoatClass> competitorsAndDominantBoatClass = new com.sap.sse.common.Util.Pair<Iterable<Competitor>, BoatClass>(
-                competitors, dominantBoatClass);
-        return competitorsAndDominantBoatClass;
-    }
-
-    private BoatClass getDominantBoatClass(Collection<ICompetitorClass> competitorClasses) {
-        List<String> competitorClassNames = new ArrayList<>();
-        for (ICompetitorClass competitorClass : competitorClasses) {
-            competitorClassNames.add(competitorClass==null?null:competitorClass.getName());
-        }
-        BoatClass dominantBoatClass = getDominantBoatClass(competitorClassNames);
-        return dominantBoatClass;
-    }
-
-    @Override
-    public BoatClass getDominantBoatClass(Iterable<String> competitorClassNames) {
-        final BoatClass result;
-        if (competitorClassNames == null) {
-            result = null;
-        } else {
-            Collection<BoatClass> boatClasses = new ArrayList<>();
-            for (String competitorClassName : competitorClassNames) {
-                BoatClass boatClass = getOrCreateBoatClass(competitorClassName);
-                boatClasses.add(boatClass);
-            }
-            result = Util.getDominantObject(boatClasses);
-        }
-        return result;
-    }
-
-    @Override
-    public Mark getMark(TracTracControlPoint controlPoint, int zeroBasedMarkIndex) {
-        com.sap.sailing.domain.base.ControlPoint myControlPoint = getOrCreateControlPoint(controlPoint);
-        Mark result;
-        Iterator<Mark> iter = myControlPoint.getMarks().iterator();
-        if (controlPoint.getHasTwoPoints()) {
-            if (zeroBasedMarkIndex == 0) {
-                result = iter.next();
-            } else {
-                iter.next();
-                result = iter.next();
-            }
-        } else {
-            result = iter.next();
-        }
-        return result;
-    }
-
-    @Override
-    public MarkPassing createMarkPassing(TimePoint timePoint, Waypoint passed, com.sap.sailing.domain.base.Competitor competitor) {
-        return baseDomainFactory.createMarkPassing(timePoint, passed, competitor);
-    }
-
-    @Override
-    public TracTracRaceTracker createRaceTracker(RaceLogStore raceLogStore, RegattaLogStore regattaLogStore, WindStore windStore, TrackedRegattaRegistry trackedRegattaRegistry,
-            RaceLogResolver raceLogResolver, RaceTrackingConnectivityParametersImpl connectivityParams, long timeoutInMilliseconds) throws MalformedURLException,
-            FileNotFoundException, URISyntaxException, CreateModelException, SubscriberInitializationException {
-        return new TracTracRaceTrackerImpl(this, raceLogStore, regattaLogStore, windStore, trackedRegattaRegistry, raceLogResolver, connectivityParams, timeoutInMilliseconds);
-    }
-
-    @Override
-    public RaceTracker createRaceTracker(Regatta regatta, RaceLogStore raceLogStore, RegattaLogStore regattaLogStore, WindStore windStore,
-            TrackedRegattaRegistry trackedRegattaRegistry, RaceLogResolver raceLogResolver, RaceTrackingConnectivityParametersImpl connectivityParams, long timeoutInMilliseconds)
-            throws MalformedURLException, FileNotFoundException, URISyntaxException, CreateModelException,
-            SubscriberInitializationException {
-        return new TracTracRaceTrackerImpl(regatta, this, raceLogStore, regattaLogStore, windStore, trackedRegattaRegistry,
-                raceLogResolver, connectivityParams, timeoutInMilliseconds);
-    }
-
-    @Override
-    public JSONService parseJSONURLWithRaceRecords(URL jsonURL, boolean loadClientParams) throws IOException, ParseException, org.json.simple.parser.ParseException, URISyntaxException {
-        return new JSONServiceImpl(jsonURL, loadClientParams);
-    }
-
-    @Override
-    public TracTracConfiguration createTracTracConfiguration(String name, String jsonURL, String liveDataURI, String storedDataURI, String courseDesignUpdateURI, String tracTracUsername, String tracTracPassword) {
-        return new TracTracConfigurationImpl(name, jsonURL, liveDataURI, storedDataURI, courseDesignUpdateURI, tracTracUsername, tracTracPassword);
-    }
-
-    @Override
-    public RaceTrackingConnectivityParameters createTrackingConnectivityParameters(URL paramURL, URI liveURI,
-            URI storedURI, URI courseDesignUpdateURI, TimePoint startOfTracking, TimePoint endOfTracking,
-            long delayToLiveInMillis, Duration offsetToStartTimeOfSimulatedRace, boolean useInternalMarkPassingAlgorithm, RaceLogStore raceLogStore,
-            RegattaLogStore regattaLogStore, String tracTracUsername, String tracTracPassword, String raceStatus,
-            String raceVisibility, boolean trackWind, boolean correctWindDirectionByMagneticDeclination, boolean preferReplayIfAvailable, int timeoutInMillis) throws Exception {
-        return new RaceTrackingConnectivityParametersImpl(paramURL, liveURI, storedURI, courseDesignUpdateURI,
-                startOfTracking, endOfTracking, delayToLiveInMillis, offsetToStartTimeOfSimulatedRace, useInternalMarkPassingAlgorithm, raceLogStore,
-                regattaLogStore, this, tracTracUsername, tracTracPassword, raceStatus, raceVisibility, trackWind, correctWindDirectionByMagneticDeclination,
-                preferReplayIfAvailable, timeoutInMillis);
-    }
-
-    @Override
-    public JSONService parseJSONURLForOneRaceRecord(URL jsonURL, String raceId, boolean loadClientParams)
-            throws IOException, ParseException, org.json.simple.parser.ParseException, URISyntaxException {
-        return new JSONServiceImpl(jsonURL, raceId, loadClientParams);
-    }
-
-}
->>>>>>> bb4ecf91
+}