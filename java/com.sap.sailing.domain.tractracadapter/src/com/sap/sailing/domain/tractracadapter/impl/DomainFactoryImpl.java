--- conflicted
+++ resolved
@@ -1,1179 +1,590 @@
-<<<<<<< HEAD
-package com.sap.sailing.domain.tractracadapter.impl;
-
-import java.io.FileNotFoundException;
-import java.io.IOException;
-import java.io.Serializable;
-import java.io.StringReader;
-import java.net.MalformedURLException;
-import java.net.URI;
-import java.net.URISyntaxException;
-import java.net.URL;
-import java.text.ParseException;
-import java.util.ArrayList;
-import java.util.Collection;
-import java.util.Collections;
-import java.util.HashMap;
-import java.util.Iterator;
-import java.util.List;
-import java.util.Map;
-import java.util.Properties;
-import java.util.logging.Logger;
-
-
-import com.sap.sailing.domain.base.Boat;
-import com.sap.sailing.domain.base.BoatClass;
-import com.sap.sailing.domain.base.Competitor;
-import com.sap.sailing.domain.base.Course;
-import com.sap.sailing.domain.base.Mark;
-import com.sap.sailing.domain.base.Nationality;
-import com.sap.sailing.domain.base.Person;
-import com.sap.sailing.domain.base.RaceDefinition;
-import com.sap.sailing.domain.base.Regatta;
-import com.sap.sailing.domain.base.Team;
-import com.sap.sailing.domain.base.Waypoint;
-import com.sap.sailing.domain.base.impl.BoatImpl;
-import com.sap.sailing.domain.base.impl.CourseImpl;
-import com.sap.sailing.domain.base.impl.KilometersPerHourSpeedWithBearingImpl;
-import com.sap.sailing.domain.base.impl.MillisecondsTimePoint;
-import com.sap.sailing.domain.base.impl.PersonImpl;
-import com.sap.sailing.domain.base.impl.RaceDefinitionImpl;
-import com.sap.sailing.domain.base.impl.RegattaImpl;
-import com.sap.sailing.domain.base.impl.TeamImpl;
-import com.sap.sailing.domain.common.MarkType;
-import com.sap.sailing.domain.common.Position;
-import com.sap.sailing.domain.common.ScoringSchemeType;
-import com.sap.sailing.domain.common.TimePoint;
-import com.sap.sailing.domain.common.impl.DegreeBearingImpl;
-import com.sap.sailing.domain.common.impl.DegreePosition;
-import com.sap.sailing.domain.common.impl.Util;
-import com.sap.sailing.domain.common.impl.Util.Pair;
-import com.sap.sailing.domain.racelog.RaceLogStore;
-import com.sap.sailing.domain.tracking.DynamicRaceDefinitionSet;
-import com.sap.sailing.domain.tracking.DynamicTrackedRace;
-import com.sap.sailing.domain.tracking.DynamicTrackedRegatta;
-import com.sap.sailing.domain.tracking.GPSFixMoving;
-import com.sap.sailing.domain.tracking.MarkPassing;
-import com.sap.sailing.domain.tracking.RaceTracker;
-import com.sap.sailing.domain.tracking.RaceTrackingConnectivityParameters;
-import com.sap.sailing.domain.tracking.TrackedRegatta;
-import com.sap.sailing.domain.tracking.TrackedRegattaRegistry;
-import com.sap.sailing.domain.tracking.WindStore;
-import com.sap.sailing.domain.tracking.WindTrack;
-import com.sap.sailing.domain.tracking.impl.GPSFixMovingImpl;
-import com.sap.sailing.domain.tractracadapter.DomainFactory;
-import com.sap.sailing.domain.tractracadapter.JSONService;
-import com.sap.sailing.domain.tractracadapter.Receiver;
-import com.sap.sailing.domain.tractracadapter.ReceiverType;
-import com.sap.sailing.domain.tractracadapter.TracTracConfiguration;
-import com.sap.sailing.domain.tractracadapter.TracTracControlPoint;
-import com.sap.sailing.domain.tractracadapter.TracTracRaceTracker;
-import com.sap.sailing.util.WeakIdentityHashMap;
-import com.tractrac.clientmodule.CompetitorClass;
-import com.tractrac.clientmodule.Race;
-import com.tractrac.clientmodule.RaceCompetitor;
-
-import difflib.PatchFailedException;
-
-public class DomainFactoryImpl implements DomainFactory {
-    private static final Logger logger = Logger.getLogger(DomainFactoryImpl.class.getName());
-    
-    private final com.sap.sailing.domain.base.DomainFactory baseDomainFactory;
-    
-    // TODO consider (re-)introducing WeakHashMaps for cache structures, but such that the cache is maintained as long as our domain objects are strongly referenced
-    private final Map<TracTracControlPoint, com.sap.sailing.domain.base.ControlPoint> controlPointCache =
-        new HashMap<TracTracControlPoint, com.sap.sailing.domain.base.ControlPoint>();
-    
-    private final Map<String, Person> personCache = new HashMap<String, Person>();
-    
-    private final Map<String, Team> teamCache = new HashMap<String, Team>();
-    
-    /**
-     * Caches regattas by their name and their boat class's name
-     */
-    private final Map<Pair<String, String>, com.sap.sailing.domain.base.Regatta> regattaCache =
-            new HashMap<Pair<String, String>, com.sap.sailing.domain.base.Regatta>();
-    
-    /**
-     * A cache based on weak references to the TracTrac event, allowing for quick Event lookup as long as the
-     * TracTrac event remains referenced. This is intended to reduce the number of times the dominant boat
-     * class needs to be determined for an regatta. Synchronization for additions / removals is tied to the
-     * synchronization for {@link #regattaCache}.
-     */
-    private final WeakIdentityHashMap<com.tractrac.clientmodule.Event, Regatta> weakRegattaCache = new WeakIdentityHashMap<>();
-    
-    private final Map<Race, RaceDefinition> raceCache = new HashMap<Race, RaceDefinition>();
-
-    public DomainFactoryImpl(com.sap.sailing.domain.base.DomainFactory baseDomainFactory) {
-        this.baseDomainFactory = baseDomainFactory;
-    }
-
-    @Override
-    public com.sap.sailing.domain.base.DomainFactory getBaseDomainFactory() {
-        return baseDomainFactory;
-    }
-    
-    @Override
-    public Position createPosition(
-            com.tractrac.clientmodule.data.Position position) {
-        return new DegreePosition(position.getLatitude(), position.getLongitude());
-    }
-   
-    @Override
-    public GPSFixMoving createGPSFixMoving(com.tractrac.clientmodule.data.Position position) {
-        GPSFixMoving result = new GPSFixMovingImpl(createPosition(position), new MillisecondsTimePoint(position.getTimestamp()),
-                new KilometersPerHourSpeedWithBearingImpl(position.getSpeed(), new DegreeBearingImpl(position.getDirection())));
-        return result;
-    }
-    
-    @Override
-    public TimePoint createTimePoint(long timestamp) {
-        return new MillisecondsTimePoint(timestamp);
-    }
-    
-    @Override
-    public void updateCourseWaypoints(Course courseToUpdate, Iterable<? extends TracTracControlPoint> controlPoints) throws PatchFailedException {
-        List<com.sap.sailing.domain.base.ControlPoint> newDomainControlPoints = new ArrayList<com.sap.sailing.domain.base.ControlPoint>();
-        for (TracTracControlPoint tractracControlPoint : controlPoints) {
-            com.sap.sailing.domain.base.ControlPoint newDomainControlPoint = getOrCreateControlPoint(tractracControlPoint);
-            newDomainControlPoints.add(newDomainControlPoint);
-        }
-        courseToUpdate.update(newDomainControlPoints, baseDomainFactory);
-    }
-
-    public com.sap.sailing.domain.base.ControlPoint getOrCreateControlPoint(TracTracControlPoint controlPoint) {
-        synchronized (controlPointCache) {
-            com.sap.sailing.domain.base.ControlPoint domainControlPoint = controlPointCache.get(controlPoint);
-            if (domainControlPoint == null) {
-                String controlPointName = controlPoint.getName();
-                final String controlPointMetadataString = controlPoint.getMetadata();
-                Map<String, String> controlPointMetadata;
-                if (controlPointMetadataString == null) {
-                    controlPointMetadata = Collections.emptyMap();
-                } else {
-                    controlPointMetadata = parseControlPointMetadata(controlPointMetadataString);
-                }
-                if (controlPoint.getHasTwoPoints()) {
-                    // it's a gate
-                    MarkType type1 = resolveMarkTypeFromMetadata(controlPointMetadata, "P1.Type");
-                    MarkType type2 = resolveMarkTypeFromMetadata(controlPointMetadata, "P2.Type");
-                    String color1 = controlPointMetadata.get("P1.Color");
-                    String color2 = controlPointMetadata.get("P2.Color");
-                    String shape1 = controlPointMetadata.get("P1.Shape");
-                    String shape2 = controlPointMetadata.get("P2.Shape");
-                    String pattern1 = controlPointMetadata.get("P1.Pattern");
-                    String pattern2 = controlPointMetadata.get("P2.Pattern");
-                    final String name1 = controlPointName + " (1)";
-                    final Serializable id1 = name1; // TODO bug 1184; need to obtain mark ID through TTCM
-                    Mark mark1 = baseDomainFactory.getOrCreateMark(id1, name1, type1, color1, shape1, pattern1);
-                    final String name2 = controlPointName + " (2)";
-                    final Serializable id2 = name2; // TODO bug 1184; need to obtain mark ID through TTCM
-                    Mark mark2 = baseDomainFactory.getOrCreateMark(id2, name2, type2, color2, shape2, pattern2);
-                    domainControlPoint = baseDomainFactory.createGate(controlPoint.getId(), mark1, mark2, controlPointName);
-                } else {
-                    MarkType type = resolveMarkTypeFromMetadata(controlPointMetadata, "Type");
-                    String color = controlPointMetadata.get("Color");
-                    String shape = controlPointMetadata.get("Shape");
-                    String pattern = controlPointMetadata.get("Pattern");
-                    Mark mark = baseDomainFactory.getOrCreateMark(controlPoint.getId(), controlPointName, type, color, shape, pattern);
-                    domainControlPoint = mark;
-                }
-                controlPointCache.put(controlPoint, domainControlPoint);
-            }
-            return domainControlPoint;
-        }
-    }
-
-    private MarkType resolveMarkTypeFromMetadata(Map<String, String> controlPointMetadata, String typePropertyName) {
-        MarkType result = MarkType.BUOY;
-        String markType = controlPointMetadata.get(typePropertyName);
-        if(markType != null && !markType.isEmpty()) {
-            for(MarkType m: MarkType.values()) {
-                if(m.name().equalsIgnoreCase(markType)) {
-                    result = m;
-                    break;
-                }
-            }
-        }
-        return result;
-    }
-    
-    @SuppressWarnings({ "rawtypes", "unchecked" })
-    private Map<String, String> parseControlPointMetadata(String controlPointMetadata) {
-        Map<String, String> metadataMap = new HashMap<String, String>();
-        try {
-            Properties p = new Properties();
-            p.load(new StringReader(controlPointMetadata));
-            metadataMap = new HashMap<String, String>((Map) p);
-        } catch (IOException e) {
-            // do nothing
-        }
-        return metadataMap;
-    }
-        
-    @Override
-    public Course createCourse(String name, Iterable<TracTracControlPoint> controlPoints) {
-        List<Waypoint> waypointList = new ArrayList<Waypoint>();
-        for (TracTracControlPoint controlPoint : controlPoints) {
-            Waypoint waypoint = baseDomainFactory.createWaypoint(getOrCreateControlPoint(controlPoint));
-            waypointList.add(waypoint);
-        }
-        return new CourseImpl(name, waypointList);
-    }
-
-    @Override
-    public Competitor getOrCreateCompetitor(com.tractrac.clientmodule.Competitor competitor) {
-        // TODO see bug 596; consider allowing for a new competitor (check for use of == throughout the code) or update existing one
-        Competitor result = baseDomainFactory.getExistingCompetitorById(competitor.getId());
-        if (result == null) {
-            BoatClass boatClass = getOrCreateBoatClass(competitor.getCompetitorClass());
-            Nationality nationality = getOrCreateNationality(competitor.getNationality());
-            Team team = getOrCreateTeam(competitor.getName(), nationality);
-            Boat boat = new BoatImpl(competitor.getShortName(), boatClass, competitor.getShortName());
-            result = baseDomainFactory.createCompetitor(competitor.getId(), competitor.getName(), team, boat);
-        }
-        return result;
-    }
-
-    @Override
-    public Team getOrCreateTeam(String name, Nationality nationality) {
-        synchronized (teamCache) {
-            Team result = teamCache.get(name);
-            if (result == null) {
-                String[] sailorNames = name.split("\\b*\\+\\b*");
-                List<Person> sailors = new ArrayList<Person>();
-                for (String sailorName : sailorNames) {
-                    sailors.add(getOrCreatePerson(sailorName.trim(), nationality));
-                }
-                result = new TeamImpl(name, sailors, /* TODO coach not known */null);
-                teamCache.put(name, result);
-            }
-            return result;
-        }
-    }
-
-    @Override
-    public Person getOrCreatePerson(String name, Nationality nationality) {
-        synchronized (personCache) {
-            Person result = personCache.get(name);
-            if (result == null) {
-                result = new PersonImpl(name, nationality, /* date of birth unknown */null, /* description */"");
-                personCache.put(name, result);
-            }
-            return result;
-        }
-    }
-
-    @Override
-    public BoatClass getOrCreateBoatClass(CompetitorClass competitorClass) {
-        return baseDomainFactory.getOrCreateBoatClass(competitorClass == null ? "" : competitorClass.getName());
-    }
-
-    @Override
-    public Nationality getOrCreateNationality(String nationalityName) {
-        return baseDomainFactory.getOrCreateNationality(nationalityName);
-    }
-    
-    @Override
-    public RaceDefinition getExistingRaceDefinitionForRace(Race race) {
-        return raceCache.get(race);
-    }
-
-    @Override
-    public RaceDefinition getAndWaitForRaceDefinition(Race race) {
-        return getAndWaitForRaceDefinition(race, -1);
-    }
-
-    @Override
-    public RaceDefinition getAndWaitForRaceDefinition(Race race, long timeoutInMilliseconds) {
-        long start = System.currentTimeMillis();
-        synchronized (raceCache) {
-            RaceDefinition result = raceCache.get(race);
-            boolean interrupted = false;
-            while ((timeoutInMilliseconds == -1 || System.currentTimeMillis()-start < timeoutInMilliseconds) && !interrupted && result == null) {
-                try {
-                    if (timeoutInMilliseconds == -1) {
-                        raceCache.wait();
-                    } else {
-                        long timeToWait = timeoutInMilliseconds-(System.currentTimeMillis()-start);
-                        if (timeToWait > 0) {
-                            raceCache.wait(timeToWait);
-                        }
-                    }
-                    result = raceCache.get(race);
-                } catch (InterruptedException e) {
-                    interrupted = true;
-                }
-            }
-            return result;
-        }
-    }
-
-    @Override
-    public Regatta getOrCreateDefaultRegatta(RaceLogStore raceLogStore, com.tractrac.clientmodule.Event event, TrackedRegattaRegistry trackedRegattaRegistry) {
-        synchronized (regattaCache) {
-            // FIXME Dialog with Lasse by Skype on 2011-06-17:
-            //            [6:20:04 PM] Axel Uhl: Lasse, can Event.getCompetitorClassList() ever produce more than one result?
-            //            [6:20:20 PM] Axel Uhl: Or is it similar to Event.getRaceList() which always delivers one Race?
-            //            [6:22:19 PM] Lasse Staffensen: It can deliver several classes, if more classes are present in a race.
-            //            [6:27:20 PM] Axel Uhl: Will that happen at Kiel Week?
-            //            [6:27:58 PM] Lasse Staffensen: No
-            //            [6:28:34 PM] Axel Uhl: Good :)
-            // This means that currently it is permissible to assume that we'll get at most one
-            // boat class per TracTrac event. Generally, however, we have to assume that
-            // one TracTrac event may map to multiple domain Event objects with one BoatClass each
-            
-            // try a quick look-up in the weak cache using the TracTrac event as key; only if that delivers no result,
-            // compute the dominant boat class which requires a lot more effort
-            Regatta result = weakRegattaCache.get(event);
-            if (result == null) {
-                Collection<CompetitorClass> competitorClassList = new ArrayList<CompetitorClass>();
-                for (com.tractrac.clientmodule.Competitor c : event.getCompetitorList()) {
-                    competitorClassList.add(c.getCompetitorClass());
-                }
-                BoatClass boatClass = getDominantBoatClass(competitorClassList);
-                Pair<String, String> key = new Pair<String, String>(event.getName(), boatClass == null ? null
-                        : boatClass.getName());
-                result = regattaCache.get(key);
-                // FIXME When a Regatta is removed from RacingEventService, it isn't removed here. We use a "stale" regatta here.
-                // This is particularly bad if a persistent regatta was loaded but a default regatta was accidentally created.
-                // Then, there is no way but restart the server to get rid of this stale cache entry here.
-                if (result == null) {
-                    result = new RegattaImpl(raceLogStore, event.getName(), boatClass, trackedRegattaRegistry,
-                            // use the low-point system as the default scoring scheme
-                            com.sap.sailing.domain.base.DomainFactory.INSTANCE.createScoringScheme(ScoringSchemeType.LOW_POINT), event.getId(), null);
-                    regattaCache.put(key, result);
-                    weakRegattaCache.put(event, result);
-                    logger.info("Created regatta "+result.getName()+" ("+result.hashCode()+") because none found for key "+key);
-                }
-            }
-            return result;
-        }
-    }
-    
-    @Override
-    public Iterable<Receiver> getUpdateReceivers(DynamicTrackedRegatta trackedRegatta,
-            com.tractrac.clientmodule.Event tractracEvent, WindStore windStore, TimePoint startOfTracking,
-            TimePoint endOfTracking, long delayToLiveInMillis, Simulator simulator,
-            DynamicRaceDefinitionSet raceDefinitionSetToUpdate, TrackedRegattaRegistry trackedRegattaRegistry,
-            ReceiverType... types) {
-        Collection<Receiver> result = new ArrayList<Receiver>();
-        for (ReceiverType type : types) {
-            switch (type) {
-            case RACECOURSE:
-                result.add(new RaceCourseReceiver(
-                        this, trackedRegatta, tractracEvent, windStore,
-                        raceDefinitionSetToUpdate, delayToLiveInMillis, 
-                        WindTrack.DEFAULT_MILLISECONDS_OVER_WHICH_TO_AVERAGE_WIND, simulator));
-                break;
-            case MARKPOSITIONS:
-                result.add(new MarkPositionReceiver(
-                        trackedRegatta, tractracEvent, startOfTracking, endOfTracking, simulator, this));
-                break;
-            case RAWPOSITIONS:
-                result.add(new RawPositionReceiver(
-                        trackedRegatta, tractracEvent, this, simulator));
-                break;
-            case MARKPASSINGS:
-                result.add(new MarkPassingReceiver(
-                        trackedRegatta, tractracEvent, simulator, this));
-                break;
-            case RACESTARTFINISH:
-                result.add(new RaceStartedAndFinishedReceiver(
-                        trackedRegatta, tractracEvent, simulator, this));
-                break;
-            }
-        }
-        return result;
-    }
-
-    @Override
-    public Iterable<Receiver> getUpdateReceivers(DynamicTrackedRegatta trackedRegatta,
-            com.tractrac.clientmodule.Event tractracEvent, TimePoint startOfTracking, TimePoint endOfTracking,
-            long delayToLiveInMillis, Simulator simulator, WindStore windStore,
-            DynamicRaceDefinitionSet raceDefinitionSetToUpdate, TrackedRegattaRegistry trackedRegattaRegistry) {
-        return getUpdateReceivers(trackedRegatta, tractracEvent, windStore, startOfTracking, endOfTracking,
-                delayToLiveInMillis, simulator, raceDefinitionSetToUpdate, trackedRegattaRegistry,
-                ReceiverType.RACECOURSE, ReceiverType.MARKPASSINGS, ReceiverType.MARKPOSITIONS,
-                ReceiverType.RACESTARTFINISH, ReceiverType.RAWPOSITIONS);
-    }
-    
-    @Override
-    public Serializable getRaceID(Race tractracRace) {
-        return tractracRace.getId();
-    }
-
-    @Override
-    public void removeRace(com.tractrac.clientmodule.Event tractracEvent, Race tractracRace, TrackedRegattaRegistry trackedRegattaRegistry) {
-        RaceDefinition raceDefinition;
-        synchronized (raceCache) {
-            raceDefinition = getExistingRaceDefinitionForRace(tractracRace);
-            if (raceDefinition != null) { // otherwise, this domain factory doesn't seem to know about the race
-                raceCache.remove(tractracRace);
-                logger.info("Removed race "+raceDefinition.getName()+" from TracTrac DomainFactoryImpl");
-            }
-        }
-        if (raceDefinition != null) {
-            Collection<CompetitorClass> competitorClassList = new ArrayList<CompetitorClass>();
-            for (com.tractrac.clientmodule.Competitor c : tractracEvent.getCompetitorList()) {
-                competitorClassList.add(c.getCompetitorClass());
-            }
-            BoatClass boatClass = getDominantBoatClass(competitorClassList);
-            Pair<String, String> key = new Pair<String, String>(tractracEvent.getName(), boatClass == null ? null
-                    : boatClass.getName());
-            synchronized (regattaCache) {
-                Regatta regatta = regattaCache.get(key);
-                if (regatta != null) {
-                    // The following fixes bug 202: when tracking of multiple races of the same event has been started, this may not
-                    // remove any race; however, the event may already have been created by another tracker whose race hasn't
-                    // arrived yet and therefore the races list is still empty; therefore, only remove the event if its
-                    // race list became empty by the removal performed here.
-                    int oldSize = Util.size(regatta.getAllRaces());
-                    regatta.removeRace(raceDefinition);
-                    if (oldSize > 0 && Util.size(regatta.getAllRaces()) == 0) {
-                        logger.info("Removing regatta "+regatta.getName()+" ("+regatta.hashCode()+") from TracTrac DomainFactoryImpl");
-                        regattaCache.remove(key);
-                        weakRegattaCache.remove(tractracEvent);
-                    }
-                    TrackedRegatta trackedRegatta = trackedRegattaRegistry.getTrackedRegatta(regatta);
-                    if (trackedRegatta != null) {
-                        // see above; only remove tracked regatta if it *became* empty because of the tracked race removal here
-                        int oldSizeOfTrackedRaces = Util.size(trackedRegatta.getTrackedRaces());
-                        trackedRegatta.removeTrackedRace(raceDefinition);
-                        if (oldSizeOfTrackedRaces > 0 && Util.size(trackedRegatta.getTrackedRaces()) == 0) {
-                            trackedRegattaRegistry.removeTrackedRegatta(regatta);
-                        }
-                    }
-                }
-            }
-        }
-    }
-
-    @Override
-    public DynamicTrackedRace getOrCreateRaceDefinitionAndTrackedRace(TrackedRegatta trackedRegatta,
-            Race race, Course course, WindStore windStore, long delayToLiveInMillis, long millisecondsOverWhichToAverageWind,
-            DynamicRaceDefinitionSet raceDefinitionSetToUpdate) {
-        synchronized (raceCache) {
-            RaceDefinition raceDefinition = raceCache.get(race);
-            if (raceDefinition == null) {
-                Pair<List<Competitor>, BoatClass> competitorsAndDominantBoatClass = getCompetitorsAndDominantBoatClass(race);
-                logger.info("Creating RaceDefinitionImpl for race "+race.getName());
-                raceDefinition = new RaceDefinitionImpl(race.getName(), course, competitorsAndDominantBoatClass.getB(),
-                        competitorsAndDominantBoatClass.getA(), getRaceID(race));
-                // add to existing regatta only if boat class matches
-                if (raceDefinition.getBoatClass() == trackedRegatta.getRegatta().getBoatClass()) {
-                    trackedRegatta.getRegatta().addRace(raceDefinition);
-                    DynamicTrackedRace trackedRace = createTrackedRace(trackedRegatta, raceDefinition, windStore,
-                            delayToLiveInMillis, millisecondsOverWhichToAverageWind, raceDefinitionSetToUpdate);
-                    logger.info("Added race "+raceDefinition+" to regatta "+trackedRegatta.getRegatta());
-                    synchronized (raceCache) {
-                        raceCache.put(race, raceDefinition);
-                        raceCache.notifyAll();
-                    }
-                    return trackedRace;
-                } else {
-                    logger.warning("Not adding race "+raceDefinition+" to regatta "+trackedRegatta.getRegatta()+
-                            " because boat class "+raceDefinition.getBoatClass()+" doesn't match regatta's boat class "+
-                            trackedRegatta.getRegatta().getBoatClass());
-                    return null;
-                }
-            } else {
-                throw new RuntimeException("Race "+race.getName()+" already exists");
-            }
-        }
-    }
-
-    private DynamicTrackedRace createTrackedRace(TrackedRegatta trackedRegatta, RaceDefinition race, WindStore windStore,
-            long delayToLiveInMillis, long millisecondsOverWhichToAverageWind, DynamicRaceDefinitionSet raceDefinitionSetToUpdate) {
-        return trackedRegatta.createTrackedRace(race, 
-                windStore, delayToLiveInMillis, millisecondsOverWhichToAverageWind,
-                /* time over which to average speed: */ race.getBoatClass().getApproximateManeuverDurationInMilliseconds(),
-                raceDefinitionSetToUpdate);
-    }
-    
-    @Override
-    public Pair<List<Competitor>, BoatClass> getCompetitorsAndDominantBoatClass(Race race) {
-        List<CompetitorClass> competitorClasses = new ArrayList<CompetitorClass>();
-        final List<Competitor> competitors = new ArrayList<Competitor>();
-        for (RaceCompetitor rc : race.getRaceCompetitorList()) {
-            // also add those whose race class doesn't match the dominant one (such as camera boats)
-            // because they may still send data that we would like to record in some tracks
-            competitors.add(getOrCreateCompetitor(rc.getCompetitor()));
-            competitorClasses.add(rc.getCompetitor().getCompetitorClass());
-        }
-        BoatClass dominantBoatClass = getDominantBoatClass(competitorClasses);
-        Pair<List<Competitor>, BoatClass> competitorsAndDominantBoatClass = new Pair<List<Competitor>, BoatClass>(
-                competitors, dominantBoatClass);
-        return competitorsAndDominantBoatClass;
-    }
-
-    private BoatClass getDominantBoatClass(Collection<CompetitorClass> competitorClasses) {
-        Map<BoatClass, Integer> countsPerBoatClass = new HashMap<BoatClass, Integer>();
-        BoatClass dominantBoatClass = null;
-        int numberOfCompetitorsInDominantBoatClass = 0;
-        for (CompetitorClass cc : competitorClasses) {
-            BoatClass boatClass = getOrCreateBoatClass(cc);
-            Integer boatClassCount = countsPerBoatClass.get(boatClass);
-            if (boatClassCount == null) {
-                boatClassCount = 0;
-            }
-            boatClassCount = boatClassCount + 1;
-            countsPerBoatClass.put(boatClass, boatClassCount);
-            if (boatClassCount > numberOfCompetitorsInDominantBoatClass) {
-                numberOfCompetitorsInDominantBoatClass = boatClassCount;
-                dominantBoatClass = boatClass;
-            }
-        }
-        return dominantBoatClass;
-    }
-
-    @Override
-    public Mark getMark(TracTracControlPoint controlPoint, int zeroBasedMarkIndex) {
-        com.sap.sailing.domain.base.ControlPoint myControlPoint = getOrCreateControlPoint(controlPoint);
-        Mark result;
-        Iterator<Mark> iter = myControlPoint.getMarks().iterator();
-        if (controlPoint.getHasTwoPoints()) {
-            if (zeroBasedMarkIndex == 0) {
-                result = iter.next();
-            } else {
-                iter.next();
-                result = iter.next();
-            }
-        } else {
-            result = iter.next();
-        }
-        return result;
-    }
-
-    @Override
-    public MarkPassing createMarkPassing(TimePoint timePoint, Waypoint passed, com.sap.sailing.domain.base.Competitor competitor) {
-        return baseDomainFactory.createMarkPassing(timePoint, passed, competitor);
-    }
-
-    @Override
-    public TracTracRaceTracker createRaceTracker(URL paramURL, URI liveURI, URI storedURI, TimePoint startOfTracking,
-            TimePoint endOfTracking, long delayToLiveInMillis, boolean simulateWithStartTimeNow, 
-            RaceLogStore raceLogStore, WindStore windStore,
-            TrackedRegattaRegistry trackedRegattaRegistry) throws MalformedURLException, FileNotFoundException,
-            URISyntaxException {
-        return new TracTracRaceTrackerImpl(this, paramURL, liveURI, storedURI, startOfTracking, endOfTracking, delayToLiveInMillis,
-                simulateWithStartTimeNow, raceLogStore, windStore, trackedRegattaRegistry);
-    }
-
-    @Override
-    public RaceTracker createRaceTracker(Regatta regatta, URL paramURL, URI liveURI, URI storedURI,
-            TimePoint startOfTracking, TimePoint endOfTracking, long delayToLiveInMillis,
-            boolean simulateWithStartTimeNow, RaceLogStore raceLogStore, WindStore windStore, TrackedRegattaRegistry trackedRegattaRegistry)
-            throws MalformedURLException, FileNotFoundException, URISyntaxException {
-        return new TracTracRaceTrackerImpl(regatta, this, paramURL, liveURI, storedURI, startOfTracking, endOfTracking, delayToLiveInMillis,
-                simulateWithStartTimeNow, raceLogStore, windStore, trackedRegattaRegistry);
-    }
-
-    @Override
-    public JSONService parseJSONURL(URL jsonURL) throws IOException, ParseException, org.json.simple.parser.ParseException, URISyntaxException {
-        return new JSONServiceImpl(jsonURL);
-    }
-
-    @Override
-    public TracTracConfiguration createTracTracConfiguration(String name, String jsonURL, String liveDataURI, String storedDataURI) {
-        return new TracTracConfigurationImpl(name, jsonURL, liveDataURI, storedDataURI);
-    }
-
-    @Override
-    public RaceTrackingConnectivityParameters createTrackingConnectivityParameters(URL paramURL, URI liveURI,
-            URI storedURI, TimePoint startOfTracking, TimePoint endOfTracking, long delayToLiveInMillis,
-            boolean simulateWithStartTimeNow, RaceLogStore raceLogStore, WindStore windStore) {
-        return new RaceTrackingConnectivityParametersImpl(paramURL, liveURI, storedURI, startOfTracking, endOfTracking,
-                delayToLiveInMillis, simulateWithStartTimeNow, raceLogStore, windStore, this);
-    }
-
-}
-=======
-package com.sap.sailing.domain.tractracadapter.impl;
-
-import java.io.FileNotFoundException;
-import java.io.IOException;
-import java.io.Serializable;
-import java.io.StringReader;
-import java.net.MalformedURLException;
-import java.net.URI;
-import java.net.URISyntaxException;
-import java.net.URL;
-import java.text.ParseException;
-import java.util.ArrayList;
-import java.util.Collection;
-import java.util.Collections;
-import java.util.HashMap;
-import java.util.Iterator;
-import java.util.List;
-import java.util.Map;
-import java.util.Properties;
-import java.util.logging.Logger;
-
-import com.sap.sailing.domain.base.Boat;
-import com.sap.sailing.domain.base.BoatClass;
-import com.sap.sailing.domain.base.Competitor;
-import com.sap.sailing.domain.base.Course;
-import com.sap.sailing.domain.base.Mark;
-import com.sap.sailing.domain.base.Nationality;
-import com.sap.sailing.domain.base.Person;
-import com.sap.sailing.domain.base.RaceDefinition;
-import com.sap.sailing.domain.base.Regatta;
-import com.sap.sailing.domain.base.Team;
-import com.sap.sailing.domain.base.Waypoint;
-import com.sap.sailing.domain.base.impl.BoatImpl;
-import com.sap.sailing.domain.base.impl.CourseImpl;
-import com.sap.sailing.domain.base.impl.KilometersPerHourSpeedWithBearingImpl;
-import com.sap.sailing.domain.base.impl.MillisecondsTimePoint;
-import com.sap.sailing.domain.base.impl.PersonImpl;
-import com.sap.sailing.domain.base.impl.RaceDefinitionImpl;
-import com.sap.sailing.domain.base.impl.RegattaImpl;
-import com.sap.sailing.domain.base.impl.TeamImpl;
-import com.sap.sailing.domain.common.MarkType;
-import com.sap.sailing.domain.common.NauticalSide;
-import com.sap.sailing.domain.common.Position;
-import com.sap.sailing.domain.common.ScoringSchemeType;
-import com.sap.sailing.domain.common.TimePoint;
-import com.sap.sailing.domain.common.impl.DegreeBearingImpl;
-import com.sap.sailing.domain.common.impl.DegreePosition;
-import com.sap.sailing.domain.common.impl.Util;
-import com.sap.sailing.domain.common.impl.Util.Pair;
-import com.sap.sailing.domain.tracking.DynamicRaceDefinitionSet;
-import com.sap.sailing.domain.tracking.DynamicTrackedRace;
-import com.sap.sailing.domain.tracking.DynamicTrackedRegatta;
-import com.sap.sailing.domain.tracking.GPSFixMoving;
-import com.sap.sailing.domain.tracking.MarkPassing;
-import com.sap.sailing.domain.tracking.RaceTracker;
-import com.sap.sailing.domain.tracking.RaceTrackingConnectivityParameters;
-import com.sap.sailing.domain.tracking.TrackedRegatta;
-import com.sap.sailing.domain.tracking.TrackedRegattaRegistry;
-import com.sap.sailing.domain.tracking.WindStore;
-import com.sap.sailing.domain.tracking.WindTrack;
-import com.sap.sailing.domain.tracking.impl.GPSFixMovingImpl;
-import com.sap.sailing.domain.tractracadapter.DomainFactory;
-import com.sap.sailing.domain.tractracadapter.JSONService;
-import com.sap.sailing.domain.tractracadapter.Receiver;
-import com.sap.sailing.domain.tractracadapter.ReceiverType;
-import com.sap.sailing.domain.tractracadapter.TracTracConfiguration;
-import com.sap.sailing.domain.tractracadapter.TracTracControlPoint;
-import com.sap.sailing.domain.tractracadapter.TracTracRaceTracker;
-import com.sap.sailing.util.WeakIdentityHashMap;
-import com.tractrac.clientmodule.CompetitorClass;
-import com.tractrac.clientmodule.Race;
-import com.tractrac.clientmodule.RaceCompetitor;
-
-import difflib.PatchFailedException;
-
-public class DomainFactoryImpl implements DomainFactory {
-    private static final Logger logger = Logger.getLogger(DomainFactoryImpl.class.getName());
-    
-    private final com.sap.sailing.domain.base.DomainFactory baseDomainFactory;
-    
-    // TODO consider (re-)introducing WeakHashMaps for cache structures, but such that the cache is maintained as long as our domain objects are strongly referenced
-    private final Map<TracTracControlPoint, com.sap.sailing.domain.base.ControlPoint> controlPointCache =
-        new HashMap<TracTracControlPoint, com.sap.sailing.domain.base.ControlPoint>();
-    
-    private final Map<String, Person> personCache = new HashMap<String, Person>();
-    
-    private final Map<String, Team> teamCache = new HashMap<String, Team>();
-    
-    /**
-     * Caches regattas by their name and their boat class's name
-     */
-    private final Map<Pair<String, String>, com.sap.sailing.domain.base.Regatta> regattaCache =
-            new HashMap<Pair<String, String>, com.sap.sailing.domain.base.Regatta>();
-    
-    /**
-     * A cache based on weak references to the TracTrac event, allowing for quick Event lookup as long as the
-     * TracTrac event remains referenced. This is intended to reduce the number of times the dominant boat
-     * class needs to be determined for an regatta. Synchronization for additions / removals is tied to the
-     * synchronization for {@link #regattaCache}.
-     */
-    private final WeakIdentityHashMap<com.tractrac.clientmodule.Event, Regatta> weakRegattaCache = new WeakIdentityHashMap<>();
-    
-    private final Map<Race, RaceDefinition> raceCache = new HashMap<Race, RaceDefinition>();
-
-    public DomainFactoryImpl(com.sap.sailing.domain.base.DomainFactory baseDomainFactory) {
-        this.baseDomainFactory = baseDomainFactory;
-    }
-
-    @Override
-    public com.sap.sailing.domain.base.DomainFactory getBaseDomainFactory() {
-        return baseDomainFactory;
-    }
-    
-    @Override
-    public Position createPosition(
-            com.tractrac.clientmodule.data.Position position) {
-        return new DegreePosition(position.getLatitude(), position.getLongitude());
-    }
-   
-    @Override
-    public GPSFixMoving createGPSFixMoving(com.tractrac.clientmodule.data.Position position) {
-        GPSFixMoving result = new GPSFixMovingImpl(createPosition(position), new MillisecondsTimePoint(position.getTimestamp()),
-                new KilometersPerHourSpeedWithBearingImpl(position.getSpeed(), new DegreeBearingImpl(position.getDirection())));
-        return result;
-    }
-    
-    @Override
-    public TimePoint createTimePoint(long timestamp) {
-        return new MillisecondsTimePoint(timestamp);
-    }
-    
-    @Override
-    public void updateCourseWaypoints(Course courseToUpdate, Iterable<Pair<TracTracControlPoint, NauticalSide>> controlPoints) throws PatchFailedException {
-        List<Pair<com.sap.sailing.domain.base.ControlPoint, NauticalSide>> newDomainControlPoints = new ArrayList<Pair<com.sap.sailing.domain.base.ControlPoint, NauticalSide>>();
-        for (Pair<TracTracControlPoint, NauticalSide> tractracControlPoint : controlPoints) {
-            com.sap.sailing.domain.base.ControlPoint newDomainControlPoint = getOrCreateControlPoint(tractracControlPoint.getA());
-            newDomainControlPoints.add(new Pair<com.sap.sailing.domain.base.ControlPoint, NauticalSide>(newDomainControlPoint, tractracControlPoint.getB()));
-        }
-        courseToUpdate.update(newDomainControlPoints, baseDomainFactory);
-    }
-
-    public com.sap.sailing.domain.base.ControlPoint getOrCreateControlPoint(TracTracControlPoint controlPoint) {
-        synchronized (controlPointCache) {
-            com.sap.sailing.domain.base.ControlPoint domainControlPoint = controlPointCache.get(controlPoint);
-            if (domainControlPoint == null) {
-                String controlPointName = controlPoint.getName();
-                final String controlPointMetadataString = controlPoint.getMetadata();
-                Map<String, String> controlPointMetadata;
-                if (controlPointMetadataString == null) {
-                    controlPointMetadata = Collections.emptyMap();
-                } else {
-                    controlPointMetadata = parseControlPointMetadata(controlPointMetadataString);
-                }
-                if (controlPoint.getHasTwoPoints()) {
-                    // it's a gate
-                    MarkType type1 = resolveMarkTypeFromMetadata(controlPointMetadata, "P1.Type");
-                    MarkType type2 = resolveMarkTypeFromMetadata(controlPointMetadata, "P2.Type");
-                    String color1 = controlPointMetadata.get("P1.Color");
-                    String color2 = controlPointMetadata.get("P2.Color");
-                    String shape1 = controlPointMetadata.get("P1.Shape");
-                    String shape2 = controlPointMetadata.get("P2.Shape");
-                    String pattern1 = controlPointMetadata.get("P1.Pattern");
-                    String pattern2 = controlPointMetadata.get("P2.Pattern");
-                    final String name1 = controlPointName + " (1)";
-                    final Serializable id1 = name1; // TODO bug 1184; need to obtain mark ID through TTCM
-                    Mark mark1 = baseDomainFactory.getOrCreateMark(id1, name1, type1, color1, shape1, pattern1);
-                    final String name2 = controlPointName + " (2)";
-                    final Serializable id2 = name2; // TODO bug 1184; need to obtain mark ID through TTCM
-                    Mark mark2 = baseDomainFactory.getOrCreateMark(id2, name2, type2, color2, shape2, pattern2);
-                    domainControlPoint = baseDomainFactory.createGate(controlPoint.getId(), mark1, mark2, controlPointName);
-                } else {
-                    MarkType type = resolveMarkTypeFromMetadata(controlPointMetadata, "Type");
-                    String color = controlPointMetadata.get("Color");
-                    String shape = controlPointMetadata.get("Shape");
-                    String pattern = controlPointMetadata.get("Pattern");
-                    Mark mark = baseDomainFactory.getOrCreateMark(controlPoint.getId(), controlPointName, type, color, shape, pattern);
-                    domainControlPoint = mark;
-                }
-                controlPointCache.put(controlPoint, domainControlPoint);
-            }
-            return domainControlPoint;
-        }
-    }
-
-    private MarkType resolveMarkTypeFromMetadata(Map<String, String> controlPointMetadata, String typePropertyName) {
-        MarkType result = MarkType.BUOY;
-        String markType = controlPointMetadata.get(typePropertyName);
-        if(markType != null && !markType.isEmpty()) {
-            for(MarkType m: MarkType.values()) {
-                if(m.name().equalsIgnoreCase(markType)) {
-                    result = m;
-                    break;
-                }
-            }
-        }
-        return result;
-    }
-    
-    @SuppressWarnings({ "rawtypes", "unchecked" })
-    private Map<String, String> parseControlPointMetadata(String controlPointMetadata) {
-        Map<String, String> metadataMap = new HashMap<String, String>();
-        try {
-            Properties p = new Properties();
-            p.load(new StringReader(controlPointMetadata));
-            metadataMap = new HashMap<String, String>((Map) p);
-        } catch (IOException e) {
-            // do nothing
-        }
-        return metadataMap;
-    }
-        
-    @Override
-    public Course createCourse(String name, Iterable<Pair<TracTracControlPoint, NauticalSide>> controlPoints) {
-        List<Waypoint> waypointList = new ArrayList<Waypoint>();
-        for (Pair<TracTracControlPoint, NauticalSide> controlPoint: controlPoints) {
-            Waypoint waypoint = baseDomainFactory.createWaypoint(getOrCreateControlPoint(controlPoint.getA()), controlPoint.getB());
-            waypointList.add(waypoint);
-        }
-        return new CourseImpl(name, waypointList);
-    }
-
-    @Override
-    public Competitor getOrCreateCompetitor(com.tractrac.clientmodule.Competitor competitor) {
-        // TODO see bug 596; consider allowing for a new competitor (check for use of == throughout the code) or update existing one
-        Competitor result = baseDomainFactory.getExistingCompetitorById(competitor.getId());
-        if (result == null) {
-            BoatClass boatClass = getOrCreateBoatClass(competitor.getCompetitorClass());
-            Nationality nationality = getOrCreateNationality(competitor.getNationality());
-            Team team = getOrCreateTeam(competitor.getName(), nationality);
-            Boat boat = new BoatImpl(competitor.getShortName(), boatClass, competitor.getShortName());
-            result = baseDomainFactory.createCompetitor(competitor.getId(), competitor.getName(), team, boat);
-        }
-        return result;
-    }
-
-    @Override
-    public Team getOrCreateTeam(String name, Nationality nationality) {
-        synchronized (teamCache) {
-            Team result = teamCache.get(name);
-            if (result == null) {
-                String[] sailorNames = name.split("\\b*\\+\\b*");
-                List<Person> sailors = new ArrayList<Person>();
-                for (String sailorName : sailorNames) {
-                    sailors.add(getOrCreatePerson(sailorName.trim(), nationality));
-                }
-                result = new TeamImpl(name, sailors, /* TODO coach not known */null);
-                teamCache.put(name, result);
-            }
-            return result;
-        }
-    }
-
-    @Override
-    public Person getOrCreatePerson(String name, Nationality nationality) {
-        synchronized (personCache) {
-            Person result = personCache.get(name);
-            if (result == null) {
-                result = new PersonImpl(name, nationality, /* date of birth unknown */null, /* description */"");
-                personCache.put(name, result);
-            }
-            return result;
-        }
-    }
-
-    @Override
-    public BoatClass getOrCreateBoatClass(CompetitorClass competitorClass) {
-        return baseDomainFactory.getOrCreateBoatClass(competitorClass == null ? "" : competitorClass.getName());
-    }
-
-    @Override
-    public Nationality getOrCreateNationality(String nationalityName) {
-        return baseDomainFactory.getOrCreateNationality(nationalityName);
-    }
-    
-    @Override
-    public RaceDefinition getExistingRaceDefinitionForRace(Race race) {
-        return raceCache.get(race);
-    }
-
-    @Override
-    public RaceDefinition getAndWaitForRaceDefinition(Race race) {
-        return getAndWaitForRaceDefinition(race, -1);
-    }
-
-    @Override
-    public RaceDefinition getAndWaitForRaceDefinition(Race race, long timeoutInMilliseconds) {
-        long start = System.currentTimeMillis();
-        synchronized (raceCache) {
-            RaceDefinition result = raceCache.get(race);
-            boolean interrupted = false;
-            while ((timeoutInMilliseconds == -1 || System.currentTimeMillis()-start < timeoutInMilliseconds) && !interrupted && result == null) {
-                try {
-                    if (timeoutInMilliseconds == -1) {
-                        raceCache.wait();
-                    } else {
-                        long timeToWait = timeoutInMilliseconds-(System.currentTimeMillis()-start);
-                        if (timeToWait > 0) {
-                            raceCache.wait(timeToWait);
-                        }
-                    }
-                    result = raceCache.get(race);
-                } catch (InterruptedException e) {
-                    interrupted = true;
-                }
-            }
-            return result;
-        }
-    }
-
-    @Override
-    public Regatta getOrCreateDefaultRegatta(com.tractrac.clientmodule.Event event, TrackedRegattaRegistry trackedRegattaRegistry) {
-        synchronized (regattaCache) {
-            // FIXME Dialog with Lasse by Skype on 2011-06-17:
-            //            [6:20:04 PM] Axel Uhl: Lasse, can Event.getCompetitorClassList() ever produce more than one result?
-            //            [6:20:20 PM] Axel Uhl: Or is it similar to Event.getRaceList() which always delivers one Race?
-            //            [6:22:19 PM] Lasse Staffensen: It can deliver several classes, if more classes are present in a race.
-            //            [6:27:20 PM] Axel Uhl: Will that happen at Kiel Week?
-            //            [6:27:58 PM] Lasse Staffensen: No
-            //            [6:28:34 PM] Axel Uhl: Good :)
-            // This means that currently it is permissible to assume that we'll get at most one
-            // boat class per TracTrac event. Generally, however, we have to assume that
-            // one TracTrac event may map to multiple domain Event objects with one BoatClass each
-            
-            // try a quick look-up in the weak cache using the TracTrac event as key; only if that delivers no result,
-            // compute the dominant boat class which requires a lot more effort
-            Regatta result = weakRegattaCache.get(event);
-            if (result == null) {
-                Collection<CompetitorClass> competitorClassList = new ArrayList<CompetitorClass>();
-                for (com.tractrac.clientmodule.Competitor c : event.getCompetitorList()) {
-                    competitorClassList.add(c.getCompetitorClass());
-                }
-                BoatClass boatClass = getDominantBoatClass(competitorClassList);
-                Pair<String, String> key = new Pair<String, String>(event.getName(), boatClass == null ? null
-                        : boatClass.getName());
-                result = regattaCache.get(key);
-                // FIXME When a Regatta is removed from RacingEventService, it isn't removed here. We use a "stale" regatta here.
-                // This is particularly bad if a persistent regatta was loaded but a default regatta was accidentally created.
-                // Then, there is no way but restart the server to get rid of this stale cache entry here.
-                if (result == null) {
-                    result = new RegattaImpl(event.getName(), boatClass, trackedRegattaRegistry,
-                            // use the low-point system as the default scoring scheme
-                            com.sap.sailing.domain.base.DomainFactory.INSTANCE.createScoringScheme(ScoringSchemeType.LOW_POINT), event.getId());
-                    regattaCache.put(key, result);
-                    weakRegattaCache.put(event, result);
-                    logger.info("Created regatta "+result.getName()+" ("+result.hashCode()+") because none found for key "+key);
-                }
-            }
-            return result;
-        }
-    }
-    
-    @Override
-    public Iterable<Receiver> getUpdateReceivers(DynamicTrackedRegatta trackedRegatta,
-            com.tractrac.clientmodule.Event tractracEvent, WindStore windStore, TimePoint startOfTracking,
-            TimePoint endOfTracking, long delayToLiveInMillis, Simulator simulator,
-            DynamicRaceDefinitionSet raceDefinitionSetToUpdate, TrackedRegattaRegistry trackedRegattaRegistry,
-            ReceiverType... types) {
-        Collection<Receiver> result = new ArrayList<Receiver>();
-        for (ReceiverType type : types) {
-            switch (type) {
-            case RACECOURSE:
-                result.add(new RaceCourseReceiver(
-                        this, trackedRegatta, tractracEvent, windStore,
-                        raceDefinitionSetToUpdate, delayToLiveInMillis, 
-                        WindTrack.DEFAULT_MILLISECONDS_OVER_WHICH_TO_AVERAGE_WIND, simulator));
-                break;
-            case MARKPOSITIONS:
-                result.add(new MarkPositionReceiver(
-                        trackedRegatta, tractracEvent, startOfTracking, endOfTracking, simulator, this));
-                break;
-            case RAWPOSITIONS:
-                result.add(new RawPositionReceiver(
-                        trackedRegatta, tractracEvent, this, simulator));
-                break;
-            case MARKPASSINGS:
-                result.add(new MarkPassingReceiver(
-                        trackedRegatta, tractracEvent, simulator, this));
-                break;
-            case RACESTARTFINISH:
-                result.add(new RaceStartedAndFinishedReceiver(
-                        trackedRegatta, tractracEvent, simulator, this));
-                break;
-            }
-        }
-        return result;
-    }
-
-    @Override
-    public Iterable<Receiver> getUpdateReceivers(DynamicTrackedRegatta trackedRegatta,
-            com.tractrac.clientmodule.Event tractracEvent, TimePoint startOfTracking, TimePoint endOfTracking,
-            long delayToLiveInMillis, Simulator simulator, WindStore windStore,
-            DynamicRaceDefinitionSet raceDefinitionSetToUpdate, TrackedRegattaRegistry trackedRegattaRegistry) {
-        return getUpdateReceivers(trackedRegatta, tractracEvent, windStore, startOfTracking, endOfTracking,
-                delayToLiveInMillis, simulator, raceDefinitionSetToUpdate, trackedRegattaRegistry,
-                ReceiverType.RACECOURSE, ReceiverType.MARKPASSINGS, ReceiverType.MARKPOSITIONS,
-                ReceiverType.RACESTARTFINISH, ReceiverType.RAWPOSITIONS);
-    }
-    
-    @Override
-    public Serializable getRaceID(Race tractracRace) {
-        return tractracRace.getId();
-    }
-
-    @Override
-    public void removeRace(com.tractrac.clientmodule.Event tractracEvent, Race tractracRace, TrackedRegattaRegistry trackedRegattaRegistry) {
-        RaceDefinition raceDefinition;
-        synchronized (raceCache) {
-            raceDefinition = getExistingRaceDefinitionForRace(tractracRace);
-            if (raceDefinition != null) { // otherwise, this domain factory doesn't seem to know about the race
-                raceCache.remove(tractracRace);
-                logger.info("Removed race "+raceDefinition.getName()+" from TracTrac DomainFactoryImpl");
-            }
-        }
-        if (raceDefinition != null) {
-            Collection<CompetitorClass> competitorClassList = new ArrayList<CompetitorClass>();
-            for (com.tractrac.clientmodule.Competitor c : tractracEvent.getCompetitorList()) {
-                competitorClassList.add(c.getCompetitorClass());
-            }
-            BoatClass boatClass = getDominantBoatClass(competitorClassList);
-            Pair<String, String> key = new Pair<String, String>(tractracEvent.getName(), boatClass == null ? null
-                    : boatClass.getName());
-            synchronized (regattaCache) {
-                Regatta regatta = regattaCache.get(key);
-                if (regatta != null) {
-                    // The following fixes bug 202: when tracking of multiple races of the same event has been started, this may not
-                    // remove any race; however, the event may already have been created by another tracker whose race hasn't
-                    // arrived yet and therefore the races list is still empty; therefore, only remove the event if its
-                    // race list became empty by the removal performed here.
-                    int oldSize = Util.size(regatta.getAllRaces());
-                    regatta.removeRace(raceDefinition);
-                    if (oldSize > 0 && Util.size(regatta.getAllRaces()) == 0) {
-                        logger.info("Removing regatta "+regatta.getName()+" ("+regatta.hashCode()+") from TracTrac DomainFactoryImpl");
-                        regattaCache.remove(key);
-                        weakRegattaCache.remove(tractracEvent);
-                    }
-                    TrackedRegatta trackedRegatta = trackedRegattaRegistry.getTrackedRegatta(regatta);
-                    if (trackedRegatta != null) {
-                        // see above; only remove tracked regatta if it *became* empty because of the tracked race removal here
-                        int oldSizeOfTrackedRaces = Util.size(trackedRegatta.getTrackedRaces());
-                        trackedRegatta.removeTrackedRace(raceDefinition);
-                        if (oldSizeOfTrackedRaces > 0 && Util.size(trackedRegatta.getTrackedRaces()) == 0) {
-                            trackedRegattaRegistry.removeTrackedRegatta(regatta);
-                        }
-                    }
-                }
-            }
-        }
-    }
-
-    @Override
-    public DynamicTrackedRace getOrCreateRaceDefinitionAndTrackedRace(TrackedRegatta trackedRegatta,
-            Race race, Course course, WindStore windStore, long delayToLiveInMillis, long millisecondsOverWhichToAverageWind,
-            DynamicRaceDefinitionSet raceDefinitionSetToUpdate) {
-        synchronized (raceCache) {
-            RaceDefinition raceDefinition = raceCache.get(race);
-            if (raceDefinition == null) {
-                Pair<List<Competitor>, BoatClass> competitorsAndDominantBoatClass = getCompetitorsAndDominantBoatClass(race);
-                logger.info("Creating RaceDefinitionImpl for race "+race.getName());
-                raceDefinition = new RaceDefinitionImpl(race.getName(), course, competitorsAndDominantBoatClass.getB(),
-                        competitorsAndDominantBoatClass.getA(), getRaceID(race));
-                // add to existing regatta only if boat class matches
-                if (raceDefinition.getBoatClass() == trackedRegatta.getRegatta().getBoatClass()) {
-                    trackedRegatta.getRegatta().addRace(raceDefinition);
-                    DynamicTrackedRace trackedRace = createTrackedRace(trackedRegatta, raceDefinition, windStore,
-                            delayToLiveInMillis, millisecondsOverWhichToAverageWind, raceDefinitionSetToUpdate);
-                    logger.info("Added race "+raceDefinition+" to regatta "+trackedRegatta.getRegatta());
-                    synchronized (raceCache) {
-                        raceCache.put(race, raceDefinition);
-                        raceCache.notifyAll();
-                    }
-                    return trackedRace;
-                } else {
-                    logger.warning("Not adding race "+raceDefinition+" to regatta "+trackedRegatta.getRegatta()+
-                            " because boat class "+raceDefinition.getBoatClass()+" doesn't match regatta's boat class "+
-                            trackedRegatta.getRegatta().getBoatClass());
-                    return null;
-                }
-            } else {
-                throw new RuntimeException("Race "+race.getName()+" already exists");
-            }
-        }
-    }
-
-    private DynamicTrackedRace createTrackedRace(TrackedRegatta trackedRegatta, RaceDefinition race, WindStore windStore,
-            long delayToLiveInMillis, long millisecondsOverWhichToAverageWind, DynamicRaceDefinitionSet raceDefinitionSetToUpdate) {
-        return trackedRegatta.createTrackedRace(race, 
-                windStore, delayToLiveInMillis, millisecondsOverWhichToAverageWind,
-                /* time over which to average speed: */ race.getBoatClass().getApproximateManeuverDurationInMilliseconds(),
-                raceDefinitionSetToUpdate);
-    }
-    
-    @Override
-    public Pair<List<Competitor>, BoatClass> getCompetitorsAndDominantBoatClass(Race race) {
-        List<CompetitorClass> competitorClasses = new ArrayList<CompetitorClass>();
-        final List<Competitor> competitors = new ArrayList<Competitor>();
-        for (RaceCompetitor rc : race.getRaceCompetitorList()) {
-            // also add those whose race class doesn't match the dominant one (such as camera boats)
-            // because they may still send data that we would like to record in some tracks
-            competitors.add(getOrCreateCompetitor(rc.getCompetitor()));
-            competitorClasses.add(rc.getCompetitor().getCompetitorClass());
-        }
-        BoatClass dominantBoatClass = getDominantBoatClass(competitorClasses);
-        Pair<List<Competitor>, BoatClass> competitorsAndDominantBoatClass = new Pair<List<Competitor>, BoatClass>(
-                competitors, dominantBoatClass);
-        return competitorsAndDominantBoatClass;
-    }
-
-    private BoatClass getDominantBoatClass(Collection<CompetitorClass> competitorClasses) {
-        Map<BoatClass, Integer> countsPerBoatClass = new HashMap<BoatClass, Integer>();
-        BoatClass dominantBoatClass = null;
-        int numberOfCompetitorsInDominantBoatClass = 0;
-        for (CompetitorClass cc : competitorClasses) {
-            BoatClass boatClass = getOrCreateBoatClass(cc);
-            Integer boatClassCount = countsPerBoatClass.get(boatClass);
-            if (boatClassCount == null) {
-                boatClassCount = 0;
-            }
-            boatClassCount = boatClassCount + 1;
-            countsPerBoatClass.put(boatClass, boatClassCount);
-            if (boatClassCount > numberOfCompetitorsInDominantBoatClass) {
-                numberOfCompetitorsInDominantBoatClass = boatClassCount;
-                dominantBoatClass = boatClass;
-            }
-        }
-        return dominantBoatClass;
-    }
-
-    @Override
-    public Mark getMark(TracTracControlPoint controlPoint, int zeroBasedMarkIndex) {
-        com.sap.sailing.domain.base.ControlPoint myControlPoint = getOrCreateControlPoint(controlPoint);
-        Mark result;
-        Iterator<Mark> iter = myControlPoint.getMarks().iterator();
-        if (controlPoint.getHasTwoPoints()) {
-            if (zeroBasedMarkIndex == 0) {
-                result = iter.next();
-            } else {
-                iter.next();
-                result = iter.next();
-            }
-        } else {
-            result = iter.next();
-        }
-        return result;
-    }
-
-    @Override
-    public MarkPassing createMarkPassing(TimePoint timePoint, Waypoint passed, com.sap.sailing.domain.base.Competitor competitor) {
-        return baseDomainFactory.createMarkPassing(timePoint, passed, competitor);
-    }
-
-    @Override
-    public TracTracRaceTracker createRaceTracker(URL paramURL, URI liveURI, URI storedURI, TimePoint startOfTracking,
-            TimePoint endOfTracking, long delayToLiveInMillis, boolean simulateWithStartTimeNow, WindStore windStore,
-            TrackedRegattaRegistry trackedRegattaRegistry) throws MalformedURLException, FileNotFoundException,
-            URISyntaxException {
-        return new TracTracRaceTrackerImpl(this, paramURL, liveURI, storedURI, startOfTracking, endOfTracking, delayToLiveInMillis,
-                simulateWithStartTimeNow, windStore, trackedRegattaRegistry);
-    }
-
-    @Override
-    public RaceTracker createRaceTracker(Regatta regatta, URL paramURL, URI liveURI, URI storedURI,
-            TimePoint startOfTracking, TimePoint endOfTracking, long delayToLiveInMillis,
-            boolean simulateWithStartTimeNow, WindStore windStore, TrackedRegattaRegistry trackedRegattaRegistry)
-            throws MalformedURLException, FileNotFoundException, URISyntaxException {
-        return new TracTracRaceTrackerImpl(regatta, this, paramURL, liveURI, storedURI, startOfTracking, endOfTracking, delayToLiveInMillis,
-                simulateWithStartTimeNow, windStore, trackedRegattaRegistry);
-    }
-
-    @Override
-    public JSONService parseJSONURL(URL jsonURL) throws IOException, ParseException, org.json.simple.parser.ParseException, URISyntaxException {
-        return new JSONServiceImpl(jsonURL);
-    }
-
-    @Override
-    public TracTracConfiguration createTracTracConfiguration(String name, String jsonURL, String liveDataURI, String storedDataURI) {
-        return new TracTracConfigurationImpl(name, jsonURL, liveDataURI, storedDataURI);
-    }
-
-    @Override
-    public RaceTrackingConnectivityParameters createTrackingConnectivityParameters(URL paramURL, URI liveURI,
-            URI storedURI, TimePoint startOfTracking, TimePoint endOfTracking, long delayToLiveInMillis,
-            boolean simulateWithStartTimeNow, WindStore windStore) {
-        return new RaceTrackingConnectivityParametersImpl(paramURL, liveURI, storedURI, startOfTracking, endOfTracking,
-                delayToLiveInMillis, simulateWithStartTimeNow, windStore, this);
-    }
-
-}
->>>>>>> cd5121bf
+package com.sap.sailing.domain.tractracadapter.impl;
+
+import java.io.FileNotFoundException;
+import java.io.IOException;
+import java.io.Serializable;
+import java.io.StringReader;
+import java.net.MalformedURLException;
+import java.net.URI;
+import java.net.URISyntaxException;
+import java.net.URL;
+import java.text.ParseException;
+import java.util.ArrayList;
+import java.util.Collection;
+import java.util.Collections;
+import java.util.HashMap;
+import java.util.Iterator;
+import java.util.List;
+import java.util.Map;
+import java.util.Properties;
+import java.util.logging.Logger;
+
+
+import com.sap.sailing.domain.base.Boat;
+import com.sap.sailing.domain.base.BoatClass;
+import com.sap.sailing.domain.base.Competitor;
+import com.sap.sailing.domain.base.Course;
+import com.sap.sailing.domain.base.Mark;
+import com.sap.sailing.domain.base.Nationality;
+import com.sap.sailing.domain.base.Person;
+import com.sap.sailing.domain.base.RaceDefinition;
+import com.sap.sailing.domain.base.Regatta;
+import com.sap.sailing.domain.base.Team;
+import com.sap.sailing.domain.base.Waypoint;
+import com.sap.sailing.domain.base.impl.BoatImpl;
+import com.sap.sailing.domain.base.impl.CourseImpl;
+import com.sap.sailing.domain.base.impl.KilometersPerHourSpeedWithBearingImpl;
+import com.sap.sailing.domain.base.impl.MillisecondsTimePoint;
+import com.sap.sailing.domain.base.impl.PersonImpl;
+import com.sap.sailing.domain.base.impl.RaceDefinitionImpl;
+import com.sap.sailing.domain.base.impl.RegattaImpl;
+import com.sap.sailing.domain.base.impl.TeamImpl;
+import com.sap.sailing.domain.common.MarkType;
+import com.sap.sailing.domain.common.NauticalSide;
+import com.sap.sailing.domain.common.Position;
+import com.sap.sailing.domain.common.ScoringSchemeType;
+import com.sap.sailing.domain.common.TimePoint;
+import com.sap.sailing.domain.common.impl.DegreeBearingImpl;
+import com.sap.sailing.domain.common.impl.DegreePosition;
+import com.sap.sailing.domain.common.impl.Util;
+import com.sap.sailing.domain.common.impl.Util.Pair;
+import com.sap.sailing.domain.racelog.RaceLogStore;
+import com.sap.sailing.domain.tracking.DynamicRaceDefinitionSet;
+import com.sap.sailing.domain.tracking.DynamicTrackedRace;
+import com.sap.sailing.domain.tracking.DynamicTrackedRegatta;
+import com.sap.sailing.domain.tracking.GPSFixMoving;
+import com.sap.sailing.domain.tracking.MarkPassing;
+import com.sap.sailing.domain.tracking.RaceTracker;
+import com.sap.sailing.domain.tracking.RaceTrackingConnectivityParameters;
+import com.sap.sailing.domain.tracking.TrackedRegatta;
+import com.sap.sailing.domain.tracking.TrackedRegattaRegistry;
+import com.sap.sailing.domain.tracking.WindStore;
+import com.sap.sailing.domain.tracking.WindTrack;
+import com.sap.sailing.domain.tracking.impl.GPSFixMovingImpl;
+import com.sap.sailing.domain.tractracadapter.DomainFactory;
+import com.sap.sailing.domain.tractracadapter.JSONService;
+import com.sap.sailing.domain.tractracadapter.Receiver;
+import com.sap.sailing.domain.tractracadapter.ReceiverType;
+import com.sap.sailing.domain.tractracadapter.TracTracConfiguration;
+import com.sap.sailing.domain.tractracadapter.TracTracControlPoint;
+import com.sap.sailing.domain.tractracadapter.TracTracRaceTracker;
+import com.sap.sailing.util.WeakIdentityHashMap;
+import com.tractrac.clientmodule.CompetitorClass;
+import com.tractrac.clientmodule.Race;
+import com.tractrac.clientmodule.RaceCompetitor;
+
+import difflib.PatchFailedException;
+
+public class DomainFactoryImpl implements DomainFactory {
+    private static final Logger logger = Logger.getLogger(DomainFactoryImpl.class.getName());
+    
+    private final com.sap.sailing.domain.base.DomainFactory baseDomainFactory;
+    
+    // TODO consider (re-)introducing WeakHashMaps for cache structures, but such that the cache is maintained as long as our domain objects are strongly referenced
+    private final Map<TracTracControlPoint, com.sap.sailing.domain.base.ControlPoint> controlPointCache =
+        new HashMap<TracTracControlPoint, com.sap.sailing.domain.base.ControlPoint>();
+    
+    private final Map<String, Person> personCache = new HashMap<String, Person>();
+    
+    private final Map<String, Team> teamCache = new HashMap<String, Team>();
+    
+    /**
+     * Caches regattas by their name and their boat class's name
+     */
+    private final Map<Pair<String, String>, com.sap.sailing.domain.base.Regatta> regattaCache =
+            new HashMap<Pair<String, String>, com.sap.sailing.domain.base.Regatta>();
+    
+    /**
+     * A cache based on weak references to the TracTrac event, allowing for quick Event lookup as long as the
+     * TracTrac event remains referenced. This is intended to reduce the number of times the dominant boat
+     * class needs to be determined for an regatta. Synchronization for additions / removals is tied to the
+     * synchronization for {@link #regattaCache}.
+     */
+    private final WeakIdentityHashMap<com.tractrac.clientmodule.Event, Regatta> weakRegattaCache = new WeakIdentityHashMap<>();
+    
+    private final Map<Race, RaceDefinition> raceCache = new HashMap<Race, RaceDefinition>();
+
+    public DomainFactoryImpl(com.sap.sailing.domain.base.DomainFactory baseDomainFactory) {
+        this.baseDomainFactory = baseDomainFactory;
+    }
+
+    @Override
+    public com.sap.sailing.domain.base.DomainFactory getBaseDomainFactory() {
+        return baseDomainFactory;
+    }
+    
+    @Override
+    public Position createPosition(
+            com.tractrac.clientmodule.data.Position position) {
+        return new DegreePosition(position.getLatitude(), position.getLongitude());
+    }
+   
+    @Override
+    public GPSFixMoving createGPSFixMoving(com.tractrac.clientmodule.data.Position position) {
+        GPSFixMoving result = new GPSFixMovingImpl(createPosition(position), new MillisecondsTimePoint(position.getTimestamp()),
+                new KilometersPerHourSpeedWithBearingImpl(position.getSpeed(), new DegreeBearingImpl(position.getDirection())));
+        return result;
+    }
+    
+    @Override
+    public TimePoint createTimePoint(long timestamp) {
+        return new MillisecondsTimePoint(timestamp);
+    }
+    
+    @Override
+    public void updateCourseWaypoints(Course courseToUpdate, Iterable<Pair<TracTracControlPoint, NauticalSide>> controlPoints) throws PatchFailedException {
+        List<Pair<com.sap.sailing.domain.base.ControlPoint, NauticalSide>> newDomainControlPoints = new ArrayList<Pair<com.sap.sailing.domain.base.ControlPoint, NauticalSide>>();
+        for (Pair<TracTracControlPoint, NauticalSide> tractracControlPoint : controlPoints) {
+            com.sap.sailing.domain.base.ControlPoint newDomainControlPoint = getOrCreateControlPoint(tractracControlPoint.getA());
+            newDomainControlPoints.add(new Pair<com.sap.sailing.domain.base.ControlPoint, NauticalSide>(newDomainControlPoint, tractracControlPoint.getB()));
+        }
+        courseToUpdate.update(newDomainControlPoints, baseDomainFactory);
+    }
+
+    public com.sap.sailing.domain.base.ControlPoint getOrCreateControlPoint(TracTracControlPoint controlPoint) {
+        synchronized (controlPointCache) {
+            com.sap.sailing.domain.base.ControlPoint domainControlPoint = controlPointCache.get(controlPoint);
+            if (domainControlPoint == null) {
+                String controlPointName = controlPoint.getName();
+                final String controlPointMetadataString = controlPoint.getMetadata();
+                Map<String, String> controlPointMetadata;
+                if (controlPointMetadataString == null) {
+                    controlPointMetadata = Collections.emptyMap();
+                } else {
+                    controlPointMetadata = parseControlPointMetadata(controlPointMetadataString);
+                }
+                if (controlPoint.getHasTwoPoints()) {
+                    // it's a gate
+                    MarkType type1 = resolveMarkTypeFromMetadata(controlPointMetadata, "P1.Type");
+                    MarkType type2 = resolveMarkTypeFromMetadata(controlPointMetadata, "P2.Type");
+                    String color1 = controlPointMetadata.get("P1.Color");
+                    String color2 = controlPointMetadata.get("P2.Color");
+                    String shape1 = controlPointMetadata.get("P1.Shape");
+                    String shape2 = controlPointMetadata.get("P2.Shape");
+                    String pattern1 = controlPointMetadata.get("P1.Pattern");
+                    String pattern2 = controlPointMetadata.get("P2.Pattern");
+                    final String name1 = controlPointName + " (1)";
+                    final Serializable id1 = name1; // TODO bug 1184; need to obtain mark ID through TTCM
+                    Mark mark1 = baseDomainFactory.getOrCreateMark(id1, name1, type1, color1, shape1, pattern1);
+                    final String name2 = controlPointName + " (2)";
+                    final Serializable id2 = name2; // TODO bug 1184; need to obtain mark ID through TTCM
+                    Mark mark2 = baseDomainFactory.getOrCreateMark(id2, name2, type2, color2, shape2, pattern2);
+                    domainControlPoint = baseDomainFactory.createGate(controlPoint.getId(), mark1, mark2, controlPointName);
+                } else {
+                    MarkType type = resolveMarkTypeFromMetadata(controlPointMetadata, "Type");
+                    String color = controlPointMetadata.get("Color");
+                    String shape = controlPointMetadata.get("Shape");
+                    String pattern = controlPointMetadata.get("Pattern");
+                    Mark mark = baseDomainFactory.getOrCreateMark(controlPoint.getId(), controlPointName, type, color, shape, pattern);
+                    domainControlPoint = mark;
+                }
+                controlPointCache.put(controlPoint, domainControlPoint);
+            }
+            return domainControlPoint;
+        }
+    }
+
+    private MarkType resolveMarkTypeFromMetadata(Map<String, String> controlPointMetadata, String typePropertyName) {
+        MarkType result = MarkType.BUOY;
+        String markType = controlPointMetadata.get(typePropertyName);
+        if(markType != null && !markType.isEmpty()) {
+            for(MarkType m: MarkType.values()) {
+                if(m.name().equalsIgnoreCase(markType)) {
+                    result = m;
+                    break;
+                }
+            }
+        }
+        return result;
+    }
+    
+    @SuppressWarnings({ "rawtypes", "unchecked" })
+    private Map<String, String> parseControlPointMetadata(String controlPointMetadata) {
+        Map<String, String> metadataMap = new HashMap<String, String>();
+        try {
+            Properties p = new Properties();
+            p.load(new StringReader(controlPointMetadata));
+            metadataMap = new HashMap<String, String>((Map) p);
+        } catch (IOException e) {
+            // do nothing
+        }
+        return metadataMap;
+    }
+        
+    @Override
+    public Course createCourse(String name, Iterable<Pair<TracTracControlPoint, NauticalSide>> controlPoints) {
+        List<Waypoint> waypointList = new ArrayList<Waypoint>();
+        for (Pair<TracTracControlPoint, NauticalSide> controlPoint: controlPoints) {
+            Waypoint waypoint = baseDomainFactory.createWaypoint(getOrCreateControlPoint(controlPoint.getA()), controlPoint.getB());
+            waypointList.add(waypoint);
+        }
+        return new CourseImpl(name, waypointList);
+    }
+
+    @Override
+    public Competitor getOrCreateCompetitor(com.tractrac.clientmodule.Competitor competitor) {
+        // TODO see bug 596; consider allowing for a new competitor (check for use of == throughout the code) or update existing one
+        Competitor result = baseDomainFactory.getExistingCompetitorById(competitor.getId());
+        if (result == null) {
+            BoatClass boatClass = getOrCreateBoatClass(competitor.getCompetitorClass());
+            Nationality nationality = getOrCreateNationality(competitor.getNationality());
+            Team team = getOrCreateTeam(competitor.getName(), nationality);
+            Boat boat = new BoatImpl(competitor.getShortName(), boatClass, competitor.getShortName());
+            result = baseDomainFactory.createCompetitor(competitor.getId(), competitor.getName(), team, boat);
+        }
+        return result;
+    }
+
+    @Override
+    public Team getOrCreateTeam(String name, Nationality nationality) {
+        synchronized (teamCache) {
+            Team result = teamCache.get(name);
+            if (result == null) {
+                String[] sailorNames = name.split("\\b*\\+\\b*");
+                List<Person> sailors = new ArrayList<Person>();
+                for (String sailorName : sailorNames) {
+                    sailors.add(getOrCreatePerson(sailorName.trim(), nationality));
+                }
+                result = new TeamImpl(name, sailors, /* TODO coach not known */null);
+                teamCache.put(name, result);
+            }
+            return result;
+        }
+    }
+
+    @Override
+    public Person getOrCreatePerson(String name, Nationality nationality) {
+        synchronized (personCache) {
+            Person result = personCache.get(name);
+            if (result == null) {
+                result = new PersonImpl(name, nationality, /* date of birth unknown */null, /* description */"");
+                personCache.put(name, result);
+            }
+            return result;
+        }
+    }
+
+    @Override
+    public BoatClass getOrCreateBoatClass(CompetitorClass competitorClass) {
+        return baseDomainFactory.getOrCreateBoatClass(competitorClass == null ? "" : competitorClass.getName());
+    }
+
+    @Override
+    public Nationality getOrCreateNationality(String nationalityName) {
+        return baseDomainFactory.getOrCreateNationality(nationalityName);
+    }
+    
+    @Override
+    public RaceDefinition getExistingRaceDefinitionForRace(Race race) {
+        return raceCache.get(race);
+    }
+
+    @Override
+    public RaceDefinition getAndWaitForRaceDefinition(Race race) {
+        return getAndWaitForRaceDefinition(race, -1);
+    }
+
+    @Override
+    public RaceDefinition getAndWaitForRaceDefinition(Race race, long timeoutInMilliseconds) {
+        long start = System.currentTimeMillis();
+        synchronized (raceCache) {
+            RaceDefinition result = raceCache.get(race);
+            boolean interrupted = false;
+            while ((timeoutInMilliseconds == -1 || System.currentTimeMillis()-start < timeoutInMilliseconds) && !interrupted && result == null) {
+                try {
+                    if (timeoutInMilliseconds == -1) {
+                        raceCache.wait();
+                    } else {
+                        long timeToWait = timeoutInMilliseconds-(System.currentTimeMillis()-start);
+                        if (timeToWait > 0) {
+                            raceCache.wait(timeToWait);
+                        }
+                    }
+                    result = raceCache.get(race);
+                } catch (InterruptedException e) {
+                    interrupted = true;
+                }
+            }
+            return result;
+        }
+    }
+
+    @Override
+    public Regatta getOrCreateDefaultRegatta(RaceLogStore raceLogStore, com.tractrac.clientmodule.Event event, TrackedRegattaRegistry trackedRegattaRegistry) {
+        synchronized (regattaCache) {
+            // FIXME Dialog with Lasse by Skype on 2011-06-17:
+            //            [6:20:04 PM] Axel Uhl: Lasse, can Event.getCompetitorClassList() ever produce more than one result?
+            //            [6:20:20 PM] Axel Uhl: Or is it similar to Event.getRaceList() which always delivers one Race?
+            //            [6:22:19 PM] Lasse Staffensen: It can deliver several classes, if more classes are present in a race.
+            //            [6:27:20 PM] Axel Uhl: Will that happen at Kiel Week?
+            //            [6:27:58 PM] Lasse Staffensen: No
+            //            [6:28:34 PM] Axel Uhl: Good :)
+            // This means that currently it is permissible to assume that we'll get at most one
+            // boat class per TracTrac event. Generally, however, we have to assume that
+            // one TracTrac event may map to multiple domain Event objects with one BoatClass each
+            
+            // try a quick look-up in the weak cache using the TracTrac event as key; only if that delivers no result,
+            // compute the dominant boat class which requires a lot more effort
+            Regatta result = weakRegattaCache.get(event);
+            if (result == null) {
+                Collection<CompetitorClass> competitorClassList = new ArrayList<CompetitorClass>();
+                for (com.tractrac.clientmodule.Competitor c : event.getCompetitorList()) {
+                    competitorClassList.add(c.getCompetitorClass());
+                }
+                BoatClass boatClass = getDominantBoatClass(competitorClassList);
+                Pair<String, String> key = new Pair<String, String>(event.getName(), boatClass == null ? null
+                        : boatClass.getName());
+                result = regattaCache.get(key);
+                // FIXME When a Regatta is removed from RacingEventService, it isn't removed here. We use a "stale" regatta here.
+                // This is particularly bad if a persistent regatta was loaded but a default regatta was accidentally created.
+                // Then, there is no way but restart the server to get rid of this stale cache entry here.
+                if (result == null) {
+                    result = new RegattaImpl(raceLogStore, event.getName(), boatClass, trackedRegattaRegistry,
+                            // use the low-point system as the default scoring scheme
+                            com.sap.sailing.domain.base.DomainFactory.INSTANCE.createScoringScheme(ScoringSchemeType.LOW_POINT), event.getId(), null);
+                    regattaCache.put(key, result);
+                    weakRegattaCache.put(event, result);
+                    logger.info("Created regatta "+result.getName()+" ("+result.hashCode()+") because none found for key "+key);
+                }
+            }
+            return result;
+        }
+    }
+    
+    @Override
+    public Iterable<Receiver> getUpdateReceivers(DynamicTrackedRegatta trackedRegatta,
+            com.tractrac.clientmodule.Event tractracEvent, WindStore windStore, TimePoint startOfTracking,
+            TimePoint endOfTracking, long delayToLiveInMillis, Simulator simulator,
+            DynamicRaceDefinitionSet raceDefinitionSetToUpdate, TrackedRegattaRegistry trackedRegattaRegistry,
+            ReceiverType... types) {
+        Collection<Receiver> result = new ArrayList<Receiver>();
+        for (ReceiverType type : types) {
+            switch (type) {
+            case RACECOURSE:
+                result.add(new RaceCourseReceiver(
+                        this, trackedRegatta, tractracEvent, windStore,
+                        raceDefinitionSetToUpdate, delayToLiveInMillis, 
+                        WindTrack.DEFAULT_MILLISECONDS_OVER_WHICH_TO_AVERAGE_WIND, simulator));
+                break;
+            case MARKPOSITIONS:
+                result.add(new MarkPositionReceiver(
+                        trackedRegatta, tractracEvent, startOfTracking, endOfTracking, simulator, this));
+                break;
+            case RAWPOSITIONS:
+                result.add(new RawPositionReceiver(
+                        trackedRegatta, tractracEvent, this, simulator));
+                break;
+            case MARKPASSINGS:
+                result.add(new MarkPassingReceiver(
+                        trackedRegatta, tractracEvent, simulator, this));
+                break;
+            case RACESTARTFINISH:
+                result.add(new RaceStartedAndFinishedReceiver(
+                        trackedRegatta, tractracEvent, simulator, this));
+                break;
+            }
+        }
+        return result;
+    }
+
+    @Override
+    public Iterable<Receiver> getUpdateReceivers(DynamicTrackedRegatta trackedRegatta,
+            com.tractrac.clientmodule.Event tractracEvent, TimePoint startOfTracking, TimePoint endOfTracking,
+            long delayToLiveInMillis, Simulator simulator, WindStore windStore,
+            DynamicRaceDefinitionSet raceDefinitionSetToUpdate, TrackedRegattaRegistry trackedRegattaRegistry) {
+        return getUpdateReceivers(trackedRegatta, tractracEvent, windStore, startOfTracking, endOfTracking,
+                delayToLiveInMillis, simulator, raceDefinitionSetToUpdate, trackedRegattaRegistry,
+                ReceiverType.RACECOURSE, ReceiverType.MARKPASSINGS, ReceiverType.MARKPOSITIONS,
+                ReceiverType.RACESTARTFINISH, ReceiverType.RAWPOSITIONS);
+    }
+    
+    @Override
+    public Serializable getRaceID(Race tractracRace) {
+        return tractracRace.getId();
+    }
+
+    @Override
+    public void removeRace(com.tractrac.clientmodule.Event tractracEvent, Race tractracRace, TrackedRegattaRegistry trackedRegattaRegistry) {
+        RaceDefinition raceDefinition;
+        synchronized (raceCache) {
+            raceDefinition = getExistingRaceDefinitionForRace(tractracRace);
+            if (raceDefinition != null) { // otherwise, this domain factory doesn't seem to know about the race
+                raceCache.remove(tractracRace);
+                logger.info("Removed race "+raceDefinition.getName()+" from TracTrac DomainFactoryImpl");
+            }
+        }
+        if (raceDefinition != null) {
+            Collection<CompetitorClass> competitorClassList = new ArrayList<CompetitorClass>();
+            for (com.tractrac.clientmodule.Competitor c : tractracEvent.getCompetitorList()) {
+                competitorClassList.add(c.getCompetitorClass());
+            }
+            BoatClass boatClass = getDominantBoatClass(competitorClassList);
+            Pair<String, String> key = new Pair<String, String>(tractracEvent.getName(), boatClass == null ? null
+                    : boatClass.getName());
+            synchronized (regattaCache) {
+                Regatta regatta = regattaCache.get(key);
+                if (regatta != null) {
+                    // The following fixes bug 202: when tracking of multiple races of the same event has been started, this may not
+                    // remove any race; however, the event may already have been created by another tracker whose race hasn't
+                    // arrived yet and therefore the races list is still empty; therefore, only remove the event if its
+                    // race list became empty by the removal performed here.
+                    int oldSize = Util.size(regatta.getAllRaces());
+                    regatta.removeRace(raceDefinition);
+                    if (oldSize > 0 && Util.size(regatta.getAllRaces()) == 0) {
+                        logger.info("Removing regatta "+regatta.getName()+" ("+regatta.hashCode()+") from TracTrac DomainFactoryImpl");
+                        regattaCache.remove(key);
+                        weakRegattaCache.remove(tractracEvent);
+                    }
+                    TrackedRegatta trackedRegatta = trackedRegattaRegistry.getTrackedRegatta(regatta);
+                    if (trackedRegatta != null) {
+                        // see above; only remove tracked regatta if it *became* empty because of the tracked race removal here
+                        int oldSizeOfTrackedRaces = Util.size(trackedRegatta.getTrackedRaces());
+                        trackedRegatta.removeTrackedRace(raceDefinition);
+                        if (oldSizeOfTrackedRaces > 0 && Util.size(trackedRegatta.getTrackedRaces()) == 0) {
+                            trackedRegattaRegistry.removeTrackedRegatta(regatta);
+                        }
+                    }
+                }
+            }
+        }
+    }
+
+    @Override
+    public DynamicTrackedRace getOrCreateRaceDefinitionAndTrackedRace(TrackedRegatta trackedRegatta,
+            Race race, Course course, WindStore windStore, long delayToLiveInMillis, long millisecondsOverWhichToAverageWind,
+            DynamicRaceDefinitionSet raceDefinitionSetToUpdate) {
+        synchronized (raceCache) {
+            RaceDefinition raceDefinition = raceCache.get(race);
+            if (raceDefinition == null) {
+                Pair<List<Competitor>, BoatClass> competitorsAndDominantBoatClass = getCompetitorsAndDominantBoatClass(race);
+                logger.info("Creating RaceDefinitionImpl for race "+race.getName());
+                raceDefinition = new RaceDefinitionImpl(race.getName(), course, competitorsAndDominantBoatClass.getB(),
+                        competitorsAndDominantBoatClass.getA(), getRaceID(race));
+                // add to existing regatta only if boat class matches
+                if (raceDefinition.getBoatClass() == trackedRegatta.getRegatta().getBoatClass()) {
+                    trackedRegatta.getRegatta().addRace(raceDefinition);
+                    DynamicTrackedRace trackedRace = createTrackedRace(trackedRegatta, raceDefinition, windStore,
+                            delayToLiveInMillis, millisecondsOverWhichToAverageWind, raceDefinitionSetToUpdate);
+                    logger.info("Added race "+raceDefinition+" to regatta "+trackedRegatta.getRegatta());
+                    synchronized (raceCache) {
+                        raceCache.put(race, raceDefinition);
+                        raceCache.notifyAll();
+                    }
+                    return trackedRace;
+                } else {
+                    logger.warning("Not adding race "+raceDefinition+" to regatta "+trackedRegatta.getRegatta()+
+                            " because boat class "+raceDefinition.getBoatClass()+" doesn't match regatta's boat class "+
+                            trackedRegatta.getRegatta().getBoatClass());
+                    return null;
+                }
+            } else {
+                throw new RuntimeException("Race "+race.getName()+" already exists");
+            }
+        }
+    }
+
+    private DynamicTrackedRace createTrackedRace(TrackedRegatta trackedRegatta, RaceDefinition race, WindStore windStore,
+            long delayToLiveInMillis, long millisecondsOverWhichToAverageWind, DynamicRaceDefinitionSet raceDefinitionSetToUpdate) {
+        return trackedRegatta.createTrackedRace(race, 
+                windStore, delayToLiveInMillis, millisecondsOverWhichToAverageWind,
+                /* time over which to average speed: */ race.getBoatClass().getApproximateManeuverDurationInMilliseconds(),
+                raceDefinitionSetToUpdate);
+    }
+    
+    @Override
+    public Pair<List<Competitor>, BoatClass> getCompetitorsAndDominantBoatClass(Race race) {
+        List<CompetitorClass> competitorClasses = new ArrayList<CompetitorClass>();
+        final List<Competitor> competitors = new ArrayList<Competitor>();
+        for (RaceCompetitor rc : race.getRaceCompetitorList()) {
+            // also add those whose race class doesn't match the dominant one (such as camera boats)
+            // because they may still send data that we would like to record in some tracks
+            competitors.add(getOrCreateCompetitor(rc.getCompetitor()));
+            competitorClasses.add(rc.getCompetitor().getCompetitorClass());
+        }
+        BoatClass dominantBoatClass = getDominantBoatClass(competitorClasses);
+        Pair<List<Competitor>, BoatClass> competitorsAndDominantBoatClass = new Pair<List<Competitor>, BoatClass>(
+                competitors, dominantBoatClass);
+        return competitorsAndDominantBoatClass;
+    }
+
+    private BoatClass getDominantBoatClass(Collection<CompetitorClass> competitorClasses) {
+        Map<BoatClass, Integer> countsPerBoatClass = new HashMap<BoatClass, Integer>();
+        BoatClass dominantBoatClass = null;
+        int numberOfCompetitorsInDominantBoatClass = 0;
+        for (CompetitorClass cc : competitorClasses) {
+            BoatClass boatClass = getOrCreateBoatClass(cc);
+            Integer boatClassCount = countsPerBoatClass.get(boatClass);
+            if (boatClassCount == null) {
+                boatClassCount = 0;
+            }
+            boatClassCount = boatClassCount + 1;
+            countsPerBoatClass.put(boatClass, boatClassCount);
+            if (boatClassCount > numberOfCompetitorsInDominantBoatClass) {
+                numberOfCompetitorsInDominantBoatClass = boatClassCount;
+                dominantBoatClass = boatClass;
+            }
+        }
+        return dominantBoatClass;
+    }
+
+    @Override
+    public Mark getMark(TracTracControlPoint controlPoint, int zeroBasedMarkIndex) {
+        com.sap.sailing.domain.base.ControlPoint myControlPoint = getOrCreateControlPoint(controlPoint);
+        Mark result;
+        Iterator<Mark> iter = myControlPoint.getMarks().iterator();
+        if (controlPoint.getHasTwoPoints()) {
+            if (zeroBasedMarkIndex == 0) {
+                result = iter.next();
+            } else {
+                iter.next();
+                result = iter.next();
+            }
+        } else {
+            result = iter.next();
+        }
+        return result;
+    }
+
+    @Override
+    public MarkPassing createMarkPassing(TimePoint timePoint, Waypoint passed, com.sap.sailing.domain.base.Competitor competitor) {
+        return baseDomainFactory.createMarkPassing(timePoint, passed, competitor);
+    }
+
+    @Override
+    public TracTracRaceTracker createRaceTracker(URL paramURL, URI liveURI, URI storedURI, TimePoint startOfTracking,
+            TimePoint endOfTracking, long delayToLiveInMillis, boolean simulateWithStartTimeNow, 
+            RaceLogStore raceLogStore, WindStore windStore,
+            TrackedRegattaRegistry trackedRegattaRegistry) throws MalformedURLException, FileNotFoundException,
+            URISyntaxException {
+        return new TracTracRaceTrackerImpl(this, paramURL, liveURI, storedURI, startOfTracking, endOfTracking, delayToLiveInMillis,
+                simulateWithStartTimeNow, raceLogStore, windStore, trackedRegattaRegistry);
+    }
+
+    @Override
+    public RaceTracker createRaceTracker(Regatta regatta, URL paramURL, URI liveURI, URI storedURI,
+            TimePoint startOfTracking, TimePoint endOfTracking, long delayToLiveInMillis,
+            boolean simulateWithStartTimeNow, RaceLogStore raceLogStore, WindStore windStore, TrackedRegattaRegistry trackedRegattaRegistry)
+            throws MalformedURLException, FileNotFoundException, URISyntaxException {
+        return new TracTracRaceTrackerImpl(regatta, this, paramURL, liveURI, storedURI, startOfTracking, endOfTracking, delayToLiveInMillis,
+                simulateWithStartTimeNow, raceLogStore, windStore, trackedRegattaRegistry);
+    }
+
+    @Override
+    public JSONService parseJSONURL(URL jsonURL) throws IOException, ParseException, org.json.simple.parser.ParseException, URISyntaxException {
+        return new JSONServiceImpl(jsonURL);
+    }
+
+    @Override
+    public TracTracConfiguration createTracTracConfiguration(String name, String jsonURL, String liveDataURI, String storedDataURI) {
+        return new TracTracConfigurationImpl(name, jsonURL, liveDataURI, storedDataURI);
+    }
+
+    @Override
+    public RaceTrackingConnectivityParameters createTrackingConnectivityParameters(URL paramURL, URI liveURI,
+            URI storedURI, TimePoint startOfTracking, TimePoint endOfTracking, long delayToLiveInMillis,
+            boolean simulateWithStartTimeNow, RaceLogStore raceLogStore, WindStore windStore) {
+        return new RaceTrackingConnectivityParametersImpl(paramURL, liveURI, storedURI, startOfTracking, endOfTracking,
+                delayToLiveInMillis, simulateWithStartTimeNow, raceLogStore, windStore, this);
+    }
+
+}