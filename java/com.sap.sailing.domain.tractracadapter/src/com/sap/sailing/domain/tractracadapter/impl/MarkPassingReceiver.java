<<<<<<< HEAD
package com.sap.sailing.domain.tractracadapter.impl;

import java.util.ArrayList;
import java.util.HashMap;
import java.util.Iterator;
import java.util.List;
import java.util.Map;
import java.util.logging.Logger;

import com.sap.sailing.domain.base.Course;
import com.sap.sailing.domain.base.Waypoint;
import com.sap.sailing.domain.tracking.DynamicTrackedRace;
import com.sap.sailing.domain.tracking.DynamicTrackedRegatta;
import com.sap.sailing.domain.tracking.MarkPassing;
import com.sap.sailing.domain.tracking.TrackedRace;
import com.sap.sailing.domain.tractracadapter.DomainFactory;
import com.tractrac.model.lib.api.data.IControlPassing;
import com.sap.sse.common.TimePoint;
import com.sap.sse.common.Util;
import com.sap.sse.common.Util.Triple;
import com.sap.sse.common.impl.MillisecondsTimePoint;
import com.tractrac.model.lib.api.data.IControlPassings;
import com.tractrac.model.lib.api.event.IEvent;
import com.tractrac.model.lib.api.event.IRaceCompetitor;
import com.tractrac.model.lib.api.route.IControl;
import com.tractrac.subscription.lib.api.IEventSubscriber;
import com.tractrac.subscription.lib.api.IRaceSubscriber;
import com.tractrac.subscription.lib.api.control.IControlPassingsListener;

public class MarkPassingReceiver extends AbstractReceiverWithQueue<IRaceCompetitor, IControlPassings, Void> {
    private static final Logger logger = Logger.getLogger(MarkPassingReceiver.class.getName());
    private final IControlPassingsListener listener;
    
    public MarkPassingReceiver(DynamicTrackedRegatta trackedRegatta, IEvent tractracEvent,
            Simulator simulator, DomainFactory domainFactory, IEventSubscriber eventSubscriber,
            IRaceSubscriber raceSubscriber, long timeoutInMilliseconds) {
        super(domainFactory, tractracEvent, trackedRegatta, simulator, eventSubscriber, raceSubscriber, timeoutInMilliseconds);
        listener = new IControlPassingsListener() {
            @Override
            public void gotControlPassings(IRaceCompetitor raceCompetitor, IControlPassings controlPassings) {
                enqueue(new Triple<IRaceCompetitor, IControlPassings, Void>(raceCompetitor, controlPassings, null));
            }
        };
    }

    @Override
    public void subscribe() {
        getRaceSubscriber().subscribeControlPassings(listener);
        startThread();
    }
    
    @Override
    protected void unsubscribe() {
        getRaceSubscriber().unsubscribeControlPassings(listener);
    }

    protected void handleEvent(Util.Triple<IRaceCompetitor, IControlPassings, Void> event) {
    	if (!event.getA().getCompetitor().isNonCompeting()) {
	        System.out.print("L"); // as in "Leg"
	        DynamicTrackedRace trackedRace = getTrackedRace(event.getA().getRace());
	        if (trackedRace != null) {
	            Course course = trackedRace.getRace().getCourse();
	            Iterator<Waypoint> waypointsIter = course.getWaypoints().iterator();
	            Map<Waypoint, MarkPassing> passingsByWaypoint = new HashMap<Waypoint, MarkPassing>();
	            // Note: the entries always describe all mark passings for the competitor so far in the current race in
	            // order
	            for (IControlPassing passing : event.getB().getPassings()) {
	                IControl controlPointPassed = passing.getControl();
	                com.sap.sailing.domain.base.ControlPoint domainControlPoint = getDomainFactory()
	                        .getOrCreateControlPoint(new ControlPointAdapter(controlPointPassed));
	                Waypoint passed = findWaypointForControlPoint(trackedRace, waypointsIter, domainControlPoint);
	                if (passed != null) {
	                    TimePoint time = new MillisecondsTimePoint(passing.getTimestamp());
	                    MarkPassing markPassing = getDomainFactory().createMarkPassing(time, passed,
	                            getDomainFactory().getOrCreateCompetitor(event.getA().getCompetitor()));
	                    passingsByWaypoint.put(passed, markPassing);
	                } else {
	                    logger.warning("Didn't find waypoint in course " + course + " for mark passing around "
	                            + passing.getControl());
	                }
	            }
	            List<MarkPassing> markPassings = new ArrayList<MarkPassing>();
	            for (Waypoint waypoint : course.getWaypoints()) {
	                MarkPassing passing = passingsByWaypoint.get(waypoint);
	                if (passing != null) {
	                    markPassings.add(passing);
	                }
	            }
	            logger.fine("Received mark passings in race "+trackedRace.getRace().getName()+": "+markPassings);
	            if (getSimulator() != null) {
	                getSimulator().delayMarkPassings(getDomainFactory().getOrCreateCompetitor(event.getA().getCompetitor()), markPassings);
	            } else {
	                trackedRace.updateMarkPassings(getDomainFactory().getOrCreateCompetitor(event.getA().getCompetitor()),
	                        markPassings);
	            }
	        } else {
	            logger.warning("Couldn't find tracked race for race " + event.getA().getRace().getName()
	                    + ". Dropping mark passing event " + event);
	        }
    	}
    }

    /**
     * Starts searching in <code>waypointsIter</code> for a waypoint that has the given <code>controlPoint</code>.
     * The <code>waypointsIter</code> is advanced to that point or to the point where <code>waypointsIter.hasNext()</code>
     * returns <code>false</code>.
     */
    private Waypoint findWaypointForControlPoint(TrackedRace trackedRace, Iterator<Waypoint> waypointsIter,
            com.sap.sailing.domain.base.ControlPoint domainControlPoint) {
        while (waypointsIter.hasNext()) {
            Waypoint waypoint = waypointsIter.next();
            if (waypoint.getControlPoint() == domainControlPoint) {
                return waypoint;
            }
        }
        return null;
    }
}
=======
package com.sap.sailing.domain.tractracadapter.impl;

import java.util.ArrayList;
import java.util.HashMap;
import java.util.Iterator;
import java.util.List;
import java.util.Map;
import java.util.logging.Logger;

import com.sap.sailing.domain.base.Competitor;
import com.sap.sailing.domain.base.Course;
import com.sap.sailing.domain.base.Waypoint;
import com.sap.sailing.domain.tracking.DynamicTrackedRace;
import com.sap.sailing.domain.tracking.DynamicTrackedRegatta;
import com.sap.sailing.domain.tracking.MarkPassing;
import com.sap.sailing.domain.tracking.TrackedRace;
import com.sap.sailing.domain.tractracadapter.DomainFactory;
import com.tractrac.model.lib.api.data.IControlPassing;
import com.sap.sse.common.TimePoint;
import com.sap.sse.common.Util;
import com.sap.sse.common.Util.Triple;
import com.sap.sse.common.impl.MillisecondsTimePoint;
import com.tractrac.model.lib.api.data.IControlPassings;
import com.tractrac.model.lib.api.event.IEvent;
import com.tractrac.model.lib.api.event.IRaceCompetitor;
import com.tractrac.model.lib.api.route.IControl;
import com.tractrac.subscription.lib.api.IEventSubscriber;
import com.tractrac.subscription.lib.api.IRaceSubscriber;
import com.tractrac.subscription.lib.api.control.IControlPassingsListener;

public class MarkPassingReceiver extends AbstractReceiverWithQueue<IRaceCompetitor, IControlPassings, Void> {
    private static final Logger logger = Logger.getLogger(MarkPassingReceiver.class.getName());
    private final IControlPassingsListener listener;
    
    public MarkPassingReceiver(DynamicTrackedRegatta trackedRegatta, IEvent tractracEvent,
            Simulator simulator, DomainFactory domainFactory, IEventSubscriber eventSubscriber,
            IRaceSubscriber raceSubscriber, long timeoutInMilliseconds) {
        super(domainFactory, tractracEvent, trackedRegatta, simulator, eventSubscriber, raceSubscriber, timeoutInMilliseconds);
        listener = new IControlPassingsListener() {
            @Override
            public void gotControlPassings(IRaceCompetitor raceCompetitor, IControlPassings controlPassings) {
                enqueue(new Triple<IRaceCompetitor, IControlPassings, Void>(raceCompetitor, controlPassings, null));
            }
        };
    }

    @Override
    public void subscribe() {
        getRaceSubscriber().subscribeControlPassings(listener);
        startThread();
    }
    
    @Override
    protected void unsubscribe() {
        getRaceSubscriber().unsubscribeControlPassings(listener);
    }

    protected void handleEvent(Util.Triple<IRaceCompetitor, IControlPassings, Void> event) {
        System.out.print("L"); // as in "Leg"
        DynamicTrackedRace trackedRace = getTrackedRace(event.getA().getRace());
        if (trackedRace != null) {
            Course course = trackedRace.getRace().getCourse();
            Iterator<Waypoint> waypointsIter = course.getWaypoints().iterator();
            Map<Waypoint, MarkPassing> passingsByWaypoint = new HashMap<Waypoint, MarkPassing>();
            // Note: the entries always describe all mark passings for the competitor so far in the current race in
            // order
            for (IControlPassing passing : event.getB().getPassings()) {
                IControl controlPointPassed = passing.getControl();
                com.sap.sailing.domain.base.ControlPoint domainControlPoint = getDomainFactory()
                        .getOrCreateControlPoint(new ControlPointAdapter(controlPointPassed));
                Waypoint passed = findWaypointForControlPoint(trackedRace, waypointsIter, domainControlPoint,
                        getDomainFactory().getOrCreateCompetitorAndBoat(event.getA().getCompetitor()).getCompetitor());
                if (passed != null) {
                    TimePoint time = new MillisecondsTimePoint(passing.getTimestamp());
                    MarkPassing markPassing = getDomainFactory().createMarkPassing(time, passed,
                            getDomainFactory().getOrCreateCompetitorAndBoat(event.getA().getCompetitor()).getCompetitor());
                    passingsByWaypoint.put(passed, markPassing);
                } else {
                    logger.warning("Didn't find waypoint in course " + course + " for mark passing around "
                            + passing.getControl());
                }
            }
            List<MarkPassing> markPassings = new ArrayList<MarkPassing>();
            for (Waypoint waypoint : course.getWaypoints()) {
                MarkPassing passing = passingsByWaypoint.get(waypoint);
                if (passing != null) {
                    markPassings.add(passing);
                }
            }
            logger.fine("Received mark passings in race "+trackedRace.getRace().getName()+": "+markPassings);
            if (getSimulator() != null) {
                getSimulator().delayMarkPassings(getDomainFactory().getOrCreateCompetitorAndBoat(event.getA().getCompetitor()).getCompetitor(), markPassings);
            } else {
                trackedRace.updateMarkPassings(getDomainFactory().getOrCreateCompetitorAndBoat(event.getA().getCompetitor()).getCompetitor(),
                        markPassings);
            }
        } else {
            logger.warning("Couldn't find tracked race for race " + event.getA().getRace().getName()
                    + ". Dropping mark passing event " + event);
        }
    }

    /**
     * Starts searching in <code>waypointsIter</code> for a waypoint that has the given <code>controlPoint</code>.
     * The <code>waypointsIter</code> is advanced to that point or to the point where <code>waypointsIter.hasNext()</code>
     * returns <code>false</code>.
     */
    private Waypoint findWaypointForControlPoint(TrackedRace trackedRace, Iterator<Waypoint> waypointsIter,
            com.sap.sailing.domain.base.ControlPoint domainControlPoint, Competitor competitor) {
        while (waypointsIter.hasNext()) {
            Waypoint waypoint = waypointsIter.next();
            if (waypoint.getControlPoint() == domainControlPoint) {
                return waypoint;
            }
        }
        return null;
    }
}
>>>>>>> a8364175
<|MERGE_RESOLUTION|>--- conflicted
+++ resolved
@@ -1,4 +1,3 @@
-<<<<<<< HEAD
 package com.sap.sailing.domain.tractracadapter.impl;
 
 import java.util.ArrayList;
@@ -69,11 +68,12 @@
 	                IControl controlPointPassed = passing.getControl();
 	                com.sap.sailing.domain.base.ControlPoint domainControlPoint = getDomainFactory()
 	                        .getOrCreateControlPoint(new ControlPointAdapter(controlPointPassed));
-	                Waypoint passed = findWaypointForControlPoint(trackedRace, waypointsIter, domainControlPoint);
+                        Waypoint passed = findWaypointForControlPoint(trackedRace, waypointsIter, domainControlPoint,
+                                getDomainFactory().getOrCreateCompetitorAndBoat(event.getA().getCompetitor()).getCompetitor());
 	                if (passed != null) {
 	                    TimePoint time = new MillisecondsTimePoint(passing.getTimestamp());
 	                    MarkPassing markPassing = getDomainFactory().createMarkPassing(time, passed,
-	                            getDomainFactory().getOrCreateCompetitor(event.getA().getCompetitor()));
+                            getDomainFactory().getOrCreateCompetitorAndBoat(event.getA().getCompetitor()).getCompetitor());
 	                    passingsByWaypoint.put(passed, markPassing);
 	                } else {
 	                    logger.warning("Didn't find waypoint in course " + course + " for mark passing around "
@@ -89,9 +89,9 @@
 	            }
 	            logger.fine("Received mark passings in race "+trackedRace.getRace().getName()+": "+markPassings);
 	            if (getSimulator() != null) {
-	                getSimulator().delayMarkPassings(getDomainFactory().getOrCreateCompetitor(event.getA().getCompetitor()), markPassings);
+                getSimulator().delayMarkPassings(getDomainFactory().getOrCreateCompetitorAndBoat(event.getA().getCompetitor()).getCompetitor(), markPassings);
 	            } else {
-	                trackedRace.updateMarkPassings(getDomainFactory().getOrCreateCompetitor(event.getA().getCompetitor()),
+                trackedRace.updateMarkPassings(getDomainFactory().getOrCreateCompetitorAndBoat(event.getA().getCompetitor()).getCompetitor(),
 	                        markPassings);
 	            }
 	        } else {
@@ -116,124 +116,4 @@
         }
         return null;
     }
-}
-=======
-package com.sap.sailing.domain.tractracadapter.impl;
-
-import java.util.ArrayList;
-import java.util.HashMap;
-import java.util.Iterator;
-import java.util.List;
-import java.util.Map;
-import java.util.logging.Logger;
-
-import com.sap.sailing.domain.base.Competitor;
-import com.sap.sailing.domain.base.Course;
-import com.sap.sailing.domain.base.Waypoint;
-import com.sap.sailing.domain.tracking.DynamicTrackedRace;
-import com.sap.sailing.domain.tracking.DynamicTrackedRegatta;
-import com.sap.sailing.domain.tracking.MarkPassing;
-import com.sap.sailing.domain.tracking.TrackedRace;
-import com.sap.sailing.domain.tractracadapter.DomainFactory;
-import com.tractrac.model.lib.api.data.IControlPassing;
-import com.sap.sse.common.TimePoint;
-import com.sap.sse.common.Util;
-import com.sap.sse.common.Util.Triple;
-import com.sap.sse.common.impl.MillisecondsTimePoint;
-import com.tractrac.model.lib.api.data.IControlPassings;
-import com.tractrac.model.lib.api.event.IEvent;
-import com.tractrac.model.lib.api.event.IRaceCompetitor;
-import com.tractrac.model.lib.api.route.IControl;
-import com.tractrac.subscription.lib.api.IEventSubscriber;
-import com.tractrac.subscription.lib.api.IRaceSubscriber;
-import com.tractrac.subscription.lib.api.control.IControlPassingsListener;
-
-public class MarkPassingReceiver extends AbstractReceiverWithQueue<IRaceCompetitor, IControlPassings, Void> {
-    private static final Logger logger = Logger.getLogger(MarkPassingReceiver.class.getName());
-    private final IControlPassingsListener listener;
-    
-    public MarkPassingReceiver(DynamicTrackedRegatta trackedRegatta, IEvent tractracEvent,
-            Simulator simulator, DomainFactory domainFactory, IEventSubscriber eventSubscriber,
-            IRaceSubscriber raceSubscriber, long timeoutInMilliseconds) {
-        super(domainFactory, tractracEvent, trackedRegatta, simulator, eventSubscriber, raceSubscriber, timeoutInMilliseconds);
-        listener = new IControlPassingsListener() {
-            @Override
-            public void gotControlPassings(IRaceCompetitor raceCompetitor, IControlPassings controlPassings) {
-                enqueue(new Triple<IRaceCompetitor, IControlPassings, Void>(raceCompetitor, controlPassings, null));
-            }
-        };
-    }
-
-    @Override
-    public void subscribe() {
-        getRaceSubscriber().subscribeControlPassings(listener);
-        startThread();
-    }
-    
-    @Override
-    protected void unsubscribe() {
-        getRaceSubscriber().unsubscribeControlPassings(listener);
-    }
-
-    protected void handleEvent(Util.Triple<IRaceCompetitor, IControlPassings, Void> event) {
-        System.out.print("L"); // as in "Leg"
-        DynamicTrackedRace trackedRace = getTrackedRace(event.getA().getRace());
-        if (trackedRace != null) {
-            Course course = trackedRace.getRace().getCourse();
-            Iterator<Waypoint> waypointsIter = course.getWaypoints().iterator();
-            Map<Waypoint, MarkPassing> passingsByWaypoint = new HashMap<Waypoint, MarkPassing>();
-            // Note: the entries always describe all mark passings for the competitor so far in the current race in
-            // order
-            for (IControlPassing passing : event.getB().getPassings()) {
-                IControl controlPointPassed = passing.getControl();
-                com.sap.sailing.domain.base.ControlPoint domainControlPoint = getDomainFactory()
-                        .getOrCreateControlPoint(new ControlPointAdapter(controlPointPassed));
-                Waypoint passed = findWaypointForControlPoint(trackedRace, waypointsIter, domainControlPoint,
-                        getDomainFactory().getOrCreateCompetitorAndBoat(event.getA().getCompetitor()).getCompetitor());
-                if (passed != null) {
-                    TimePoint time = new MillisecondsTimePoint(passing.getTimestamp());
-                    MarkPassing markPassing = getDomainFactory().createMarkPassing(time, passed,
-                            getDomainFactory().getOrCreateCompetitorAndBoat(event.getA().getCompetitor()).getCompetitor());
-                    passingsByWaypoint.put(passed, markPassing);
-                } else {
-                    logger.warning("Didn't find waypoint in course " + course + " for mark passing around "
-                            + passing.getControl());
-                }
-            }
-            List<MarkPassing> markPassings = new ArrayList<MarkPassing>();
-            for (Waypoint waypoint : course.getWaypoints()) {
-                MarkPassing passing = passingsByWaypoint.get(waypoint);
-                if (passing != null) {
-                    markPassings.add(passing);
-                }
-            }
-            logger.fine("Received mark passings in race "+trackedRace.getRace().getName()+": "+markPassings);
-            if (getSimulator() != null) {
-                getSimulator().delayMarkPassings(getDomainFactory().getOrCreateCompetitorAndBoat(event.getA().getCompetitor()).getCompetitor(), markPassings);
-            } else {
-                trackedRace.updateMarkPassings(getDomainFactory().getOrCreateCompetitorAndBoat(event.getA().getCompetitor()).getCompetitor(),
-                        markPassings);
-            }
-        } else {
-            logger.warning("Couldn't find tracked race for race " + event.getA().getRace().getName()
-                    + ". Dropping mark passing event " + event);
-        }
-    }
-
-    /**
-     * Starts searching in <code>waypointsIter</code> for a waypoint that has the given <code>controlPoint</code>.
-     * The <code>waypointsIter</code> is advanced to that point or to the point where <code>waypointsIter.hasNext()</code>
-     * returns <code>false</code>.
-     */
-    private Waypoint findWaypointForControlPoint(TrackedRace trackedRace, Iterator<Waypoint> waypointsIter,
-            com.sap.sailing.domain.base.ControlPoint domainControlPoint, Competitor competitor) {
-        while (waypointsIter.hasNext()) {
-            Waypoint waypoint = waypointsIter.next();
-            if (waypoint.getControlPoint() == domainControlPoint) {
-                return waypoint;
-            }
-        }
-        return null;
-    }
-}
->>>>>>> a8364175
+}