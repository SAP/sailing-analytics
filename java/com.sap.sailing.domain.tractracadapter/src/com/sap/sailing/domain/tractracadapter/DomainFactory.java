--- conflicted
+++ resolved
@@ -138,14 +138,11 @@
      *            implementation is {@link EmptyWindStore} which simply provides new, empty tracks. This is always
      *            available but loses track of the wind, e.g., during server restarts.
      */
-    TracTracRaceTracker createRaceTracker(RaceLogStore raceLogStore, RegattaLogStore regattaLogStore, WindStore windStore, TrackedRegattaRegistry trackedRegattaRegistry,
-<<<<<<< HEAD
-            RaceLogResolver raceLogResolver, LeaderboardGroupResolver leaderboardGroupResolver, RaceTrackingConnectivityParametersImpl connectivityParams, long timeoutInMilliseconds)
-            throws MalformedURLException, FileNotFoundException, URISyntaxException, CreateModelException, SubscriberInitializationException;
-=======
-            RaceLogResolver raceLogResolver, RaceTrackingConnectivityParametersImpl connectivityParams, long timeoutInMilliseconds)
-            throws MalformedURLException, FileNotFoundException, URISyntaxException, CreateModelException, SubscriberInitializationException, IOException, InterruptedException;
->>>>>>> 6bc9d0da
+    TracTracRaceTracker createRaceTracker(RaceLogStore raceLogStore, RegattaLogStore regattaLogStore,
+            WindStore windStore, TrackedRegattaRegistry trackedRegattaRegistry, RaceLogResolver raceLogResolver,
+            LeaderboardGroupResolver leaderboardGroupResolver,
+            RaceTrackingConnectivityParametersImpl connectivityParams, long timeoutInMilliseconds)
+            throws URISyntaxException, SubscriberInitializationException, IOException, InterruptedException;
 
     /**
      * Same as {@link #createRaceTracker(URL, URI, URI, URI, TimePoint, TimePoint, WindStore, TrackedRegattaRegistry)},
@@ -197,35 +194,18 @@
      *            {@link DynamicRaceDefinitionSet#addRaceDefinition(RaceDefinition, DynamicTrackedRace) added} to that
      *            object.
      * @param runBeforeExposingRace
-<<<<<<< HEAD
-	 *            if not {@code null} then this consumer will be passed the
-	 *            {@link DynamicTrackedRace} if it was actually created by this
-	 *            call. This happens while still in the
-	 *            {@code synchronized(raceCache)} block, therefore before calls
-	 *            waiting for the race (e.g.,
-	 *            {@link #getAndWaitForRaceDefinition(UUID)}) return the race.
-     * @param tractracRace TODO
-	 */
-	DynamicTrackedRace getOrCreateRaceDefinitionAndTrackedRace(DynamicTrackedRegatta trackedRegatta, UUID raceId,
-			String raceName, BoatClass boatClass, Map<Competitor, Boat> competitorBoats,
-			Course course, Iterable<Sideline> sidelines, WindStore windStore,
-			long delayToLiveInMillis, long millisecondsOverWhichToAverageWind,
-			DynamicRaceDefinitionSet raceDefinitionSetToUpdate, URI courseDesignUpdateURI, UUID tracTracEventUuid,
-			String tracTracUsername, String tracTracPassword, boolean ignoreTracTracMarkPassings, RaceLogResolver raceLogResolver, Consumer<DynamicTrackedRace> runBeforeExposingRace, IRace tractracRace);
-=======
      *            if not {@code null} then this consumer will be passed the {@link DynamicTrackedRace} if it was
      *            actually created by this call. This happens while still in the {@code synchronized(raceCache)} block,
      *            therefore before calls waiting for the race (e.g., {@link #getAndWaitForRaceDefinition(UUID)}) return
      *            the race.
      */
     DynamicTrackedRace getOrCreateRaceDefinitionAndTrackedRace(DynamicTrackedRegatta trackedRegatta, UUID raceId,
-            String raceName, Iterable<com.sap.sailing.domain.base.Competitor> competitors, BoatClass boatClass,
-            Map<Competitor, Boat> competitorBoats, Course course, Iterable<Sideline> sidelines, WindStore windStore,
+            String raceName, BoatClass boatClass, Map<Competitor, Boat> competitorBoats,
+            Course course, Iterable<Sideline> sidelines, WindStore windStore,
             long delayToLiveInMillis, long millisecondsOverWhichToAverageWind,
             DynamicRaceDefinitionSet raceDefinitionSetToUpdate, URI courseDesignUpdateURI, UUID tracTracEventUuid,
             String tracTracUsername, String tracTracPassword, boolean ignoreTracTracMarkPassings,
             RaceLogResolver raceLogResolver, Consumer<DynamicTrackedRace> runBeforeExposingRace, IRace tractracRace);
->>>>>>> 6bc9d0da
 
     /**
      * The record may be for a single mark or a gate. If for a gate, the {@link ControlPointPositionData#getIndex()
