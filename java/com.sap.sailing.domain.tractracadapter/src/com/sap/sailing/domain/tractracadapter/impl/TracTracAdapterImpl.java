package com.sap.sailing.domain.tractracadapter.impl;

import java.io.IOException;
import java.net.URI;
import java.net.URISyntaxException;
import java.net.URL;
import java.text.ParseException;
import java.util.List;
import java.util.logging.Logger;

import com.sap.sailing.domain.base.Regatta;
import com.sap.sailing.domain.common.RegattaIdentifier;
import com.sap.sailing.domain.racelog.RaceLogStore;
import com.sap.sailing.domain.regattalog.RegattaLogStore;
import com.sap.sailing.domain.tracking.RaceHandle;
import com.sap.sailing.domain.tracking.TrackedRace;
import com.sap.sailing.domain.tracking.TrackerManager;
import com.sap.sailing.domain.tracking.WindStore;
import com.sap.sailing.domain.tractracadapter.DomainFactory;
import com.sap.sailing.domain.tractracadapter.JSONService;
import com.sap.sailing.domain.tractracadapter.RaceRecord;
import com.sap.sailing.domain.tractracadapter.TracTracAdapter;
import com.sap.sailing.domain.tractracadapter.TracTracConfiguration;
import com.sap.sse.common.TimePoint;
import com.sap.sse.common.Util;

public class TracTracAdapterImpl implements TracTracAdapter {
    private final static Logger logger = Logger.getLogger(TracTracAdapter.class.getName());
    
    private final DomainFactory tractracDomainFactory;

    /**
     * The globally used configuration of the time delay (in milliseconds) to the 'live' timepoint used for each new
     * tracked race.
     */
    private final long delayToLiveInMillis;

    public TracTracAdapterImpl(com.sap.sailing.domain.base.DomainFactory baseDomainFactory) {
        super();
        this.tractracDomainFactory = new DomainFactoryImpl(baseDomainFactory);
        delayToLiveInMillis = TrackedRace.DEFAULT_LIVE_DELAY_IN_MILLISECONDS;
    }

    @Override
    public DomainFactory getTracTracDomainFactory() {
        return tractracDomainFactory;
    }
    
    @Override
    public RaceHandle addTracTracRace(TrackerManager trackerManager, URL paramURL, URI liveURI, URI storedURI,
            URI courseDesignUpdateURI, RaceLogStore raceLogStore, RegattaLogStore regattaLogStore,
            long timeoutInMilliseconds, String tracTracUsername, String tracTracPassword, String raceStatus,
            String raceVisibility) throws Exception {
        return trackerManager.addRace(
                /* regattaToAddTo */null,
                getTracTracDomainFactory().createTrackingConnectivityParameters(paramURL, liveURI, storedURI,
                        courseDesignUpdateURI,
                        /* startOfTracking */null,
<<<<<<< HEAD
                        /* endOfTracking */null, delayToLiveInMillis, /* simulateWithStartTimeNow */false, /* ignoreTracTracMarkPassings */ false,
                        raceLogStore, tracTracUsername, tracTracPassword, raceStatus, raceVisibility), timeoutInMilliseconds);
    }

    @Override
    public RaceHandle addTracTracRace(TrackerManager trackerManager, RegattaIdentifier regattaToAddTo,
            URL paramURL, URI liveURI, URI storedURI, URI courseDesignUpdateURI, TimePoint startOfTracking,
            TimePoint endOfTracking, RaceLogStore raceLogStore,
            long timeoutInMilliseconds, boolean simulateWithStartTimeNow, boolean ignoreTracTracMarkPassings, String tracTracUsername, 
            String tracTracPassword, String raceStatus, String raceVisibility) throws Exception {
=======
                        /* endOfTracking */null, delayToLiveInMillis, /* simulateWithStartTimeNow */false,
                        raceLogStore, regattaLogStore, tracTracUsername, tracTracPassword, raceStatus, raceVisibility),
                timeoutInMilliseconds);
    }

    @Override
    public RaceHandle addTracTracRace(TrackerManager trackerManager, RegattaIdentifier regattaToAddTo, URL paramURL,
            URI liveURI, URI storedURI, URI courseDesignUpdateURI, TimePoint startOfTracking, TimePoint endOfTracking,
            RaceLogStore raceLogStore, RegattaLogStore regattaLogStore, long timeoutInMilliseconds,
            boolean simulateWithStartTimeNow, String tracTracUsername, String tracTracPassword, String raceStatus,
            String raceVisibility) throws Exception {
>>>>>>> 5f537d21
        return trackerManager.addRace(
                regattaToAddTo,
                getTracTracDomainFactory().createTrackingConnectivityParameters(paramURL, liveURI, storedURI,
                        courseDesignUpdateURI, startOfTracking, endOfTracking, delayToLiveInMillis,
<<<<<<< HEAD
                        simulateWithStartTimeNow, ignoreTracTracMarkPassings, raceLogStore, tracTracUsername, tracTracPassword, raceStatus, raceVisibility),
                timeoutInMilliseconds);
=======
                        simulateWithStartTimeNow, raceLogStore, regattaLogStore, tracTracUsername, tracTracPassword,
                        raceStatus, raceVisibility), timeoutInMilliseconds);
>>>>>>> 5f537d21
    }

    @Override
    public Util.Pair<String, List<RaceRecord>> getTracTracRaceRecords(URL jsonURL, boolean loadClientParams)
            throws IOException, ParseException, org.json.simple.parser.ParseException, URISyntaxException {
        logger.info("Retrieving TracTrac race records from " + jsonURL);
        JSONService jsonService = getTracTracDomainFactory().parseJSONURLWithRaceRecords(jsonURL, loadClientParams);
        logger.info("OK retrieving TracTrac race records from " + jsonURL);
        return new Util.Pair<String, List<RaceRecord>>(jsonService.getEventName(), jsonService.getRaceRecords());
    }

    @Override
    public Regatta addRegatta(TrackerManager trackerManager, URL jsonURL, URI liveURI, URI storedURI,
            URI courseDesignUpdateURI, WindStore windStore, long timeoutInMilliseconds, String tracTracUsername,
            String tracTracPassword, RaceLogStore raceLogStore, RegattaLogStore regattaLogStore) throws Exception {
        JSONService jsonService = getTracTracDomainFactory().parseJSONURLWithRaceRecords(jsonURL, true);
        Regatta regatta = null;
        for (RaceRecord rr : jsonService.getRaceRecords()) {
            URL paramURL = rr.getParamURL();
            regatta = addTracTracRace(trackerManager, paramURL, liveURI, storedURI, courseDesignUpdateURI,
                    raceLogStore, regattaLogStore, timeoutInMilliseconds, tracTracUsername, "", "",
                    tracTracPassword).getRegatta();
        }
        return regatta;
    }

    @Override
    public RaceRecord getSingleTracTracRaceRecord(URL jsonURL, String raceId, boolean loadClientParams)
            throws Exception {
        JSONService service = getTracTracDomainFactory().parseJSONURLForOneRaceRecord(jsonURL, raceId, loadClientParams);
        if (!service.getRaceRecords().isEmpty()) {
            return service.getRaceRecords().get(0);
        }
        return null;
    }

    @Override
    public TracTracConfiguration createTracTracConfiguration(String name, String jsonURL, String liveDataURI,
            String storedDataURI, String courseDesignUpdateURI, String tracTracUsername, String tracTracPassword) {
        return getTracTracDomainFactory().createTracTracConfiguration(name, jsonURL, liveDataURI, storedDataURI,
                courseDesignUpdateURI, tracTracUsername, tracTracPassword);
    }

}<|MERGE_RESOLUTION|>--- conflicted
+++ resolved
@@ -56,19 +56,7 @@
                 getTracTracDomainFactory().createTrackingConnectivityParameters(paramURL, liveURI, storedURI,
                         courseDesignUpdateURI,
                         /* startOfTracking */null,
-<<<<<<< HEAD
                         /* endOfTracking */null, delayToLiveInMillis, /* simulateWithStartTimeNow */false, /* ignoreTracTracMarkPassings */ false,
-                        raceLogStore, tracTracUsername, tracTracPassword, raceStatus, raceVisibility), timeoutInMilliseconds);
-    }
-
-    @Override
-    public RaceHandle addTracTracRace(TrackerManager trackerManager, RegattaIdentifier regattaToAddTo,
-            URL paramURL, URI liveURI, URI storedURI, URI courseDesignUpdateURI, TimePoint startOfTracking,
-            TimePoint endOfTracking, RaceLogStore raceLogStore,
-            long timeoutInMilliseconds, boolean simulateWithStartTimeNow, boolean ignoreTracTracMarkPassings, String tracTracUsername, 
-            String tracTracPassword, String raceStatus, String raceVisibility) throws Exception {
-=======
-                        /* endOfTracking */null, delayToLiveInMillis, /* simulateWithStartTimeNow */false,
                         raceLogStore, regattaLogStore, tracTracUsername, tracTracPassword, raceStatus, raceVisibility),
                 timeoutInMilliseconds);
     }
@@ -77,20 +65,14 @@
     public RaceHandle addTracTracRace(TrackerManager trackerManager, RegattaIdentifier regattaToAddTo, URL paramURL,
             URI liveURI, URI storedURI, URI courseDesignUpdateURI, TimePoint startOfTracking, TimePoint endOfTracking,
             RaceLogStore raceLogStore, RegattaLogStore regattaLogStore, long timeoutInMilliseconds,
-            boolean simulateWithStartTimeNow, String tracTracUsername, String tracTracPassword, String raceStatus,
+            boolean simulateWithStartTimeNow, boolean ignoreTracTracMarkPassings, String tracTracUsername, String tracTracPassword, String raceStatus,
             String raceVisibility) throws Exception {
->>>>>>> 5f537d21
         return trackerManager.addRace(
                 regattaToAddTo,
                 getTracTracDomainFactory().createTrackingConnectivityParameters(paramURL, liveURI, storedURI,
                         courseDesignUpdateURI, startOfTracking, endOfTracking, delayToLiveInMillis,
-<<<<<<< HEAD
-                        simulateWithStartTimeNow, ignoreTracTracMarkPassings, raceLogStore, tracTracUsername, tracTracPassword, raceStatus, raceVisibility),
-                timeoutInMilliseconds);
-=======
-                        simulateWithStartTimeNow, raceLogStore, regattaLogStore, tracTracUsername, tracTracPassword,
+                        simulateWithStartTimeNow, ignoreTracTracMarkPassings, raceLogStore, regattaLogStore, tracTracUsername, tracTracPassword,
                         raceStatus, raceVisibility), timeoutInMilliseconds);
->>>>>>> 5f537d21
     }
 
     @Override
