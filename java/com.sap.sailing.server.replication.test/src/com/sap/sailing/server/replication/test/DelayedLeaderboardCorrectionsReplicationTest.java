<<<<<<< HEAD
package com.sap.sailing.server.replication.test;

import static org.junit.Assert.assertEquals;
import static org.junit.Assert.assertNotNull;
import static org.junit.Assert.assertNull;
import static org.junit.Assert.assertTrue;

import java.io.FileNotFoundException;
import java.net.UnknownHostException;
import java.util.logging.Logger;

import org.junit.Before;
import org.junit.Test;

import com.sap.sailing.domain.base.BoatClass;
import com.sap.sailing.domain.base.Competitor;
import com.sap.sailing.domain.base.CompetitorAndBoat;
import com.sap.sailing.domain.base.DomainFactory;
import com.sap.sailing.domain.base.RaceColumn;
import com.sap.sailing.domain.base.RaceColumnListener;
import com.sap.sailing.domain.base.impl.DomainFactoryImpl;
import com.sap.sailing.domain.common.MaxPointsReason;
import com.sap.sailing.domain.common.RegattaAndRaceIdentifier;
import com.sap.sailing.domain.common.RegattaNameAndRaceName;
import com.sap.sailing.domain.leaderboard.DelayedLeaderboardCorrections;
import com.sap.sailing.domain.leaderboard.Leaderboard;
import com.sap.sailing.domain.leaderboard.SettableScoreCorrection;
import com.sap.sailing.domain.leaderboard.impl.LowPoint;
import com.sap.sailing.domain.persistence.PersistenceFactory;
import com.sap.sailing.domain.persistence.media.MediaDBFactory;
import com.sap.sailing.domain.racelog.tracking.EmptySensorFixStore;
import com.sap.sailing.domain.test.AbstractLeaderboardTest;
import com.sap.sailing.domain.test.mock.MockedTrackedRaceWithFixedRank;
import com.sap.sailing.domain.tracking.DynamicTrackedRace;
import com.sap.sailing.domain.tracking.TrackedRace;
import com.sap.sailing.domain.tracking.impl.EmptyWindStore;
import com.sap.sailing.server.RacingEventService;
import com.sap.sailing.server.impl.RacingEventServiceImpl;
import com.sap.sailing.server.operationaltransformation.AddColumnToLeaderboard;
import com.sap.sailing.server.operationaltransformation.ConnectTrackedRaceToLeaderboardColumn;
import com.sap.sailing.server.operationaltransformation.CreateFlexibleLeaderboard;
import com.sap.sailing.server.operationaltransformation.UpdateLeaderboardMaxPointsReason;
import com.sap.sse.common.Util;
import com.sap.sse.common.Util.Pair;
import com.sap.sse.common.impl.MillisecondsTimePoint;
import com.sap.sse.mongodb.MongoDBService;
import com.sap.sse.replication.ReplicationMasterDescriptor;
import com.sap.sse.replication.ReplicationService;
import com.sap.sse.replication.testsupport.AbstractServerReplicationTestSetUp.ReplicationServiceTestImpl;

public class DelayedLeaderboardCorrectionsReplicationTest extends AbstractServerReplicationTest {
    private static final Logger logger = Logger.getLogger(DelayedLeaderboardCorrectionsReplicationTest.class.getName());
    
    private static final String Q2 = "Q2";
    private ReplicationService replicaReplicator;
    private ReplicationMasterDescriptor masterDescriptor;
    
    @Before
    public void setUp() throws FileNotFoundException, UnknownHostException {
        final MongoDBService mongoDBService = MongoDBService.INSTANCE;
        mongoDBService.getDB().dropDatabase();
    }
    
    /**
     * When a leaderboard is loaded from the persistent store, the corrections are keyed by competitor names.
     * These corrections cannot truly be applied to the leaderboard unless a {@link Competitor} object with the
     * name loaded from the store is associated through a {@link TrackedRace} with a {@link RaceColumn} of that
     * leaderboard. Until that happens, there is a {@link DelayedLeaderboardCorrections} object that is attached
     * as a {@link RaceColumnListener} to the leaderboard. It needs to be replicated in the initial load, and
     * tracked race associations to {@link RaceColumn}s need to trigger the resolution of the delayed corrections
     * also in the replica. This is what this test verifies.
     */
    @Test
    public void testDelayedLeaderboardCorrectionsReplication() throws Exception {
        // prepare a leaderboard with corrections on master by creating through RacingEventService which stores it; then
        // create a new RacingEventServiceImpl which is expected to load the leaderboard, but only with DelayedLeaderboardCorrections.
        // then start initial load, wait until finished; then link a tracked race to leaderboard's RaceColumn on master and
        // verify that on the replica it is associated to the RaceColumn as well, and the DelayedLeaderboardCorrections are
        // resolved properly on the replica.
        final DomainFactory domainFactory = new DomainFactoryImpl((srlid)->null);
        BoatClass boatClass = domainFactory.getOrCreateBoatClass("29erXX", /* typicallyStartsUpwind */ true);
        CompetitorAndBoat hassoWithBoat = AbstractLeaderboardTest.createCompetitorAndBoat("Dr. Hasso Plattner"); // don't create competitor using CompetitorStore
        final DynamicTrackedRace q2YellowTrackedRace = new MockedTrackedRaceWithFixedRank(hassoWithBoat, /* rank */ 1, /* started */ false, boatClass) {
            private static final long serialVersionUID = 1234L;
            @Override
            public RegattaAndRaceIdentifier getRaceIdentifier() {
                return new RegattaNameAndRaceName("Kieler Woche (5o5)", "Yellow Race 2");
            }
        };
        master = createRacingEventServiceWithOneMockedTrackedRace(q2YellowTrackedRace, domainFactory);
        final String leaderboardName = "My new leaderboard";
        final int[] discardThresholds = new int[] { 19, 44 };
        CreateFlexibleLeaderboard createTestLeaderboard = new CreateFlexibleLeaderboard(leaderboardName, null, discardThresholds, new LowPoint(), null);
        assertNull(master.getLeaderboardByName(leaderboardName));
        master.apply(createTestLeaderboard);
        final Leaderboard masterLeaderboard = master.getLeaderboardByName(leaderboardName);
        assertNotNull(masterLeaderboard);
        master.apply(new AddColumnToLeaderboard(Q2, leaderboardName, /* medalRace */ false)); // uses leaderboard's default fleet 
        master.apply(new ConnectTrackedRaceToLeaderboardColumn(masterLeaderboard.getName(), Q2, /* default fleet */
                masterLeaderboard.getFleet(null).getName(), q2YellowTrackedRace.getRaceIdentifier()));
        master.apply(new UpdateLeaderboardMaxPointsReason(masterLeaderboard.getName(), Q2, hassoWithBoat.getCompetitor().getId().toString(),
                MaxPointsReason.DNF, MillisecondsTimePoint.now()));
        assertEquals(MaxPointsReason.DNF, masterLeaderboard.getMaxPointsReason(hassoWithBoat.getCompetitor(),
                masterLeaderboard.getRaceColumnByName(Q2), MillisecondsTimePoint.now()));

        // re-load new master from persistence
        master = createRacingEventServiceWithOneMockedTrackedRace(q2YellowTrackedRace, domainFactory);
        DomainFactoryImpl replicaDomainFactory = new DomainFactoryImpl((srlid)->null);
        replica = createRacingEventServiceWithOneMockedTrackedRace(q2YellowTrackedRace, replicaDomainFactory);
        final Leaderboard masterLeaderboardReloaded = master.getLeaderboardByName(leaderboardName);
        assertNotNull(masterLeaderboardReloaded);
        // expecting the correction to not be in the leaderboard because the competitor was not found in the
        // domain factory's competitor store while loading and therefore the score correction could not immediately
        // be applied to the leaderboard's real score correction
        assertEquals(MaxPointsReason.NONE, masterLeaderboardReloaded.getMaxPointsReason(hassoWithBoat.getCompetitor(),
                masterLeaderboardReloaded.getRaceColumnByName(Q2), MillisecondsTimePoint.now()));

        // replicate the re-loaded environment
        Pair<ReplicationServiceTestImpl<RacingEventService>, ReplicationMasterDescriptor> descriptors = basicSetUp(
                /* dropDB */false, master, replica);
        replicaReplicator = descriptors.getA();
        masterDescriptor = descriptors.getB();
        // starting to replicate will clear the competitor store used by the replica in this test;
        // the competitor will have to be looked up again after it was received by the replica.
        replicaReplicator.startToReplicateFrom(masterDescriptor);
        Thread.sleep(1000);

        Leaderboard replicaLeaderboard = replica.getLeaderboardByName(leaderboardName);
        assertNotNull(replicaLeaderboard);
        assertNotNull(replicaLeaderboard.getRaceColumnByName(Q2));
        // so far, the replica should also only have the delayed corrections since during deserializing them the
        // replicatedHasso competitor was not yet known to the replica's competitor store:
        assertEquals(MaxPointsReason.NONE, replicaLeaderboard.getMaxPointsReason(hassoWithBoat.getCompetitor(),
                replicaLeaderboard.getRaceColumnByName(Q2), MillisecondsTimePoint.now()));
        
        logger.info("hasso object ID hash: "+System.identityHashCode(hassoWithBoat));
        Leaderboard newMasterLeaderboard = master.getLeaderboardByName(masterLeaderboard.getName());
        SettableScoreCorrection newMasterScoreCorrections = newMasterLeaderboard.getScoreCorrection();
        RaceColumn newMasterQ2 = newMasterLeaderboard.getRaceColumnByName(Q2);
        newMasterScoreCorrections.getCompetitorsThatHaveCorrectionsIn(newMasterQ2);
        StringBuilder unexpectedCompetitors = new StringBuilder();
        unexpectedCompetitors.append("Unexpected competitors having score corrections (expected no competitor to have a real score correction at this point: ");
        for (Competitor unexpectedCompetitor : newMasterScoreCorrections.getCompetitorsThatHaveCorrectionsIn(newMasterQ2)) {
            unexpectedCompetitors.append(unexpectedCompetitor);
            unexpectedCompetitors.append(" with object ID ");
            unexpectedCompetitors.append(System.identityHashCode(unexpectedCompetitor));
            unexpectedCompetitors.append(", ");
        }
        assertTrue(unexpectedCompetitors.toString(), Util.isEmpty(newMasterScoreCorrections.getCompetitorsThatHaveCorrectionsIn(newMasterQ2))); // no score corrections applied yet
        // now connect the tracked race again to the leaderboard column in the re-loaded environment
        master.apply(new ConnectTrackedRaceToLeaderboardColumn(masterLeaderboard.getName(), Q2, /* default fleet */
                masterLeaderboard.getFleet(null).getName(), q2YellowTrackedRace.getRaceIdentifier()));
        logger.info("got score correction for competitor "+System.identityHashCode(newMasterScoreCorrections.getCompetitorsThatHaveCorrectionsIn(newMasterQ2).iterator().next()));
        assertTrue(Util.contains(newMasterScoreCorrections.getCompetitorsThatHaveCorrectionsIn(newMasterQ2), hassoWithBoat.getCompetitor())); // now score corrections must have been applied from Delayed... 
        // now the delayed corrections are expected to have been resolved:
        assertEquals(MaxPointsReason.DNF, master.getLeaderboardByName(leaderboardName).getMaxPointsReason(hassoWithBoat.getCompetitor(),
                master.getLeaderboardByName(leaderboardName).getRaceColumnByName(Q2), MillisecondsTimePoint.now()));
        Thread.sleep(1000); // wait for the tracked race to column connection to be replicated
        assertNotNull(replicaLeaderboard.getRaceColumnByName(Q2).getTrackedRace(hassoWithBoat.getCompetitor()));
        assertEquals(MaxPointsReason.DNF, replicaLeaderboard.getMaxPointsReason(hassoWithBoat.getCompetitor(),
                replicaLeaderboard.getRaceColumnByName(Q2), MillisecondsTimePoint.now()));
    }
    
    private RacingEventServiceImpl createRacingEventServiceWithOneMockedTrackedRace(final DynamicTrackedRace q2YellowTrackedRace,
            DomainFactory domainFactory) {
        return new RacingEventServiceImpl(PersistenceFactory.INSTANCE.getDomainObjectFactory(MongoDBService.INSTANCE, domainFactory), PersistenceFactory.INSTANCE
                .getMongoObjectFactory(MongoDBService.INSTANCE), MediaDBFactory.INSTANCE.getMediaDB(MongoDBService.INSTANCE), EmptyWindStore.INSTANCE, EmptySensorFixStore.INSTANCE, /* restoreTrackedRaces */ false) {
            @Override
            public DynamicTrackedRace getExistingTrackedRace(RegattaAndRaceIdentifier raceIdentifier) {
                return q2YellowTrackedRace;
            }
        };
    }
}
=======
package com.sap.sailing.server.replication.test;

import static org.junit.Assert.assertEquals;
import static org.junit.Assert.assertNotNull;
import static org.junit.Assert.assertNull;
import static org.junit.Assert.assertTrue;

import java.io.FileNotFoundException;
import java.net.UnknownHostException;
import java.util.logging.Logger;

import org.junit.Before;
import org.junit.Test;

import com.sap.sailing.domain.base.BoatClass;
import com.sap.sailing.domain.base.Competitor;
import com.sap.sailing.domain.base.DomainFactory;
import com.sap.sailing.domain.base.RaceColumn;
import com.sap.sailing.domain.base.RaceColumnListener;
import com.sap.sailing.domain.base.impl.DomainFactoryImpl;
import com.sap.sailing.domain.base.impl.DynamicCompetitor;
import com.sap.sailing.domain.common.MaxPointsReason;
import com.sap.sailing.domain.common.RegattaAndRaceIdentifier;
import com.sap.sailing.domain.common.RegattaNameAndRaceName;
import com.sap.sailing.domain.leaderboard.DelayedLeaderboardCorrections;
import com.sap.sailing.domain.leaderboard.Leaderboard;
import com.sap.sailing.domain.leaderboard.SettableScoreCorrection;
import com.sap.sailing.domain.leaderboard.impl.LowPoint;
import com.sap.sailing.domain.persistence.PersistenceFactory;
import com.sap.sailing.domain.persistence.media.MediaDBFactory;
import com.sap.sailing.domain.racelog.tracking.EmptySensorFixStore;
import com.sap.sailing.domain.test.AbstractLeaderboardTest;
import com.sap.sailing.domain.test.mock.MockedTrackedRaceWithFixedRank;
import com.sap.sailing.domain.tracking.DynamicTrackedRace;
import com.sap.sailing.domain.tracking.TrackedRace;
import com.sap.sailing.domain.tracking.impl.EmptyWindStore;
import com.sap.sailing.server.RacingEventService;
import com.sap.sailing.server.impl.RacingEventServiceImpl;
import com.sap.sailing.server.operationaltransformation.AddColumnToLeaderboard;
import com.sap.sailing.server.operationaltransformation.ConnectTrackedRaceToLeaderboardColumn;
import com.sap.sailing.server.operationaltransformation.CreateFlexibleLeaderboard;
import com.sap.sailing.server.operationaltransformation.UpdateLeaderboardMaxPointsReason;
import com.sap.sse.common.Util;
import com.sap.sse.common.Util.Pair;
import com.sap.sse.common.impl.MillisecondsTimePoint;
import com.sap.sse.mongodb.MongoDBService;
import com.sap.sse.replication.ReplicationMasterDescriptor;
import com.sap.sse.replication.ReplicationService;
import com.sap.sse.replication.testsupport.AbstractServerReplicationTestSetUp.ReplicationServiceTestImpl;

public class DelayedLeaderboardCorrectionsReplicationTest extends AbstractServerReplicationTest {
    private static final Logger logger = Logger.getLogger(DelayedLeaderboardCorrectionsReplicationTest.class.getName());
    
    private static final String Q2 = "Q2";
    private ReplicationService replicaReplicator;
    private ReplicationMasterDescriptor masterDescriptor;
    
    @Before
    public void setUp() throws FileNotFoundException, UnknownHostException {
        final MongoDBService mongoDBService = MongoDBService.INSTANCE;
        mongoDBService.getDB().dropDatabase();
    }
    
    /**
     * When a leaderboard is loaded from the persistent store, the corrections are keyed by competitor names.
     * These corrections cannot truly be applied to the leaderboard unless a {@link Competitor} object with the
     * name loaded from the store is associated through a {@link TrackedRace} with a {@link RaceColumn} of that
     * leaderboard. Until that happens, there is a {@link DelayedLeaderboardCorrections} object that is attached
     * as a {@link RaceColumnListener} to the leaderboard. It needs to be replicated in the initial load, and
     * tracked race associations to {@link RaceColumn}s need to trigger the resolution of the delayed corrections
     * also in the replica. This is what this test verifies.
     */
    @Test
    public void testDelayedLeaderboardCorrectionsReplication() throws Exception {
        // prepare a leaderboard with corrections on master by creating through RacingEventService which stores it; then
        // create a new RacingEventServiceImpl which is expected to load the leaderboard, but only with DelayedLeaderboardCorrections.
        // then start initial load, wait until finished; then link a tracked race to leaderboard's RaceColumn on master and
        // verify that on the replica it is associated to the RaceColumn as well, and the DelayedLeaderboardCorrections are
        // resolved properly on the replica.
        final DomainFactory domainFactory = new DomainFactoryImpl((srlid)->null);
        BoatClass boatClass = domainFactory.getOrCreateBoatClass("29erXX", /* typicallyStartsUpwind */ true);
        DynamicCompetitor hasso = AbstractLeaderboardTest.createCompetitor("Dr. Hasso Plattner"); // don't create competitor using CompetitorStore
        final DynamicTrackedRace q2YellowTrackedRace = new MockedTrackedRaceWithFixedRank(hasso, /* rank */ 1, /* started */ false, boatClass) {
            private static final long serialVersionUID = 1234L;
            @Override
            public RegattaAndRaceIdentifier getRaceIdentifier() {
                return new RegattaNameAndRaceName("Kieler Woche (5o5)", "Yellow Race 2");
            }
        };
        master = createRacingEventServiceWithOneMockedTrackedRace(q2YellowTrackedRace, domainFactory);
        final String leaderboardName = "My new leaderboard";
        final int[] discardThresholds = new int[] { 19, 44 };
        CreateFlexibleLeaderboard createTestLeaderboard = new CreateFlexibleLeaderboard(leaderboardName, null, discardThresholds, new LowPoint(), null);
        assertNull(master.getLeaderboardByName(leaderboardName));
        master.apply(createTestLeaderboard);
        final Leaderboard masterLeaderboard = master.getLeaderboardByName(leaderboardName);
        assertNotNull(masterLeaderboard);
        master.apply(new AddColumnToLeaderboard(Q2, leaderboardName, /* medalRace */ false)); // uses leaderboard's default fleet 
        master.apply(new ConnectTrackedRaceToLeaderboardColumn(masterLeaderboard.getName(), Q2, /* default fleet */
                masterLeaderboard.getFleet(null).getName(), q2YellowTrackedRace.getRaceIdentifier()));
        master.apply(new UpdateLeaderboardMaxPointsReason(masterLeaderboard.getName(), Q2, hasso.getId().toString(),
                MaxPointsReason.DNF, MillisecondsTimePoint.now()));
        assertEquals(MaxPointsReason.DNF, masterLeaderboard.getMaxPointsReason(hasso,
                masterLeaderboard.getRaceColumnByName(Q2), MillisecondsTimePoint.now()));

        // re-load new master from persistence
        master = createRacingEventServiceWithOneMockedTrackedRace(q2YellowTrackedRace, domainFactory);
        DomainFactoryImpl replicaDomainFactory = new DomainFactoryImpl((srlid)->null);
        replica = createRacingEventServiceWithOneMockedTrackedRace(q2YellowTrackedRace, replicaDomainFactory);
        final Leaderboard masterLeaderboardReloaded = master.getLeaderboardByName(leaderboardName);
        assertNotNull(masterLeaderboardReloaded);
        // expecting the correction to not be in the leaderboard because the competitor was not found in the
        // domain factory's competitor store while loading and therefore the score correction could not immediately
        // be applied to the leaderboard's real score correction
        assertEquals(MaxPointsReason.NONE, masterLeaderboardReloaded.getMaxPointsReason(hasso,
                masterLeaderboardReloaded.getRaceColumnByName(Q2), MillisecondsTimePoint.now()));

        // replicate the re-loaded environment
        Pair<ReplicationServiceTestImpl<RacingEventService>, ReplicationMasterDescriptor> descriptors = basicSetUp(
                /* dropDB */false, master, replica);
        replicaReplicator = descriptors.getA();
        masterDescriptor = descriptors.getB();
        // starting to replicate will clear the competitor store used by the replica in this test;
        // the competitor will have to be looked up again after it was received by the replica.
        replicaReplicator.startToReplicateFrom(masterDescriptor);
        Thread.sleep(1000);

        Leaderboard replicaLeaderboard = replica.getLeaderboardByName(leaderboardName);
        assertNotNull(replicaLeaderboard);
        assertNotNull(replicaLeaderboard.getRaceColumnByName(Q2));
        // so far, the replica should also only have the delayed corrections since during deserializing them the
        // replicatedHasso competitor was not yet known to the replica's competitor store:
        assertEquals(MaxPointsReason.NONE, replicaLeaderboard.getMaxPointsReason(hasso,
                replicaLeaderboard.getRaceColumnByName(Q2), MillisecondsTimePoint.now()));
        
        logger.info("hasso object ID hash: "+System.identityHashCode(hasso));
        Leaderboard newMasterLeaderboard = master.getLeaderboardByName(masterLeaderboard.getName());
        SettableScoreCorrection newMasterScoreCorrections = newMasterLeaderboard.getScoreCorrection();
        RaceColumn newMasterQ2 = newMasterLeaderboard.getRaceColumnByName(Q2);
        newMasterScoreCorrections.getCompetitorsThatHaveCorrectionsIn(newMasterQ2);
        StringBuilder unexpectedCompetitors = new StringBuilder();
        unexpectedCompetitors.append("Unexpected competitors having score corrections (expected no competitor to have a real score correction at this point: ");
        for (Competitor unexpectedCompetitor : newMasterScoreCorrections.getCompetitorsThatHaveCorrectionsIn(newMasterQ2)) {
            unexpectedCompetitors.append(unexpectedCompetitor);
            unexpectedCompetitors.append(" with object ID ");
            unexpectedCompetitors.append(System.identityHashCode(unexpectedCompetitor));
            unexpectedCompetitors.append(", ");
        }
        assertTrue(unexpectedCompetitors.toString(), Util.isEmpty(newMasterScoreCorrections.getCompetitorsThatHaveCorrectionsIn(newMasterQ2))); // no score corrections applied yet
        // now connect the tracked race again to the leaderboard column in the re-loaded environment
        master.apply(new ConnectTrackedRaceToLeaderboardColumn(masterLeaderboard.getName(), Q2, /* default fleet */
                masterLeaderboard.getFleet(null).getName(), q2YellowTrackedRace.getRaceIdentifier()));
        logger.info("got score correction for competitor "+System.identityHashCode(newMasterScoreCorrections.getCompetitorsThatHaveCorrectionsIn(newMasterQ2).iterator().next()));
        assertTrue(Util.contains(newMasterScoreCorrections.getCompetitorsThatHaveCorrectionsIn(newMasterQ2), hasso)); // now score corrections must have been applied from Delayed... 
        // now the delayed corrections are expected to have been resolved:
        assertEquals(MaxPointsReason.DNF, master.getLeaderboardByName(leaderboardName).getMaxPointsReason(hasso,
                master.getLeaderboardByName(leaderboardName).getRaceColumnByName(Q2), MillisecondsTimePoint.now()));
        Thread.sleep(1000); // wait for the tracked race to column connection to be replicated
        assertNotNull(replicaLeaderboard.getRaceColumnByName(Q2).getTrackedRace(hasso));
        assertEquals(MaxPointsReason.DNF, replicaLeaderboard.getMaxPointsReason(hasso,
                replicaLeaderboard.getRaceColumnByName(Q2), MillisecondsTimePoint.now()));
    }
    
    private RacingEventServiceImpl createRacingEventServiceWithOneMockedTrackedRace(final DynamicTrackedRace q2YellowTrackedRace,
            DomainFactory domainFactory) {
        return new RacingEventServiceImpl(PersistenceFactory.INSTANCE.getDomainObjectFactory(MongoDBService.INSTANCE, domainFactory), PersistenceFactory.INSTANCE
                .getMongoObjectFactory(MongoDBService.INSTANCE), MediaDBFactory.INSTANCE.getMediaDB(MongoDBService.INSTANCE), EmptyWindStore.INSTANCE, EmptySensorFixStore.INSTANCE, /* restoreTrackedRaces */ false) {
            @Override
            public DynamicTrackedRace getExistingTrackedRace(RegattaAndRaceIdentifier raceIdentifier) {
                return q2YellowTrackedRace;
            }
        };
    }
}
>>>>>>> bb4ecf91
<|MERGE_RESOLUTION|>--- conflicted
+++ resolved
@@ -1,4 +1,3 @@
-<<<<<<< HEAD
 package com.sap.sailing.server.replication.test;
 
 import static org.junit.Assert.assertEquals;
@@ -172,180 +171,4 @@
             }
         };
     }
-}
-=======
-package com.sap.sailing.server.replication.test;
-
-import static org.junit.Assert.assertEquals;
-import static org.junit.Assert.assertNotNull;
-import static org.junit.Assert.assertNull;
-import static org.junit.Assert.assertTrue;
-
-import java.io.FileNotFoundException;
-import java.net.UnknownHostException;
-import java.util.logging.Logger;
-
-import org.junit.Before;
-import org.junit.Test;
-
-import com.sap.sailing.domain.base.BoatClass;
-import com.sap.sailing.domain.base.Competitor;
-import com.sap.sailing.domain.base.DomainFactory;
-import com.sap.sailing.domain.base.RaceColumn;
-import com.sap.sailing.domain.base.RaceColumnListener;
-import com.sap.sailing.domain.base.impl.DomainFactoryImpl;
-import com.sap.sailing.domain.base.impl.DynamicCompetitor;
-import com.sap.sailing.domain.common.MaxPointsReason;
-import com.sap.sailing.domain.common.RegattaAndRaceIdentifier;
-import com.sap.sailing.domain.common.RegattaNameAndRaceName;
-import com.sap.sailing.domain.leaderboard.DelayedLeaderboardCorrections;
-import com.sap.sailing.domain.leaderboard.Leaderboard;
-import com.sap.sailing.domain.leaderboard.SettableScoreCorrection;
-import com.sap.sailing.domain.leaderboard.impl.LowPoint;
-import com.sap.sailing.domain.persistence.PersistenceFactory;
-import com.sap.sailing.domain.persistence.media.MediaDBFactory;
-import com.sap.sailing.domain.racelog.tracking.EmptySensorFixStore;
-import com.sap.sailing.domain.test.AbstractLeaderboardTest;
-import com.sap.sailing.domain.test.mock.MockedTrackedRaceWithFixedRank;
-import com.sap.sailing.domain.tracking.DynamicTrackedRace;
-import com.sap.sailing.domain.tracking.TrackedRace;
-import com.sap.sailing.domain.tracking.impl.EmptyWindStore;
-import com.sap.sailing.server.RacingEventService;
-import com.sap.sailing.server.impl.RacingEventServiceImpl;
-import com.sap.sailing.server.operationaltransformation.AddColumnToLeaderboard;
-import com.sap.sailing.server.operationaltransformation.ConnectTrackedRaceToLeaderboardColumn;
-import com.sap.sailing.server.operationaltransformation.CreateFlexibleLeaderboard;
-import com.sap.sailing.server.operationaltransformation.UpdateLeaderboardMaxPointsReason;
-import com.sap.sse.common.Util;
-import com.sap.sse.common.Util.Pair;
-import com.sap.sse.common.impl.MillisecondsTimePoint;
-import com.sap.sse.mongodb.MongoDBService;
-import com.sap.sse.replication.ReplicationMasterDescriptor;
-import com.sap.sse.replication.ReplicationService;
-import com.sap.sse.replication.testsupport.AbstractServerReplicationTestSetUp.ReplicationServiceTestImpl;
-
-public class DelayedLeaderboardCorrectionsReplicationTest extends AbstractServerReplicationTest {
-    private static final Logger logger = Logger.getLogger(DelayedLeaderboardCorrectionsReplicationTest.class.getName());
-    
-    private static final String Q2 = "Q2";
-    private ReplicationService replicaReplicator;
-    private ReplicationMasterDescriptor masterDescriptor;
-    
-    @Before
-    public void setUp() throws FileNotFoundException, UnknownHostException {
-        final MongoDBService mongoDBService = MongoDBService.INSTANCE;
-        mongoDBService.getDB().dropDatabase();
-    }
-    
-    /**
-     * When a leaderboard is loaded from the persistent store, the corrections are keyed by competitor names.
-     * These corrections cannot truly be applied to the leaderboard unless a {@link Competitor} object with the
-     * name loaded from the store is associated through a {@link TrackedRace} with a {@link RaceColumn} of that
-     * leaderboard. Until that happens, there is a {@link DelayedLeaderboardCorrections} object that is attached
-     * as a {@link RaceColumnListener} to the leaderboard. It needs to be replicated in the initial load, and
-     * tracked race associations to {@link RaceColumn}s need to trigger the resolution of the delayed corrections
-     * also in the replica. This is what this test verifies.
-     */
-    @Test
-    public void testDelayedLeaderboardCorrectionsReplication() throws Exception {
-        // prepare a leaderboard with corrections on master by creating through RacingEventService which stores it; then
-        // create a new RacingEventServiceImpl which is expected to load the leaderboard, but only with DelayedLeaderboardCorrections.
-        // then start initial load, wait until finished; then link a tracked race to leaderboard's RaceColumn on master and
-        // verify that on the replica it is associated to the RaceColumn as well, and the DelayedLeaderboardCorrections are
-        // resolved properly on the replica.
-        final DomainFactory domainFactory = new DomainFactoryImpl((srlid)->null);
-        BoatClass boatClass = domainFactory.getOrCreateBoatClass("29erXX", /* typicallyStartsUpwind */ true);
-        DynamicCompetitor hasso = AbstractLeaderboardTest.createCompetitor("Dr. Hasso Plattner"); // don't create competitor using CompetitorStore
-        final DynamicTrackedRace q2YellowTrackedRace = new MockedTrackedRaceWithFixedRank(hasso, /* rank */ 1, /* started */ false, boatClass) {
-            private static final long serialVersionUID = 1234L;
-            @Override
-            public RegattaAndRaceIdentifier getRaceIdentifier() {
-                return new RegattaNameAndRaceName("Kieler Woche (5o5)", "Yellow Race 2");
-            }
-        };
-        master = createRacingEventServiceWithOneMockedTrackedRace(q2YellowTrackedRace, domainFactory);
-        final String leaderboardName = "My new leaderboard";
-        final int[] discardThresholds = new int[] { 19, 44 };
-        CreateFlexibleLeaderboard createTestLeaderboard = new CreateFlexibleLeaderboard(leaderboardName, null, discardThresholds, new LowPoint(), null);
-        assertNull(master.getLeaderboardByName(leaderboardName));
-        master.apply(createTestLeaderboard);
-        final Leaderboard masterLeaderboard = master.getLeaderboardByName(leaderboardName);
-        assertNotNull(masterLeaderboard);
-        master.apply(new AddColumnToLeaderboard(Q2, leaderboardName, /* medalRace */ false)); // uses leaderboard's default fleet 
-        master.apply(new ConnectTrackedRaceToLeaderboardColumn(masterLeaderboard.getName(), Q2, /* default fleet */
-                masterLeaderboard.getFleet(null).getName(), q2YellowTrackedRace.getRaceIdentifier()));
-        master.apply(new UpdateLeaderboardMaxPointsReason(masterLeaderboard.getName(), Q2, hasso.getId().toString(),
-                MaxPointsReason.DNF, MillisecondsTimePoint.now()));
-        assertEquals(MaxPointsReason.DNF, masterLeaderboard.getMaxPointsReason(hasso,
-                masterLeaderboard.getRaceColumnByName(Q2), MillisecondsTimePoint.now()));
-
-        // re-load new master from persistence
-        master = createRacingEventServiceWithOneMockedTrackedRace(q2YellowTrackedRace, domainFactory);
-        DomainFactoryImpl replicaDomainFactory = new DomainFactoryImpl((srlid)->null);
-        replica = createRacingEventServiceWithOneMockedTrackedRace(q2YellowTrackedRace, replicaDomainFactory);
-        final Leaderboard masterLeaderboardReloaded = master.getLeaderboardByName(leaderboardName);
-        assertNotNull(masterLeaderboardReloaded);
-        // expecting the correction to not be in the leaderboard because the competitor was not found in the
-        // domain factory's competitor store while loading and therefore the score correction could not immediately
-        // be applied to the leaderboard's real score correction
-        assertEquals(MaxPointsReason.NONE, masterLeaderboardReloaded.getMaxPointsReason(hasso,
-                masterLeaderboardReloaded.getRaceColumnByName(Q2), MillisecondsTimePoint.now()));
-
-        // replicate the re-loaded environment
-        Pair<ReplicationServiceTestImpl<RacingEventService>, ReplicationMasterDescriptor> descriptors = basicSetUp(
-                /* dropDB */false, master, replica);
-        replicaReplicator = descriptors.getA();
-        masterDescriptor = descriptors.getB();
-        // starting to replicate will clear the competitor store used by the replica in this test;
-        // the competitor will have to be looked up again after it was received by the replica.
-        replicaReplicator.startToReplicateFrom(masterDescriptor);
-        Thread.sleep(1000);
-
-        Leaderboard replicaLeaderboard = replica.getLeaderboardByName(leaderboardName);
-        assertNotNull(replicaLeaderboard);
-        assertNotNull(replicaLeaderboard.getRaceColumnByName(Q2));
-        // so far, the replica should also only have the delayed corrections since during deserializing them the
-        // replicatedHasso competitor was not yet known to the replica's competitor store:
-        assertEquals(MaxPointsReason.NONE, replicaLeaderboard.getMaxPointsReason(hasso,
-                replicaLeaderboard.getRaceColumnByName(Q2), MillisecondsTimePoint.now()));
-        
-        logger.info("hasso object ID hash: "+System.identityHashCode(hasso));
-        Leaderboard newMasterLeaderboard = master.getLeaderboardByName(masterLeaderboard.getName());
-        SettableScoreCorrection newMasterScoreCorrections = newMasterLeaderboard.getScoreCorrection();
-        RaceColumn newMasterQ2 = newMasterLeaderboard.getRaceColumnByName(Q2);
-        newMasterScoreCorrections.getCompetitorsThatHaveCorrectionsIn(newMasterQ2);
-        StringBuilder unexpectedCompetitors = new StringBuilder();
-        unexpectedCompetitors.append("Unexpected competitors having score corrections (expected no competitor to have a real score correction at this point: ");
-        for (Competitor unexpectedCompetitor : newMasterScoreCorrections.getCompetitorsThatHaveCorrectionsIn(newMasterQ2)) {
-            unexpectedCompetitors.append(unexpectedCompetitor);
-            unexpectedCompetitors.append(" with object ID ");
-            unexpectedCompetitors.append(System.identityHashCode(unexpectedCompetitor));
-            unexpectedCompetitors.append(", ");
-        }
-        assertTrue(unexpectedCompetitors.toString(), Util.isEmpty(newMasterScoreCorrections.getCompetitorsThatHaveCorrectionsIn(newMasterQ2))); // no score corrections applied yet
-        // now connect the tracked race again to the leaderboard column in the re-loaded environment
-        master.apply(new ConnectTrackedRaceToLeaderboardColumn(masterLeaderboard.getName(), Q2, /* default fleet */
-                masterLeaderboard.getFleet(null).getName(), q2YellowTrackedRace.getRaceIdentifier()));
-        logger.info("got score correction for competitor "+System.identityHashCode(newMasterScoreCorrections.getCompetitorsThatHaveCorrectionsIn(newMasterQ2).iterator().next()));
-        assertTrue(Util.contains(newMasterScoreCorrections.getCompetitorsThatHaveCorrectionsIn(newMasterQ2), hasso)); // now score corrections must have been applied from Delayed... 
-        // now the delayed corrections are expected to have been resolved:
-        assertEquals(MaxPointsReason.DNF, master.getLeaderboardByName(leaderboardName).getMaxPointsReason(hasso,
-                master.getLeaderboardByName(leaderboardName).getRaceColumnByName(Q2), MillisecondsTimePoint.now()));
-        Thread.sleep(1000); // wait for the tracked race to column connection to be replicated
-        assertNotNull(replicaLeaderboard.getRaceColumnByName(Q2).getTrackedRace(hasso));
-        assertEquals(MaxPointsReason.DNF, replicaLeaderboard.getMaxPointsReason(hasso,
-                replicaLeaderboard.getRaceColumnByName(Q2), MillisecondsTimePoint.now()));
-    }
-    
-    private RacingEventServiceImpl createRacingEventServiceWithOneMockedTrackedRace(final DynamicTrackedRace q2YellowTrackedRace,
-            DomainFactory domainFactory) {
-        return new RacingEventServiceImpl(PersistenceFactory.INSTANCE.getDomainObjectFactory(MongoDBService.INSTANCE, domainFactory), PersistenceFactory.INSTANCE
-                .getMongoObjectFactory(MongoDBService.INSTANCE), MediaDBFactory.INSTANCE.getMediaDB(MongoDBService.INSTANCE), EmptyWindStore.INSTANCE, EmptySensorFixStore.INSTANCE, /* restoreTrackedRaces */ false) {
-            @Override
-            public DynamicTrackedRace getExistingTrackedRace(RegattaAndRaceIdentifier raceIdentifier) {
-                return q2YellowTrackedRace;
-            }
-        };
-    }
-}
->>>>>>> bb4ecf91
+}