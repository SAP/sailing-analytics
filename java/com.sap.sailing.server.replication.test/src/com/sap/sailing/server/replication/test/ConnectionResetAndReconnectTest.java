--- conflicted
+++ resolved
@@ -1,145 +1,139 @@
-package com.sap.sailing.server.replication.test;
-
-import static org.junit.Assert.assertEquals;
-import static org.junit.Assert.assertNotNull;
-import static org.junit.Assert.assertNotSame;
-import static org.junit.Assert.assertNull;
-
-import java.io.IOException;
-import java.util.ArrayList;
-import java.util.Date;
-import java.util.List;
-import java.util.UUID;
-import java.util.logging.Logger;
-
-import org.junit.Test;
-
-import com.rabbitmq.client.Channel;
-import com.rabbitmq.client.Connection;
-import com.rabbitmq.client.ConnectionFactory;
-import com.rabbitmq.client.ConsumerCancelledException;
-import com.rabbitmq.client.QueueingConsumer;
-import com.rabbitmq.client.ShutdownSignalException;
-import com.sap.sailing.domain.base.Event;
-import com.sap.sailing.server.RacingEventService;
-import com.sap.sse.common.TimePoint;
-import com.sap.sse.common.Util;
-import com.sap.sse.common.Util.Pair;
-import com.sap.sse.common.impl.MillisecondsTimePoint;
-import com.sap.sse.replication.ReplicationMasterDescriptor;
-import com.sap.sse.replication.impl.ReplicationMasterDescriptorImpl;
-
-public class ConnectionResetAndReconnectTest extends AbstractServerReplicationTest {
-    static final Logger logger = Logger.getLogger(ConnectionResetAndReconnectTest.class.getName());
-    
-    public ConnectionResetAndReconnectTest() {
-        super(new ServerReplicationTestSetUp());
-    }
-    
-    public static boolean forceStopDelivery = false;
-    
-    static class QueuingConsumerTest extends QueueingConsumer {
-
-        public QueuingConsumerTest(Channel ch) {
-            super(ch);
-        }
-        
-        @Override
-        public Delivery nextDelivery() throws ShutdownSignalException, ConsumerCancelledException, InterruptedException {
-            if (forceStopDelivery) {
-                throw new ShutdownSignalException(false, false, null, null);
-            }
-            return super.nextDelivery();
-        }
-        
-    }
-    
-    static class MasterReplicationDescriptorMock extends ReplicationMasterDescriptorImpl {
-
-        public MasterReplicationDescriptorMock(String messagingHost, String hostname, String exchangeName, int servletPort, int messagingPort) {
-            super(messagingHost, exchangeName, messagingPort, UUID.randomUUID().toString(), hostname, servletPort);
-        }
-        
-        public static MasterReplicationDescriptorMock from(ReplicationMasterDescriptor obj) {
-            return new MasterReplicationDescriptorMock(obj.getMessagingHostname(), obj.getHostname(), obj.getExchangeName(), obj.getServletPort(), obj.getMessagingPort());
-        }
-        
-        @Override
-        public QueueingConsumer getConsumer() throws IOException {
-            ConnectionFactory connectionFactory = new ConnectionFactory();
-            connectionFactory.setHost(getMessagingHostname());
-            int port = getMessagingPort();
-            if (port != 0) {
-                connectionFactory.setPort(port);
-            }
-            Connection connection = connectionFactory.newConnection();
-            Channel channel = connection.createChannel();
-            channel.exchangeDeclare(getExchangeName(), "fanout");
-            QueueingConsumer consumer = new QueuingConsumerTest(channel);
-            String queueName = channel.queueDeclare().getQueue();
-            channel.queueBind(queueName, getExchangeName(), "");
-            channel.basicConsume(queueName, /* auto-ack */ true, consumer);
-            return consumer;
-        }
-        
-    }
-
-<<<<<<< HEAD
-    protected static class ServerReplicationTestSetUp extends
-            com.sap.sailing.server.replication.test.AbstractServerReplicationTest.ServerReplicationTestSetUp {
-        @Before
-=======
-    private static class ServerReplicationTestSetUp extends
-            com.sap.sailing.server.replication.test.AbstractServerReplicationTest.ServerReplicationTestSetUp {
->>>>>>> 6b6c6574
-        @Override
-        public void setUp() throws Exception {
-            try {
-                Pair<ReplicationServiceTestImpl<RacingEventService>, ReplicationMasterDescriptor> result = basicSetUp(
-                        /* dropDB */true,
-                        /* master=null means create a new one */null, /* replica=null means create a new one */null);
-                masterDescriptor = MasterReplicationDescriptorMock.from(result.getB());
-            } catch (Exception e) {
-                e.printStackTrace();
-                tearDown();
-            }
-        }
-    }
-
-    @Test
-    public void testReplicaLoosingConnectionToExchangeQueue() throws Exception {
-        assertNotSame(master, replica);
-        assertEquals(Util.size(master.getAllRegattas()), Util.size(replica.getAllRegattas()));
-        
-        /* until here both instances should have the same in-memory state.
-         * now lets add an event on master and stop the messaging queue. */
-        stopMessagingExchange();
-        testSetUp.getReplicaReplicator().startToReplicateFrom(testSetUp.getMasterDescriptor());
-        Event event = addEventOnMaster();
-        Thread.sleep(1000); // wait for master queue to get filled
-        assertNull(replica.getEvent(event.getId()));
-        startMessagingExchange();
-        Thread.sleep(3000); // wait for connection to recover
-        assertNotNull(replica.getEvent(event.getId()));
-    }
-    
-    private Event addEventOnMaster() {
-        final String eventName = "ESS Masquat";
-        final String venueName = "Masquat, Oman";
-        final TimePoint eventStartDate = new MillisecondsTimePoint(new Date());
-        final TimePoint eventEndDate = new MillisecondsTimePoint(new Date());
-        final boolean isPublic = false;
-        List<String> regattas = new ArrayList<String>();
-        regattas.add("Day1");
-        regattas.add("Day2");
-        return master.addEvent(eventName, /* eventDescription */ null, eventStartDate, eventEndDate, venueName, isPublic, UUID.randomUUID());
-    }
-    
-    private void stopMessagingExchange() {
-        forceStopDelivery = true;
-    }
-    
-    private void startMessagingExchange() {
-        forceStopDelivery = false;
-    }
-}
+package com.sap.sailing.server.replication.test;
+
+import static org.junit.Assert.assertEquals;
+import static org.junit.Assert.assertNotNull;
+import static org.junit.Assert.assertNotSame;
+import static org.junit.Assert.assertNull;
+
+import java.io.IOException;
+import java.util.ArrayList;
+import java.util.Date;
+import java.util.List;
+import java.util.UUID;
+import java.util.logging.Logger;
+
+import org.junit.Test;
+
+import com.rabbitmq.client.Channel;
+import com.rabbitmq.client.Connection;
+import com.rabbitmq.client.ConnectionFactory;
+import com.rabbitmq.client.ConsumerCancelledException;
+import com.rabbitmq.client.QueueingConsumer;
+import com.rabbitmq.client.ShutdownSignalException;
+import com.sap.sailing.domain.base.Event;
+import com.sap.sailing.server.RacingEventService;
+import com.sap.sse.common.TimePoint;
+import com.sap.sse.common.Util;
+import com.sap.sse.common.Util.Pair;
+import com.sap.sse.common.impl.MillisecondsTimePoint;
+import com.sap.sse.replication.ReplicationMasterDescriptor;
+import com.sap.sse.replication.impl.ReplicationMasterDescriptorImpl;
+
+public class ConnectionResetAndReconnectTest extends AbstractServerReplicationTest {
+    static final Logger logger = Logger.getLogger(ConnectionResetAndReconnectTest.class.getName());
+    
+    public ConnectionResetAndReconnectTest() {
+        super(new ServerReplicationTestSetUp());
+    }
+    
+    public static boolean forceStopDelivery = false;
+    
+    static class QueuingConsumerTest extends QueueingConsumer {
+
+        public QueuingConsumerTest(Channel ch) {
+            super(ch);
+        }
+        
+        @Override
+        public Delivery nextDelivery() throws ShutdownSignalException, ConsumerCancelledException, InterruptedException {
+            if (forceStopDelivery) {
+                throw new ShutdownSignalException(false, false, null, null);
+            }
+            return super.nextDelivery();
+        }
+        
+    }
+    
+    static class MasterReplicationDescriptorMock extends ReplicationMasterDescriptorImpl {
+
+        public MasterReplicationDescriptorMock(String messagingHost, String hostname, String exchangeName, int servletPort, int messagingPort) {
+            super(messagingHost, exchangeName, messagingPort, UUID.randomUUID().toString(), hostname, servletPort);
+        }
+        
+        public static MasterReplicationDescriptorMock from(ReplicationMasterDescriptor obj) {
+            return new MasterReplicationDescriptorMock(obj.getMessagingHostname(), obj.getHostname(), obj.getExchangeName(), obj.getServletPort(), obj.getMessagingPort());
+        }
+        
+        @Override
+        public QueueingConsumer getConsumer() throws IOException {
+            ConnectionFactory connectionFactory = new ConnectionFactory();
+            connectionFactory.setHost(getMessagingHostname());
+            int port = getMessagingPort();
+            if (port != 0) {
+                connectionFactory.setPort(port);
+            }
+            Connection connection = connectionFactory.newConnection();
+            Channel channel = connection.createChannel();
+            channel.exchangeDeclare(getExchangeName(), "fanout");
+            QueueingConsumer consumer = new QueuingConsumerTest(channel);
+            String queueName = channel.queueDeclare().getQueue();
+            channel.queueBind(queueName, getExchangeName(), "");
+            channel.basicConsume(queueName, /* auto-ack */ true, consumer);
+            return consumer;
+        }
+        
+    }
+
+    private static class ServerReplicationTestSetUp extends
+            com.sap.sailing.server.replication.test.AbstractServerReplicationTest.ServerReplicationTestSetUp {
+        @Override
+        public void setUp() throws Exception {
+            try {
+                Pair<ReplicationServiceTestImpl<RacingEventService>, ReplicationMasterDescriptor> result = basicSetUp(
+                        /* dropDB */true,
+                        /* master=null means create a new one */null, /* replica=null means create a new one */null);
+                masterDescriptor = MasterReplicationDescriptorMock.from(result.getB());
+            } catch (Exception e) {
+                e.printStackTrace();
+                tearDown();
+            }
+        }
+    }
+
+    @Test
+    public void testReplicaLoosingConnectionToExchangeQueue() throws Exception {
+        assertNotSame(master, replica);
+        assertEquals(Util.size(master.getAllRegattas()), Util.size(replica.getAllRegattas()));
+        
+        /* until here both instances should have the same in-memory state.
+         * now lets add an event on master and stop the messaging queue. */
+        stopMessagingExchange();
+        replicaReplicator.startToReplicateFrom(masterDescriptor);
+        Event event = addEventOnMaster();
+        Thread.sleep(1000); // wait for master queue to get filled
+        assertNull(replica.getEvent(event.getId()));
+        startMessagingExchange();
+        Thread.sleep(3000); // wait for connection to recover
+        assertNotNull(replica.getEvent(event.getId()));
+    }
+    
+    private Event addEventOnMaster() {
+        final String eventName = "ESS Masquat";
+        final String venueName = "Masquat, Oman";
+        final TimePoint eventStartDate = new MillisecondsTimePoint(new Date());
+        final TimePoint eventEndDate = new MillisecondsTimePoint(new Date());
+        final boolean isPublic = false;
+        List<String> regattas = new ArrayList<String>();
+        regattas.add("Day1");
+        regattas.add("Day2");
+        return master.addEvent(eventName, /* eventDescription */ null, eventStartDate, eventEndDate, venueName, isPublic, UUID.randomUUID());
+    }
+    
+    private void stopMessagingExchange() {
+        forceStopDelivery = true;
+    }
+    
+    private void startMessagingExchange() {
+        forceStopDelivery = false;
+    }
+}