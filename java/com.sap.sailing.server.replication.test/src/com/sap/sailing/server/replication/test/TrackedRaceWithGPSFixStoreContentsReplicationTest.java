<<<<<<< HEAD
package com.sap.sailing.server.replication.test;

import static org.junit.Assert.assertEquals;
import static org.junit.Assert.assertNotNull;
import static org.junit.Assert.assertNotSame;

import java.net.UnknownHostException;
import java.util.ArrayList;
import java.util.Arrays;
import java.util.HashMap;
import java.util.List;
import java.util.Map;
import java.util.UUID;

import org.junit.Before;
import org.junit.Test;

import com.sap.sailing.domain.base.Boat;
import com.sap.sailing.domain.base.BoatClass;
import com.sap.sailing.domain.base.Competitor;
import com.sap.sailing.domain.base.DomainFactory;
import com.sap.sailing.domain.base.RaceDefinition;
import com.sap.sailing.domain.base.Regatta;
import com.sap.sailing.domain.base.Waypoint;
import com.sap.sailing.domain.base.impl.CourseImpl;
import com.sap.sailing.domain.base.impl.MarkImpl;
import com.sap.sailing.domain.base.impl.PersonImpl;
import com.sap.sailing.domain.base.impl.RaceDefinitionImpl;
import com.sap.sailing.domain.base.impl.RegattaImpl;
import com.sap.sailing.domain.base.impl.TeamImpl;
import com.sap.sailing.domain.base.impl.WaypointImpl;
import com.sap.sailing.domain.common.RegattaName;
import com.sap.sailing.domain.common.RegattaNameAndRaceName;
import com.sap.sailing.domain.common.impl.DegreeBearingImpl;
import com.sap.sailing.domain.common.impl.DegreePosition;
import com.sap.sailing.domain.common.impl.KnotSpeedWithBearingImpl;
import com.sap.sailing.domain.common.tracking.GPSFixMoving;
import com.sap.sailing.domain.common.tracking.impl.GPSFixMovingImpl;
import com.sap.sailing.domain.persistence.MongoWindStoreFactory;
import com.sap.sailing.domain.persistence.PersistenceFactory;
import com.sap.sailing.domain.racelog.tracking.GPSFixStore;
import com.sap.sailing.domain.test.PositionAssert;
import com.sap.sailing.domain.tracking.DynamicTrackedRace;
import com.sap.sailing.domain.tracking.DynamicTrackedRegatta;
import com.sap.sailing.domain.tracking.GPSFixTrack;
import com.sap.sailing.domain.tracking.TrackedRace;
import com.sap.sailing.server.RacingEventService;
import com.sap.sailing.server.operationaltransformation.AddDefaultRegatta;
import com.sap.sailing.server.operationaltransformation.AddRaceDefinition;
import com.sap.sailing.server.operationaltransformation.CreateTrackedRace;
import com.sap.sailing.server.operationaltransformation.TrackRegatta;
import com.sap.sailing.server.operationaltransformation.UpdateStartOfTracking;
import com.sap.sse.common.Color;
import com.sap.sse.common.Util;
import com.sap.sse.common.Util.Pair;
import com.sap.sse.common.impl.MillisecondsTimePoint;
import com.sap.sse.replication.ReplicationMasterDescriptor;
import com.sap.sse.replication.testsupport.AbstractServerReplicationTestSetUp.ReplicationServiceTestImpl;

/**
 * Runs the same tests as {@link TrackedRaceContentsReplicationTest}, but with a non-empty {@link GPSFixStore} that
 * has special serialization requirements.
 * 
 * @author Axel Uhl (d043530)
 *
 */
public class TrackedRaceWithGPSFixStoreContentsReplicationTest extends AbstractServerReplicationTest {
    private Competitor competitor;
    private DynamicTrackedRace trackedRace;
    private RegattaNameAndRaceName raceIdentifier;
    private DynamicTrackedRegatta trackedRegatta;
    
    @Before
    public void setUp() throws Exception, UnknownHostException, InterruptedException {
        Pair<ReplicationServiceTestImpl<RacingEventService>, ReplicationMasterDescriptor> replicationDescriptors = super.basicSetUp(
                /* dropDB */true, /* master=null means create a new one */null,
                /* replica=null means create a new one */null);
        final String boatClassName = "49er";
        final DomainFactory masterDomainFactory = testSetUp.getMaster().getBaseDomainFactory();
        BoatClass boatClass = masterDomainFactory.getOrCreateBoatClass(boatClassName, /* typicallyStartsUpwind */true);
        BoatClass boatClass470 = DomainFactory.INSTANCE.getOrCreateBoatClass("470", /* typicallyStartsUpwind */ true);
        competitor = masterDomainFactory.getCompetitorStore().getOrCreateCompetitor("GER 61", "Tina Lutz", "TL", Color.RED, "someone@nowhere.de", null, new TeamImpl("Tina Lutz + Susann Beucke",
                (List<PersonImpl>) Arrays.asList(new PersonImpl[] { new PersonImpl("Tina Lutz", DomainFactory.INSTANCE.getOrCreateNationality("GER"), null, null),
                new PersonImpl("Tina Lutz", DomainFactory.INSTANCE.getOrCreateNationality("GER"), null, null) }),
                new PersonImpl("Rigo de Mas", DomainFactory.INSTANCE.getOrCreateNationality("NED"), null, null)),
                /* timeOnTimeFactor */ null, /* timeOnDistanceAllowanceInSecondsPerNauticalMile */ null, null);
        Boat boat = masterDomainFactory.getCompetitorStore().getOrCreateBoat(competitor, "GER 61", boatClass470, "GER 61", null);
        final String baseEventName = "Test Event";
        AddDefaultRegatta addEventOperation = new AddDefaultRegatta(RegattaImpl.getDefaultName(baseEventName, boatClassName), boatClassName, 
                /*startDate*/ null, /*endDate*/ null, UUID.randomUUID());
        Regatta regatta = master.apply(addEventOperation);
        final String raceName = "Test Race";
        final CourseImpl masterCourse = new CourseImpl("Test Course", new ArrayList<Waypoint>());
        final Map<Competitor,Boat> competitorsAndBoats = new HashMap<>();
        competitorsAndBoats.put(competitor, boat);
        RaceDefinition race = new RaceDefinitionImpl(raceName, masterCourse, boatClass, competitorsAndBoats);
        AddRaceDefinition addRaceOperation = new AddRaceDefinition(new RegattaName(regatta.getName()), race);
        master.apply(addRaceOperation);
        masterCourse.addWaypoint(0, masterDomainFactory.createWaypoint(masterDomainFactory.getOrCreateMark("Mark1"), /*passingInstruction*/ null));
        masterCourse.addWaypoint(1, masterDomainFactory.createWaypoint(masterDomainFactory.getOrCreateMark("Mark2"), /*passingInstruction*/ null));
        masterCourse.addWaypoint(2, masterDomainFactory.createWaypoint(masterDomainFactory.getOrCreateMark("Mark3"), /*passingInstruction*/ null));
        masterCourse.removeWaypoint(1);
        raceIdentifier = new RegattaNameAndRaceName(regatta.getName(), raceName);
        trackedRegatta = master.apply(new TrackRegatta(raceIdentifier));
        trackedRace = (DynamicTrackedRace) master.apply(new CreateTrackedRace(raceIdentifier,
                MongoWindStoreFactory.INSTANCE.getMongoWindStore(PersistenceFactory.INSTANCE.getDefaultMongoObjectFactory(),
                        PersistenceFactory.INSTANCE.getDefaultDomainObjectFactory()), /* delayToLiveInMillis */ 5000,
                /* millisecondsOverWhichToAverageWind */ 10000, /* millisecondsOverWhichToAverageSpeed */10000));
        master.apply(new UpdateStartOfTracking(raceIdentifier, new MillisecondsTimePoint(0)));
        trackedRace.waitUntilLoadingFromWindStoreComplete();
        // set up the tracked race on the master with a non-empty GPS fix store before starting replication; this shall
        // test serialization with a non-empty GPS fix store set on the tracked race. See also bug 2986.
        replicationDescriptors.getA().startToReplicateFrom(replicationDescriptors.getB());
    }
    
    protected Competitor getCompetitor() {
        return competitor;
    }

    protected DynamicTrackedRace getTrackedRace() {
        return trackedRace;
    }

    protected RegattaNameAndRaceName getRaceIdentifier() {
        return raceIdentifier;
    }

    protected DynamicTrackedRegatta getTrackedRegatta() {
        return trackedRegatta;
    }

    /**
     * See bugs 3249 and 3006. The hypothesis for these two bugs is that the TrackedRace, when replicated through the initial load,
     * loses its listener relationship with the CourseImpl object because the course's listener collection is transient.
     */
    @Test
    public void testReplicatedTrackedRaceIsRegisteredAsCourseListener() throws InterruptedException {
        final String HUMBA = "Humba";
        final TrackedRace replicaTrackedRace = replica.getTrackedRace(raceIdentifier);
        final Waypoint newMasterWaypoint = new WaypointImpl(new MarkImpl(HUMBA));
        trackedRace.getRace().getCourse().addWaypoint(/* zeroBasedPosition */ 0, newMasterWaypoint);
        assertEquals(newMasterWaypoint, trackedRace.getRace().getCourse().getWaypoints().iterator().next());
        assertEquals(newMasterWaypoint, trackedRace.getRace().getCourse().getLegs().iterator().next().getFrom());
        assertEquals(newMasterWaypoint, trackedRace.getTrackedLegs().iterator().next().getLeg().getFrom());
        
        Thread.sleep(1000); // wait until course change has been replicated
        
        assertEquals(HUMBA, replicaTrackedRace.getRace().getCourse().getWaypoints().iterator().next().getName());
        assertEquals(HUMBA, replicaTrackedRace.getRace().getCourse().getLegs().iterator().next().getFrom().getName());
        assertEquals(Util.size(trackedRace.getTrackedLegs()), Util.size(replicaTrackedRace.getTrackedLegs()));
    }
    
    @Test
    public void testGPSFixReplication() throws InterruptedException {
        final GPSFixMovingImpl fix = new GPSFixMovingImpl(new DegreePosition(1, 2), new MillisecondsTimePoint(12345),
                new KnotSpeedWithBearingImpl(12, new DegreeBearingImpl(123)));
        trackedRace.recordFix(competitor, fix);
        Thread.sleep(1000);
        final TrackedRace replicaTrackedRace = replica.getTrackedRace(raceIdentifier);
        final Competitor replicaCompetitor = replicaTrackedRace.getRace().getCompetitors().iterator().next();
        assertNotNull(replicaCompetitor);
        GPSFixTrack<Competitor, GPSFixMoving> competitorTrack = replicaTrackedRace.getTrack(replicaCompetitor);
        competitorTrack.lockForRead();
        try {
            assertEquals(1, Util.size(competitorTrack.getRawFixes()));
            PositionAssert.assertGPSFixEquals(fix, competitorTrack.getRawFixes().iterator().next(), /* pos deg delta */ 0.0000001, /* bearing deg delta */ 0.01, /* knot speed delta */ 0.01);
            assertNotSame(fix, competitorTrack.getRawFixes().iterator().next());
        } finally {
            competitorTrack.unlockAfterRead();
        }
    }

    @Test
    public void testTrackedRaceHasValidRaceLogResolverAfterDeserialization() {
        TrackedRace replicaTrackedRace = replica.getTrackedRace(raceIdentifier);
        assertNotNull(replicaTrackedRace.getRaceLogResolver());
    }
}
=======
package com.sap.sailing.server.replication.test;

import static org.junit.Assert.assertEquals;
import static org.junit.Assert.assertNotNull;
import static org.junit.Assert.assertNotSame;

import java.net.UnknownHostException;
import java.util.ArrayList;
import java.util.Arrays;
import java.util.Collections;
import java.util.List;
import java.util.UUID;

import org.junit.Before;
import org.junit.Test;

import com.sap.sailing.domain.base.BoatClass;
import com.sap.sailing.domain.base.Competitor;
import com.sap.sailing.domain.base.DomainFactory;
import com.sap.sailing.domain.base.RaceDefinition;
import com.sap.sailing.domain.base.Regatta;
import com.sap.sailing.domain.base.Waypoint;
import com.sap.sailing.domain.base.impl.BoatImpl;
import com.sap.sailing.domain.base.impl.CourseImpl;
import com.sap.sailing.domain.base.impl.MarkImpl;
import com.sap.sailing.domain.base.impl.PersonImpl;
import com.sap.sailing.domain.base.impl.RaceDefinitionImpl;
import com.sap.sailing.domain.base.impl.RegattaImpl;
import com.sap.sailing.domain.base.impl.TeamImpl;
import com.sap.sailing.domain.base.impl.WaypointImpl;
import com.sap.sailing.domain.common.RegattaName;
import com.sap.sailing.domain.common.RegattaNameAndRaceName;
import com.sap.sailing.domain.common.impl.DegreeBearingImpl;
import com.sap.sailing.domain.common.impl.DegreePosition;
import com.sap.sailing.domain.common.impl.KnotSpeedWithBearingImpl;
import com.sap.sailing.domain.common.tracking.GPSFixMoving;
import com.sap.sailing.domain.common.tracking.impl.GPSFixMovingImpl;
import com.sap.sailing.domain.persistence.MongoWindStoreFactory;
import com.sap.sailing.domain.persistence.PersistenceFactory;
import com.sap.sailing.domain.racelog.tracking.GPSFixStore;
import com.sap.sailing.domain.test.PositionAssert;
import com.sap.sailing.domain.tracking.DynamicTrackedRace;
import com.sap.sailing.domain.tracking.DynamicTrackedRegatta;
import com.sap.sailing.domain.tracking.GPSFixTrack;
import com.sap.sailing.domain.tracking.TrackedRace;
import com.sap.sailing.server.RacingEventService;
import com.sap.sailing.server.operationaltransformation.AddDefaultRegatta;
import com.sap.sailing.server.operationaltransformation.AddRaceDefinition;
import com.sap.sailing.server.operationaltransformation.CreateTrackedRace;
import com.sap.sailing.server.operationaltransformation.TrackRegatta;
import com.sap.sailing.server.operationaltransformation.UpdateStartOfTracking;
import com.sap.sse.common.Color;
import com.sap.sse.common.Util;
import com.sap.sse.common.Util.Pair;
import com.sap.sse.common.impl.MillisecondsTimePoint;
import com.sap.sse.replication.ReplicationMasterDescriptor;
import com.sap.sse.replication.testsupport.AbstractServerReplicationTestSetUp.ReplicationServiceTestImpl;

/**
 * Runs the same tests as {@link TrackedRaceContentsReplicationTest}, but with a non-empty {@link GPSFixStore} that
 * has special serialization requirements.
 * 
 * @author Axel Uhl (d043530)
 *
 */
public class TrackedRaceWithGPSFixStoreContentsReplicationTest extends AbstractServerReplicationTest {
    private Competitor competitor;
    private DynamicTrackedRace trackedRace;
    private RegattaNameAndRaceName raceIdentifier;
    private DynamicTrackedRegatta trackedRegatta;
    
    @Before
    public void setUp() throws Exception, UnknownHostException, InterruptedException {
        Pair<ReplicationServiceTestImpl<RacingEventService>, ReplicationMasterDescriptor> replicationDescriptors = super.basicSetUp(
                /* dropDB */true, /* master=null means create a new one */null,
                /* replica=null means create a new one */null);
        final String boatClassName = "49er";
        final DomainFactory masterDomainFactory = testSetUp.getMaster().getBaseDomainFactory();
        BoatClass boatClass = masterDomainFactory.getOrCreateBoatClass(boatClassName, /* typicallyStartsUpwind */true);
        competitor = masterDomainFactory.getCompetitorStore().getOrCreateCompetitor("GER 61", "Tina Lutz", Color.RED, "someone@nowhere.de", null, new TeamImpl("Tina Lutz + Susann Beucke",
                (List<PersonImpl>) Arrays.asList(new PersonImpl[] { new PersonImpl("Tina Lutz", DomainFactory.INSTANCE.getOrCreateNationality("GER"), null, null),
                new PersonImpl("Tina Lutz", DomainFactory.INSTANCE.getOrCreateNationality("GER"), null, null) }),
                new PersonImpl("Rigo de Mas", DomainFactory.INSTANCE.getOrCreateNationality("NED"), null, null)),
                new BoatImpl("GER 61", DomainFactory.INSTANCE.getOrCreateBoatClass("470", /* typicallyStartsUpwind */ true), "GER 61"),
                /* timeOnTimeFactor */ null, /* timeOnDistanceAllowanceInSecondsPerNauticalMile */ null, null);
        final String baseEventName = "Test Event";
        AddDefaultRegatta addEventOperation = new AddDefaultRegatta(RegattaImpl.getDefaultName(baseEventName, boatClassName), boatClassName, 
                /*startDate*/ null, /*endDate*/ null, UUID.randomUUID());
        Regatta regatta = master.apply(addEventOperation);
        final String raceName = "Test Race";
        final CourseImpl masterCourse = new CourseImpl("Test Course", new ArrayList<Waypoint>());
        RaceDefinition race = new RaceDefinitionImpl(raceName, masterCourse, boatClass, Collections.singletonList(competitor));
        AddRaceDefinition addRaceOperation = new AddRaceDefinition(new RegattaName(regatta.getName()), race);
        master.apply(addRaceOperation);
        masterCourse.addWaypoint(0, masterDomainFactory.createWaypoint(masterDomainFactory.getOrCreateMark("Mark1"), /*passingInstruction*/ null));
        masterCourse.addWaypoint(1, masterDomainFactory.createWaypoint(masterDomainFactory.getOrCreateMark("Mark2"), /*passingInstruction*/ null));
        masterCourse.addWaypoint(2, masterDomainFactory.createWaypoint(masterDomainFactory.getOrCreateMark("Mark3"), /*passingInstruction*/ null));
        masterCourse.removeWaypoint(1);
        raceIdentifier = new RegattaNameAndRaceName(regatta.getName(), raceName);
        trackedRegatta = master.apply(new TrackRegatta(raceIdentifier));
        trackedRace = (DynamicTrackedRace) master.apply(new CreateTrackedRace(raceIdentifier,
                MongoWindStoreFactory.INSTANCE.getMongoWindStore(PersistenceFactory.INSTANCE.getDefaultMongoObjectFactory(),
                        PersistenceFactory.INSTANCE.getDefaultDomainObjectFactory()), /* delayToLiveInMillis */ 5000,
                /* millisecondsOverWhichToAverageWind */ 10000, /* millisecondsOverWhichToAverageSpeed */10000));
        master.apply(new UpdateStartOfTracking(raceIdentifier, new MillisecondsTimePoint(0)));
        trackedRace.waitUntilLoadingFromWindStoreComplete();
        // set up the tracked race on the master with a non-empty GPS fix store before starting replication; this shall
        // test serialization with a non-empty GPS fix store set on the tracked race. See also bug 2986.
        replicationDescriptors.getA().startToReplicateFrom(replicationDescriptors.getB());
    }
    
    protected Competitor getCompetitor() {
        return competitor;
    }

    protected DynamicTrackedRace getTrackedRace() {
        return trackedRace;
    }

    protected RegattaNameAndRaceName getRaceIdentifier() {
        return raceIdentifier;
    }

    protected DynamicTrackedRegatta getTrackedRegatta() {
        return trackedRegatta;
    }

    /**
     * See bugs 3249 and 3006. The hypothesis for these two bugs is that the TrackedRace, when replicated through the initial load,
     * loses its listener relationship with the CourseImpl object because the course's listener collection is transient.
     */
    @Test
    public void testReplicatedTrackedRaceIsRegisteredAsCourseListener() throws InterruptedException {
        final String HUMBA = "Humba";
        final TrackedRace replicaTrackedRace = replica.getTrackedRace(raceIdentifier);
        final Waypoint newMasterWaypoint = new WaypointImpl(new MarkImpl(HUMBA));
        trackedRace.getRace().getCourse().addWaypoint(/* zeroBasedPosition */ 0, newMasterWaypoint);
        assertEquals(newMasterWaypoint, trackedRace.getRace().getCourse().getWaypoints().iterator().next());
        assertEquals(newMasterWaypoint, trackedRace.getRace().getCourse().getLegs().iterator().next().getFrom());
        assertEquals(newMasterWaypoint, trackedRace.getTrackedLegs().iterator().next().getLeg().getFrom());
        
        Thread.sleep(1000); // wait until course change has been replicated
        
        assertEquals(HUMBA, replicaTrackedRace.getRace().getCourse().getWaypoints().iterator().next().getName());
        assertEquals(HUMBA, replicaTrackedRace.getRace().getCourse().getLegs().iterator().next().getFrom().getName());
        assertEquals(Util.size(trackedRace.getTrackedLegs()), Util.size(replicaTrackedRace.getTrackedLegs()));
    }
    
    @Test
    public void testGPSFixReplication() throws InterruptedException {
        final GPSFixMovingImpl fix = new GPSFixMovingImpl(new DegreePosition(1, 2), new MillisecondsTimePoint(12345),
                new KnotSpeedWithBearingImpl(12, new DegreeBearingImpl(123)));
        trackedRace.recordFix(competitor, fix);
        Thread.sleep(1000);
        final TrackedRace replicaTrackedRace = replica.getTrackedRace(raceIdentifier);
        final Competitor replicaCompetitor = replicaTrackedRace.getRace().getCompetitors().iterator().next();
        assertNotNull(replicaCompetitor);
        GPSFixTrack<Competitor, GPSFixMoving> competitorTrack = replicaTrackedRace.getTrack(replicaCompetitor);
        competitorTrack.lockForRead();
        try {
            assertEquals(1, Util.size(competitorTrack.getRawFixes()));
            PositionAssert.assertGPSFixEquals(fix, competitorTrack.getRawFixes().iterator().next(), /* pos deg delta */ 0.0000001, /* bearing deg delta */ 0.01, /* knot speed delta */ 0.01);
            assertNotSame(fix, competitorTrack.getRawFixes().iterator().next());
        } finally {
            competitorTrack.unlockAfterRead();
        }
    }

    @Test
    public void testTrackedRaceHasValidRaceLogResolverAfterDeserialization() {
        TrackedRace replicaTrackedRace = replica.getTrackedRace(raceIdentifier);
        assertNotNull(replicaTrackedRace.getRaceLogResolver());
    }
}
>>>>>>> bb4ecf91
<|MERGE_RESOLUTION|>--- conflicted
+++ resolved
@@ -1,4 +1,3 @@
-<<<<<<< HEAD
 package com.sap.sailing.server.replication.test;
 
 import static org.junit.Assert.assertEquals;
@@ -176,180 +175,4 @@
         TrackedRace replicaTrackedRace = replica.getTrackedRace(raceIdentifier);
         assertNotNull(replicaTrackedRace.getRaceLogResolver());
     }
-}
-=======
-package com.sap.sailing.server.replication.test;
-
-import static org.junit.Assert.assertEquals;
-import static org.junit.Assert.assertNotNull;
-import static org.junit.Assert.assertNotSame;
-
-import java.net.UnknownHostException;
-import java.util.ArrayList;
-import java.util.Arrays;
-import java.util.Collections;
-import java.util.List;
-import java.util.UUID;
-
-import org.junit.Before;
-import org.junit.Test;
-
-import com.sap.sailing.domain.base.BoatClass;
-import com.sap.sailing.domain.base.Competitor;
-import com.sap.sailing.domain.base.DomainFactory;
-import com.sap.sailing.domain.base.RaceDefinition;
-import com.sap.sailing.domain.base.Regatta;
-import com.sap.sailing.domain.base.Waypoint;
-import com.sap.sailing.domain.base.impl.BoatImpl;
-import com.sap.sailing.domain.base.impl.CourseImpl;
-import com.sap.sailing.domain.base.impl.MarkImpl;
-import com.sap.sailing.domain.base.impl.PersonImpl;
-import com.sap.sailing.domain.base.impl.RaceDefinitionImpl;
-import com.sap.sailing.domain.base.impl.RegattaImpl;
-import com.sap.sailing.domain.base.impl.TeamImpl;
-import com.sap.sailing.domain.base.impl.WaypointImpl;
-import com.sap.sailing.domain.common.RegattaName;
-import com.sap.sailing.domain.common.RegattaNameAndRaceName;
-import com.sap.sailing.domain.common.impl.DegreeBearingImpl;
-import com.sap.sailing.domain.common.impl.DegreePosition;
-import com.sap.sailing.domain.common.impl.KnotSpeedWithBearingImpl;
-import com.sap.sailing.domain.common.tracking.GPSFixMoving;
-import com.sap.sailing.domain.common.tracking.impl.GPSFixMovingImpl;
-import com.sap.sailing.domain.persistence.MongoWindStoreFactory;
-import com.sap.sailing.domain.persistence.PersistenceFactory;
-import com.sap.sailing.domain.racelog.tracking.GPSFixStore;
-import com.sap.sailing.domain.test.PositionAssert;
-import com.sap.sailing.domain.tracking.DynamicTrackedRace;
-import com.sap.sailing.domain.tracking.DynamicTrackedRegatta;
-import com.sap.sailing.domain.tracking.GPSFixTrack;
-import com.sap.sailing.domain.tracking.TrackedRace;
-import com.sap.sailing.server.RacingEventService;
-import com.sap.sailing.server.operationaltransformation.AddDefaultRegatta;
-import com.sap.sailing.server.operationaltransformation.AddRaceDefinition;
-import com.sap.sailing.server.operationaltransformation.CreateTrackedRace;
-import com.sap.sailing.server.operationaltransformation.TrackRegatta;
-import com.sap.sailing.server.operationaltransformation.UpdateStartOfTracking;
-import com.sap.sse.common.Color;
-import com.sap.sse.common.Util;
-import com.sap.sse.common.Util.Pair;
-import com.sap.sse.common.impl.MillisecondsTimePoint;
-import com.sap.sse.replication.ReplicationMasterDescriptor;
-import com.sap.sse.replication.testsupport.AbstractServerReplicationTestSetUp.ReplicationServiceTestImpl;
-
-/**
- * Runs the same tests as {@link TrackedRaceContentsReplicationTest}, but with a non-empty {@link GPSFixStore} that
- * has special serialization requirements.
- * 
- * @author Axel Uhl (d043530)
- *
- */
-public class TrackedRaceWithGPSFixStoreContentsReplicationTest extends AbstractServerReplicationTest {
-    private Competitor competitor;
-    private DynamicTrackedRace trackedRace;
-    private RegattaNameAndRaceName raceIdentifier;
-    private DynamicTrackedRegatta trackedRegatta;
-    
-    @Before
-    public void setUp() throws Exception, UnknownHostException, InterruptedException {
-        Pair<ReplicationServiceTestImpl<RacingEventService>, ReplicationMasterDescriptor> replicationDescriptors = super.basicSetUp(
-                /* dropDB */true, /* master=null means create a new one */null,
-                /* replica=null means create a new one */null);
-        final String boatClassName = "49er";
-        final DomainFactory masterDomainFactory = testSetUp.getMaster().getBaseDomainFactory();
-        BoatClass boatClass = masterDomainFactory.getOrCreateBoatClass(boatClassName, /* typicallyStartsUpwind */true);
-        competitor = masterDomainFactory.getCompetitorStore().getOrCreateCompetitor("GER 61", "Tina Lutz", Color.RED, "someone@nowhere.de", null, new TeamImpl("Tina Lutz + Susann Beucke",
-                (List<PersonImpl>) Arrays.asList(new PersonImpl[] { new PersonImpl("Tina Lutz", DomainFactory.INSTANCE.getOrCreateNationality("GER"), null, null),
-                new PersonImpl("Tina Lutz", DomainFactory.INSTANCE.getOrCreateNationality("GER"), null, null) }),
-                new PersonImpl("Rigo de Mas", DomainFactory.INSTANCE.getOrCreateNationality("NED"), null, null)),
-                new BoatImpl("GER 61", DomainFactory.INSTANCE.getOrCreateBoatClass("470", /* typicallyStartsUpwind */ true), "GER 61"),
-                /* timeOnTimeFactor */ null, /* timeOnDistanceAllowanceInSecondsPerNauticalMile */ null, null);
-        final String baseEventName = "Test Event";
-        AddDefaultRegatta addEventOperation = new AddDefaultRegatta(RegattaImpl.getDefaultName(baseEventName, boatClassName), boatClassName, 
-                /*startDate*/ null, /*endDate*/ null, UUID.randomUUID());
-        Regatta regatta = master.apply(addEventOperation);
-        final String raceName = "Test Race";
-        final CourseImpl masterCourse = new CourseImpl("Test Course", new ArrayList<Waypoint>());
-        RaceDefinition race = new RaceDefinitionImpl(raceName, masterCourse, boatClass, Collections.singletonList(competitor));
-        AddRaceDefinition addRaceOperation = new AddRaceDefinition(new RegattaName(regatta.getName()), race);
-        master.apply(addRaceOperation);
-        masterCourse.addWaypoint(0, masterDomainFactory.createWaypoint(masterDomainFactory.getOrCreateMark("Mark1"), /*passingInstruction*/ null));
-        masterCourse.addWaypoint(1, masterDomainFactory.createWaypoint(masterDomainFactory.getOrCreateMark("Mark2"), /*passingInstruction*/ null));
-        masterCourse.addWaypoint(2, masterDomainFactory.createWaypoint(masterDomainFactory.getOrCreateMark("Mark3"), /*passingInstruction*/ null));
-        masterCourse.removeWaypoint(1);
-        raceIdentifier = new RegattaNameAndRaceName(regatta.getName(), raceName);
-        trackedRegatta = master.apply(new TrackRegatta(raceIdentifier));
-        trackedRace = (DynamicTrackedRace) master.apply(new CreateTrackedRace(raceIdentifier,
-                MongoWindStoreFactory.INSTANCE.getMongoWindStore(PersistenceFactory.INSTANCE.getDefaultMongoObjectFactory(),
-                        PersistenceFactory.INSTANCE.getDefaultDomainObjectFactory()), /* delayToLiveInMillis */ 5000,
-                /* millisecondsOverWhichToAverageWind */ 10000, /* millisecondsOverWhichToAverageSpeed */10000));
-        master.apply(new UpdateStartOfTracking(raceIdentifier, new MillisecondsTimePoint(0)));
-        trackedRace.waitUntilLoadingFromWindStoreComplete();
-        // set up the tracked race on the master with a non-empty GPS fix store before starting replication; this shall
-        // test serialization with a non-empty GPS fix store set on the tracked race. See also bug 2986.
-        replicationDescriptors.getA().startToReplicateFrom(replicationDescriptors.getB());
-    }
-    
-    protected Competitor getCompetitor() {
-        return competitor;
-    }
-
-    protected DynamicTrackedRace getTrackedRace() {
-        return trackedRace;
-    }
-
-    protected RegattaNameAndRaceName getRaceIdentifier() {
-        return raceIdentifier;
-    }
-
-    protected DynamicTrackedRegatta getTrackedRegatta() {
-        return trackedRegatta;
-    }
-
-    /**
-     * See bugs 3249 and 3006. The hypothesis for these two bugs is that the TrackedRace, when replicated through the initial load,
-     * loses its listener relationship with the CourseImpl object because the course's listener collection is transient.
-     */
-    @Test
-    public void testReplicatedTrackedRaceIsRegisteredAsCourseListener() throws InterruptedException {
-        final String HUMBA = "Humba";
-        final TrackedRace replicaTrackedRace = replica.getTrackedRace(raceIdentifier);
-        final Waypoint newMasterWaypoint = new WaypointImpl(new MarkImpl(HUMBA));
-        trackedRace.getRace().getCourse().addWaypoint(/* zeroBasedPosition */ 0, newMasterWaypoint);
-        assertEquals(newMasterWaypoint, trackedRace.getRace().getCourse().getWaypoints().iterator().next());
-        assertEquals(newMasterWaypoint, trackedRace.getRace().getCourse().getLegs().iterator().next().getFrom());
-        assertEquals(newMasterWaypoint, trackedRace.getTrackedLegs().iterator().next().getLeg().getFrom());
-        
-        Thread.sleep(1000); // wait until course change has been replicated
-        
-        assertEquals(HUMBA, replicaTrackedRace.getRace().getCourse().getWaypoints().iterator().next().getName());
-        assertEquals(HUMBA, replicaTrackedRace.getRace().getCourse().getLegs().iterator().next().getFrom().getName());
-        assertEquals(Util.size(trackedRace.getTrackedLegs()), Util.size(replicaTrackedRace.getTrackedLegs()));
-    }
-    
-    @Test
-    public void testGPSFixReplication() throws InterruptedException {
-        final GPSFixMovingImpl fix = new GPSFixMovingImpl(new DegreePosition(1, 2), new MillisecondsTimePoint(12345),
-                new KnotSpeedWithBearingImpl(12, new DegreeBearingImpl(123)));
-        trackedRace.recordFix(competitor, fix);
-        Thread.sleep(1000);
-        final TrackedRace replicaTrackedRace = replica.getTrackedRace(raceIdentifier);
-        final Competitor replicaCompetitor = replicaTrackedRace.getRace().getCompetitors().iterator().next();
-        assertNotNull(replicaCompetitor);
-        GPSFixTrack<Competitor, GPSFixMoving> competitorTrack = replicaTrackedRace.getTrack(replicaCompetitor);
-        competitorTrack.lockForRead();
-        try {
-            assertEquals(1, Util.size(competitorTrack.getRawFixes()));
-            PositionAssert.assertGPSFixEquals(fix, competitorTrack.getRawFixes().iterator().next(), /* pos deg delta */ 0.0000001, /* bearing deg delta */ 0.01, /* knot speed delta */ 0.01);
-            assertNotSame(fix, competitorTrack.getRawFixes().iterator().next());
-        } finally {
-            competitorTrack.unlockAfterRead();
-        }
-    }
-
-    @Test
-    public void testTrackedRaceHasValidRaceLogResolverAfterDeserialization() {
-        TrackedRace replicaTrackedRace = replica.getTrackedRace(raceIdentifier);
-        assertNotNull(replicaTrackedRace.getRaceLogResolver());
-    }
-}
->>>>>>> bb4ecf91
+}