--- conflicted
+++ resolved
@@ -1,4 +1,3 @@
-<<<<<<< HEAD
 package com.sap.sailing.server.replication.test;
 
 import static org.junit.Assert.assertEquals;
@@ -112,119 +111,4 @@
         assertEquals("Mark1", replicaCourse.getFirstWaypoint().getMarks().iterator().next().getName());
         assertEquals("Mark3", replicaCourse.getLastWaypoint().getMarks().iterator().next().getName());
     }
-}
-=======
-package com.sap.sailing.server.replication.test;
-
-import static org.junit.Assert.assertEquals;
-import static org.junit.Assert.assertNotNull;
-import static org.junit.Assert.assertNotSame;
-import static org.junit.Assert.assertNull;
-import static org.junit.Assert.assertTrue;
-
-import java.util.ArrayList;
-import java.util.Arrays;
-import java.util.UUID;
-
-import org.junit.Test;
-
-import com.sap.sailing.domain.base.BoatClass;
-import com.sap.sailing.domain.base.Competitor;
-import com.sap.sailing.domain.base.Course;
-import com.sap.sailing.domain.base.DomainFactory;
-import com.sap.sailing.domain.base.RaceDefinition;
-import com.sap.sailing.domain.base.Regatta;
-import com.sap.sailing.domain.base.Waypoint;
-import com.sap.sailing.domain.base.impl.CourseImpl;
-import com.sap.sailing.domain.base.impl.RaceDefinitionImpl;
-import com.sap.sailing.domain.base.impl.RegattaImpl;
-import com.sap.sailing.domain.common.RegattaName;
-import com.sap.sailing.domain.leaderboard.FlexibleLeaderboard;
-import com.sap.sailing.domain.leaderboard.Leaderboard;
-import com.sap.sailing.domain.leaderboard.ThresholdBasedResultDiscardingRule;
-import com.sap.sailing.domain.leaderboard.impl.LowPoint;
-import com.sap.sailing.server.RacingEventServiceOperation;
-import com.sap.sailing.server.operationaltransformation.AddDefaultRegatta;
-import com.sap.sailing.server.operationaltransformation.AddRaceDefinition;
-import com.sap.sailing.server.operationaltransformation.CreateFlexibleLeaderboard;
-import com.sap.sailing.server.operationaltransformation.RemoveLeaderboard;
-import com.sap.sse.common.Util;
-
-public class ServerReplicationTest extends AbstractServerReplicationTest {
-    private static final String LEADERBOARDNAME = "TESTLEADERBOARD";
-
-    @Test
-    public void testBasicInitialLoad() throws Exception {
-        assertNotSame(master, replica);
-        assertEquals(Util.size(master.getAllRegattas()), Util.size(replica.getAllRegattas()));
-        assertEquals(master.getLeaderboardGroups().size(), replica.getLeaderboardGroups().size());
-        assertEquals(master.getLeaderboards().size(), replica.getLeaderboards().size());
-        assertEquals(master.getLeaderboards().keySet(), replica.getLeaderboards().keySet());
-    }
-    
-    @Test
-    public void testLeaderboardCreationReplication() throws InterruptedException {
-        Thread.sleep(1000); // wait 1s for JMS to deliver any recovered messages; there should be none
-        final String leaderboardName = "My new leaderboard";
-        assertNull(replica.getLeaderboardByName(leaderboardName));
-        final int[] discardThresholds = new int[] { 17, 23 };
-        CreateFlexibleLeaderboard createTestLeaderboard = new CreateFlexibleLeaderboard(leaderboardName, null, discardThresholds, new LowPoint(), null);
-        assertNull(master.getLeaderboardByName(leaderboardName));
-        master.apply(createTestLeaderboard);
-        final Leaderboard masterLeaderboard = master.getLeaderboardByName(leaderboardName);
-        assertNotNull(masterLeaderboard);
-        Thread.sleep(1000); // wait 1s for JMS to deliver the message and the message to be applied
-        final Leaderboard replicaLeaderboard = replica.getLeaderboardByName(leaderboardName);
-        assertNotNull(replicaLeaderboard);
-        assertTrue(Arrays.equals(((ThresholdBasedResultDiscardingRule) masterLeaderboard.getResultDiscardingRule()).getDiscardIndexResultsStartingWithHowManyRaces(),
-                ((ThresholdBasedResultDiscardingRule) replicaLeaderboard.getResultDiscardingRule()).getDiscardIndexResultsStartingWithHowManyRaces()));
-    }
-
-    @Test
-    public void testLeaderboardRemovalReplication() throws InterruptedException {
-        RacingEventServiceOperation<FlexibleLeaderboard> addLeaderboardOp = new CreateFlexibleLeaderboard(LEADERBOARDNAME,null, new int[] { 5 },
-                new LowPoint(), null);
-        master.apply(addLeaderboardOp);
-        Thread.sleep(1000); // wait 1s for JMS to deliver the message and the message to be applied
-        assertNotNull(replica.getLeaderboardByName(LEADERBOARDNAME));
-        assertNotNull(master.getLeaderboardByName(LEADERBOARDNAME));
-        RemoveLeaderboard removeDefaultLeaderboard = new RemoveLeaderboard(LEADERBOARDNAME);
-        master.apply(removeDefaultLeaderboard);
-        final Leaderboard masterLeaderboard = master.getLeaderboardByName(LEADERBOARDNAME);
-        assertNull(masterLeaderboard);
-        Thread.sleep(1000); // wait 1s for JMS to deliver the message and the message to be applied
-        final Leaderboard replicaLeaderboard = replica.getLeaderboardByName(LEADERBOARDNAME);
-        assertNull(replicaLeaderboard);
-    }
-
-    @Test
-    public void testWaypointRemovalReplication() throws InterruptedException {
-        final String boatClassName = "49er";
-        final DomainFactory masterDomainFactory = testSetUp.getMaster().getBaseDomainFactory();
-        BoatClass boatClass = masterDomainFactory.getOrCreateBoatClass(boatClassName);
-        final String baseEventName = "Test Event";
-        AddDefaultRegatta addRegattaOperation = new AddDefaultRegatta(RegattaImpl.getDefaultName(baseEventName, boatClassName), boatClassName,
-                /*startDate*/ null, /*endDate*/ null, UUID.randomUUID());
-        Regatta regatta = master.apply(addRegattaOperation);
-        final String raceName = "Test Race";
-        final CourseImpl masterCourse = new CourseImpl("Test Course", new ArrayList<Waypoint>());
-        RaceDefinition race = new RaceDefinitionImpl(raceName, masterCourse, boatClass,
-                new ArrayList<Competitor>());
-        AddRaceDefinition addRaceOperation = new AddRaceDefinition(new RegattaName(regatta.getName()), race);
-        master.apply(addRaceOperation);
-        masterCourse.addWaypoint(0, masterDomainFactory.createWaypoint(masterDomainFactory.getOrCreateMark("Mark1"), /*passingInstruction*/ null));
-        masterCourse.addWaypoint(1, masterDomainFactory.createWaypoint(masterDomainFactory.getOrCreateMark("Mark2"), /*passingInstruction*/ null));
-        masterCourse.addWaypoint(2, masterDomainFactory.createWaypoint(masterDomainFactory.getOrCreateMark("Mark3"), /*passingInstruction*/ null));
-        masterCourse.removeWaypoint(1);
-        Thread.sleep(3000); // wait 1s for JMS to deliver the message and the message to be applied
-        Regatta replicaEvent = replica.getRegatta(new RegattaName(regatta.getName()));
-        assertNotNull(replicaEvent);
-        RaceDefinition replicaRace = replicaEvent.getRaceByName(raceName);
-        assertNotNull(replicaRace);
-        Course replicaCourse = replicaRace.getCourse();
-        assertEquals(2, Util.size(replicaCourse.getWaypoints()));
-        assertEquals("Mark1", replicaCourse.getFirstWaypoint().getMarks().iterator().next().getName());
-        assertEquals("Mark3", replicaCourse.getLastWaypoint().getMarks().iterator().next().getName());
-    }
-}
->>>>>>> bb4ecf91
+}