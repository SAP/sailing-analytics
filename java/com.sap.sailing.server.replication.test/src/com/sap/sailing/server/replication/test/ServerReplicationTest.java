--- conflicted
+++ resolved
@@ -1,213 +1,105 @@
-<<<<<<< HEAD
-package com.sap.sailing.server.replication.test;
-
-import static org.junit.Assert.assertEquals;
-import static org.junit.Assert.assertNotNull;
-import static org.junit.Assert.assertNotSame;
-import static org.junit.Assert.assertNull;
-import static org.junit.Assert.assertTrue;
-
-import java.util.ArrayList;
-import java.util.Arrays;
-import java.util.UUID;
-
-import org.junit.Test;
-
-import com.sap.sailing.domain.base.BoatClass;
-import com.sap.sailing.domain.base.Competitor;
-import com.sap.sailing.domain.base.Course;
-import com.sap.sailing.domain.base.DomainFactory;
-import com.sap.sailing.domain.base.RaceDefinition;
-import com.sap.sailing.domain.base.Regatta;
-import com.sap.sailing.domain.base.Waypoint;
-import com.sap.sailing.domain.base.impl.CourseImpl;
-import com.sap.sailing.domain.base.impl.RaceDefinitionImpl;
-import com.sap.sailing.domain.common.LeaderboardNameConstants;
-import com.sap.sailing.domain.common.RegattaName;
-import com.sap.sailing.domain.common.impl.Util;
-import com.sap.sailing.domain.leaderboard.Leaderboard;
-import com.sap.sailing.domain.leaderboard.impl.LowPoint;
-import com.sap.sailing.server.operationaltransformation.AddDefaultRegatta;
-import com.sap.sailing.server.operationaltransformation.AddRaceDefinition;
-import com.sap.sailing.server.operationaltransformation.CreateFlexibleLeaderboard;
-import com.sap.sailing.server.operationaltransformation.RemoveLeaderboard;
-
-public class ServerReplicationTest extends AbstractServerReplicationTest {
-    @Test
-    public void testBasicInitialLoad() throws Exception {
-        assertNotSame(master, replica);
-        assertEquals(Util.size(master.getAllRegattas()), Util.size(replica.getAllRegattas()));
-        assertEquals(master.getLeaderboardGroups().size(), replica.getLeaderboardGroups().size());
-        assertEquals(master.getLeaderboards().size(), replica.getLeaderboards().size());
-        assertEquals(master.getLeaderboards().keySet(), replica.getLeaderboards().keySet());
-    }
-    
-    @Test
-    public void testLeaderboardCreationReplication() throws InterruptedException {
-        Thread.sleep(1000); // wait 1s for JMS to deliver any recovered messages; there should be none
-        final String leaderboardName = "My new leaderboard";
-        assertNull(replica.getLeaderboardByName(leaderboardName));
-        final int[] discardThresholds = new int[] { 17, 23 };
-        CreateFlexibleLeaderboard createTestLeaderboard = new CreateFlexibleLeaderboard(leaderboardName, discardThresholds, new LowPoint(), null);
-        assertNull(master.getLeaderboardByName(leaderboardName));
-        master.apply(createTestLeaderboard);
-        final Leaderboard masterLeaderboard = master.getLeaderboardByName(leaderboardName);
-        assertNotNull(masterLeaderboard);
-        Thread.sleep(1000); // wait 1s for JMS to deliver the message and the message to be applied
-        final Leaderboard replicaLeaderboard = replica.getLeaderboardByName(leaderboardName);
-        assertNotNull(replicaLeaderboard);
-        assertTrue(Arrays.equals(masterLeaderboard.getResultDiscardingRule().getDiscardIndexResultsStartingWithHowManyRaces(),
-                replicaLeaderboard.getResultDiscardingRule().getDiscardIndexResultsStartingWithHowManyRaces()));
-    }
-
-    @Test
-    public void testLeaderboardRemovalReplication() throws InterruptedException {
-        final String leaderboardName = LeaderboardNameConstants.DEFAULT_LEADERBOARD_NAME;
-        assertNotNull(replica.getLeaderboardByName(leaderboardName));
-        assertNotNull(master.getLeaderboardByName(leaderboardName));
-        RemoveLeaderboard removeDefaultLeaderboard = new RemoveLeaderboard(leaderboardName);
-        master.apply(removeDefaultLeaderboard);
-        final Leaderboard masterLeaderboard = master.getLeaderboardByName(leaderboardName);
-        assertNull(masterLeaderboard);
-        Thread.sleep(1000); // wait 1s for JMS to deliver the message and the message to be applied
-        final Leaderboard replicaLeaderboard = replica.getLeaderboardByName(leaderboardName);
-        assertNull(replicaLeaderboard);
-    }
-
-    @Test
-    public void testWaypointRemovalReplication() throws InterruptedException {
-        final String boatClassName = "49er";
-        // FIXME use master DomainFactory; see bug 592
-        final DomainFactory masterDomainFactory = DomainFactory.INSTANCE;
-        BoatClass boatClass = masterDomainFactory.getOrCreateBoatClass(boatClassName);
-        final String baseEventName = "Test Event";
-        AddDefaultRegatta addRegattaOperation = new AddDefaultRegatta(baseEventName, boatClassName, UUID.randomUUID());
-        Regatta regatta = master.apply(addRegattaOperation);
-        final String raceName = "Test Race";
-        final CourseImpl masterCourse = new CourseImpl("Test Course", new ArrayList<Waypoint>());
-        RaceDefinition race = new RaceDefinitionImpl(raceName, masterCourse, boatClass,
-                new ArrayList<Competitor>());
-        AddRaceDefinition addRaceOperation = new AddRaceDefinition(new RegattaName(regatta.getName()), race);
-        master.apply(addRaceOperation);
-        masterCourse.addWaypoint(0, masterDomainFactory.createWaypoint(masterDomainFactory.getOrCreateMark("Mark1")));
-        masterCourse.addWaypoint(1, masterDomainFactory.createWaypoint(masterDomainFactory.getOrCreateMark("Mark2")));
-        masterCourse.addWaypoint(2, masterDomainFactory.createWaypoint(masterDomainFactory.getOrCreateMark("Mark3")));
-        masterCourse.removeWaypoint(1);
-        Thread.sleep(3000); // wait 1s for JMS to deliver the message and the message to be applied
-        Regatta replicaEvent = replica.getRegatta(new RegattaName(regatta.getName()));
-        assertNotNull(replicaEvent);
-        RaceDefinition replicaRace = replicaEvent.getRaceByName(raceName);
-        assertNotNull(replicaRace);
-        Course replicaCourse = replicaRace.getCourse();
-        assertEquals(2, Util.size(replicaCourse.getWaypoints()));
-        assertEquals("Mark1", replicaCourse.getFirstWaypoint().getMarks().iterator().next().getName());
-        assertEquals("Mark3", replicaCourse.getLastWaypoint().getMarks().iterator().next().getName());
-    }
-}
-=======
-package com.sap.sailing.server.replication.test;
-
-import static org.junit.Assert.assertEquals;
-import static org.junit.Assert.assertNotNull;
-import static org.junit.Assert.assertNotSame;
-import static org.junit.Assert.assertNull;
-import static org.junit.Assert.assertTrue;
-
-import java.util.ArrayList;
-import java.util.Arrays;
-import java.util.UUID;
-
-import org.junit.Test;
-
-import com.sap.sailing.domain.base.BoatClass;
-import com.sap.sailing.domain.base.Competitor;
-import com.sap.sailing.domain.base.Course;
-import com.sap.sailing.domain.base.DomainFactory;
-import com.sap.sailing.domain.base.RaceDefinition;
-import com.sap.sailing.domain.base.Regatta;
-import com.sap.sailing.domain.base.Waypoint;
-import com.sap.sailing.domain.base.impl.CourseImpl;
-import com.sap.sailing.domain.base.impl.RaceDefinitionImpl;
-import com.sap.sailing.domain.common.LeaderboardNameConstants;
-import com.sap.sailing.domain.common.RegattaName;
-import com.sap.sailing.domain.common.impl.Util;
-import com.sap.sailing.domain.leaderboard.Leaderboard;
-import com.sap.sailing.domain.leaderboard.impl.LowPoint;
-import com.sap.sailing.server.operationaltransformation.AddDefaultRegatta;
-import com.sap.sailing.server.operationaltransformation.AddRaceDefinition;
-import com.sap.sailing.server.operationaltransformation.CreateFlexibleLeaderboard;
-import com.sap.sailing.server.operationaltransformation.RemoveLeaderboard;
-
-public class ServerReplicationTest extends AbstractServerReplicationTest {
-    @Test
-    public void testBasicInitialLoad() throws Exception {
-        assertNotSame(master, replica);
-        assertEquals(Util.size(master.getAllRegattas()), Util.size(replica.getAllRegattas()));
-        assertEquals(master.getLeaderboardGroups().size(), replica.getLeaderboardGroups().size());
-        assertEquals(master.getLeaderboards().size(), replica.getLeaderboards().size());
-        assertEquals(master.getLeaderboards().keySet(), replica.getLeaderboards().keySet());
-    }
-    
-    @Test
-    public void testLeaderboardCreationReplication() throws InterruptedException {
-        Thread.sleep(1000); // wait 1s for JMS to deliver any recovered messages; there should be none
-        final String leaderboardName = "My new leaderboard";
-        assertNull(replica.getLeaderboardByName(leaderboardName));
-        final int[] discardThresholds = new int[] { 17, 23 };
-        CreateFlexibleLeaderboard createTestLeaderboard = new CreateFlexibleLeaderboard(leaderboardName, discardThresholds, new LowPoint());
-        assertNull(master.getLeaderboardByName(leaderboardName));
-        master.apply(createTestLeaderboard);
-        final Leaderboard masterLeaderboard = master.getLeaderboardByName(leaderboardName);
-        assertNotNull(masterLeaderboard);
-        Thread.sleep(1000); // wait 1s for JMS to deliver the message and the message to be applied
-        final Leaderboard replicaLeaderboard = replica.getLeaderboardByName(leaderboardName);
-        assertNotNull(replicaLeaderboard);
-        assertTrue(Arrays.equals(masterLeaderboard.getResultDiscardingRule().getDiscardIndexResultsStartingWithHowManyRaces(),
-                replicaLeaderboard.getResultDiscardingRule().getDiscardIndexResultsStartingWithHowManyRaces()));
-    }
-
-    @Test
-    public void testLeaderboardRemovalReplication() throws InterruptedException {
-        final String leaderboardName = LeaderboardNameConstants.DEFAULT_LEADERBOARD_NAME;
-        assertNotNull(replica.getLeaderboardByName(leaderboardName));
-        assertNotNull(master.getLeaderboardByName(leaderboardName));
-        RemoveLeaderboard removeDefaultLeaderboard = new RemoveLeaderboard(leaderboardName);
-        master.apply(removeDefaultLeaderboard);
-        final Leaderboard masterLeaderboard = master.getLeaderboardByName(leaderboardName);
-        assertNull(masterLeaderboard);
-        Thread.sleep(1000); // wait 1s for JMS to deliver the message and the message to be applied
-        final Leaderboard replicaLeaderboard = replica.getLeaderboardByName(leaderboardName);
-        assertNull(replicaLeaderboard);
-    }
-
-    @Test
-    public void testWaypointRemovalReplication() throws InterruptedException {
-        final String boatClassName = "49er";
-        // FIXME use master DomainFactory; see bug 592
-        final DomainFactory masterDomainFactory = DomainFactory.INSTANCE;
-        BoatClass boatClass = masterDomainFactory.getOrCreateBoatClass(boatClassName);
-        final String baseEventName = "Test Event";
-        AddDefaultRegatta addRegattaOperation = new AddDefaultRegatta(baseEventName, boatClassName, UUID.randomUUID());
-        Regatta regatta = master.apply(addRegattaOperation);
-        final String raceName = "Test Race";
-        final CourseImpl masterCourse = new CourseImpl("Test Course", new ArrayList<Waypoint>());
-        RaceDefinition race = new RaceDefinitionImpl(raceName, masterCourse, boatClass,
-                new ArrayList<Competitor>());
-        AddRaceDefinition addRaceOperation = new AddRaceDefinition(new RegattaName(regatta.getName()), race);
-        master.apply(addRaceOperation);
-        masterCourse.addWaypoint(0, masterDomainFactory.createWaypoint(masterDomainFactory.getOrCreateMark("Mark1"), /*passingSide*/ null));
-        masterCourse.addWaypoint(1, masterDomainFactory.createWaypoint(masterDomainFactory.getOrCreateMark("Mark2"), /*passingSide*/ null));
-        masterCourse.addWaypoint(2, masterDomainFactory.createWaypoint(masterDomainFactory.getOrCreateMark("Mark3"), /*passingSide*/ null));
-        masterCourse.removeWaypoint(1);
-        Thread.sleep(3000); // wait 1s for JMS to deliver the message and the message to be applied
-        Regatta replicaEvent = replica.getRegatta(new RegattaName(regatta.getName()));
-        assertNotNull(replicaEvent);
-        RaceDefinition replicaRace = replicaEvent.getRaceByName(raceName);
-        assertNotNull(replicaRace);
-        Course replicaCourse = replicaRace.getCourse();
-        assertEquals(2, Util.size(replicaCourse.getWaypoints()));
-        assertEquals("Mark1", replicaCourse.getFirstWaypoint().getMarks().iterator().next().getName());
-        assertEquals("Mark3", replicaCourse.getLastWaypoint().getMarks().iterator().next().getName());
-    }
-}
->>>>>>> cd5121bf
+package com.sap.sailing.server.replication.test;
+
+import static org.junit.Assert.assertEquals;
+import static org.junit.Assert.assertNotNull;
+import static org.junit.Assert.assertNotSame;
+import static org.junit.Assert.assertNull;
+import static org.junit.Assert.assertTrue;
+
+import java.util.ArrayList;
+import java.util.Arrays;
+import java.util.UUID;
+
+import org.junit.Test;
+
+import com.sap.sailing.domain.base.BoatClass;
+import com.sap.sailing.domain.base.Competitor;
+import com.sap.sailing.domain.base.Course;
+import com.sap.sailing.domain.base.DomainFactory;
+import com.sap.sailing.domain.base.RaceDefinition;
+import com.sap.sailing.domain.base.Regatta;
+import com.sap.sailing.domain.base.Waypoint;
+import com.sap.sailing.domain.base.impl.CourseImpl;
+import com.sap.sailing.domain.base.impl.RaceDefinitionImpl;
+import com.sap.sailing.domain.common.LeaderboardNameConstants;
+import com.sap.sailing.domain.common.RegattaName;
+import com.sap.sailing.domain.common.impl.Util;
+import com.sap.sailing.domain.leaderboard.Leaderboard;
+import com.sap.sailing.domain.leaderboard.impl.LowPoint;
+import com.sap.sailing.server.operationaltransformation.AddDefaultRegatta;
+import com.sap.sailing.server.operationaltransformation.AddRaceDefinition;
+import com.sap.sailing.server.operationaltransformation.CreateFlexibleLeaderboard;
+import com.sap.sailing.server.operationaltransformation.RemoveLeaderboard;
+
+public class ServerReplicationTest extends AbstractServerReplicationTest {
+    @Test
+    public void testBasicInitialLoad() throws Exception {
+        assertNotSame(master, replica);
+        assertEquals(Util.size(master.getAllRegattas()), Util.size(replica.getAllRegattas()));
+        assertEquals(master.getLeaderboardGroups().size(), replica.getLeaderboardGroups().size());
+        assertEquals(master.getLeaderboards().size(), replica.getLeaderboards().size());
+        assertEquals(master.getLeaderboards().keySet(), replica.getLeaderboards().keySet());
+    }
+    
+    @Test
+    public void testLeaderboardCreationReplication() throws InterruptedException {
+        Thread.sleep(1000); // wait 1s for JMS to deliver any recovered messages; there should be none
+        final String leaderboardName = "My new leaderboard";
+        assertNull(replica.getLeaderboardByName(leaderboardName));
+        final int[] discardThresholds = new int[] { 17, 23 };
+        CreateFlexibleLeaderboard createTestLeaderboard = new CreateFlexibleLeaderboard(leaderboardName, discardThresholds, new LowPoint(), null);
+        assertNull(master.getLeaderboardByName(leaderboardName));
+        master.apply(createTestLeaderboard);
+        final Leaderboard masterLeaderboard = master.getLeaderboardByName(leaderboardName);
+        assertNotNull(masterLeaderboard);
+        Thread.sleep(1000); // wait 1s for JMS to deliver the message and the message to be applied
+        final Leaderboard replicaLeaderboard = replica.getLeaderboardByName(leaderboardName);
+        assertNotNull(replicaLeaderboard);
+        assertTrue(Arrays.equals(masterLeaderboard.getResultDiscardingRule().getDiscardIndexResultsStartingWithHowManyRaces(),
+                replicaLeaderboard.getResultDiscardingRule().getDiscardIndexResultsStartingWithHowManyRaces()));
+    }
+
+    @Test
+    public void testLeaderboardRemovalReplication() throws InterruptedException {
+        final String leaderboardName = LeaderboardNameConstants.DEFAULT_LEADERBOARD_NAME;
+        assertNotNull(replica.getLeaderboardByName(leaderboardName));
+        assertNotNull(master.getLeaderboardByName(leaderboardName));
+        RemoveLeaderboard removeDefaultLeaderboard = new RemoveLeaderboard(leaderboardName);
+        master.apply(removeDefaultLeaderboard);
+        final Leaderboard masterLeaderboard = master.getLeaderboardByName(leaderboardName);
+        assertNull(masterLeaderboard);
+        Thread.sleep(1000); // wait 1s for JMS to deliver the message and the message to be applied
+        final Leaderboard replicaLeaderboard = replica.getLeaderboardByName(leaderboardName);
+        assertNull(replicaLeaderboard);
+    }
+
+    @Test
+    public void testWaypointRemovalReplication() throws InterruptedException {
+        final String boatClassName = "49er";
+        // FIXME use master DomainFactory; see bug 592
+        final DomainFactory masterDomainFactory = DomainFactory.INSTANCE;
+        BoatClass boatClass = masterDomainFactory.getOrCreateBoatClass(boatClassName);
+        final String baseEventName = "Test Event";
+        AddDefaultRegatta addRegattaOperation = new AddDefaultRegatta(baseEventName, boatClassName, UUID.randomUUID());
+        Regatta regatta = master.apply(addRegattaOperation);
+        final String raceName = "Test Race";
+        final CourseImpl masterCourse = new CourseImpl("Test Course", new ArrayList<Waypoint>());
+        RaceDefinition race = new RaceDefinitionImpl(raceName, masterCourse, boatClass,
+                new ArrayList<Competitor>());
+        AddRaceDefinition addRaceOperation = new AddRaceDefinition(new RegattaName(regatta.getName()), race);
+        master.apply(addRaceOperation);
+        masterCourse.addWaypoint(0, masterDomainFactory.createWaypoint(masterDomainFactory.getOrCreateMark("Mark1"), /*passingSide*/ null));
+        masterCourse.addWaypoint(1, masterDomainFactory.createWaypoint(masterDomainFactory.getOrCreateMark("Mark2"), /*passingSide*/ null));
+        masterCourse.addWaypoint(2, masterDomainFactory.createWaypoint(masterDomainFactory.getOrCreateMark("Mark3"), /*passingSide*/ null));
+        masterCourse.removeWaypoint(1);
+        Thread.sleep(3000); // wait 1s for JMS to deliver the message and the message to be applied
+        Regatta replicaEvent = replica.getRegatta(new RegattaName(regatta.getName()));
+        assertNotNull(replicaEvent);
+        RaceDefinition replicaRace = replicaEvent.getRaceByName(raceName);
+        assertNotNull(replicaRace);
+        Course replicaCourse = replicaRace.getCourse();
+        assertEquals(2, Util.size(replicaCourse.getWaypoints()));
+        assertEquals("Mark1", replicaCourse.getFirstWaypoint().getMarks().iterator().next().getName());
+        assertEquals("Mark3", replicaCourse.getLastWaypoint().getMarks().iterator().next().getName());
+    }
+}