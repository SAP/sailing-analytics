package com.sap.sailing.server.replication.test;

import static org.hamcrest.core.Is.is;
import static org.junit.Assert.assertEquals;
import static org.junit.Assert.assertNotNull;
import static org.junit.Assert.assertNull;
import static org.junit.Assert.assertSame;
import static org.junit.Assert.assertThat;
import static org.junit.Assert.assertTrue;

import java.util.ArrayList;
import java.util.Collections;
import java.util.Date;
import java.util.HashSet;
import java.util.Iterator;
import java.util.List;
import java.util.Set;
import java.util.UUID;

import org.junit.Before;
import org.junit.Test;

import com.sap.sailing.domain.abstractlog.impl.LogEventAuthorImpl;
import com.sap.sailing.domain.abstractlog.race.RaceLog;
import com.sap.sailing.domain.abstractlog.race.RaceLogEvent;
import com.sap.sailing.domain.abstractlog.race.RaceLogWindFixEvent;
import com.sap.sailing.domain.abstractlog.race.impl.RaceLogEventFactoryImpl;
import com.sap.sailing.domain.base.BoatClass;
import com.sap.sailing.domain.base.Competitor;
import com.sap.sailing.domain.base.DomainFactory;
import com.sap.sailing.domain.base.Event;
import com.sap.sailing.domain.base.RaceColumn;
import com.sap.sailing.domain.base.RaceDefinition;
import com.sap.sailing.domain.base.Regatta;
import com.sap.sailing.domain.base.Series;
import com.sap.sailing.domain.base.Waypoint;
import com.sap.sailing.domain.base.impl.CourseImpl;
import com.sap.sailing.domain.base.impl.RaceDefinitionImpl;
import com.sap.sailing.domain.base.impl.RegattaImpl;
import com.sap.sailing.domain.common.RegattaAndRaceIdentifier;
import com.sap.sailing.domain.common.RegattaName;
import com.sap.sailing.domain.common.RegattaNameAndRaceName;
import com.sap.sailing.domain.common.ScoringSchemeType;
import com.sap.sailing.domain.common.Wind;
import com.sap.sailing.domain.common.WindSourceType;
import com.sap.sailing.domain.common.impl.DegreeBearingImpl;
import com.sap.sailing.domain.common.impl.DegreePosition;
import com.sap.sailing.domain.common.impl.KnotSpeedWithBearingImpl;
import com.sap.sailing.domain.common.impl.WindImpl;
import com.sap.sailing.domain.common.impl.WindSourceImpl;
import com.sap.sailing.domain.common.media.MediaTrack;
<<<<<<< HEAD
import com.sap.sailing.domain.common.media.MimeType;
=======
>>>>>>> 41e44b42
import com.sap.sailing.domain.leaderboard.FlexibleLeaderboard;
import com.sap.sailing.domain.leaderboard.Leaderboard;
import com.sap.sailing.domain.leaderboard.LeaderboardGroup;
import com.sap.sailing.domain.leaderboard.impl.LowPoint;
import com.sap.sailing.domain.persistence.PersistenceFactory;
import com.sap.sailing.domain.persistence.media.MediaDBFactory;
import com.sap.sailing.domain.racelog.tracking.EmptyGPSFixStore;
import com.sap.sailing.domain.ranking.OneDesignRankingMetric;
import com.sap.sailing.domain.test.TrackBasedTest;
import com.sap.sailing.domain.tracking.DynamicTrackedRace;
import com.sap.sailing.domain.tracking.TrackedRace;
import com.sap.sailing.domain.tracking.WindTrack;
import com.sap.sailing.domain.tracking.impl.EmptyWindStore;
import com.sap.sailing.server.RacingEventService;
import com.sap.sailing.server.impl.RacingEventServiceImpl;
import com.sap.sailing.server.operationaltransformation.AddDefaultRegatta;
import com.sap.sailing.server.operationaltransformation.AddRaceDefinition;
import com.sap.sailing.server.operationaltransformation.CreateFlexibleLeaderboard;
import com.sap.sse.common.TimePoint;
import com.sap.sse.common.Util.Pair;
import com.sap.sse.common.impl.MillisecondsDurationImpl;
import com.sap.sse.common.impl.MillisecondsTimePoint;
import com.sap.sse.common.media.MimeType;
import com.sap.sse.replication.ReplicationMasterDescriptor;
import com.sap.sse.replication.impl.ReplicationReceiver;
import com.sap.sse.replication.testsupport.AbstractServerReplicationTestSetUp.ReplicationServiceTestImpl;

public class InitialLoadReplicationObjectIdentityTest extends AbstractServerReplicationTest {
    private Pair<ReplicationServiceTestImpl<RacingEventService>, ReplicationMasterDescriptor> replicationDescriptorPair;
    
    /**
     * Drops the test DB. Sets up master and replica, starts the JMS message broker and registers the replica with the master.
     */
    @Before
    @Override
    public void setUp() throws Exception {
        persistenceSetUp(/* dropDB */ true);
        this.master = new RacingEventServiceImpl(PersistenceFactory.INSTANCE.getDomainObjectFactory(testSetUp.mongoDBService, DomainFactory.INSTANCE), PersistenceFactory.INSTANCE
                .getMongoObjectFactory(testSetUp.mongoDBService), MediaDBFactory.INSTANCE.getMediaDB(testSetUp.mongoDBService), EmptyWindStore.INSTANCE, EmptyGPSFixStore.INSTANCE);
        this.replica = new RacingEventServiceImpl(PersistenceFactory.INSTANCE.getDomainObjectFactory(testSetUp.mongoDBService, DomainFactory.INSTANCE), PersistenceFactory.INSTANCE
                .getMongoObjectFactory(testSetUp.mongoDBService), MediaDBFactory.INSTANCE.getMediaDB(testSetUp.mongoDBService), EmptyWindStore.INSTANCE, EmptyGPSFixStore.INSTANCE);
    }
    
    private void performReplicationSetup() throws Exception {
        try {
            replicationDescriptorPair = basicSetUp(/* dropDB */ false, this.master, this.replica);
        } catch (Exception e) {
            e.printStackTrace();
            tearDown();
        }
    }
    
    @Test
    public void testInitialLoad() throws Exception {
        /* Event */
        String eventName = "Monster Event";
        String venue = "Default Venue";
        List<String> courseAreaNames = new ArrayList<String>();
        courseAreaNames.add("Default");
        final UUID eventId = UUID.randomUUID();
        final TimePoint eventStartDate = new MillisecondsTimePoint(new Date());
        final TimePoint eventEndDate = new MillisecondsTimePoint(new Date());

        Event event = master.addEvent(eventName, /* eventDescription */ null, eventStartDate, eventEndDate, venue, false, eventId);
        assertNotNull(master.getEvent(eventId));
        assertNull(replica.getEvent(eventId));
        
        /* Regatta */
        final String baseEventName = "Kiel Week 2012";
        final String boatClassName = "49er";
        final Iterable<Series> series = Collections.emptyList();
        Regatta masterRegatta = master.createRegatta(RegattaImpl.getDefaultName(baseEventName, boatClassName), boatClassName, 
                /*startDate*/ null, /*endDate*/ null, UUID.randomUUID(), series,
                /* persistent */ true, DomainFactory.INSTANCE.createScoringScheme(ScoringSchemeType.LOW_POINT), null, /* useStartTimeInference */ true,
                OneDesignRankingMetric.CONSTRUCTOR);
        assertNotNull(master.getRegatta(masterRegatta.getRegattaIdentifier()));
        assertTrue(master.getAllRegattas().iterator().hasNext());
        assertNull(replica.getRegatta(masterRegatta.getRegattaIdentifier()));
        
        /* RaceDefinition and DynamicTrackedRace */
        RaceDefinition masterRace = new RaceDefinitionImpl("Test Race", new CourseImpl("Test Course", Collections.<Waypoint>emptyList()),
                masterRegatta.getBoatClass(), Collections.<Competitor>emptyList());
        masterRegatta.addRace(masterRace);
        DynamicTrackedRace masterTrackedRace = master.createTrackedRace(new RegattaNameAndRaceName(masterRegatta.getName(), masterRace.getName()),
                master.getWindStore(), master.getGPSFixStore(), /* delayToLiveInMillis */ 3000,
                /* millisecondsOverWhichToAverageWind */ 15000, /* millisecondsOverWhichToAverageSpeed */ 10000, /*ignoreTracTracMarkPassings*/ false);
        
        /* Leaderboard */
        final String leaderboardName = "Great Leaderboard";
        final int[] discardThresholds = new int[] { 17, 23 };
        CreateFlexibleLeaderboard createTestLeaderboard = new CreateFlexibleLeaderboard(leaderboardName, null, discardThresholds, new LowPoint(), null);
        assertNull(master.getLeaderboardByName(leaderboardName));
        FlexibleLeaderboard masterLeaderboard = master.apply(createTestLeaderboard);
        assertNotNull(master.getLeaderboardByName(leaderboardName));
        assertNull(replica.getLeaderboardByName(leaderboardName));
        masterLeaderboard.addRace(masterTrackedRace, "R1", /* medalRace */ false);
        RaceColumn masterR1 = masterLeaderboard.getRaceColumnByName("R1");
        final RaceLog masterR1RaceLog = masterR1.getRaceLog(masterR1.getFleets().iterator().next());
        assertNotNull(masterR1RaceLog);
        final WindImpl masterWindFix = new WindImpl(new DegreePosition(12, 13), MillisecondsTimePoint.now(), 
                new KnotSpeedWithBearingImpl(12.7, new DegreeBearingImpl(123)));
        masterR1RaceLog.add(RaceLogEventFactoryImpl.INSTANCE.createWindFixEvent(MillisecondsTimePoint.now(), new LogEventAuthorImpl("Me", 0),
                /* passId */ 1, masterWindFix));
        // assert that the wind fix shows up in the tracked race now because the tracked race has the DynamicTrackedRaceLogListener
        // propagating the wind fix race log event into the wind track for source RACECOMMITTEE
        WindTrack masterRCWindFixes = masterTrackedRace.getOrCreateWindTrack(new WindSourceImpl(WindSourceType.RACECOMMITTEE));
        masterRCWindFixes.lockForRead();
        try {
            assertEquals(masterWindFix, masterRCWindFixes.getRawFixes().iterator().next());
        } finally {
            masterRCWindFixes.unlockAfterRead();
        }

        /* LeaderboardGroup */
        final String leaderBoardGroupName = "Great Leaderboard Group";
        List<String> leaderboardNames = new ArrayList<String>();
        leaderboardNames.add(leaderboardName);
        int[] overallLeaderboardDiscardThresholds = new int[] {};
        ScoringSchemeType overallLeaderboardScoringSchemeType = ScoringSchemeType.HIGH_POINT;
        LeaderboardGroup leaderboardGroup = master.addLeaderboardGroup(UUID.randomUUID(), leaderBoardGroupName, "Some descriptive Description",
                "displayName", false, leaderboardNames, overallLeaderboardDiscardThresholds, overallLeaderboardScoringSchemeType);
        assertNotNull(master.getLeaderboardGroupByName(leaderBoardGroupName));
        assertNull(replica.getLeaderboardGroupByName(leaderBoardGroupName));
        
        event.addLeaderboardGroup(leaderboardGroup);
        
        /* Media Library */
        Set<RegattaAndRaceIdentifier> assignedRaces = new HashSet<RegattaAndRaceIdentifier>();
        assignedRaces.add(new RegattaNameAndRaceName("49er", "R1"));
        MediaTrack mediaTrack1 = new MediaTrack("title-1", "url", MillisecondsTimePoint.now(), MillisecondsDurationImpl.ONE_HOUR, MimeType.mp4, assignedRaces);
        master.mediaTrackAdded(mediaTrack1);
        MediaTrack mediaTrack2 = new MediaTrack("title-2", "url", MillisecondsTimePoint.now(), MillisecondsDurationImpl.ONE_HOUR, MimeType.ogv, assignedRaces);
        master.mediaTrackAdded(mediaTrack2);
        MediaTrack mediaTrack3 = new MediaTrack("title-3", "url", MillisecondsTimePoint.now(), MillisecondsDurationImpl.ONE_HOUR, MimeType.mp4, assignedRaces);
        master.mediaTrackAdded(mediaTrack3);
        
        /* fire up replication */
        performReplicationSetup();
        ReplicationMasterDescriptor the_master = replicationDescriptorPair.getB(); /* master descriptor */
        ReplicationReceiver replicator = replicationDescriptorPair.getA()
                .startToReplicateFromButDontYetFetchInitialLoad(the_master, /* startReplicatorSuspended */true);
        replicationDescriptorPair.getA().initialLoad();
        replicator.setSuspended(false);
        synchronized (replicator) {
            while (!replicator.isQueueEmptyOrStopped()) {
                replicator.wait();
            }
        }

        Event replicaEvent = replica.getEvent(eventId);
        assertNotNull(replicaEvent);
        Regatta replicaRegatta = replica.getRegatta(masterRegatta.getRegattaIdentifier());
        assertNotNull(replicaRegatta);
        LeaderboardGroup replicaLeaderboardGroup = replica.getLeaderboardGroupByName(leaderBoardGroupName);
        assertNotNull(replicaLeaderboardGroup);
        assertNotNull(replica.getLeaderboardByName(leaderboardName));
        assertTrue(replica.getAllRegattas().iterator().hasNext());
        assertSame(replicaLeaderboardGroup, replicaEvent.getLeaderboardGroups().iterator().next());
        assertThat(replica.getAllMediaTracks().size(), is(3));
        Leaderboard replicaLeaderboard = replica.getLeaderboardByName(leaderboardName);
        RaceColumn replicaR1 = replicaLeaderboard.getRaceColumnByName("R1");
        TrackedRace replicaTrackedRace = replicaR1.getTrackedRace(replicaR1.getFleets().iterator().next());
        assertNotNull(replicaTrackedRace);
        RaceLog replicaR1RaceLog = replicaR1.getRaceLog(replicaR1.getFleets().iterator().next());
        replicaR1RaceLog.lockForRead();
        try {
            RaceLogEvent replicaRaceLogEvent = replicaR1RaceLog.getRawFixes().iterator().next();
            assertTrue(replicaRaceLogEvent instanceof RaceLogWindFixEvent);
        } finally {
            replicaR1RaceLog.unlockAfterRead();
        }
        // now (see bug 2506) add a wind fix event to the race log and check that it arrived at the wind track
        final WindImpl replicaWindFix = new WindImpl(new DegreePosition(14, 15), MillisecondsTimePoint.now(), 
                new KnotSpeedWithBearingImpl(22.9, new DegreeBearingImpl(155)));
        replicaR1RaceLog.add(RaceLogEventFactoryImpl.INSTANCE.createWindFixEvent(MillisecondsTimePoint.now(), new LogEventAuthorImpl("Me", 0),
                /* passId */ 1, replicaWindFix));
        // assert that the wind fix shows up in the tracked race now because the tracked race has the DynamicTrackedRaceLogListener
        // propagating the wind fix race log event into the wind track for source RACECOMMITTEE
        WindTrack replicaRCWindFixes = replicaTrackedRace.getOrCreateWindTrack(new WindSourceImpl(WindSourceType.RACECOMMITTEE));
        replicaRCWindFixes.lockForRead();
        try {
            Iterator<Wind> replicaRCWindFixesIter = replicaRCWindFixes.getRawFixes().iterator();
            replicaRCWindFixesIter.next();
            assertEquals(replicaWindFix, replicaRCWindFixesIter.next());
        } finally {
            replicaRCWindFixes.unlockAfterRead();
        }

    }

    @Test
    public void testSameCompetitorInTwoRacesReplication() throws Exception {
        performReplicationSetup();
        final String boatClassName = "49er";
        final DomainFactory masterDomainFactory = master.getBaseDomainFactory();
        BoatClass boatClass = masterDomainFactory.getOrCreateBoatClass(boatClassName);
        final String baseEventName = "Test Event";
        AddDefaultRegatta addEventOperation = new AddDefaultRegatta(RegattaImpl.getDefaultName(baseEventName, boatClassName), boatClassName, 
                /*startDate*/ null, /*endDate*/ null, UUID.randomUUID());
        Regatta regatta = master.apply(addEventOperation);
        final String raceName1 = "Test Race 1";
        final String raceName2 = "Test Race 2";
        Competitor competitor = TrackBasedTest.createCompetitor("The Same Competitor");
        final CourseImpl masterCourse = new CourseImpl("Test Course", new ArrayList<Waypoint>());
        final ArrayList<Competitor> competitors = new ArrayList<Competitor>();
        competitors.add(competitor);
        RaceDefinition race1 = new RaceDefinitionImpl(raceName1, masterCourse, boatClass, competitors);
        AddRaceDefinition addRaceOperation1 = new AddRaceDefinition(new RegattaName(regatta.getName()), race1);
        master.apply(addRaceOperation1);
        replicationDescriptorPair.getA().startToReplicateFrom(replicationDescriptorPair.getB());
        RaceDefinition race2 = new RaceDefinitionImpl(raceName2, masterCourse, boatClass, competitors);
        AddRaceDefinition addRaceOperation2 = new AddRaceDefinition(new RegattaName(regatta.getName()), race2);
        master.apply(addRaceOperation2);
        Thread.sleep(3000); // wait 1s for messaging to deliver the message and the message to be applied
        Regatta replicaEvent = replica.getRegatta(new RegattaName(regatta.getName()));
        RaceDefinition replicaRace1 = replicaEvent.getRaceByName(raceName1);
        RaceDefinition replicaRace2 = replicaEvent.getRaceByName(raceName2);
        assertSame(replicaRace1.getCompetitors().iterator().next(), replicaRace2.getCompetitors().iterator().next());
    }
}
<|MERGE_RESOLUTION|>--- conflicted
+++ resolved
@@ -1,275 +1,271 @@
-package com.sap.sailing.server.replication.test;
-
-import static org.hamcrest.core.Is.is;
-import static org.junit.Assert.assertEquals;
-import static org.junit.Assert.assertNotNull;
-import static org.junit.Assert.assertNull;
-import static org.junit.Assert.assertSame;
-import static org.junit.Assert.assertThat;
-import static org.junit.Assert.assertTrue;
-
-import java.util.ArrayList;
-import java.util.Collections;
-import java.util.Date;
-import java.util.HashSet;
-import java.util.Iterator;
-import java.util.List;
-import java.util.Set;
-import java.util.UUID;
-
-import org.junit.Before;
-import org.junit.Test;
-
-import com.sap.sailing.domain.abstractlog.impl.LogEventAuthorImpl;
-import com.sap.sailing.domain.abstractlog.race.RaceLog;
-import com.sap.sailing.domain.abstractlog.race.RaceLogEvent;
-import com.sap.sailing.domain.abstractlog.race.RaceLogWindFixEvent;
-import com.sap.sailing.domain.abstractlog.race.impl.RaceLogEventFactoryImpl;
-import com.sap.sailing.domain.base.BoatClass;
-import com.sap.sailing.domain.base.Competitor;
-import com.sap.sailing.domain.base.DomainFactory;
-import com.sap.sailing.domain.base.Event;
-import com.sap.sailing.domain.base.RaceColumn;
-import com.sap.sailing.domain.base.RaceDefinition;
-import com.sap.sailing.domain.base.Regatta;
-import com.sap.sailing.domain.base.Series;
-import com.sap.sailing.domain.base.Waypoint;
-import com.sap.sailing.domain.base.impl.CourseImpl;
-import com.sap.sailing.domain.base.impl.RaceDefinitionImpl;
-import com.sap.sailing.domain.base.impl.RegattaImpl;
-import com.sap.sailing.domain.common.RegattaAndRaceIdentifier;
-import com.sap.sailing.domain.common.RegattaName;
-import com.sap.sailing.domain.common.RegattaNameAndRaceName;
-import com.sap.sailing.domain.common.ScoringSchemeType;
-import com.sap.sailing.domain.common.Wind;
-import com.sap.sailing.domain.common.WindSourceType;
-import com.sap.sailing.domain.common.impl.DegreeBearingImpl;
-import com.sap.sailing.domain.common.impl.DegreePosition;
-import com.sap.sailing.domain.common.impl.KnotSpeedWithBearingImpl;
-import com.sap.sailing.domain.common.impl.WindImpl;
-import com.sap.sailing.domain.common.impl.WindSourceImpl;
-import com.sap.sailing.domain.common.media.MediaTrack;
-<<<<<<< HEAD
-import com.sap.sailing.domain.common.media.MimeType;
-=======
->>>>>>> 41e44b42
-import com.sap.sailing.domain.leaderboard.FlexibleLeaderboard;
-import com.sap.sailing.domain.leaderboard.Leaderboard;
-import com.sap.sailing.domain.leaderboard.LeaderboardGroup;
-import com.sap.sailing.domain.leaderboard.impl.LowPoint;
-import com.sap.sailing.domain.persistence.PersistenceFactory;
-import com.sap.sailing.domain.persistence.media.MediaDBFactory;
-import com.sap.sailing.domain.racelog.tracking.EmptyGPSFixStore;
-import com.sap.sailing.domain.ranking.OneDesignRankingMetric;
-import com.sap.sailing.domain.test.TrackBasedTest;
-import com.sap.sailing.domain.tracking.DynamicTrackedRace;
-import com.sap.sailing.domain.tracking.TrackedRace;
-import com.sap.sailing.domain.tracking.WindTrack;
-import com.sap.sailing.domain.tracking.impl.EmptyWindStore;
-import com.sap.sailing.server.RacingEventService;
-import com.sap.sailing.server.impl.RacingEventServiceImpl;
-import com.sap.sailing.server.operationaltransformation.AddDefaultRegatta;
-import com.sap.sailing.server.operationaltransformation.AddRaceDefinition;
-import com.sap.sailing.server.operationaltransformation.CreateFlexibleLeaderboard;
-import com.sap.sse.common.TimePoint;
-import com.sap.sse.common.Util.Pair;
-import com.sap.sse.common.impl.MillisecondsDurationImpl;
-import com.sap.sse.common.impl.MillisecondsTimePoint;
-import com.sap.sse.common.media.MimeType;
-import com.sap.sse.replication.ReplicationMasterDescriptor;
-import com.sap.sse.replication.impl.ReplicationReceiver;
-import com.sap.sse.replication.testsupport.AbstractServerReplicationTestSetUp.ReplicationServiceTestImpl;
-
-public class InitialLoadReplicationObjectIdentityTest extends AbstractServerReplicationTest {
-    private Pair<ReplicationServiceTestImpl<RacingEventService>, ReplicationMasterDescriptor> replicationDescriptorPair;
-    
-    /**
-     * Drops the test DB. Sets up master and replica, starts the JMS message broker and registers the replica with the master.
-     */
-    @Before
-    @Override
-    public void setUp() throws Exception {
-        persistenceSetUp(/* dropDB */ true);
-        this.master = new RacingEventServiceImpl(PersistenceFactory.INSTANCE.getDomainObjectFactory(testSetUp.mongoDBService, DomainFactory.INSTANCE), PersistenceFactory.INSTANCE
-                .getMongoObjectFactory(testSetUp.mongoDBService), MediaDBFactory.INSTANCE.getMediaDB(testSetUp.mongoDBService), EmptyWindStore.INSTANCE, EmptyGPSFixStore.INSTANCE);
-        this.replica = new RacingEventServiceImpl(PersistenceFactory.INSTANCE.getDomainObjectFactory(testSetUp.mongoDBService, DomainFactory.INSTANCE), PersistenceFactory.INSTANCE
-                .getMongoObjectFactory(testSetUp.mongoDBService), MediaDBFactory.INSTANCE.getMediaDB(testSetUp.mongoDBService), EmptyWindStore.INSTANCE, EmptyGPSFixStore.INSTANCE);
-    }
-    
-    private void performReplicationSetup() throws Exception {
-        try {
-            replicationDescriptorPair = basicSetUp(/* dropDB */ false, this.master, this.replica);
-        } catch (Exception e) {
-            e.printStackTrace();
-            tearDown();
-        }
-    }
-    
-    @Test
-    public void testInitialLoad() throws Exception {
-        /* Event */
-        String eventName = "Monster Event";
-        String venue = "Default Venue";
-        List<String> courseAreaNames = new ArrayList<String>();
-        courseAreaNames.add("Default");
-        final UUID eventId = UUID.randomUUID();
-        final TimePoint eventStartDate = new MillisecondsTimePoint(new Date());
-        final TimePoint eventEndDate = new MillisecondsTimePoint(new Date());
-
-        Event event = master.addEvent(eventName, /* eventDescription */ null, eventStartDate, eventEndDate, venue, false, eventId);
-        assertNotNull(master.getEvent(eventId));
-        assertNull(replica.getEvent(eventId));
-        
-        /* Regatta */
-        final String baseEventName = "Kiel Week 2012";
-        final String boatClassName = "49er";
-        final Iterable<Series> series = Collections.emptyList();
-        Regatta masterRegatta = master.createRegatta(RegattaImpl.getDefaultName(baseEventName, boatClassName), boatClassName, 
-                /*startDate*/ null, /*endDate*/ null, UUID.randomUUID(), series,
-                /* persistent */ true, DomainFactory.INSTANCE.createScoringScheme(ScoringSchemeType.LOW_POINT), null, /* useStartTimeInference */ true,
-                OneDesignRankingMetric.CONSTRUCTOR);
-        assertNotNull(master.getRegatta(masterRegatta.getRegattaIdentifier()));
-        assertTrue(master.getAllRegattas().iterator().hasNext());
-        assertNull(replica.getRegatta(masterRegatta.getRegattaIdentifier()));
-        
-        /* RaceDefinition and DynamicTrackedRace */
-        RaceDefinition masterRace = new RaceDefinitionImpl("Test Race", new CourseImpl("Test Course", Collections.<Waypoint>emptyList()),
-                masterRegatta.getBoatClass(), Collections.<Competitor>emptyList());
-        masterRegatta.addRace(masterRace);
-        DynamicTrackedRace masterTrackedRace = master.createTrackedRace(new RegattaNameAndRaceName(masterRegatta.getName(), masterRace.getName()),
-                master.getWindStore(), master.getGPSFixStore(), /* delayToLiveInMillis */ 3000,
-                /* millisecondsOverWhichToAverageWind */ 15000, /* millisecondsOverWhichToAverageSpeed */ 10000, /*ignoreTracTracMarkPassings*/ false);
-        
-        /* Leaderboard */
-        final String leaderboardName = "Great Leaderboard";
-        final int[] discardThresholds = new int[] { 17, 23 };
-        CreateFlexibleLeaderboard createTestLeaderboard = new CreateFlexibleLeaderboard(leaderboardName, null, discardThresholds, new LowPoint(), null);
-        assertNull(master.getLeaderboardByName(leaderboardName));
-        FlexibleLeaderboard masterLeaderboard = master.apply(createTestLeaderboard);
-        assertNotNull(master.getLeaderboardByName(leaderboardName));
-        assertNull(replica.getLeaderboardByName(leaderboardName));
-        masterLeaderboard.addRace(masterTrackedRace, "R1", /* medalRace */ false);
-        RaceColumn masterR1 = masterLeaderboard.getRaceColumnByName("R1");
-        final RaceLog masterR1RaceLog = masterR1.getRaceLog(masterR1.getFleets().iterator().next());
-        assertNotNull(masterR1RaceLog);
-        final WindImpl masterWindFix = new WindImpl(new DegreePosition(12, 13), MillisecondsTimePoint.now(), 
-                new KnotSpeedWithBearingImpl(12.7, new DegreeBearingImpl(123)));
-        masterR1RaceLog.add(RaceLogEventFactoryImpl.INSTANCE.createWindFixEvent(MillisecondsTimePoint.now(), new LogEventAuthorImpl("Me", 0),
-                /* passId */ 1, masterWindFix));
-        // assert that the wind fix shows up in the tracked race now because the tracked race has the DynamicTrackedRaceLogListener
-        // propagating the wind fix race log event into the wind track for source RACECOMMITTEE
-        WindTrack masterRCWindFixes = masterTrackedRace.getOrCreateWindTrack(new WindSourceImpl(WindSourceType.RACECOMMITTEE));
-        masterRCWindFixes.lockForRead();
-        try {
-            assertEquals(masterWindFix, masterRCWindFixes.getRawFixes().iterator().next());
-        } finally {
-            masterRCWindFixes.unlockAfterRead();
-        }
-
-        /* LeaderboardGroup */
-        final String leaderBoardGroupName = "Great Leaderboard Group";
-        List<String> leaderboardNames = new ArrayList<String>();
-        leaderboardNames.add(leaderboardName);
-        int[] overallLeaderboardDiscardThresholds = new int[] {};
-        ScoringSchemeType overallLeaderboardScoringSchemeType = ScoringSchemeType.HIGH_POINT;
-        LeaderboardGroup leaderboardGroup = master.addLeaderboardGroup(UUID.randomUUID(), leaderBoardGroupName, "Some descriptive Description",
-                "displayName", false, leaderboardNames, overallLeaderboardDiscardThresholds, overallLeaderboardScoringSchemeType);
-        assertNotNull(master.getLeaderboardGroupByName(leaderBoardGroupName));
-        assertNull(replica.getLeaderboardGroupByName(leaderBoardGroupName));
-        
-        event.addLeaderboardGroup(leaderboardGroup);
-        
-        /* Media Library */
-        Set<RegattaAndRaceIdentifier> assignedRaces = new HashSet<RegattaAndRaceIdentifier>();
-        assignedRaces.add(new RegattaNameAndRaceName("49er", "R1"));
-        MediaTrack mediaTrack1 = new MediaTrack("title-1", "url", MillisecondsTimePoint.now(), MillisecondsDurationImpl.ONE_HOUR, MimeType.mp4, assignedRaces);
-        master.mediaTrackAdded(mediaTrack1);
-        MediaTrack mediaTrack2 = new MediaTrack("title-2", "url", MillisecondsTimePoint.now(), MillisecondsDurationImpl.ONE_HOUR, MimeType.ogv, assignedRaces);
-        master.mediaTrackAdded(mediaTrack2);
-        MediaTrack mediaTrack3 = new MediaTrack("title-3", "url", MillisecondsTimePoint.now(), MillisecondsDurationImpl.ONE_HOUR, MimeType.mp4, assignedRaces);
-        master.mediaTrackAdded(mediaTrack3);
-        
-        /* fire up replication */
-        performReplicationSetup();
-        ReplicationMasterDescriptor the_master = replicationDescriptorPair.getB(); /* master descriptor */
-        ReplicationReceiver replicator = replicationDescriptorPair.getA()
-                .startToReplicateFromButDontYetFetchInitialLoad(the_master, /* startReplicatorSuspended */true);
-        replicationDescriptorPair.getA().initialLoad();
-        replicator.setSuspended(false);
-        synchronized (replicator) {
-            while (!replicator.isQueueEmptyOrStopped()) {
-                replicator.wait();
-            }
-        }
-
-        Event replicaEvent = replica.getEvent(eventId);
-        assertNotNull(replicaEvent);
-        Regatta replicaRegatta = replica.getRegatta(masterRegatta.getRegattaIdentifier());
-        assertNotNull(replicaRegatta);
-        LeaderboardGroup replicaLeaderboardGroup = replica.getLeaderboardGroupByName(leaderBoardGroupName);
-        assertNotNull(replicaLeaderboardGroup);
-        assertNotNull(replica.getLeaderboardByName(leaderboardName));
-        assertTrue(replica.getAllRegattas().iterator().hasNext());
-        assertSame(replicaLeaderboardGroup, replicaEvent.getLeaderboardGroups().iterator().next());
-        assertThat(replica.getAllMediaTracks().size(), is(3));
-        Leaderboard replicaLeaderboard = replica.getLeaderboardByName(leaderboardName);
-        RaceColumn replicaR1 = replicaLeaderboard.getRaceColumnByName("R1");
-        TrackedRace replicaTrackedRace = replicaR1.getTrackedRace(replicaR1.getFleets().iterator().next());
-        assertNotNull(replicaTrackedRace);
-        RaceLog replicaR1RaceLog = replicaR1.getRaceLog(replicaR1.getFleets().iterator().next());
-        replicaR1RaceLog.lockForRead();
-        try {
-            RaceLogEvent replicaRaceLogEvent = replicaR1RaceLog.getRawFixes().iterator().next();
-            assertTrue(replicaRaceLogEvent instanceof RaceLogWindFixEvent);
-        } finally {
-            replicaR1RaceLog.unlockAfterRead();
-        }
-        // now (see bug 2506) add a wind fix event to the race log and check that it arrived at the wind track
-        final WindImpl replicaWindFix = new WindImpl(new DegreePosition(14, 15), MillisecondsTimePoint.now(), 
-                new KnotSpeedWithBearingImpl(22.9, new DegreeBearingImpl(155)));
-        replicaR1RaceLog.add(RaceLogEventFactoryImpl.INSTANCE.createWindFixEvent(MillisecondsTimePoint.now(), new LogEventAuthorImpl("Me", 0),
-                /* passId */ 1, replicaWindFix));
-        // assert that the wind fix shows up in the tracked race now because the tracked race has the DynamicTrackedRaceLogListener
-        // propagating the wind fix race log event into the wind track for source RACECOMMITTEE
-        WindTrack replicaRCWindFixes = replicaTrackedRace.getOrCreateWindTrack(new WindSourceImpl(WindSourceType.RACECOMMITTEE));
-        replicaRCWindFixes.lockForRead();
-        try {
-            Iterator<Wind> replicaRCWindFixesIter = replicaRCWindFixes.getRawFixes().iterator();
-            replicaRCWindFixesIter.next();
-            assertEquals(replicaWindFix, replicaRCWindFixesIter.next());
-        } finally {
-            replicaRCWindFixes.unlockAfterRead();
-        }
-
-    }
-
-    @Test
-    public void testSameCompetitorInTwoRacesReplication() throws Exception {
-        performReplicationSetup();
-        final String boatClassName = "49er";
-        final DomainFactory masterDomainFactory = master.getBaseDomainFactory();
-        BoatClass boatClass = masterDomainFactory.getOrCreateBoatClass(boatClassName);
-        final String baseEventName = "Test Event";
-        AddDefaultRegatta addEventOperation = new AddDefaultRegatta(RegattaImpl.getDefaultName(baseEventName, boatClassName), boatClassName, 
-                /*startDate*/ null, /*endDate*/ null, UUID.randomUUID());
-        Regatta regatta = master.apply(addEventOperation);
-        final String raceName1 = "Test Race 1";
-        final String raceName2 = "Test Race 2";
-        Competitor competitor = TrackBasedTest.createCompetitor("The Same Competitor");
-        final CourseImpl masterCourse = new CourseImpl("Test Course", new ArrayList<Waypoint>());
-        final ArrayList<Competitor> competitors = new ArrayList<Competitor>();
-        competitors.add(competitor);
-        RaceDefinition race1 = new RaceDefinitionImpl(raceName1, masterCourse, boatClass, competitors);
-        AddRaceDefinition addRaceOperation1 = new AddRaceDefinition(new RegattaName(regatta.getName()), race1);
-        master.apply(addRaceOperation1);
-        replicationDescriptorPair.getA().startToReplicateFrom(replicationDescriptorPair.getB());
-        RaceDefinition race2 = new RaceDefinitionImpl(raceName2, masterCourse, boatClass, competitors);
-        AddRaceDefinition addRaceOperation2 = new AddRaceDefinition(new RegattaName(regatta.getName()), race2);
-        master.apply(addRaceOperation2);
-        Thread.sleep(3000); // wait 1s for messaging to deliver the message and the message to be applied
-        Regatta replicaEvent = replica.getRegatta(new RegattaName(regatta.getName()));
-        RaceDefinition replicaRace1 = replicaEvent.getRaceByName(raceName1);
-        RaceDefinition replicaRace2 = replicaEvent.getRaceByName(raceName2);
-        assertSame(replicaRace1.getCompetitors().iterator().next(), replicaRace2.getCompetitors().iterator().next());
-    }
-}
+package com.sap.sailing.server.replication.test;
+
+import static org.hamcrest.core.Is.is;
+import static org.junit.Assert.assertEquals;
+import static org.junit.Assert.assertNotNull;
+import static org.junit.Assert.assertNull;
+import static org.junit.Assert.assertSame;
+import static org.junit.Assert.assertThat;
+import static org.junit.Assert.assertTrue;
+
+import java.util.ArrayList;
+import java.util.Collections;
+import java.util.Date;
+import java.util.HashSet;
+import java.util.Iterator;
+import java.util.List;
+import java.util.Set;
+import java.util.UUID;
+
+import org.junit.Before;
+import org.junit.Test;
+
+import com.sap.sailing.domain.abstractlog.impl.LogEventAuthorImpl;
+import com.sap.sailing.domain.abstractlog.race.RaceLog;
+import com.sap.sailing.domain.abstractlog.race.RaceLogEvent;
+import com.sap.sailing.domain.abstractlog.race.RaceLogWindFixEvent;
+import com.sap.sailing.domain.abstractlog.race.impl.RaceLogEventFactoryImpl;
+import com.sap.sailing.domain.base.BoatClass;
+import com.sap.sailing.domain.base.Competitor;
+import com.sap.sailing.domain.base.DomainFactory;
+import com.sap.sailing.domain.base.Event;
+import com.sap.sailing.domain.base.RaceColumn;
+import com.sap.sailing.domain.base.RaceDefinition;
+import com.sap.sailing.domain.base.Regatta;
+import com.sap.sailing.domain.base.Series;
+import com.sap.sailing.domain.base.Waypoint;
+import com.sap.sailing.domain.base.impl.CourseImpl;
+import com.sap.sailing.domain.base.impl.RaceDefinitionImpl;
+import com.sap.sailing.domain.base.impl.RegattaImpl;
+import com.sap.sailing.domain.common.RegattaAndRaceIdentifier;
+import com.sap.sailing.domain.common.RegattaName;
+import com.sap.sailing.domain.common.RegattaNameAndRaceName;
+import com.sap.sailing.domain.common.ScoringSchemeType;
+import com.sap.sailing.domain.common.Wind;
+import com.sap.sailing.domain.common.WindSourceType;
+import com.sap.sailing.domain.common.impl.DegreeBearingImpl;
+import com.sap.sailing.domain.common.impl.DegreePosition;
+import com.sap.sailing.domain.common.impl.KnotSpeedWithBearingImpl;
+import com.sap.sailing.domain.common.impl.WindImpl;
+import com.sap.sailing.domain.common.impl.WindSourceImpl;
+import com.sap.sailing.domain.common.media.MediaTrack;
+import com.sap.sailing.domain.leaderboard.FlexibleLeaderboard;
+import com.sap.sailing.domain.leaderboard.Leaderboard;
+import com.sap.sailing.domain.leaderboard.LeaderboardGroup;
+import com.sap.sailing.domain.leaderboard.impl.LowPoint;
+import com.sap.sailing.domain.persistence.PersistenceFactory;
+import com.sap.sailing.domain.persistence.media.MediaDBFactory;
+import com.sap.sailing.domain.racelog.tracking.EmptyGPSFixStore;
+import com.sap.sailing.domain.ranking.OneDesignRankingMetric;
+import com.sap.sailing.domain.test.TrackBasedTest;
+import com.sap.sailing.domain.tracking.DynamicTrackedRace;
+import com.sap.sailing.domain.tracking.TrackedRace;
+import com.sap.sailing.domain.tracking.WindTrack;
+import com.sap.sailing.domain.tracking.impl.EmptyWindStore;
+import com.sap.sailing.server.RacingEventService;
+import com.sap.sailing.server.impl.RacingEventServiceImpl;
+import com.sap.sailing.server.operationaltransformation.AddDefaultRegatta;
+import com.sap.sailing.server.operationaltransformation.AddRaceDefinition;
+import com.sap.sailing.server.operationaltransformation.CreateFlexibleLeaderboard;
+import com.sap.sse.common.TimePoint;
+import com.sap.sse.common.Util.Pair;
+import com.sap.sse.common.impl.MillisecondsDurationImpl;
+import com.sap.sse.common.impl.MillisecondsTimePoint;
+import com.sap.sse.common.media.MimeType;
+import com.sap.sse.replication.ReplicationMasterDescriptor;
+import com.sap.sse.replication.impl.ReplicationReceiver;
+import com.sap.sse.replication.testsupport.AbstractServerReplicationTestSetUp.ReplicationServiceTestImpl;
+
+public class InitialLoadReplicationObjectIdentityTest extends AbstractServerReplicationTest {
+    private Pair<ReplicationServiceTestImpl<RacingEventService>, ReplicationMasterDescriptor> replicationDescriptorPair;
+    
+    /**
+     * Drops the test DB. Sets up master and replica, starts the JMS message broker and registers the replica with the master.
+     */
+    @Before
+    @Override
+    public void setUp() throws Exception {
+        persistenceSetUp(/* dropDB */ true);
+        this.master = new RacingEventServiceImpl(PersistenceFactory.INSTANCE.getDomainObjectFactory(testSetUp.mongoDBService, DomainFactory.INSTANCE), PersistenceFactory.INSTANCE
+                .getMongoObjectFactory(testSetUp.mongoDBService), MediaDBFactory.INSTANCE.getMediaDB(testSetUp.mongoDBService), EmptyWindStore.INSTANCE, EmptyGPSFixStore.INSTANCE);
+        this.replica = new RacingEventServiceImpl(PersistenceFactory.INSTANCE.getDomainObjectFactory(testSetUp.mongoDBService, DomainFactory.INSTANCE), PersistenceFactory.INSTANCE
+                .getMongoObjectFactory(testSetUp.mongoDBService), MediaDBFactory.INSTANCE.getMediaDB(testSetUp.mongoDBService), EmptyWindStore.INSTANCE, EmptyGPSFixStore.INSTANCE);
+    }
+    
+    private void performReplicationSetup() throws Exception {
+        try {
+            replicationDescriptorPair = basicSetUp(/* dropDB */ false, this.master, this.replica);
+        } catch (Exception e) {
+            e.printStackTrace();
+            tearDown();
+        }
+    }
+    
+    @Test
+    public void testInitialLoad() throws Exception {
+        /* Event */
+        String eventName = "Monster Event";
+        String venue = "Default Venue";
+        List<String> courseAreaNames = new ArrayList<String>();
+        courseAreaNames.add("Default");
+        final UUID eventId = UUID.randomUUID();
+        final TimePoint eventStartDate = new MillisecondsTimePoint(new Date());
+        final TimePoint eventEndDate = new MillisecondsTimePoint(new Date());
+
+        Event event = master.addEvent(eventName, /* eventDescription */ null, eventStartDate, eventEndDate, venue, false, eventId);
+        assertNotNull(master.getEvent(eventId));
+        assertNull(replica.getEvent(eventId));
+        
+        /* Regatta */
+        final String baseEventName = "Kiel Week 2012";
+        final String boatClassName = "49er";
+        final Iterable<Series> series = Collections.emptyList();
+        Regatta masterRegatta = master.createRegatta(RegattaImpl.getDefaultName(baseEventName, boatClassName), boatClassName, 
+                /*startDate*/ null, /*endDate*/ null, UUID.randomUUID(), series,
+                /* persistent */ true, DomainFactory.INSTANCE.createScoringScheme(ScoringSchemeType.LOW_POINT), null, /* useStartTimeInference */ true,
+                OneDesignRankingMetric.CONSTRUCTOR);
+        assertNotNull(master.getRegatta(masterRegatta.getRegattaIdentifier()));
+        assertTrue(master.getAllRegattas().iterator().hasNext());
+        assertNull(replica.getRegatta(masterRegatta.getRegattaIdentifier()));
+        
+        /* RaceDefinition and DynamicTrackedRace */
+        RaceDefinition masterRace = new RaceDefinitionImpl("Test Race", new CourseImpl("Test Course", Collections.<Waypoint>emptyList()),
+                masterRegatta.getBoatClass(), Collections.<Competitor>emptyList());
+        masterRegatta.addRace(masterRace);
+        DynamicTrackedRace masterTrackedRace = master.createTrackedRace(new RegattaNameAndRaceName(masterRegatta.getName(), masterRace.getName()),
+                master.getWindStore(), master.getGPSFixStore(), /* delayToLiveInMillis */ 3000,
+                /* millisecondsOverWhichToAverageWind */ 15000, /* millisecondsOverWhichToAverageSpeed */ 10000, /*ignoreTracTracMarkPassings*/ false);
+        
+        /* Leaderboard */
+        final String leaderboardName = "Great Leaderboard";
+        final int[] discardThresholds = new int[] { 17, 23 };
+        CreateFlexibleLeaderboard createTestLeaderboard = new CreateFlexibleLeaderboard(leaderboardName, null, discardThresholds, new LowPoint(), null);
+        assertNull(master.getLeaderboardByName(leaderboardName));
+        FlexibleLeaderboard masterLeaderboard = master.apply(createTestLeaderboard);
+        assertNotNull(master.getLeaderboardByName(leaderboardName));
+        assertNull(replica.getLeaderboardByName(leaderboardName));
+        masterLeaderboard.addRace(masterTrackedRace, "R1", /* medalRace */ false);
+        RaceColumn masterR1 = masterLeaderboard.getRaceColumnByName("R1");
+        final RaceLog masterR1RaceLog = masterR1.getRaceLog(masterR1.getFleets().iterator().next());
+        assertNotNull(masterR1RaceLog);
+        final WindImpl masterWindFix = new WindImpl(new DegreePosition(12, 13), MillisecondsTimePoint.now(), 
+                new KnotSpeedWithBearingImpl(12.7, new DegreeBearingImpl(123)));
+        masterR1RaceLog.add(RaceLogEventFactoryImpl.INSTANCE.createWindFixEvent(MillisecondsTimePoint.now(), new LogEventAuthorImpl("Me", 0),
+                /* passId */ 1, masterWindFix));
+        // assert that the wind fix shows up in the tracked race now because the tracked race has the DynamicTrackedRaceLogListener
+        // propagating the wind fix race log event into the wind track for source RACECOMMITTEE
+        WindTrack masterRCWindFixes = masterTrackedRace.getOrCreateWindTrack(new WindSourceImpl(WindSourceType.RACECOMMITTEE));
+        masterRCWindFixes.lockForRead();
+        try {
+            assertEquals(masterWindFix, masterRCWindFixes.getRawFixes().iterator().next());
+        } finally {
+            masterRCWindFixes.unlockAfterRead();
+        }
+
+        /* LeaderboardGroup */
+        final String leaderBoardGroupName = "Great Leaderboard Group";
+        List<String> leaderboardNames = new ArrayList<String>();
+        leaderboardNames.add(leaderboardName);
+        int[] overallLeaderboardDiscardThresholds = new int[] {};
+        ScoringSchemeType overallLeaderboardScoringSchemeType = ScoringSchemeType.HIGH_POINT;
+        LeaderboardGroup leaderboardGroup = master.addLeaderboardGroup(UUID.randomUUID(), leaderBoardGroupName, "Some descriptive Description",
+                "displayName", false, leaderboardNames, overallLeaderboardDiscardThresholds, overallLeaderboardScoringSchemeType);
+        assertNotNull(master.getLeaderboardGroupByName(leaderBoardGroupName));
+        assertNull(replica.getLeaderboardGroupByName(leaderBoardGroupName));
+        
+        event.addLeaderboardGroup(leaderboardGroup);
+        
+        /* Media Library */
+        Set<RegattaAndRaceIdentifier> assignedRaces = new HashSet<RegattaAndRaceIdentifier>();
+        assignedRaces.add(new RegattaNameAndRaceName("49er", "R1"));
+        MediaTrack mediaTrack1 = new MediaTrack("title-1", "url", MillisecondsTimePoint.now(), MillisecondsDurationImpl.ONE_HOUR, MimeType.mp4, assignedRaces);
+        master.mediaTrackAdded(mediaTrack1);
+        MediaTrack mediaTrack2 = new MediaTrack("title-2", "url", MillisecondsTimePoint.now(), MillisecondsDurationImpl.ONE_HOUR, MimeType.ogv, assignedRaces);
+        master.mediaTrackAdded(mediaTrack2);
+        MediaTrack mediaTrack3 = new MediaTrack("title-3", "url", MillisecondsTimePoint.now(), MillisecondsDurationImpl.ONE_HOUR, MimeType.mp4, assignedRaces);
+        master.mediaTrackAdded(mediaTrack3);
+        
+        /* fire up replication */
+        performReplicationSetup();
+        ReplicationMasterDescriptor the_master = replicationDescriptorPair.getB(); /* master descriptor */
+        ReplicationReceiver replicator = replicationDescriptorPair.getA()
+                .startToReplicateFromButDontYetFetchInitialLoad(the_master, /* startReplicatorSuspended */true);
+        replicationDescriptorPair.getA().initialLoad();
+        replicator.setSuspended(false);
+        synchronized (replicator) {
+            while (!replicator.isQueueEmptyOrStopped()) {
+                replicator.wait();
+            }
+        }
+
+        Event replicaEvent = replica.getEvent(eventId);
+        assertNotNull(replicaEvent);
+        Regatta replicaRegatta = replica.getRegatta(masterRegatta.getRegattaIdentifier());
+        assertNotNull(replicaRegatta);
+        LeaderboardGroup replicaLeaderboardGroup = replica.getLeaderboardGroupByName(leaderBoardGroupName);
+        assertNotNull(replicaLeaderboardGroup);
+        assertNotNull(replica.getLeaderboardByName(leaderboardName));
+        assertTrue(replica.getAllRegattas().iterator().hasNext());
+        assertSame(replicaLeaderboardGroup, replicaEvent.getLeaderboardGroups().iterator().next());
+        assertThat(replica.getAllMediaTracks().size(), is(3));
+        Leaderboard replicaLeaderboard = replica.getLeaderboardByName(leaderboardName);
+        RaceColumn replicaR1 = replicaLeaderboard.getRaceColumnByName("R1");
+        TrackedRace replicaTrackedRace = replicaR1.getTrackedRace(replicaR1.getFleets().iterator().next());
+        assertNotNull(replicaTrackedRace);
+        RaceLog replicaR1RaceLog = replicaR1.getRaceLog(replicaR1.getFleets().iterator().next());
+        replicaR1RaceLog.lockForRead();
+        try {
+            RaceLogEvent replicaRaceLogEvent = replicaR1RaceLog.getRawFixes().iterator().next();
+            assertTrue(replicaRaceLogEvent instanceof RaceLogWindFixEvent);
+        } finally {
+            replicaR1RaceLog.unlockAfterRead();
+        }
+        // now (see bug 2506) add a wind fix event to the race log and check that it arrived at the wind track
+        final WindImpl replicaWindFix = new WindImpl(new DegreePosition(14, 15), MillisecondsTimePoint.now(), 
+                new KnotSpeedWithBearingImpl(22.9, new DegreeBearingImpl(155)));
+        replicaR1RaceLog.add(RaceLogEventFactoryImpl.INSTANCE.createWindFixEvent(MillisecondsTimePoint.now(), new LogEventAuthorImpl("Me", 0),
+                /* passId */ 1, replicaWindFix));
+        // assert that the wind fix shows up in the tracked race now because the tracked race has the DynamicTrackedRaceLogListener
+        // propagating the wind fix race log event into the wind track for source RACECOMMITTEE
+        WindTrack replicaRCWindFixes = replicaTrackedRace.getOrCreateWindTrack(new WindSourceImpl(WindSourceType.RACECOMMITTEE));
+        replicaRCWindFixes.lockForRead();
+        try {
+            Iterator<Wind> replicaRCWindFixesIter = replicaRCWindFixes.getRawFixes().iterator();
+            replicaRCWindFixesIter.next();
+            assertEquals(replicaWindFix, replicaRCWindFixesIter.next());
+        } finally {
+            replicaRCWindFixes.unlockAfterRead();
+        }
+
+    }
+
+    @Test
+    public void testSameCompetitorInTwoRacesReplication() throws Exception {
+        performReplicationSetup();
+        final String boatClassName = "49er";
+        final DomainFactory masterDomainFactory = master.getBaseDomainFactory();
+        BoatClass boatClass = masterDomainFactory.getOrCreateBoatClass(boatClassName);
+        final String baseEventName = "Test Event";
+        AddDefaultRegatta addEventOperation = new AddDefaultRegatta(RegattaImpl.getDefaultName(baseEventName, boatClassName), boatClassName, 
+                /*startDate*/ null, /*endDate*/ null, UUID.randomUUID());
+        Regatta regatta = master.apply(addEventOperation);
+        final String raceName1 = "Test Race 1";
+        final String raceName2 = "Test Race 2";
+        Competitor competitor = TrackBasedTest.createCompetitor("The Same Competitor");
+        final CourseImpl masterCourse = new CourseImpl("Test Course", new ArrayList<Waypoint>());
+        final ArrayList<Competitor> competitors = new ArrayList<Competitor>();
+        competitors.add(competitor);
+        RaceDefinition race1 = new RaceDefinitionImpl(raceName1, masterCourse, boatClass, competitors);
+        AddRaceDefinition addRaceOperation1 = new AddRaceDefinition(new RegattaName(regatta.getName()), race1);
+        master.apply(addRaceOperation1);
+        replicationDescriptorPair.getA().startToReplicateFrom(replicationDescriptorPair.getB());
+        RaceDefinition race2 = new RaceDefinitionImpl(raceName2, masterCourse, boatClass, competitors);
+        AddRaceDefinition addRaceOperation2 = new AddRaceDefinition(new RegattaName(regatta.getName()), race2);
+        master.apply(addRaceOperation2);
+        Thread.sleep(3000); // wait 1s for messaging to deliver the message and the message to be applied
+        Regatta replicaEvent = replica.getRegatta(new RegattaName(regatta.getName()));
+        RaceDefinition replicaRace1 = replicaEvent.getRaceByName(raceName1);
+        RaceDefinition replicaRace2 = replicaEvent.getRaceByName(raceName2);
+        assertSame(replicaRace1.getCompetitors().iterator().next(), replicaRace2.getCompetitors().iterator().next());
+    }
+}