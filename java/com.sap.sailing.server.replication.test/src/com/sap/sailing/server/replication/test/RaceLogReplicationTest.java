--- conflicted
+++ resolved
@@ -1,320 +1,311 @@
-package com.sap.sailing.server.replication.test;
-
-import static org.junit.Assert.assertEquals;
-import static org.junit.Assert.assertNotNull;
-
-import java.io.IOException;
-import java.util.UUID;
-
-import junit.framework.Assert;
-
-import org.junit.Before;
-import org.junit.Ignore;
-import org.junit.Test;
-
-import com.sap.sailing.domain.abstractlog.AbstractLogEventAuthor;
-import com.sap.sailing.domain.abstractlog.impl.LogEventAuthorImpl;
-import com.sap.sailing.domain.abstractlog.race.RaceLog;
-import com.sap.sailing.domain.abstractlog.race.RaceLogCourseDesignChangedEvent;
-import com.sap.sailing.domain.abstractlog.race.RaceLogEvent;
-import com.sap.sailing.domain.abstractlog.race.RaceLogEventFactory;
-import com.sap.sailing.domain.abstractlog.race.RaceLogEventVisitor;
-import com.sap.sailing.domain.abstractlog.race.RaceLogRaceStatusEvent;
-import com.sap.sailing.domain.base.ControlPointWithTwoMarks;
-import com.sap.sailing.domain.base.CourseBase;
-import com.sap.sailing.domain.base.Fleet;
-import com.sap.sailing.domain.base.Mark;
-import com.sap.sailing.domain.base.RaceColumn;
-import com.sap.sailing.domain.base.Regatta;
-import com.sap.sailing.domain.base.Series;
-import com.sap.sailing.domain.base.impl.ControlPointWithTwoMarksImpl;
-import com.sap.sailing.domain.base.impl.CourseDataImpl;
-import com.sap.sailing.domain.base.impl.MarkImpl;
-import com.sap.sailing.domain.base.impl.RegattaImpl;
-import com.sap.sailing.domain.base.impl.WaypointImpl;
-import com.sap.sailing.domain.common.MarkType;
-import com.sap.sailing.domain.common.PassingInstruction;
-import com.sap.sailing.domain.common.racelog.RaceLogRaceStatus;
-import com.sap.sailing.domain.leaderboard.FlexibleLeaderboard;
-import com.sap.sailing.domain.leaderboard.Leaderboard;
-import com.sap.sailing.domain.leaderboard.RegattaLeaderboard;
-import com.sap.sailing.server.operationaltransformation.AddColumnToLeaderboard;
-import com.sap.sailing.server.operationaltransformation.AddColumnToSeries;
-import com.sap.sailing.server.operationaltransformation.CreateRegattaLeaderboard;
-import com.sap.sailing.server.operationaltransformation.RenameLeaderboard;
-import com.sap.sse.common.Util;
-import com.sap.sse.common.impl.MillisecondsTimePoint;
-<<<<<<< HEAD
-import com.sap.sse.replication.ReplicationMasterDescriptor;
-import com.sap.sse.replication.testsupport.AbstractServerReplicationTestSetUp.ReplicationServiceTestImpl;
-
-public class RaceLogReplicationTest extends AbstractLogReplicationTest<RaceLog, RaceLogEvent, RaceLogEventVisitor> {
-
-    private Pair<ReplicationServiceTestImpl<RacingEventService>, ReplicationMasterDescriptor> replicationDescriptorPair;
-=======
-
-public class RaceLogReplicationTest extends AbstractLogReplicationTest<RaceLog, RaceLogEvent, RaceLogEventVisitor> {
->>>>>>> 6b6c6574
-    
-    private RaceLogEvent raceLogEvent;
-    private RaceLogEvent anotherRaceLogEvent;
-    private AbstractLogEventAuthor author = new LogEventAuthorImpl("Test Author", 1);
-    
-    @Before
-    public void createEvents() throws Exception {
-        raceLogEvent = RaceLogEventFactory.INSTANCE.createRaceStatusEvent(new MillisecondsTimePoint(1), author, 42, RaceLogRaceStatus.UNKNOWN);
-        anotherRaceLogEvent = RaceLogEventFactory.INSTANCE.createRaceStatusEvent(new MillisecondsTimePoint(2), author, 42, RaceLogRaceStatus.UNKNOWN);
-    }
-    
-    @Test
-    public void testRaceLogEmptyOnInitialLoad() throws ClassNotFoundException, IOException, InterruptedException {
-        final String regattaName = "Test";
-        final String seriesName = "Default";
-        final String fleetName = "Default";
-        final String raceColumnName = "R1";
-        Regatta regatta = setupRegatta(RegattaImpl.getDefaultName(regattaName, BOAT_CLASS_NAME_49er), seriesName, fleetName, BOAT_CLASS_NAME_49er);
-        RaceLog masterLog = setupRaceColumn(regatta, seriesName, raceColumnName, fleetName);
-        replicaReplicator.startToReplicateFrom(masterDescriptor);
-        RaceLog replicaLog = getReplicaLog(seriesName, fleetName, raceColumnName, regatta);
-        addAndValidateEventIds(masterLog, replicaLog);
-    }
-    
-    @Test
-    public void testRaceLogStateOnInitialLoad() throws InterruptedException, ClassNotFoundException, IOException {
-        final String regattaName = "Test";
-        final String seriesName = "Default";
-        final String fleetName = "Default";
-        final String raceColumnName = "R1";
-        Regatta masterRegatta = setupRegatta(RegattaImpl.getDefaultName(regattaName, BOAT_CLASS_NAME_49er), seriesName, fleetName, BOAT_CLASS_NAME_49er);
-        RaceLog masterLog = setupRaceColumn(masterRegatta, seriesName, raceColumnName, fleetName);
-        masterLog.add(raceLogEvent);
-        replicaReplicator.startToReplicateFrom(masterDescriptor);
-        RaceLog replicaLog = getReplicaLog(seriesName, fleetName, raceColumnName, masterRegatta);
-        addAndValidateEventIds(masterLog, replicaLog);
-    }
-    
-    @Test
-    public void testRaceEventReplicationOnEmptyRegatta() throws ClassNotFoundException, IOException, InterruptedException {
-        final String regattaName = "Test";
-        final String seriesName = "Default";
-        final String fleetName = "Default";
-        final String raceColumnName = "R1";
-        Regatta masterRegatta = setupRegatta(RegattaImpl.getDefaultName(regattaName, BOAT_CLASS_NAME_49er), seriesName, fleetName, BOAT_CLASS_NAME_49er);
-        RaceLog masterLog = setupRaceColumn(masterRegatta, seriesName, raceColumnName, fleetName);
-        replicaReplicator.startToReplicateFrom(masterDescriptor);
-        RaceLog replicaLog = getReplicaLog(seriesName, fleetName, raceColumnName, masterRegatta);
-        addAndValidateEventIds(masterLog, replicaLog, raceLogEvent);
-    }
-    
-    @Test
-    public void testRaceEventReplicationOnEmptyFlexibleLeaderboard() throws ClassNotFoundException, IOException, InterruptedException {
-        final String leaderboardName = "Test";
-        final String fleetName = "Default";
-        final String raceColumnName = "R1";
-        FlexibleLeaderboard masterLeaderboard = setupFlexibleLeaderboard(leaderboardName);
-        RaceLog masterLog = setupRaceColumn(leaderboardName, fleetName, raceColumnName);
-        replicaReplicator.startToReplicateFrom(masterDescriptor);
-        RaceLog replicaLog = getReplicaLog(fleetName, raceColumnName, masterLeaderboard);
-        addAndValidateEventIds(masterLog, replicaLog, raceLogEvent);
-    }
-
-    @Test
-    public void testRaceEventReplicationOnRegatta() throws ClassNotFoundException, IOException, InterruptedException {
-        final String regattaName = "Test";
-        final String seriesName = "Default";
-        final String fleetName = "Default";
-        final String raceColumnName = "R1";
-        Regatta masterRegatta = setupRegatta(RegattaImpl.getDefaultName(regattaName, BOAT_CLASS_NAME_49er), seriesName, fleetName, BOAT_CLASS_NAME_49er);
-        RaceLog masterLog = setupRaceColumn(masterRegatta, seriesName, raceColumnName, fleetName);
-        masterLog.add(raceLogEvent);
-        replicaReplicator.startToReplicateFrom(masterDescriptor);
-        RaceLog replicaLog = getReplicaLog(seriesName, fleetName, raceColumnName, masterRegatta);
-        addAndValidateEventIds(masterLog, replicaLog, anotherRaceLogEvent);
-    }
-    
-    @Test
-    public void testRaceEventReplicationCourseDesignOnRegatta() throws ClassNotFoundException, IOException, InterruptedException {
-        final String regattaName = "Test";
-        final String seriesName = "Default";
-        final String fleetName = "Default";
-        final String raceColumnName = "R1";
-        Regatta masterRegatta = setupRegatta(RegattaImpl.getDefaultName(regattaName, BOAT_CLASS_NAME_49er), seriesName, fleetName, BOAT_CLASS_NAME_49er);
-        RaceLog masterLog = setupRaceColumn(masterRegatta, seriesName, raceColumnName, fleetName);
-        raceLogEvent = RaceLogEventFactory.INSTANCE.createCourseDesignChangedEvent(MillisecondsTimePoint.now(), author, 43, createCourseData());
-        masterLog.add(raceLogEvent);
-        replicaReplicator.startToReplicateFrom(masterDescriptor);
-        RaceLog replicaLog = getReplicaLog(seriesName, fleetName, raceColumnName, masterRegatta);
-        anotherRaceLogEvent = RaceLogEventFactory.INSTANCE.createCourseDesignChangedEvent(MillisecondsTimePoint.now(), author, 43, createCourseData());
-        addAndValidateEventIds(masterLog, replicaLog, anotherRaceLogEvent);
-        compareReplicatedCourseDesignEvent(replicaLog, (RaceLogCourseDesignChangedEvent) anotherRaceLogEvent);
-    }
-    
-    @Test
-    public void testRaceEventReplicationOnFlexibleLeaderboard() throws ClassNotFoundException, IOException, InterruptedException {
-        final String leaderboardName = "Test";
-        final String fleetName = "Default";
-        final String raceColumnName = "R1";
-        FlexibleLeaderboard masterLeaderboard = setupFlexibleLeaderboard(leaderboardName);
-        RaceLog masterLog = setupRaceColumn(leaderboardName, fleetName, raceColumnName);
-        masterLog.add(raceLogEvent);
-        replicaReplicator.startToReplicateFrom(masterDescriptor);
-        RaceLog replicaLog = getReplicaLog(fleetName, raceColumnName, masterLeaderboard);
-        addAndValidateEventIds(masterLog, replicaLog, anotherRaceLogEvent);
-    }
-    
-    @Test
-    public void testRaceEventReplicationCourseDesignOnFlexibleLeaderboard() throws ClassNotFoundException, IOException, InterruptedException {
-        final String leaderboardName = "Test";
-        final String fleetName = "Default";
-        final String raceColumnName = "R1";
-        FlexibleLeaderboard masterLeaderboard = setupFlexibleLeaderboard(leaderboardName);
-        RaceLog masterLog = setupRaceColumn(leaderboardName, fleetName, raceColumnName);
-        raceLogEvent = RaceLogEventFactory.INSTANCE.createCourseDesignChangedEvent(MillisecondsTimePoint.now(), author, 43, createCourseData());
-        masterLog.add(raceLogEvent);
-        replicaReplicator.startToReplicateFrom(masterDescriptor);
-        RaceLog replicaLog = getReplicaLog(fleetName, raceColumnName, masterLeaderboard);
-        anotherRaceLogEvent = RaceLogEventFactory.INSTANCE.createCourseDesignChangedEvent(MillisecondsTimePoint.now(), author, 43, createCourseData());
-        addAndValidateEventIds(masterLog, replicaLog, anotherRaceLogEvent);
-        compareReplicatedCourseDesignEvent(replicaLog, (RaceLogCourseDesignChangedEvent) anotherRaceLogEvent);
-    }
-    
-    private void compareReplicatedCourseDesignEvent(RaceLog replicaLog, RaceLogCourseDesignChangedEvent courseDesignChangedEvent) {
-        replicaLog.lockForRead();
-        try {
-            RaceLogCourseDesignChangedEvent replicatedEvent = (RaceLogCourseDesignChangedEvent) replicaLog.getLastRawFix();
-            assertEquals(courseDesignChangedEvent.getId(), replicatedEvent.getId());
-            assertEquals(courseDesignChangedEvent.getPassId(), replicatedEvent.getPassId());
-            assertEquals(courseDesignChangedEvent.getCreatedAt(), replicatedEvent.getCreatedAt());
-            assertEquals(courseDesignChangedEvent.getLogicalTimePoint(), replicatedEvent.getLogicalTimePoint());
-            assertEquals(Util.size(courseDesignChangedEvent.getInvolvedBoats()), Util.size(replicatedEvent.getInvolvedBoats()));
-            compareCourseBase(courseDesignChangedEvent.getCourseDesign(), replicatedEvent.getCourseDesign());
-        } finally {
-            replicaLog.unlockAfterRead();
-        }
-    }
-
-    @Ignore
-    public void testRaceEventReplicationOnRenamingFlexibleLeaderboard() throws ClassNotFoundException, IOException, InterruptedException {
-        final String leaderboardName = "Test";
-        final String fleetName = "Default";
-        final String raceColumnName = "R1";
-        FlexibleLeaderboard masterLeaderboard = setupFlexibleLeaderboard(leaderboardName);
-        RaceLog masterLog = setupRaceColumn(leaderboardName, fleetName, raceColumnName);
-        replicaReplicator.startToReplicateFrom(masterDescriptor);
-        masterLog.add(raceLogEvent);
-        RenameLeaderboard renameOperation = new RenameLeaderboard(leaderboardName, leaderboardName + "new");
-        master.apply(renameOperation);
-        Thread.sleep(3000);
-        RaceLog replicaLog = getReplicaLog(fleetName, raceColumnName, masterLeaderboard);
-        addAndValidateEventIds(masterLog, replicaLog, anotherRaceLogEvent);
-    }
-    
-    /**
-     * See bug 1666; a race log reload operation may not properly have been replicating. This tests asserts that when a race log event
-     * has been added to the DB and then race log is re-loaded on the master, the events added through the DB also show up on the replica.
-     */
-    @Test
-    public void testRaceLogReloadReplication() throws Exception {
-        final String regattaName = "Test";
-        final String seriesName = "Default";
-        final String fleetName = "Default";
-        final String raceColumnName = "R1";
-        Regatta masterRegatta = setupRegatta(RegattaImpl.getDefaultName(regattaName, BOAT_CLASS_NAME_49er), seriesName, fleetName, BOAT_CLASS_NAME_49er);
-        RaceLog masterLog = setupRaceColumn(masterRegatta, seriesName, raceColumnName, fleetName);
-        masterLog.add(raceLogEvent);
-        replicaReplicator.startToReplicateFrom(masterDescriptor);
-        RaceLog replicaLog = getReplicaLog(seriesName, fleetName, raceColumnName, masterRegatta);
-        addAndValidateEventIds(masterLog, replicaLog);
-        
-        final Series series = masterRegatta.getSeries().iterator().next();
-        final MillisecondsTimePoint approximateRaceStatusEventCreationTimePoint = MillisecondsTimePoint.now();
-        final RaceLogRaceStatusEvent raceStatusEvent = RaceLogEventFactory.INSTANCE.createRaceStatusEvent(approximateRaceStatusEventCreationTimePoint, author, 42,
-                RaceLogRaceStatus.UNKNOWN);
-        addEventToDB(series.getRaceColumnByName(raceColumnName).getRaceLogIdentifier(series.getFleetByName(fleetName)), raceStatusEvent, regattaName, raceColumnName, fleetName);
-        RegattaLeaderboard leaderboard = master.apply(new CreateRegattaLeaderboard(
-                masterRegatta.getRegattaIdentifier(), /* leaderboardDisplayName */ null, new int[0]));
-        master.reloadRaceLog(leaderboard.getName(), raceColumnName, fleetName);
-        Thread.sleep(3000);
-        final RaceLog reloadedMasterLog = leaderboard.getRaceColumnByName(raceColumnName).getRaceLog(series.getFleetByName(fleetName));
-        final RaceLogEvent lastEventReadFromMasterLog = reloadedMasterLog.getFirstRawFixAtOrAfter(approximateRaceStatusEventCreationTimePoint);
-        assertNotNull(lastEventReadFromMasterLog);
-        assertEqualsOnId(reloadedMasterLog, getReplicaLog(seriesName, fleetName, raceColumnName, masterRegatta));
-    }
-
-    private RaceLog getReplicaLog(final String fleetName, final String raceColumnName, Leaderboard leaderboard) {
-        Leaderboard replicaLeaderboard = replica.getLeaderboardByName(leaderboard.getName());
-        RaceColumn replicaColumn = replicaLeaderboard.getRaceColumnByName(raceColumnName);
-        Fleet replicaFleet = replicaColumn.getFleetByName(fleetName);
-        return replicaColumn.getRaceLog(replicaFleet);
-    }
-
-    private RaceLog getReplicaLog(final String seriesName, final String fleetName, final String raceColumnName,
-            Regatta masterRegatta) {
-        Regatta replicaRegatta = replica.getRegatta(masterRegatta.getRegattaIdentifier());
-        RaceColumn replicaColumn = replicaRegatta.getSeriesByName(seriesName).getRaceColumnByName(raceColumnName);
-        Fleet replicaFleet = replicaColumn.getFleetByName(fleetName);
-        return replicaColumn.getRaceLog(replicaFleet);
-    }
-
-    private RaceLog setupRaceColumn(final Regatta regatta, final String seriesName, 
-            final String raceColumnName, final String fleetName) {
-        AddColumnToSeries addColumnOperation = new AddColumnToSeries(regatta.getRegattaIdentifier(), seriesName, raceColumnName);
-        RaceColumn raceColumn = master.apply(addColumnOperation);
-        Fleet masterFleet = raceColumn.getFleetByName(fleetName);
-        return raceColumn.getRaceLog(masterFleet);
-    }
-
-    private RaceLog setupRaceColumn(final String leaderboardName, final String fleetName, final String raceColumnName) {
-        AddColumnToLeaderboard addColumnOperation = new AddColumnToLeaderboard(raceColumnName, leaderboardName, false);
-        RaceColumn masterRaceColumn = master.apply(addColumnOperation);
-        Fleet masterFleet = masterRaceColumn.getFleetByName(fleetName);
-        RaceLog masterLog = masterRaceColumn.getRaceLog(masterFleet);
-        return masterLog;
-    }
-    
-    protected CourseBase createCourseData() {
-        CourseBase course = new CourseDataImpl("Test Course");
-        course.addWaypoint(0, new WaypointImpl(new ControlPointWithTwoMarksImpl(UUID.randomUUID(), 
-                new MarkImpl(UUID.randomUUID(), "Black", MarkType.BUOY, "black", "round", "circle"),
-                new MarkImpl(UUID.randomUUID(), "Green", MarkType.BUOY, "green", "round", "circle"),
-                "Upper gate")));
-        course.addWaypoint(1, new WaypointImpl(new MarkImpl(UUID.randomUUID(), "White", MarkType.BUOY, "white", "conical", "bold"), PassingInstruction.Port));
-        
-        return course;
-    }
-    
-    protected void compareCourseBase(CourseBase masterCourse, CourseBase replicatedCourse) {
-        assertEquals(masterCourse.getFirstWaypoint().getPassingInstructions(), PassingInstruction.None);
-        assertEquals(replicatedCourse.getFirstWaypoint().getPassingInstructions(), PassingInstruction.None);
-        Assert.assertTrue(masterCourse.getFirstWaypoint().getControlPoint() instanceof ControlPointWithTwoMarks);
-        Assert.assertTrue(replicatedCourse.getFirstWaypoint().getControlPoint() instanceof ControlPointWithTwoMarks);
-        
-        ControlPointWithTwoMarks masterGate = (ControlPointWithTwoMarks) masterCourse.getFirstWaypoint().getControlPoint();
-        ControlPointWithTwoMarks replicatedGate = (ControlPointWithTwoMarks) replicatedCourse.getFirstWaypoint().getControlPoint();
-        
-        assertEquals(masterGate.getId(), replicatedGate.getId());
-        assertEquals(masterGate.getName(), replicatedGate.getName());
-        
-        compareMarks(masterGate.getLeft(), replicatedGate.getLeft());
-        compareMarks(masterGate.getRight(), replicatedGate.getRight());
-        
-        assertEquals(masterCourse.getLastWaypoint().getPassingInstructions(), PassingInstruction.Port);
-        assertEquals(replicatedCourse.getLastWaypoint().getPassingInstructions(), PassingInstruction.Port);
-        Assert.assertTrue(masterCourse.getLastWaypoint().getControlPoint() instanceof Mark);
-        Assert.assertTrue(replicatedCourse.getLastWaypoint().getControlPoint() instanceof Mark);
-        
-        Mark masterMark = (Mark) masterCourse.getLastWaypoint().getControlPoint();
-        Mark replicatedMark = (Mark) replicatedCourse.getLastWaypoint().getControlPoint();
-        compareMarks(masterMark, replicatedMark);
-    }
-    
-    private void compareMarks(Mark masterMark, Mark replicatedMark) {
-        assertEquals(masterMark.getId(), replicatedMark.getId());
-        assertEquals(masterMark.getColor(), replicatedMark.getColor());
-        assertEquals(masterMark.getName(), replicatedMark.getName());
-        assertEquals(masterMark.getPattern(), replicatedMark.getPattern());
-        assertEquals(masterMark.getShape(), replicatedMark.getShape());
-        assertEquals(masterMark.getType(), replicatedMark.getType());
-    }
-    
-}
+package com.sap.sailing.server.replication.test;
+
+import static org.junit.Assert.assertEquals;
+import static org.junit.Assert.assertNotNull;
+
+import java.io.IOException;
+import java.util.UUID;
+
+import junit.framework.Assert;
+
+import org.junit.Before;
+import org.junit.Ignore;
+import org.junit.Test;
+
+import com.sap.sailing.domain.abstractlog.AbstractLogEventAuthor;
+import com.sap.sailing.domain.abstractlog.impl.LogEventAuthorImpl;
+import com.sap.sailing.domain.abstractlog.race.RaceLog;
+import com.sap.sailing.domain.abstractlog.race.RaceLogCourseDesignChangedEvent;
+import com.sap.sailing.domain.abstractlog.race.RaceLogEvent;
+import com.sap.sailing.domain.abstractlog.race.RaceLogEventFactory;
+import com.sap.sailing.domain.abstractlog.race.RaceLogEventVisitor;
+import com.sap.sailing.domain.abstractlog.race.RaceLogRaceStatusEvent;
+import com.sap.sailing.domain.base.ControlPointWithTwoMarks;
+import com.sap.sailing.domain.base.CourseBase;
+import com.sap.sailing.domain.base.Fleet;
+import com.sap.sailing.domain.base.Mark;
+import com.sap.sailing.domain.base.RaceColumn;
+import com.sap.sailing.domain.base.Regatta;
+import com.sap.sailing.domain.base.Series;
+import com.sap.sailing.domain.base.impl.ControlPointWithTwoMarksImpl;
+import com.sap.sailing.domain.base.impl.CourseDataImpl;
+import com.sap.sailing.domain.base.impl.MarkImpl;
+import com.sap.sailing.domain.base.impl.RegattaImpl;
+import com.sap.sailing.domain.base.impl.WaypointImpl;
+import com.sap.sailing.domain.common.MarkType;
+import com.sap.sailing.domain.common.PassingInstruction;
+import com.sap.sailing.domain.common.racelog.RaceLogRaceStatus;
+import com.sap.sailing.domain.leaderboard.FlexibleLeaderboard;
+import com.sap.sailing.domain.leaderboard.Leaderboard;
+import com.sap.sailing.domain.leaderboard.RegattaLeaderboard;
+import com.sap.sailing.server.operationaltransformation.AddColumnToLeaderboard;
+import com.sap.sailing.server.operationaltransformation.AddColumnToSeries;
+import com.sap.sailing.server.operationaltransformation.CreateRegattaLeaderboard;
+import com.sap.sailing.server.operationaltransformation.RenameLeaderboard;
+import com.sap.sse.common.Util;
+import com.sap.sse.common.impl.MillisecondsTimePoint;
+
+public class RaceLogReplicationTest extends AbstractLogReplicationTest<RaceLog, RaceLogEvent, RaceLogEventVisitor> {
+    
+    private RaceLogEvent raceLogEvent;
+    private RaceLogEvent anotherRaceLogEvent;
+    private AbstractLogEventAuthor author = new LogEventAuthorImpl("Test Author", 1);
+    
+    @Before
+    public void createEvents() throws Exception {
+        raceLogEvent = RaceLogEventFactory.INSTANCE.createRaceStatusEvent(new MillisecondsTimePoint(1), author, 42, RaceLogRaceStatus.UNKNOWN);
+        anotherRaceLogEvent = RaceLogEventFactory.INSTANCE.createRaceStatusEvent(new MillisecondsTimePoint(2), author, 42, RaceLogRaceStatus.UNKNOWN);
+    }
+    
+    @Test
+    public void testRaceLogEmptyOnInitialLoad() throws ClassNotFoundException, IOException, InterruptedException {
+        final String regattaName = "Test";
+        final String seriesName = "Default";
+        final String fleetName = "Default";
+        final String raceColumnName = "R1";
+        Regatta regatta = setupRegatta(RegattaImpl.getDefaultName(regattaName, BOAT_CLASS_NAME_49er), seriesName, fleetName, BOAT_CLASS_NAME_49er);
+        RaceLog masterLog = setupRaceColumn(regatta, seriesName, raceColumnName, fleetName);
+        replicaReplicator.startToReplicateFrom(masterDescriptor);
+        RaceLog replicaLog = getReplicaLog(seriesName, fleetName, raceColumnName, regatta);
+        addAndValidateEventIds(masterLog, replicaLog);
+    }
+    
+    @Test
+    public void testRaceLogStateOnInitialLoad() throws InterruptedException, ClassNotFoundException, IOException {
+        final String regattaName = "Test";
+        final String seriesName = "Default";
+        final String fleetName = "Default";
+        final String raceColumnName = "R1";
+        Regatta masterRegatta = setupRegatta(RegattaImpl.getDefaultName(regattaName, BOAT_CLASS_NAME_49er), seriesName, fleetName, BOAT_CLASS_NAME_49er);
+        RaceLog masterLog = setupRaceColumn(masterRegatta, seriesName, raceColumnName, fleetName);
+        masterLog.add(raceLogEvent);
+        replicaReplicator.startToReplicateFrom(masterDescriptor);
+        RaceLog replicaLog = getReplicaLog(seriesName, fleetName, raceColumnName, masterRegatta);
+        addAndValidateEventIds(masterLog, replicaLog);
+    }
+    
+    @Test
+    public void testRaceEventReplicationOnEmptyRegatta() throws ClassNotFoundException, IOException, InterruptedException {
+        final String regattaName = "Test";
+        final String seriesName = "Default";
+        final String fleetName = "Default";
+        final String raceColumnName = "R1";
+        Regatta masterRegatta = setupRegatta(RegattaImpl.getDefaultName(regattaName, BOAT_CLASS_NAME_49er), seriesName, fleetName, BOAT_CLASS_NAME_49er);
+        RaceLog masterLog = setupRaceColumn(masterRegatta, seriesName, raceColumnName, fleetName);
+        replicaReplicator.startToReplicateFrom(masterDescriptor);
+        RaceLog replicaLog = getReplicaLog(seriesName, fleetName, raceColumnName, masterRegatta);
+        addAndValidateEventIds(masterLog, replicaLog, raceLogEvent);
+    }
+    
+    @Test
+    public void testRaceEventReplicationOnEmptyFlexibleLeaderboard() throws ClassNotFoundException, IOException, InterruptedException {
+        final String leaderboardName = "Test";
+        final String fleetName = "Default";
+        final String raceColumnName = "R1";
+        FlexibleLeaderboard masterLeaderboard = setupFlexibleLeaderboard(leaderboardName);
+        RaceLog masterLog = setupRaceColumn(leaderboardName, fleetName, raceColumnName);
+        replicaReplicator.startToReplicateFrom(masterDescriptor);
+        RaceLog replicaLog = getReplicaLog(fleetName, raceColumnName, masterLeaderboard);
+        addAndValidateEventIds(masterLog, replicaLog, raceLogEvent);
+    }
+
+    @Test
+    public void testRaceEventReplicationOnRegatta() throws ClassNotFoundException, IOException, InterruptedException {
+        final String regattaName = "Test";
+        final String seriesName = "Default";
+        final String fleetName = "Default";
+        final String raceColumnName = "R1";
+        Regatta masterRegatta = setupRegatta(RegattaImpl.getDefaultName(regattaName, BOAT_CLASS_NAME_49er), seriesName, fleetName, BOAT_CLASS_NAME_49er);
+        RaceLog masterLog = setupRaceColumn(masterRegatta, seriesName, raceColumnName, fleetName);
+        masterLog.add(raceLogEvent);
+        replicaReplicator.startToReplicateFrom(masterDescriptor);
+        RaceLog replicaLog = getReplicaLog(seriesName, fleetName, raceColumnName, masterRegatta);
+        addAndValidateEventIds(masterLog, replicaLog, anotherRaceLogEvent);
+    }
+    
+    @Test
+    public void testRaceEventReplicationCourseDesignOnRegatta() throws ClassNotFoundException, IOException, InterruptedException {
+        final String regattaName = "Test";
+        final String seriesName = "Default";
+        final String fleetName = "Default";
+        final String raceColumnName = "R1";
+        Regatta masterRegatta = setupRegatta(RegattaImpl.getDefaultName(regattaName, BOAT_CLASS_NAME_49er), seriesName, fleetName, BOAT_CLASS_NAME_49er);
+        RaceLog masterLog = setupRaceColumn(masterRegatta, seriesName, raceColumnName, fleetName);
+        raceLogEvent = RaceLogEventFactory.INSTANCE.createCourseDesignChangedEvent(MillisecondsTimePoint.now(), author, 43, createCourseData());
+        masterLog.add(raceLogEvent);
+        replicaReplicator.startToReplicateFrom(masterDescriptor);
+        RaceLog replicaLog = getReplicaLog(seriesName, fleetName, raceColumnName, masterRegatta);
+        anotherRaceLogEvent = RaceLogEventFactory.INSTANCE.createCourseDesignChangedEvent(MillisecondsTimePoint.now(), author, 43, createCourseData());
+        addAndValidateEventIds(masterLog, replicaLog, anotherRaceLogEvent);
+        compareReplicatedCourseDesignEvent(replicaLog, (RaceLogCourseDesignChangedEvent) anotherRaceLogEvent);
+    }
+    
+    @Test
+    public void testRaceEventReplicationOnFlexibleLeaderboard() throws ClassNotFoundException, IOException, InterruptedException {
+        final String leaderboardName = "Test";
+        final String fleetName = "Default";
+        final String raceColumnName = "R1";
+        FlexibleLeaderboard masterLeaderboard = setupFlexibleLeaderboard(leaderboardName);
+        RaceLog masterLog = setupRaceColumn(leaderboardName, fleetName, raceColumnName);
+        masterLog.add(raceLogEvent);
+        replicaReplicator.startToReplicateFrom(masterDescriptor);
+        RaceLog replicaLog = getReplicaLog(fleetName, raceColumnName, masterLeaderboard);
+        addAndValidateEventIds(masterLog, replicaLog, anotherRaceLogEvent);
+    }
+    
+    @Test
+    public void testRaceEventReplicationCourseDesignOnFlexibleLeaderboard() throws ClassNotFoundException, IOException, InterruptedException {
+        final String leaderboardName = "Test";
+        final String fleetName = "Default";
+        final String raceColumnName = "R1";
+        FlexibleLeaderboard masterLeaderboard = setupFlexibleLeaderboard(leaderboardName);
+        RaceLog masterLog = setupRaceColumn(leaderboardName, fleetName, raceColumnName);
+        raceLogEvent = RaceLogEventFactory.INSTANCE.createCourseDesignChangedEvent(MillisecondsTimePoint.now(), author, 43, createCourseData());
+        masterLog.add(raceLogEvent);
+        replicaReplicator.startToReplicateFrom(masterDescriptor);
+        RaceLog replicaLog = getReplicaLog(fleetName, raceColumnName, masterLeaderboard);
+        anotherRaceLogEvent = RaceLogEventFactory.INSTANCE.createCourseDesignChangedEvent(MillisecondsTimePoint.now(), author, 43, createCourseData());
+        addAndValidateEventIds(masterLog, replicaLog, anotherRaceLogEvent);
+        compareReplicatedCourseDesignEvent(replicaLog, (RaceLogCourseDesignChangedEvent) anotherRaceLogEvent);
+    }
+    
+    private void compareReplicatedCourseDesignEvent(RaceLog replicaLog, RaceLogCourseDesignChangedEvent courseDesignChangedEvent) {
+        replicaLog.lockForRead();
+        try {
+            RaceLogCourseDesignChangedEvent replicatedEvent = (RaceLogCourseDesignChangedEvent) replicaLog.getLastRawFix();
+            assertEquals(courseDesignChangedEvent.getId(), replicatedEvent.getId());
+            assertEquals(courseDesignChangedEvent.getPassId(), replicatedEvent.getPassId());
+            assertEquals(courseDesignChangedEvent.getCreatedAt(), replicatedEvent.getCreatedAt());
+            assertEquals(courseDesignChangedEvent.getLogicalTimePoint(), replicatedEvent.getLogicalTimePoint());
+            assertEquals(Util.size(courseDesignChangedEvent.getInvolvedBoats()), Util.size(replicatedEvent.getInvolvedBoats()));
+            compareCourseBase(courseDesignChangedEvent.getCourseDesign(), replicatedEvent.getCourseDesign());
+        } finally {
+            replicaLog.unlockAfterRead();
+        }
+    }
+
+    @Ignore
+    public void testRaceEventReplicationOnRenamingFlexibleLeaderboard() throws ClassNotFoundException, IOException, InterruptedException {
+        final String leaderboardName = "Test";
+        final String fleetName = "Default";
+        final String raceColumnName = "R1";
+        FlexibleLeaderboard masterLeaderboard = setupFlexibleLeaderboard(leaderboardName);
+        RaceLog masterLog = setupRaceColumn(leaderboardName, fleetName, raceColumnName);
+        replicaReplicator.startToReplicateFrom(masterDescriptor);
+        masterLog.add(raceLogEvent);
+        RenameLeaderboard renameOperation = new RenameLeaderboard(leaderboardName, leaderboardName + "new");
+        master.apply(renameOperation);
+        Thread.sleep(3000);
+        RaceLog replicaLog = getReplicaLog(fleetName, raceColumnName, masterLeaderboard);
+        addAndValidateEventIds(masterLog, replicaLog, anotherRaceLogEvent);
+    }
+    
+    /**
+     * See bug 1666; a race log reload operation may not properly have been replicating. This tests asserts that when a race log event
+     * has been added to the DB and then race log is re-loaded on the master, the events added through the DB also show up on the replica.
+     */
+    @Test
+    public void testRaceLogReloadReplication() throws Exception {
+        final String regattaName = "Test";
+        final String seriesName = "Default";
+        final String fleetName = "Default";
+        final String raceColumnName = "R1";
+        Regatta masterRegatta = setupRegatta(RegattaImpl.getDefaultName(regattaName, BOAT_CLASS_NAME_49er), seriesName, fleetName, BOAT_CLASS_NAME_49er);
+        RaceLog masterLog = setupRaceColumn(masterRegatta, seriesName, raceColumnName, fleetName);
+        masterLog.add(raceLogEvent);
+        replicaReplicator.startToReplicateFrom(masterDescriptor);
+        RaceLog replicaLog = getReplicaLog(seriesName, fleetName, raceColumnName, masterRegatta);
+        addAndValidateEventIds(masterLog, replicaLog);
+        
+        final Series series = masterRegatta.getSeries().iterator().next();
+        final MillisecondsTimePoint approximateRaceStatusEventCreationTimePoint = MillisecondsTimePoint.now();
+        final RaceLogRaceStatusEvent raceStatusEvent = RaceLogEventFactory.INSTANCE.createRaceStatusEvent(approximateRaceStatusEventCreationTimePoint, author, 42,
+                RaceLogRaceStatus.UNKNOWN);
+        addEventToDB(series.getRaceColumnByName(raceColumnName).getRaceLogIdentifier(series.getFleetByName(fleetName)), raceStatusEvent, regattaName, raceColumnName, fleetName);
+        RegattaLeaderboard leaderboard = master.apply(new CreateRegattaLeaderboard(
+                masterRegatta.getRegattaIdentifier(), /* leaderboardDisplayName */ null, new int[0]));
+        master.reloadRaceLog(leaderboard.getName(), raceColumnName, fleetName);
+        Thread.sleep(3000);
+        final RaceLog reloadedMasterLog = leaderboard.getRaceColumnByName(raceColumnName).getRaceLog(series.getFleetByName(fleetName));
+        final RaceLogEvent lastEventReadFromMasterLog = reloadedMasterLog.getFirstRawFixAtOrAfter(approximateRaceStatusEventCreationTimePoint);
+        assertNotNull(lastEventReadFromMasterLog);
+        assertEqualsOnId(reloadedMasterLog, getReplicaLog(seriesName, fleetName, raceColumnName, masterRegatta));
+    }
+
+    private RaceLog getReplicaLog(final String fleetName, final String raceColumnName, Leaderboard leaderboard) {
+        Leaderboard replicaLeaderboard = replica.getLeaderboardByName(leaderboard.getName());
+        RaceColumn replicaColumn = replicaLeaderboard.getRaceColumnByName(raceColumnName);
+        Fleet replicaFleet = replicaColumn.getFleetByName(fleetName);
+        return replicaColumn.getRaceLog(replicaFleet);
+    }
+
+    private RaceLog getReplicaLog(final String seriesName, final String fleetName, final String raceColumnName,
+            Regatta masterRegatta) {
+        Regatta replicaRegatta = replica.getRegatta(masterRegatta.getRegattaIdentifier());
+        RaceColumn replicaColumn = replicaRegatta.getSeriesByName(seriesName).getRaceColumnByName(raceColumnName);
+        Fleet replicaFleet = replicaColumn.getFleetByName(fleetName);
+        return replicaColumn.getRaceLog(replicaFleet);
+    }
+
+    private RaceLog setupRaceColumn(final Regatta regatta, final String seriesName, 
+            final String raceColumnName, final String fleetName) {
+        AddColumnToSeries addColumnOperation = new AddColumnToSeries(regatta.getRegattaIdentifier(), seriesName, raceColumnName);
+        RaceColumn raceColumn = master.apply(addColumnOperation);
+        Fleet masterFleet = raceColumn.getFleetByName(fleetName);
+        return raceColumn.getRaceLog(masterFleet);
+    }
+
+    private RaceLog setupRaceColumn(final String leaderboardName, final String fleetName, final String raceColumnName) {
+        AddColumnToLeaderboard addColumnOperation = new AddColumnToLeaderboard(raceColumnName, leaderboardName, false);
+        RaceColumn masterRaceColumn = master.apply(addColumnOperation);
+        Fleet masterFleet = masterRaceColumn.getFleetByName(fleetName);
+        RaceLog masterLog = masterRaceColumn.getRaceLog(masterFleet);
+        return masterLog;
+    }
+    
+    protected CourseBase createCourseData() {
+        CourseBase course = new CourseDataImpl("Test Course");
+        course.addWaypoint(0, new WaypointImpl(new ControlPointWithTwoMarksImpl(UUID.randomUUID(), 
+                new MarkImpl(UUID.randomUUID(), "Black", MarkType.BUOY, "black", "round", "circle"),
+                new MarkImpl(UUID.randomUUID(), "Green", MarkType.BUOY, "green", "round", "circle"),
+                "Upper gate")));
+        course.addWaypoint(1, new WaypointImpl(new MarkImpl(UUID.randomUUID(), "White", MarkType.BUOY, "white", "conical", "bold"), PassingInstruction.Port));
+        
+        return course;
+    }
+    
+    protected void compareCourseBase(CourseBase masterCourse, CourseBase replicatedCourse) {
+        assertEquals(masterCourse.getFirstWaypoint().getPassingInstructions(), PassingInstruction.None);
+        assertEquals(replicatedCourse.getFirstWaypoint().getPassingInstructions(), PassingInstruction.None);
+        Assert.assertTrue(masterCourse.getFirstWaypoint().getControlPoint() instanceof ControlPointWithTwoMarks);
+        Assert.assertTrue(replicatedCourse.getFirstWaypoint().getControlPoint() instanceof ControlPointWithTwoMarks);
+        
+        ControlPointWithTwoMarks masterGate = (ControlPointWithTwoMarks) masterCourse.getFirstWaypoint().getControlPoint();
+        ControlPointWithTwoMarks replicatedGate = (ControlPointWithTwoMarks) replicatedCourse.getFirstWaypoint().getControlPoint();
+        
+        assertEquals(masterGate.getId(), replicatedGate.getId());
+        assertEquals(masterGate.getName(), replicatedGate.getName());
+        
+        compareMarks(masterGate.getLeft(), replicatedGate.getLeft());
+        compareMarks(masterGate.getRight(), replicatedGate.getRight());
+        
+        assertEquals(masterCourse.getLastWaypoint().getPassingInstructions(), PassingInstruction.Port);
+        assertEquals(replicatedCourse.getLastWaypoint().getPassingInstructions(), PassingInstruction.Port);
+        Assert.assertTrue(masterCourse.getLastWaypoint().getControlPoint() instanceof Mark);
+        Assert.assertTrue(replicatedCourse.getLastWaypoint().getControlPoint() instanceof Mark);
+        
+        Mark masterMark = (Mark) masterCourse.getLastWaypoint().getControlPoint();
+        Mark replicatedMark = (Mark) replicatedCourse.getLastWaypoint().getControlPoint();
+        compareMarks(masterMark, replicatedMark);
+    }
+    
+    private void compareMarks(Mark masterMark, Mark replicatedMark) {
+        assertEquals(masterMark.getId(), replicatedMark.getId());
+        assertEquals(masterMark.getColor(), replicatedMark.getColor());
+        assertEquals(masterMark.getName(), replicatedMark.getName());
+        assertEquals(masterMark.getPattern(), replicatedMark.getPattern());
+        assertEquals(masterMark.getShape(), replicatedMark.getShape());
+        assertEquals(masterMark.getType(), replicatedMark.getType());
+    }
+    
+}