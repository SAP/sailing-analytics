package com.sap.sailing.server.replication.test;

import java.io.BufferedReader;
import java.io.IOException;
import java.io.InputStreamReader;
import java.io.ObjectInputStream;
import java.io.ObjectOutputStream;
import java.io.OutputStreamWriter;
import java.io.PipedInputStream;
import java.io.PipedOutputStream;
import java.io.PrintWriter;
import java.net.ConnectException;
import java.net.InetAddress;
import java.net.ServerSocket;
import java.net.Socket;
import java.net.URL;
import java.net.URLConnection;
import java.util.UUID;
import java.util.zip.GZIPOutputStream;

import org.junit.After;
import org.junit.Before;
import org.junit.Rule;
import org.junit.rules.Timeout;

import static org.junit.Assert.assertFalse;

import com.rabbitmq.client.QueueingConsumer;
import com.sap.sailing.domain.base.DomainFactory;
import com.sap.sailing.domain.base.impl.DomainFactoryImpl;
import com.sap.sailing.domain.persistence.MongoObjectFactory;
import com.sap.sailing.domain.persistence.PersistenceFactory;
import com.sap.sailing.domain.persistence.media.MediaDBFactory;
import com.sap.sailing.domain.racelog.tracking.EmptyGPSFixStore;
import com.sap.sailing.domain.tracking.impl.EmptyWindStore;
import com.sap.sailing.mongodb.MongoDBService;
import com.sap.sailing.server.RacingEventService;
import com.sap.sailing.server.impl.RacingEventServiceImpl;
import com.sap.sailing.server.replication.ReplicationMasterDescriptor;
import com.sap.sailing.server.replication.ReplicationService;
import com.sap.sailing.server.replication.impl.Activator;
import com.sap.sailing.server.replication.impl.ReplicaDescriptor;
import com.sap.sailing.server.replication.impl.ReplicationInstancesManager;
import com.sap.sailing.server.replication.impl.ReplicationMasterDescriptorImpl;
import com.sap.sailing.server.replication.impl.ReplicationServiceImpl;
import com.sap.sailing.server.replication.impl.Replicator;
import com.sap.sse.common.Util;

public abstract class AbstractServerReplicationTest {
    protected static final int SERVLET_PORT = 9990;
    private DomainFactory resolveAgainst;
    protected RacingEventServiceImpl replica;
    protected RacingEventServiceImpl master;
    protected ReplicationServiceTestImpl replicaReplicator;
    private ReplicaDescriptor replicaDescriptor;
    private ReplicationServiceImpl masterReplicator;
    private ReplicationMasterDescriptor  masterDescriptor;
    
    @Rule public Timeout AbstractTracTracLiveTestTimeout = new Timeout(5 * 60 * 1000); // timeout after 5 minutes
    private Thread initialLoadTestServerThread;

    /**
     * Drops the test DB. Sets up master and replica, starts the JMS message broker and registers the replica with the master.
     */
    @Before
    public void setUp() throws Exception {
        try {
            Util.Pair<ReplicationServiceTestImpl, ReplicationMasterDescriptor> result = basicSetUp(
                    true, /* master=null means create a new one */ null,
            /* replica=null means create a new one */null);
            result.getA().startToReplicateFrom(result.getB());
        } catch (Exception e) {
            tearDown();
            throw e;
        }
    }

    /**
     * Drops the test DB.
     * 
     * @param master
     *            if not <code>null</code>, the value will be used for {@link #master}; otherwise, a new racing event
     *            service will be created as master
     * @param replica
     *            if not <code>null</code>, the value will be used for {@link #replica}; otherwise, a new racing event
     *            service will be created as replica
     */
    protected Util.Pair<ReplicationServiceTestImpl, ReplicationMasterDescriptor> basicSetUp(
            boolean dropDB, RacingEventServiceImpl master, RacingEventServiceImpl replica) throws IOException, InterruptedException {
        String exchangeName = "test-sapsailinganalytics-exchange";
        String exchangeHost = "localhost";
        if (System.getenv(Activator.REPLICATION_HOST) != null) {
            exchangeHost = System.getenv(Activator.REPLICATION_HOST);
        }
        final UUID serverUuid = UUID.randomUUID();
        final MongoDBService mongoDBService = MongoDBService.INSTANCE;
        if (dropDB) {
            mongoDBService.getDB().dropDatabase();
        }
        resolveAgainst = DomainFactory.INSTANCE;
        final MongoObjectFactory mongoObjectFactory = PersistenceFactory.INSTANCE.getMongoObjectFactory(mongoDBService);
        mongoObjectFactory.getDatabase().requestStart();
        if (master != null) {
            this.master = master;
        } else {
            this.master = createNewMaster(mongoDBService, mongoObjectFactory);
        }
        if (replica != null) {
            this.replica = replica;
        } else {
            this.replica = new RacingEventServiceImpl(PersistenceFactory.INSTANCE.getDomainObjectFactory(mongoDBService,
                    // replica gets its own base DomainFactory:
                    new DomainFactoryImpl()), mongoObjectFactory, MediaDBFactory.INSTANCE.getMediaDB(mongoDBService), EmptyWindStore.INSTANCE, EmptyGPSFixStore.INSTANCE);
        }
        ReplicationInstancesManager rim = new ReplicationInstancesManager();
        masterReplicator = new ReplicationServiceImpl(exchangeName, exchangeHost, rim, this.master);
        replicaDescriptor = new ReplicaDescriptor(InetAddress.getLocalHost(), serverUuid, "");
        masterReplicator.registerReplica(replicaDescriptor);
        // connect to exchange host and local server running as master
        // master server and exchange host can be two different hosts
        masterDescriptor = new ReplicationMasterDescriptorImpl(exchangeHost, "localhost", exchangeName, SERVLET_PORT, 0, UUID.randomUUID().toString());
        ReplicationServiceTestImpl replicaReplicator = new ReplicationServiceTestImpl(exchangeName, exchangeHost, resolveAgainst, rim,
                replicaDescriptor, this.replica, this.master, masterReplicator, masterDescriptor);
<<<<<<< HEAD
        Pair<ReplicationServiceTestImpl, ReplicationMasterDescriptor> result = new Pair<>(replicaReplicator, masterDescriptor);
        initialLoadTestServerThread = replicaReplicator.startInitialLoadTransmissionServlet();
=======
        Util.Pair<ReplicationServiceTestImpl, ReplicationMasterDescriptor> result = new Util.Pair<>(replicaReplicator, masterDescriptor);
        replicaReplicator.startInitialLoadTransmissionServlet();
>>>>>>> 1eed921f
        this.replicaReplicator = replicaReplicator; 
        return result;
    }

    protected RacingEventServiceImpl createNewMaster(final MongoDBService mongoDBService,
            final MongoObjectFactory mongoObjectFactory) {
        return new RacingEventServiceImpl(PersistenceFactory.INSTANCE.getDomainObjectFactory(mongoDBService,
                DomainFactory.INSTANCE), mongoObjectFactory, MediaDBFactory.INSTANCE.getMediaDB(mongoDBService),
                EmptyWindStore.INSTANCE, EmptyGPSFixStore.INSTANCE);
    }

    @After
    public void tearDown() throws Exception {
        final MongoDBService mongoDBService = MongoDBService.INSTANCE;
        final MongoObjectFactory mongoObjectFactory = PersistenceFactory.INSTANCE.getMongoObjectFactory(mongoDBService);
        mongoObjectFactory.getDatabase().requestDone();
        if (masterReplicator != null) {
            masterReplicator.unregisterReplica(replicaDescriptor);
        }
        if (masterDescriptor != null) {
            masterDescriptor.stopConnection();
        }
        try {
            if (initialLoadTestServerThread != null) {
                URLConnection urlConnection = new URL("http://localhost:"+SERVLET_PORT+"/STOP").openConnection(); // stop the initial load test server thread
                urlConnection.getInputStream().close();
                initialLoadTestServerThread.join(10000 /* wait 10s */);
                assertFalse("Expected initial load test server thread to die", initialLoadTestServerThread.isAlive());
            }
        } catch (ConnectException ex) {
            /* do not make tests fail because of a server that has been shut down
             * or when an exception occured (see setUp()) - let the
             * original exception propagate */
            ex.printStackTrace();
        }
    }
    
    public void stopReplicatingToMaster() throws IOException {
        replicaReplicator.stopToReplicateFromMaster();
    }
    
    static class ReplicationServiceTestImpl extends ReplicationServiceImpl {
        private final DomainFactory resolveAgainst;
        private final RacingEventService master;
        private final ReplicaDescriptor replicaDescriptor;
        private final ReplicationService masterReplicationService;
        private final ReplicationMasterDescriptor masterDescriptor;
        
        public ReplicationServiceTestImpl(String exchangeName, String exchangeHost, DomainFactory resolveAgainst,
                ReplicationInstancesManager replicationInstancesManager, ReplicaDescriptor replicaDescriptor,
                RacingEventService replica, RacingEventService master, ReplicationService masterReplicationService,
                ReplicationMasterDescriptor masterDescriptor)
                throws IOException {
            super(exchangeName, exchangeHost, replicationInstancesManager, replica);
            this.resolveAgainst = resolveAgainst;
            this.replicaDescriptor = replicaDescriptor;
            this.master = master;
            this.masterReplicationService = masterReplicationService;
            this.masterDescriptor = masterDescriptor;
        }
        
        private Thread startInitialLoadTransmissionServlet() throws InterruptedException {
            final boolean[] listening = new boolean[] { false };
            Thread initialLoadTestServerThread = new Thread("Replication initial load test server") {
                public void run() {
                    ServerSocket ss;
                    try {
                        ss = new ServerSocket(SERVLET_PORT);
                        synchronized (listening) {
                            listening[0] = true;
                            listening.notifyAll();
                        }
                        boolean stop = false;
                        while (!stop) {
                            Socket s = ss.accept();
                            String request = new BufferedReader(new InputStreamReader(s.getInputStream())).readLine();
                            PrintWriter pw = new PrintWriter(new OutputStreamWriter(s.getOutputStream()));
                            pw.println("HTTP/1.1 200 OK");
                            pw.println("Content-Type: text/plain");
                            pw.println();
                            pw.flush();
                            if (request.contains("DEREGISTER")) {
                                // assuming that it is safe to unregister all replicas for tests
                                for (ReplicaDescriptor descriptor : getReplicaInfo()) {
                                    unregisterReplica(descriptor);
                                }
                            } else if (request.contains("REGISTER")) {
                                final String uuid = UUID.randomUUID().toString();
                                registerReplicaUuidForMaster(uuid, masterDescriptor);
                                pw.print(uuid.getBytes());
                            } else if (request.contains("INITIAL_LOAD")) {
                                final GZIPOutputStream gzipOutputStream = new GZIPOutputStream(s.getOutputStream());
                                final ObjectOutputStream oos = new ObjectOutputStream(gzipOutputStream);
                                master.serializeForInitialReplication(oos);
                                gzipOutputStream.finish();
                            } else if (request.contains("STOP")) {
                                stop = true;
                            }
                            pw.close();
                            s.close();
                        }
                        ss.close();
                    } catch (IOException e) {
                        throw new RuntimeException(e);
                    }
                }
            };
            initialLoadTestServerThread.start();
            synchronized (listening) {
                while (!listening[0]) {
                    listening.wait();
                }
            }
            return initialLoadTestServerThread;
        }

        /**
         * Ignore the master descriptor and replicate from the local master passed to the constructor instead.
         */
//        @Override
//        public void startToReplicateFrom(ReplicationMasterDescriptor master) throws IOException,
//                ClassNotFoundException {
//            Replicator replicator = startToReplicateFromButDontYetFetchInitialLoad(master, /* startReplicatorSuspended */ true);
//            initialLoad();
//            replicator.setSuspended(false); // resume after initial load
//        }

        protected Replicator startToReplicateFromButDontYetFetchInitialLoad(ReplicationMasterDescriptor master, boolean startReplicatorSuspended)
                throws IOException {
            masterReplicationService.registerReplica(replicaDescriptor);
            registerReplicaUuidForMaster(replicaDescriptor.getUuid().toString(), master);
            QueueingConsumer consumer = master.getConsumer();
            final Replicator replicator = new Replicator(master, this, startReplicatorSuspended, consumer, DomainFactory.INSTANCE);
            new Thread(replicator).start();
            return replicator;
        }
        
        /**
         * Clones the {@link #master}'s state to the {@link #replica} using
         * {@link RacingEventServiceImpl#serializeForInitialReplication(ObjectOutputStream)} and
         * {@link RacingEventServiceImpl#initiallyFillFrom(ObjectInputStream)} through a piped input/output stream.
         * @throws InterruptedException 
         */
        protected void initialLoad() throws IOException, ClassNotFoundException, InterruptedException {
            PipedOutputStream pos = new PipedOutputStream();
            PipedInputStream pis = new PipedInputStream(pos);
            final ObjectOutputStream oos = new ObjectOutputStream(pos);
            new Thread("clone writer") {
                public void run() {
                    try {
                        master.serializeForInitialReplication(oos);
                        oos.close();
                    } catch (IOException e) {
                        e.printStackTrace();
                        throw new RuntimeException(e);
                    }
                }
            }.start();
            ObjectInputStream dis = resolveAgainst.createObjectInputStreamResolvingAgainstThisFactory(pis);
            getRacingEventService().initiallyFillFrom(dis);
            dis.close();
        }
    }
}<|MERGE_RESOLUTION|>--- conflicted
+++ resolved
@@ -121,13 +121,8 @@
         masterDescriptor = new ReplicationMasterDescriptorImpl(exchangeHost, "localhost", exchangeName, SERVLET_PORT, 0, UUID.randomUUID().toString());
         ReplicationServiceTestImpl replicaReplicator = new ReplicationServiceTestImpl(exchangeName, exchangeHost, resolveAgainst, rim,
                 replicaDescriptor, this.replica, this.master, masterReplicator, masterDescriptor);
-<<<<<<< HEAD
-        Pair<ReplicationServiceTestImpl, ReplicationMasterDescriptor> result = new Pair<>(replicaReplicator, masterDescriptor);
+        Util.Pair<ReplicationServiceTestImpl, ReplicationMasterDescriptor> result = new Util.Pair<>(replicaReplicator, masterDescriptor);
         initialLoadTestServerThread = replicaReplicator.startInitialLoadTransmissionServlet();
-=======
-        Util.Pair<ReplicationServiceTestImpl, ReplicationMasterDescriptor> result = new Util.Pair<>(replicaReplicator, masterDescriptor);
-        replicaReplicator.startInitialLoadTransmissionServlet();
->>>>>>> 1eed921f
         this.replicaReplicator = replicaReplicator; 
         return result;
     }
