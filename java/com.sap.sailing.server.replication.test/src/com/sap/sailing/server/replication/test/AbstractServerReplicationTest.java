package com.sap.sailing.server.replication.test;

import com.sap.sailing.domain.base.DomainFactory;
import com.sap.sailing.domain.base.impl.DomainFactoryImpl;
import com.sap.sailing.domain.persistence.MongoObjectFactory;
import com.sap.sailing.domain.persistence.PersistenceFactory;
import com.sap.sailing.domain.persistence.media.MediaDBFactory;
import com.sap.sailing.domain.racelog.tracking.EmptyGPSFixStore;
import com.sap.sailing.domain.tracking.impl.EmptyWindStore;
import com.sap.sailing.server.RacingEventService;
import com.sap.sailing.server.impl.RacingEventServiceImpl;
import com.sap.sse.mongodb.MongoDBService;

public abstract class AbstractServerReplicationTest extends com.sap.sse.replication.testsupport.AbstractServerWithSingleServiceReplicationTest<RacingEventService, RacingEventServiceImpl> {
    protected ServerReplicationTestSetUp testSetUp;
    
<<<<<<< HEAD
=======
    protected AbstractServerReplicationTest(ServerReplicationTestSetUp testSetUp) {
        super(testSetUp);
        this.testSetUp = testSetUp;
    }
    
>>>>>>> 6b6c6574
    public AbstractServerReplicationTest() {
        super(new ServerReplicationTestSetUp());
        testSetUp = (ServerReplicationTestSetUp) super.testSetUp;
    }

    protected static class ServerReplicationTestSetUp extends com.sap.sse.replication.testsupport.AbstractServerReplicationTestSetUp<RacingEventService, RacingEventServiceImpl> {
        protected MongoDBService mongoDBService;
        protected MongoObjectFactory mongoObjectFactory;

        /**
         * Drops the test DB, if <code>dropDB</code> is <code>true</code> and requests the DB to start.
         */
        @Override
        protected void persistenceSetUp(boolean dropDB) {
            mongoDBService = MongoDBService.INSTANCE;
            if (dropDB) {
                mongoDBService.getDB().dropDatabase();
            }
            mongoObjectFactory = PersistenceFactory.INSTANCE.getMongoObjectFactory(mongoDBService);
        }

        @Override
        public RacingEventServiceImpl createNewMaster() {
            return new RacingEventServiceImpl(PersistenceFactory.INSTANCE.getDomainObjectFactory(mongoDBService,
                    DomainFactory.INSTANCE), mongoObjectFactory, MediaDBFactory.INSTANCE.getMediaDB(mongoDBService),
                    EmptyWindStore.INSTANCE, EmptyGPSFixStore.INSTANCE);
        }

        @Override
        public RacingEventServiceImpl createNewReplica() {
            return new RacingEventServiceImpl(PersistenceFactory.INSTANCE.getDomainObjectFactory(mongoDBService,
                    // replica gets its own base DomainFactory:
                    new DomainFactoryImpl()), mongoObjectFactory, MediaDBFactory.INSTANCE.getMediaDB(mongoDBService),
                    EmptyWindStore.INSTANCE, EmptyGPSFixStore.INSTANCE);
        }
    }
}<|MERGE_RESOLUTION|>--- conflicted
+++ resolved
@@ -14,14 +14,11 @@
 public abstract class AbstractServerReplicationTest extends com.sap.sse.replication.testsupport.AbstractServerWithSingleServiceReplicationTest<RacingEventService, RacingEventServiceImpl> {
     protected ServerReplicationTestSetUp testSetUp;
     
-<<<<<<< HEAD
-=======
     protected AbstractServerReplicationTest(ServerReplicationTestSetUp testSetUp) {
         super(testSetUp);
         this.testSetUp = testSetUp;
     }
     
->>>>>>> 6b6c6574
     public AbstractServerReplicationTest() {
         super(new ServerReplicationTestSetUp());
         testSetUp = (ServerReplicationTestSetUp) super.testSetUp;
