--- conflicted
+++ resolved
@@ -74,16 +74,9 @@
 public class MediaReplicationTest extends AbstractServerReplicationTest {
     @SuppressWarnings("unchecked")
     public MediaReplicationTest() {
-<<<<<<< HEAD
-        super(mock(FullyInitializedReplicableTracker.class), new ServerReplicationTestSetUp() {
-            @Override
-            public RacingEventServiceImpl createNewReplica() {
-                final FullyInitializedReplicableTracker<SecurityService> securityServiceTrackerMock = mock(FullyInitializedReplicableTracker.class);
-=======
         super(new ServerReplicationTestSetUp(mock(FullyInitializedReplicableTracker.class)) {
             @Override
             public RacingEventServiceImpl createNewReplica(FullyInitializedReplicableTracker<SecurityService> securityServiceTrackerMock) {
->>>>>>> 39d60ec6
                 final MongoDBConfiguration masterMongoDBConfig = mongoDBService.getConfiguration();
                 final ConnectionString masterMongoDbUri = masterMongoDBConfig.getMongoClientURI();
                 final MongoDBConfiguration proxyReplicaMongoDBConfig = new MongoDBConfiguration(
