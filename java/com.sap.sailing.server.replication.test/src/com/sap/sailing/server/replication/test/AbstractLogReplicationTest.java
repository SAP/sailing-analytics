--- conflicted
+++ resolved
@@ -1,4 +1,3 @@
-<<<<<<< HEAD
 package com.sap.sailing.server.replication.test;
 
 import static org.junit.Assert.assertEquals;
@@ -117,123 +116,4 @@
         return masterLeaderboard;
     }
 
-=======
-package com.sap.sailing.server.replication.test;
-
-import static org.junit.Assert.assertEquals;
-
-import java.util.ArrayList;
-import java.util.Arrays;
-import java.util.LinkedHashMap;
-import java.util.List;
-import java.util.UUID;
-
-import com.sap.sailing.domain.abstractlog.AbstractLog;
-import com.sap.sailing.domain.abstractlog.AbstractLogEvent;
-import com.sap.sailing.domain.abstractlog.race.RaceLog;
-import com.sap.sailing.domain.abstractlog.race.RaceLogEvent;
-import com.sap.sailing.domain.abstractlog.race.RaceLogRaceStatusEvent;
-import com.sap.sailing.domain.base.Regatta;
-import com.sap.sailing.domain.base.Series;
-import com.sap.sailing.domain.common.RankingMetrics;
-import com.sap.sailing.domain.common.RegattaName;
-import com.sap.sailing.domain.common.dto.FleetDTO;
-import com.sap.sailing.domain.common.dto.RegattaCreationParametersDTO;
-import com.sap.sailing.domain.common.dto.SeriesCreationParametersDTO;
-import com.sap.sailing.domain.leaderboard.FlexibleLeaderboard;
-import com.sap.sailing.domain.leaderboard.impl.LowPoint;
-import com.sap.sailing.domain.racelog.RaceLogIdentifier;
-import com.sap.sailing.server.impl.RacingEventServiceImpl;
-import com.sap.sailing.server.operationaltransformation.AddSpecificRegatta;
-import com.sap.sailing.server.operationaltransformation.CreateFlexibleLeaderboard;
-import com.sap.sse.common.Color;
-import com.sap.sse.common.Util;
-
-public abstract class AbstractLogReplicationTest<LogT extends AbstractLog<EventT, VisitorT>, EventT extends AbstractLogEvent<VisitorT>, VisitorT>
-        extends AbstractServerReplicationTest {
-    protected static final String BOAT_CLASS_NAME_49er = "49er";
-    
-    /**
-     * Uses a new master that loads the existing regatta and race log to append an event to the race log. This will store it to the DB so that if the original
-     * master re-loads the race log it should see the new race log event.
-     * @throws Exception 
-     */
-    protected void addEventToDB(RaceLogIdentifier raceLogIdentifier, RaceLogRaceStatusEvent createRaceStatusEvent, String regattaName, String raceColumnName, String fleetName) throws Exception {
-        final RacingEventServiceImpl temporaryMaster = createNewMaster();
-        Regatta regatta = temporaryMaster.getRegatta(new RegattaName(regattaName+" ("+BOAT_CLASS_NAME_49er+")"));
-        Series series = regatta.getSeries().iterator().next();
-        RaceLog masterLog = series.getRaceColumnByName(raceColumnName).getRaceLog(series.getFleetByName(fleetName));
-        masterLog.add(createRaceStatusEvent);
-    }
-    
-    /**
-     * Validation is done based only on the identifier and type of the {@link RaceLogEvent}s.
-     */
-    protected void addAndValidateEventIds(LogT masterLog, LogT replicaLog, @SuppressWarnings("unchecked") EventT... addedEvents) throws InterruptedException {
-        // 1. Check state of replica after initial load...
-        assertEqualsOnId(masterLog, replicaLog);
-        // 2. ... add all incoming events...
-        for (EventT event : addedEvents) {
-            masterLog.add(event);
-        }
-        // 3. ... and give replication some time to deliver messages.
-        Thread.sleep(3000);
-        assertEqualsOnId(masterLog, replicaLog);
-    }
-
-    /**
-     * Equality of the events is done based only on the identifier and type.
-     */
-    protected void assertEqualsOnId(LogT masterLog, LogT replicaLog) {
-        replicaLog.lockForRead();
-        try {
-            masterLog.lockForRead();
-            try {
-                assertEqualsOnId(masterLog.getRawFixes(), replicaLog.getRawFixes());
-            } finally {
-                masterLog.unlockAfterRead();
-            }
-        } finally {
-            replicaLog.unlockAfterRead();
-        }
-    }
-
-    /**
-     * Equality of the events is done based only on the {@link RaceLogEvent}'s identifier and type.
-     */
-    private void assertEqualsOnId(Iterable<EventT> expectedEvents, Iterable<EventT> actualEvents) {
-        List<EventT> expectedCollection = new ArrayList<>();
-        Util.addAll(expectedEvents, expectedCollection);
-        List<EventT> actualCollection = new ArrayList<>();
-        Util.addAll(actualEvents, actualCollection);
-        assertEquals(Util.size(expectedEvents), Util.size(actualEvents));
-        for (int i = 0; i < expectedCollection.size(); i++) {
-            assertEquals(expectedCollection.get(i).getClass(), actualCollection.get(i).getClass());
-            assertEquals(expectedCollection.get(i).getId(), actualCollection.get(i).getId());
-        }
-    }
-
-    protected Regatta setupRegatta(final String regattaName, String seriesName, String fleetName, String boatClassName) {
-        LinkedHashMap<String, SeriesCreationParametersDTO> seriesCreationParameters = new LinkedHashMap<>();
-        SeriesCreationParametersDTO creationParametersForDefaultSeries = new SeriesCreationParametersDTO(
-                Arrays.asList(new FleetDTO[] { new FleetDTO(fleetName, 0, Color.BLACK), }), /* medal */false, /* fleetsCanRunInParallel */ true, /* startsWithZero */
-                false, /* firstColumnIsNonDiscardableCarryForward */false, /* discardingThresholds */new int[0], /* hasSplitFleetContiguousScoring */
-                false, /* maximumNumberOfDiscards */ null);
-        seriesCreationParameters.put(seriesName, creationParametersForDefaultSeries);
-        // 1. Install some race column on master...
-        RegattaCreationParametersDTO regattaCreationParams = new RegattaCreationParametersDTO(seriesCreationParameters);
-        AddSpecificRegatta addRegattaOperation = new AddSpecificRegatta(regattaName, boatClassName, 
-                /*startDate*/ null, /*endDate*/ null, /* regatta ID */ UUID.randomUUID(), regattaCreationParams, /* persistent */ true,
-                new LowPoint(), /* default course area ID */ UUID.randomUUID(), /*buoyZoneRadiusInHullLengths*/2.0, /* useStartTimeInference */ true,
-                /* controlTrackingFromStartAndFinishTimes */ false, RankingMetrics.ONE_DESIGN);
-        return master.apply(addRegattaOperation);
-    }
-
-    protected FlexibleLeaderboard setupFlexibleLeaderboard(final String leaderboardName) {
-        CreateFlexibleLeaderboard createTestLeaderboard = new CreateFlexibleLeaderboard(leaderboardName, leaderboardName, new int[] { 19, 44 }, new LowPoint(), null);
-        FlexibleLeaderboard masterLeaderboard = master.apply(createTestLeaderboard);
-        return masterLeaderboard;
-    }
-
->>>>>>> bb4ecf91
 }