<<<<<<< HEAD
package com.sap.sailing.server.replication.test;

import static org.junit.Assert.assertEquals;
import static org.junit.Assert.assertFalse;
import static org.junit.Assert.assertNotNull;
import static org.junit.Assert.assertNull;
import static org.junit.Assert.assertTrue;

import java.util.Arrays;
import java.util.Collections;
import java.util.Date;
import java.util.Iterator;
import java.util.List;
import java.util.UUID;

import org.junit.Test;

import com.sap.sailing.domain.base.CourseArea;
import com.sap.sailing.domain.base.DomainFactory;
import com.sap.sailing.domain.base.Event;
import com.sap.sailing.domain.base.Fleet;
import com.sap.sailing.domain.base.Regatta;
import com.sap.sailing.domain.base.Series;
import com.sap.sailing.domain.base.configuration.impl.RegattaConfigurationImpl;
import com.sap.sailing.domain.base.impl.FleetImpl;
import com.sap.sailing.domain.base.impl.RegattaImpl;
import com.sap.sailing.domain.base.impl.SeriesImpl;
import com.sap.sailing.domain.common.CourseDesignerMode;
import com.sap.sailing.domain.common.RegattaName;
import com.sap.sailing.domain.common.ScoringSchemeType;
import com.sap.sailing.domain.common.dto.FleetDTO;
import com.sap.sailing.domain.ranking.OneDesignRankingMetric;
import com.sap.sailing.server.operationaltransformation.UpdateSeries;
import com.sap.sailing.server.operationaltransformation.UpdateSpecificRegatta;
import com.sap.sse.common.Color;
import com.sap.sse.common.TimePoint;
import com.sap.sse.common.Util;
import com.sap.sse.common.impl.MillisecondsTimePoint;

public class RegattaReplicationTest extends AbstractServerReplicationTest {
    @Test
    public void testSimpleSpecificRegattaReplication() throws InterruptedException {
        final String baseEventName = "Kiel Week 2012";
        final String boatClassName = "49er";
        final Iterable<Series> series = Collections.emptyList();
        final UUID regattaId = UUID.randomUUID();
        Regatta masterRegatta = master.createRegatta(RegattaImpl.getDefaultName(baseEventName, boatClassName), boatClassName,
                /* canBoatsOfCompetitorsChangePerRace */ true, /*startDate*/ null, /*endDate*/ null, regattaId, series,
                /* persistent */ true, DomainFactory.INSTANCE.createScoringScheme(ScoringSchemeType.LOW_POINT), null,
                /*buoyZoneRadiusInHullLengths*/2.0, /* useStartTimeInference */ true, /* controlTrackingFromStartAndFinishTimes */ false, OneDesignRankingMetric::new);
        
        Thread.sleep(1000);
        
        Regatta replicatedRegatta = replica.getRegatta(new RegattaName(masterRegatta.getName()));
        assertNotNull(replicatedRegatta);
        assertTrue(replicatedRegatta.isPersistent());
        assertTrue(Util.isEmpty((replicatedRegatta.getSeries())));
        assertNull(replicatedRegatta.getDefaultCourseArea());        
        assertTrue(regattaId.equals(replicatedRegatta.getId()));
        assertNull(replicatedRegatta.getRegattaConfiguration());
    }

    @Test
    public void testSpecificRegattaReplicationWithDifferentBoatsOfCompetitorsCanChangePerRaceSettings() throws InterruptedException {
        final String baseEventName = "Kiel Week 2012";
        final String boatClass1Name = "49er";
        final String boatClass2Name = "49erFX";
        final boolean canBoatsOfCompetitorsChangePerRaceRegatta1 = true;
        final boolean canBoatsOfCompetitorsChangePerRaceRegatta2 = false;
        final Iterable<Series> series = Collections.emptyList();
        final UUID regattaId = UUID.randomUUID();
        Regatta masterRegatta1 = master.createRegatta(RegattaImpl.getDefaultName(baseEventName, boatClass1Name), boatClass1Name,
                canBoatsOfCompetitorsChangePerRaceRegatta1, /*startDate*/ null, /*endDate*/ null, regattaId, series,
                /* persistent */ true, DomainFactory.INSTANCE.createScoringScheme(ScoringSchemeType.LOW_POINT), null,
                /*buoyZoneRadiusInHullLengths*/2.0, /* useStartTimeInference */ true, /* controlTrackingFromStartAndFinishTimes */ false, OneDesignRankingMetric::new);
        Regatta masterRegatta2 = master.createRegatta(RegattaImpl.getDefaultName(baseEventName, boatClass2Name), boatClass2Name,
                canBoatsOfCompetitorsChangePerRaceRegatta2, /*startDate*/ null, /*endDate*/ null, regattaId, series,
                /* persistent */ true, DomainFactory.INSTANCE.createScoringScheme(ScoringSchemeType.LOW_POINT), null,
                /*buoyZoneRadiusInHullLengths*/2.0, /* useStartTimeInference */ true, /* controlTrackingFromStartAndFinishTimes */ false, OneDesignRankingMetric::new);
        
        Thread.sleep(1000);
        
        Regatta replicatedRegatta1 = replica.getRegatta(new RegattaName(masterRegatta1.getName()));
        assertNotNull(replicatedRegatta1);
        assertEquals(replicatedRegatta1.canBoatsOfCompetitorsChangePerRace(), canBoatsOfCompetitorsChangePerRaceRegatta1);
        Regatta replicatedRegatta2 = replica.getRegatta(new RegattaName(masterRegatta2.getName()));
        assertNotNull(replicatedRegatta2);
        assertEquals(replicatedRegatta2.canBoatsOfCompetitorsChangePerRace(), canBoatsOfCompetitorsChangePerRaceRegatta2);
    }

    @Test
    public void testUpdateSpecificRegattaReplicationForCourseArea() throws InterruptedException {
        Regatta replicatedRegatta;
        
        final UUID alphaCourseAreaId = UUID.randomUUID();
        final UUID tvCourseAreaId = UUID.randomUUID();
        final TimePoint eventStartDate = new MillisecondsTimePoint(new Date());
        final TimePoint eventEndDate = new MillisecondsTimePoint(new Date());

        Event event = master.addEvent("Event", /* eventDescription */ null, eventStartDate, eventEndDate, "Venue", true, UUID.randomUUID());
        master.addCourseAreas(event.getId(), new String[] {"Alpha"}, new UUID[] {alphaCourseAreaId});
        master.addCourseAreas(event.getId(), new String[] {"TV"}, new UUID[] {tvCourseAreaId});
        
        UUID currentCourseAreaId = null;
        Regatta masterRegatta = master.createRegatta(RegattaImpl.getDefaultName("Kiel Week 2012", "49er"), "49er", 
                /* canBoatsOfCompetitorsChangePerRace */ true, /*startDate*/ null, /*endDate*/ null,
                UUID.randomUUID(), Collections.<Series>emptyList(),
                /* persistent */ true, DomainFactory.INSTANCE.createScoringScheme(ScoringSchemeType.LOW_POINT), currentCourseAreaId,
                /*buoyZoneRadiusInHullLengths*/2.0, /* useStartTimeInference */ true, /* controlTrackingFromStartAndFinishTimes */ false, OneDesignRankingMetric::new);

        // Test for 'null'
        master.apply(new UpdateSpecificRegatta(masterRegatta.getRegattaIdentifier(), /*startDate*/ null, /*endDate*/ null, 
                currentCourseAreaId, null, /*buoyZoneRadiusInHullLengths*/2.0, /* useStartTimeInference */ true, /* controlTrackingFromStartAndFinishTimes */ false));
        Thread.sleep(1000);
        replicatedRegatta = replica.getRegatta(new RegattaName(masterRegatta.getName()));
        assertNotNull(replicatedRegatta);
        assertNull(replicatedRegatta.getDefaultCourseArea());
        
        // Test for 'alpha'
        currentCourseAreaId = alphaCourseAreaId;
        master.apply(new UpdateSpecificRegatta(masterRegatta.getRegattaIdentifier(), /*startDate*/ null, /*endDate*/ null, 
                currentCourseAreaId, null, /*buoyZoneRadiusInHullLengths*/2.0, /* useStartTimeInference */ true, /* controlTrackingFromStartAndFinishTimes */ false));
        Thread.sleep(1000);
        replicatedRegatta = replica.getRegatta(new RegattaName(masterRegatta.getName()));
        assertNotNull(replicatedRegatta);
        assertEquals(currentCourseAreaId, replicatedRegatta.getDefaultCourseArea().getId());
        
        // Test for 'tv'
        currentCourseAreaId = tvCourseAreaId;
        master.apply(new UpdateSpecificRegatta(masterRegatta.getRegattaIdentifier(), /*startDate*/ null, /*endDate*/ null,
                currentCourseAreaId, null, /*buoyZoneRadiusInHullLengths*/2.0, /* useStartTimeInference */ true, /* controlTrackingFromStartAndFinishTimes */ false));
        Thread.sleep(1000);
        replicatedRegatta = replica.getRegatta(new RegattaName(masterRegatta.getName()));
        assertNotNull(replicatedRegatta);
        assertEquals(currentCourseAreaId, replicatedRegatta.getDefaultCourseArea().getId());
        
        // Test back to 'null'
        currentCourseAreaId = null;
        master.apply(new UpdateSpecificRegatta(masterRegatta.getRegattaIdentifier(), /*startDate*/ null, /*endDate*/ null, currentCourseAreaId, null,
                /*buoyZoneRadiusInHullLengths*/2.0, /* useStartTimeInference */ true, /* controlTrackingFromStartAndFinishTimes */ false));
        Thread.sleep(1000);
        replicatedRegatta = replica.getRegatta(new RegattaName(masterRegatta.getName()));
        assertNotNull(replicatedRegatta);
        assertNull(replicatedRegatta.getDefaultCourseArea());
    }
    
    @Test
    public void testRegattaToEventAssociationBeingReplicated() throws InterruptedException {
        final UUID tvCourseAreaId = UUID.randomUUID();
        final UUID golfCourseAreaId = UUID.randomUUID();
        final TimePoint eventStartDate = new MillisecondsTimePoint(new Date());
        final TimePoint eventEndDate = new MillisecondsTimePoint(new Date());
        Event event = master.addEvent("Event", /* eventDescription */ null, eventStartDate, eventEndDate, "Venue", /*isPublic*/true, UUID.randomUUID());
        master.addCourseAreas(event.getId(), new String[] {"TV"}, new UUID[] {tvCourseAreaId});
        master.addCourseAreas(event.getId(), new String[] {"Golf"}, new UUID[] {golfCourseAreaId});
        final String regattaName = RegattaImpl.getDefaultName("Kiel Week 2012", "49er");
        Regatta masterRegatta = master.createRegatta(regattaName, "49er", 
                /* canBoatsOfCompetitorsChangePerRace */ true, /*startDate*/ null, /*endDate*/ null, 
                UUID.randomUUID(), Collections.<Series>emptyList(),
                /* persistent */ true, DomainFactory.INSTANCE.createScoringScheme(ScoringSchemeType.LOW_POINT), tvCourseAreaId,
                /*buoyZoneRadiusInHullLengths*/2.0, /* useStartTimeInference */ true, /* controlTrackingFromStartAndFinishTimes */ false, OneDesignRankingMetric::new);
        event = master.getEvent(event.getId());
        assertTrue(event.getRegattas().iterator().hasNext());
        assertEquals(regattaName, event.getRegattas().iterator().next().getName());
        Thread.sleep(1000);
        Event replicatedEvent = replica.getEvent(event.getId());
        Iterator<Regatta> regattasInReplicatedEvent = replicatedEvent.getRegattas().iterator();
        assertTrue(regattasInReplicatedEvent.hasNext());
        assertEquals(regattaName, regattasInReplicatedEvent.next().getName());
        master.apply(new UpdateSpecificRegatta(masterRegatta.getRegattaIdentifier(), /*startDate*/ null, /*endDate*/ null, golfCourseAreaId, null,
                /*buoyZoneRadiusInHullLengths*/2.0, /* useStartTimeInference */ true, /* controlTrackingFromStartAndFinishTimes */ false));
    }
    
    @Test
    public void testUpdateSpecificRegattaReplicationForProcedureAndCourseDesignerAndConfig() throws InterruptedException {
        Regatta replicatedRegatta;
        
        final UUID alphaCourseAreaId = UUID.randomUUID();
        final TimePoint eventStartDate = new MillisecondsTimePoint(new Date());
        final TimePoint eventEndDate = new MillisecondsTimePoint(new Date());
        
        Event event = master.addEvent("Event", /* eventDescription */ null, eventStartDate, eventEndDate, "Venue", true, UUID.randomUUID());
        master.addCourseAreas(event.getId(), new String[] {"Alpha"}, new UUID[] {alphaCourseAreaId});
        
        UUID currentCourseAreaId = null;
        Regatta masterRegatta = master.createRegatta(RegattaImpl.getDefaultName("RR", "49er"), "49er", 
                /* canBoatsOfCompetitorsChangePerRace */ true, /*startDate*/ null, /*endDate*/ null,
                UUID.randomUUID(), Collections.<Series>emptyList(),
                true, DomainFactory.INSTANCE.createScoringScheme(ScoringSchemeType.LOW_POINT), currentCourseAreaId,
                /*buoyZoneRadiusInHullLengths*/2.0, /* useStartTimeInference */ true, /* controlTrackingFromStartAndFinishTimes */ false, OneDesignRankingMetric::new);
        
        // Test for 'null'
        master.apply(new UpdateSpecificRegatta(masterRegatta.getRegattaIdentifier(), /*startDate*/ null, /*endDate*/ null, currentCourseAreaId, null,
                /*buoyZoneRadiusInHullLengths*/2.0, /* useStartTimeInference */ true, /* controlTrackingFromStartAndFinishTimes */ false));
        Thread.sleep(1000);
        replicatedRegatta = replica.getRegatta(new RegattaName(masterRegatta.getName()));
        assertNotNull(replicatedRegatta);
        assertNull(replicatedRegatta.getRegattaConfiguration());
        
        // Test for values
        RegattaConfigurationImpl config = new RegattaConfigurationImpl();
        config.setDefaultCourseDesignerMode(CourseDesignerMode.BY_MARKS);
        master.apply(new UpdateSpecificRegatta(masterRegatta.getRegattaIdentifier(), /*startDate*/ null, /*endDate*/ null, currentCourseAreaId, config,
                /*buoyZoneRadiusInHullLengths*/2.0, /* useStartTimeInference */ true, /* controlTrackingFromStartAndFinishTimes */ false));
        Thread.sleep(1000);
        replicatedRegatta = replica.getRegatta(new RegattaName(masterRegatta.getName()));
        assertNotNull(replicatedRegatta);
        assertNotNull(replicatedRegatta.getRegattaConfiguration());
        assertEquals(CourseDesignerMode.BY_MARKS, replicatedRegatta.getRegattaConfiguration().getDefaultCourseDesignerMode());
    }

    @Test
    public void testDefaultRegattaReplication() throws InterruptedException {
        final String baseEventName = "Kiel Week 2012";
        final String boatClassName = "49er";
        final UUID regattaId = UUID.randomUUID();
        Regatta masterRegatta = master.getOrCreateDefaultRegatta(RegattaImpl.getDefaultName(baseEventName, boatClassName), boatClassName, regattaId);
        Thread.sleep(1000);
        Regatta replicatedRegatta = replica.getRegatta(new RegattaName(masterRegatta.getName()));
        assertNotNull(replicatedRegatta);
        assertTrue(regattaId.equals(replicatedRegatta.getId()));
    }
    
    @Test
    public void testSpecificRegattaReplicationWithTwoEmptySeries() throws InterruptedException {
        final String baseEventName = "Kiel Week 2012";
        final String boatClassName = "49er";
        final List<String> emptyRaceColumnNamesList = Collections.emptyList();
        Series qualification = new SeriesImpl("Qualification", /* isMedal */ false, /* isFleetsCanRunInParallel */ true, 
                Arrays.asList(new Fleet[] { new FleetImpl("Yellow"), new FleetImpl("Blue") }), emptyRaceColumnNamesList, /* trackedRegattaRegistry */ null);
        Series finals = new SeriesImpl("Finals", /* isMedal */ false, /* isFleetsCanRunInParallel */ true, 
                Arrays.asList(new Fleet[] { new FleetImpl("Gold", 1), new FleetImpl("Silver", 2) }), emptyRaceColumnNamesList, /* trackedRegattaRegistry */ null);
        Series medal = new SeriesImpl("Medal", /* isMedal */ true, /* isFleetsCanRunInParallel */ true, 
                Arrays.asList(new Fleet[] { new FleetImpl("Medal") }), emptyRaceColumnNamesList, /* trackedRegattaRegistry */ null);
        Regatta masterRegatta = master.createRegatta(RegattaImpl.getDefaultName(baseEventName, boatClassName), boatClassName,
                /* canBoatsOfCompetitorsChangePerRace */ true, /*startDate*/ null, /*endDate*/ null,
                UUID.randomUUID(), Arrays.asList(new Series[] { qualification, finals, medal }), /* persistent */ true, DomainFactory.INSTANCE.createScoringScheme(ScoringSchemeType.LOW_POINT), null,
                /*buoyZoneRadiusInHullLengths*/2.0, /* useStartTimeInference */ true, /* controlTrackingFromStartAndFinishTimes */ false, OneDesignRankingMetric::new);
        Thread.sleep(1000);
        Regatta replicatedRegatta = replica.getRegatta(new RegattaName(masterRegatta.getName()));
        assertNotNull(replicatedRegatta);
        assertTrue(replicatedRegatta.isPersistent());
        assertFalse(Util.isEmpty((replicatedRegatta.getSeries())));
        Iterator<? extends Series> seriesIter = replicatedRegatta.getSeries().iterator();
        Series replicatedQualification = seriesIter.next();
        assertEquals("Qualification", replicatedQualification.getName());
        assertEquals(2, Util.size(replicatedQualification.getFleets()));
        assertNotNull(replicatedQualification.getFleetByName("Yellow"));
        assertNotNull(replicatedQualification.getFleetByName("Blue"));
        assertEquals(0, replicatedQualification.getFleetByName("Yellow").compareTo(replicatedQualification.getFleetByName("Blue")));
        Series replicatedFinals = seriesIter.next();
        assertEquals("Finals", replicatedFinals.getName());
        assertEquals(2, Util.size(replicatedFinals.getFleets()));
        assertNotNull(replicatedFinals.getFleetByName("Silver"));
        assertNotNull(replicatedFinals.getFleetByName("Gold"));
        assertEquals(1, replicatedFinals.getFleetByName("Gold").getOrdering());
        assertEquals(2, replicatedFinals.getFleetByName("Silver").getOrdering());
        Series replicatedMedal = seriesIter.next();
        assertEquals("Medal", replicatedMedal.getName());
        assertEquals(1, Util.size(replicatedMedal.getFleets()));
        assertNotNull(replicatedMedal.getFleetByName("Medal"));
        assertNull(replicatedRegatta.getDefaultCourseArea());
    }
    
    @Test
    public void testRegattaUpdateSeriesWithNewSeries() throws InterruptedException {
        final String baseEventName = "Extreme Sailing Series 2020";
        final String boatClassName = "Extreme40";
        final List<String> emptyRaceColumnNamesList = Collections.emptyList();
        Series qualification = new SeriesImpl("Qualification", /* isMedal */ false, /* isFleetsCanRunInParallel */ true, 
                Arrays.asList(new Fleet[] { new FleetImpl("Yellow"), new FleetImpl("Blue") }), emptyRaceColumnNamesList, /* trackedRegattaRegistry */ null);
        Regatta masterRegatta = master.createRegatta(RegattaImpl.getDefaultName(baseEventName, boatClassName), boatClassName, 
                /* canBoatsOfCompetitorsChangePerRace */ true, /*startDate*/ null, /*endDate*/ null,
                UUID.randomUUID(), Arrays.asList(new Series[] { qualification }), /* persistent */ true, DomainFactory.INSTANCE.createScoringScheme(ScoringSchemeType.LOW_POINT), null,
                /*buoyZoneRadiusInHullLengths*/2.0, /* useStartTimeInference */ true, /* controlTrackingFromStartAndFinishTimes */ false, OneDesignRankingMetric::new);
        Thread.sleep(1000);
        Regatta replicatedRegatta = replica.getRegatta(new RegattaName(masterRegatta.getName()));
        assertNotNull(replicatedRegatta);
        assertTrue(replicatedRegatta.isPersistent());
        assertFalse(Util.isEmpty((replicatedRegatta.getSeries())));
        Iterator<? extends Series> seriesIter = replicatedRegatta.getSeries().iterator();
        Series replicatedQualification = seriesIter.next();
        assertEquals("Qualification", replicatedQualification.getName());
        assertEquals(2, Util.size(replicatedQualification.getFleets()));
        assertFalse(seriesIter.hasNext());
        Series finals = new SeriesImpl("Finals", /* isMedal */ false, /* isFleetsCanRunInParallel */ true, 
                Arrays.asList(new Fleet[] { new FleetImpl("Gold", 1) }), emptyRaceColumnNamesList, /* trackedRegattaRegistry */ null);
        FleetDTO finalsGoldFleet = new FleetDTO("Gold", 1, Color.GRAY);
        master.apply(new UpdateSeries(masterRegatta.getRegattaIdentifier(), finals.getName(), finals.getName(), finals.isMedal(), finals.isFleetsCanRunInParallel(),
                new int[] {},
                finals.isStartsWithZeroScore(), finals.isFirstColumnIsNonDiscardableCarryForward(),
                finals.hasSplitFleetContiguousScoring(), finals.getMaximumNumberOfDiscards(), Arrays.asList(new FleetDTO[] { finalsGoldFleet })));
        Thread.sleep(1000);
        replicatedRegatta = replica.getRegatta(new RegattaName(masterRegatta.getName()));
        assertNotNull(replicatedRegatta);
        assertTrue(replicatedRegatta.isPersistent());
        assertFalse(Util.isEmpty((replicatedRegatta.getSeries())));
        seriesIter = replicatedRegatta.getSeries().iterator();
        replicatedQualification = seriesIter.next();
        assertEquals("Qualification", replicatedQualification.getName());
        assertEquals(2, Util.size(replicatedQualification.getFleets()));
        assertTrue(seriesIter.hasNext());
        Series replicatedFinals = seriesIter.next();
        assertEquals("Finals", replicatedFinals.getName());
        assertEquals(1, Util.size(replicatedFinals.getFleets()));
        assertNotNull(replicatedFinals.getFleetByName("Gold"));
        assertEquals(1, replicatedFinals.getFleetByName("Gold").getOrdering());
    }
    
    @Test
    public void testSeriesNameChangeReplicationTest() throws InterruptedException {
        final String baseEventName = "Extreme Sailing Series 2021";
        final String boatClassName = "Extreme40";
        final List<String> emptyRaceColumnNamesList = Collections.emptyList();
        Series qualification = new SeriesImpl("Qualification", /* isMedal */ false, /* isFleetsCanRunInParallel */ true, 
                Arrays.asList(new Fleet[] { new FleetImpl("Yellow"), new FleetImpl("Blue") }), emptyRaceColumnNamesList, /* trackedRegattaRegistry */ null);
        Regatta masterRegatta = master.createRegatta(RegattaImpl.getDefaultName(baseEventName, boatClassName), boatClassName,
                /* canBoatsOfCompetitorsChangePerRace */ true, /*startDate*/ null, /*endDate*/ null,
                UUID.randomUUID(), Arrays.asList(new Series[] { qualification }), /* persistent */ true,
                DomainFactory.INSTANCE.createScoringScheme(ScoringSchemeType.LOW_POINT), null,
                /*buoyZoneRadiusInHullLengths*/2.0, /* useStartTimeInference */ true, /* controlTrackingFromStartAndFinishTimes */ false,
                OneDesignRankingMetric::new);
        Thread.sleep(1000);
        Regatta replicatedRegatta = replica.getRegatta(new RegattaName(masterRegatta.getName()));
        assertNotNull(replicatedRegatta);
        assertTrue(replicatedRegatta.isPersistent());
        Iterator<? extends Series> seriesIter = replicatedRegatta.getSeries().iterator();
        Series replicatedQualification = seriesIter.next();
        assertEquals("Qualification", replicatedQualification.getName());
        master.apply(new UpdateSeries(masterRegatta.getRegattaIdentifier(), qualification.getName(), "Simons Quali", 
                qualification.isMedal(), qualification.isFleetsCanRunInParallel(),
                new int[] {},
                qualification.isStartsWithZeroScore(), qualification.isFirstColumnIsNonDiscardableCarryForward(),
                qualification.hasSplitFleetContiguousScoring(), qualification.getMaximumNumberOfDiscards(), Arrays.asList(new FleetDTO[] {  })));
        Thread.sleep(1000);
        replicatedRegatta = replica.getRegatta(new RegattaName(masterRegatta.getName()));
        assertNotNull(replicatedRegatta);
        seriesIter = replicatedRegatta.getSeries().iterator();
        replicatedQualification = seriesIter.next();
        assertEquals("Simons Quali", replicatedQualification.getName());
    }
    
    @Test
    public void testSpecificRegattaReplicationWithCourseArea() throws InterruptedException {
        final String eventName = "ESS Singapur";
        final String venueName = "Singapur, Singapur";
        final boolean isPublic = false;
        final String boatClassName = "X40";
        final Iterable<Series> series = Collections.emptyList();
        final String courseArea = "Alpha";
        final TimePoint eventStartDate = new MillisecondsTimePoint(new Date());
        final TimePoint eventEndDate = new MillisecondsTimePoint(new Date());
        Event masterEvent = master.addEvent(eventName, /* eventDescription */ null, eventStartDate, eventEndDate, venueName, isPublic, UUID.randomUUID());
        CourseArea masterCourseArea = master.addCourseAreas(masterEvent.getId(), new String[] {courseArea}, new UUID[] {UUID.randomUUID()})[0];
        
        Regatta masterRegatta = master.createRegatta(RegattaImpl.getDefaultName(eventName, boatClassName), boatClassName, 
                /* canBoatsOfCompetitorsChangePerRace */ true, /*startDate*/ null, /*endDate*/ null, UUID.randomUUID(), series,
                /* persistent */ true, DomainFactory.INSTANCE.createScoringScheme(ScoringSchemeType.LOW_POINT), masterCourseArea.getId(),
                /*buoyZoneRadiusInHullLengths*/2.0, /* useStartTimeInference */ true, /* controlTrackingFromStartAndFinishTimes */ false, OneDesignRankingMetric::new);
        Thread.sleep(1000);
        Event replicatedEvent = replica.getEvent(masterEvent.getId());
        assertNotNull(replicatedEvent);
        CourseArea replicatedCourseArea = replica.getCourseArea(masterCourseArea.getId());
        assertNotNull(replicatedCourseArea);
        Regatta replicatedRegatta = replica.getRegatta(new RegattaName(masterRegatta.getName()));
        assertNotNull(replicatedRegatta);
        assertTrue(replicatedRegatta.isPersistent());
        assertTrue(Util.isEmpty((replicatedRegatta.getSeries())));
        assertNotNull(replicatedRegatta.getDefaultCourseArea());
        assertEquals(masterCourseArea.getId(), replicatedRegatta.getDefaultCourseArea().getId());
        assertEquals(masterCourseArea.getName(), replicatedRegatta.getDefaultCourseArea().getName());
    }
}
=======
package com.sap.sailing.server.replication.test;

import static org.junit.Assert.assertEquals;
import static org.junit.Assert.assertFalse;
import static org.junit.Assert.assertNotNull;
import static org.junit.Assert.assertNull;
import static org.junit.Assert.assertTrue;

import java.util.Arrays;
import java.util.Collections;
import java.util.Date;
import java.util.Iterator;
import java.util.List;
import java.util.UUID;

import org.junit.Test;

import com.sap.sailing.domain.base.CourseArea;
import com.sap.sailing.domain.base.DomainFactory;
import com.sap.sailing.domain.base.Event;
import com.sap.sailing.domain.base.Fleet;
import com.sap.sailing.domain.base.Regatta;
import com.sap.sailing.domain.base.Series;
import com.sap.sailing.domain.base.configuration.impl.RegattaConfigurationImpl;
import com.sap.sailing.domain.base.impl.FleetImpl;
import com.sap.sailing.domain.base.impl.RegattaImpl;
import com.sap.sailing.domain.base.impl.SeriesImpl;
import com.sap.sailing.domain.common.CourseDesignerMode;
import com.sap.sailing.domain.common.RegattaName;
import com.sap.sailing.domain.common.ScoringSchemeType;
import com.sap.sailing.domain.common.dto.FleetDTO;
import com.sap.sailing.domain.ranking.OneDesignRankingMetric;
import com.sap.sailing.server.operationaltransformation.UpdateSeries;
import com.sap.sailing.server.operationaltransformation.UpdateSpecificRegatta;
import com.sap.sse.common.Color;
import com.sap.sse.common.TimePoint;
import com.sap.sse.common.Util;
import com.sap.sse.common.impl.MillisecondsTimePoint;

public class RegattaReplicationTest extends AbstractServerReplicationTest {
    @Test
    public void testSimpleSpecificRegattaReplication() throws InterruptedException {
        final String baseEventName = "Kiel Week 2012";
        final String boatClassName = "49er";
        final Iterable<Series> series = Collections.emptyList();
        final UUID regattaId = UUID.randomUUID();
        Regatta masterRegatta = master.createRegatta(RegattaImpl.getDefaultName(baseEventName, boatClassName), boatClassName,
                /*startDate*/ null, /*endDate*/ null, regattaId, series,
                /* persistent */ true, DomainFactory.INSTANCE.createScoringScheme(ScoringSchemeType.LOW_POINT), null, /*buoyZoneRadiusInHullLengths*/2.0, /* useStartTimeInference */ true, /* controlTrackingFromStartAndFinishTimes */ false, OneDesignRankingMetric::new);
        
        Thread.sleep(1000);
        
        Regatta replicatedRegatta = replica.getRegatta(new RegattaName(masterRegatta.getName()));
        assertNotNull(replicatedRegatta);
        assertTrue(replicatedRegatta.isPersistent());
        assertTrue(Util.isEmpty((replicatedRegatta.getSeries())));
        assertNull(replicatedRegatta.getDefaultCourseArea());        
        assertTrue(regattaId.equals(replicatedRegatta.getId()));
        assertNull(replicatedRegatta.getRegattaConfiguration());
    }
    
    @Test
    public void testUpdateSpecificRegattaReplicationForCourseArea() throws InterruptedException {
        Regatta replicatedRegatta;
        
        final UUID alphaCourseAreaId = UUID.randomUUID();
        final UUID tvCourseAreaId = UUID.randomUUID();
        final TimePoint eventStartDate = new MillisecondsTimePoint(new Date());
        final TimePoint eventEndDate = new MillisecondsTimePoint(new Date());

        Event event = master.addEvent("Event", /* eventDescription */ null, eventStartDate, eventEndDate, "Venue", true, UUID.randomUUID());
        master.addCourseAreas(event.getId(), new String[] {"Alpha"}, new UUID[] {alphaCourseAreaId});
        master.addCourseAreas(event.getId(), new String[] {"TV"}, new UUID[] {tvCourseAreaId});
        
        UUID currentCourseAreaId = null;
        Regatta masterRegatta = master.createRegatta(RegattaImpl.getDefaultName("Kiel Week 2012", "49er"), "49er", 
                /*startDate*/ null, /*endDate*/ null, UUID.randomUUID(), Collections.<Series>emptyList(),
                /* persistent */ true, DomainFactory.INSTANCE.createScoringScheme(ScoringSchemeType.LOW_POINT), currentCourseAreaId,
                /*buoyZoneRadiusInHullLengths*/2.0, /* useStartTimeInference */ true, /* controlTrackingFromStartAndFinishTimes */ false, OneDesignRankingMetric::new);

        // Test for 'null'
        master.apply(new UpdateSpecificRegatta(masterRegatta.getRegattaIdentifier(), /*startDate*/ null, /*endDate*/ null, 
                currentCourseAreaId, null, /*buoyZoneRadiusInHullLengths*/2.0, /* useStartTimeInference */ true, /* controlTrackingFromStartAndFinishTimes */ false));
        Thread.sleep(1000);
        replicatedRegatta = replica.getRegatta(new RegattaName(masterRegatta.getName()));
        assertNotNull(replicatedRegatta);
        assertNull(replicatedRegatta.getDefaultCourseArea());
        
        // Test for 'alpha'
        currentCourseAreaId = alphaCourseAreaId;
        master.apply(new UpdateSpecificRegatta(masterRegatta.getRegattaIdentifier(), /*startDate*/ null, /*endDate*/ null, 
                currentCourseAreaId, null, /*buoyZoneRadiusInHullLengths*/2.0, /* useStartTimeInference */ true, /* controlTrackingFromStartAndFinishTimes */ false));
        Thread.sleep(1000);
        replicatedRegatta = replica.getRegatta(new RegattaName(masterRegatta.getName()));
        assertNotNull(replicatedRegatta);
        assertEquals(currentCourseAreaId, replicatedRegatta.getDefaultCourseArea().getId());
        
        // Test for 'tv'
        currentCourseAreaId = tvCourseAreaId;
        master.apply(new UpdateSpecificRegatta(masterRegatta.getRegattaIdentifier(), /*startDate*/ null, /*endDate*/ null,
                currentCourseAreaId, null, /*buoyZoneRadiusInHullLengths*/2.0, /* useStartTimeInference */ true, /* controlTrackingFromStartAndFinishTimes */ false));
        Thread.sleep(1000);
        replicatedRegatta = replica.getRegatta(new RegattaName(masterRegatta.getName()));
        assertNotNull(replicatedRegatta);
        assertEquals(currentCourseAreaId, replicatedRegatta.getDefaultCourseArea().getId());
        
        // Test back to 'null'
        currentCourseAreaId = null;
        master.apply(new UpdateSpecificRegatta(masterRegatta.getRegattaIdentifier(), /*startDate*/ null, /*endDate*/ null, currentCourseAreaId, null,
                /*buoyZoneRadiusInHullLengths*/2.0, /* useStartTimeInference */ true, /* controlTrackingFromStartAndFinishTimes */ false));
        Thread.sleep(1000);
        replicatedRegatta = replica.getRegatta(new RegattaName(masterRegatta.getName()));
        assertNotNull(replicatedRegatta);
        assertNull(replicatedRegatta.getDefaultCourseArea());
    }
    
    @Test
    public void testRegattaToEventAssociationBeingReplicated() throws InterruptedException {
        final UUID tvCourseAreaId = UUID.randomUUID();
        final UUID golfCourseAreaId = UUID.randomUUID();
        final TimePoint eventStartDate = new MillisecondsTimePoint(new Date());
        final TimePoint eventEndDate = new MillisecondsTimePoint(new Date());
        Event event = master.addEvent("Event", /* eventDescription */ null, eventStartDate, eventEndDate, "Venue", /*isPublic*/true, UUID.randomUUID());
        master.addCourseAreas(event.getId(), new String[] {"TV"}, new UUID[] {tvCourseAreaId});
        master.addCourseAreas(event.getId(), new String[] {"Golf"}, new UUID[] {golfCourseAreaId});
        final String regattaName = RegattaImpl.getDefaultName("Kiel Week 2012", "49er");
        Regatta masterRegatta = master.createRegatta(regattaName, "49er", /*startDate*/ null, /*endDate*/ null, UUID.randomUUID(), Collections.<Series>emptyList(),
                /* persistent */ true, DomainFactory.INSTANCE.createScoringScheme(ScoringSchemeType.LOW_POINT), tvCourseAreaId,
                /*buoyZoneRadiusInHullLengths*/2.0, /* useStartTimeInference */ true, /* controlTrackingFromStartAndFinishTimes */ false, OneDesignRankingMetric::new);
        event = master.getEvent(event.getId());
        assertTrue(event.getRegattas().iterator().hasNext());
        assertEquals(regattaName, event.getRegattas().iterator().next().getName());
        Thread.sleep(1000);
        Event replicatedEvent = replica.getEvent(event.getId());
        Iterator<Regatta> regattasInReplicatedEvent = replicatedEvent.getRegattas().iterator();
        assertTrue(regattasInReplicatedEvent.hasNext());
        assertEquals(regattaName, regattasInReplicatedEvent.next().getName());
        master.apply(new UpdateSpecificRegatta(masterRegatta.getRegattaIdentifier(), /*startDate*/ null, /*endDate*/ null, golfCourseAreaId, null,
                /*buoyZoneRadiusInHullLengths*/2.0, /* useStartTimeInference */ true, /* controlTrackingFromStartAndFinishTimes */ false));
    }
    
    @Test
    public void testUpdateSpecificRegattaReplicationForProcedureAndCourseDesignerAndConfig() throws InterruptedException {
        Regatta replicatedRegatta;
        
        final UUID alphaCourseAreaId = UUID.randomUUID();
        final TimePoint eventStartDate = new MillisecondsTimePoint(new Date());
        final TimePoint eventEndDate = new MillisecondsTimePoint(new Date());
        
        Event event = master.addEvent("Event", /* eventDescription */ null, eventStartDate, eventEndDate, "Venue", true, UUID.randomUUID());
        master.addCourseAreas(event.getId(), new String[] {"Alpha"}, new UUID[] {alphaCourseAreaId});
        
        UUID currentCourseAreaId = null;
        Regatta masterRegatta = master.createRegatta(RegattaImpl.getDefaultName("RR", "49er"), "49er", /*startDate*/ null, /*endDate*/ null, UUID.randomUUID(), Collections.<Series>emptyList(),
                true, DomainFactory.INSTANCE.createScoringScheme(ScoringSchemeType.LOW_POINT), currentCourseAreaId,
                /*buoyZoneRadiusInHullLengths*/2.0, /* useStartTimeInference */ true, /* controlTrackingFromStartAndFinishTimes */ false, OneDesignRankingMetric::new);
        
        // Test for 'null'
        master.apply(new UpdateSpecificRegatta(masterRegatta.getRegattaIdentifier(), /*startDate*/ null, /*endDate*/ null, currentCourseAreaId, null,
                /*buoyZoneRadiusInHullLengths*/2.0, /* useStartTimeInference */ true, /* controlTrackingFromStartAndFinishTimes */ false));
        Thread.sleep(1000);
        replicatedRegatta = replica.getRegatta(new RegattaName(masterRegatta.getName()));
        assertNotNull(replicatedRegatta);
        assertNull(replicatedRegatta.getRegattaConfiguration());
        
        // Test for values
        RegattaConfigurationImpl config = new RegattaConfigurationImpl();
        config.setDefaultCourseDesignerMode(CourseDesignerMode.BY_MARKS);
        master.apply(new UpdateSpecificRegatta(masterRegatta.getRegattaIdentifier(), /*startDate*/ null, /*endDate*/ null, currentCourseAreaId, config,
                /*buoyZoneRadiusInHullLengths*/2.0, /* useStartTimeInference */ true, /* controlTrackingFromStartAndFinishTimes */ false));
        Thread.sleep(1000);
        replicatedRegatta = replica.getRegatta(new RegattaName(masterRegatta.getName()));
        assertNotNull(replicatedRegatta);
        assertNotNull(replicatedRegatta.getRegattaConfiguration());
        assertEquals(CourseDesignerMode.BY_MARKS, replicatedRegatta.getRegattaConfiguration().getDefaultCourseDesignerMode());
    }

    @Test
    public void testDefaultRegattaReplication() throws InterruptedException {
        final String baseEventName = "Kiel Week 2012";
        final String boatClassName = "49er";
        final UUID regattaId = UUID.randomUUID();
        Regatta masterRegatta = master.getOrCreateDefaultRegatta(RegattaImpl.getDefaultName(baseEventName, boatClassName), boatClassName, regattaId);
        Thread.sleep(1000);
        Regatta replicatedRegatta = replica.getRegatta(new RegattaName(masterRegatta.getName()));
        assertNotNull(replicatedRegatta);
        assertTrue(regattaId.equals(replicatedRegatta.getId()));
    }
    
    @Test
    public void testSpecificRegattaReplicationWithTwoEmptySeries() throws InterruptedException {
        final String baseEventName = "Kiel Week 2012";
        final String boatClassName = "49er";
        final List<String> emptyRaceColumnNamesList = Collections.emptyList();
        Series qualification = new SeriesImpl("Qualification", /* isMedal */ false, /* isFleetsCanRunInParallel */ true, 
                Arrays.asList(new Fleet[] { new FleetImpl("Yellow"), new FleetImpl("Blue") }), emptyRaceColumnNamesList, /* trackedRegattaRegistry */ null);
        Series finals = new SeriesImpl("Finals", /* isMedal */ false, /* isFleetsCanRunInParallel */ true, 
                Arrays.asList(new Fleet[] { new FleetImpl("Gold", 1), new FleetImpl("Silver", 2) }), emptyRaceColumnNamesList, /* trackedRegattaRegistry */ null);
        Series medal = new SeriesImpl("Medal", /* isMedal */ true, /* isFleetsCanRunInParallel */ true, 
                Arrays.asList(new Fleet[] { new FleetImpl("Medal") }), emptyRaceColumnNamesList, /* trackedRegattaRegistry */ null);
        Regatta masterRegatta = master.createRegatta(RegattaImpl.getDefaultName(baseEventName, boatClassName), boatClassName, /*startDate*/ null, /*endDate*/ null,
                UUID.randomUUID(), Arrays.asList(new Series[] { qualification, finals, medal }), /* persistent */ true, DomainFactory.INSTANCE.createScoringScheme(ScoringSchemeType.LOW_POINT), null,
                /*buoyZoneRadiusInHullLengths*/2.0, /* useStartTimeInference */ true, /* controlTrackingFromStartAndFinishTimes */ false, OneDesignRankingMetric::new);
        Thread.sleep(1000);
        Regatta replicatedRegatta = replica.getRegatta(new RegattaName(masterRegatta.getName()));
        assertNotNull(replicatedRegatta);
        assertTrue(replicatedRegatta.isPersistent());
        assertFalse(Util.isEmpty((replicatedRegatta.getSeries())));
        Iterator<? extends Series> seriesIter = replicatedRegatta.getSeries().iterator();
        Series replicatedQualification = seriesIter.next();
        assertEquals("Qualification", replicatedQualification.getName());
        assertEquals(2, Util.size(replicatedQualification.getFleets()));
        assertNotNull(replicatedQualification.getFleetByName("Yellow"));
        assertNotNull(replicatedQualification.getFleetByName("Blue"));
        assertEquals(0, replicatedQualification.getFleetByName("Yellow").compareTo(replicatedQualification.getFleetByName("Blue")));
        Series replicatedFinals = seriesIter.next();
        assertEquals("Finals", replicatedFinals.getName());
        assertEquals(2, Util.size(replicatedFinals.getFleets()));
        assertNotNull(replicatedFinals.getFleetByName("Silver"));
        assertNotNull(replicatedFinals.getFleetByName("Gold"));
        assertEquals(1, replicatedFinals.getFleetByName("Gold").getOrdering());
        assertEquals(2, replicatedFinals.getFleetByName("Silver").getOrdering());
        Series replicatedMedal = seriesIter.next();
        assertEquals("Medal", replicatedMedal.getName());
        assertEquals(1, Util.size(replicatedMedal.getFleets()));
        assertNotNull(replicatedMedal.getFleetByName("Medal"));
        assertNull(replicatedRegatta.getDefaultCourseArea());
    }
    
    @Test
    public void testRegattaUpdateSeriesWithNewSeries() throws InterruptedException {
        final String baseEventName = "Extreme Sailing Series 2020";
        final String boatClassName = "Extreme40";
        final List<String> emptyRaceColumnNamesList = Collections.emptyList();
        Series qualification = new SeriesImpl("Qualification", /* isMedal */ false, /* isFleetsCanRunInParallel */ true, 
                Arrays.asList(new Fleet[] { new FleetImpl("Yellow"), new FleetImpl("Blue") }), emptyRaceColumnNamesList, /* trackedRegattaRegistry */ null);
        Regatta masterRegatta = master.createRegatta(RegattaImpl.getDefaultName(baseEventName, boatClassName), boatClassName, /*startDate*/ null, /*endDate*/ null,
                UUID.randomUUID(), Arrays.asList(new Series[] { qualification }), /* persistent */ true, DomainFactory.INSTANCE.createScoringScheme(ScoringSchemeType.LOW_POINT), null,
                /*buoyZoneRadiusInHullLengths*/2.0, /* useStartTimeInference */ true, /* controlTrackingFromStartAndFinishTimes */ false, OneDesignRankingMetric::new);
        Thread.sleep(1000);
        Regatta replicatedRegatta = replica.getRegatta(new RegattaName(masterRegatta.getName()));
        assertNotNull(replicatedRegatta);
        assertTrue(replicatedRegatta.isPersistent());
        assertFalse(Util.isEmpty((replicatedRegatta.getSeries())));
        Iterator<? extends Series> seriesIter = replicatedRegatta.getSeries().iterator();
        Series replicatedQualification = seriesIter.next();
        assertEquals("Qualification", replicatedQualification.getName());
        assertEquals(2, Util.size(replicatedQualification.getFleets()));
        assertFalse(seriesIter.hasNext());
        Series finals = new SeriesImpl("Finals", /* isMedal */ false, /* isFleetsCanRunInParallel */ true, 
                Arrays.asList(new Fleet[] { new FleetImpl("Gold", 1) }), emptyRaceColumnNamesList, /* trackedRegattaRegistry */ null);
        FleetDTO finalsGoldFleet = new FleetDTO("Gold", 1, Color.GRAY);
        master.apply(new UpdateSeries(masterRegatta.getRegattaIdentifier(), finals.getName(), finals.getName(), finals.isMedal(), finals.isFleetsCanRunInParallel(),
                new int[] {},
                finals.isStartsWithZeroScore(), finals.isFirstColumnIsNonDiscardableCarryForward(),
                finals.hasSplitFleetContiguousScoring(), finals.getMaximumNumberOfDiscards(), Arrays.asList(new FleetDTO[] { finalsGoldFleet })));
        Thread.sleep(1000);
        replicatedRegatta = replica.getRegatta(new RegattaName(masterRegatta.getName()));
        assertNotNull(replicatedRegatta);
        assertTrue(replicatedRegatta.isPersistent());
        assertFalse(Util.isEmpty((replicatedRegatta.getSeries())));
        seriesIter = replicatedRegatta.getSeries().iterator();
        replicatedQualification = seriesIter.next();
        assertEquals("Qualification", replicatedQualification.getName());
        assertEquals(2, Util.size(replicatedQualification.getFleets()));
        assertTrue(seriesIter.hasNext());
        Series replicatedFinals = seriesIter.next();
        assertEquals("Finals", replicatedFinals.getName());
        assertEquals(1, Util.size(replicatedFinals.getFleets()));
        assertNotNull(replicatedFinals.getFleetByName("Gold"));
        assertEquals(1, replicatedFinals.getFleetByName("Gold").getOrdering());
    }
    
    @Test
    public void testSeriesNameChangeReplicationTest() throws InterruptedException {
        final String baseEventName = "Extreme Sailing Series 2021";
        final String boatClassName = "Extreme40";
        final List<String> emptyRaceColumnNamesList = Collections.emptyList();
        Series qualification = new SeriesImpl("Qualification", /* isMedal */ false, /* isFleetsCanRunInParallel */ true, 
                Arrays.asList(new Fleet[] { new FleetImpl("Yellow"), new FleetImpl("Blue") }), emptyRaceColumnNamesList, /* trackedRegattaRegistry */ null);
        Regatta masterRegatta = master.createRegatta(RegattaImpl.getDefaultName(baseEventName, boatClassName), boatClassName, /*startDate*/ null, /*endDate*/ null,
                UUID.randomUUID(), Arrays.asList(new Series[] { qualification }), /* persistent */ true,
                DomainFactory.INSTANCE.createScoringScheme(ScoringSchemeType.LOW_POINT), null,
                /*buoyZoneRadiusInHullLengths*/2.0, /* useStartTimeInference */ true, /* controlTrackingFromStartAndFinishTimes */ false,
                OneDesignRankingMetric::new);
        Thread.sleep(1000);
        Regatta replicatedRegatta = replica.getRegatta(new RegattaName(masterRegatta.getName()));
        assertNotNull(replicatedRegatta);
        assertTrue(replicatedRegatta.isPersistent());
        Iterator<? extends Series> seriesIter = replicatedRegatta.getSeries().iterator();
        Series replicatedQualification = seriesIter.next();
        assertEquals("Qualification", replicatedQualification.getName());
        master.apply(new UpdateSeries(masterRegatta.getRegattaIdentifier(), qualification.getName(), "Simons Quali", 
                qualification.isMedal(), qualification.isFleetsCanRunInParallel(),
                new int[] {},
                qualification.isStartsWithZeroScore(), qualification.isFirstColumnIsNonDiscardableCarryForward(),
                qualification.hasSplitFleetContiguousScoring(), qualification.getMaximumNumberOfDiscards(), Arrays.asList(new FleetDTO[] {  })));
        Thread.sleep(1000);
        replicatedRegatta = replica.getRegatta(new RegattaName(masterRegatta.getName()));
        assertNotNull(replicatedRegatta);
        seriesIter = replicatedRegatta.getSeries().iterator();
        replicatedQualification = seriesIter.next();
        assertEquals("Simons Quali", replicatedQualification.getName());
    }
    
    @Test
    public void testSpecificRegattaReplicationWithCourseArea() throws InterruptedException {
        final String eventName = "ESS Singapur";
        final String venueName = "Singapur, Singapur";
        final boolean isPublic = false;
        final String boatClassName = "X40";
        final Iterable<Series> series = Collections.emptyList();
        final String courseArea = "Alpha";
        final TimePoint eventStartDate = new MillisecondsTimePoint(new Date());
        final TimePoint eventEndDate = new MillisecondsTimePoint(new Date());
        Event masterEvent = master.addEvent(eventName, /* eventDescription */ null, eventStartDate, eventEndDate, venueName, isPublic, UUID.randomUUID());
        CourseArea masterCourseArea = master.addCourseAreas(masterEvent.getId(), new String[] {courseArea}, new UUID[] {UUID.randomUUID()})[0];
        
        Regatta masterRegatta = master.createRegatta(RegattaImpl.getDefaultName(eventName, boatClassName), boatClassName, /*startDate*/ null, /*endDate*/ null, UUID.randomUUID(), series,
                /* persistent */ true, DomainFactory.INSTANCE.createScoringScheme(ScoringSchemeType.LOW_POINT), masterCourseArea.getId(),
                /*buoyZoneRadiusInHullLengths*/2.0, /* useStartTimeInference */ true, /* controlTrackingFromStartAndFinishTimes */ false, OneDesignRankingMetric::new);
        Thread.sleep(1000);
        Event replicatedEvent = replica.getEvent(masterEvent.getId());
        assertNotNull(replicatedEvent);
        CourseArea replicatedCourseArea = replica.getCourseArea(masterCourseArea.getId());
        assertNotNull(replicatedCourseArea);
        Regatta replicatedRegatta = replica.getRegatta(new RegattaName(masterRegatta.getName()));
        assertNotNull(replicatedRegatta);
        assertTrue(replicatedRegatta.isPersistent());
        assertTrue(Util.isEmpty((replicatedRegatta.getSeries())));
        assertNotNull(replicatedRegatta.getDefaultCourseArea());
        assertEquals(masterCourseArea.getId(), replicatedRegatta.getDefaultCourseArea().getId());
        assertEquals(masterCourseArea.getName(), replicatedRegatta.getDefaultCourseArea().getName());
    }
}
>>>>>>> bb4ecf91
<|MERGE_RESOLUTION|>--- conflicted
+++ resolved
@@ -1,4 +1,3 @@
-<<<<<<< HEAD
 package com.sap.sailing.server.replication.test;
 
 import static org.junit.Assert.assertEquals;
@@ -371,341 +370,4 @@
         assertEquals(masterCourseArea.getId(), replicatedRegatta.getDefaultCourseArea().getId());
         assertEquals(masterCourseArea.getName(), replicatedRegatta.getDefaultCourseArea().getName());
     }
-}
-=======
-package com.sap.sailing.server.replication.test;
-
-import static org.junit.Assert.assertEquals;
-import static org.junit.Assert.assertFalse;
-import static org.junit.Assert.assertNotNull;
-import static org.junit.Assert.assertNull;
-import static org.junit.Assert.assertTrue;
-
-import java.util.Arrays;
-import java.util.Collections;
-import java.util.Date;
-import java.util.Iterator;
-import java.util.List;
-import java.util.UUID;
-
-import org.junit.Test;
-
-import com.sap.sailing.domain.base.CourseArea;
-import com.sap.sailing.domain.base.DomainFactory;
-import com.sap.sailing.domain.base.Event;
-import com.sap.sailing.domain.base.Fleet;
-import com.sap.sailing.domain.base.Regatta;
-import com.sap.sailing.domain.base.Series;
-import com.sap.sailing.domain.base.configuration.impl.RegattaConfigurationImpl;
-import com.sap.sailing.domain.base.impl.FleetImpl;
-import com.sap.sailing.domain.base.impl.RegattaImpl;
-import com.sap.sailing.domain.base.impl.SeriesImpl;
-import com.sap.sailing.domain.common.CourseDesignerMode;
-import com.sap.sailing.domain.common.RegattaName;
-import com.sap.sailing.domain.common.ScoringSchemeType;
-import com.sap.sailing.domain.common.dto.FleetDTO;
-import com.sap.sailing.domain.ranking.OneDesignRankingMetric;
-import com.sap.sailing.server.operationaltransformation.UpdateSeries;
-import com.sap.sailing.server.operationaltransformation.UpdateSpecificRegatta;
-import com.sap.sse.common.Color;
-import com.sap.sse.common.TimePoint;
-import com.sap.sse.common.Util;
-import com.sap.sse.common.impl.MillisecondsTimePoint;
-
-public class RegattaReplicationTest extends AbstractServerReplicationTest {
-    @Test
-    public void testSimpleSpecificRegattaReplication() throws InterruptedException {
-        final String baseEventName = "Kiel Week 2012";
-        final String boatClassName = "49er";
-        final Iterable<Series> series = Collections.emptyList();
-        final UUID regattaId = UUID.randomUUID();
-        Regatta masterRegatta = master.createRegatta(RegattaImpl.getDefaultName(baseEventName, boatClassName), boatClassName,
-                /*startDate*/ null, /*endDate*/ null, regattaId, series,
-                /* persistent */ true, DomainFactory.INSTANCE.createScoringScheme(ScoringSchemeType.LOW_POINT), null, /*buoyZoneRadiusInHullLengths*/2.0, /* useStartTimeInference */ true, /* controlTrackingFromStartAndFinishTimes */ false, OneDesignRankingMetric::new);
-        
-        Thread.sleep(1000);
-        
-        Regatta replicatedRegatta = replica.getRegatta(new RegattaName(masterRegatta.getName()));
-        assertNotNull(replicatedRegatta);
-        assertTrue(replicatedRegatta.isPersistent());
-        assertTrue(Util.isEmpty((replicatedRegatta.getSeries())));
-        assertNull(replicatedRegatta.getDefaultCourseArea());        
-        assertTrue(regattaId.equals(replicatedRegatta.getId()));
-        assertNull(replicatedRegatta.getRegattaConfiguration());
-    }
-    
-    @Test
-    public void testUpdateSpecificRegattaReplicationForCourseArea() throws InterruptedException {
-        Regatta replicatedRegatta;
-        
-        final UUID alphaCourseAreaId = UUID.randomUUID();
-        final UUID tvCourseAreaId = UUID.randomUUID();
-        final TimePoint eventStartDate = new MillisecondsTimePoint(new Date());
-        final TimePoint eventEndDate = new MillisecondsTimePoint(new Date());
-
-        Event event = master.addEvent("Event", /* eventDescription */ null, eventStartDate, eventEndDate, "Venue", true, UUID.randomUUID());
-        master.addCourseAreas(event.getId(), new String[] {"Alpha"}, new UUID[] {alphaCourseAreaId});
-        master.addCourseAreas(event.getId(), new String[] {"TV"}, new UUID[] {tvCourseAreaId});
-        
-        UUID currentCourseAreaId = null;
-        Regatta masterRegatta = master.createRegatta(RegattaImpl.getDefaultName("Kiel Week 2012", "49er"), "49er", 
-                /*startDate*/ null, /*endDate*/ null, UUID.randomUUID(), Collections.<Series>emptyList(),
-                /* persistent */ true, DomainFactory.INSTANCE.createScoringScheme(ScoringSchemeType.LOW_POINT), currentCourseAreaId,
-                /*buoyZoneRadiusInHullLengths*/2.0, /* useStartTimeInference */ true, /* controlTrackingFromStartAndFinishTimes */ false, OneDesignRankingMetric::new);
-
-        // Test for 'null'
-        master.apply(new UpdateSpecificRegatta(masterRegatta.getRegattaIdentifier(), /*startDate*/ null, /*endDate*/ null, 
-                currentCourseAreaId, null, /*buoyZoneRadiusInHullLengths*/2.0, /* useStartTimeInference */ true, /* controlTrackingFromStartAndFinishTimes */ false));
-        Thread.sleep(1000);
-        replicatedRegatta = replica.getRegatta(new RegattaName(masterRegatta.getName()));
-        assertNotNull(replicatedRegatta);
-        assertNull(replicatedRegatta.getDefaultCourseArea());
-        
-        // Test for 'alpha'
-        currentCourseAreaId = alphaCourseAreaId;
-        master.apply(new UpdateSpecificRegatta(masterRegatta.getRegattaIdentifier(), /*startDate*/ null, /*endDate*/ null, 
-                currentCourseAreaId, null, /*buoyZoneRadiusInHullLengths*/2.0, /* useStartTimeInference */ true, /* controlTrackingFromStartAndFinishTimes */ false));
-        Thread.sleep(1000);
-        replicatedRegatta = replica.getRegatta(new RegattaName(masterRegatta.getName()));
-        assertNotNull(replicatedRegatta);
-        assertEquals(currentCourseAreaId, replicatedRegatta.getDefaultCourseArea().getId());
-        
-        // Test for 'tv'
-        currentCourseAreaId = tvCourseAreaId;
-        master.apply(new UpdateSpecificRegatta(masterRegatta.getRegattaIdentifier(), /*startDate*/ null, /*endDate*/ null,
-                currentCourseAreaId, null, /*buoyZoneRadiusInHullLengths*/2.0, /* useStartTimeInference */ true, /* controlTrackingFromStartAndFinishTimes */ false));
-        Thread.sleep(1000);
-        replicatedRegatta = replica.getRegatta(new RegattaName(masterRegatta.getName()));
-        assertNotNull(replicatedRegatta);
-        assertEquals(currentCourseAreaId, replicatedRegatta.getDefaultCourseArea().getId());
-        
-        // Test back to 'null'
-        currentCourseAreaId = null;
-        master.apply(new UpdateSpecificRegatta(masterRegatta.getRegattaIdentifier(), /*startDate*/ null, /*endDate*/ null, currentCourseAreaId, null,
-                /*buoyZoneRadiusInHullLengths*/2.0, /* useStartTimeInference */ true, /* controlTrackingFromStartAndFinishTimes */ false));
-        Thread.sleep(1000);
-        replicatedRegatta = replica.getRegatta(new RegattaName(masterRegatta.getName()));
-        assertNotNull(replicatedRegatta);
-        assertNull(replicatedRegatta.getDefaultCourseArea());
-    }
-    
-    @Test
-    public void testRegattaToEventAssociationBeingReplicated() throws InterruptedException {
-        final UUID tvCourseAreaId = UUID.randomUUID();
-        final UUID golfCourseAreaId = UUID.randomUUID();
-        final TimePoint eventStartDate = new MillisecondsTimePoint(new Date());
-        final TimePoint eventEndDate = new MillisecondsTimePoint(new Date());
-        Event event = master.addEvent("Event", /* eventDescription */ null, eventStartDate, eventEndDate, "Venue", /*isPublic*/true, UUID.randomUUID());
-        master.addCourseAreas(event.getId(), new String[] {"TV"}, new UUID[] {tvCourseAreaId});
-        master.addCourseAreas(event.getId(), new String[] {"Golf"}, new UUID[] {golfCourseAreaId});
-        final String regattaName = RegattaImpl.getDefaultName("Kiel Week 2012", "49er");
-        Regatta masterRegatta = master.createRegatta(regattaName, "49er", /*startDate*/ null, /*endDate*/ null, UUID.randomUUID(), Collections.<Series>emptyList(),
-                /* persistent */ true, DomainFactory.INSTANCE.createScoringScheme(ScoringSchemeType.LOW_POINT), tvCourseAreaId,
-                /*buoyZoneRadiusInHullLengths*/2.0, /* useStartTimeInference */ true, /* controlTrackingFromStartAndFinishTimes */ false, OneDesignRankingMetric::new);
-        event = master.getEvent(event.getId());
-        assertTrue(event.getRegattas().iterator().hasNext());
-        assertEquals(regattaName, event.getRegattas().iterator().next().getName());
-        Thread.sleep(1000);
-        Event replicatedEvent = replica.getEvent(event.getId());
-        Iterator<Regatta> regattasInReplicatedEvent = replicatedEvent.getRegattas().iterator();
-        assertTrue(regattasInReplicatedEvent.hasNext());
-        assertEquals(regattaName, regattasInReplicatedEvent.next().getName());
-        master.apply(new UpdateSpecificRegatta(masterRegatta.getRegattaIdentifier(), /*startDate*/ null, /*endDate*/ null, golfCourseAreaId, null,
-                /*buoyZoneRadiusInHullLengths*/2.0, /* useStartTimeInference */ true, /* controlTrackingFromStartAndFinishTimes */ false));
-    }
-    
-    @Test
-    public void testUpdateSpecificRegattaReplicationForProcedureAndCourseDesignerAndConfig() throws InterruptedException {
-        Regatta replicatedRegatta;
-        
-        final UUID alphaCourseAreaId = UUID.randomUUID();
-        final TimePoint eventStartDate = new MillisecondsTimePoint(new Date());
-        final TimePoint eventEndDate = new MillisecondsTimePoint(new Date());
-        
-        Event event = master.addEvent("Event", /* eventDescription */ null, eventStartDate, eventEndDate, "Venue", true, UUID.randomUUID());
-        master.addCourseAreas(event.getId(), new String[] {"Alpha"}, new UUID[] {alphaCourseAreaId});
-        
-        UUID currentCourseAreaId = null;
-        Regatta masterRegatta = master.createRegatta(RegattaImpl.getDefaultName("RR", "49er"), "49er", /*startDate*/ null, /*endDate*/ null, UUID.randomUUID(), Collections.<Series>emptyList(),
-                true, DomainFactory.INSTANCE.createScoringScheme(ScoringSchemeType.LOW_POINT), currentCourseAreaId,
-                /*buoyZoneRadiusInHullLengths*/2.0, /* useStartTimeInference */ true, /* controlTrackingFromStartAndFinishTimes */ false, OneDesignRankingMetric::new);
-        
-        // Test for 'null'
-        master.apply(new UpdateSpecificRegatta(masterRegatta.getRegattaIdentifier(), /*startDate*/ null, /*endDate*/ null, currentCourseAreaId, null,
-                /*buoyZoneRadiusInHullLengths*/2.0, /* useStartTimeInference */ true, /* controlTrackingFromStartAndFinishTimes */ false));
-        Thread.sleep(1000);
-        replicatedRegatta = replica.getRegatta(new RegattaName(masterRegatta.getName()));
-        assertNotNull(replicatedRegatta);
-        assertNull(replicatedRegatta.getRegattaConfiguration());
-        
-        // Test for values
-        RegattaConfigurationImpl config = new RegattaConfigurationImpl();
-        config.setDefaultCourseDesignerMode(CourseDesignerMode.BY_MARKS);
-        master.apply(new UpdateSpecificRegatta(masterRegatta.getRegattaIdentifier(), /*startDate*/ null, /*endDate*/ null, currentCourseAreaId, config,
-                /*buoyZoneRadiusInHullLengths*/2.0, /* useStartTimeInference */ true, /* controlTrackingFromStartAndFinishTimes */ false));
-        Thread.sleep(1000);
-        replicatedRegatta = replica.getRegatta(new RegattaName(masterRegatta.getName()));
-        assertNotNull(replicatedRegatta);
-        assertNotNull(replicatedRegatta.getRegattaConfiguration());
-        assertEquals(CourseDesignerMode.BY_MARKS, replicatedRegatta.getRegattaConfiguration().getDefaultCourseDesignerMode());
-    }
-
-    @Test
-    public void testDefaultRegattaReplication() throws InterruptedException {
-        final String baseEventName = "Kiel Week 2012";
-        final String boatClassName = "49er";
-        final UUID regattaId = UUID.randomUUID();
-        Regatta masterRegatta = master.getOrCreateDefaultRegatta(RegattaImpl.getDefaultName(baseEventName, boatClassName), boatClassName, regattaId);
-        Thread.sleep(1000);
-        Regatta replicatedRegatta = replica.getRegatta(new RegattaName(masterRegatta.getName()));
-        assertNotNull(replicatedRegatta);
-        assertTrue(regattaId.equals(replicatedRegatta.getId()));
-    }
-    
-    @Test
-    public void testSpecificRegattaReplicationWithTwoEmptySeries() throws InterruptedException {
-        final String baseEventName = "Kiel Week 2012";
-        final String boatClassName = "49er";
-        final List<String> emptyRaceColumnNamesList = Collections.emptyList();
-        Series qualification = new SeriesImpl("Qualification", /* isMedal */ false, /* isFleetsCanRunInParallel */ true, 
-                Arrays.asList(new Fleet[] { new FleetImpl("Yellow"), new FleetImpl("Blue") }), emptyRaceColumnNamesList, /* trackedRegattaRegistry */ null);
-        Series finals = new SeriesImpl("Finals", /* isMedal */ false, /* isFleetsCanRunInParallel */ true, 
-                Arrays.asList(new Fleet[] { new FleetImpl("Gold", 1), new FleetImpl("Silver", 2) }), emptyRaceColumnNamesList, /* trackedRegattaRegistry */ null);
-        Series medal = new SeriesImpl("Medal", /* isMedal */ true, /* isFleetsCanRunInParallel */ true, 
-                Arrays.asList(new Fleet[] { new FleetImpl("Medal") }), emptyRaceColumnNamesList, /* trackedRegattaRegistry */ null);
-        Regatta masterRegatta = master.createRegatta(RegattaImpl.getDefaultName(baseEventName, boatClassName), boatClassName, /*startDate*/ null, /*endDate*/ null,
-                UUID.randomUUID(), Arrays.asList(new Series[] { qualification, finals, medal }), /* persistent */ true, DomainFactory.INSTANCE.createScoringScheme(ScoringSchemeType.LOW_POINT), null,
-                /*buoyZoneRadiusInHullLengths*/2.0, /* useStartTimeInference */ true, /* controlTrackingFromStartAndFinishTimes */ false, OneDesignRankingMetric::new);
-        Thread.sleep(1000);
-        Regatta replicatedRegatta = replica.getRegatta(new RegattaName(masterRegatta.getName()));
-        assertNotNull(replicatedRegatta);
-        assertTrue(replicatedRegatta.isPersistent());
-        assertFalse(Util.isEmpty((replicatedRegatta.getSeries())));
-        Iterator<? extends Series> seriesIter = replicatedRegatta.getSeries().iterator();
-        Series replicatedQualification = seriesIter.next();
-        assertEquals("Qualification", replicatedQualification.getName());
-        assertEquals(2, Util.size(replicatedQualification.getFleets()));
-        assertNotNull(replicatedQualification.getFleetByName("Yellow"));
-        assertNotNull(replicatedQualification.getFleetByName("Blue"));
-        assertEquals(0, replicatedQualification.getFleetByName("Yellow").compareTo(replicatedQualification.getFleetByName("Blue")));
-        Series replicatedFinals = seriesIter.next();
-        assertEquals("Finals", replicatedFinals.getName());
-        assertEquals(2, Util.size(replicatedFinals.getFleets()));
-        assertNotNull(replicatedFinals.getFleetByName("Silver"));
-        assertNotNull(replicatedFinals.getFleetByName("Gold"));
-        assertEquals(1, replicatedFinals.getFleetByName("Gold").getOrdering());
-        assertEquals(2, replicatedFinals.getFleetByName("Silver").getOrdering());
-        Series replicatedMedal = seriesIter.next();
-        assertEquals("Medal", replicatedMedal.getName());
-        assertEquals(1, Util.size(replicatedMedal.getFleets()));
-        assertNotNull(replicatedMedal.getFleetByName("Medal"));
-        assertNull(replicatedRegatta.getDefaultCourseArea());
-    }
-    
-    @Test
-    public void testRegattaUpdateSeriesWithNewSeries() throws InterruptedException {
-        final String baseEventName = "Extreme Sailing Series 2020";
-        final String boatClassName = "Extreme40";
-        final List<String> emptyRaceColumnNamesList = Collections.emptyList();
-        Series qualification = new SeriesImpl("Qualification", /* isMedal */ false, /* isFleetsCanRunInParallel */ true, 
-                Arrays.asList(new Fleet[] { new FleetImpl("Yellow"), new FleetImpl("Blue") }), emptyRaceColumnNamesList, /* trackedRegattaRegistry */ null);
-        Regatta masterRegatta = master.createRegatta(RegattaImpl.getDefaultName(baseEventName, boatClassName), boatClassName, /*startDate*/ null, /*endDate*/ null,
-                UUID.randomUUID(), Arrays.asList(new Series[] { qualification }), /* persistent */ true, DomainFactory.INSTANCE.createScoringScheme(ScoringSchemeType.LOW_POINT), null,
-                /*buoyZoneRadiusInHullLengths*/2.0, /* useStartTimeInference */ true, /* controlTrackingFromStartAndFinishTimes */ false, OneDesignRankingMetric::new);
-        Thread.sleep(1000);
-        Regatta replicatedRegatta = replica.getRegatta(new RegattaName(masterRegatta.getName()));
-        assertNotNull(replicatedRegatta);
-        assertTrue(replicatedRegatta.isPersistent());
-        assertFalse(Util.isEmpty((replicatedRegatta.getSeries())));
-        Iterator<? extends Series> seriesIter = replicatedRegatta.getSeries().iterator();
-        Series replicatedQualification = seriesIter.next();
-        assertEquals("Qualification", replicatedQualification.getName());
-        assertEquals(2, Util.size(replicatedQualification.getFleets()));
-        assertFalse(seriesIter.hasNext());
-        Series finals = new SeriesImpl("Finals", /* isMedal */ false, /* isFleetsCanRunInParallel */ true, 
-                Arrays.asList(new Fleet[] { new FleetImpl("Gold", 1) }), emptyRaceColumnNamesList, /* trackedRegattaRegistry */ null);
-        FleetDTO finalsGoldFleet = new FleetDTO("Gold", 1, Color.GRAY);
-        master.apply(new UpdateSeries(masterRegatta.getRegattaIdentifier(), finals.getName(), finals.getName(), finals.isMedal(), finals.isFleetsCanRunInParallel(),
-                new int[] {},
-                finals.isStartsWithZeroScore(), finals.isFirstColumnIsNonDiscardableCarryForward(),
-                finals.hasSplitFleetContiguousScoring(), finals.getMaximumNumberOfDiscards(), Arrays.asList(new FleetDTO[] { finalsGoldFleet })));
-        Thread.sleep(1000);
-        replicatedRegatta = replica.getRegatta(new RegattaName(masterRegatta.getName()));
-        assertNotNull(replicatedRegatta);
-        assertTrue(replicatedRegatta.isPersistent());
-        assertFalse(Util.isEmpty((replicatedRegatta.getSeries())));
-        seriesIter = replicatedRegatta.getSeries().iterator();
-        replicatedQualification = seriesIter.next();
-        assertEquals("Qualification", replicatedQualification.getName());
-        assertEquals(2, Util.size(replicatedQualification.getFleets()));
-        assertTrue(seriesIter.hasNext());
-        Series replicatedFinals = seriesIter.next();
-        assertEquals("Finals", replicatedFinals.getName());
-        assertEquals(1, Util.size(replicatedFinals.getFleets()));
-        assertNotNull(replicatedFinals.getFleetByName("Gold"));
-        assertEquals(1, replicatedFinals.getFleetByName("Gold").getOrdering());
-    }
-    
-    @Test
-    public void testSeriesNameChangeReplicationTest() throws InterruptedException {
-        final String baseEventName = "Extreme Sailing Series 2021";
-        final String boatClassName = "Extreme40";
-        final List<String> emptyRaceColumnNamesList = Collections.emptyList();
-        Series qualification = new SeriesImpl("Qualification", /* isMedal */ false, /* isFleetsCanRunInParallel */ true, 
-                Arrays.asList(new Fleet[] { new FleetImpl("Yellow"), new FleetImpl("Blue") }), emptyRaceColumnNamesList, /* trackedRegattaRegistry */ null);
-        Regatta masterRegatta = master.createRegatta(RegattaImpl.getDefaultName(baseEventName, boatClassName), boatClassName, /*startDate*/ null, /*endDate*/ null,
-                UUID.randomUUID(), Arrays.asList(new Series[] { qualification }), /* persistent */ true,
-                DomainFactory.INSTANCE.createScoringScheme(ScoringSchemeType.LOW_POINT), null,
-                /*buoyZoneRadiusInHullLengths*/2.0, /* useStartTimeInference */ true, /* controlTrackingFromStartAndFinishTimes */ false,
-                OneDesignRankingMetric::new);
-        Thread.sleep(1000);
-        Regatta replicatedRegatta = replica.getRegatta(new RegattaName(masterRegatta.getName()));
-        assertNotNull(replicatedRegatta);
-        assertTrue(replicatedRegatta.isPersistent());
-        Iterator<? extends Series> seriesIter = replicatedRegatta.getSeries().iterator();
-        Series replicatedQualification = seriesIter.next();
-        assertEquals("Qualification", replicatedQualification.getName());
-        master.apply(new UpdateSeries(masterRegatta.getRegattaIdentifier(), qualification.getName(), "Simons Quali", 
-                qualification.isMedal(), qualification.isFleetsCanRunInParallel(),
-                new int[] {},
-                qualification.isStartsWithZeroScore(), qualification.isFirstColumnIsNonDiscardableCarryForward(),
-                qualification.hasSplitFleetContiguousScoring(), qualification.getMaximumNumberOfDiscards(), Arrays.asList(new FleetDTO[] {  })));
-        Thread.sleep(1000);
-        replicatedRegatta = replica.getRegatta(new RegattaName(masterRegatta.getName()));
-        assertNotNull(replicatedRegatta);
-        seriesIter = replicatedRegatta.getSeries().iterator();
-        replicatedQualification = seriesIter.next();
-        assertEquals("Simons Quali", replicatedQualification.getName());
-    }
-    
-    @Test
-    public void testSpecificRegattaReplicationWithCourseArea() throws InterruptedException {
-        final String eventName = "ESS Singapur";
-        final String venueName = "Singapur, Singapur";
-        final boolean isPublic = false;
-        final String boatClassName = "X40";
-        final Iterable<Series> series = Collections.emptyList();
-        final String courseArea = "Alpha";
-        final TimePoint eventStartDate = new MillisecondsTimePoint(new Date());
-        final TimePoint eventEndDate = new MillisecondsTimePoint(new Date());
-        Event masterEvent = master.addEvent(eventName, /* eventDescription */ null, eventStartDate, eventEndDate, venueName, isPublic, UUID.randomUUID());
-        CourseArea masterCourseArea = master.addCourseAreas(masterEvent.getId(), new String[] {courseArea}, new UUID[] {UUID.randomUUID()})[0];
-        
-        Regatta masterRegatta = master.createRegatta(RegattaImpl.getDefaultName(eventName, boatClassName), boatClassName, /*startDate*/ null, /*endDate*/ null, UUID.randomUUID(), series,
-                /* persistent */ true, DomainFactory.INSTANCE.createScoringScheme(ScoringSchemeType.LOW_POINT), masterCourseArea.getId(),
-                /*buoyZoneRadiusInHullLengths*/2.0, /* useStartTimeInference */ true, /* controlTrackingFromStartAndFinishTimes */ false, OneDesignRankingMetric::new);
-        Thread.sleep(1000);
-        Event replicatedEvent = replica.getEvent(masterEvent.getId());
-        assertNotNull(replicatedEvent);
-        CourseArea replicatedCourseArea = replica.getCourseArea(masterCourseArea.getId());
-        assertNotNull(replicatedCourseArea);
-        Regatta replicatedRegatta = replica.getRegatta(new RegattaName(masterRegatta.getName()));
-        assertNotNull(replicatedRegatta);
-        assertTrue(replicatedRegatta.isPersistent());
-        assertTrue(Util.isEmpty((replicatedRegatta.getSeries())));
-        assertNotNull(replicatedRegatta.getDefaultCourseArea());
-        assertEquals(masterCourseArea.getId(), replicatedRegatta.getDefaultCourseArea().getId());
-        assertEquals(masterCourseArea.getName(), replicatedRegatta.getDefaultCourseArea().getName());
-    }
-}
->>>>>>> bb4ecf91
+}