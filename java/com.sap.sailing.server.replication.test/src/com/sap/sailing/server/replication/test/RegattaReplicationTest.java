--- conflicted
+++ resolved
@@ -277,13 +277,8 @@
         FleetDTO finalsGoldFleet = new FleetDTO("Gold", 1, Color.GRAY);
         master.apply(new UpdateSeries(masterRegatta.getRegattaIdentifier(), finals.getName(), finals.getName(), finals.isMedal(), finals.isFleetsCanRunInParallel(),
                 new int[] {},
-<<<<<<< HEAD
-                finals.isStartsWithZeroScore(), finals.isFirstColumnIsNonDiscardableCarryForward(),
+                finals.isStartsWithZeroScore(), finals.isFirstColumnNonDiscardableCarryForward(),
                 finals.hasSplitFleetContiguousScoring(), finals.hasCrossFleetMergedRanking(), finals.getMaximumNumberOfDiscards(), finals.isOneAlwaysStaysOne(), Arrays.asList(new FleetDTO[] { finalsGoldFleet })));
-=======
-                finals.isStartsWithZeroScore(), finals.isFirstColumnNonDiscardableCarryForward(),
-                finals.hasSplitFleetContiguousScoring(), finals.getMaximumNumberOfDiscards(), finals.isOneAlwaysStaysOne(), Arrays.asList(new FleetDTO[] { finalsGoldFleet })));
->>>>>>> 53c6bfa3
         Thread.sleep(1000);
         replicatedRegatta = replica.getRegatta(new RegattaName(masterRegatta.getName()));
         assertNotNull(replicatedRegatta);
@@ -325,13 +320,8 @@
         master.apply(new UpdateSeries(masterRegatta.getRegattaIdentifier(), qualification.getName(), "Simons Quali",
                 qualification.isMedal(), qualification.isFleetsCanRunInParallel(),
                 new int[] {},
-<<<<<<< HEAD
-                qualification.isStartsWithZeroScore(), qualification.isFirstColumnIsNonDiscardableCarryForward(),
+                qualification.isStartsWithZeroScore(), qualification.isFirstColumnNonDiscardableCarryForward(),
                 qualification.hasSplitFleetContiguousScoring(), qualification.hasCrossFleetMergedRanking(), qualification.getMaximumNumberOfDiscards(),
-=======
-                qualification.isStartsWithZeroScore(), qualification.isFirstColumnNonDiscardableCarryForward(),
-                qualification.hasSplitFleetContiguousScoring(), qualification.getMaximumNumberOfDiscards(),
->>>>>>> 53c6bfa3
                 qualification.isOneAlwaysStaysOne(), Arrays.asList(new FleetDTO[] {  })));
         Thread.sleep(1000);
         replicatedRegatta = replica.getRegatta(new RegattaName(masterRegatta.getName()));
