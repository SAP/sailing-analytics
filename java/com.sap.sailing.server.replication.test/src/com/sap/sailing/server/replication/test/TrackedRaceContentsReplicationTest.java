package com.sap.sailing.server.replication.test;

import static org.junit.Assert.assertEquals;
import static org.junit.Assert.assertNotNull;
import static org.junit.Assert.assertNotSame;

import java.net.UnknownHostException;
import java.util.ArrayList;
import java.util.Arrays;
import java.util.Collections;
import java.util.List;
import java.util.UUID;

import org.junit.Before;
import org.junit.Test;

import com.mongodb.MongoException;
import com.sap.sailing.domain.base.BoatClass;
import com.sap.sailing.domain.base.Competitor;
import com.sap.sailing.domain.base.DomainFactory;
import com.sap.sailing.domain.base.Mark;
import com.sap.sailing.domain.base.RaceDefinition;
import com.sap.sailing.domain.base.Regatta;
import com.sap.sailing.domain.base.Waypoint;
import com.sap.sailing.domain.base.impl.BoatImpl;
import com.sap.sailing.domain.base.impl.CourseImpl;
import com.sap.sailing.domain.base.impl.PersonImpl;
import com.sap.sailing.domain.base.impl.RaceDefinitionImpl;
import com.sap.sailing.domain.base.impl.TeamImpl;
import com.sap.sailing.domain.common.RegattaName;
import com.sap.sailing.domain.common.RegattaNameAndRaceName;
import com.sap.sailing.domain.common.WindSource;
import com.sap.sailing.domain.common.WindSourceType;
import com.sap.sailing.domain.common.impl.DegreeBearingImpl;
import com.sap.sailing.domain.common.impl.DegreePosition;
import com.sap.sailing.domain.common.impl.KnotSpeedWithBearingImpl;
import com.sap.sailing.domain.common.impl.MillisecondsTimePoint;
import com.sap.sailing.domain.common.impl.Util;
import com.sap.sailing.domain.common.impl.WindSourceImpl;
import com.sap.sailing.domain.persistence.MongoWindStore;
import com.sap.sailing.domain.persistence.MongoWindStoreFactory;
import com.sap.sailing.domain.persistence.PersistenceFactory;
import com.sap.sailing.domain.tracking.DynamicTrackedRace;
import com.sap.sailing.domain.tracking.DynamicTrackedRegatta;
import com.sap.sailing.domain.tracking.GPSFix;
import com.sap.sailing.domain.tracking.GPSFixMoving;
import com.sap.sailing.domain.tracking.GPSFixTrack;
import com.sap.sailing.domain.tracking.TrackedRace;
import com.sap.sailing.domain.tracking.Wind;
import com.sap.sailing.domain.tracking.WindTrack;
import com.sap.sailing.domain.tracking.impl.GPSFixMovingImpl;
import com.sap.sailing.domain.tracking.impl.WindImpl;
import com.sap.sailing.server.operationaltransformation.AddDefaultRegatta;
import com.sap.sailing.server.operationaltransformation.AddRaceDefinition;
import com.sap.sailing.server.operationaltransformation.CreateTrackedRace;
import com.sap.sailing.server.operationaltransformation.TrackRegatta;

public class TrackedRaceContentsReplicationTest extends AbstractServerReplicationTest {
    private Competitor competitor;
    private DynamicTrackedRace trackedRace;
    private RegattaNameAndRaceName raceIdentifier;
    private DynamicTrackedRegatta trackedRegatta;
    
    @Before
    public void setUp() throws Exception {
        super.setUp();
        final String boatClassName = "49er";
        // FIXME use master DomainFactory; see bug 592
        final DomainFactory masterDomainFactory = DomainFactory.INSTANCE;
        BoatClass boatClass = masterDomainFactory.getOrCreateBoatClass(boatClassName, /* typicallyStartsUpwind */true);
<<<<<<< HEAD
        competitor = masterDomainFactory.getOrCreateCompetitor("GER 61", "Tina Lutz", "#FF0000", new TeamImpl("Tina Lutz + Susann Beucke",
=======
        competitor = masterDomainFactory.getCompetitorStore().getOrCreateCompetitor("GER 61", "Tina Lutz", new TeamImpl("Tina Lutz + Susann Beucke",
>>>>>>> a682e80a
                (List<PersonImpl>) Arrays.asList(new PersonImpl[] { new PersonImpl("Tina Lutz", DomainFactory.INSTANCE.getOrCreateNationality("GER"), null, null),
                new PersonImpl("Tina Lutz", DomainFactory.INSTANCE.getOrCreateNationality("GER"), null, null) }),
                new PersonImpl("Rigo de Mas", DomainFactory.INSTANCE.getOrCreateNationality("NED"), null, null)),
                new BoatImpl("GER 61", DomainFactory.INSTANCE.getOrCreateBoatClass("470", /* typicallyStartsUpwind */ true), "GER 61"));
        final String baseEventName = "Test Event";
        AddDefaultRegatta addEventOperation = new AddDefaultRegatta(baseEventName, boatClassName, UUID.randomUUID());
        Regatta regatta = master.apply(addEventOperation);
        final String raceName = "Test Race";
        final CourseImpl masterCourse = new CourseImpl("Test Course", new ArrayList<Waypoint>());
        RaceDefinition race = new RaceDefinitionImpl(raceName, masterCourse, boatClass, Collections.singletonList(competitor));
        AddRaceDefinition addRaceOperation = new AddRaceDefinition(new RegattaName(regatta.getName()), race);
        master.apply(addRaceOperation);
        masterCourse.addWaypoint(0, masterDomainFactory.createWaypoint(masterDomainFactory.getOrCreateMark("Mark1"), /*passingSide*/ null));
        masterCourse.addWaypoint(1, masterDomainFactory.createWaypoint(masterDomainFactory.getOrCreateMark("Mark2"), /*passingSide*/ null));
        masterCourse.addWaypoint(2, masterDomainFactory.createWaypoint(masterDomainFactory.getOrCreateMark("Mark3"), /*passingSide*/ null));
        masterCourse.removeWaypoint(1);
        raceIdentifier = new RegattaNameAndRaceName(regatta.getName(), raceName);
        trackedRegatta = master.apply(new TrackRegatta(raceIdentifier));
        trackedRace = (DynamicTrackedRace) master.apply(new CreateTrackedRace(raceIdentifier,
                MongoWindStoreFactory.INSTANCE.getMongoWindStore(PersistenceFactory.INSTANCE.getDefaultMongoObjectFactory(),
                        PersistenceFactory.INSTANCE.getDefaultDomainObjectFactory()), /* delayToLiveInMillis */ 5000,
                /* millisecondsOverWhichToAverageWind */ 10000, /* millisecondsOverWhichToAverageSpeed */10000));
        trackedRace.waitUntilWindLoadingComplete();
    }
    
    @Test
    public void testGPSFixReplication() throws InterruptedException {
        final GPSFixMovingImpl fix = new GPSFixMovingImpl(new DegreePosition(1, 2), new MillisecondsTimePoint(12345),
                new KnotSpeedWithBearingImpl(12, new DegreeBearingImpl(123)));
        trackedRace.recordFix(competitor, fix);
        Thread.sleep(1000);
        TrackedRace replicaTrackedRace = replica.getTrackedRace(raceIdentifier);
        Competitor replicaCompetitor = replicaTrackedRace.getRace().getCompetitors().iterator().next();
        assertNotNull(replicaCompetitor);
        GPSFixTrack<Competitor, GPSFixMoving> competitorTrack = replicaTrackedRace.getTrack(replicaCompetitor);
        competitorTrack.lockForRead();
        try {
            assertEquals(1, Util.size(competitorTrack.getRawFixes()));
            assertEquals(fix, competitorTrack.getRawFixes().iterator().next());
            assertNotSame(fix, competitorTrack.getRawFixes().iterator().next());
        } finally {
            competitorTrack.unlockAfterRead();
        }
    }

    @Test
    public void testMarkFixReplication() throws InterruptedException {
        final GPSFixMovingImpl fix = new GPSFixMovingImpl(new DegreePosition(2, 3), new MillisecondsTimePoint(3456),
                new KnotSpeedWithBearingImpl(13, new DegreeBearingImpl(234)));
        final Mark masterMark = trackedRace.getRace().getCourse().getFirstWaypoint().getMarks().iterator().next();
        trackedRace.recordFix(masterMark, fix);
        Thread.sleep(1000);
        TrackedRace replicaTrackedRace = replica.getTrackedRace(raceIdentifier);
        Mark replicaMark = replicaTrackedRace.getRace().getCourse().getFirstWaypoint().getMarks().iterator().next();
//        assertNotSame(replicaMark, masterMark); // TODO this would require solving bug 592
        GPSFixTrack<Mark, GPSFix> replicaMarkTrack = replicaTrackedRace.getOrCreateTrack(replicaMark);
        replicaMarkTrack.lockForRead();
        try {
            assertEquals(1, Util.size(replicaMarkTrack.getRawFixes()));
            assertEquals(replicaMarkTrack.getRawFixes().iterator().next(), fix);
            assertNotSame(fix, replicaMarkTrack.getRawFixes().iterator().next());
        } finally {
            replicaMarkTrack.unlockAfterRead();
        }
    }

    @Test
    public void testWindAdditionReplication() throws InterruptedException {
        final Wind wind = new WindImpl(new DegreePosition(2, 3), new MillisecondsTimePoint(3456),
                new KnotSpeedWithBearingImpl(13, new DegreeBearingImpl(234)));
        WindSource webWindSource = new WindSourceImpl(WindSourceType.WEB);
        trackedRace.recordWind(wind, webWindSource);
        Thread.sleep(1000);
        TrackedRace replicaTrackedRace = replica.getTrackedRace(raceIdentifier);
        WindTrack replicaWindTrack = replicaTrackedRace.getOrCreateWindTrack(replicaTrackedRace
                .getWindSources(WindSourceType.WEB).iterator().next());
        replicaWindTrack.lockForRead();
        try {
            assertEquals(1, Util.size(replicaWindTrack.getRawFixes()));
            Wind replicaWind = replicaWindTrack.getRawFixes().iterator().next();
            assertEquals(wind, replicaWind);
            assertNotSame(wind, replicaWind);
        } finally {
            replicaWindTrack.unlockAfterRead();
        }
    }

    @Test
    public void testWindRemovalReplication() throws InterruptedException {
        final Wind wind = new WindImpl(new DegreePosition(2, 3), new MillisecondsTimePoint(3456),
                new KnotSpeedWithBearingImpl(13, new DegreeBearingImpl(234)));
        WindSource webWindSource = new WindSourceImpl(WindSourceType.WEB);
        trackedRace.recordWind(wind, webWindSource);
        trackedRace.removeWind(wind, webWindSource);
        final WindTrack windTrack = trackedRace.getOrCreateWindTrack(webWindSource);
        windTrack.lockForRead();
        try {
            assertEquals(0, Util.size(windTrack.getRawFixes()));
        } finally {
            windTrack.unlockAfterRead();
        }
        Thread.sleep(1000);
        TrackedRace replicaTrackedRace = replica.getTrackedRace(raceIdentifier);
        WindTrack replicaWindTrack = replicaTrackedRace.getOrCreateWindTrack(replicaTrackedRace
                .getWindSources(WindSourceType.WEB).iterator().next());
        replicaWindTrack.lockForRead();
        try {
            assertEquals(0, Util.size(replicaWindTrack.getRawFixes()));
        } finally {
            replicaWindTrack.unlockAfterRead();
        }
    }
    
    @Test
    public void testReplicationOfLoadingOfStoredWindTrack() throws UnknownHostException, MongoException, InterruptedException {
        MongoWindStore windStore = MongoWindStoreFactory.INSTANCE.getMongoWindStore(PersistenceFactory.INSTANCE.getDefaultMongoObjectFactory(),
                PersistenceFactory.INSTANCE.getDefaultDomainObjectFactory());
        WindSource webWindSource = new WindSourceImpl(WindSourceType.WEB);
        WindTrack windTrack = windStore.getWindTrack(trackedRegatta.getRegatta().getName(), trackedRace, webWindSource, /* millisecondsOverWhichToAverage */ 10000,
                /* delayForWindEstimationCacheInvalidation */ 10000);
        final Wind wind = new WindImpl(new DegreePosition(2, 3), new MillisecondsTimePoint(3456),
                new KnotSpeedWithBearingImpl(13, new DegreeBearingImpl(234)));
        windTrack.add(wind);
        Thread.sleep(1000); // give MongoDB time to read its own writes in a separate session
        WindTrack trackedRaceWebWindTrack = trackedRace.getOrCreateWindTrack(webWindSource);
        windTrack.lockForRead();
        trackedRaceWebWindTrack.lockForRead();
        try {
            assertEquals(Util.size(windTrack.getRawFixes()), Util.size(trackedRaceWebWindTrack.getRawFixes()));
            assertEquals(windTrack.getRawFixes().iterator().next(), trackedRaceWebWindTrack.getRawFixes().iterator().next());
            Thread.sleep(1000); // wait for replication to happen
            TrackedRace replicaTrackedRace = replica.getTrackedRace(raceIdentifier);
            WindTrack replicaWindTrack = replicaTrackedRace.getOrCreateWindTrack(replicaTrackedRace
                    .getWindSources(WindSourceType.WEB).iterator().next());
            replicaWindTrack.lockForRead();
            try {
                assertEquals(Util.size(windTrack.getRawFixes()), Util.size(replicaWindTrack.getRawFixes()));
                assertEquals(windTrack.getRawFixes().iterator().next(), replicaWindTrack.getRawFixes().iterator().next());
            } finally {
                replicaWindTrack.unlockAfterRead();
            }
        } finally {
            trackedRaceWebWindTrack.unlockAfterRead();
            windTrack.unlockAfterRead();
        }
    }
}
<|MERGE_RESOLUTION|>--- conflicted
+++ resolved
@@ -1,222 +1,218 @@
-package com.sap.sailing.server.replication.test;
-
-import static org.junit.Assert.assertEquals;
-import static org.junit.Assert.assertNotNull;
-import static org.junit.Assert.assertNotSame;
-
-import java.net.UnknownHostException;
-import java.util.ArrayList;
-import java.util.Arrays;
-import java.util.Collections;
-import java.util.List;
-import java.util.UUID;
-
-import org.junit.Before;
-import org.junit.Test;
-
-import com.mongodb.MongoException;
-import com.sap.sailing.domain.base.BoatClass;
-import com.sap.sailing.domain.base.Competitor;
-import com.sap.sailing.domain.base.DomainFactory;
-import com.sap.sailing.domain.base.Mark;
-import com.sap.sailing.domain.base.RaceDefinition;
-import com.sap.sailing.domain.base.Regatta;
-import com.sap.sailing.domain.base.Waypoint;
-import com.sap.sailing.domain.base.impl.BoatImpl;
-import com.sap.sailing.domain.base.impl.CourseImpl;
-import com.sap.sailing.domain.base.impl.PersonImpl;
-import com.sap.sailing.domain.base.impl.RaceDefinitionImpl;
-import com.sap.sailing.domain.base.impl.TeamImpl;
-import com.sap.sailing.domain.common.RegattaName;
-import com.sap.sailing.domain.common.RegattaNameAndRaceName;
-import com.sap.sailing.domain.common.WindSource;
-import com.sap.sailing.domain.common.WindSourceType;
-import com.sap.sailing.domain.common.impl.DegreeBearingImpl;
-import com.sap.sailing.domain.common.impl.DegreePosition;
-import com.sap.sailing.domain.common.impl.KnotSpeedWithBearingImpl;
-import com.sap.sailing.domain.common.impl.MillisecondsTimePoint;
-import com.sap.sailing.domain.common.impl.Util;
-import com.sap.sailing.domain.common.impl.WindSourceImpl;
-import com.sap.sailing.domain.persistence.MongoWindStore;
-import com.sap.sailing.domain.persistence.MongoWindStoreFactory;
-import com.sap.sailing.domain.persistence.PersistenceFactory;
-import com.sap.sailing.domain.tracking.DynamicTrackedRace;
-import com.sap.sailing.domain.tracking.DynamicTrackedRegatta;
-import com.sap.sailing.domain.tracking.GPSFix;
-import com.sap.sailing.domain.tracking.GPSFixMoving;
-import com.sap.sailing.domain.tracking.GPSFixTrack;
-import com.sap.sailing.domain.tracking.TrackedRace;
-import com.sap.sailing.domain.tracking.Wind;
-import com.sap.sailing.domain.tracking.WindTrack;
-import com.sap.sailing.domain.tracking.impl.GPSFixMovingImpl;
-import com.sap.sailing.domain.tracking.impl.WindImpl;
-import com.sap.sailing.server.operationaltransformation.AddDefaultRegatta;
-import com.sap.sailing.server.operationaltransformation.AddRaceDefinition;
-import com.sap.sailing.server.operationaltransformation.CreateTrackedRace;
-import com.sap.sailing.server.operationaltransformation.TrackRegatta;
-
-public class TrackedRaceContentsReplicationTest extends AbstractServerReplicationTest {
-    private Competitor competitor;
-    private DynamicTrackedRace trackedRace;
-    private RegattaNameAndRaceName raceIdentifier;
-    private DynamicTrackedRegatta trackedRegatta;
-    
-    @Before
-    public void setUp() throws Exception {
-        super.setUp();
-        final String boatClassName = "49er";
-        // FIXME use master DomainFactory; see bug 592
-        final DomainFactory masterDomainFactory = DomainFactory.INSTANCE;
-        BoatClass boatClass = masterDomainFactory.getOrCreateBoatClass(boatClassName, /* typicallyStartsUpwind */true);
-<<<<<<< HEAD
-        competitor = masterDomainFactory.getOrCreateCompetitor("GER 61", "Tina Lutz", "#FF0000", new TeamImpl("Tina Lutz + Susann Beucke",
-=======
-        competitor = masterDomainFactory.getCompetitorStore().getOrCreateCompetitor("GER 61", "Tina Lutz", new TeamImpl("Tina Lutz + Susann Beucke",
->>>>>>> a682e80a
-                (List<PersonImpl>) Arrays.asList(new PersonImpl[] { new PersonImpl("Tina Lutz", DomainFactory.INSTANCE.getOrCreateNationality("GER"), null, null),
-                new PersonImpl("Tina Lutz", DomainFactory.INSTANCE.getOrCreateNationality("GER"), null, null) }),
-                new PersonImpl("Rigo de Mas", DomainFactory.INSTANCE.getOrCreateNationality("NED"), null, null)),
-                new BoatImpl("GER 61", DomainFactory.INSTANCE.getOrCreateBoatClass("470", /* typicallyStartsUpwind */ true), "GER 61"));
-        final String baseEventName = "Test Event";
-        AddDefaultRegatta addEventOperation = new AddDefaultRegatta(baseEventName, boatClassName, UUID.randomUUID());
-        Regatta regatta = master.apply(addEventOperation);
-        final String raceName = "Test Race";
-        final CourseImpl masterCourse = new CourseImpl("Test Course", new ArrayList<Waypoint>());
-        RaceDefinition race = new RaceDefinitionImpl(raceName, masterCourse, boatClass, Collections.singletonList(competitor));
-        AddRaceDefinition addRaceOperation = new AddRaceDefinition(new RegattaName(regatta.getName()), race);
-        master.apply(addRaceOperation);
-        masterCourse.addWaypoint(0, masterDomainFactory.createWaypoint(masterDomainFactory.getOrCreateMark("Mark1"), /*passingSide*/ null));
-        masterCourse.addWaypoint(1, masterDomainFactory.createWaypoint(masterDomainFactory.getOrCreateMark("Mark2"), /*passingSide*/ null));
-        masterCourse.addWaypoint(2, masterDomainFactory.createWaypoint(masterDomainFactory.getOrCreateMark("Mark3"), /*passingSide*/ null));
-        masterCourse.removeWaypoint(1);
-        raceIdentifier = new RegattaNameAndRaceName(regatta.getName(), raceName);
-        trackedRegatta = master.apply(new TrackRegatta(raceIdentifier));
-        trackedRace = (DynamicTrackedRace) master.apply(new CreateTrackedRace(raceIdentifier,
-                MongoWindStoreFactory.INSTANCE.getMongoWindStore(PersistenceFactory.INSTANCE.getDefaultMongoObjectFactory(),
-                        PersistenceFactory.INSTANCE.getDefaultDomainObjectFactory()), /* delayToLiveInMillis */ 5000,
-                /* millisecondsOverWhichToAverageWind */ 10000, /* millisecondsOverWhichToAverageSpeed */10000));
-        trackedRace.waitUntilWindLoadingComplete();
-    }
-    
-    @Test
-    public void testGPSFixReplication() throws InterruptedException {
-        final GPSFixMovingImpl fix = new GPSFixMovingImpl(new DegreePosition(1, 2), new MillisecondsTimePoint(12345),
-                new KnotSpeedWithBearingImpl(12, new DegreeBearingImpl(123)));
-        trackedRace.recordFix(competitor, fix);
-        Thread.sleep(1000);
-        TrackedRace replicaTrackedRace = replica.getTrackedRace(raceIdentifier);
-        Competitor replicaCompetitor = replicaTrackedRace.getRace().getCompetitors().iterator().next();
-        assertNotNull(replicaCompetitor);
-        GPSFixTrack<Competitor, GPSFixMoving> competitorTrack = replicaTrackedRace.getTrack(replicaCompetitor);
-        competitorTrack.lockForRead();
-        try {
-            assertEquals(1, Util.size(competitorTrack.getRawFixes()));
-            assertEquals(fix, competitorTrack.getRawFixes().iterator().next());
-            assertNotSame(fix, competitorTrack.getRawFixes().iterator().next());
-        } finally {
-            competitorTrack.unlockAfterRead();
-        }
-    }
-
-    @Test
-    public void testMarkFixReplication() throws InterruptedException {
-        final GPSFixMovingImpl fix = new GPSFixMovingImpl(new DegreePosition(2, 3), new MillisecondsTimePoint(3456),
-                new KnotSpeedWithBearingImpl(13, new DegreeBearingImpl(234)));
-        final Mark masterMark = trackedRace.getRace().getCourse().getFirstWaypoint().getMarks().iterator().next();
-        trackedRace.recordFix(masterMark, fix);
-        Thread.sleep(1000);
-        TrackedRace replicaTrackedRace = replica.getTrackedRace(raceIdentifier);
-        Mark replicaMark = replicaTrackedRace.getRace().getCourse().getFirstWaypoint().getMarks().iterator().next();
-//        assertNotSame(replicaMark, masterMark); // TODO this would require solving bug 592
-        GPSFixTrack<Mark, GPSFix> replicaMarkTrack = replicaTrackedRace.getOrCreateTrack(replicaMark);
-        replicaMarkTrack.lockForRead();
-        try {
-            assertEquals(1, Util.size(replicaMarkTrack.getRawFixes()));
-            assertEquals(replicaMarkTrack.getRawFixes().iterator().next(), fix);
-            assertNotSame(fix, replicaMarkTrack.getRawFixes().iterator().next());
-        } finally {
-            replicaMarkTrack.unlockAfterRead();
-        }
-    }
-
-    @Test
-    public void testWindAdditionReplication() throws InterruptedException {
-        final Wind wind = new WindImpl(new DegreePosition(2, 3), new MillisecondsTimePoint(3456),
-                new KnotSpeedWithBearingImpl(13, new DegreeBearingImpl(234)));
-        WindSource webWindSource = new WindSourceImpl(WindSourceType.WEB);
-        trackedRace.recordWind(wind, webWindSource);
-        Thread.sleep(1000);
-        TrackedRace replicaTrackedRace = replica.getTrackedRace(raceIdentifier);
-        WindTrack replicaWindTrack = replicaTrackedRace.getOrCreateWindTrack(replicaTrackedRace
-                .getWindSources(WindSourceType.WEB).iterator().next());
-        replicaWindTrack.lockForRead();
-        try {
-            assertEquals(1, Util.size(replicaWindTrack.getRawFixes()));
-            Wind replicaWind = replicaWindTrack.getRawFixes().iterator().next();
-            assertEquals(wind, replicaWind);
-            assertNotSame(wind, replicaWind);
-        } finally {
-            replicaWindTrack.unlockAfterRead();
-        }
-    }
-
-    @Test
-    public void testWindRemovalReplication() throws InterruptedException {
-        final Wind wind = new WindImpl(new DegreePosition(2, 3), new MillisecondsTimePoint(3456),
-                new KnotSpeedWithBearingImpl(13, new DegreeBearingImpl(234)));
-        WindSource webWindSource = new WindSourceImpl(WindSourceType.WEB);
-        trackedRace.recordWind(wind, webWindSource);
-        trackedRace.removeWind(wind, webWindSource);
-        final WindTrack windTrack = trackedRace.getOrCreateWindTrack(webWindSource);
-        windTrack.lockForRead();
-        try {
-            assertEquals(0, Util.size(windTrack.getRawFixes()));
-        } finally {
-            windTrack.unlockAfterRead();
-        }
-        Thread.sleep(1000);
-        TrackedRace replicaTrackedRace = replica.getTrackedRace(raceIdentifier);
-        WindTrack replicaWindTrack = replicaTrackedRace.getOrCreateWindTrack(replicaTrackedRace
-                .getWindSources(WindSourceType.WEB).iterator().next());
-        replicaWindTrack.lockForRead();
-        try {
-            assertEquals(0, Util.size(replicaWindTrack.getRawFixes()));
-        } finally {
-            replicaWindTrack.unlockAfterRead();
-        }
-    }
-    
-    @Test
-    public void testReplicationOfLoadingOfStoredWindTrack() throws UnknownHostException, MongoException, InterruptedException {
-        MongoWindStore windStore = MongoWindStoreFactory.INSTANCE.getMongoWindStore(PersistenceFactory.INSTANCE.getDefaultMongoObjectFactory(),
-                PersistenceFactory.INSTANCE.getDefaultDomainObjectFactory());
-        WindSource webWindSource = new WindSourceImpl(WindSourceType.WEB);
-        WindTrack windTrack = windStore.getWindTrack(trackedRegatta.getRegatta().getName(), trackedRace, webWindSource, /* millisecondsOverWhichToAverage */ 10000,
-                /* delayForWindEstimationCacheInvalidation */ 10000);
-        final Wind wind = new WindImpl(new DegreePosition(2, 3), new MillisecondsTimePoint(3456),
-                new KnotSpeedWithBearingImpl(13, new DegreeBearingImpl(234)));
-        windTrack.add(wind);
-        Thread.sleep(1000); // give MongoDB time to read its own writes in a separate session
-        WindTrack trackedRaceWebWindTrack = trackedRace.getOrCreateWindTrack(webWindSource);
-        windTrack.lockForRead();
-        trackedRaceWebWindTrack.lockForRead();
-        try {
-            assertEquals(Util.size(windTrack.getRawFixes()), Util.size(trackedRaceWebWindTrack.getRawFixes()));
-            assertEquals(windTrack.getRawFixes().iterator().next(), trackedRaceWebWindTrack.getRawFixes().iterator().next());
-            Thread.sleep(1000); // wait for replication to happen
-            TrackedRace replicaTrackedRace = replica.getTrackedRace(raceIdentifier);
-            WindTrack replicaWindTrack = replicaTrackedRace.getOrCreateWindTrack(replicaTrackedRace
-                    .getWindSources(WindSourceType.WEB).iterator().next());
-            replicaWindTrack.lockForRead();
-            try {
-                assertEquals(Util.size(windTrack.getRawFixes()), Util.size(replicaWindTrack.getRawFixes()));
-                assertEquals(windTrack.getRawFixes().iterator().next(), replicaWindTrack.getRawFixes().iterator().next());
-            } finally {
-                replicaWindTrack.unlockAfterRead();
-            }
-        } finally {
-            trackedRaceWebWindTrack.unlockAfterRead();
-            windTrack.unlockAfterRead();
-        }
-    }
-}
+package com.sap.sailing.server.replication.test;
+
+import static org.junit.Assert.assertEquals;
+import static org.junit.Assert.assertNotNull;
+import static org.junit.Assert.assertNotSame;
+
+import java.net.UnknownHostException;
+import java.util.ArrayList;
+import java.util.Arrays;
+import java.util.Collections;
+import java.util.List;
+import java.util.UUID;
+
+import org.junit.Before;
+import org.junit.Test;
+
+import com.mongodb.MongoException;
+import com.sap.sailing.domain.base.BoatClass;
+import com.sap.sailing.domain.base.Competitor;
+import com.sap.sailing.domain.base.DomainFactory;
+import com.sap.sailing.domain.base.Mark;
+import com.sap.sailing.domain.base.RaceDefinition;
+import com.sap.sailing.domain.base.Regatta;
+import com.sap.sailing.domain.base.Waypoint;
+import com.sap.sailing.domain.base.impl.BoatImpl;
+import com.sap.sailing.domain.base.impl.CourseImpl;
+import com.sap.sailing.domain.base.impl.PersonImpl;
+import com.sap.sailing.domain.base.impl.RaceDefinitionImpl;
+import com.sap.sailing.domain.base.impl.TeamImpl;
+import com.sap.sailing.domain.common.RegattaName;
+import com.sap.sailing.domain.common.RegattaNameAndRaceName;
+import com.sap.sailing.domain.common.WindSource;
+import com.sap.sailing.domain.common.WindSourceType;
+import com.sap.sailing.domain.common.impl.DegreeBearingImpl;
+import com.sap.sailing.domain.common.impl.DegreePosition;
+import com.sap.sailing.domain.common.impl.KnotSpeedWithBearingImpl;
+import com.sap.sailing.domain.common.impl.MillisecondsTimePoint;
+import com.sap.sailing.domain.common.impl.Util;
+import com.sap.sailing.domain.common.impl.WindSourceImpl;
+import com.sap.sailing.domain.persistence.MongoWindStore;
+import com.sap.sailing.domain.persistence.MongoWindStoreFactory;
+import com.sap.sailing.domain.persistence.PersistenceFactory;
+import com.sap.sailing.domain.tracking.DynamicTrackedRace;
+import com.sap.sailing.domain.tracking.DynamicTrackedRegatta;
+import com.sap.sailing.domain.tracking.GPSFix;
+import com.sap.sailing.domain.tracking.GPSFixMoving;
+import com.sap.sailing.domain.tracking.GPSFixTrack;
+import com.sap.sailing.domain.tracking.TrackedRace;
+import com.sap.sailing.domain.tracking.Wind;
+import com.sap.sailing.domain.tracking.WindTrack;
+import com.sap.sailing.domain.tracking.impl.GPSFixMovingImpl;
+import com.sap.sailing.domain.tracking.impl.WindImpl;
+import com.sap.sailing.server.operationaltransformation.AddDefaultRegatta;
+import com.sap.sailing.server.operationaltransformation.AddRaceDefinition;
+import com.sap.sailing.server.operationaltransformation.CreateTrackedRace;
+import com.sap.sailing.server.operationaltransformation.TrackRegatta;
+
+public class TrackedRaceContentsReplicationTest extends AbstractServerReplicationTest {
+    private Competitor competitor;
+    private DynamicTrackedRace trackedRace;
+    private RegattaNameAndRaceName raceIdentifier;
+    private DynamicTrackedRegatta trackedRegatta;
+    
+    @Before
+    public void setUp() throws Exception {
+        super.setUp();
+        final String boatClassName = "49er";
+        // FIXME use master DomainFactory; see bug 592
+        final DomainFactory masterDomainFactory = DomainFactory.INSTANCE;
+        BoatClass boatClass = masterDomainFactory.getOrCreateBoatClass(boatClassName, /* typicallyStartsUpwind */true);
+        competitor = masterDomainFactory.getCompetitorStore().getOrCreateCompetitor("GER 61", "Tina Lutz", "#FF0000", new TeamImpl("Tina Lutz + Susann Beucke",
+                (List<PersonImpl>) Arrays.asList(new PersonImpl[] { new PersonImpl("Tina Lutz", DomainFactory.INSTANCE.getOrCreateNationality("GER"), null, null),
+                new PersonImpl("Tina Lutz", DomainFactory.INSTANCE.getOrCreateNationality("GER"), null, null) }),
+                new PersonImpl("Rigo de Mas", DomainFactory.INSTANCE.getOrCreateNationality("NED"), null, null)),
+                new BoatImpl("GER 61", DomainFactory.INSTANCE.getOrCreateBoatClass("470", /* typicallyStartsUpwind */ true), "GER 61"));
+        final String baseEventName = "Test Event";
+        AddDefaultRegatta addEventOperation = new AddDefaultRegatta(baseEventName, boatClassName, UUID.randomUUID());
+        Regatta regatta = master.apply(addEventOperation);
+        final String raceName = "Test Race";
+        final CourseImpl masterCourse = new CourseImpl("Test Course", new ArrayList<Waypoint>());
+        RaceDefinition race = new RaceDefinitionImpl(raceName, masterCourse, boatClass, Collections.singletonList(competitor));
+        AddRaceDefinition addRaceOperation = new AddRaceDefinition(new RegattaName(regatta.getName()), race);
+        master.apply(addRaceOperation);
+        masterCourse.addWaypoint(0, masterDomainFactory.createWaypoint(masterDomainFactory.getOrCreateMark("Mark1"), /*passingSide*/ null));
+        masterCourse.addWaypoint(1, masterDomainFactory.createWaypoint(masterDomainFactory.getOrCreateMark("Mark2"), /*passingSide*/ null));
+        masterCourse.addWaypoint(2, masterDomainFactory.createWaypoint(masterDomainFactory.getOrCreateMark("Mark3"), /*passingSide*/ null));
+        masterCourse.removeWaypoint(1);
+        raceIdentifier = new RegattaNameAndRaceName(regatta.getName(), raceName);
+        trackedRegatta = master.apply(new TrackRegatta(raceIdentifier));
+        trackedRace = (DynamicTrackedRace) master.apply(new CreateTrackedRace(raceIdentifier,
+                MongoWindStoreFactory.INSTANCE.getMongoWindStore(PersistenceFactory.INSTANCE.getDefaultMongoObjectFactory(),
+                        PersistenceFactory.INSTANCE.getDefaultDomainObjectFactory()), /* delayToLiveInMillis */ 5000,
+                /* millisecondsOverWhichToAverageWind */ 10000, /* millisecondsOverWhichToAverageSpeed */10000));
+        trackedRace.waitUntilWindLoadingComplete();
+    }
+    
+    @Test
+    public void testGPSFixReplication() throws InterruptedException {
+        final GPSFixMovingImpl fix = new GPSFixMovingImpl(new DegreePosition(1, 2), new MillisecondsTimePoint(12345),
+                new KnotSpeedWithBearingImpl(12, new DegreeBearingImpl(123)));
+        trackedRace.recordFix(competitor, fix);
+        Thread.sleep(1000);
+        TrackedRace replicaTrackedRace = replica.getTrackedRace(raceIdentifier);
+        Competitor replicaCompetitor = replicaTrackedRace.getRace().getCompetitors().iterator().next();
+        assertNotNull(replicaCompetitor);
+        GPSFixTrack<Competitor, GPSFixMoving> competitorTrack = replicaTrackedRace.getTrack(replicaCompetitor);
+        competitorTrack.lockForRead();
+        try {
+            assertEquals(1, Util.size(competitorTrack.getRawFixes()));
+            assertEquals(fix, competitorTrack.getRawFixes().iterator().next());
+            assertNotSame(fix, competitorTrack.getRawFixes().iterator().next());
+        } finally {
+            competitorTrack.unlockAfterRead();
+        }
+    }
+
+    @Test
+    public void testMarkFixReplication() throws InterruptedException {
+        final GPSFixMovingImpl fix = new GPSFixMovingImpl(new DegreePosition(2, 3), new MillisecondsTimePoint(3456),
+                new KnotSpeedWithBearingImpl(13, new DegreeBearingImpl(234)));
+        final Mark masterMark = trackedRace.getRace().getCourse().getFirstWaypoint().getMarks().iterator().next();
+        trackedRace.recordFix(masterMark, fix);
+        Thread.sleep(1000);
+        TrackedRace replicaTrackedRace = replica.getTrackedRace(raceIdentifier);
+        Mark replicaMark = replicaTrackedRace.getRace().getCourse().getFirstWaypoint().getMarks().iterator().next();
+//        assertNotSame(replicaMark, masterMark); // TODO this would require solving bug 592
+        GPSFixTrack<Mark, GPSFix> replicaMarkTrack = replicaTrackedRace.getOrCreateTrack(replicaMark);
+        replicaMarkTrack.lockForRead();
+        try {
+            assertEquals(1, Util.size(replicaMarkTrack.getRawFixes()));
+            assertEquals(replicaMarkTrack.getRawFixes().iterator().next(), fix);
+            assertNotSame(fix, replicaMarkTrack.getRawFixes().iterator().next());
+        } finally {
+            replicaMarkTrack.unlockAfterRead();
+        }
+    }
+
+    @Test
+    public void testWindAdditionReplication() throws InterruptedException {
+        final Wind wind = new WindImpl(new DegreePosition(2, 3), new MillisecondsTimePoint(3456),
+                new KnotSpeedWithBearingImpl(13, new DegreeBearingImpl(234)));
+        WindSource webWindSource = new WindSourceImpl(WindSourceType.WEB);
+        trackedRace.recordWind(wind, webWindSource);
+        Thread.sleep(1000);
+        TrackedRace replicaTrackedRace = replica.getTrackedRace(raceIdentifier);
+        WindTrack replicaWindTrack = replicaTrackedRace.getOrCreateWindTrack(replicaTrackedRace
+                .getWindSources(WindSourceType.WEB).iterator().next());
+        replicaWindTrack.lockForRead();
+        try {
+            assertEquals(1, Util.size(replicaWindTrack.getRawFixes()));
+            Wind replicaWind = replicaWindTrack.getRawFixes().iterator().next();
+            assertEquals(wind, replicaWind);
+            assertNotSame(wind, replicaWind);
+        } finally {
+            replicaWindTrack.unlockAfterRead();
+        }
+    }
+
+    @Test
+    public void testWindRemovalReplication() throws InterruptedException {
+        final Wind wind = new WindImpl(new DegreePosition(2, 3), new MillisecondsTimePoint(3456),
+                new KnotSpeedWithBearingImpl(13, new DegreeBearingImpl(234)));
+        WindSource webWindSource = new WindSourceImpl(WindSourceType.WEB);
+        trackedRace.recordWind(wind, webWindSource);
+        trackedRace.removeWind(wind, webWindSource);
+        final WindTrack windTrack = trackedRace.getOrCreateWindTrack(webWindSource);
+        windTrack.lockForRead();
+        try {
+            assertEquals(0, Util.size(windTrack.getRawFixes()));
+        } finally {
+            windTrack.unlockAfterRead();
+        }
+        Thread.sleep(1000);
+        TrackedRace replicaTrackedRace = replica.getTrackedRace(raceIdentifier);
+        WindTrack replicaWindTrack = replicaTrackedRace.getOrCreateWindTrack(replicaTrackedRace
+                .getWindSources(WindSourceType.WEB).iterator().next());
+        replicaWindTrack.lockForRead();
+        try {
+            assertEquals(0, Util.size(replicaWindTrack.getRawFixes()));
+        } finally {
+            replicaWindTrack.unlockAfterRead();
+        }
+    }
+    
+    @Test
+    public void testReplicationOfLoadingOfStoredWindTrack() throws UnknownHostException, MongoException, InterruptedException {
+        MongoWindStore windStore = MongoWindStoreFactory.INSTANCE.getMongoWindStore(PersistenceFactory.INSTANCE.getDefaultMongoObjectFactory(),
+                PersistenceFactory.INSTANCE.getDefaultDomainObjectFactory());
+        WindSource webWindSource = new WindSourceImpl(WindSourceType.WEB);
+        WindTrack windTrack = windStore.getWindTrack(trackedRegatta.getRegatta().getName(), trackedRace, webWindSource, /* millisecondsOverWhichToAverage */ 10000,
+                /* delayForWindEstimationCacheInvalidation */ 10000);
+        final Wind wind = new WindImpl(new DegreePosition(2, 3), new MillisecondsTimePoint(3456),
+                new KnotSpeedWithBearingImpl(13, new DegreeBearingImpl(234)));
+        windTrack.add(wind);
+        Thread.sleep(1000); // give MongoDB time to read its own writes in a separate session
+        WindTrack trackedRaceWebWindTrack = trackedRace.getOrCreateWindTrack(webWindSource);
+        windTrack.lockForRead();
+        trackedRaceWebWindTrack.lockForRead();
+        try {
+            assertEquals(Util.size(windTrack.getRawFixes()), Util.size(trackedRaceWebWindTrack.getRawFixes()));
+            assertEquals(windTrack.getRawFixes().iterator().next(), trackedRaceWebWindTrack.getRawFixes().iterator().next());
+            Thread.sleep(1000); // wait for replication to happen
+            TrackedRace replicaTrackedRace = replica.getTrackedRace(raceIdentifier);
+            WindTrack replicaWindTrack = replicaTrackedRace.getOrCreateWindTrack(replicaTrackedRace
+                    .getWindSources(WindSourceType.WEB).iterator().next());
+            replicaWindTrack.lockForRead();
+            try {
+                assertEquals(Util.size(windTrack.getRawFixes()), Util.size(replicaWindTrack.getRawFixes()));
+                assertEquals(windTrack.getRawFixes().iterator().next(), replicaWindTrack.getRawFixes().iterator().next());
+            } finally {
+                replicaWindTrack.unlockAfterRead();
+            }
+        } finally {
+            trackedRaceWebWindTrack.unlockAfterRead();
+            windTrack.unlockAfterRead();
+        }
+    }
+}