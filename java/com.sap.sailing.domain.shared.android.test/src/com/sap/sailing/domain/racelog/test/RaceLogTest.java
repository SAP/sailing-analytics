package com.sap.sailing.domain.racelog.test;

import static org.junit.Assert.assertEquals;
import static org.junit.Assert.assertFalse;
import static org.junit.Assert.assertNull;
import static org.junit.Assert.assertSame;
import static org.junit.Assert.assertTrue;
import static org.junit.Assert.fail;
import static org.mockito.Mockito.doAnswer;
import static org.mockito.Mockito.mock;
import static org.mockito.Mockito.never;
import static org.mockito.Mockito.verify;
import static org.mockito.Mockito.when;

import java.util.UUID;

import org.junit.Before;
import org.junit.Test;
import org.mockito.invocation.InvocationOnMock;
import org.mockito.stubbing.Answer;

<<<<<<< HEAD
import com.sap.sailing.domain.abstractlog.AbstractLogEventAuthor;
import com.sap.sailing.domain.abstractlog.race.RaceLog;
import com.sap.sailing.domain.abstractlog.race.RaceLogEvent;
import com.sap.sailing.domain.abstractlog.race.RaceLogEventFactory;
import com.sap.sailing.domain.abstractlog.race.RaceLogEventVisitor;
import com.sap.sailing.domain.abstractlog.race.RaceLogFlagEvent;
import com.sap.sailing.domain.abstractlog.race.RaceLogStartTimeEvent;
import com.sap.sailing.domain.abstractlog.race.impl.RaceLogEventAuthorImpl;
import com.sap.sailing.domain.abstractlog.race.impl.RaceLogEventImpl;
import com.sap.sailing.domain.abstractlog.race.impl.RaceLogImpl;
import com.sap.sailing.domain.common.TimePoint;
import com.sap.sailing.domain.common.impl.MillisecondsTimePoint;
=======
import com.sap.sailing.domain.racelog.RaceLog;
import com.sap.sailing.domain.racelog.RaceLogEvent;
import com.sap.sailing.domain.racelog.RaceLogEventAuthor;
import com.sap.sailing.domain.racelog.RaceLogEventFactory;
import com.sap.sailing.domain.racelog.RaceLogEventVisitor;
import com.sap.sailing.domain.racelog.RaceLogFlagEvent;
import com.sap.sailing.domain.racelog.RaceLogStartTimeEvent;
import com.sap.sailing.domain.racelog.impl.RaceLogEventAuthorImpl;
import com.sap.sailing.domain.racelog.impl.RaceLogEventImpl;
import com.sap.sailing.domain.racelog.impl.RaceLogImpl;
import com.sap.sse.common.TimePoint;
>>>>>>> cce08c65
import com.sap.sse.common.Util;
import com.sap.sse.common.impl.MillisecondsTimePoint;

public class RaceLogTest {
    
    private RaceLog raceLog;
    
    private static class MockRaceLogEventForSorting extends RaceLogEventImpl {
        public MockRaceLogEventForSorting(long createdAtMillis) {
            super(new MillisecondsTimePoint(createdAtMillis),
                    /* author */ new RaceLogEventAuthorImpl("Dummy Author", /* priority */ 0),
                    MillisecondsTimePoint.now(), /* ID */ UUID.randomUUID(), /* pInvolvedBoats */ null, /* pass ID */ 1);
        }

        private static final long serialVersionUID = 4928452859543831451L;

        @Override
        public void accept(RaceLogEventVisitor visitor) {
        }
        
    }
    
    @Before
    public void setUp() {
        raceLog = new RaceLogImpl("testlock", "test-identifier");
    }
    
    @Test(expected = IllegalStateException.class)
    public void testThrowsOnNoLock() {
        raceLog.getRawFixes();
    }
    
    @Test
    public void testEmptyOnInitialize() {
        raceLog.lockForRead();
        assertEquals(0, Util.size(raceLog.getRawFixes()));
        raceLog.unlockAfterRead();
    }
    
    public void testIdentifier() {
        assertEquals("test-identifier", raceLog.getId());
    }
    
    @Test
    public void testAddEvent() {
        RaceLogEvent event = mock(RaceLogEvent.class);
        boolean isAdded = raceLog.add(event);
        
        raceLog.lockForRead();
        assertTrue(isAdded);
        assertEquals(event, Util.get(raceLog.getRawFixes(), 0));
        raceLog.unlockAfterRead();
    }

    private RaceLog merge(long[] intoTimePoints, long[] mergeTimePoints) {
        RaceLog into = new RaceLogImpl(UUID.randomUUID());
        RaceLog merge = new RaceLogImpl(UUID.randomUUID());
        for (long l : intoTimePoints) {
            into.add(new MockRaceLogEventForSorting(l));
        }
        for (long l : mergeTimePoints) {
            merge.add(new MockRaceLogEventForSorting(l));
        }
        into.merge(merge);
        return into;
    }
    
    @Test
    public void testSimpleMergeOfEmptyLog() {
        RaceLog into = merge(new long[] { 123, 234 }, new long[] {});
        into.lockForRead();
        try {
            assertEquals(2, Util.size(into.getRawFixes()));
            assertBefore(into, 123, 234);
        } finally {
            into.unlockAfterRead();
        }
    }
    
    /**
     * Asserts that both, events with creation time stamp millis <code>eventOne</code> and <code>eventTwo</code> occur
     * in <code>log</code> and the one with <code>eventOne</code> occurs before the one with <code>eventTwo</code> in
     * the log's raw fixes iteration order.
     */
    private void assertBefore(RaceLog log, long eventOne, long eventTwo) {
        log.lockForRead();
        boolean foundEventOne = false;
        try {
            for (RaceLogEvent e : log.getRawFixes()) {
                if (e.getCreatedAt().asMillis() == eventOne) {
                    foundEventOne = true;
                } else if (e.getCreatedAt().asMillis() == eventTwo) {
                    if (foundEventOne) {
                        break; // all is good
                    } else {
                        fail("Found "+eventTwo+" before "+eventOne+" but expected to find them in the opposite order");
                    }
                }
            }
        } finally {
            log.unlockAfterRead();
        }
    }

    @Test
    public void testSimpleMergeIntoEmptyLog() {
        RaceLog into = merge(new long[0], new long[] { 123, 234 });
        into.lockForRead();
        try {
            assertEquals(2, Util.size(into.getRawFixes()));
            assertBefore(into, 123, 234);
        } finally {
            into.unlockAfterRead();
        }
    }
    
    @Test
    public void testSimpleMergeOfLogWithOneElementToTheMiddle() {
        RaceLog into = merge(new long[] { 123, 234 }, new long[] { 200 });
        into.lockForRead();
        try {
            assertEquals(3, Util.size(into.getRawFixes()));
            assertBefore(into, 123, 200);
            assertBefore(into, 200, 234);
        } finally {
            into.unlockAfterRead();
        }
    }
    
    @Test
    public void testSimpleMergeOfLogWithOneElementToTheBeginning() {
        RaceLog into = merge(new long[] { 123, 234 }, new long[] { 100 });
        into.lockForRead();
        try {
            assertEquals(3, Util.size(into.getRawFixes()));
            assertBefore(into, 100, 123);
            assertBefore(into, 123, 234);
        } finally {
            into.unlockAfterRead();
        }
    }
    
    @Test
    public void testSimpleMergeOfLogWithOneElementToTheEnd() {
        RaceLog into = merge(new long[] { 123, 234 }, new long[] { 345 });
        into.lockForRead();
        try {
            assertEquals(3, Util.size(into.getRawFixes()));
            assertBefore(into, 123, 234);
            assertBefore(into, 234, 345);
        } finally {
            into.unlockAfterRead();
        }
    }
    
    @Test
    public void testSimpleMergeOfLogWithThreeElementsAroundTwoOthers() {
        RaceLog into = merge(new long[] { 123, 234 }, new long[] { 100, 200, 345 });
        into.lockForRead();
        try {
            assertEquals(5, Util.size(into.getRawFixes()));
            assertBefore(into, 100, 123);
            assertBefore(into, 123, 200);
            assertBefore(into, 200, 234);
            assertBefore(into, 234, 345);
        } finally {
            into.unlockAfterRead();
        }
    }
    
    @Test
    public void testSimpleMergeOfLogWithSequencesOfElementsAroundTwoOthers() {
        RaceLog into = merge(new long[] { 123, 234 }, new long[] { 100, 101, 200, 201, 345, 346 });
        into.lockForRead();
        try {
            assertEquals(8, Util.size(into.getRawFixes()));
            assertBefore(into, 100, 101);
            assertBefore(into, 101, 123);
            assertBefore(into, 123, 200);
            assertBefore(into, 200, 201);
            assertBefore(into, 201, 234);
            assertBefore(into, 234, 345);
            assertBefore(into, 234, 346);
        } finally {
            into.unlockAfterRead();
        }
    }
    
    @Test
    public void testSimpleMergeOfLogWithTwoElementsAroundSequenceOfOthers() {
        RaceLog into = merge(new long[] { 100, 101, 200, 201, 345, 346 }, new long[] { 123, 234 });
        into.lockForRead();
        try {
            assertEquals(8, Util.size(into.getRawFixes()));
            assertBefore(into, 100, 101);
            assertBefore(into, 101, 123);
            assertBefore(into, 123, 200);
            assertBefore(into, 200, 201);
            assertBefore(into, 201, 234);
            assertBefore(into, 234, 345);
            assertBefore(into, 234, 346);
        } finally {
            into.unlockAfterRead();
        }
    }
    
    @Test
    public void testAddEventDifferentPassButSameTimePoint() {
        RaceLogEvent eventOne = mock(RaceLogEvent.class);
        RaceLogEvent eventTwo = mock(RaceLogEvent.class);
        
        when(eventOne.getPassId()).thenReturn(0);
        when(eventOne.getAuthor()).thenReturn(mock(AbstractLogEventAuthor.class));
        when(eventOne.getCreatedAt()).thenReturn(new MillisecondsTimePoint(0));
        when(eventOne.getLogicalTimePoint()).thenReturn(new MillisecondsTimePoint(0));
        when(eventOne.getId()).thenReturn("a");
        when(eventTwo.getPassId()).thenReturn(1);
        when(eventTwo.getAuthor()).thenReturn(mock(AbstractLogEventAuthor.class));
        when(eventTwo.getCreatedAt()).thenReturn(new MillisecondsTimePoint(0));
        when(eventTwo.getLogicalTimePoint()).thenReturn(new MillisecondsTimePoint(0));
        when(eventTwo.getId()).thenReturn("b");
        
        assertTrue(raceLog.add(eventOne));
        assertTrue(raceLog.add(eventTwo));
        
        raceLog.lockForRead();
        assertTrue(Util.contains(raceLog.getRawFixes(), eventOne));
        assertTrue(Util.contains(raceLog.getRawFixes(), eventTwo));
        raceLog.unlockAfterRead();
    }
    
    @Test
    public void testAddEventSamePassAndSameAuthorAndSameTimePointButDifferentId() {
        RaceLogEvent eventOne = mock(RaceLogEvent.class);
        RaceLogEvent eventTwo = mock(RaceLogEvent.class);
        AbstractLogEventAuthor author = mock(AbstractLogEventAuthor.class);
        
        when(eventOne.getPassId()).thenReturn(0);
        when(eventOne.getAuthor()).thenReturn(author);
        when(eventOne.getCreatedAt()).thenReturn(new MillisecondsTimePoint(0));
        when(eventOne.getLogicalTimePoint()).thenReturn(new MillisecondsTimePoint(0));
        when(eventOne.getId()).thenReturn("a");
        when(eventTwo.getPassId()).thenReturn(0);
        when(eventTwo.getAuthor()).thenReturn(author);
        when(eventTwo.getCreatedAt()).thenReturn(new MillisecondsTimePoint(0));
        when(eventTwo.getLogicalTimePoint()).thenReturn(new MillisecondsTimePoint(0));
        when(eventTwo.getId()).thenReturn("b");
        
        assertTrue(raceLog.add(eventOne));
        assertTrue(raceLog.add(eventTwo));
        
        raceLog.lockForRead();
        assertTrue(Util.contains(raceLog.getRawFixes(), eventOne));
        assertTrue(Util.contains(raceLog.getRawFixes(), eventTwo));
        raceLog.unlockAfterRead();
    }
    
    @Test
    public void testWontAddEventSamePassAndSameAuthorAndSameTimePointAndSameId() {
        RaceLogEvent eventOne = mock(RaceLogEvent.class);
        RaceLogEvent eventTwo = mock(RaceLogEvent.class);
        AbstractLogEventAuthor author = mock(AbstractLogEventAuthor.class);
        
        when(eventOne.getPassId()).thenReturn(0);
        when(eventOne.getAuthor()).thenReturn(author);
        when(eventOne.getCreatedAt()).thenReturn(new MillisecondsTimePoint(0));
        when(eventOne.getLogicalTimePoint()).thenReturn(new MillisecondsTimePoint(0));
        when(eventOne.getId()).thenReturn("a");
        when(eventTwo.getPassId()).thenReturn(0);
        when(eventTwo.getAuthor()).thenReturn(author);
        when(eventTwo.getCreatedAt()).thenReturn(new MillisecondsTimePoint(0));
        when(eventTwo.getLogicalTimePoint()).thenReturn(new MillisecondsTimePoint(0));
        when(eventTwo.getId()).thenReturn("a");
        
        assertTrue(raceLog.add(eventOne));
        assertFalse(raceLog.add(eventTwo));
        
        raceLog.lockForRead();
        assertTrue(Util.contains(raceLog.getRawFixes(), eventOne));
        assertEquals(1, Util.size(raceLog.getRawFixes()));
        raceLog.unlockAfterRead();
    }
    
    @Test
    public void testAddListener() {
        RaceLogFlagEvent event = mock(RaceLogFlagEvent.class);
        RaceLogEventVisitor listener = mock(RaceLogEventVisitor.class);
        doAnswer(new VisitFlagEventAnswer()).when(event).accept(listener);
        
        raceLog.addListener(listener);
        raceLog.add(event);
        
        verify(listener).visit(event);
    }
    
    @Test
    public void testAddAndRemoveListener() {
        RaceLogFlagEvent event = mock(RaceLogFlagEvent.class);
        RaceLogEventVisitor listener = mock(RaceLogEventVisitor.class);
        doAnswer(new VisitFlagEventAnswer()).when(event).accept(listener);
        
        raceLog.addListener(listener);
        raceLog.removeListener(listener);
        raceLog.add(event);
        
        verify(listener, never()).visit(event);
    }
    
    @Test
    public void testAddListenerWhileNotifying() {
        RaceLogFlagEvent event = mock(RaceLogFlagEvent.class);
        RaceLogEventVisitor listener = mock(RaceLogEventVisitor.class);
        final RaceLogEventVisitor dynamicListener = mock(RaceLogEventVisitor.class);
        doAnswer(new Answer<Void>() {
            @Override
            public Void answer(InvocationOnMock invocation) throws Throwable {
                raceLog.addListener(dynamicListener);
                return null;
            }
        }).when(event).accept(listener);
        
        raceLog.addListener(listener);
        raceLog.add(event);
        
        assertEquals(2, Util.size(raceLog.getAllListeners()));
        assertTrue(Util.contains(raceLog.getAllListeners(), listener));
        assertTrue(Util.contains(raceLog.getAllListeners(), dynamicListener));
        verify(event).accept(listener);
        verify(event, never()).accept(dynamicListener);
    }
    
    @Test
    public void testRawFixesDescending() {
        RaceLogEvent event1 = mock(RaceLogEvent.class);
        RaceLogEvent event2 = mock(RaceLogEvent.class);
        RaceLogEvent event3 = mock(RaceLogEvent.class);
        AbstractLogEventAuthor minorAuthor = mock(AbstractLogEventAuthor.class);
        AbstractLogEventAuthor majorAuthor = mock(AbstractLogEventAuthor.class);
        when(minorAuthor.compareTo(majorAuthor)).thenReturn(-1);
        when(majorAuthor.compareTo(minorAuthor)).thenReturn(1);
        
        when(event1.getAuthor()).thenReturn(majorAuthor);
        when(event1.getCreatedAt()).thenReturn(new MillisecondsTimePoint(1));
        when(event2.getAuthor()).thenReturn(minorAuthor);
        when(event2.getCreatedAt()).thenReturn(new MillisecondsTimePoint(2));
        when(event3.getAuthor()).thenReturn(minorAuthor);
        when(event3.getCreatedAt()).thenReturn(new MillisecondsTimePoint(3));
        
        raceLog.add(event1);
        raceLog.add(event2);
        raceLog.add(event3);
        
        raceLog.lockForRead();
        assertEquals(event1, Util.get(raceLog.getRawFixesDescending(), 0));
        assertEquals(event3, Util.get(raceLog.getRawFixesDescending(), 1));
        assertEquals(event2, Util.get(raceLog.getRawFixesDescending(), 2));
        raceLog.unlockAfterRead();
    }
    
    @Test
    public void testFixesDescending() {
        RaceLogEvent event1 = mock(RaceLogEvent.class);
        RaceLogEvent event2 = mock(RaceLogEvent.class);
        RaceLogEvent event3 = mock(RaceLogEvent.class);
        RaceLogEvent event4 = mock(RaceLogEvent.class);
        AbstractLogEventAuthor minorAuthor = mock(AbstractLogEventAuthor.class);
        AbstractLogEventAuthor majorAuthor = mock(AbstractLogEventAuthor.class);
        when(minorAuthor.compareTo(majorAuthor)).thenReturn(-1);
        when(majorAuthor.compareTo(minorAuthor)).thenReturn(1);
        
        when(event1.getPassId()).thenReturn(1);
        when(event1.getAuthor()).thenReturn(majorAuthor);
        when(event1.getCreatedAt()).thenReturn(new MillisecondsTimePoint(1));
        when(event2.getPassId()).thenReturn(1);
        when(event2.getAuthor()).thenReturn(minorAuthor);
        when(event2.getCreatedAt()).thenReturn(new MillisecondsTimePoint(2));
        when(event3.getPassId()).thenReturn(1);
        when(event3.getAuthor()).thenReturn(minorAuthor);
        when(event3.getCreatedAt()).thenReturn(new MillisecondsTimePoint(3));
        when(event4.getPassId()).thenReturn(0);
        when(event4.getAuthor()).thenReturn(majorAuthor);
        when(event4.getCreatedAt()).thenReturn(new MillisecondsTimePoint(4));
        
        raceLog.add(event1);
        raceLog.add(event2);
        raceLog.add(event3);
        raceLog.add(event4);
        
        raceLog.lockForRead();
        assertEquals(3, Util.size(raceLog.getFixesDescending()));
        assertEquals(event1, Util.get(raceLog.getFixesDescending(), 0));
        assertEquals(event3, Util.get(raceLog.getFixesDescending(), 1));
        assertEquals(event2, Util.get(raceLog.getFixesDescending(), 2));
        raceLog.unlockAfterRead();
    }
    private AbstractLogEventAuthor author = new RaceLogEventAuthorImpl("Test Author", 1);
    
    @Test
    public void testAddingEventsFromMultipleClients() {
        RaceLog raceLog = new RaceLogImpl("RaceLogTest", "test-identifier");
        UUID client1Id = UUID.randomUUID();
        UUID client2Id = UUID.randomUUID();
        final MillisecondsTimePoint now = MillisecondsTimePoint.now();
        RaceLogStartTimeEvent startTimeEvent1 = RaceLogEventFactory.INSTANCE.createStartTimeEvent(now, author, 1, now.plus(1));
        Iterable<RaceLogEvent> empty = raceLog.add(startTimeEvent1, client1Id);
        assertTrue(Util.isEmpty(empty));
        RaceLogStartTimeEvent startTimeEvent2 = RaceLogEventFactory.INSTANCE.createStartTimeEvent(now.plus(2), author, 1, now.plus(3));
        Iterable<RaceLogEvent> nonEmpty = raceLog.add(startTimeEvent2, client2Id);
        assertEquals(1, Util.size(nonEmpty));
        assertSame(startTimeEvent1, nonEmpty.iterator().next());
        RaceLogStartTimeEvent startTimeEvent3 = RaceLogEventFactory.INSTANCE.createStartTimeEvent(now.plus(4), author, 1, now.plus(5));
        Iterable<RaceLogEvent> nonEmpty2 = raceLog.add(startTimeEvent3, client1Id);
        assertEquals(1, Util.size(nonEmpty2));
        assertSame(startTimeEvent2, nonEmpty2.iterator().next());
        
    }
    
    @Test()
    public void testGetFirstFixAfterNew() {
        
        TimePoint createdAtEventOne = new MillisecondsTimePoint(100);
        RaceLogEvent eventOne = mock(RaceLogEvent.class);
        when(eventOne.getAuthor()).thenReturn(mock(AbstractLogEventAuthor.class));
        when(eventOne.getCreatedAt()).thenReturn(createdAtEventOne);
        when(eventOne.getTimePoint()).thenReturn(createdAtEventOne);
        raceLog.add(eventOne);
        
        TimePoint createdAtEventTwo = new MillisecondsTimePoint(99);
        RaceLogEvent eventTwo = mock(RaceLogEvent.class);
        when(eventTwo.getAuthor()).thenReturn(mock(AbstractLogEventAuthor.class));
        when(eventTwo.getCreatedAt()).thenReturn(createdAtEventTwo);
        when(eventTwo.getTimePoint()).thenReturn(createdAtEventTwo);
        raceLog.add(eventTwo);
        
        assertNull(raceLog.getFirstFixAfter(new MillisecondsTimePoint(100)));
        assertEquals(eventOne, raceLog.getFirstFixAfter(new MillisecondsTimePoint(99)));
    }
    
    private class VisitFlagEventAnswer implements Answer<Object> {
        @Override
        public Object answer(InvocationOnMock invocation) throws Throwable {
            RaceLogEventVisitor visitor = (RaceLogEventVisitor) invocation.getArguments()[0];
            RaceLogFlagEvent flagEvent = (RaceLogFlagEvent) invocation.getMock();
            visitor.visit(flagEvent);
            return null;
        }
    }

}
<|MERGE_RESOLUTION|>--- conflicted
+++ resolved
@@ -1,496 +1,481 @@
-package com.sap.sailing.domain.racelog.test;
-
-import static org.junit.Assert.assertEquals;
-import static org.junit.Assert.assertFalse;
-import static org.junit.Assert.assertNull;
-import static org.junit.Assert.assertSame;
-import static org.junit.Assert.assertTrue;
-import static org.junit.Assert.fail;
-import static org.mockito.Mockito.doAnswer;
-import static org.mockito.Mockito.mock;
-import static org.mockito.Mockito.never;
-import static org.mockito.Mockito.verify;
-import static org.mockito.Mockito.when;
-
-import java.util.UUID;
-
-import org.junit.Before;
-import org.junit.Test;
-import org.mockito.invocation.InvocationOnMock;
-import org.mockito.stubbing.Answer;
-
-<<<<<<< HEAD
-import com.sap.sailing.domain.abstractlog.AbstractLogEventAuthor;
-import com.sap.sailing.domain.abstractlog.race.RaceLog;
-import com.sap.sailing.domain.abstractlog.race.RaceLogEvent;
-import com.sap.sailing.domain.abstractlog.race.RaceLogEventFactory;
-import com.sap.sailing.domain.abstractlog.race.RaceLogEventVisitor;
-import com.sap.sailing.domain.abstractlog.race.RaceLogFlagEvent;
-import com.sap.sailing.domain.abstractlog.race.RaceLogStartTimeEvent;
-import com.sap.sailing.domain.abstractlog.race.impl.RaceLogEventAuthorImpl;
-import com.sap.sailing.domain.abstractlog.race.impl.RaceLogEventImpl;
-import com.sap.sailing.domain.abstractlog.race.impl.RaceLogImpl;
-import com.sap.sailing.domain.common.TimePoint;
-import com.sap.sailing.domain.common.impl.MillisecondsTimePoint;
-=======
-import com.sap.sailing.domain.racelog.RaceLog;
-import com.sap.sailing.domain.racelog.RaceLogEvent;
-import com.sap.sailing.domain.racelog.RaceLogEventAuthor;
-import com.sap.sailing.domain.racelog.RaceLogEventFactory;
-import com.sap.sailing.domain.racelog.RaceLogEventVisitor;
-import com.sap.sailing.domain.racelog.RaceLogFlagEvent;
-import com.sap.sailing.domain.racelog.RaceLogStartTimeEvent;
-import com.sap.sailing.domain.racelog.impl.RaceLogEventAuthorImpl;
-import com.sap.sailing.domain.racelog.impl.RaceLogEventImpl;
-import com.sap.sailing.domain.racelog.impl.RaceLogImpl;
-import com.sap.sse.common.TimePoint;
->>>>>>> cce08c65
-import com.sap.sse.common.Util;
-import com.sap.sse.common.impl.MillisecondsTimePoint;
-
-public class RaceLogTest {
-    
-    private RaceLog raceLog;
-    
-    private static class MockRaceLogEventForSorting extends RaceLogEventImpl {
-        public MockRaceLogEventForSorting(long createdAtMillis) {
-            super(new MillisecondsTimePoint(createdAtMillis),
-                    /* author */ new RaceLogEventAuthorImpl("Dummy Author", /* priority */ 0),
-                    MillisecondsTimePoint.now(), /* ID */ UUID.randomUUID(), /* pInvolvedBoats */ null, /* pass ID */ 1);
-        }
-
-        private static final long serialVersionUID = 4928452859543831451L;
-
-        @Override
-        public void accept(RaceLogEventVisitor visitor) {
-        }
-        
-    }
-    
-    @Before
-    public void setUp() {
-        raceLog = new RaceLogImpl("testlock", "test-identifier");
-    }
-    
-    @Test(expected = IllegalStateException.class)
-    public void testThrowsOnNoLock() {
-        raceLog.getRawFixes();
-    }
-    
-    @Test
-    public void testEmptyOnInitialize() {
-        raceLog.lockForRead();
-        assertEquals(0, Util.size(raceLog.getRawFixes()));
-        raceLog.unlockAfterRead();
-    }
-    
-    public void testIdentifier() {
-        assertEquals("test-identifier", raceLog.getId());
-    }
-    
-    @Test
-    public void testAddEvent() {
-        RaceLogEvent event = mock(RaceLogEvent.class);
-        boolean isAdded = raceLog.add(event);
-        
-        raceLog.lockForRead();
-        assertTrue(isAdded);
-        assertEquals(event, Util.get(raceLog.getRawFixes(), 0));
-        raceLog.unlockAfterRead();
-    }
-
-    private RaceLog merge(long[] intoTimePoints, long[] mergeTimePoints) {
-        RaceLog into = new RaceLogImpl(UUID.randomUUID());
-        RaceLog merge = new RaceLogImpl(UUID.randomUUID());
-        for (long l : intoTimePoints) {
-            into.add(new MockRaceLogEventForSorting(l));
-        }
-        for (long l : mergeTimePoints) {
-            merge.add(new MockRaceLogEventForSorting(l));
-        }
-        into.merge(merge);
-        return into;
-    }
-    
-    @Test
-    public void testSimpleMergeOfEmptyLog() {
-        RaceLog into = merge(new long[] { 123, 234 }, new long[] {});
-        into.lockForRead();
-        try {
-            assertEquals(2, Util.size(into.getRawFixes()));
-            assertBefore(into, 123, 234);
-        } finally {
-            into.unlockAfterRead();
-        }
-    }
-    
-    /**
-     * Asserts that both, events with creation time stamp millis <code>eventOne</code> and <code>eventTwo</code> occur
-     * in <code>log</code> and the one with <code>eventOne</code> occurs before the one with <code>eventTwo</code> in
-     * the log's raw fixes iteration order.
-     */
-    private void assertBefore(RaceLog log, long eventOne, long eventTwo) {
-        log.lockForRead();
-        boolean foundEventOne = false;
-        try {
-            for (RaceLogEvent e : log.getRawFixes()) {
-                if (e.getCreatedAt().asMillis() == eventOne) {
-                    foundEventOne = true;
-                } else if (e.getCreatedAt().asMillis() == eventTwo) {
-                    if (foundEventOne) {
-                        break; // all is good
-                    } else {
-                        fail("Found "+eventTwo+" before "+eventOne+" but expected to find them in the opposite order");
-                    }
-                }
-            }
-        } finally {
-            log.unlockAfterRead();
-        }
-    }
-
-    @Test
-    public void testSimpleMergeIntoEmptyLog() {
-        RaceLog into = merge(new long[0], new long[] { 123, 234 });
-        into.lockForRead();
-        try {
-            assertEquals(2, Util.size(into.getRawFixes()));
-            assertBefore(into, 123, 234);
-        } finally {
-            into.unlockAfterRead();
-        }
-    }
-    
-    @Test
-    public void testSimpleMergeOfLogWithOneElementToTheMiddle() {
-        RaceLog into = merge(new long[] { 123, 234 }, new long[] { 200 });
-        into.lockForRead();
-        try {
-            assertEquals(3, Util.size(into.getRawFixes()));
-            assertBefore(into, 123, 200);
-            assertBefore(into, 200, 234);
-        } finally {
-            into.unlockAfterRead();
-        }
-    }
-    
-    @Test
-    public void testSimpleMergeOfLogWithOneElementToTheBeginning() {
-        RaceLog into = merge(new long[] { 123, 234 }, new long[] { 100 });
-        into.lockForRead();
-        try {
-            assertEquals(3, Util.size(into.getRawFixes()));
-            assertBefore(into, 100, 123);
-            assertBefore(into, 123, 234);
-        } finally {
-            into.unlockAfterRead();
-        }
-    }
-    
-    @Test
-    public void testSimpleMergeOfLogWithOneElementToTheEnd() {
-        RaceLog into = merge(new long[] { 123, 234 }, new long[] { 345 });
-        into.lockForRead();
-        try {
-            assertEquals(3, Util.size(into.getRawFixes()));
-            assertBefore(into, 123, 234);
-            assertBefore(into, 234, 345);
-        } finally {
-            into.unlockAfterRead();
-        }
-    }
-    
-    @Test
-    public void testSimpleMergeOfLogWithThreeElementsAroundTwoOthers() {
-        RaceLog into = merge(new long[] { 123, 234 }, new long[] { 100, 200, 345 });
-        into.lockForRead();
-        try {
-            assertEquals(5, Util.size(into.getRawFixes()));
-            assertBefore(into, 100, 123);
-            assertBefore(into, 123, 200);
-            assertBefore(into, 200, 234);
-            assertBefore(into, 234, 345);
-        } finally {
-            into.unlockAfterRead();
-        }
-    }
-    
-    @Test
-    public void testSimpleMergeOfLogWithSequencesOfElementsAroundTwoOthers() {
-        RaceLog into = merge(new long[] { 123, 234 }, new long[] { 100, 101, 200, 201, 345, 346 });
-        into.lockForRead();
-        try {
-            assertEquals(8, Util.size(into.getRawFixes()));
-            assertBefore(into, 100, 101);
-            assertBefore(into, 101, 123);
-            assertBefore(into, 123, 200);
-            assertBefore(into, 200, 201);
-            assertBefore(into, 201, 234);
-            assertBefore(into, 234, 345);
-            assertBefore(into, 234, 346);
-        } finally {
-            into.unlockAfterRead();
-        }
-    }
-    
-    @Test
-    public void testSimpleMergeOfLogWithTwoElementsAroundSequenceOfOthers() {
-        RaceLog into = merge(new long[] { 100, 101, 200, 201, 345, 346 }, new long[] { 123, 234 });
-        into.lockForRead();
-        try {
-            assertEquals(8, Util.size(into.getRawFixes()));
-            assertBefore(into, 100, 101);
-            assertBefore(into, 101, 123);
-            assertBefore(into, 123, 200);
-            assertBefore(into, 200, 201);
-            assertBefore(into, 201, 234);
-            assertBefore(into, 234, 345);
-            assertBefore(into, 234, 346);
-        } finally {
-            into.unlockAfterRead();
-        }
-    }
-    
-    @Test
-    public void testAddEventDifferentPassButSameTimePoint() {
-        RaceLogEvent eventOne = mock(RaceLogEvent.class);
-        RaceLogEvent eventTwo = mock(RaceLogEvent.class);
-        
-        when(eventOne.getPassId()).thenReturn(0);
-        when(eventOne.getAuthor()).thenReturn(mock(AbstractLogEventAuthor.class));
-        when(eventOne.getCreatedAt()).thenReturn(new MillisecondsTimePoint(0));
-        when(eventOne.getLogicalTimePoint()).thenReturn(new MillisecondsTimePoint(0));
-        when(eventOne.getId()).thenReturn("a");
-        when(eventTwo.getPassId()).thenReturn(1);
-        when(eventTwo.getAuthor()).thenReturn(mock(AbstractLogEventAuthor.class));
-        when(eventTwo.getCreatedAt()).thenReturn(new MillisecondsTimePoint(0));
-        when(eventTwo.getLogicalTimePoint()).thenReturn(new MillisecondsTimePoint(0));
-        when(eventTwo.getId()).thenReturn("b");
-        
-        assertTrue(raceLog.add(eventOne));
-        assertTrue(raceLog.add(eventTwo));
-        
-        raceLog.lockForRead();
-        assertTrue(Util.contains(raceLog.getRawFixes(), eventOne));
-        assertTrue(Util.contains(raceLog.getRawFixes(), eventTwo));
-        raceLog.unlockAfterRead();
-    }
-    
-    @Test
-    public void testAddEventSamePassAndSameAuthorAndSameTimePointButDifferentId() {
-        RaceLogEvent eventOne = mock(RaceLogEvent.class);
-        RaceLogEvent eventTwo = mock(RaceLogEvent.class);
-        AbstractLogEventAuthor author = mock(AbstractLogEventAuthor.class);
-        
-        when(eventOne.getPassId()).thenReturn(0);
-        when(eventOne.getAuthor()).thenReturn(author);
-        when(eventOne.getCreatedAt()).thenReturn(new MillisecondsTimePoint(0));
-        when(eventOne.getLogicalTimePoint()).thenReturn(new MillisecondsTimePoint(0));
-        when(eventOne.getId()).thenReturn("a");
-        when(eventTwo.getPassId()).thenReturn(0);
-        when(eventTwo.getAuthor()).thenReturn(author);
-        when(eventTwo.getCreatedAt()).thenReturn(new MillisecondsTimePoint(0));
-        when(eventTwo.getLogicalTimePoint()).thenReturn(new MillisecondsTimePoint(0));
-        when(eventTwo.getId()).thenReturn("b");
-        
-        assertTrue(raceLog.add(eventOne));
-        assertTrue(raceLog.add(eventTwo));
-        
-        raceLog.lockForRead();
-        assertTrue(Util.contains(raceLog.getRawFixes(), eventOne));
-        assertTrue(Util.contains(raceLog.getRawFixes(), eventTwo));
-        raceLog.unlockAfterRead();
-    }
-    
-    @Test
-    public void testWontAddEventSamePassAndSameAuthorAndSameTimePointAndSameId() {
-        RaceLogEvent eventOne = mock(RaceLogEvent.class);
-        RaceLogEvent eventTwo = mock(RaceLogEvent.class);
-        AbstractLogEventAuthor author = mock(AbstractLogEventAuthor.class);
-        
-        when(eventOne.getPassId()).thenReturn(0);
-        when(eventOne.getAuthor()).thenReturn(author);
-        when(eventOne.getCreatedAt()).thenReturn(new MillisecondsTimePoint(0));
-        when(eventOne.getLogicalTimePoint()).thenReturn(new MillisecondsTimePoint(0));
-        when(eventOne.getId()).thenReturn("a");
-        when(eventTwo.getPassId()).thenReturn(0);
-        when(eventTwo.getAuthor()).thenReturn(author);
-        when(eventTwo.getCreatedAt()).thenReturn(new MillisecondsTimePoint(0));
-        when(eventTwo.getLogicalTimePoint()).thenReturn(new MillisecondsTimePoint(0));
-        when(eventTwo.getId()).thenReturn("a");
-        
-        assertTrue(raceLog.add(eventOne));
-        assertFalse(raceLog.add(eventTwo));
-        
-        raceLog.lockForRead();
-        assertTrue(Util.contains(raceLog.getRawFixes(), eventOne));
-        assertEquals(1, Util.size(raceLog.getRawFixes()));
-        raceLog.unlockAfterRead();
-    }
-    
-    @Test
-    public void testAddListener() {
-        RaceLogFlagEvent event = mock(RaceLogFlagEvent.class);
-        RaceLogEventVisitor listener = mock(RaceLogEventVisitor.class);
-        doAnswer(new VisitFlagEventAnswer()).when(event).accept(listener);
-        
-        raceLog.addListener(listener);
-        raceLog.add(event);
-        
-        verify(listener).visit(event);
-    }
-    
-    @Test
-    public void testAddAndRemoveListener() {
-        RaceLogFlagEvent event = mock(RaceLogFlagEvent.class);
-        RaceLogEventVisitor listener = mock(RaceLogEventVisitor.class);
-        doAnswer(new VisitFlagEventAnswer()).when(event).accept(listener);
-        
-        raceLog.addListener(listener);
-        raceLog.removeListener(listener);
-        raceLog.add(event);
-        
-        verify(listener, never()).visit(event);
-    }
-    
-    @Test
-    public void testAddListenerWhileNotifying() {
-        RaceLogFlagEvent event = mock(RaceLogFlagEvent.class);
-        RaceLogEventVisitor listener = mock(RaceLogEventVisitor.class);
-        final RaceLogEventVisitor dynamicListener = mock(RaceLogEventVisitor.class);
-        doAnswer(new Answer<Void>() {
-            @Override
-            public Void answer(InvocationOnMock invocation) throws Throwable {
-                raceLog.addListener(dynamicListener);
-                return null;
-            }
-        }).when(event).accept(listener);
-        
-        raceLog.addListener(listener);
-        raceLog.add(event);
-        
-        assertEquals(2, Util.size(raceLog.getAllListeners()));
-        assertTrue(Util.contains(raceLog.getAllListeners(), listener));
-        assertTrue(Util.contains(raceLog.getAllListeners(), dynamicListener));
-        verify(event).accept(listener);
-        verify(event, never()).accept(dynamicListener);
-    }
-    
-    @Test
-    public void testRawFixesDescending() {
-        RaceLogEvent event1 = mock(RaceLogEvent.class);
-        RaceLogEvent event2 = mock(RaceLogEvent.class);
-        RaceLogEvent event3 = mock(RaceLogEvent.class);
-        AbstractLogEventAuthor minorAuthor = mock(AbstractLogEventAuthor.class);
-        AbstractLogEventAuthor majorAuthor = mock(AbstractLogEventAuthor.class);
-        when(minorAuthor.compareTo(majorAuthor)).thenReturn(-1);
-        when(majorAuthor.compareTo(minorAuthor)).thenReturn(1);
-        
-        when(event1.getAuthor()).thenReturn(majorAuthor);
-        when(event1.getCreatedAt()).thenReturn(new MillisecondsTimePoint(1));
-        when(event2.getAuthor()).thenReturn(minorAuthor);
-        when(event2.getCreatedAt()).thenReturn(new MillisecondsTimePoint(2));
-        when(event3.getAuthor()).thenReturn(minorAuthor);
-        when(event3.getCreatedAt()).thenReturn(new MillisecondsTimePoint(3));
-        
-        raceLog.add(event1);
-        raceLog.add(event2);
-        raceLog.add(event3);
-        
-        raceLog.lockForRead();
-        assertEquals(event1, Util.get(raceLog.getRawFixesDescending(), 0));
-        assertEquals(event3, Util.get(raceLog.getRawFixesDescending(), 1));
-        assertEquals(event2, Util.get(raceLog.getRawFixesDescending(), 2));
-        raceLog.unlockAfterRead();
-    }
-    
-    @Test
-    public void testFixesDescending() {
-        RaceLogEvent event1 = mock(RaceLogEvent.class);
-        RaceLogEvent event2 = mock(RaceLogEvent.class);
-        RaceLogEvent event3 = mock(RaceLogEvent.class);
-        RaceLogEvent event4 = mock(RaceLogEvent.class);
-        AbstractLogEventAuthor minorAuthor = mock(AbstractLogEventAuthor.class);
-        AbstractLogEventAuthor majorAuthor = mock(AbstractLogEventAuthor.class);
-        when(minorAuthor.compareTo(majorAuthor)).thenReturn(-1);
-        when(majorAuthor.compareTo(minorAuthor)).thenReturn(1);
-        
-        when(event1.getPassId()).thenReturn(1);
-        when(event1.getAuthor()).thenReturn(majorAuthor);
-        when(event1.getCreatedAt()).thenReturn(new MillisecondsTimePoint(1));
-        when(event2.getPassId()).thenReturn(1);
-        when(event2.getAuthor()).thenReturn(minorAuthor);
-        when(event2.getCreatedAt()).thenReturn(new MillisecondsTimePoint(2));
-        when(event3.getPassId()).thenReturn(1);
-        when(event3.getAuthor()).thenReturn(minorAuthor);
-        when(event3.getCreatedAt()).thenReturn(new MillisecondsTimePoint(3));
-        when(event4.getPassId()).thenReturn(0);
-        when(event4.getAuthor()).thenReturn(majorAuthor);
-        when(event4.getCreatedAt()).thenReturn(new MillisecondsTimePoint(4));
-        
-        raceLog.add(event1);
-        raceLog.add(event2);
-        raceLog.add(event3);
-        raceLog.add(event4);
-        
-        raceLog.lockForRead();
-        assertEquals(3, Util.size(raceLog.getFixesDescending()));
-        assertEquals(event1, Util.get(raceLog.getFixesDescending(), 0));
-        assertEquals(event3, Util.get(raceLog.getFixesDescending(), 1));
-        assertEquals(event2, Util.get(raceLog.getFixesDescending(), 2));
-        raceLog.unlockAfterRead();
-    }
-    private AbstractLogEventAuthor author = new RaceLogEventAuthorImpl("Test Author", 1);
-    
-    @Test
-    public void testAddingEventsFromMultipleClients() {
-        RaceLog raceLog = new RaceLogImpl("RaceLogTest", "test-identifier");
-        UUID client1Id = UUID.randomUUID();
-        UUID client2Id = UUID.randomUUID();
-        final MillisecondsTimePoint now = MillisecondsTimePoint.now();
-        RaceLogStartTimeEvent startTimeEvent1 = RaceLogEventFactory.INSTANCE.createStartTimeEvent(now, author, 1, now.plus(1));
-        Iterable<RaceLogEvent> empty = raceLog.add(startTimeEvent1, client1Id);
-        assertTrue(Util.isEmpty(empty));
-        RaceLogStartTimeEvent startTimeEvent2 = RaceLogEventFactory.INSTANCE.createStartTimeEvent(now.plus(2), author, 1, now.plus(3));
-        Iterable<RaceLogEvent> nonEmpty = raceLog.add(startTimeEvent2, client2Id);
-        assertEquals(1, Util.size(nonEmpty));
-        assertSame(startTimeEvent1, nonEmpty.iterator().next());
-        RaceLogStartTimeEvent startTimeEvent3 = RaceLogEventFactory.INSTANCE.createStartTimeEvent(now.plus(4), author, 1, now.plus(5));
-        Iterable<RaceLogEvent> nonEmpty2 = raceLog.add(startTimeEvent3, client1Id);
-        assertEquals(1, Util.size(nonEmpty2));
-        assertSame(startTimeEvent2, nonEmpty2.iterator().next());
-        
-    }
-    
-    @Test()
-    public void testGetFirstFixAfterNew() {
-        
-        TimePoint createdAtEventOne = new MillisecondsTimePoint(100);
-        RaceLogEvent eventOne = mock(RaceLogEvent.class);
-        when(eventOne.getAuthor()).thenReturn(mock(AbstractLogEventAuthor.class));
-        when(eventOne.getCreatedAt()).thenReturn(createdAtEventOne);
-        when(eventOne.getTimePoint()).thenReturn(createdAtEventOne);
-        raceLog.add(eventOne);
-        
-        TimePoint createdAtEventTwo = new MillisecondsTimePoint(99);
-        RaceLogEvent eventTwo = mock(RaceLogEvent.class);
-        when(eventTwo.getAuthor()).thenReturn(mock(AbstractLogEventAuthor.class));
-        when(eventTwo.getCreatedAt()).thenReturn(createdAtEventTwo);
-        when(eventTwo.getTimePoint()).thenReturn(createdAtEventTwo);
-        raceLog.add(eventTwo);
-        
-        assertNull(raceLog.getFirstFixAfter(new MillisecondsTimePoint(100)));
-        assertEquals(eventOne, raceLog.getFirstFixAfter(new MillisecondsTimePoint(99)));
-    }
-    
-    private class VisitFlagEventAnswer implements Answer<Object> {
-        @Override
-        public Object answer(InvocationOnMock invocation) throws Throwable {
-            RaceLogEventVisitor visitor = (RaceLogEventVisitor) invocation.getArguments()[0];
-            RaceLogFlagEvent flagEvent = (RaceLogFlagEvent) invocation.getMock();
-            visitor.visit(flagEvent);
-            return null;
-        }
-    }
-
-}
+package com.sap.sailing.domain.racelog.test;
+
+import static org.junit.Assert.assertEquals;
+import static org.junit.Assert.assertFalse;
+import static org.junit.Assert.assertNull;
+import static org.junit.Assert.assertSame;
+import static org.junit.Assert.assertTrue;
+import static org.junit.Assert.fail;
+import static org.mockito.Mockito.doAnswer;
+import static org.mockito.Mockito.mock;
+import static org.mockito.Mockito.never;
+import static org.mockito.Mockito.verify;
+import static org.mockito.Mockito.when;
+
+import java.util.UUID;
+
+import org.junit.Before;
+import org.junit.Test;
+import org.mockito.invocation.InvocationOnMock;
+import org.mockito.stubbing.Answer;
+
+import com.sap.sailing.domain.abstractlog.AbstractLogEventAuthor;
+import com.sap.sailing.domain.abstractlog.race.RaceLog;
+import com.sap.sailing.domain.abstractlog.race.RaceLogEvent;
+import com.sap.sailing.domain.abstractlog.race.RaceLogEventFactory;
+import com.sap.sailing.domain.abstractlog.race.RaceLogEventVisitor;
+import com.sap.sailing.domain.abstractlog.race.RaceLogFlagEvent;
+import com.sap.sailing.domain.abstractlog.race.RaceLogStartTimeEvent;
+import com.sap.sailing.domain.abstractlog.race.impl.RaceLogEventAuthorImpl;
+import com.sap.sailing.domain.abstractlog.race.impl.RaceLogEventImpl;
+import com.sap.sailing.domain.abstractlog.race.impl.RaceLogImpl;
+import com.sap.sse.common.TimePoint;
+import com.sap.sse.common.Util;
+import com.sap.sse.common.impl.MillisecondsTimePoint;
+
+public class RaceLogTest {
+    
+    private RaceLog raceLog;
+    
+    private static class MockRaceLogEventForSorting extends RaceLogEventImpl {
+        public MockRaceLogEventForSorting(long createdAtMillis) {
+            super(new MillisecondsTimePoint(createdAtMillis),
+                    /* author */ new RaceLogEventAuthorImpl("Dummy Author", /* priority */ 0),
+                    MillisecondsTimePoint.now(), /* ID */ UUID.randomUUID(), /* pInvolvedBoats */ null, /* pass ID */ 1);
+        }
+
+        private static final long serialVersionUID = 4928452859543831451L;
+
+        @Override
+        public void accept(RaceLogEventVisitor visitor) {
+        }
+        
+    }
+    
+    @Before
+    public void setUp() {
+        raceLog = new RaceLogImpl("testlock", "test-identifier");
+    }
+    
+    @Test(expected = IllegalStateException.class)
+    public void testThrowsOnNoLock() {
+        raceLog.getRawFixes();
+    }
+    
+    @Test
+    public void testEmptyOnInitialize() {
+        raceLog.lockForRead();
+        assertEquals(0, Util.size(raceLog.getRawFixes()));
+        raceLog.unlockAfterRead();
+    }
+    
+    public void testIdentifier() {
+        assertEquals("test-identifier", raceLog.getId());
+    }
+    
+    @Test
+    public void testAddEvent() {
+        RaceLogEvent event = mock(RaceLogEvent.class);
+        boolean isAdded = raceLog.add(event);
+        
+        raceLog.lockForRead();
+        assertTrue(isAdded);
+        assertEquals(event, Util.get(raceLog.getRawFixes(), 0));
+        raceLog.unlockAfterRead();
+    }
+
+    private RaceLog merge(long[] intoTimePoints, long[] mergeTimePoints) {
+        RaceLog into = new RaceLogImpl(UUID.randomUUID());
+        RaceLog merge = new RaceLogImpl(UUID.randomUUID());
+        for (long l : intoTimePoints) {
+            into.add(new MockRaceLogEventForSorting(l));
+        }
+        for (long l : mergeTimePoints) {
+            merge.add(new MockRaceLogEventForSorting(l));
+        }
+        into.merge(merge);
+        return into;
+    }
+    
+    @Test
+    public void testSimpleMergeOfEmptyLog() {
+        RaceLog into = merge(new long[] { 123, 234 }, new long[] {});
+        into.lockForRead();
+        try {
+            assertEquals(2, Util.size(into.getRawFixes()));
+            assertBefore(into, 123, 234);
+        } finally {
+            into.unlockAfterRead();
+        }
+    }
+    
+    /**
+     * Asserts that both, events with creation time stamp millis <code>eventOne</code> and <code>eventTwo</code> occur
+     * in <code>log</code> and the one with <code>eventOne</code> occurs before the one with <code>eventTwo</code> in
+     * the log's raw fixes iteration order.
+     */
+    private void assertBefore(RaceLog log, long eventOne, long eventTwo) {
+        log.lockForRead();
+        boolean foundEventOne = false;
+        try {
+            for (RaceLogEvent e : log.getRawFixes()) {
+                if (e.getCreatedAt().asMillis() == eventOne) {
+                    foundEventOne = true;
+                } else if (e.getCreatedAt().asMillis() == eventTwo) {
+                    if (foundEventOne) {
+                        break; // all is good
+                    } else {
+                        fail("Found "+eventTwo+" before "+eventOne+" but expected to find them in the opposite order");
+                    }
+                }
+            }
+        } finally {
+            log.unlockAfterRead();
+        }
+    }
+
+    @Test
+    public void testSimpleMergeIntoEmptyLog() {
+        RaceLog into = merge(new long[0], new long[] { 123, 234 });
+        into.lockForRead();
+        try {
+            assertEquals(2, Util.size(into.getRawFixes()));
+            assertBefore(into, 123, 234);
+        } finally {
+            into.unlockAfterRead();
+        }
+    }
+    
+    @Test
+    public void testSimpleMergeOfLogWithOneElementToTheMiddle() {
+        RaceLog into = merge(new long[] { 123, 234 }, new long[] { 200 });
+        into.lockForRead();
+        try {
+            assertEquals(3, Util.size(into.getRawFixes()));
+            assertBefore(into, 123, 200);
+            assertBefore(into, 200, 234);
+        } finally {
+            into.unlockAfterRead();
+        }
+    }
+    
+    @Test
+    public void testSimpleMergeOfLogWithOneElementToTheBeginning() {
+        RaceLog into = merge(new long[] { 123, 234 }, new long[] { 100 });
+        into.lockForRead();
+        try {
+            assertEquals(3, Util.size(into.getRawFixes()));
+            assertBefore(into, 100, 123);
+            assertBefore(into, 123, 234);
+        } finally {
+            into.unlockAfterRead();
+        }
+    }
+    
+    @Test
+    public void testSimpleMergeOfLogWithOneElementToTheEnd() {
+        RaceLog into = merge(new long[] { 123, 234 }, new long[] { 345 });
+        into.lockForRead();
+        try {
+            assertEquals(3, Util.size(into.getRawFixes()));
+            assertBefore(into, 123, 234);
+            assertBefore(into, 234, 345);
+        } finally {
+            into.unlockAfterRead();
+        }
+    }
+    
+    @Test
+    public void testSimpleMergeOfLogWithThreeElementsAroundTwoOthers() {
+        RaceLog into = merge(new long[] { 123, 234 }, new long[] { 100, 200, 345 });
+        into.lockForRead();
+        try {
+            assertEquals(5, Util.size(into.getRawFixes()));
+            assertBefore(into, 100, 123);
+            assertBefore(into, 123, 200);
+            assertBefore(into, 200, 234);
+            assertBefore(into, 234, 345);
+        } finally {
+            into.unlockAfterRead();
+        }
+    }
+    
+    @Test
+    public void testSimpleMergeOfLogWithSequencesOfElementsAroundTwoOthers() {
+        RaceLog into = merge(new long[] { 123, 234 }, new long[] { 100, 101, 200, 201, 345, 346 });
+        into.lockForRead();
+        try {
+            assertEquals(8, Util.size(into.getRawFixes()));
+            assertBefore(into, 100, 101);
+            assertBefore(into, 101, 123);
+            assertBefore(into, 123, 200);
+            assertBefore(into, 200, 201);
+            assertBefore(into, 201, 234);
+            assertBefore(into, 234, 345);
+            assertBefore(into, 234, 346);
+        } finally {
+            into.unlockAfterRead();
+        }
+    }
+    
+    @Test
+    public void testSimpleMergeOfLogWithTwoElementsAroundSequenceOfOthers() {
+        RaceLog into = merge(new long[] { 100, 101, 200, 201, 345, 346 }, new long[] { 123, 234 });
+        into.lockForRead();
+        try {
+            assertEquals(8, Util.size(into.getRawFixes()));
+            assertBefore(into, 100, 101);
+            assertBefore(into, 101, 123);
+            assertBefore(into, 123, 200);
+            assertBefore(into, 200, 201);
+            assertBefore(into, 201, 234);
+            assertBefore(into, 234, 345);
+            assertBefore(into, 234, 346);
+        } finally {
+            into.unlockAfterRead();
+        }
+    }
+    
+    @Test
+    public void testAddEventDifferentPassButSameTimePoint() {
+        RaceLogEvent eventOne = mock(RaceLogEvent.class);
+        RaceLogEvent eventTwo = mock(RaceLogEvent.class);
+        
+        when(eventOne.getPassId()).thenReturn(0);
+        when(eventOne.getAuthor()).thenReturn(mock(AbstractLogEventAuthor.class));
+        when(eventOne.getCreatedAt()).thenReturn(new MillisecondsTimePoint(0));
+        when(eventOne.getLogicalTimePoint()).thenReturn(new MillisecondsTimePoint(0));
+        when(eventOne.getId()).thenReturn("a");
+        when(eventTwo.getPassId()).thenReturn(1);
+        when(eventTwo.getAuthor()).thenReturn(mock(AbstractLogEventAuthor.class));
+        when(eventTwo.getCreatedAt()).thenReturn(new MillisecondsTimePoint(0));
+        when(eventTwo.getLogicalTimePoint()).thenReturn(new MillisecondsTimePoint(0));
+        when(eventTwo.getId()).thenReturn("b");
+        
+        assertTrue(raceLog.add(eventOne));
+        assertTrue(raceLog.add(eventTwo));
+        
+        raceLog.lockForRead();
+        assertTrue(Util.contains(raceLog.getRawFixes(), eventOne));
+        assertTrue(Util.contains(raceLog.getRawFixes(), eventTwo));
+        raceLog.unlockAfterRead();
+    }
+    
+    @Test
+    public void testAddEventSamePassAndSameAuthorAndSameTimePointButDifferentId() {
+        RaceLogEvent eventOne = mock(RaceLogEvent.class);
+        RaceLogEvent eventTwo = mock(RaceLogEvent.class);
+        AbstractLogEventAuthor author = mock(AbstractLogEventAuthor.class);
+        
+        when(eventOne.getPassId()).thenReturn(0);
+        when(eventOne.getAuthor()).thenReturn(author);
+        when(eventOne.getCreatedAt()).thenReturn(new MillisecondsTimePoint(0));
+        when(eventOne.getLogicalTimePoint()).thenReturn(new MillisecondsTimePoint(0));
+        when(eventOne.getId()).thenReturn("a");
+        when(eventTwo.getPassId()).thenReturn(0);
+        when(eventTwo.getAuthor()).thenReturn(author);
+        when(eventTwo.getCreatedAt()).thenReturn(new MillisecondsTimePoint(0));
+        when(eventTwo.getLogicalTimePoint()).thenReturn(new MillisecondsTimePoint(0));
+        when(eventTwo.getId()).thenReturn("b");
+        
+        assertTrue(raceLog.add(eventOne));
+        assertTrue(raceLog.add(eventTwo));
+        
+        raceLog.lockForRead();
+        assertTrue(Util.contains(raceLog.getRawFixes(), eventOne));
+        assertTrue(Util.contains(raceLog.getRawFixes(), eventTwo));
+        raceLog.unlockAfterRead();
+    }
+    
+    @Test
+    public void testWontAddEventSamePassAndSameAuthorAndSameTimePointAndSameId() {
+        RaceLogEvent eventOne = mock(RaceLogEvent.class);
+        RaceLogEvent eventTwo = mock(RaceLogEvent.class);
+        AbstractLogEventAuthor author = mock(AbstractLogEventAuthor.class);
+        
+        when(eventOne.getPassId()).thenReturn(0);
+        when(eventOne.getAuthor()).thenReturn(author);
+        when(eventOne.getCreatedAt()).thenReturn(new MillisecondsTimePoint(0));
+        when(eventOne.getLogicalTimePoint()).thenReturn(new MillisecondsTimePoint(0));
+        when(eventOne.getId()).thenReturn("a");
+        when(eventTwo.getPassId()).thenReturn(0);
+        when(eventTwo.getAuthor()).thenReturn(author);
+        when(eventTwo.getCreatedAt()).thenReturn(new MillisecondsTimePoint(0));
+        when(eventTwo.getLogicalTimePoint()).thenReturn(new MillisecondsTimePoint(0));
+        when(eventTwo.getId()).thenReturn("a");
+        
+        assertTrue(raceLog.add(eventOne));
+        assertFalse(raceLog.add(eventTwo));
+        
+        raceLog.lockForRead();
+        assertTrue(Util.contains(raceLog.getRawFixes(), eventOne));
+        assertEquals(1, Util.size(raceLog.getRawFixes()));
+        raceLog.unlockAfterRead();
+    }
+    
+    @Test
+    public void testAddListener() {
+        RaceLogFlagEvent event = mock(RaceLogFlagEvent.class);
+        RaceLogEventVisitor listener = mock(RaceLogEventVisitor.class);
+        doAnswer(new VisitFlagEventAnswer()).when(event).accept(listener);
+        
+        raceLog.addListener(listener);
+        raceLog.add(event);
+        
+        verify(listener).visit(event);
+    }
+    
+    @Test
+    public void testAddAndRemoveListener() {
+        RaceLogFlagEvent event = mock(RaceLogFlagEvent.class);
+        RaceLogEventVisitor listener = mock(RaceLogEventVisitor.class);
+        doAnswer(new VisitFlagEventAnswer()).when(event).accept(listener);
+        
+        raceLog.addListener(listener);
+        raceLog.removeListener(listener);
+        raceLog.add(event);
+        
+        verify(listener, never()).visit(event);
+    }
+    
+    @Test
+    public void testAddListenerWhileNotifying() {
+        RaceLogFlagEvent event = mock(RaceLogFlagEvent.class);
+        RaceLogEventVisitor listener = mock(RaceLogEventVisitor.class);
+        final RaceLogEventVisitor dynamicListener = mock(RaceLogEventVisitor.class);
+        doAnswer(new Answer<Void>() {
+            @Override
+            public Void answer(InvocationOnMock invocation) throws Throwable {
+                raceLog.addListener(dynamicListener);
+                return null;
+            }
+        }).when(event).accept(listener);
+        
+        raceLog.addListener(listener);
+        raceLog.add(event);
+        
+        assertEquals(2, Util.size(raceLog.getAllListeners()));
+        assertTrue(Util.contains(raceLog.getAllListeners(), listener));
+        assertTrue(Util.contains(raceLog.getAllListeners(), dynamicListener));
+        verify(event).accept(listener);
+        verify(event, never()).accept(dynamicListener);
+    }
+    
+    @Test
+    public void testRawFixesDescending() {
+        RaceLogEvent event1 = mock(RaceLogEvent.class);
+        RaceLogEvent event2 = mock(RaceLogEvent.class);
+        RaceLogEvent event3 = mock(RaceLogEvent.class);
+        AbstractLogEventAuthor minorAuthor = mock(AbstractLogEventAuthor.class);
+        AbstractLogEventAuthor majorAuthor = mock(AbstractLogEventAuthor.class);
+        when(minorAuthor.compareTo(majorAuthor)).thenReturn(-1);
+        when(majorAuthor.compareTo(minorAuthor)).thenReturn(1);
+        
+        when(event1.getAuthor()).thenReturn(majorAuthor);
+        when(event1.getCreatedAt()).thenReturn(new MillisecondsTimePoint(1));
+        when(event2.getAuthor()).thenReturn(minorAuthor);
+        when(event2.getCreatedAt()).thenReturn(new MillisecondsTimePoint(2));
+        when(event3.getAuthor()).thenReturn(minorAuthor);
+        when(event3.getCreatedAt()).thenReturn(new MillisecondsTimePoint(3));
+        
+        raceLog.add(event1);
+        raceLog.add(event2);
+        raceLog.add(event3);
+        
+        raceLog.lockForRead();
+        assertEquals(event1, Util.get(raceLog.getRawFixesDescending(), 0));
+        assertEquals(event3, Util.get(raceLog.getRawFixesDescending(), 1));
+        assertEquals(event2, Util.get(raceLog.getRawFixesDescending(), 2));
+        raceLog.unlockAfterRead();
+    }
+    
+    @Test
+    public void testFixesDescending() {
+        RaceLogEvent event1 = mock(RaceLogEvent.class);
+        RaceLogEvent event2 = mock(RaceLogEvent.class);
+        RaceLogEvent event3 = mock(RaceLogEvent.class);
+        RaceLogEvent event4 = mock(RaceLogEvent.class);
+        AbstractLogEventAuthor minorAuthor = mock(AbstractLogEventAuthor.class);
+        AbstractLogEventAuthor majorAuthor = mock(AbstractLogEventAuthor.class);
+        when(minorAuthor.compareTo(majorAuthor)).thenReturn(-1);
+        when(majorAuthor.compareTo(minorAuthor)).thenReturn(1);
+        
+        when(event1.getPassId()).thenReturn(1);
+        when(event1.getAuthor()).thenReturn(majorAuthor);
+        when(event1.getCreatedAt()).thenReturn(new MillisecondsTimePoint(1));
+        when(event2.getPassId()).thenReturn(1);
+        when(event2.getAuthor()).thenReturn(minorAuthor);
+        when(event2.getCreatedAt()).thenReturn(new MillisecondsTimePoint(2));
+        when(event3.getPassId()).thenReturn(1);
+        when(event3.getAuthor()).thenReturn(minorAuthor);
+        when(event3.getCreatedAt()).thenReturn(new MillisecondsTimePoint(3));
+        when(event4.getPassId()).thenReturn(0);
+        when(event4.getAuthor()).thenReturn(majorAuthor);
+        when(event4.getCreatedAt()).thenReturn(new MillisecondsTimePoint(4));
+        
+        raceLog.add(event1);
+        raceLog.add(event2);
+        raceLog.add(event3);
+        raceLog.add(event4);
+        
+        raceLog.lockForRead();
+        assertEquals(3, Util.size(raceLog.getFixesDescending()));
+        assertEquals(event1, Util.get(raceLog.getFixesDescending(), 0));
+        assertEquals(event3, Util.get(raceLog.getFixesDescending(), 1));
+        assertEquals(event2, Util.get(raceLog.getFixesDescending(), 2));
+        raceLog.unlockAfterRead();
+    }
+    private AbstractLogEventAuthor author = new RaceLogEventAuthorImpl("Test Author", 1);
+    
+    @Test
+    public void testAddingEventsFromMultipleClients() {
+        RaceLog raceLog = new RaceLogImpl("RaceLogTest", "test-identifier");
+        UUID client1Id = UUID.randomUUID();
+        UUID client2Id = UUID.randomUUID();
+        final MillisecondsTimePoint now = MillisecondsTimePoint.now();
+        RaceLogStartTimeEvent startTimeEvent1 = RaceLogEventFactory.INSTANCE.createStartTimeEvent(now, author, 1, now.plus(1));
+        Iterable<RaceLogEvent> empty = raceLog.add(startTimeEvent1, client1Id);
+        assertTrue(Util.isEmpty(empty));
+        RaceLogStartTimeEvent startTimeEvent2 = RaceLogEventFactory.INSTANCE.createStartTimeEvent(now.plus(2), author, 1, now.plus(3));
+        Iterable<RaceLogEvent> nonEmpty = raceLog.add(startTimeEvent2, client2Id);
+        assertEquals(1, Util.size(nonEmpty));
+        assertSame(startTimeEvent1, nonEmpty.iterator().next());
+        RaceLogStartTimeEvent startTimeEvent3 = RaceLogEventFactory.INSTANCE.createStartTimeEvent(now.plus(4), author, 1, now.plus(5));
+        Iterable<RaceLogEvent> nonEmpty2 = raceLog.add(startTimeEvent3, client1Id);
+        assertEquals(1, Util.size(nonEmpty2));
+        assertSame(startTimeEvent2, nonEmpty2.iterator().next());
+        
+    }
+    
+    @Test()
+    public void testGetFirstFixAfterNew() {
+        
+        TimePoint createdAtEventOne = new MillisecondsTimePoint(100);
+        RaceLogEvent eventOne = mock(RaceLogEvent.class);
+        when(eventOne.getAuthor()).thenReturn(mock(AbstractLogEventAuthor.class));
+        when(eventOne.getCreatedAt()).thenReturn(createdAtEventOne);
+        when(eventOne.getTimePoint()).thenReturn(createdAtEventOne);
+        raceLog.add(eventOne);
+        
+        TimePoint createdAtEventTwo = new MillisecondsTimePoint(99);
+        RaceLogEvent eventTwo = mock(RaceLogEvent.class);
+        when(eventTwo.getAuthor()).thenReturn(mock(AbstractLogEventAuthor.class));
+        when(eventTwo.getCreatedAt()).thenReturn(createdAtEventTwo);
+        when(eventTwo.getTimePoint()).thenReturn(createdAtEventTwo);
+        raceLog.add(eventTwo);
+        
+        assertNull(raceLog.getFirstFixAfter(new MillisecondsTimePoint(100)));
+        assertEquals(eventOne, raceLog.getFirstFixAfter(new MillisecondsTimePoint(99)));
+    }
+    
+    private class VisitFlagEventAnswer implements Answer<Object> {
+        @Override
+        public Object answer(InvocationOnMock invocation) throws Throwable {
+            RaceLogEventVisitor visitor = (RaceLogEventVisitor) invocation.getArguments()[0];
+            RaceLogFlagEvent flagEvent = (RaceLogFlagEvent) invocation.getMock();
+            visitor.visit(flagEvent);
+            return null;
+        }
+    }
+
+}