package com.sap.sailing.domain.racelog.test;

import static org.junit.Assert.assertEquals;
import static org.junit.Assert.assertTrue;
import static org.mockito.Mockito.mock;
import static org.mockito.Mockito.when;

import org.junit.Before;
import org.junit.Test;

import com.sap.sailing.domain.abstractlog.AbstractLogEventAuthor;
import com.sap.sailing.domain.abstractlog.race.RaceLogEvent;
import com.sap.sailing.domain.abstractlog.race.impl.RaceLogEventComparator;
import com.sap.sailing.domain.base.Timed;
<<<<<<< HEAD
import com.sap.sailing.domain.common.impl.MillisecondsTimePoint;
=======
import com.sap.sailing.domain.racelog.RaceLogEvent;
import com.sap.sailing.domain.racelog.RaceLogEventAuthor;
import com.sap.sailing.domain.racelog.impl.RaceLogEventComparator;
import com.sap.sse.common.impl.MillisecondsTimePoint;
>>>>>>> cce08c65

public class RaceLogEventComparatorTest {

    private RaceLogEvent eventOne;
    private RaceLogEvent eventTwo;
    private AbstractLogEventAuthor author;
    
    private RaceLogEventComparator comparator;
    
    @Before
    public void setUp() {
        eventOne = mock(RaceLogEvent.class);
        eventTwo = mock(RaceLogEvent.class);
        author = mock(AbstractLogEventAuthor.class);
        
        comparator = new RaceLogEventComparator();
    }
    
    @Test
    public void testEqualsOnSame() {
        when(eventOne.getAuthor()).thenReturn(mock(AbstractLogEventAuthor.class));
        when(eventOne.getCreatedAt()).thenReturn(new MillisecondsTimePoint(1));
        when(eventOne.getLogicalTimePoint()).thenReturn(new MillisecondsTimePoint(1));
        when(eventOne.getId()).thenReturn("a");
        
        int result = comparator.compare(eventOne, eventOne);
        assertEquals(0, result);
    }
    
    @Test
    public void testSamePassAndSameAuthorAndSameTimeAndSameId() {
        when(eventOne.getPassId()).thenReturn(0);
        when(eventOne.getAuthor()).thenReturn(author);
        when(eventOne.getCreatedAt()).thenReturn(new MillisecondsTimePoint(0));
        when(eventOne.getLogicalTimePoint()).thenReturn(new MillisecondsTimePoint(1));
        when(eventOne.getId()).thenReturn("a");
        when(eventTwo.getPassId()).thenReturn(0);
        when(eventTwo.getAuthor()).thenReturn(author);
        when(eventTwo.getCreatedAt()).thenReturn(new MillisecondsTimePoint(0));
        when(eventTwo.getLogicalTimePoint()).thenReturn(new MillisecondsTimePoint(1));
        when(eventTwo.getId()).thenReturn("a");
        
        int result = comparator.compare(eventOne, eventTwo);
        assertEquals(0, result);
    }
    
    @Test
    public void testSamePassAndSameAuthorAndSameTimeButDifferentId() {
        when(eventOne.getPassId()).thenReturn(0);
        when(eventOne.getAuthor()).thenReturn(author);
        when(eventOne.getCreatedAt()).thenReturn(new MillisecondsTimePoint(0));
        when(eventOne.getLogicalTimePoint()).thenReturn(new MillisecondsTimePoint(1));
        when(eventOne.getId()).thenReturn("a");
        when(eventTwo.getPassId()).thenReturn(0);
        when(eventTwo.getAuthor()).thenReturn(author);
        when(eventTwo.getCreatedAt()).thenReturn(new MillisecondsTimePoint(0));
        when(eventTwo.getLogicalTimePoint()).thenReturn(new MillisecondsTimePoint(1));
        when(eventTwo.getId()).thenReturn("b");
        
        int result = comparator.compare(eventOne, eventTwo);
        assertTrue(result < 0);
    }
    
    @Test
    public void testSamePassAndSameAuthorButLowerHigherTime() {
        when(eventOne.getPassId()).thenReturn(0);
        when(eventOne.getAuthor()).thenReturn(author);
        when(eventOne.getCreatedAt()).thenReturn(new MillisecondsTimePoint(1));
        when(eventOne.getLogicalTimePoint()).thenReturn(new MillisecondsTimePoint(1));
        when(eventTwo.getPassId()).thenReturn(0);
        when(eventTwo.getAuthor()).thenReturn(author);
        when(eventTwo.getCreatedAt()).thenReturn(new MillisecondsTimePoint(2));
        when(eventTwo.getLogicalTimePoint()).thenReturn(new MillisecondsTimePoint(2));
        
        int result = comparator.compare(eventOne, eventTwo);
        assertTrue(result < 0);
    }
    
    @Test
    public void testSamePassAndSameAuthorButHigherLowerTime() {
        when(eventOne.getPassId()).thenReturn(0);
        when(eventOne.getAuthor()).thenReturn(author);
        when(eventOne.getCreatedAt()).thenReturn(new MillisecondsTimePoint(2));
        when(eventOne.getLogicalTimePoint()).thenReturn(new MillisecondsTimePoint(2));
        when(eventTwo.getPassId()).thenReturn(0);
        when(eventTwo.getAuthor()).thenReturn(author);
        when(eventTwo.getCreatedAt()).thenReturn(new MillisecondsTimePoint(1));
        when(eventTwo.getLogicalTimePoint()).thenReturn(new MillisecondsTimePoint(1));
        
        int result = comparator.compare(eventOne, eventTwo);
        assertTrue(result > 0);
    }
    
    @Test
    public void testSamePassButLowerHigherAuthor() {
        AbstractLogEventAuthor minorAuthor = mock(AbstractLogEventAuthor.class);
        AbstractLogEventAuthor majorAuthor = mock(AbstractLogEventAuthor.class);
        when(minorAuthor.compareTo(majorAuthor)).thenReturn(-1);
        when(majorAuthor.compareTo(minorAuthor)).thenReturn(1);
        
        when(eventOne.getPassId()).thenReturn(0);
        when(eventOne.getAuthor()).thenReturn(minorAuthor);
        when(eventOne.getCreatedAt()).thenReturn(new MillisecondsTimePoint(1));
        when(eventOne.getLogicalTimePoint()).thenReturn(new MillisecondsTimePoint(1));
        when(eventTwo.getPassId()).thenReturn(0);
        when(eventTwo.getAuthor()).thenReturn(majorAuthor);
        when(eventTwo.getCreatedAt()).thenReturn(new MillisecondsTimePoint(1));
        when(eventTwo.getLogicalTimePoint()).thenReturn(new MillisecondsTimePoint(1));
        
        int result = comparator.compare(eventOne, eventTwo);
        assertTrue(result < 0);
    }
    
    @Test
    public void testSamePassButHigherLowerAuthor() {
        AbstractLogEventAuthor minorAuthor = mock(AbstractLogEventAuthor.class);
        AbstractLogEventAuthor majorAuthor = mock(AbstractLogEventAuthor.class);
        when(minorAuthor.compareTo(majorAuthor)).thenReturn(-1);
        when(majorAuthor.compareTo(minorAuthor)).thenReturn(1);
        
        when(eventOne.getPassId()).thenReturn(0);
        when(eventOne.getAuthor()).thenReturn(majorAuthor);
        when(eventOne.getCreatedAt()).thenReturn(new MillisecondsTimePoint(1));
        when(eventOne.getLogicalTimePoint()).thenReturn(new MillisecondsTimePoint(1));
        when(eventTwo.getPassId()).thenReturn(0);
        when(eventTwo.getAuthor()).thenReturn(minorAuthor);
        when(eventTwo.getCreatedAt()).thenReturn(new MillisecondsTimePoint(1));
        when(eventTwo.getLogicalTimePoint()).thenReturn(new MillisecondsTimePoint(1));
        
        int result = comparator.compare(eventOne, eventTwo);
        assertTrue(result > 0);
    }
    
    @Test
    public void testPassLowerHigher() {
        when(eventOne.getPassId()).thenReturn(0);
        when(eventOne.getCreatedAt()).thenReturn(new MillisecondsTimePoint(2));
        when(eventTwo.getPassId()).thenReturn(1);
        when(eventTwo.getCreatedAt()).thenReturn(new MillisecondsTimePoint(1));
        
        int result = comparator.compare(eventOne, eventTwo);
        assertTrue(result < 0);
    }
    
    @Test
    public void testPassHigherLower() {
        when(eventOne.getPassId()).thenReturn(1);
        when(eventOne.getCreatedAt()).thenReturn(new MillisecondsTimePoint(1));
        when(eventTwo.getPassId()).thenReturn(0);
        when(eventTwo.getCreatedAt()).thenReturn(new MillisecondsTimePoint(2));
        
        int result = comparator.compare(eventOne, eventTwo);
        assertTrue(result > 0);
    }
    
    @Test
    public void testFallbackForTimed() {
        when(eventOne.getPassId()).thenReturn(1);
        when(eventOne.getTimePoint()).thenReturn(new MillisecondsTimePoint(1));
        Timed timed = mock(Timed.class);
        when(timed.getTimePoint()).thenReturn(new MillisecondsTimePoint(2));
        
        int result = comparator.compare(eventOne, timed);
        assertTrue(result < 0);
    }
    
}
<|MERGE_RESOLUTION|>--- conflicted
+++ resolved
@@ -1,189 +1,182 @@
-package com.sap.sailing.domain.racelog.test;
-
-import static org.junit.Assert.assertEquals;
-import static org.junit.Assert.assertTrue;
-import static org.mockito.Mockito.mock;
-import static org.mockito.Mockito.when;
-
-import org.junit.Before;
-import org.junit.Test;
-
-import com.sap.sailing.domain.abstractlog.AbstractLogEventAuthor;
-import com.sap.sailing.domain.abstractlog.race.RaceLogEvent;
-import com.sap.sailing.domain.abstractlog.race.impl.RaceLogEventComparator;
-import com.sap.sailing.domain.base.Timed;
-<<<<<<< HEAD
-import com.sap.sailing.domain.common.impl.MillisecondsTimePoint;
-=======
-import com.sap.sailing.domain.racelog.RaceLogEvent;
-import com.sap.sailing.domain.racelog.RaceLogEventAuthor;
-import com.sap.sailing.domain.racelog.impl.RaceLogEventComparator;
-import com.sap.sse.common.impl.MillisecondsTimePoint;
->>>>>>> cce08c65
-
-public class RaceLogEventComparatorTest {
-
-    private RaceLogEvent eventOne;
-    private RaceLogEvent eventTwo;
-    private AbstractLogEventAuthor author;
-    
-    private RaceLogEventComparator comparator;
-    
-    @Before
-    public void setUp() {
-        eventOne = mock(RaceLogEvent.class);
-        eventTwo = mock(RaceLogEvent.class);
-        author = mock(AbstractLogEventAuthor.class);
-        
-        comparator = new RaceLogEventComparator();
-    }
-    
-    @Test
-    public void testEqualsOnSame() {
-        when(eventOne.getAuthor()).thenReturn(mock(AbstractLogEventAuthor.class));
-        when(eventOne.getCreatedAt()).thenReturn(new MillisecondsTimePoint(1));
-        when(eventOne.getLogicalTimePoint()).thenReturn(new MillisecondsTimePoint(1));
-        when(eventOne.getId()).thenReturn("a");
-        
-        int result = comparator.compare(eventOne, eventOne);
-        assertEquals(0, result);
-    }
-    
-    @Test
-    public void testSamePassAndSameAuthorAndSameTimeAndSameId() {
-        when(eventOne.getPassId()).thenReturn(0);
-        when(eventOne.getAuthor()).thenReturn(author);
-        when(eventOne.getCreatedAt()).thenReturn(new MillisecondsTimePoint(0));
-        when(eventOne.getLogicalTimePoint()).thenReturn(new MillisecondsTimePoint(1));
-        when(eventOne.getId()).thenReturn("a");
-        when(eventTwo.getPassId()).thenReturn(0);
-        when(eventTwo.getAuthor()).thenReturn(author);
-        when(eventTwo.getCreatedAt()).thenReturn(new MillisecondsTimePoint(0));
-        when(eventTwo.getLogicalTimePoint()).thenReturn(new MillisecondsTimePoint(1));
-        when(eventTwo.getId()).thenReturn("a");
-        
-        int result = comparator.compare(eventOne, eventTwo);
-        assertEquals(0, result);
-    }
-    
-    @Test
-    public void testSamePassAndSameAuthorAndSameTimeButDifferentId() {
-        when(eventOne.getPassId()).thenReturn(0);
-        when(eventOne.getAuthor()).thenReturn(author);
-        when(eventOne.getCreatedAt()).thenReturn(new MillisecondsTimePoint(0));
-        when(eventOne.getLogicalTimePoint()).thenReturn(new MillisecondsTimePoint(1));
-        when(eventOne.getId()).thenReturn("a");
-        when(eventTwo.getPassId()).thenReturn(0);
-        when(eventTwo.getAuthor()).thenReturn(author);
-        when(eventTwo.getCreatedAt()).thenReturn(new MillisecondsTimePoint(0));
-        when(eventTwo.getLogicalTimePoint()).thenReturn(new MillisecondsTimePoint(1));
-        when(eventTwo.getId()).thenReturn("b");
-        
-        int result = comparator.compare(eventOne, eventTwo);
-        assertTrue(result < 0);
-    }
-    
-    @Test
-    public void testSamePassAndSameAuthorButLowerHigherTime() {
-        when(eventOne.getPassId()).thenReturn(0);
-        when(eventOne.getAuthor()).thenReturn(author);
-        when(eventOne.getCreatedAt()).thenReturn(new MillisecondsTimePoint(1));
-        when(eventOne.getLogicalTimePoint()).thenReturn(new MillisecondsTimePoint(1));
-        when(eventTwo.getPassId()).thenReturn(0);
-        when(eventTwo.getAuthor()).thenReturn(author);
-        when(eventTwo.getCreatedAt()).thenReturn(new MillisecondsTimePoint(2));
-        when(eventTwo.getLogicalTimePoint()).thenReturn(new MillisecondsTimePoint(2));
-        
-        int result = comparator.compare(eventOne, eventTwo);
-        assertTrue(result < 0);
-    }
-    
-    @Test
-    public void testSamePassAndSameAuthorButHigherLowerTime() {
-        when(eventOne.getPassId()).thenReturn(0);
-        when(eventOne.getAuthor()).thenReturn(author);
-        when(eventOne.getCreatedAt()).thenReturn(new MillisecondsTimePoint(2));
-        when(eventOne.getLogicalTimePoint()).thenReturn(new MillisecondsTimePoint(2));
-        when(eventTwo.getPassId()).thenReturn(0);
-        when(eventTwo.getAuthor()).thenReturn(author);
-        when(eventTwo.getCreatedAt()).thenReturn(new MillisecondsTimePoint(1));
-        when(eventTwo.getLogicalTimePoint()).thenReturn(new MillisecondsTimePoint(1));
-        
-        int result = comparator.compare(eventOne, eventTwo);
-        assertTrue(result > 0);
-    }
-    
-    @Test
-    public void testSamePassButLowerHigherAuthor() {
-        AbstractLogEventAuthor minorAuthor = mock(AbstractLogEventAuthor.class);
-        AbstractLogEventAuthor majorAuthor = mock(AbstractLogEventAuthor.class);
-        when(minorAuthor.compareTo(majorAuthor)).thenReturn(-1);
-        when(majorAuthor.compareTo(minorAuthor)).thenReturn(1);
-        
-        when(eventOne.getPassId()).thenReturn(0);
-        when(eventOne.getAuthor()).thenReturn(minorAuthor);
-        when(eventOne.getCreatedAt()).thenReturn(new MillisecondsTimePoint(1));
-        when(eventOne.getLogicalTimePoint()).thenReturn(new MillisecondsTimePoint(1));
-        when(eventTwo.getPassId()).thenReturn(0);
-        when(eventTwo.getAuthor()).thenReturn(majorAuthor);
-        when(eventTwo.getCreatedAt()).thenReturn(new MillisecondsTimePoint(1));
-        when(eventTwo.getLogicalTimePoint()).thenReturn(new MillisecondsTimePoint(1));
-        
-        int result = comparator.compare(eventOne, eventTwo);
-        assertTrue(result < 0);
-    }
-    
-    @Test
-    public void testSamePassButHigherLowerAuthor() {
-        AbstractLogEventAuthor minorAuthor = mock(AbstractLogEventAuthor.class);
-        AbstractLogEventAuthor majorAuthor = mock(AbstractLogEventAuthor.class);
-        when(minorAuthor.compareTo(majorAuthor)).thenReturn(-1);
-        when(majorAuthor.compareTo(minorAuthor)).thenReturn(1);
-        
-        when(eventOne.getPassId()).thenReturn(0);
-        when(eventOne.getAuthor()).thenReturn(majorAuthor);
-        when(eventOne.getCreatedAt()).thenReturn(new MillisecondsTimePoint(1));
-        when(eventOne.getLogicalTimePoint()).thenReturn(new MillisecondsTimePoint(1));
-        when(eventTwo.getPassId()).thenReturn(0);
-        when(eventTwo.getAuthor()).thenReturn(minorAuthor);
-        when(eventTwo.getCreatedAt()).thenReturn(new MillisecondsTimePoint(1));
-        when(eventTwo.getLogicalTimePoint()).thenReturn(new MillisecondsTimePoint(1));
-        
-        int result = comparator.compare(eventOne, eventTwo);
-        assertTrue(result > 0);
-    }
-    
-    @Test
-    public void testPassLowerHigher() {
-        when(eventOne.getPassId()).thenReturn(0);
-        when(eventOne.getCreatedAt()).thenReturn(new MillisecondsTimePoint(2));
-        when(eventTwo.getPassId()).thenReturn(1);
-        when(eventTwo.getCreatedAt()).thenReturn(new MillisecondsTimePoint(1));
-        
-        int result = comparator.compare(eventOne, eventTwo);
-        assertTrue(result < 0);
-    }
-    
-    @Test
-    public void testPassHigherLower() {
-        when(eventOne.getPassId()).thenReturn(1);
-        when(eventOne.getCreatedAt()).thenReturn(new MillisecondsTimePoint(1));
-        when(eventTwo.getPassId()).thenReturn(0);
-        when(eventTwo.getCreatedAt()).thenReturn(new MillisecondsTimePoint(2));
-        
-        int result = comparator.compare(eventOne, eventTwo);
-        assertTrue(result > 0);
-    }
-    
-    @Test
-    public void testFallbackForTimed() {
-        when(eventOne.getPassId()).thenReturn(1);
-        when(eventOne.getTimePoint()).thenReturn(new MillisecondsTimePoint(1));
-        Timed timed = mock(Timed.class);
-        when(timed.getTimePoint()).thenReturn(new MillisecondsTimePoint(2));
-        
-        int result = comparator.compare(eventOne, timed);
-        assertTrue(result < 0);
-    }
-    
-}
+package com.sap.sailing.domain.racelog.test;
+
+import static org.junit.Assert.assertEquals;
+import static org.junit.Assert.assertTrue;
+import static org.mockito.Mockito.mock;
+import static org.mockito.Mockito.when;
+
+import org.junit.Before;
+import org.junit.Test;
+
+import com.sap.sailing.domain.abstractlog.AbstractLogEventAuthor;
+import com.sap.sailing.domain.abstractlog.race.RaceLogEvent;
+import com.sap.sailing.domain.abstractlog.race.impl.RaceLogEventComparator;
+import com.sap.sailing.domain.base.Timed;
+import com.sap.sse.common.impl.MillisecondsTimePoint;
+
+public class RaceLogEventComparatorTest {
+
+    private RaceLogEvent eventOne;
+    private RaceLogEvent eventTwo;
+    private AbstractLogEventAuthor author;
+    
+    private RaceLogEventComparator comparator;
+    
+    @Before
+    public void setUp() {
+        eventOne = mock(RaceLogEvent.class);
+        eventTwo = mock(RaceLogEvent.class);
+        author = mock(AbstractLogEventAuthor.class);
+        
+        comparator = new RaceLogEventComparator();
+    }
+    
+    @Test
+    public void testEqualsOnSame() {
+        when(eventOne.getAuthor()).thenReturn(mock(AbstractLogEventAuthor.class));
+        when(eventOne.getCreatedAt()).thenReturn(new MillisecondsTimePoint(1));
+        when(eventOne.getLogicalTimePoint()).thenReturn(new MillisecondsTimePoint(1));
+        when(eventOne.getId()).thenReturn("a");
+        
+        int result = comparator.compare(eventOne, eventOne);
+        assertEquals(0, result);
+    }
+    
+    @Test
+    public void testSamePassAndSameAuthorAndSameTimeAndSameId() {
+        when(eventOne.getPassId()).thenReturn(0);
+        when(eventOne.getAuthor()).thenReturn(author);
+        when(eventOne.getCreatedAt()).thenReturn(new MillisecondsTimePoint(0));
+        when(eventOne.getLogicalTimePoint()).thenReturn(new MillisecondsTimePoint(1));
+        when(eventOne.getId()).thenReturn("a");
+        when(eventTwo.getPassId()).thenReturn(0);
+        when(eventTwo.getAuthor()).thenReturn(author);
+        when(eventTwo.getCreatedAt()).thenReturn(new MillisecondsTimePoint(0));
+        when(eventTwo.getLogicalTimePoint()).thenReturn(new MillisecondsTimePoint(1));
+        when(eventTwo.getId()).thenReturn("a");
+        
+        int result = comparator.compare(eventOne, eventTwo);
+        assertEquals(0, result);
+    }
+    
+    @Test
+    public void testSamePassAndSameAuthorAndSameTimeButDifferentId() {
+        when(eventOne.getPassId()).thenReturn(0);
+        when(eventOne.getAuthor()).thenReturn(author);
+        when(eventOne.getCreatedAt()).thenReturn(new MillisecondsTimePoint(0));
+        when(eventOne.getLogicalTimePoint()).thenReturn(new MillisecondsTimePoint(1));
+        when(eventOne.getId()).thenReturn("a");
+        when(eventTwo.getPassId()).thenReturn(0);
+        when(eventTwo.getAuthor()).thenReturn(author);
+        when(eventTwo.getCreatedAt()).thenReturn(new MillisecondsTimePoint(0));
+        when(eventTwo.getLogicalTimePoint()).thenReturn(new MillisecondsTimePoint(1));
+        when(eventTwo.getId()).thenReturn("b");
+        
+        int result = comparator.compare(eventOne, eventTwo);
+        assertTrue(result < 0);
+    }
+    
+    @Test
+    public void testSamePassAndSameAuthorButLowerHigherTime() {
+        when(eventOne.getPassId()).thenReturn(0);
+        when(eventOne.getAuthor()).thenReturn(author);
+        when(eventOne.getCreatedAt()).thenReturn(new MillisecondsTimePoint(1));
+        when(eventOne.getLogicalTimePoint()).thenReturn(new MillisecondsTimePoint(1));
+        when(eventTwo.getPassId()).thenReturn(0);
+        when(eventTwo.getAuthor()).thenReturn(author);
+        when(eventTwo.getCreatedAt()).thenReturn(new MillisecondsTimePoint(2));
+        when(eventTwo.getLogicalTimePoint()).thenReturn(new MillisecondsTimePoint(2));
+        
+        int result = comparator.compare(eventOne, eventTwo);
+        assertTrue(result < 0);
+    }
+    
+    @Test
+    public void testSamePassAndSameAuthorButHigherLowerTime() {
+        when(eventOne.getPassId()).thenReturn(0);
+        when(eventOne.getAuthor()).thenReturn(author);
+        when(eventOne.getCreatedAt()).thenReturn(new MillisecondsTimePoint(2));
+        when(eventOne.getLogicalTimePoint()).thenReturn(new MillisecondsTimePoint(2));
+        when(eventTwo.getPassId()).thenReturn(0);
+        when(eventTwo.getAuthor()).thenReturn(author);
+        when(eventTwo.getCreatedAt()).thenReturn(new MillisecondsTimePoint(1));
+        when(eventTwo.getLogicalTimePoint()).thenReturn(new MillisecondsTimePoint(1));
+        
+        int result = comparator.compare(eventOne, eventTwo);
+        assertTrue(result > 0);
+    }
+    
+    @Test
+    public void testSamePassButLowerHigherAuthor() {
+        AbstractLogEventAuthor minorAuthor = mock(AbstractLogEventAuthor.class);
+        AbstractLogEventAuthor majorAuthor = mock(AbstractLogEventAuthor.class);
+        when(minorAuthor.compareTo(majorAuthor)).thenReturn(-1);
+        when(majorAuthor.compareTo(minorAuthor)).thenReturn(1);
+        
+        when(eventOne.getPassId()).thenReturn(0);
+        when(eventOne.getAuthor()).thenReturn(minorAuthor);
+        when(eventOne.getCreatedAt()).thenReturn(new MillisecondsTimePoint(1));
+        when(eventOne.getLogicalTimePoint()).thenReturn(new MillisecondsTimePoint(1));
+        when(eventTwo.getPassId()).thenReturn(0);
+        when(eventTwo.getAuthor()).thenReturn(majorAuthor);
+        when(eventTwo.getCreatedAt()).thenReturn(new MillisecondsTimePoint(1));
+        when(eventTwo.getLogicalTimePoint()).thenReturn(new MillisecondsTimePoint(1));
+        
+        int result = comparator.compare(eventOne, eventTwo);
+        assertTrue(result < 0);
+    }
+    
+    @Test
+    public void testSamePassButHigherLowerAuthor() {
+        AbstractLogEventAuthor minorAuthor = mock(AbstractLogEventAuthor.class);
+        AbstractLogEventAuthor majorAuthor = mock(AbstractLogEventAuthor.class);
+        when(minorAuthor.compareTo(majorAuthor)).thenReturn(-1);
+        when(majorAuthor.compareTo(minorAuthor)).thenReturn(1);
+        
+        when(eventOne.getPassId()).thenReturn(0);
+        when(eventOne.getAuthor()).thenReturn(majorAuthor);
+        when(eventOne.getCreatedAt()).thenReturn(new MillisecondsTimePoint(1));
+        when(eventOne.getLogicalTimePoint()).thenReturn(new MillisecondsTimePoint(1));
+        when(eventTwo.getPassId()).thenReturn(0);
+        when(eventTwo.getAuthor()).thenReturn(minorAuthor);
+        when(eventTwo.getCreatedAt()).thenReturn(new MillisecondsTimePoint(1));
+        when(eventTwo.getLogicalTimePoint()).thenReturn(new MillisecondsTimePoint(1));
+        
+        int result = comparator.compare(eventOne, eventTwo);
+        assertTrue(result > 0);
+    }
+    
+    @Test
+    public void testPassLowerHigher() {
+        when(eventOne.getPassId()).thenReturn(0);
+        when(eventOne.getCreatedAt()).thenReturn(new MillisecondsTimePoint(2));
+        when(eventTwo.getPassId()).thenReturn(1);
+        when(eventTwo.getCreatedAt()).thenReturn(new MillisecondsTimePoint(1));
+        
+        int result = comparator.compare(eventOne, eventTwo);
+        assertTrue(result < 0);
+    }
+    
+    @Test
+    public void testPassHigherLower() {
+        when(eventOne.getPassId()).thenReturn(1);
+        when(eventOne.getCreatedAt()).thenReturn(new MillisecondsTimePoint(1));
+        when(eventTwo.getPassId()).thenReturn(0);
+        when(eventTwo.getCreatedAt()).thenReturn(new MillisecondsTimePoint(2));
+        
+        int result = comparator.compare(eventOne, eventTwo);
+        assertTrue(result > 0);
+    }
+    
+    @Test
+    public void testFallbackForTimed() {
+        when(eventOne.getPassId()).thenReturn(1);
+        when(eventOne.getTimePoint()).thenReturn(new MillisecondsTimePoint(1));
+        Timed timed = mock(Timed.class);
+        when(timed.getTimePoint()).thenReturn(new MillisecondsTimePoint(2));
+        
+        int result = comparator.compare(eventOne, timed);
+        assertTrue(result < 0);
+    }
+    
+}