package com.sap.sailing.domain.racelog.tracking.analyzing.test;

import static org.junit.Assert.assertEquals;

import java.io.Serializable;
import java.util.List;
import java.util.UUID;

import junit.framework.Assert;

import org.junit.Test;

import com.sap.sailing.domain.abstractlog.AbstractLogEventAuthor;
import com.sap.sailing.domain.abstractlog.race.RaceLogEvent;
import com.sap.sailing.domain.abstractlog.race.tracking.DeviceIdentifier;
import com.sap.sailing.domain.abstractlog.race.tracking.DeviceMapping;
import com.sap.sailing.domain.abstractlog.race.tracking.analyzing.impl.DeviceCompetitorMappingFinder;
import com.sap.sailing.domain.base.Competitor;
import com.sap.sailing.domain.base.impl.CompetitorImpl;
<<<<<<< HEAD
import com.sap.sailing.domain.common.TimePoint;
import com.sap.sailing.domain.common.impl.MillisecondsTimePoint;
=======
import com.sap.sailing.domain.racelog.RaceLogEvent;
import com.sap.sailing.domain.racelog.RaceLogEventAuthor;
import com.sap.sailing.domain.racelog.tracking.DeviceIdentifier;
import com.sap.sailing.domain.racelog.tracking.DeviceMapping;
import com.sap.sailing.domain.racelog.tracking.analyzing.impl.DeviceCompetitorMappingFinder;
>>>>>>> cce08c65
import com.sap.sailing.domain.racelog.tracking.test.mock.SmartphoneImeiIdentifier;
import com.sap.sse.common.TimePoint;
import com.sap.sse.common.impl.MillisecondsTimePoint;

public class DeviceMappingFinderTest extends AbstractRaceLogTrackingTest {
    private final Competitor competitor = new CompetitorImpl("comp", "Comp", null, null, null);
    private final Competitor competitor2 = new CompetitorImpl("comp2", "Comp2", null, null, null);
    private final DeviceIdentifier device = new SmartphoneImeiIdentifier("imei");
    
    private int time = 0;
    
    private List<DeviceMapping<Competitor>> getMappings() {
        return new DeviceCompetitorMappingFinder(log).analyze().get(competitor);
    }
    
    private TimePoint t() {
        return new MillisecondsTimePoint(time++);
    }
    
    private TimePoint t(Long millis) {
        return millis == null ? null : new MillisecondsTimePoint(millis);
    }
    
    private Serializable addMapping(AbstractLogEventAuthor author, DeviceIdentifier device, Long from, Long to, Competitor item) {
        RaceLogEvent mapping = factory.createDeviceCompetitorMappingEvent(t(), author, t(), UUID.randomUUID(), device, item, 0,
                t(from), t(to));
        log.add(mapping);
        return mapping.getId();
    }
    
    private void closeMapping(AbstractLogEventAuthor author, DeviceIdentifier device, Serializable mappingId, long millis) {
        RaceLogEvent mapping = factory.createCloseOpenEndedDeviceMappingEvent(t(), author, t(), UUID.randomUUID(), 0, mappingId,
                new MillisecondsTimePoint(millis));
        log.add(mapping);
    }
    
    @Test
    public void notDisturbedByMappingsForOtherItemsAndDevices() {
    	//two mappings for first competitor found? (competitor2 mappings should not "distract")
        addMapping(author, device, 10L, 40L, competitor);
        addMapping(author, device, 10L, 40L, competitor2);
        addMapping(author, device, 20L, 30L, competitor2);
        addMapping(author, device, 50L, 90L, competitor);
        Assert.assertEquals(2, getMappings().size());
        
        //non-overlap with new device
        addMapping(author, new SmartphoneImeiIdentifier("imei2"), 110L, 150L, competitor);
        Assert.assertEquals(3, getMappings().size());
    }
    
    @Test
    public void openRangesAreClosed() {
    	//close one range
    	Serializable id = addMapping(author, device, 10L, null, competitor);
    	closeMapping(author, device, id, 20);
    	List<DeviceMapping<Competitor>> mappings = getMappings();
    	assertEquals(1, mappings.size());
    	DeviceMapping<Competitor> mapping = mappings.get(0);
    	assertEquals(10, mapping.getTimeRange().from().asMillis());
    	assertEquals(20, mapping.getTimeRange().to().asMillis());
    	
    	//another independent range
    	id = addMapping(author, device, 0L, null, competitor);
        closeMapping(author, device, id, 5);
    	mappings = getMappings();
    	assertEquals(2, mappings.size());
    	
    	//another closing mapping, that should take precedence (because added later)
        closeMapping(author, device, id, 3);
    	assertEquals(2, getMappings().size());
    	assertEquals(3, getMappings().get(1).getTimeRange().to().asMillis());
    	
    	//open-ended at end, not closed
    	addMapping(author, device, 30L, null, competitor);
    	assertEquals(3, getMappings().size());
    }
}
<|MERGE_RESOLUTION|>--- conflicted
+++ resolved
@@ -1,106 +1,96 @@
-package com.sap.sailing.domain.racelog.tracking.analyzing.test;
-
-import static org.junit.Assert.assertEquals;
-
-import java.io.Serializable;
-import java.util.List;
-import java.util.UUID;
-
-import junit.framework.Assert;
-
-import org.junit.Test;
-
-import com.sap.sailing.domain.abstractlog.AbstractLogEventAuthor;
-import com.sap.sailing.domain.abstractlog.race.RaceLogEvent;
-import com.sap.sailing.domain.abstractlog.race.tracking.DeviceIdentifier;
-import com.sap.sailing.domain.abstractlog.race.tracking.DeviceMapping;
-import com.sap.sailing.domain.abstractlog.race.tracking.analyzing.impl.DeviceCompetitorMappingFinder;
-import com.sap.sailing.domain.base.Competitor;
-import com.sap.sailing.domain.base.impl.CompetitorImpl;
-<<<<<<< HEAD
-import com.sap.sailing.domain.common.TimePoint;
-import com.sap.sailing.domain.common.impl.MillisecondsTimePoint;
-=======
-import com.sap.sailing.domain.racelog.RaceLogEvent;
-import com.sap.sailing.domain.racelog.RaceLogEventAuthor;
-import com.sap.sailing.domain.racelog.tracking.DeviceIdentifier;
-import com.sap.sailing.domain.racelog.tracking.DeviceMapping;
-import com.sap.sailing.domain.racelog.tracking.analyzing.impl.DeviceCompetitorMappingFinder;
->>>>>>> cce08c65
-import com.sap.sailing.domain.racelog.tracking.test.mock.SmartphoneImeiIdentifier;
-import com.sap.sse.common.TimePoint;
-import com.sap.sse.common.impl.MillisecondsTimePoint;
-
-public class DeviceMappingFinderTest extends AbstractRaceLogTrackingTest {
-    private final Competitor competitor = new CompetitorImpl("comp", "Comp", null, null, null);
-    private final Competitor competitor2 = new CompetitorImpl("comp2", "Comp2", null, null, null);
-    private final DeviceIdentifier device = new SmartphoneImeiIdentifier("imei");
-    
-    private int time = 0;
-    
-    private List<DeviceMapping<Competitor>> getMappings() {
-        return new DeviceCompetitorMappingFinder(log).analyze().get(competitor);
-    }
-    
-    private TimePoint t() {
-        return new MillisecondsTimePoint(time++);
-    }
-    
-    private TimePoint t(Long millis) {
-        return millis == null ? null : new MillisecondsTimePoint(millis);
-    }
-    
-    private Serializable addMapping(AbstractLogEventAuthor author, DeviceIdentifier device, Long from, Long to, Competitor item) {
-        RaceLogEvent mapping = factory.createDeviceCompetitorMappingEvent(t(), author, t(), UUID.randomUUID(), device, item, 0,
-                t(from), t(to));
-        log.add(mapping);
-        return mapping.getId();
-    }
-    
-    private void closeMapping(AbstractLogEventAuthor author, DeviceIdentifier device, Serializable mappingId, long millis) {
-        RaceLogEvent mapping = factory.createCloseOpenEndedDeviceMappingEvent(t(), author, t(), UUID.randomUUID(), 0, mappingId,
-                new MillisecondsTimePoint(millis));
-        log.add(mapping);
-    }
-    
-    @Test
-    public void notDisturbedByMappingsForOtherItemsAndDevices() {
-    	//two mappings for first competitor found? (competitor2 mappings should not "distract")
-        addMapping(author, device, 10L, 40L, competitor);
-        addMapping(author, device, 10L, 40L, competitor2);
-        addMapping(author, device, 20L, 30L, competitor2);
-        addMapping(author, device, 50L, 90L, competitor);
-        Assert.assertEquals(2, getMappings().size());
-        
-        //non-overlap with new device
-        addMapping(author, new SmartphoneImeiIdentifier("imei2"), 110L, 150L, competitor);
-        Assert.assertEquals(3, getMappings().size());
-    }
-    
-    @Test
-    public void openRangesAreClosed() {
-    	//close one range
-    	Serializable id = addMapping(author, device, 10L, null, competitor);
-    	closeMapping(author, device, id, 20);
-    	List<DeviceMapping<Competitor>> mappings = getMappings();
-    	assertEquals(1, mappings.size());
-    	DeviceMapping<Competitor> mapping = mappings.get(0);
-    	assertEquals(10, mapping.getTimeRange().from().asMillis());
-    	assertEquals(20, mapping.getTimeRange().to().asMillis());
-    	
-    	//another independent range
-    	id = addMapping(author, device, 0L, null, competitor);
-        closeMapping(author, device, id, 5);
-    	mappings = getMappings();
-    	assertEquals(2, mappings.size());
-    	
-    	//another closing mapping, that should take precedence (because added later)
-        closeMapping(author, device, id, 3);
-    	assertEquals(2, getMappings().size());
-    	assertEquals(3, getMappings().get(1).getTimeRange().to().asMillis());
-    	
-    	//open-ended at end, not closed
-    	addMapping(author, device, 30L, null, competitor);
-    	assertEquals(3, getMappings().size());
-    }
-}
+package com.sap.sailing.domain.racelog.tracking.analyzing.test;
+
+import static org.junit.Assert.assertEquals;
+
+import java.io.Serializable;
+import java.util.List;
+import java.util.UUID;
+
+import junit.framework.Assert;
+
+import org.junit.Test;
+
+import com.sap.sailing.domain.abstractlog.AbstractLogEventAuthor;
+import com.sap.sailing.domain.abstractlog.race.RaceLogEvent;
+import com.sap.sailing.domain.abstractlog.race.tracking.DeviceIdentifier;
+import com.sap.sailing.domain.abstractlog.race.tracking.DeviceMapping;
+import com.sap.sailing.domain.abstractlog.race.tracking.analyzing.impl.DeviceCompetitorMappingFinder;
+import com.sap.sailing.domain.base.Competitor;
+import com.sap.sailing.domain.base.impl.CompetitorImpl;
+import com.sap.sailing.domain.racelog.tracking.test.mock.SmartphoneImeiIdentifier;
+import com.sap.sse.common.TimePoint;
+import com.sap.sse.common.impl.MillisecondsTimePoint;
+
+public class DeviceMappingFinderTest extends AbstractRaceLogTrackingTest {
+    private final Competitor competitor = new CompetitorImpl("comp", "Comp", null, null, null);
+    private final Competitor competitor2 = new CompetitorImpl("comp2", "Comp2", null, null, null);
+    private final DeviceIdentifier device = new SmartphoneImeiIdentifier("imei");
+    
+    private int time = 0;
+    
+    private List<DeviceMapping<Competitor>> getMappings() {
+        return new DeviceCompetitorMappingFinder(log).analyze().get(competitor);
+    }
+    
+    private TimePoint t() {
+        return new MillisecondsTimePoint(time++);
+    }
+    
+    private TimePoint t(Long millis) {
+        return millis == null ? null : new MillisecondsTimePoint(millis);
+    }
+    
+    private Serializable addMapping(AbstractLogEventAuthor author, DeviceIdentifier device, Long from, Long to, Competitor item) {
+        RaceLogEvent mapping = factory.createDeviceCompetitorMappingEvent(t(), author, t(), UUID.randomUUID(), device, item, 0,
+                t(from), t(to));
+        log.add(mapping);
+        return mapping.getId();
+    }
+    
+    private void closeMapping(AbstractLogEventAuthor author, DeviceIdentifier device, Serializable mappingId, long millis) {
+        RaceLogEvent mapping = factory.createCloseOpenEndedDeviceMappingEvent(t(), author, t(), UUID.randomUUID(), 0, mappingId,
+                new MillisecondsTimePoint(millis));
+        log.add(mapping);
+    }
+    
+    @Test
+    public void notDisturbedByMappingsForOtherItemsAndDevices() {
+    	//two mappings for first competitor found? (competitor2 mappings should not "distract")
+        addMapping(author, device, 10L, 40L, competitor);
+        addMapping(author, device, 10L, 40L, competitor2);
+        addMapping(author, device, 20L, 30L, competitor2);
+        addMapping(author, device, 50L, 90L, competitor);
+        Assert.assertEquals(2, getMappings().size());
+        
+        //non-overlap with new device
+        addMapping(author, new SmartphoneImeiIdentifier("imei2"), 110L, 150L, competitor);
+        Assert.assertEquals(3, getMappings().size());
+    }
+    
+    @Test
+    public void openRangesAreClosed() {
+    	//close one range
+    	Serializable id = addMapping(author, device, 10L, null, competitor);
+    	closeMapping(author, device, id, 20);
+    	List<DeviceMapping<Competitor>> mappings = getMappings();
+    	assertEquals(1, mappings.size());
+    	DeviceMapping<Competitor> mapping = mappings.get(0);
+    	assertEquals(10, mapping.getTimeRange().from().asMillis());
+    	assertEquals(20, mapping.getTimeRange().to().asMillis());
+    	
+    	//another independent range
+    	id = addMapping(author, device, 0L, null, competitor);
+        closeMapping(author, device, id, 5);
+    	mappings = getMappings();
+    	assertEquals(2, mappings.size());
+    	
+    	//another closing mapping, that should take precedence (because added later)
+        closeMapping(author, device, id, 3);
+    	assertEquals(2, getMappings().size());
+    	assertEquals(3, getMappings().get(1).getTimeRange().to().asMillis());
+    	
+    	//open-ended at end, not closed
+    	addMapping(author, device, 30L, null, competitor);
+    	assertEquals(3, getMappings().size());
+    }
+}