package com.sap.sailing.domain.igtimiadapter.impl;

import java.io.IOException;
import java.util.concurrent.Callable;
import java.util.concurrent.ExecutionException;
import java.util.concurrent.ExecutorService;
import java.util.concurrent.Executors;
import java.util.concurrent.Future;
import java.util.logging.Level;
import java.util.logging.Logger;

import org.apache.http.client.ClientProtocolException;
import org.json.simple.parser.ParseException;
import org.osgi.framework.BundleActivator;
import org.osgi.framework.BundleContext;

import com.sap.sailing.domain.common.security.SecuredDomainType;
import com.sap.sailing.domain.igtimiadapter.Account;
import com.sap.sailing.domain.igtimiadapter.Client;
import com.sap.sailing.domain.igtimiadapter.IgtimiConnectionFactory;
import com.sap.sailing.domain.igtimiadapter.persistence.DomainObjectFactory;
import com.sap.sailing.domain.igtimiadapter.persistence.MongoObjectFactory;
import com.sap.sailing.domain.igtimiadapter.persistence.PersistenceFactory;
import com.sap.sailing.domain.tracking.WindTrackerFactory;
import com.sap.sse.replication.FullyInitializedReplicableTracker;
import com.sap.sse.replication.ReplicationService;
import com.sap.sse.security.SecurityService;
import com.sap.sse.util.ClearStateTestSupport;
import com.sap.sse.util.ServiceTrackerFactory;
import com.sap.sse.util.impl.ThreadFactoryWithPriority;

/**
 * Maintains data about a default {@link Client} that represents this application when interacting with the Igtimi
 * server. The corresponding default {@link IgtimiConnectionFactory} can be obtained from within this bundle using
 * {@link #getInstance()}.{@link #getConnectionFactory()}. Clients outside this bundle shall track the
 * {@link IgtimiConnectionFactory} OSGi service that this activator registers with the OSGi system upon
 * {@link #start(BundleContext)}.
 * 
 * @author Axel Uhl (d043530)
 * 
 */
public class Activator implements BundleActivator {
    private static final Logger logger = Logger.getLogger(Activator.class.getName());
    private static Activator INSTANCE;
    
    private static final String DEFAULT_CLIENT_ID = "d29eae61621af3057db0e638232a027e96b1d2291b1b89a1481dfcac075b0bf4";
    private static final String DEFAULT_CLIENT_SECRET = "537dbd14a84fcb470c91d85e8c4f8f7a356ac5ffc8727594d1bfe900ee5942ef";
    private static final String DEFAULT_REDIRECT_PROTOCOL = "https";
    private static final String DEFAULT_REDIRECT_HOST = "www.sapsailing.com";
    private static final String DEFAULT_REDIRECT_PORT = null; // port==null means default
    private static final String CLIENT_REDIRECT_PATH = "/igtimi/oauth/v1/authorizationcallback";
    private static final String CLIENT_ID_PROPERTY_NAME = "igtimi.client.id";
    private static final String CLIENT_SECRET_PROPERTY_NAME = "igtimi.client.secret";
    private static final String CLIENT_REDIRECT_PROTOCOL_PROPERTY_NAME = "igtimi.client.redirect.protocol";
    private static final String CLIENT_REDIRECT_HOST_PROPERTY_NAME = "igtimi.client.redirect.host";
    private static final String CLIENT_REDIRECT_PORT_PROPERTY_NAME = "igtimi.client.redirect.port";
    private final Future<IgtimiConnectionFactoryImpl> connectionFactory;
    private final Future<IgtimiWindTrackerFactory> windTrackerFactory;
    private FullyInitializedReplicableTracker<SecurityService> securityServiceServiceTracker;
    private final ExecutorService executor = Executors.newSingleThreadExecutor(new ThreadFactoryWithPriority(Thread.NORM_PRIORITY, /* daemon */ true));
    private SecurityService securityServiceTest;

    public Activator() throws ClientProtocolException, IllegalStateException, IOException, ParseException {
        logger.info(getClass().getName()+" constructor");
        final String clientId = System.getProperty(CLIENT_ID_PROPERTY_NAME, DEFAULT_CLIENT_ID);
        final String clientSecret = System.getProperty(CLIENT_SECRET_PROPERTY_NAME, DEFAULT_CLIENT_SECRET);
        final String clientRedirectProtocol = System.getProperty(CLIENT_REDIRECT_PROTOCOL_PROPERTY_NAME, DEFAULT_REDIRECT_PROTOCOL);
        final String clientRedirectHost = System.getProperty(CLIENT_REDIRECT_HOST_PROPERTY_NAME, DEFAULT_REDIRECT_HOST);
        final String clientRedirectPort = System.getProperty(CLIENT_REDIRECT_PORT_PROPERTY_NAME, DEFAULT_REDIRECT_PORT);
        final Client client = new ClientImpl(clientId, clientSecret, clientRedirectProtocol, clientRedirectHost, clientRedirectPort, CLIENT_REDIRECT_PATH);
        final DomainObjectFactory domainObjectFactory = PersistenceFactory.INSTANCE.getDefaultDomainObjectFactory();
        final MongoObjectFactory mongoObjectFactory = PersistenceFactory.INSTANCE.getDefaultMongoObjectFactory();
        connectionFactory = executor.submit(new Callable<IgtimiConnectionFactoryImpl>() {
            @Override
            public IgtimiConnectionFactoryImpl call() {
                logger.info("Creating IgtimiConnectionFactory");
                return new IgtimiConnectionFactoryImpl(client, domainObjectFactory, mongoObjectFactory);
            }
        });
        windTrackerFactory = executor.submit(new Callable<IgtimiWindTrackerFactory>() {
            @Override
            public IgtimiWindTrackerFactory call() throws InterruptedException, ExecutionException {
                logger.info("Creating IgtimiWindTrackerFactory");
                return new IgtimiWindTrackerFactory(connectionFactory.get());
            }
        });
    }

    /** Only used by tests. */
    public void setSecurityService(SecurityService securityService) {
        securityServiceTest = securityService;
    }

    @Override
    public void start(final BundleContext context) throws Exception {
        INSTANCE = this;
        executor.submit(new Runnable() {
            @Override
            public void run() {
                try {
                    context.registerService(IgtimiConnectionFactory.class, connectionFactory.get(), /* properties */ null);
                    context.registerService(WindTrackerFactory.class, windTrackerFactory.get(), /* properties */ null);
                    context.registerService(IgtimiWindTrackerFactory.class, windTrackerFactory.get(), /* properties */ null);
                } catch (InterruptedException | ExecutionException e) {
                    logger.log(Level.SEVERE, "Error trying to register Igtimi services with OSGi", e);
                    throw new RuntimeException(e);
                }
            }
        });
<<<<<<< HEAD
        securityServiceServiceTracker = new FullyInitializedReplicableTracker<>(context, SecurityService.class, /* customizer */ null,
                ServiceTrackerFactory.createAndOpen(context, ReplicationService.class));
=======
        securityServiceServiceTracker = new FullyInitializedReplicableTracker<>(context, SecurityService.class,
                /* customizer */ null, ServiceTrackerFactory.createAndOpen(context, ReplicationService.class));
>>>>>>> a7b8262a
        securityServiceServiceTracker.open();
        new Thread(() -> {
            try {
                final SecurityService securityService = securityServiceServiceTracker.getInitializedService(0);
                IgtimiConnectionFactoryImpl igtimiConnectionFactory = connectionFactory.get();
                for (Account account : igtimiConnectionFactory.getAllAccounts()) {
                    securityService.migrateOwnership(account);
                }
                securityService.assumeOwnershipMigrated(SecuredDomainType.IGTIMI_ACCOUNT.getName());
            } catch (Exception e) {
                logger.log(Level.SEVERE, "Exception trying to migrate IgtimiAccounts implementation", e);
            }
        }, getClass().getName() + " registering connectivity handler").start();
        context.registerService(ClearStateTestSupport.class.getName(), new ClearStateTestSupport() {
            @Override
            public void clearState() throws Exception {
                connectionFactory.get().clear();
            }
        }, null);
    }
    
    public static Activator getInstance() throws ClientProtocolException, IllegalStateException, IOException, ParseException {
        if (INSTANCE == null) {
            INSTANCE = new Activator(); // probably non-OSGi case, as in test execution
        }
        return INSTANCE;
    }
    
    public IgtimiConnectionFactoryImpl getConnectionFactory() {
        try {
            return connectionFactory.get();
        } catch (InterruptedException | ExecutionException e) {
            logger.log(Level.SEVERE, "Error trying to retrieve Igtimi connection factory", e);
            throw new RuntimeException(e);
        }
    }
    
    public SecurityService getSecurityService() {
        try {
            return securityServiceTest == null ? securityServiceServiceTracker.getInitializedService(0) : securityServiceTest;
        } catch (InterruptedException e) {
            throw new RuntimeException(e);
        }
    }

    public IgtimiWindTrackerFactory getWindTrackerFactory() {
        try {
            return windTrackerFactory.get();
        } catch (InterruptedException | ExecutionException e) {
            logger.log(Level.SEVERE, "Error trying to retrieve Igtimi wind tracker factory", e);
            throw new RuntimeException(e);
        }
    }

    @Override
    public void stop(BundleContext context) throws Exception {
        securityServiceServiceTracker.close();
        securityServiceServiceTracker = null;
    }
}<|MERGE_RESOLUTION|>--- conflicted
+++ resolved
@@ -107,13 +107,8 @@
                 }
             }
         });
-<<<<<<< HEAD
-        securityServiceServiceTracker = new FullyInitializedReplicableTracker<>(context, SecurityService.class, /* customizer */ null,
-                ServiceTrackerFactory.createAndOpen(context, ReplicationService.class));
-=======
         securityServiceServiceTracker = new FullyInitializedReplicableTracker<>(context, SecurityService.class,
                 /* customizer */ null, ServiceTrackerFactory.createAndOpen(context, ReplicationService.class));
->>>>>>> a7b8262a
         securityServiceServiceTracker.open();
         new Thread(() -> {
             try {
