package com.sap.sailing.server.gateway.deserialization.masterdata.impl;

import java.util.ArrayList;
import java.util.HashSet;
import java.util.List;
import java.util.Set;

import org.json.simple.JSONArray;
import org.json.simple.JSONObject;

import com.sap.sailing.domain.base.Fleet;
import com.sap.sailing.domain.common.CourseDesignerMode;
import com.sap.sailing.domain.common.racelog.RacingProcedureType;
import com.sap.sailing.domain.masterdataimport.RaceColumnMasterData;
import com.sap.sailing.domain.masterdataimport.RegattaMasterData;
import com.sap.sailing.domain.masterdataimport.SeriesMasterData;
import com.sap.sailing.server.gateway.deserialization.JsonDeserializationException;
import com.sap.sailing.server.gateway.deserialization.JsonDeserializer;
import com.sap.sailing.server.gateway.serialization.masterdata.impl.LeaderboardMasterDataJsonSerializer;
import com.sap.sailing.server.gateway.serialization.masterdata.impl.RegattaMasterDataJsonSerializer;

public class RegattaMasterDataJsonDeserializer implements JsonDeserializer<RegattaMasterData> {
    
    private final JsonDeserializer<Fleet> fleetDeserializer;
    private final JsonDeserializer<RaceColumnMasterData> raceColumnDeserializer;

    public RegattaMasterDataJsonDeserializer(JsonDeserializer<Fleet> fleetDeserializer, JsonDeserializer<RaceColumnMasterData> raceColumnDeserializer) {
        this.fleetDeserializer = fleetDeserializer;
        this.raceColumnDeserializer = raceColumnDeserializer;
    }

    @Override
    public RegattaMasterData deserialize(JSONObject object) throws JsonDeserializationException {
        String id = (String) object.get(RegattaMasterDataJsonSerializer.FIELD_ID);
        String regattaName = (String) object.get(RegattaMasterDataJsonSerializer.FIELD_REGATTA_NAME);
        String baseName = (String) object.get(RegattaMasterDataJsonSerializer.FIELD_BASE_NAME);
        String defaultCourseAreaId = (String) object.get(RegattaMasterDataJsonSerializer.FIELD_DEFAULT_COURSE_AREA_ID);
        String boatClassName = (String) object.get(RegattaMasterDataJsonSerializer.FIELD_BOAT_CLASS_NAME);
        String scoringSchemeType = (String) object.get(RegattaMasterDataJsonSerializer.FIELD_SCORING_SCHEME_TYPE);
        boolean isPersistent = (Boolean) object.get(RegattaMasterDataJsonSerializer.FIELD_IS_PERSISTENT);
        Iterable<SeriesMasterData> series = deserializeSeries((JSONArray) object.get(RegattaMasterDataJsonSerializer.FIELD_SERIES));
<<<<<<< HEAD
        Iterable<String> raceIds = deserializeRaceIds((JSONArray) object.get(RegattaMasterDataJsonSerializer.FIELD_REGATTA_RACE_IDS));
        
        RacingProcedureType procedureType = null;
        String defaultRacingProcedureTypeValue = (String) object.get(RegattaMasterDataJsonSerializer.FIELD_DEFAULT_RACING_PROCEDURE_TYPE);
        if (defaultRacingProcedureTypeValue != null) {
            procedureType = RacingProcedureType.valueOf(defaultRacingProcedureTypeValue);
        }
        CourseDesignerMode designerMode = null;
        String defaultCourseDesignerModeValue = (String) object.get(RegattaMasterDataJsonSerializer.FIELD_DEFAULT_COURSE_DESIGNER_MODE);
        if (defaultCourseDesignerModeValue != null) {
            designerMode = CourseDesignerMode.valueOf(defaultCourseDesignerModeValue);
        }
        
        return new RegattaMasterData(id, baseName, defaultCourseAreaId, boatClassName, scoringSchemeType, series, isPersistent, regattaName, raceIds, procedureType, designerMode);
=======
        Iterable<String> raceIdsAsStrings = deserializeRaceIds((JSONArray) object.get(RegattaMasterDataJsonSerializer.FIELD_REGATTA_RACE_IDS));
        return new RegattaMasterData(id, baseName, defaultCourseAreaId, boatClassName, scoringSchemeType, series, isPersistent, regattaName, raceIdsAsStrings);
>>>>>>> ad41f2e8
    }

    private Iterable<String> deserializeRaceIds(JSONArray jsonArray) {
        Set<String> raceIdStrings = new HashSet<String>();
        for (Object obj : jsonArray) {
            String id = (String) obj;
            raceIdStrings.add(id);
        }
        return raceIdStrings;
    }

    private Iterable<SeriesMasterData> deserializeSeries(JSONArray jsonArray) throws JsonDeserializationException {
        List<SeriesMasterData> series = new ArrayList<SeriesMasterData>();
        for (Object seriesObject : jsonArray) {
            JSONObject seriesJson = (JSONObject) seriesObject;
            String name = (String) seriesJson.get(RegattaMasterDataJsonSerializer.FIELD_NAME);
            boolean isMedal = (Boolean) seriesJson.get(RegattaMasterDataJsonSerializer.FIELD_IS_MEDAL);
            Iterable<Fleet> fleets = deserializeFleets((JSONArray) seriesJson.get(RegattaMasterDataJsonSerializer.FIELD_FLEETS));
            Iterable<RaceColumnMasterData> raceColumnNames = deserializeRaceColumnNames((JSONArray) seriesJson.get(RegattaMasterDataJsonSerializer.FIELD_RACE_COLUMNS));
            int[] discardingRule = deserializeResultDesicardingRule((JSONObject) seriesJson.get(RegattaMasterDataJsonSerializer.FIELD_RESULT_DISCARDING_RULE));
            series.add(new SeriesMasterData(name, isMedal, fleets, raceColumnNames, discardingRule));
        }
        
        return series;
    }

    private Iterable<RaceColumnMasterData> deserializeRaceColumnNames(JSONArray jsonArray) throws JsonDeserializationException {
        List<RaceColumnMasterData> raceColumns = new ArrayList<RaceColumnMasterData>();
        for (Object raceColumnObject : jsonArray) {
            JSONObject jsonRaceColumn = (JSONObject) raceColumnObject;
            raceColumns.add(raceColumnDeserializer.deserialize(jsonRaceColumn));
        }
        return raceColumns;
    }

    private Iterable<Fleet> deserializeFleets(JSONArray jsonArray) {
        List<Fleet> fleets = new ArrayList<Fleet>();
        for (Object fleetObject : jsonArray) {
            JSONObject fleetJson = (JSONObject) fleetObject;
            try {
                fleets.add(fleetDeserializer.deserialize(fleetJson));
            } catch (JsonDeserializationException e) {
                // TODO exception handling
                e.printStackTrace();
            }
            
        }
        return fleets;
    }
    
    private int[] deserializeResultDesicardingRule(JSONObject jsonObject) {
        if (jsonObject == null) {
            return null;
        }
        JSONArray indeces = (JSONArray) jsonObject.get(LeaderboardMasterDataJsonSerializer.FIELD_INDICES);
        if (indeces == null) {
            return null;
        }
        int[] result = new int[indeces.size()];
        for (int i = 0; i < result.length; i++) {
            result[i] = ((Long) indeces.get(i)).intValue();
        }
        return result;
    }

}<|MERGE_RESOLUTION|>--- conflicted
+++ resolved
@@ -9,8 +9,6 @@
 import org.json.simple.JSONObject;
 
 import com.sap.sailing.domain.base.Fleet;
-import com.sap.sailing.domain.common.CourseDesignerMode;
-import com.sap.sailing.domain.common.racelog.RacingProcedureType;
 import com.sap.sailing.domain.masterdataimport.RaceColumnMasterData;
 import com.sap.sailing.domain.masterdataimport.RegattaMasterData;
 import com.sap.sailing.domain.masterdataimport.SeriesMasterData;
@@ -39,25 +37,8 @@
         String scoringSchemeType = (String) object.get(RegattaMasterDataJsonSerializer.FIELD_SCORING_SCHEME_TYPE);
         boolean isPersistent = (Boolean) object.get(RegattaMasterDataJsonSerializer.FIELD_IS_PERSISTENT);
         Iterable<SeriesMasterData> series = deserializeSeries((JSONArray) object.get(RegattaMasterDataJsonSerializer.FIELD_SERIES));
-<<<<<<< HEAD
-        Iterable<String> raceIds = deserializeRaceIds((JSONArray) object.get(RegattaMasterDataJsonSerializer.FIELD_REGATTA_RACE_IDS));
-        
-        RacingProcedureType procedureType = null;
-        String defaultRacingProcedureTypeValue = (String) object.get(RegattaMasterDataJsonSerializer.FIELD_DEFAULT_RACING_PROCEDURE_TYPE);
-        if (defaultRacingProcedureTypeValue != null) {
-            procedureType = RacingProcedureType.valueOf(defaultRacingProcedureTypeValue);
-        }
-        CourseDesignerMode designerMode = null;
-        String defaultCourseDesignerModeValue = (String) object.get(RegattaMasterDataJsonSerializer.FIELD_DEFAULT_COURSE_DESIGNER_MODE);
-        if (defaultCourseDesignerModeValue != null) {
-            designerMode = CourseDesignerMode.valueOf(defaultCourseDesignerModeValue);
-        }
-        
-        return new RegattaMasterData(id, baseName, defaultCourseAreaId, boatClassName, scoringSchemeType, series, isPersistent, regattaName, raceIds, procedureType, designerMode);
-=======
         Iterable<String> raceIdsAsStrings = deserializeRaceIds((JSONArray) object.get(RegattaMasterDataJsonSerializer.FIELD_REGATTA_RACE_IDS));
         return new RegattaMasterData(id, baseName, defaultCourseAreaId, boatClassName, scoringSchemeType, series, isPersistent, regattaName, raceIdsAsStrings);
->>>>>>> ad41f2e8
     }
 
     private Iterable<String> deserializeRaceIds(JSONArray jsonArray) {
