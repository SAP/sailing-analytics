--- conflicted
+++ resolved
@@ -59,9 +59,6 @@
         }
         DynamicBoat boat = createBoatFromJson((JSONObject) object.get(CompetitorMasterDataJsonSerializer.FIELD_BOAT));
         DynamicTeam team = teamDeserializer.deserialize((JSONObject) object.get(CompetitorMasterDataJsonSerializer.FIELD_TEAM));
-<<<<<<< HEAD
-        return domainFactory.getCompetitorStore().getOrCreateDynamicCompetitor(UUID.fromString(id), name, team, boat);
-=======
         Competitor competitor;
         if (id instanceof UUID) {
             competitor = domainFactory.getOrCreateDynamicCompetitor((UUID) id, name, team, boat);
@@ -69,7 +66,6 @@
             competitor = domainFactory.getOrCreateCompetitor(id, name, team, boat);
         }
         return competitor;
->>>>>>> 5a6a105c
         
     }
     
