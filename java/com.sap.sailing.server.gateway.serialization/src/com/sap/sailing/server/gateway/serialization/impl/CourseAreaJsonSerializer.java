<<<<<<< HEAD
package com.sap.sailing.server.gateway.serialization.impl;

import org.json.simple.JSONObject;

import com.sap.sailing.domain.base.CourseArea;
import com.sap.sailing.server.gateway.serialization.JsonSerializer;

public class CourseAreaJsonSerializer implements JsonSerializer<CourseArea> {
	public static final String FIELD_NAME = "name";
	public static final String FIELD_RACES = "races";

	@Override
	public JSONObject serialize(CourseArea object) {
		JSONObject result = new JSONObject();
		
		result.put(FIELD_NAME, object.getName());
		
		return result;
	}
	
}
=======
package com.sap.sailing.server.gateway.serialization.impl;

import org.json.simple.JSONObject;

import com.sap.sailing.domain.base.CourseArea;
import com.sap.sailing.server.gateway.serialization.JsonSerializer;

public class CourseAreaJsonSerializer implements JsonSerializer<CourseArea> {
	public static final String FIELD_NAME = "name";
	public static final String FIELD_ID = "id";
	public static final String FIELD_RACES = "races";

	@Override
	public JSONObject serialize(CourseArea object) {
		JSONObject result = new JSONObject();
		
		result.put(FIELD_NAME, object.getName());
		result.put(FIELD_ID, object.getId());
		/*JSONArray races = new JSONArray();
		for (RaceDefinition race : object.getRaces())
		{
			races.add(race.getId().toString());
		}
		result.put(FIELD_RACES, races);*/
		
		return result;
	}
	
}
>>>>>>> 12bf6100
<|MERGE_RESOLUTION|>--- conflicted
+++ resolved
@@ -1,26 +1,3 @@
-<<<<<<< HEAD
-package com.sap.sailing.server.gateway.serialization.impl;
-
-import org.json.simple.JSONObject;
-
-import com.sap.sailing.domain.base.CourseArea;
-import com.sap.sailing.server.gateway.serialization.JsonSerializer;
-
-public class CourseAreaJsonSerializer implements JsonSerializer<CourseArea> {
-	public static final String FIELD_NAME = "name";
-	public static final String FIELD_RACES = "races";
-
-	@Override
-	public JSONObject serialize(CourseArea object) {
-		JSONObject result = new JSONObject();
-		
-		result.put(FIELD_NAME, object.getName());
-		
-		return result;
-	}
-	
-}
-=======
 package com.sap.sailing.server.gateway.serialization.impl;
 
 import org.json.simple.JSONObject;
@@ -39,15 +16,8 @@
 		
 		result.put(FIELD_NAME, object.getName());
 		result.put(FIELD_ID, object.getId());
-		/*JSONArray races = new JSONArray();
-		for (RaceDefinition race : object.getRaces())
-		{
-			races.add(race.getId().toString());
-		}
-		result.put(FIELD_RACES, races);*/
 		
 		return result;
 	}
 	
-}
->>>>>>> 12bf6100
+}