--- conflicted
+++ resolved
@@ -59,11 +59,7 @@
                 boat = boatJsonDeserializer.deserialize(Helpers.getNestedObjectSafe(object,
                         CompetitorJsonSerializer.FIELD_BOAT));
             }
-<<<<<<< HEAD
-            Competitor competitor = factory.getOrCreateCompetitor(competitorId, name, displayColor, team, boat);
-=======
-            Competitor competitor = competitorStore.getOrCreateCompetitor(competitorId, name, team, boat);
->>>>>>> a682e80a
+            Competitor competitor = competitorStore.getOrCreateCompetitor(competitorId, name, displayColor, team, boat);
             return competitor;
         } catch (Exception e) {
             throw new JsonDeserializationException(e);
