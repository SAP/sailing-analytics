package com.sap.sailing.server.gateway.deserialization.impl;

import java.time.OffsetDateTime;
import java.time.format.DateTimeFormatter;
import java.util.ArrayList;
import java.util.List;
import java.util.UUID;

import org.json.simple.JSONArray;
import org.json.simple.JSONObject;

import com.sap.sailing.domain.common.impl.MeterPerSecondSpeedImpl;
import com.sap.sailing.domain.common.tracking.GPSFixMoving;
import com.sap.sailing.domain.common.tracking.impl.FlatSmartphoneUuidAndGPSFixMovingJsonSerializer;
import com.sap.sailing.domain.common.tracking.impl.GPSFixMovingImpl;
import com.sap.sailing.server.gateway.deserialization.JsonDeserializationException;
import com.sap.sailing.server.gateway.deserialization.JsonDeserializer;
import com.sap.sse.common.Util.Pair;

/**
 * Make serialization on the smartphone easier by providing a flat structure rather than nested JSON documents.
 * 
 * @author Fredrik Teschke
 *
 */
public class FlatSmartphoneUuidAndGPSFixMovingJsonDeserializer implements
        JsonDeserializer<Pair<UUID, List<GPSFixMoving>>> {
    public static final String ACCURACY = "accuracy";

    @Override
    public Pair<UUID, List<GPSFixMoving>> deserialize(JSONObject object) throws JsonDeserializationException {
        UUID device = UUID.fromString(object.get(FlatSmartphoneUuidAndGPSFixMovingJsonSerializer.DEVICE_UUID).toString());
        JSONArray jsonFixes = Helpers.getNestedArraySafe(object, FlatSmartphoneUuidAndGPSFixMovingJsonSerializer.FIXES);
        List<GPSFixMoving> fixes = new ArrayList<GPSFixMoving>();
        for (int i = 0; i < jsonFixes.size(); i++) {
            JSONObject fixObject = Helpers.toJSONObjectSafe(jsonFixes.get(i));
            double lonDeg = Double.parseDouble(fixObject.get(FlatSmartphoneUuidAndGPSFixMovingJsonSerializer.LON_DEG).toString());
            double latDeg = Double.parseDouble(fixObject.get(FlatSmartphoneUuidAndGPSFixMovingJsonSerializer.LAT_DEG).toString());
            long timeMillis = deserializeTimestamp(fixObject);
            double speedMperS = Double.parseDouble(fixObject.get(FlatSmartphoneUuidAndGPSFixMovingJsonSerializer.SPEED_M_PER_S).toString());
            double speedKnots = new MeterPerSecondSpeedImpl(speedMperS).getKnots();
            double bearingDeg = Double.parseDouble(fixObject.get(FlatSmartphoneUuidAndGPSFixMovingJsonSerializer.BEARING_DEG).toString());
            GPSFixMoving fix = GPSFixMovingImpl.create(lonDeg, latDeg, timeMillis, speedKnots, bearingDeg);
            fixes.add(fix);
        }

        return new Pair<UUID, List<GPSFixMoving>>(device, fixes);
    }

    private long deserializeTimestamp(JSONObject fixObject) throws JsonDeserializationException {
        long timeMillis;
<<<<<<< HEAD
        Object timeMillisObj = fixObject.get(FlatSmartphoneUuidAndGPSFixMovingJsonSerializer.TIME_MILLIS);
        Object timeIsoObj = fixObject.get(FlatSmartphoneUuidAndGPSFixMovingJsonSerializer.TIME_ISO);
        if (timeMillisObj != null && timeIsoObj != null) {
            throw new JsonDeserializationException("two timestamp fields are filled. Please use only one of both.");
        }
        if (timeMillisObj != null) {
            timeMillis = Long.parseLong(timeMillisObj.toString());
        } else if (timeIsoObj != null) {
            String strIsoTimestamp = timeIsoObj.toString();
            DateTimeFormatter timeFormatter = DateTimeFormatter.ISO_DATE_TIME;
            // There might be a timezone issue, please see unit test and compare TZ used in to string between millis and
            // ISO result.
=======
        if (fixObject.get(FlatSmartphoneUuidAndGPSFixMovingJsonSerializer.TIME_MILLIS) != null) {
            timeMillis = Long.parseLong(
                    fixObject.get(FlatSmartphoneUuidAndGPSFixMovingJsonSerializer.TIME_MILLIS).toString());
        } else if (fixObject.get(FlatSmartphoneUuidAndGPSFixMovingJsonSerializer.TIME_ISO) != null) {
            String strIsoTimestamp = fixObject.get(FlatSmartphoneUuidAndGPSFixMovingJsonSerializer.TIME_ISO)
                    .toString();
            DateTimeFormatter timeFormatter = DateTimeFormatter.ISO_DATE_TIME;  
>>>>>>> 5735fb2f
            OffsetDateTime offsetDateTime = OffsetDateTime.parse(strIsoTimestamp, timeFormatter);
            timeMillis = offsetDateTime.toInstant().toEpochMilli();
        } else {
            throw new JsonDeserializationException("no timestamp field provided. Please provide one of these fields: "
                    + FlatSmartphoneUuidAndGPSFixMovingJsonSerializer.TIME_MILLIS + ", "
                    + FlatSmartphoneUuidAndGPSFixMovingJsonSerializer.TIME_ISO);
        }
        return timeMillis;
    }
}<|MERGE_RESOLUTION|>--- conflicted
+++ resolved
@@ -49,7 +49,6 @@
 
     private long deserializeTimestamp(JSONObject fixObject) throws JsonDeserializationException {
         long timeMillis;
-<<<<<<< HEAD
         Object timeMillisObj = fixObject.get(FlatSmartphoneUuidAndGPSFixMovingJsonSerializer.TIME_MILLIS);
         Object timeIsoObj = fixObject.get(FlatSmartphoneUuidAndGPSFixMovingJsonSerializer.TIME_ISO);
         if (timeMillisObj != null && timeIsoObj != null) {
@@ -60,17 +59,6 @@
         } else if (timeIsoObj != null) {
             String strIsoTimestamp = timeIsoObj.toString();
             DateTimeFormatter timeFormatter = DateTimeFormatter.ISO_DATE_TIME;
-            // There might be a timezone issue, please see unit test and compare TZ used in to string between millis and
-            // ISO result.
-=======
-        if (fixObject.get(FlatSmartphoneUuidAndGPSFixMovingJsonSerializer.TIME_MILLIS) != null) {
-            timeMillis = Long.parseLong(
-                    fixObject.get(FlatSmartphoneUuidAndGPSFixMovingJsonSerializer.TIME_MILLIS).toString());
-        } else if (fixObject.get(FlatSmartphoneUuidAndGPSFixMovingJsonSerializer.TIME_ISO) != null) {
-            String strIsoTimestamp = fixObject.get(FlatSmartphoneUuidAndGPSFixMovingJsonSerializer.TIME_ISO)
-                    .toString();
-            DateTimeFormatter timeFormatter = DateTimeFormatter.ISO_DATE_TIME;  
->>>>>>> 5735fb2f
             OffsetDateTime offsetDateTime = OffsetDateTime.parse(strIsoTimestamp, timeFormatter);
             timeMillis = offsetDateTime.toInstant().toEpochMilli();
         } else {
