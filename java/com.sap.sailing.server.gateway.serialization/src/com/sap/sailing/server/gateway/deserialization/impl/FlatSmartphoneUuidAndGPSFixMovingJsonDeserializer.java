--- conflicted
+++ resolved
@@ -49,15 +49,6 @@
 
     private long deserializeTimestamp(JSONObject fixObject) throws JsonDeserializationException {
         long timeMillis;
-<<<<<<< HEAD
-        if (fixObject.get(FlatSmartphoneUuidAndGPSFixMovingJsonSerializer.TIME_MILLIS) != null) {
-            timeMillis = Long.parseLong(
-                    fixObject.get(FlatSmartphoneUuidAndGPSFixMovingJsonSerializer.TIME_MILLIS).toString());
-        } else if (fixObject.get(FlatSmartphoneUuidAndGPSFixMovingJsonSerializer.TIME_ISO) != null) {
-            String strIsoTimestamp = fixObject.get(FlatSmartphoneUuidAndGPSFixMovingJsonSerializer.TIME_ISO)
-                    .toString();
-            DateTimeFormatter timeFormatter = DateTimeFormatter.ISO_DATE_TIME;  
-=======
         Object timeMillisObj = fixObject.get(FlatSmartphoneUuidAndGPSFixMovingJsonSerializer.TIME_MILLIS);
         Object timeIsoObj = fixObject.get(FlatSmartphoneUuidAndGPSFixMovingJsonSerializer.TIME_ISO);
         if (timeMillisObj != null && timeIsoObj != null) {
@@ -68,7 +59,6 @@
         } else if (timeIsoObj != null) {
             String strIsoTimestamp = timeIsoObj.toString();
             DateTimeFormatter timeFormatter = DateTimeFormatter.ISO_DATE_TIME;
->>>>>>> a145a168
             OffsetDateTime offsetDateTime = OffsetDateTime.parse(strIsoTimestamp, timeFormatter);
             timeMillis = offsetDateTime.toInstant().toEpochMilli();
         } else {
