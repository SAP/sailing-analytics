package com.sap.sailing.server.gateway.deserialization.impl;

import java.util.ArrayList;
import java.util.List;
import java.util.UUID;

import org.json.simple.JSONArray;
import org.json.simple.JSONObject;

import com.sap.sailing.domain.common.impl.MeterPerSecondSpeedImpl;
import com.sap.sailing.domain.tracking.GPSFixMoving;
import com.sap.sailing.domain.tracking.impl.GPSFixMovingImpl;
import com.sap.sailing.server.gateway.deserialization.JsonDeserializationException;
import com.sap.sailing.server.gateway.deserialization.JsonDeserializer;
import com.sap.sse.common.Util.Pair;

/**
 * Make serialization on the smartphone easier by providing a flat structure rather than nested JSON documents.
 * 
 * @author Fredrik Teschke
 *
 */
public class FlatSmartphoneUuidAndGPSFixMovingJsonDeserializer implements
        JsonDeserializer<Pair<UUID, List<GPSFixMoving>>> {
    public static final String DEVICE_UUID = "deviceUuid";
<<<<<<< HEAD
    public static final String LON_DEG = "lonDeg";
    public static final String LAT_DEG = "latDeg";
    public static final String TIME_MILLIS = "timeMillis";
    public static final String SPEED_M_PER_S = "speedMperS";
    public static final String BEARING_DEG = "bearingDeg";
    public static final String ACCURACY = "accuracy";
    public static final String ALTITUDE = "altitude";
    public static final String PROVIDER = "provider";
=======
    public static final String FIXES = "fixes";
    public static final String LON_DEG = "longitude";
    public static final String LAT_DEG = "latitude";
    public static final String TIME_MILLIS = "timestamp";
    public static final String SPEED_M_PER_S = "speed";
    public static final String BEARING_DEG = "course";
>>>>>>> e8d6308b

    @Override
    public Pair<UUID, List<GPSFixMoving>> deserialize(JSONObject object) throws JsonDeserializationException {
        UUID device = UUID.fromString(object.get(DEVICE_UUID).toString());
<<<<<<< HEAD
        double lonDeg = Double.parseDouble(object.get(LON_DEG).toString());
        double latDeg = Double.parseDouble(object.get(LAT_DEG).toString());
        long timeMillis = Long.parseLong(object.get(TIME_MILLIS).toString());
        double speedMperS = Double.parseDouble(object.get(SPEED_M_PER_S).toString());
        double speedKnots = new MeterPerSecondSpeedImpl(speedMperS).getKnots();
        double bearingDeg = Double.parseDouble(object.get(BEARING_DEG).toString());
        double accuracy = Double.parseDouble(object.get(ACCURACY).toString());
        double altitude = Double.parseDouble(object.get(ALTITUDE).toString());
        String provider = object.get(PROVIDER).toString();
        GPSFixMoving fix = GPSFixMovingImpl.create(lonDeg, latDeg, timeMillis, speedKnots, bearingDeg, accuracy, altitude, provider);
        return new Pair<UUID, GPSFixMoving>(device, fix);
=======
        JSONArray jsonFixes = Helpers.getNestedArraySafe(object, FIXES);
        List<GPSFixMoving> fixes = new ArrayList<GPSFixMoving>();
        for (int i = 0; i < jsonFixes.size(); i++) {
            JSONObject fixObject = Helpers.toJSONObjectSafe(jsonFixes.get(i));
            double lonDeg = Double.parseDouble(fixObject.get(LON_DEG).toString());
            double latDeg = Double.parseDouble(fixObject.get(LAT_DEG).toString());
            long timeMillis = Long.parseLong(fixObject.get(TIME_MILLIS).toString());
            double speedMperS = Double.parseDouble(fixObject.get(SPEED_M_PER_S).toString());
            double speedKnots = new MeterPerSecondSpeedImpl(speedMperS).getKnots();
            double bearingDeg = Double.parseDouble(fixObject.get(BEARING_DEG).toString());
            GPSFixMoving fix = GPSFixMovingImpl.create(lonDeg, latDeg, timeMillis, speedKnots, bearingDeg);
            fixes.add(fix);
        }

        return new Pair<UUID, List<GPSFixMoving>>(device, fixes);
>>>>>>> e8d6308b
    }
}<|MERGE_RESOLUTION|>--- conflicted
+++ resolved
@@ -23,40 +23,20 @@
 public class FlatSmartphoneUuidAndGPSFixMovingJsonDeserializer implements
         JsonDeserializer<Pair<UUID, List<GPSFixMoving>>> {
     public static final String DEVICE_UUID = "deviceUuid";
-<<<<<<< HEAD
-    public static final String LON_DEG = "lonDeg";
-    public static final String LAT_DEG = "latDeg";
-    public static final String TIME_MILLIS = "timeMillis";
-    public static final String SPEED_M_PER_S = "speedMperS";
-    public static final String BEARING_DEG = "bearingDeg";
-    public static final String ACCURACY = "accuracy";
-    public static final String ALTITUDE = "altitude";
-    public static final String PROVIDER = "provider";
-=======
     public static final String FIXES = "fixes";
     public static final String LON_DEG = "longitude";
     public static final String LAT_DEG = "latitude";
     public static final String TIME_MILLIS = "timestamp";
     public static final String SPEED_M_PER_S = "speed";
     public static final String BEARING_DEG = "course";
->>>>>>> e8d6308b
+    public static final String ACCURACY = "accuracy";
+    public static final String ALTITUDE = "altitude";
+    public static final String PROVIDER = "provider";
+
 
     @Override
     public Pair<UUID, List<GPSFixMoving>> deserialize(JSONObject object) throws JsonDeserializationException {
         UUID device = UUID.fromString(object.get(DEVICE_UUID).toString());
-<<<<<<< HEAD
-        double lonDeg = Double.parseDouble(object.get(LON_DEG).toString());
-        double latDeg = Double.parseDouble(object.get(LAT_DEG).toString());
-        long timeMillis = Long.parseLong(object.get(TIME_MILLIS).toString());
-        double speedMperS = Double.parseDouble(object.get(SPEED_M_PER_S).toString());
-        double speedKnots = new MeterPerSecondSpeedImpl(speedMperS).getKnots();
-        double bearingDeg = Double.parseDouble(object.get(BEARING_DEG).toString());
-        double accuracy = Double.parseDouble(object.get(ACCURACY).toString());
-        double altitude = Double.parseDouble(object.get(ALTITUDE).toString());
-        String provider = object.get(PROVIDER).toString();
-        GPSFixMoving fix = GPSFixMovingImpl.create(lonDeg, latDeg, timeMillis, speedKnots, bearingDeg, accuracy, altitude, provider);
-        return new Pair<UUID, GPSFixMoving>(device, fix);
-=======
         JSONArray jsonFixes = Helpers.getNestedArraySafe(object, FIXES);
         List<GPSFixMoving> fixes = new ArrayList<GPSFixMoving>();
         for (int i = 0; i < jsonFixes.size(); i++) {
@@ -67,11 +47,13 @@
             double speedMperS = Double.parseDouble(fixObject.get(SPEED_M_PER_S).toString());
             double speedKnots = new MeterPerSecondSpeedImpl(speedMperS).getKnots();
             double bearingDeg = Double.parseDouble(fixObject.get(BEARING_DEG).toString());
+            double accuracy = Double.parseDouble(object.get(ACCURACY).toString());
+            double altitude = Double.parseDouble(object.get(ALTITUDE).toString());
+            String provider = object.get(PROVIDER).toString();
             GPSFixMoving fix = GPSFixMovingImpl.create(lonDeg, latDeg, timeMillis, speedKnots, bearingDeg);
             fixes.add(fix);
         }
 
         return new Pair<UUID, List<GPSFixMoving>>(device, fixes);
->>>>>>> e8d6308b
     }
 }