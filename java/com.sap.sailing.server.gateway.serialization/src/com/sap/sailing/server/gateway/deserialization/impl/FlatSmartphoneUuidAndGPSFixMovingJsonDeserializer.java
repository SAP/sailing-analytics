package com.sap.sailing.server.gateway.deserialization.impl;

import java.util.ArrayList;
import java.util.List;
import java.util.UUID;

import org.json.simple.JSONArray;
import org.json.simple.JSONObject;

import com.sap.sailing.domain.common.impl.MeterPerSecondSpeedImpl;
import com.sap.sailing.domain.tracking.GPSFixMoving;
import com.sap.sailing.domain.tracking.impl.GPSFixMovingImpl;
import com.sap.sailing.server.gateway.deserialization.JsonDeserializationException;
import com.sap.sailing.server.gateway.deserialization.JsonDeserializer;
import com.sap.sailing.server.gateway.serialization.impl.FlatSmartphoneUuidAndGPSFixMovingJsonSerializer;
import com.sap.sse.common.Util.Pair;

/**
 * Make serialization on the smartphone easier by providing a flat structure rather than nested JSON documents.
 * 
 * @author Fredrik Teschke
 *
 */
public class FlatSmartphoneUuidAndGPSFixMovingJsonDeserializer implements
        JsonDeserializer<Pair<UUID, List<GPSFixMoving>>> {
<<<<<<< HEAD
    public static final String DEVICE_UUID = "deviceUuid";
    public static final String FIXES = "fixes";
    public static final String LON_DEG = "longitude";
    public static final String LAT_DEG = "latitude";
    public static final String TIME_MILLIS = "timestamp";
    public static final String SPEED_M_PER_S = "speed";
    public static final String BEARING_DEG = "course";
    public static final String ACCURACY = "accuracy";
    public static final String ALTITUDE = "altitude";
    public static final String PROVIDER = "provider";

=======
>>>>>>> 9b26b359

    @Override
    public Pair<UUID, List<GPSFixMoving>> deserialize(JSONObject object) throws JsonDeserializationException {
        UUID device = UUID.fromString(object.get(FlatSmartphoneUuidAndGPSFixMovingJsonSerializer.DEVICE_UUID).toString());
        JSONArray jsonFixes = Helpers.getNestedArraySafe(object, FlatSmartphoneUuidAndGPSFixMovingJsonSerializer.FIXES);
        List<GPSFixMoving> fixes = new ArrayList<GPSFixMoving>();
        for (int i = 0; i < jsonFixes.size(); i++) {
            JSONObject fixObject = Helpers.toJSONObjectSafe(jsonFixes.get(i));
            double lonDeg = Double.parseDouble(fixObject.get(FlatSmartphoneUuidAndGPSFixMovingJsonSerializer.LON_DEG).toString());
            double latDeg = Double.parseDouble(fixObject.get(FlatSmartphoneUuidAndGPSFixMovingJsonSerializer.LAT_DEG).toString());
            long timeMillis = Long.parseLong(fixObject.get(FlatSmartphoneUuidAndGPSFixMovingJsonSerializer.TIME_MILLIS).toString());
            double speedMperS = Double.parseDouble(fixObject.get(FlatSmartphoneUuidAndGPSFixMovingJsonSerializer.SPEED_M_PER_S).toString());
            double speedKnots = new MeterPerSecondSpeedImpl(speedMperS).getKnots();
<<<<<<< HEAD
            double bearingDeg = Double.parseDouble(fixObject.get(BEARING_DEG).toString());
            double accuracy = Double.parseDouble(object.get(ACCURACY).toString());
            double altitude = Double.parseDouble(object.get(ALTITUDE).toString());
            String provider = object.get(PROVIDER).toString();
            GPSFixMoving fix = GPSFixMovingImpl.create(lonDeg, latDeg, timeMillis, speedKnots, bearingDeg, accuracy, altitude, provider);
=======
            double bearingDeg = Double.parseDouble(fixObject.get(FlatSmartphoneUuidAndGPSFixMovingJsonSerializer.BEARING_DEG).toString());
            GPSFixMoving fix = GPSFixMovingImpl.create(lonDeg, latDeg, timeMillis, speedKnots, bearingDeg);
>>>>>>> 9b26b359
            fixes.add(fix);
        }

        return new Pair<UUID, List<GPSFixMoving>>(device, fixes);
    }
}<|MERGE_RESOLUTION|>--- conflicted
+++ resolved
@@ -23,20 +23,10 @@
  */
 public class FlatSmartphoneUuidAndGPSFixMovingJsonDeserializer implements
         JsonDeserializer<Pair<UUID, List<GPSFixMoving>>> {
-<<<<<<< HEAD
-    public static final String DEVICE_UUID = "deviceUuid";
-    public static final String FIXES = "fixes";
-    public static final String LON_DEG = "longitude";
-    public static final String LAT_DEG = "latitude";
-    public static final String TIME_MILLIS = "timestamp";
-    public static final String SPEED_M_PER_S = "speed";
-    public static final String BEARING_DEG = "course";
     public static final String ACCURACY = "accuracy";
     public static final String ALTITUDE = "altitude";
     public static final String PROVIDER = "provider";
 
-=======
->>>>>>> 9b26b359
 
     @Override
     public Pair<UUID, List<GPSFixMoving>> deserialize(JSONObject object) throws JsonDeserializationException {
@@ -50,16 +40,11 @@
             long timeMillis = Long.parseLong(fixObject.get(FlatSmartphoneUuidAndGPSFixMovingJsonSerializer.TIME_MILLIS).toString());
             double speedMperS = Double.parseDouble(fixObject.get(FlatSmartphoneUuidAndGPSFixMovingJsonSerializer.SPEED_M_PER_S).toString());
             double speedKnots = new MeterPerSecondSpeedImpl(speedMperS).getKnots();
-<<<<<<< HEAD
-            double bearingDeg = Double.parseDouble(fixObject.get(BEARING_DEG).toString());
+            double bearingDeg = Double.parseDouble(fixObject.get(FlatSmartphoneUuidAndGPSFixMovingJsonSerializer.BEARING_DEG).toString());
             double accuracy = Double.parseDouble(object.get(ACCURACY).toString());
             double altitude = Double.parseDouble(object.get(ALTITUDE).toString());
             String provider = object.get(PROVIDER).toString();
             GPSFixMoving fix = GPSFixMovingImpl.create(lonDeg, latDeg, timeMillis, speedKnots, bearingDeg, accuracy, altitude, provider);
-=======
-            double bearingDeg = Double.parseDouble(fixObject.get(FlatSmartphoneUuidAndGPSFixMovingJsonSerializer.BEARING_DEG).toString());
-            GPSFixMoving fix = GPSFixMovingImpl.create(lonDeg, latDeg, timeMillis, speedKnots, bearingDeg);
->>>>>>> 9b26b359
             fixes.add(fix);
         }
 
