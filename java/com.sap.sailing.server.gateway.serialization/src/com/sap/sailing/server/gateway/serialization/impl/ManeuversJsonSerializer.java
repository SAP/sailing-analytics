<<<<<<< HEAD
package com.sap.sailing.server.gateway.serialization.impl;

import java.util.Map.Entry;

import org.json.simple.JSONArray;
import org.json.simple.JSONObject;

import com.sap.sailing.domain.base.Boat;
import com.sap.sailing.domain.base.Competitor;
import com.sap.sailing.domain.base.impl.CompetitorAndBoatImpl;
import com.sap.sailing.domain.tracking.Maneuver;
import com.sap.sailing.domain.tracking.TrackedRace;
import com.sap.sse.common.TimePoint;
import com.sap.sse.common.impl.MillisecondsTimePoint;

public class ManeuversJsonSerializer extends AbstractTrackedRaceDataJsonSerializer {
    public final static String MANEUVERS = "maneuvers";
    
    private final CompetitorWithBoatJsonSerializer competitorSerializer;
    private final ManeuverJsonSerializer maneuverSerializer;

    public ManeuversJsonSerializer(CompetitorWithBoatJsonSerializer competitorSerializer, ManeuverJsonSerializer maneuverSerializer) {
        super();
        this.competitorSerializer = competitorSerializer;
        this.maneuverSerializer = maneuverSerializer;
    }

    @Override
    public JSONObject serialize(TrackedRace trackedRace) {
        final JSONObject result = new JSONObject();
        JSONArray byCompetitorJson = new JSONArray();
        result.put(BYCOMPETITOR, byCompetitorJson);
        for (Entry<Competitor, Boat> competitorAndBoatEntry : trackedRace.getRace().getCompetitorsAndTheirBoats().entrySet()) {
            Competitor competitor = competitorAndBoatEntry.getKey();
            Boat boat = competitorAndBoatEntry.getValue();
            final JSONObject forCompetitorJson = new JSONObject();
            byCompetitorJson.add(forCompetitorJson);
            forCompetitorJson.put(COMPETITOR, competitorSerializer.serialize(new CompetitorAndBoatImpl(competitor, boat)));
            final JSONArray maneuvers = new JSONArray();
            forCompetitorJson.put(MANEUVERS, maneuvers);
            for (final Maneuver maneuver : getManeuversDuringRace(trackedRace, competitor)) {
                maneuvers.add(maneuverSerializer.serialize(maneuver));
            }
        }
        return result;
    }

    private Iterable<Maneuver> getManeuversDuringRace(TrackedRace trackedRace, Competitor competitor) {
        final TimePoint startTime = trackedRace.getStartOfRace();
        final TimePoint endOfRace = trackedRace.getEndOfRace();
        final TimePoint endTime;
        if (endOfRace != null) {
            endTime = endOfRace;
        } else {
            final TimePoint endOfTracking = trackedRace.getEndOfTracking();
            if (endOfTracking == null || endOfTracking.after(MillisecondsTimePoint.now())) {
                endTime = MillisecondsTimePoint.now();
            } else {
                endTime = endOfTracking;
            }
        }
        return trackedRace.getManeuvers(competitor, startTime, endTime, /* waitForLatest */ true);
    }

}
=======
package com.sap.sailing.server.gateway.serialization.impl;

import org.json.simple.JSONArray;
import org.json.simple.JSONObject;

import com.sap.sailing.domain.base.Competitor;
import com.sap.sailing.domain.tracking.Maneuver;
import com.sap.sailing.domain.tracking.TrackedRace;
import com.sap.sse.common.TimePoint;
import com.sap.sse.common.impl.MillisecondsTimePoint;

public class ManeuversJsonSerializer extends AbstractTrackedRaceDataJsonSerializer {
    public final static String MANEUVERS = "maneuvers";
    
    private final CompetitorJsonSerializer competitorSerializer;
    private final ManeuverJsonSerializer maneuverSerializer;

    public ManeuversJsonSerializer(CompetitorJsonSerializer competitorSerializer, ManeuverJsonSerializer maneuverSerializer) {
        super();
        this.competitorSerializer = competitorSerializer;
        this.maneuverSerializer = maneuverSerializer;
    }

    @Override
    public JSONObject serialize(TrackedRace trackedRace) {
        final JSONObject result = new JSONObject();
        JSONArray byCompetitorJson = new JSONArray();
        result.put(BYCOMPETITOR, byCompetitorJson);
        for (Competitor competitor : trackedRace.getRace().getCompetitors()) {
            final JSONObject forCompetitorJson = new JSONObject();
            byCompetitorJson.add(forCompetitorJson);
            forCompetitorJson.put(COMPETITOR, competitorSerializer.serialize(competitor));
            final JSONArray maneuvers = new JSONArray();
            forCompetitorJson.put(MANEUVERS, maneuvers);
            for (final Maneuver maneuver : getManeuversDuringRace(trackedRace, competitor)) {
                maneuvers.add(maneuverSerializer.serialize(maneuver));
            }
        }
        return result;
    }

    private Iterable<Maneuver> getManeuversDuringRace(TrackedRace trackedRace, Competitor competitor) {
        final TimePoint startTime = trackedRace.getStartOfRace();
        final TimePoint endOfRace = trackedRace.getEndOfRace();
        final TimePoint endTime;
        if (endOfRace != null) {
            endTime = endOfRace;
        } else {
            final TimePoint endOfTracking = trackedRace.getEndOfTracking();
            if (endOfTracking == null || endOfTracking.after(MillisecondsTimePoint.now())) {
                endTime = MillisecondsTimePoint.now();
            } else {
                endTime = endOfTracking;
            }
        }
        return trackedRace.getManeuvers(competitor, startTime, endTime, /* waitForLatest */ false);
    }

}
>>>>>>> 8cf9053d
<|MERGE_RESOLUTION|>--- conflicted
+++ resolved
@@ -1,127 +1,65 @@
-<<<<<<< HEAD
-package com.sap.sailing.server.gateway.serialization.impl;
-
-import java.util.Map.Entry;
-
-import org.json.simple.JSONArray;
-import org.json.simple.JSONObject;
-
-import com.sap.sailing.domain.base.Boat;
-import com.sap.sailing.domain.base.Competitor;
-import com.sap.sailing.domain.base.impl.CompetitorAndBoatImpl;
-import com.sap.sailing.domain.tracking.Maneuver;
-import com.sap.sailing.domain.tracking.TrackedRace;
-import com.sap.sse.common.TimePoint;
-import com.sap.sse.common.impl.MillisecondsTimePoint;
-
-public class ManeuversJsonSerializer extends AbstractTrackedRaceDataJsonSerializer {
-    public final static String MANEUVERS = "maneuvers";
-    
-    private final CompetitorWithBoatJsonSerializer competitorSerializer;
-    private final ManeuverJsonSerializer maneuverSerializer;
-
-    public ManeuversJsonSerializer(CompetitorWithBoatJsonSerializer competitorSerializer, ManeuverJsonSerializer maneuverSerializer) {
-        super();
-        this.competitorSerializer = competitorSerializer;
-        this.maneuverSerializer = maneuverSerializer;
-    }
-
-    @Override
-    public JSONObject serialize(TrackedRace trackedRace) {
-        final JSONObject result = new JSONObject();
-        JSONArray byCompetitorJson = new JSONArray();
-        result.put(BYCOMPETITOR, byCompetitorJson);
-        for (Entry<Competitor, Boat> competitorAndBoatEntry : trackedRace.getRace().getCompetitorsAndTheirBoats().entrySet()) {
-            Competitor competitor = competitorAndBoatEntry.getKey();
-            Boat boat = competitorAndBoatEntry.getValue();
-            final JSONObject forCompetitorJson = new JSONObject();
-            byCompetitorJson.add(forCompetitorJson);
-            forCompetitorJson.put(COMPETITOR, competitorSerializer.serialize(new CompetitorAndBoatImpl(competitor, boat)));
-            final JSONArray maneuvers = new JSONArray();
-            forCompetitorJson.put(MANEUVERS, maneuvers);
-            for (final Maneuver maneuver : getManeuversDuringRace(trackedRace, competitor)) {
-                maneuvers.add(maneuverSerializer.serialize(maneuver));
-            }
-        }
-        return result;
-    }
-
-    private Iterable<Maneuver> getManeuversDuringRace(TrackedRace trackedRace, Competitor competitor) {
-        final TimePoint startTime = trackedRace.getStartOfRace();
-        final TimePoint endOfRace = trackedRace.getEndOfRace();
-        final TimePoint endTime;
-        if (endOfRace != null) {
-            endTime = endOfRace;
-        } else {
-            final TimePoint endOfTracking = trackedRace.getEndOfTracking();
-            if (endOfTracking == null || endOfTracking.after(MillisecondsTimePoint.now())) {
-                endTime = MillisecondsTimePoint.now();
-            } else {
-                endTime = endOfTracking;
-            }
-        }
-        return trackedRace.getManeuvers(competitor, startTime, endTime, /* waitForLatest */ true);
-    }
-
-}
-=======
-package com.sap.sailing.server.gateway.serialization.impl;
-
-import org.json.simple.JSONArray;
-import org.json.simple.JSONObject;
-
-import com.sap.sailing.domain.base.Competitor;
-import com.sap.sailing.domain.tracking.Maneuver;
-import com.sap.sailing.domain.tracking.TrackedRace;
-import com.sap.sse.common.TimePoint;
-import com.sap.sse.common.impl.MillisecondsTimePoint;
-
-public class ManeuversJsonSerializer extends AbstractTrackedRaceDataJsonSerializer {
-    public final static String MANEUVERS = "maneuvers";
-    
-    private final CompetitorJsonSerializer competitorSerializer;
-    private final ManeuverJsonSerializer maneuverSerializer;
-
-    public ManeuversJsonSerializer(CompetitorJsonSerializer competitorSerializer, ManeuverJsonSerializer maneuverSerializer) {
-        super();
-        this.competitorSerializer = competitorSerializer;
-        this.maneuverSerializer = maneuverSerializer;
-    }
-
-    @Override
-    public JSONObject serialize(TrackedRace trackedRace) {
-        final JSONObject result = new JSONObject();
-        JSONArray byCompetitorJson = new JSONArray();
-        result.put(BYCOMPETITOR, byCompetitorJson);
-        for (Competitor competitor : trackedRace.getRace().getCompetitors()) {
-            final JSONObject forCompetitorJson = new JSONObject();
-            byCompetitorJson.add(forCompetitorJson);
-            forCompetitorJson.put(COMPETITOR, competitorSerializer.serialize(competitor));
-            final JSONArray maneuvers = new JSONArray();
-            forCompetitorJson.put(MANEUVERS, maneuvers);
-            for (final Maneuver maneuver : getManeuversDuringRace(trackedRace, competitor)) {
-                maneuvers.add(maneuverSerializer.serialize(maneuver));
-            }
-        }
-        return result;
-    }
-
-    private Iterable<Maneuver> getManeuversDuringRace(TrackedRace trackedRace, Competitor competitor) {
-        final TimePoint startTime = trackedRace.getStartOfRace();
-        final TimePoint endOfRace = trackedRace.getEndOfRace();
-        final TimePoint endTime;
-        if (endOfRace != null) {
-            endTime = endOfRace;
-        } else {
-            final TimePoint endOfTracking = trackedRace.getEndOfTracking();
-            if (endOfTracking == null || endOfTracking.after(MillisecondsTimePoint.now())) {
-                endTime = MillisecondsTimePoint.now();
-            } else {
-                endTime = endOfTracking;
-            }
-        }
+package com.sap.sailing.server.gateway.serialization.impl;
+
+import java.util.Map.Entry;
+
+import org.json.simple.JSONArray;
+import org.json.simple.JSONObject;
+
+import com.sap.sailing.domain.base.Boat;
+import com.sap.sailing.domain.base.Competitor;
+import com.sap.sailing.domain.base.impl.CompetitorAndBoatImpl;
+import com.sap.sailing.domain.tracking.Maneuver;
+import com.sap.sailing.domain.tracking.TrackedRace;
+import com.sap.sse.common.TimePoint;
+import com.sap.sse.common.impl.MillisecondsTimePoint;
+
+public class ManeuversJsonSerializer extends AbstractTrackedRaceDataJsonSerializer {
+    public final static String MANEUVERS = "maneuvers";
+    
+    private final CompetitorWithBoatJsonSerializer competitorSerializer;
+    private final ManeuverJsonSerializer maneuverSerializer;
+
+    public ManeuversJsonSerializer(CompetitorWithBoatJsonSerializer competitorSerializer, ManeuverJsonSerializer maneuverSerializer) {
+        super();
+        this.competitorSerializer = competitorSerializer;
+        this.maneuverSerializer = maneuverSerializer;
+    }
+
+    @Override
+    public JSONObject serialize(TrackedRace trackedRace) {
+        final JSONObject result = new JSONObject();
+        JSONArray byCompetitorJson = new JSONArray();
+        result.put(BYCOMPETITOR, byCompetitorJson);
+        for (Entry<Competitor, Boat> competitorAndBoatEntry : trackedRace.getRace().getCompetitorsAndTheirBoats().entrySet()) {
+            Competitor competitor = competitorAndBoatEntry.getKey();
+            Boat boat = competitorAndBoatEntry.getValue();
+            final JSONObject forCompetitorJson = new JSONObject();
+            byCompetitorJson.add(forCompetitorJson);
+            forCompetitorJson.put(COMPETITOR, competitorSerializer.serialize(new CompetitorAndBoatImpl(competitor, boat)));
+            final JSONArray maneuvers = new JSONArray();
+            forCompetitorJson.put(MANEUVERS, maneuvers);
+            for (final Maneuver maneuver : getManeuversDuringRace(trackedRace, competitor)) {
+                maneuvers.add(maneuverSerializer.serialize(maneuver));
+            }
+        }
+        return result;
+    }
+
+    private Iterable<Maneuver> getManeuversDuringRace(TrackedRace trackedRace, Competitor competitor) {
+        final TimePoint startTime = trackedRace.getStartOfRace();
+        final TimePoint endOfRace = trackedRace.getEndOfRace();
+        final TimePoint endTime;
+        if (endOfRace != null) {
+            endTime = endOfRace;
+        } else {
+            final TimePoint endOfTracking = trackedRace.getEndOfTracking();
+            if (endOfTracking == null || endOfTracking.after(MillisecondsTimePoint.now())) {
+                endTime = MillisecondsTimePoint.now();
+            } else {
+                endTime = endOfTracking;
+            }
+        }
         return trackedRace.getManeuvers(competitor, startTime, endTime, /* waitForLatest */ false);
-    }
-
-}
->>>>>>> 8cf9053d
+    }
+
+}