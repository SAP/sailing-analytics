--- conflicted
+++ resolved
@@ -53,11 +53,7 @@
                 endTime = endOfTracking;
             }
         }
-<<<<<<< HEAD
-        return trackedRace.getManeuvers(competitor, startTime, endTime, /* waitForLatest */ true);
-=======
         return trackedRace.getManeuvers(competitor, startTime, endTime, /* waitForLatest */ false);
->>>>>>> f7318a98
     }
 
 }