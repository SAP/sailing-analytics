package com.sap.sailing.server.gateway.serialization.impl;

import java.util.List;
import java.util.stream.Collectors;

import org.json.simple.JSONArray;

import com.sap.sailing.domain.base.BoatClass;
import com.sap.sailing.domain.base.Competitor;
import com.sap.sailing.domain.maneuverdetection.CompleteManeuverCurveWithEstimationData;
import com.sap.sailing.domain.maneuverdetection.ManeuverDetectorWithEstimationDataSupport;
import com.sap.sailing.domain.maneuverdetection.impl.ManeuverDetectorImpl;
import com.sap.sailing.domain.maneuverdetection.impl.ManeuverDetectorWithEstimationDataSupportDecoratorImpl;
import com.sap.sailing.domain.maneuverdetection.impl.ManeuverSpot;
import com.sap.sailing.domain.maneuverdetection.impl.TrackTimeInfo;
import com.sap.sailing.domain.polars.PolarDataService;
import com.sap.sailing.domain.tracking.CompleteManeuverCurve;
import com.sap.sailing.domain.tracking.Maneuver;
import com.sap.sailing.domain.tracking.TrackedRace;
<<<<<<< HEAD
import com.sap.sse.common.Duration;
import com.sap.sse.common.TimePoint;
import com.sap.sse.common.impl.MillisecondsDurationImpl;
=======
import com.sap.sse.common.TimePoint;
>>>>>>> f2313890

/**
 * 
 * @author Vladislav Chumak (D069712)
 *
 */
<<<<<<< HEAD
public class CompleteManeuverCurvesWithEstimationDataJsonSerializer extends AbstractTrackedRaceDataJsonSerializer {
    public static final String MANEUVER_CURVES = "maneuverCurves";
    public static final String BOAT_CLASS = "boatClass";
    public static final String COMPETITOR_NAME = "competitorName";
    public static final String AVG_INTERVAL_BETWEEN_FIXES_IN_SECONDS = "avgIntervalBetweenFixesInSeconds";
    public static final String DISTANCE_TRAVELLED_IN_METERS = "distanceTravelledInMeters";
    public static final String START_TIME_POINT = "startUnixTime";
    public static final String END_TIME_POINT = "endUnixTime";
    public static final String FIXES_COUNT_FOR_POLARS = "fixesCountForPolars";

    private final BoatClassJsonSerializer boatClassJsonSerializer;
=======
public class CompleteManeuverCurvesWithEstimationDataJsonSerializer implements CompetitorTrackElementsJsonSerializer {
    private final PolarDataService polarDataService;
>>>>>>> f2313890
    private final CompleteManeuverCurveWithEstimationDataJsonSerializer maneuverWithEstimationDataJsonSerializer;
    private final PolarDataService polarDataService;
    private final Integer startBeforeStartLineInSeconds;
    private final Integer endBeforeStartLineInSeconds;
    private final Integer startAfterFinishLineInSeconds;
    private final Integer endAfterFinishLineInSeconds;

    public CompleteManeuverCurvesWithEstimationDataJsonSerializer(PolarDataService polarDataService,
<<<<<<< HEAD
            BoatClassJsonSerializer boatClassJsonSerializer,
            CompleteManeuverCurveWithEstimationDataJsonSerializer maneuverWithEstimationDataJsonSerializer,
            Integer startBeforeStartLineInSeconds, Integer endBeforeStartLineInSeconds,
            Integer startAfterFinishLineInSeconds, Integer endAfterFinishLineInSeconds) {
        this.polarDataService = polarDataService;
        this.boatClassJsonSerializer = boatClassJsonSerializer;
=======
            CompleteManeuverCurveWithEstimationDataJsonSerializer maneuverWithEstimationDataJsonSerializer) {
        this.polarDataService = polarDataService;
>>>>>>> f2313890
        this.maneuverWithEstimationDataJsonSerializer = maneuverWithEstimationDataJsonSerializer;
        this.startBeforeStartLineInSeconds = startBeforeStartLineInSeconds;
        this.endBeforeStartLineInSeconds = endBeforeStartLineInSeconds;
        this.startAfterFinishLineInSeconds = startAfterFinishLineInSeconds;
        this.endAfterFinishLineInSeconds = endAfterFinishLineInSeconds;
    }

    @Override
<<<<<<< HEAD
    public JSONObject serialize(TrackedRace trackedRace) {
        final JSONObject result = new JSONObject();
        JSONArray byCompetitorJson = new JSONArray();
        result.put(BYCOMPETITOR, byCompetitorJson);
        for (Competitor competitor : trackedRace.getRace().getCompetitors()) {
            ManeuverDetectorImpl maneuverDetector = new ManeuverDetectorImpl(trackedRace, competitor);
            TrackTimeInfo trackTimeInfo = maneuverDetector.getTrackTimeInfo();
            TimePoint from = null;
            TimePoint to = null;
            if (startBeforeStartLineInSeconds != Integer.MIN_VALUE) {
                from = trackTimeInfo.getTrackStartTimePoint()
                        .minus(new MillisecondsDurationImpl(startBeforeStartLineInSeconds * 1000L));
            } else if (startAfterFinishLineInSeconds != Integer.MIN_VALUE) {
                from = trackTimeInfo.getTrackEndTimePoint()
                        .plus(new MillisecondsDurationImpl(startAfterFinishLineInSeconds * 1000L));
            }
            if (endAfterFinishLineInSeconds != Integer.MIN_VALUE) {
                to = trackTimeInfo.getTrackEndTimePoint()
                        .plus(new MillisecondsDurationImpl(endAfterFinishLineInSeconds * 1000L));
            } else if (endBeforeStartLineInSeconds != Integer.MIN_VALUE) {
                to = trackTimeInfo.getTrackStartTimePoint()
                        .minus(new MillisecondsDurationImpl(endBeforeStartLineInSeconds * 1000L));
            }
            if (trackTimeInfo != null) {
                if (from != null ^ to != null) {
                    if (from == null) {
                        from = trackTimeInfo.getTrackStartTimePoint();
                    }
                    if (to == null) {
                        to = trackTimeInfo.getTrackEndTimePoint();
                    }
                }
                final JSONObject forCompetitorJson = new JSONObject();
                byCompetitorJson.add(forCompetitorJson);
                forCompetitorJson.put(COMPETITOR_NAME, competitor.getName());
                forCompetitorJson.put(BOAT_CLASS, boatClassJsonSerializer
                        .serialize(trackedRace.getRace().getBoatOfCompetitor(competitor).getBoatClass()));
                final JSONArray completeManeuverCurvesWithEstimationData = new JSONArray();
                Iterable<CompleteManeuverCurveWithEstimationData> completeManeuvers = from != null
                        ? getCompleteManeuverCurvesWithEstimationData(trackedRace, competitor, from, to)
                        : getCompleteManeuverCurvesWithEstimationData(trackedRace, competitor);
                for (CompleteManeuverCurveWithEstimationData maneuver : completeManeuvers) {
                    completeManeuverCurvesWithEstimationData
                            .add(maneuverWithEstimationDataJsonSerializer.serialize(maneuver));
                }
                forCompetitorJson.put(FIXES_COUNT_FOR_POLARS, getFixesCountForPolars(trackedRace, competitor));
                forCompetitorJson.put(MANEUVER_CURVES, completeManeuverCurvesWithEstimationData);
                Duration averageIntervalBetweenFixes = trackedRace.getTrack(competitor)
                        .getAverageIntervalBetweenFixes();
                forCompetitorJson.put(AVG_INTERVAL_BETWEEN_FIXES_IN_SECONDS,
                        averageIntervalBetweenFixes == null ? 0 : averageIntervalBetweenFixes.asSeconds());
                GPSFixTrack<Competitor, GPSFixMoving> track = trackedRace.getTrack(competitor);
                Double distanceTravelledInMeters = null;
                if (trackTimeInfo.getTrackStartTimePoint() != null && trackTimeInfo.getTrackEndTimePoint() != null) {
                    distanceTravelledInMeters = track.getDistanceTraveled(trackTimeInfo.getTrackStartTimePoint(),
                            trackTimeInfo.getTrackEndTimePoint()).getMeters();
                }
                forCompetitorJson.put(DISTANCE_TRAVELLED_IN_METERS, distanceTravelledInMeters);
                forCompetitorJson.put(START_TIME_POINT, trackTimeInfo.getTrackStartTimePoint() == null ? null
                        : trackTimeInfo.getTrackStartTimePoint().asMillis());
                forCompetitorJson.put(END_TIME_POINT, trackTimeInfo.getTrackEndTimePoint() == null ? null
                        : trackTimeInfo.getTrackEndTimePoint().asMillis());
            }
=======
    public JSONArray serialize(TrackedRace trackedRace, Competitor competitor, TimePoint from, TimePoint to,
            TrackTimeInfo trackTimeInfo) {
        final JSONArray completeManeuverCurvesWithEstimationData = new JSONArray();
        Iterable<CompleteManeuverCurveWithEstimationData> completeManeuvers = trackTimeInfo.getTrackStartTimePoint()
                .equals(from) && trackTimeInfo.getTrackEndTimePoint().equals(to)
                        ? getCompleteManeuverCurvesWithEstimationData(trackedRace, competitor)
                        : getCompleteManeuverCurvesWithEstimationData(trackedRace, competitor, from, to);
        for (CompleteManeuverCurveWithEstimationData maneuver : completeManeuvers) {
            completeManeuverCurvesWithEstimationData.add(maneuverWithEstimationDataJsonSerializer.serialize(maneuver));
>>>>>>> f2313890
        }
        return completeManeuverCurvesWithEstimationData;
    }

    private Iterable<CompleteManeuverCurveWithEstimationData> getCompleteManeuverCurvesWithEstimationData(
            TrackedRace trackedRace, Competitor competitor, TimePoint from, TimePoint to) {
        ManeuverDetectorImpl maneuverDetector = new ManeuverDetectorImpl(trackedRace, competitor);
        List<ManeuverSpot> maneuverSpots = maneuverDetector.detectManeuvers(from, to);
        List<CompleteManeuverCurve> maneuverCurves = maneuverSpots.stream()
                .map(maneuverSpot -> maneuverSpot.getManeuverCurve()).collect(Collectors.toList());
        ManeuverDetectorWithEstimationDataSupport maneuverDetectorWithEstimationData = new ManeuverDetectorWithEstimationDataSupportDecoratorImpl(
                maneuverDetector, polarDataService);
        Iterable<CompleteManeuverCurveWithEstimationData> maneuversWithEstimationData = maneuverDetectorWithEstimationData
                .getCompleteManeuverCurvesWithEstimationData(maneuverCurves);
        return maneuversWithEstimationData;
    }

    private Iterable<CompleteManeuverCurveWithEstimationData> getCompleteManeuverCurvesWithEstimationData(
            TrackedRace trackedRace, Competitor competitor, TimePoint from, TimePoint to) {
        ManeuverDetectorImpl maneuverDetector = new ManeuverDetectorImpl(trackedRace, competitor);
        List<ManeuverSpot> maneuverSpots = maneuverDetector.detectManeuvers(from, to);
        List<CompleteManeuverCurve> maneuverCurves = maneuverSpots.stream()
                .map(maneuverSpot -> maneuverSpot.getManeuverCurve()).collect(Collectors.toList());
        ManeuverDetectorWithEstimationDataSupport maneuverDetectorWithEstimationData = new ManeuverDetectorWithEstimationDataSupportDecoratorImpl(
                maneuverDetector, polarDataService);
        Iterable<CompleteManeuverCurveWithEstimationData> maneuversWithEstimationData = maneuverDetectorWithEstimationData
                .getCompleteManeuverCurvesWithEstimationData(maneuverCurves);
        return maneuversWithEstimationData;
    }

    private Iterable<CompleteManeuverCurveWithEstimationData> getCompleteManeuverCurvesWithEstimationData(
            TrackedRace trackedRace, Competitor competitor) {
        Iterable<Maneuver> maneuvers = trackedRace.getManeuvers(competitor, false);
        ManeuverDetectorImpl maneuverDetector = new ManeuverDetectorImpl(trackedRace, competitor);
        ManeuverDetectorWithEstimationDataSupport maneuverDetectorWithEstimationData = new ManeuverDetectorWithEstimationDataSupportDecoratorImpl(
                maneuverDetector, polarDataService);
        Iterable<CompleteManeuverCurve> maneuverCurves = maneuverDetectorWithEstimationData
                .getCompleteManeuverCurves(maneuvers);
        Iterable<CompleteManeuverCurveWithEstimationData> maneuversWithEstimationData = maneuverDetectorWithEstimationData
                .getCompleteManeuverCurvesWithEstimationData(maneuverCurves);
        return maneuversWithEstimationData;
    }

    private long getFixesCountForPolars(TrackedRace trackedRace, Competitor competitor) {
        BoatClass boatClass = trackedRace.getRace().getBoatOfCompetitor(competitor).getBoatClass();
        Long fixesCountForBoatPolars = polarDataService.getFixCountPerBoatClass().get(boatClass);
        return fixesCountForBoatPolars == null ? 0L : fixesCountForBoatPolars;
    }

}<|MERGE_RESOLUTION|>--- conflicted
+++ resolved
@@ -17,127 +17,24 @@
 import com.sap.sailing.domain.tracking.CompleteManeuverCurve;
 import com.sap.sailing.domain.tracking.Maneuver;
 import com.sap.sailing.domain.tracking.TrackedRace;
-<<<<<<< HEAD
-import com.sap.sse.common.Duration;
 import com.sap.sse.common.TimePoint;
-import com.sap.sse.common.impl.MillisecondsDurationImpl;
-=======
-import com.sap.sse.common.TimePoint;
->>>>>>> f2313890
 
 /**
  * 
  * @author Vladislav Chumak (D069712)
  *
  */
-<<<<<<< HEAD
-public class CompleteManeuverCurvesWithEstimationDataJsonSerializer extends AbstractTrackedRaceDataJsonSerializer {
-    public static final String MANEUVER_CURVES = "maneuverCurves";
-    public static final String BOAT_CLASS = "boatClass";
-    public static final String COMPETITOR_NAME = "competitorName";
-    public static final String AVG_INTERVAL_BETWEEN_FIXES_IN_SECONDS = "avgIntervalBetweenFixesInSeconds";
-    public static final String DISTANCE_TRAVELLED_IN_METERS = "distanceTravelledInMeters";
-    public static final String START_TIME_POINT = "startUnixTime";
-    public static final String END_TIME_POINT = "endUnixTime";
-    public static final String FIXES_COUNT_FOR_POLARS = "fixesCountForPolars";
-
-    private final BoatClassJsonSerializer boatClassJsonSerializer;
-=======
 public class CompleteManeuverCurvesWithEstimationDataJsonSerializer implements CompetitorTrackElementsJsonSerializer {
     private final PolarDataService polarDataService;
->>>>>>> f2313890
     private final CompleteManeuverCurveWithEstimationDataJsonSerializer maneuverWithEstimationDataJsonSerializer;
-    private final PolarDataService polarDataService;
-    private final Integer startBeforeStartLineInSeconds;
-    private final Integer endBeforeStartLineInSeconds;
-    private final Integer startAfterFinishLineInSeconds;
-    private final Integer endAfterFinishLineInSeconds;
 
     public CompleteManeuverCurvesWithEstimationDataJsonSerializer(PolarDataService polarDataService,
-<<<<<<< HEAD
-            BoatClassJsonSerializer boatClassJsonSerializer,
-            CompleteManeuverCurveWithEstimationDataJsonSerializer maneuverWithEstimationDataJsonSerializer,
-            Integer startBeforeStartLineInSeconds, Integer endBeforeStartLineInSeconds,
-            Integer startAfterFinishLineInSeconds, Integer endAfterFinishLineInSeconds) {
-        this.polarDataService = polarDataService;
-        this.boatClassJsonSerializer = boatClassJsonSerializer;
-=======
             CompleteManeuverCurveWithEstimationDataJsonSerializer maneuverWithEstimationDataJsonSerializer) {
         this.polarDataService = polarDataService;
->>>>>>> f2313890
         this.maneuverWithEstimationDataJsonSerializer = maneuverWithEstimationDataJsonSerializer;
-        this.startBeforeStartLineInSeconds = startBeforeStartLineInSeconds;
-        this.endBeforeStartLineInSeconds = endBeforeStartLineInSeconds;
-        this.startAfterFinishLineInSeconds = startAfterFinishLineInSeconds;
-        this.endAfterFinishLineInSeconds = endAfterFinishLineInSeconds;
     }
 
     @Override
-<<<<<<< HEAD
-    public JSONObject serialize(TrackedRace trackedRace) {
-        final JSONObject result = new JSONObject();
-        JSONArray byCompetitorJson = new JSONArray();
-        result.put(BYCOMPETITOR, byCompetitorJson);
-        for (Competitor competitor : trackedRace.getRace().getCompetitors()) {
-            ManeuverDetectorImpl maneuverDetector = new ManeuverDetectorImpl(trackedRace, competitor);
-            TrackTimeInfo trackTimeInfo = maneuverDetector.getTrackTimeInfo();
-            TimePoint from = null;
-            TimePoint to = null;
-            if (startBeforeStartLineInSeconds != Integer.MIN_VALUE) {
-                from = trackTimeInfo.getTrackStartTimePoint()
-                        .minus(new MillisecondsDurationImpl(startBeforeStartLineInSeconds * 1000L));
-            } else if (startAfterFinishLineInSeconds != Integer.MIN_VALUE) {
-                from = trackTimeInfo.getTrackEndTimePoint()
-                        .plus(new MillisecondsDurationImpl(startAfterFinishLineInSeconds * 1000L));
-            }
-            if (endAfterFinishLineInSeconds != Integer.MIN_VALUE) {
-                to = trackTimeInfo.getTrackEndTimePoint()
-                        .plus(new MillisecondsDurationImpl(endAfterFinishLineInSeconds * 1000L));
-            } else if (endBeforeStartLineInSeconds != Integer.MIN_VALUE) {
-                to = trackTimeInfo.getTrackStartTimePoint()
-                        .minus(new MillisecondsDurationImpl(endBeforeStartLineInSeconds * 1000L));
-            }
-            if (trackTimeInfo != null) {
-                if (from != null ^ to != null) {
-                    if (from == null) {
-                        from = trackTimeInfo.getTrackStartTimePoint();
-                    }
-                    if (to == null) {
-                        to = trackTimeInfo.getTrackEndTimePoint();
-                    }
-                }
-                final JSONObject forCompetitorJson = new JSONObject();
-                byCompetitorJson.add(forCompetitorJson);
-                forCompetitorJson.put(COMPETITOR_NAME, competitor.getName());
-                forCompetitorJson.put(BOAT_CLASS, boatClassJsonSerializer
-                        .serialize(trackedRace.getRace().getBoatOfCompetitor(competitor).getBoatClass()));
-                final JSONArray completeManeuverCurvesWithEstimationData = new JSONArray();
-                Iterable<CompleteManeuverCurveWithEstimationData> completeManeuvers = from != null
-                        ? getCompleteManeuverCurvesWithEstimationData(trackedRace, competitor, from, to)
-                        : getCompleteManeuverCurvesWithEstimationData(trackedRace, competitor);
-                for (CompleteManeuverCurveWithEstimationData maneuver : completeManeuvers) {
-                    completeManeuverCurvesWithEstimationData
-                            .add(maneuverWithEstimationDataJsonSerializer.serialize(maneuver));
-                }
-                forCompetitorJson.put(FIXES_COUNT_FOR_POLARS, getFixesCountForPolars(trackedRace, competitor));
-                forCompetitorJson.put(MANEUVER_CURVES, completeManeuverCurvesWithEstimationData);
-                Duration averageIntervalBetweenFixes = trackedRace.getTrack(competitor)
-                        .getAverageIntervalBetweenFixes();
-                forCompetitorJson.put(AVG_INTERVAL_BETWEEN_FIXES_IN_SECONDS,
-                        averageIntervalBetweenFixes == null ? 0 : averageIntervalBetweenFixes.asSeconds());
-                GPSFixTrack<Competitor, GPSFixMoving> track = trackedRace.getTrack(competitor);
-                Double distanceTravelledInMeters = null;
-                if (trackTimeInfo.getTrackStartTimePoint() != null && trackTimeInfo.getTrackEndTimePoint() != null) {
-                    distanceTravelledInMeters = track.getDistanceTraveled(trackTimeInfo.getTrackStartTimePoint(),
-                            trackTimeInfo.getTrackEndTimePoint()).getMeters();
-                }
-                forCompetitorJson.put(DISTANCE_TRAVELLED_IN_METERS, distanceTravelledInMeters);
-                forCompetitorJson.put(START_TIME_POINT, trackTimeInfo.getTrackStartTimePoint() == null ? null
-                        : trackTimeInfo.getTrackStartTimePoint().asMillis());
-                forCompetitorJson.put(END_TIME_POINT, trackTimeInfo.getTrackEndTimePoint() == null ? null
-                        : trackTimeInfo.getTrackEndTimePoint().asMillis());
-            }
-=======
     public JSONArray serialize(TrackedRace trackedRace, Competitor competitor, TimePoint from, TimePoint to,
             TrackTimeInfo trackTimeInfo) {
         final JSONArray completeManeuverCurvesWithEstimationData = new JSONArray();
@@ -147,22 +44,8 @@
                         : getCompleteManeuverCurvesWithEstimationData(trackedRace, competitor, from, to);
         for (CompleteManeuverCurveWithEstimationData maneuver : completeManeuvers) {
             completeManeuverCurvesWithEstimationData.add(maneuverWithEstimationDataJsonSerializer.serialize(maneuver));
->>>>>>> f2313890
         }
         return completeManeuverCurvesWithEstimationData;
-    }
-
-    private Iterable<CompleteManeuverCurveWithEstimationData> getCompleteManeuverCurvesWithEstimationData(
-            TrackedRace trackedRace, Competitor competitor, TimePoint from, TimePoint to) {
-        ManeuverDetectorImpl maneuverDetector = new ManeuverDetectorImpl(trackedRace, competitor);
-        List<ManeuverSpot> maneuverSpots = maneuverDetector.detectManeuvers(from, to);
-        List<CompleteManeuverCurve> maneuverCurves = maneuverSpots.stream()
-                .map(maneuverSpot -> maneuverSpot.getManeuverCurve()).collect(Collectors.toList());
-        ManeuverDetectorWithEstimationDataSupport maneuverDetectorWithEstimationData = new ManeuverDetectorWithEstimationDataSupportDecoratorImpl(
-                maneuverDetector, polarDataService);
-        Iterable<CompleteManeuverCurveWithEstimationData> maneuversWithEstimationData = maneuverDetectorWithEstimationData
-                .getCompleteManeuverCurvesWithEstimationData(maneuverCurves);
-        return maneuversWithEstimationData;
     }
 
     private Iterable<CompleteManeuverCurveWithEstimationData> getCompleteManeuverCurvesWithEstimationData(
@@ -190,11 +73,4 @@
                 .getCompleteManeuverCurvesWithEstimationData(maneuverCurves);
         return maneuversWithEstimationData;
     }
-
-    private long getFixesCountForPolars(TrackedRace trackedRace, Competitor competitor) {
-        BoatClass boatClass = trackedRace.getRace().getBoatOfCompetitor(competitor).getBoatClass();
-        Long fixesCountForBoatPolars = polarDataService.getFixCountPerBoatClass().get(boatClass);
-        return fixesCountForBoatPolars == null ? 0L : fixesCountForBoatPolars;
-    }
-
 }