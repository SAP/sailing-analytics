package com.sap.sailing.server.gateway.serialization.racelog.impl;

import org.json.simple.JSONObject;

import com.sap.sailing.domain.abstractlog.race.RaceLogEvent;
import com.sap.sailing.domain.abstractlog.race.tracking.DeviceIdentifier;
import com.sap.sailing.domain.abstractlog.race.tracking.DeviceMappingEvent;
import com.sap.sailing.domain.base.Competitor;
<<<<<<< HEAD
import com.sap.sailing.domain.common.WithID;
=======
import com.sap.sailing.domain.racelog.RaceLogEvent;
import com.sap.sailing.domain.racelog.tracking.DeviceIdentifier;
import com.sap.sailing.domain.racelog.tracking.DeviceMappingEvent;
>>>>>>> cce08c65
import com.sap.sailing.server.gateway.serialization.JsonSerializer;
import com.sap.sse.common.WithID;

public abstract class RaceLogDeviceMappingEventSerializer<ItemT extends WithID> extends BaseRaceLogEventSerializer {
    private final JsonSerializer<DeviceIdentifier> deviceSerializer;
    public static final String FIELD_ITEM = "item";
    public static final String FIELD_DEVICE = "device";
    public static final String FIELD_FROM_MILLIS = "fromMillis";
    public static final String FIELD_TO_MILLIS = "toMillis";

    public RaceLogDeviceMappingEventSerializer(JsonSerializer<Competitor> competitorSerializer,
            JsonSerializer<DeviceIdentifier> deviceSerializer) {
        super(competitorSerializer);
        this.deviceSerializer = deviceSerializer;
    }

    protected abstract JSONObject serializeItem(ItemT item);

    @Override
    public JSONObject serialize(RaceLogEvent object) {
        @SuppressWarnings("unchecked")
        DeviceMappingEvent<ItemT> event = (DeviceMappingEvent<ItemT>) object;
        JSONObject result = super.serialize(event);
        result.put(FIELD_FROM_MILLIS, event.getFrom().asMillis());
        result.put(FIELD_TO_MILLIS, event.getTo().asMillis());
        result.put(FIELD_ITEM, serializeItem(event.getMappedTo()));
        result.put(FIELD_DEVICE, deviceSerializer.serialize(event.getDevice()));
        return result;
    }

}
<|MERGE_RESOLUTION|>--- conflicted
+++ resolved
@@ -1,46 +1,39 @@
-package com.sap.sailing.server.gateway.serialization.racelog.impl;
-
-import org.json.simple.JSONObject;
-
-import com.sap.sailing.domain.abstractlog.race.RaceLogEvent;
-import com.sap.sailing.domain.abstractlog.race.tracking.DeviceIdentifier;
-import com.sap.sailing.domain.abstractlog.race.tracking.DeviceMappingEvent;
-import com.sap.sailing.domain.base.Competitor;
-<<<<<<< HEAD
-import com.sap.sailing.domain.common.WithID;
-=======
-import com.sap.sailing.domain.racelog.RaceLogEvent;
-import com.sap.sailing.domain.racelog.tracking.DeviceIdentifier;
-import com.sap.sailing.domain.racelog.tracking.DeviceMappingEvent;
->>>>>>> cce08c65
-import com.sap.sailing.server.gateway.serialization.JsonSerializer;
-import com.sap.sse.common.WithID;
-
-public abstract class RaceLogDeviceMappingEventSerializer<ItemT extends WithID> extends BaseRaceLogEventSerializer {
-    private final JsonSerializer<DeviceIdentifier> deviceSerializer;
-    public static final String FIELD_ITEM = "item";
-    public static final String FIELD_DEVICE = "device";
-    public static final String FIELD_FROM_MILLIS = "fromMillis";
-    public static final String FIELD_TO_MILLIS = "toMillis";
-
-    public RaceLogDeviceMappingEventSerializer(JsonSerializer<Competitor> competitorSerializer,
-            JsonSerializer<DeviceIdentifier> deviceSerializer) {
-        super(competitorSerializer);
-        this.deviceSerializer = deviceSerializer;
-    }
-
-    protected abstract JSONObject serializeItem(ItemT item);
-
-    @Override
-    public JSONObject serialize(RaceLogEvent object) {
-        @SuppressWarnings("unchecked")
-        DeviceMappingEvent<ItemT> event = (DeviceMappingEvent<ItemT>) object;
-        JSONObject result = super.serialize(event);
-        result.put(FIELD_FROM_MILLIS, event.getFrom().asMillis());
-        result.put(FIELD_TO_MILLIS, event.getTo().asMillis());
-        result.put(FIELD_ITEM, serializeItem(event.getMappedTo()));
-        result.put(FIELD_DEVICE, deviceSerializer.serialize(event.getDevice()));
-        return result;
-    }
-
-}
+package com.sap.sailing.server.gateway.serialization.racelog.impl;
+
+import org.json.simple.JSONObject;
+
+import com.sap.sailing.domain.abstractlog.race.RaceLogEvent;
+import com.sap.sailing.domain.abstractlog.race.tracking.DeviceIdentifier;
+import com.sap.sailing.domain.abstractlog.race.tracking.DeviceMappingEvent;
+import com.sap.sailing.domain.base.Competitor;
+import com.sap.sailing.server.gateway.serialization.JsonSerializer;
+import com.sap.sse.common.WithID;
+
+public abstract class RaceLogDeviceMappingEventSerializer<ItemT extends WithID> extends BaseRaceLogEventSerializer {
+    private final JsonSerializer<DeviceIdentifier> deviceSerializer;
+    public static final String FIELD_ITEM = "item";
+    public static final String FIELD_DEVICE = "device";
+    public static final String FIELD_FROM_MILLIS = "fromMillis";
+    public static final String FIELD_TO_MILLIS = "toMillis";
+
+    public RaceLogDeviceMappingEventSerializer(JsonSerializer<Competitor> competitorSerializer,
+            JsonSerializer<DeviceIdentifier> deviceSerializer) {
+        super(competitorSerializer);
+        this.deviceSerializer = deviceSerializer;
+    }
+
+    protected abstract JSONObject serializeItem(ItemT item);
+
+    @Override
+    public JSONObject serialize(RaceLogEvent object) {
+        @SuppressWarnings("unchecked")
+        DeviceMappingEvent<ItemT> event = (DeviceMappingEvent<ItemT>) object;
+        JSONObject result = super.serialize(event);
+        result.put(FIELD_FROM_MILLIS, event.getFrom().asMillis());
+        result.put(FIELD_TO_MILLIS, event.getTo().asMillis());
+        result.put(FIELD_ITEM, serializeItem(event.getMappedTo()));
+        result.put(FIELD_DEVICE, deviceSerializer.serialize(event.getDevice()));
+        return result;
+    }
+
+}