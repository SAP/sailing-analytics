--- conflicted
+++ resolved
@@ -1,12 +1,8 @@
 package com.sap.sse.security.ui.shared;
 
 import com.google.gwt.user.client.rpc.IsSerializable;
-<<<<<<< HEAD
-import com.sap.sse.common.Util.Pair;
-=======
 import com.sap.sse.common.Util.Triple;
 import com.sap.sse.gwt.client.ServerInfoDTO;
->>>>>>> 27338103
 import com.sap.sse.security.shared.dto.UserDTO;
 
 public class SuccessInfo implements IsSerializable {
@@ -17,20 +13,12 @@
     
     private boolean successful;
     private String message;
-<<<<<<< HEAD
-    private Pair<UserDTO, UserDTO> userDTO;
-=======
     private Triple<UserDTO, UserDTO, ServerInfoDTO> userDTO;
->>>>>>> 27338103
     private String redirectURL;
     
     SuccessInfo() {} // for serializtion only
     
-<<<<<<< HEAD
-    public SuccessInfo(boolean successful, String message, String redirectURL, Pair<UserDTO, UserDTO> userDTO) {
-=======
     public SuccessInfo(boolean successful, String message, String redirectURL, Triple<UserDTO, UserDTO, ServerInfoDTO> userDTO) {
->>>>>>> 27338103
         super();
         this.successful = successful;
         this.message = message;
@@ -46,11 +34,7 @@
         return message;
     }
 
-<<<<<<< HEAD
-    public Pair<UserDTO, UserDTO> getUserDTO() {
-=======
     public Triple<UserDTO, UserDTO, ServerInfoDTO> getUserDTO() {
->>>>>>> 27338103
         return userDTO;
     }
 
