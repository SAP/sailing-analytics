package com.sap.sse.security.ui.client.component;

import com.google.gwt.event.dom.client.ClickHandler;
import com.google.gwt.user.client.Window;
import com.google.gwt.user.client.ui.Button;
import com.google.gwt.view.client.SetSelectionModel;
import com.sap.sse.common.Named;
import com.sap.sse.security.ui.client.i18n.StringMessages;

import java.util.Set;
import java.util.function.Function;
import java.util.function.Supplier;
import java.util.stream.Collectors;

/**
<<<<<<< HEAD
 * The implementation of Button which re-draws it's label based on SelectionEvent with showing the number of selected
 * items. If number of selected items is <= 1 then no number is shown. The button's enablement state depends on whether
 * the selection is empty or not. It will be shown disabled for an empty selection, also upon first creation.
 * 
 * @author Dmitry Bilyk
 *
 */
public class SelectedElementsCountingButton<T> extends Button {
    public SelectedElementsCountingButton(final SetSelectionModel<T> selectionModel, final @IsSafeHtml String html,
            final ClickHandler handler) {
        super(html, handler);
        setEnabled(!selectionModel.getSelectedSet().isEmpty());
=======
 * The button which shows the count of selected element(s). Optionally callback could be passed from outside and
 * confirmation window could appear depending on the flag.
 *
 * @author Dmitry Bilyk
 *
 */

public class SelectedElementsCountingButton<T extends Named> extends Button {

    public SelectedElementsCountingButton(final String html, final SetSelectionModel<T> selectionModel,
            boolean withConfirmation, final ClickHandler clickHandler) {
        this(html, selectionModel, withConfirmation ? Named::getName : null, clickHandler);
    }

    public SelectedElementsCountingButton(final String html, final SetSelectionModel<T> selectionModel,
            Function<T, String> nameMapper, final ClickHandler clickHandler) {
        this(html, selectionModel, nameMapper == null ? null : createAsker(selectionModel, nameMapper), clickHandler);
    }
    
    public SelectedElementsCountingButton(final String html, final SetSelectionModel<T> selectionModel,
            Supplier<Boolean> asker, final ClickHandler clickHandler) {
        super(html);
        setEnabled(!selectionModel.getSelectedSet().isEmpty());
        addSelectionEventHandler(html, selectionModel);
        addClickHandler(asker, selectionModel, clickHandler);
    }

    private void addSelectionEventHandler(String html, SetSelectionModel<T> selectionModel) {
>>>>>>> ef388716
        selectionModel.addSelectionChangeHandler(event -> {
            Set<T> selectedSet = selectionModel.getSelectedSet();
            setText(selectedSet.size() <= 1 ? html : html + " (" + selectedSet.size() + ")");
            setEnabled(!selectedSet.isEmpty());
        });
<<<<<<< HEAD
=======
    }

    private void addClickHandler(Supplier<Boolean> asker, SetSelectionModel<T> selectionModel,
            ClickHandler clickHandler) {
        if (clickHandler != null) {
            addClickHandler(event -> {
                if (asker == null || asker.get()) {
                    clickHandler.onClick(event);
                }
            });
        }
    }

    private static <T> Supplier<Boolean> createAsker(SetSelectionModel<T> selectionModel, Function<T, String> mapper) {
        return () -> {
            final String names = selectionModel.getSelectedSet().stream().map(mapper).collect(Collectors.joining("\n"));
            return Window.confirm(StringMessages.INSTANCE.doYouReallyWantToRemoveSelectedElements(names));
        };
>>>>>>> ef388716
    }
}<|MERGE_RESOLUTION|>--- conflicted
+++ resolved
@@ -13,20 +13,6 @@
 import java.util.stream.Collectors;
 
 /**
-<<<<<<< HEAD
- * The implementation of Button which re-draws it's label based on SelectionEvent with showing the number of selected
- * items. If number of selected items is <= 1 then no number is shown. The button's enablement state depends on whether
- * the selection is empty or not. It will be shown disabled for an empty selection, also upon first creation.
- * 
- * @author Dmitry Bilyk
- *
- */
-public class SelectedElementsCountingButton<T> extends Button {
-    public SelectedElementsCountingButton(final SetSelectionModel<T> selectionModel, final @IsSafeHtml String html,
-            final ClickHandler handler) {
-        super(html, handler);
-        setEnabled(!selectionModel.getSelectedSet().isEmpty());
-=======
  * The button which shows the count of selected element(s). Optionally callback could be passed from outside and
  * confirmation window could appear depending on the flag.
  *
@@ -45,7 +31,7 @@
             Function<T, String> nameMapper, final ClickHandler clickHandler) {
         this(html, selectionModel, nameMapper == null ? null : createAsker(selectionModel, nameMapper), clickHandler);
     }
-    
+
     public SelectedElementsCountingButton(final String html, final SetSelectionModel<T> selectionModel,
             Supplier<Boolean> asker, final ClickHandler clickHandler) {
         super(html);
@@ -55,14 +41,11 @@
     }
 
     private void addSelectionEventHandler(String html, SetSelectionModel<T> selectionModel) {
->>>>>>> ef388716
         selectionModel.addSelectionChangeHandler(event -> {
             Set<T> selectedSet = selectionModel.getSelectedSet();
             setText(selectedSet.size() <= 1 ? html : html + " (" + selectedSet.size() + ")");
             setEnabled(!selectedSet.isEmpty());
         });
-<<<<<<< HEAD
-=======
     }
 
     private void addClickHandler(Supplier<Boolean> asker, SetSelectionModel<T> selectionModel,
@@ -81,6 +64,5 @@
             final String names = selectionModel.getSelectedSet().stream().map(mapper).collect(Collectors.joining("\n"));
             return Window.confirm(StringMessages.INSTANCE.doYouReallyWantToRemoveSelectedElements(names));
         };
->>>>>>> ef388716
     }
 }