package com.sap.sse.security.ui.usermanagement;

import com.google.gwt.dom.client.Style.Unit;
import com.google.gwt.user.client.Window;
import com.google.gwt.user.client.ui.RootLayoutPanel;
import com.google.gwt.user.client.ui.RootPanel;
import com.google.gwt.user.client.ui.ScrollPanel;
import com.google.gwt.user.client.ui.TabLayoutPanel;
import com.sap.sse.security.shared.DefaultRoles;
import com.sap.sse.security.ui.client.AbstractSecurityEntryPoint;
import com.sap.sse.security.ui.client.Resources;
import com.sap.sse.security.ui.client.UserStatusEventHandler;
import com.sap.sse.security.ui.client.component.SettingsPanel;
import com.sap.sse.security.ui.client.component.UserManagementPanel;
import com.sap.sse.security.ui.loginpanel.LoginPanel;
import com.sap.sse.security.ui.shared.UserDTO;

public class UserManagementEntryPoint extends AbstractSecurityEntryPoint {
    private TabLayoutPanel center;
    
    private UserDTO user;
    
    @Override
    public void doOnModuleLoad() {
        super.doOnModuleLoad();
        center = new TabLayoutPanel(2.5, Unit.EM);
        getUserService().addUserStatusEventHandler(new UserStatusEventHandler() {
            @Override
            public void onUserStatusChange(UserDTO user) {
                if (!hasRequiredRole(user) && hasRequiredRole(UserManagementEntryPoint.this.user)) {
                    Window.Location.reload(); // user signed out or lost required role; reload to take the user to the log-in screen
                }
                UserManagementEntryPoint.this.user = user;
            }
        });
        UserManagementPanel userManagementPanel = new UserManagementPanel(getUserService(), getStringMessages());
        center.add(new ScrollPanel(userManagementPanel), getStringMessages().users());
        final SettingsPanel settingsPanel = new SettingsPanel(getUserManagementService(), getStringMessages());
        center.add(new ScrollPanel(settingsPanel), getStringMessages().settings());
        RootLayoutPanel.get().add(center);
<<<<<<< HEAD
        RootPanel.get().add(new LoginPanel(Resources.INSTANCE.css(), getUserService()));
=======
        RootPanel.get().add(new LoginPanel(Resources.INSTANCE.loginPanelCss(), userService));
>>>>>>> ae63396d
        setTabPanelSize(center, ""+Window.getClientWidth()+"px", ""+Window.getClientHeight()+"px");
    }

    private boolean hasRequiredRole(UserDTO user) {
        return user != null && user.hasRole(DefaultRoles.ADMIN.getRolename());
    }

}<|MERGE_RESOLUTION|>--- conflicted
+++ resolved
@@ -38,11 +38,7 @@
         final SettingsPanel settingsPanel = new SettingsPanel(getUserManagementService(), getStringMessages());
         center.add(new ScrollPanel(settingsPanel), getStringMessages().settings());
         RootLayoutPanel.get().add(center);
-<<<<<<< HEAD
-        RootPanel.get().add(new LoginPanel(Resources.INSTANCE.css(), getUserService()));
-=======
-        RootPanel.get().add(new LoginPanel(Resources.INSTANCE.loginPanelCss(), userService));
->>>>>>> ae63396d
+        RootPanel.get().add(new LoginPanel(Resources.INSTANCE.loginPanelCss(), getUserService()));
         setTabPanelSize(center, ""+Window.getClientWidth()+"px", ""+Window.getClientHeight()+"px");
     }
 
