--- conflicted
+++ resolved
@@ -81,8 +81,7 @@
 features_maneuver_analytics_title=Manöveranalyse
 features_maneuver_analytics_description=-Fortgeschrittene Analyseinformationen zu den durchgeführten Manövern der Teilnehmer, inklusive Manöververlust, Manöverwinkel und Drehgeschwindigkeit
 features_wind_analytics_title=Windanalyse
-<<<<<<< HEAD
-features_wind_analytics_description=Analyseinformationen zu den gesammelten Winddaten; farbiges animiertes Karten-Overlay sowie grafischer Verlauf der Historie jeder einzelnen Windquelle 
+features_wind_analytics_description=Analyseinformationen zu den gesammelten Winddaten; farbiges animiertes Karten-Overlay sowie grafischer Verlauf der Historie jeder einzelnen Windquelle
 features_data_mining_title=Data Mining - Archive
 features_data_mining_description=Data Mining über bereits vergangene Rennen und Events hinweg. 
 features_data_mining_all_title=Data Mining - All
@@ -91,13 +90,6 @@
     Alle Daten vom Archivserver (alles was unter www.sapsailing.com zu finden ist) \
     oder von allen Subdomains (z. B. für Ligen, Live-Events oder Vereinsserver) sind \
     ebenfalls enthalten.
-=======
-features_wind_analytics_description=Analyseinformationen zu den gesammelten Winddaten; farbiges animiertes Karten-Overlay sowie grafischer Verlauf der Historie jeder einzelnen Windquelle
-features_data_mining_title=Data Mining
-features_data_mining_description=Data Mining über Rennen und Events hinweg. \
-    Je nach Plantyp nur für Archivserver (alles was unter www.sapsailing.com zu finden ist) \
-    oder alle Subdomains (z. B. für Ligen, Live-Events oder Vereinsserver)
->>>>>>> f6c75d07
 trial_name=Trial
 trial_description=Kostenlose Trial-Version aller Pläne für einen Tag, einschließlich des "Premium"- und des "Data Mining"-Plans. Kann nur einmal abonniert werden
 trial_info=
