package com.sap.sse.security.ui.client;

import com.google.gwt.core.client.EntryPoint;
import com.google.gwt.dom.client.Document;
import com.google.gwt.dom.client.Element;
import com.sap.sse.gwt.client.StringMessages;
import com.sap.sse.security.ui.client.subscription.SubscriptionServiceFactory;

/**
 * Adds user management service and user service for security management to the general abstract entry point.
 * Entry points that want to benefit from security and user management features should extend this abstract class.
 * Subclasses don't need to provide an {@link EntryPoint#onModuleLoad()} implementation. If they still decide to do so,
 * they must invoke <code>super.onModuleLoad()</code> as their first statement.
 * 
 * @author Axel Uhl (D043530)
 *
 */
public abstract class AbstractSecureEntryPoint<S extends StringMessages> extends com.sap.sse.gwt.client.AbstractEntryPoint<S> implements WithSecurity {
    private WithSecurity securityProvider;

    /**
     * Initializes the {@link UserManagementService} and removes the optional loading indicator from the DOM which is
     * identified by the "loading" ID. See the Home.html or AdminConsole.html entry point implementations for examples
     * of how such a loading indicator can nicely be implemented.
     */
    protected void doOnModuleLoad() {
        securityProvider = new DefaultWithSecurityImpl();
        final Element optionalLoadingIndicator = Document.get().getElementById("loading");
        if (optionalLoadingIndicator != null) {
            optionalLoadingIndicator.removeFromParent();
        }
    }

    @Override
    public UserManagementServiceAsync getUserManagementService() {
        return securityProvider.getUserManagementService();
    }

    @Override
    public UserManagementWriteServiceAsync getUserManagementWriteService() {
        return securityProvider.getUserManagementWriteService();
    }

    @Override
    public UserService getUserService() {
        return securityProvider.getUserService();
    }
<<<<<<< HEAD
    
    @Override
    public SubscriptionServiceFactory getSubscriptionServiceFactory() {
        return securityProvider.getSubscriptionServiceFactory();
    }

=======
>>>>>>> 81613005
}<|MERGE_RESOLUTION|>--- conflicted
+++ resolved
@@ -45,13 +45,9 @@
     public UserService getUserService() {
         return securityProvider.getUserService();
     }
-<<<<<<< HEAD
     
     @Override
     public SubscriptionServiceFactory getSubscriptionServiceFactory() {
         return securityProvider.getSubscriptionServiceFactory();
     }
-
-=======
->>>>>>> 81613005
 }