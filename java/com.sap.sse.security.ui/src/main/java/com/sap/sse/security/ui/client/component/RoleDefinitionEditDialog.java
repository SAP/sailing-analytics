package com.sap.sse.security.ui.client.component;

import java.util.UUID;

import com.sap.sse.security.shared.RoleDefinition;
import com.sap.sse.security.shared.WildcardPermission;
import com.sap.sse.security.shared.dto.RoleDefinitionDTO;
import com.sap.sse.security.ui.client.i18n.StringMessages;

public class RoleDefinitionEditDialog extends AbstractRoleDefinitionDialog {
    private final UUID roleDefinitionId;

    public RoleDefinitionEditDialog(RoleDefinition roleDefinition, StringMessages stringMessages,
            Iterable<WildcardPermission> allExistingPermissions, Iterable<RoleDefinitionDTO> allOtherRoles,
            DialogCallback<RoleDefinitionDTO> callback) {
        super(stringMessages, allExistingPermissions, allOtherRoles, callback);
        roleDefinitionId = roleDefinition.getId();
        roleDefinitionNameField.setText(roleDefinition.getName());
        permissionsList.setValue(roleDefinition.getPermissions());
<<<<<<< HEAD
        transitiveCheckBox.setValue(roleDefinition.isTransitive());
=======
        this.ensureDebugId(this.getClass().getSimpleName());
>>>>>>> 871c4304
    }

    @Override
    protected UUID getRoleDefinitionId() {
        return roleDefinitionId;
    }

}<|MERGE_RESOLUTION|>--- conflicted
+++ resolved
@@ -17,11 +17,8 @@
         roleDefinitionId = roleDefinition.getId();
         roleDefinitionNameField.setText(roleDefinition.getName());
         permissionsList.setValue(roleDefinition.getPermissions());
-<<<<<<< HEAD
+        this.ensureDebugId(this.getClass().getSimpleName());
         transitiveCheckBox.setValue(roleDefinition.isTransitive());
-=======
-        this.ensureDebugId(this.getClass().getSimpleName());
->>>>>>> 871c4304
     }
 
     @Override
