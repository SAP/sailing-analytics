package com.sap.sse.security.ui.authentication;

import static com.sap.sse.security.shared.UserManagementException.CANNOT_RESET_PASSWORD_WITHOUT_VALIDATED_EMAIL;
import static com.sap.sse.security.shared.UserManagementException.USER_ALREADY_EXISTS;

import java.util.function.Consumer;

import com.google.gwt.i18n.client.LocaleInfo;
import com.google.gwt.user.client.Window;
import com.google.gwt.user.client.rpc.AsyncCallback;
import com.google.web.bindery.event.shared.EventBus;
import com.sap.sse.common.Util;
import com.sap.sse.security.shared.UserManagementException;
import com.sap.sse.security.ui.authentication.app.AuthenticationContext;
import com.sap.sse.security.ui.authentication.app.AuthenticationContextImpl;
import com.sap.sse.security.ui.client.UserManagementServiceAsync;
import com.sap.sse.security.ui.client.UserService;
import com.sap.sse.security.ui.client.UserStatusEventHandler;
import com.sap.sse.security.ui.client.WithSecurity;
import com.sap.sse.security.ui.client.i18n.StringMessages;
import com.sap.sse.security.ui.shared.SuccessInfo;
import com.sap.sse.security.ui.shared.UserDTO;

/**
 * Default implementation of {@link AuthenticationManager} interface, which delegates to the respective methods of 
 * {@link UserService} or {@link UserManagementServiceAsync} provided in via constructors. Failure handling is implemented
 * by showing an appropriate error message using the browser's default dialog box via {@link Window#alert(String)}.
 * 
 * @see #AuthenticationManagerImpl(WithSecurity, EventBus, String, String)
 * @see #AuthenticationManagerImpl(UserService, EventBus, String, String)
 */
public class AuthenticationManagerImpl implements AuthenticationManager {
    
    private final UserManagementServiceAsync userManagementService;
    private final UserService userService;
    private final EventBus eventBus;
    private final String emailConfirmationUrl;
    private final String passwordResetUrl;
    
    private final StringMessages i18n = StringMessages.INSTANCE;
    private final ErrorMessageView view = new ErrorMessageViewImpl();

    /**
     * Creates an {@link AuthenticationManagerImpl} instance based on the {@link UserService} and
     * {@link UserManagementServiceAsync} instances provided by the given {@link WithSecurity} instance.
     *      * @param userService
     *            the {@link UserService} instance to use
     * @param eventBus
     *            the {@link EventBus} instance
     * @param emailConfirmationUrl
     *            URL which is send to users to verify their email address
     * @param passwordResetUrl
     *            URL which is send to users to reset their password
     */
    public AuthenticationManagerImpl(WithSecurity clientFactory, EventBus eventBus,
            String emailConfirmationUrl, String passwordResetUrl) {
        this(clientFactory.getUserManagementService(), clientFactory.getUserService(), eventBus, emailConfirmationUrl,
                passwordResetUrl);
    }
    
    /**
     * Creates an {@link AuthenticationManagerImpl} instance based on the given {@link UserService} and its underlying
     * {@link UserManagementServiceAsync} instance.
     * 
     * @param userService
     *            the {@link UserService} instance to use
     * @param eventBus
     *            the {@link EventBus} instance
     * @param emailConfirmationUrl
     *            URL which is send to users to verify their email address
     * @param passwordResetUrl
     *            URL which is send to users to reset their password
     */
    public AuthenticationManagerImpl(UserService userService, EventBus eventBus, String emailConfirmationUrl,
            String passwordResetUrl) {
        this(userService.getUserManagementService(), userService, eventBus, emailConfirmationUrl, passwordResetUrl);
    }
    
    private AuthenticationManagerImpl(UserManagementServiceAsync userManagementService, UserService userService,
            final EventBus eventBus, String emailConfirmationUrl, String passwordResetUrl) {
        this.userManagementService = userManagementService;
        this.userService = userService;
        this.eventBus = eventBus;
        this.emailConfirmationUrl = emailConfirmationUrl;
        this.passwordResetUrl = passwordResetUrl;
        userService.addUserStatusEventHandler(new UserStatusEventHandler() {
            @Override
            public void onUserStatusChange(UserDTO user, boolean preAuthenticated) {
                eventBus.fireEvent(new AuthenticationContextEvent(new AuthenticationContextImpl(user)));
            }
        });
        eventBus.addHandler(AuthenticationSignOutRequestEvent.TYPE, new AuthenticationSignOutRequestEvent.Handler() {
            @Override
            public void onUserManagementSignOutRequestEvent(AuthenticationSignOutRequestEvent event) {
                    logout();
            }
        });
        userService.addUserStatusEventHandler(new UserStatusEventHandler() {
            @SuppressWarnings("unused")
            @Override
            public void onUserStatusChange(UserDTO user, boolean preAuthenticated) {
                final String localeParam = Window.Location.getParameter(LocaleInfo.getLocaleQueryParam());
                // If a user is already authenticated while opening the page, we only trigger a reload if no locale is given by the URL
                if (ExperimentalFeatures.REFRESH_ON_LOCALE_CHANGE_IN_USER_PROFILE && preAuthenticated
                        && (localeParam == null || localeParam.isEmpty())) {
                    redirectWithLocaleForAuthenticatedUser();
                }
            }
        }, true);
    }

    @Override
    public void createAccount(final String name, String email, String password, String fullName, 
            String company, SuccessCallback<UserDTO> callback) {
<<<<<<< HEAD
        userManagementService.createSimpleUser(name, email, password, fullName, company, emailConfirmationUrl, "tenant",
=======
        userManagementService.createSimpleUser(name, email, password, fullName, company,
                LocaleInfo.getCurrentLocale().getLocaleName(), emailConfirmationUrl,
>>>>>>> a505e4c6
                new AsyncCallbackImpl<UserDTO>(callback) {
                    @Override
                    public void onFailure(Throwable caught) {
                        if (caught instanceof UserManagementException) {
                            if (USER_ALREADY_EXISTS.equals(((UserManagementException) caught).getMessage())) {
                                view.setErrorMessage(i18n.userAlreadyExists(name));
                            }
                        } else {
                            view.setErrorMessage(i18n.errorCreatingUser(name, caught.getMessage()));
                        }
                    }
        });
    }
    
    @Override
    public void requestPasswordReset(final String username, String eMailAddress, SuccessCallback<Void> callback) {
        userManagementService.resetPassword(username, eMailAddress, passwordResetUrl, new AsyncCallbackImpl<Void>(callback) {
            @Override
            public void onFailure(Throwable caught) {
                if (caught instanceof UserManagementException) {
                    if (CANNOT_RESET_PASSWORD_WITHOUT_VALIDATED_EMAIL.equals(caught.getMessage())) {
                        view.setErrorMessage(i18n.cannotResetPasswordWithoutValidatedEmail(username));
                    } else {
                        view.setErrorMessage(i18n.errorResettingPassword(username, caught.getMessage()));
                    }
                } else {
                    view.setErrorMessage(i18n.errorDuringPasswordReset(caught.getMessage()));
                }
            }
        });
    }
    
    @Override
    public void login(String username, String password, final SuccessCallback<SuccessInfo> callback) {
        userService.login(username, password, new AsyncCallback<SuccessInfo>() {
            @Override
            public void onSuccess(SuccessInfo result) {
                if (result.isSuccessful()) {
                    callback.onSuccess(result);
                    if (ExperimentalFeatures.REFRESH_ON_LOCALE_CHANGE_IN_USER_PROFILE) {
                        // when a user logs in we explicitly switch to the user's locale event if a locale is given by the URL
                        redirectIfLocaleIsSetAndLocaleIsNotGivenInTheURL(result.getUserDTO().getLocale());
                    }
                } else {
                    if (SuccessInfo.FAILED_TO_LOGIN.equals(result.getMessage())) {
                        view.setErrorMessage(StringMessages.INSTANCE.failedToSignIn());
                    } else {
                        view.setErrorMessage(result.getMessage());
                    }
                }
            }
            
            @Override
            public void onFailure(Throwable caught) {
                view.setErrorMessage(StringMessages.INSTANCE.failedToSignIn());
            }
        });
    }
    
    @Override
    public void logout() {
        userService.logout();
        eventBus.fireEvent(new AuthenticationRequestEvent(AuthenticationPlaces.SIGN_IN));
    }
    
    /**
     * Refresh information of current user.
     */
    private void refreshUserInfo() {
        userService.updateUser(true);
    }
    
    @Override
    public void updateUserProperties(String fullName, String company, String localeName, final AsyncCallback<Void> callback) {
        final UserDTO currentUser = getAuthenticationContext().getCurrentUser();
        final String username = currentUser.getName();
        final String locale = currentUser.getLocale();
        userManagementService.updateUserProperties(username, fullName, company, localeName, new AsyncCallback<Void>() {

            @Override
            public void onFailure(Throwable caught) {
                callback.onFailure(caught);
            }

            @Override
            public void onSuccess(Void result) {
                refreshUserInfo();
                callback.onSuccess(result);
                
                if(!Util.equalsWithNull(locale, localeName)) {
                    redirectIfLocaleIsSetAndLocaleIsNotGivenInTheURL(localeName);
                }
            }
        });
    }
    
    /**
     * Switches to the locale to the current user's locale when a user logs in.
     */
    private void redirectWithLocaleForAuthenticatedUser() {
        final AuthenticationContext authenticationContext = getAuthenticationContext();
        if(authenticationContext.isLoggedIn()) {
            redirectIfLocaleIsSetAndLocaleIsNotGivenInTheURL(authenticationContext.getCurrentUser().getLocale());
        }
    }
    
    private void redirectIfLocaleIsSetAndLocaleIsNotGivenInTheURL(String locale) {
        if(shouldChangeLocale(locale)) {
            Window.Location.reload();
        }
    }
    
    private boolean shouldChangeLocale(String locale) {
        if(locale == null || locale.isEmpty()) {
            // If the user currently has no locale preference, we do not refresh
            return false;
        }
        final String localeParam = Window.Location.getParameter(LocaleInfo.getLocaleQueryParam());
        if (localeParam != null && !localeParam.isEmpty()) {
            // If the locale is specified in the URL, we do not refresh
            return false;
        }
        final String currentLocale = LocaleInfo.getCurrentLocale().getLocaleName();
        // If the current locale is equal to the preferred language, a refresh isn't necessary
        return !currentLocale.equals(locale);
    }

    @Override
    public AuthenticationContext getAuthenticationContext() {
        return new AuthenticationContextImpl(userService.getCurrentUser());
    }
    
    @Override
    public void checkNewUserPopup(final Runnable hideUserHintCallback, Consumer<Runnable> showUserHintCallback) {
        userService.addUserStatusEventHandler(new UserStatusEventHandler() {
            @Override
            public void onUserStatusChange(UserDTO user, boolean preAuthenticated) {
                if (user != null) {
                    // No further user changes need to be handled
                    userService.removeUserStatusEventHandler(this);
                    hideUserHintCallback.run();
                } else {
                    if (!userService.wasUserRecentlyLoggedInOrDismissedTheHint()) {
                        showUserHintCallback.accept(userService::setUserLoginHintToStorage);
                    }
                }
            }
        }, true);
    }
    
    private abstract class AsyncCallbackImpl<T> implements AsyncCallback<T> {
        
        private final SuccessCallback<T> successCallback;
        
        private AsyncCallbackImpl(SuccessCallback<T> successCallback) {
            this.successCallback = successCallback;
        }
        
        @Override
        public final void onSuccess(T result) {
            this.successCallback.onSuccess(result);
        }
    }
    
    private class ErrorMessageViewImpl implements ErrorMessageView {
        @Override
        public void setErrorMessage(String errorMessage) {
            Window.alert(errorMessage);
        }
    }
}<|MERGE_RESOLUTION|>--- conflicted
+++ resolved
@@ -112,12 +112,8 @@
     @Override
     public void createAccount(final String name, String email, String password, String fullName, 
             String company, SuccessCallback<UserDTO> callback) {
-<<<<<<< HEAD
-        userManagementService.createSimpleUser(name, email, password, fullName, company, emailConfirmationUrl, "tenant",
-=======
         userManagementService.createSimpleUser(name, email, password, fullName, company,
-                LocaleInfo.getCurrentLocale().getLocaleName(), emailConfirmationUrl,
->>>>>>> a505e4c6
+                LocaleInfo.getCurrentLocale().getLocaleName(), emailConfirmationUrl, "tenant",
                 new AsyncCallbackImpl<UserDTO>(callback) {
                     @Override
                     public void onFailure(Throwable caught) {
@@ -206,14 +202,14 @@
             public void onSuccess(Void result) {
                 refreshUserInfo();
                 callback.onSuccess(result);
-                
+
                 if(!Util.equalsWithNull(locale, localeName)) {
                     redirectIfLocaleIsSetAndLocaleIsNotGivenInTheURL(localeName);
                 }
             }
         });
     }
-    
+
     /**
      * Switches to the locale to the current user's locale when a user logs in.
      */
@@ -223,13 +219,13 @@
             redirectIfLocaleIsSetAndLocaleIsNotGivenInTheURL(authenticationContext.getCurrentUser().getLocale());
         }
     }
-    
+
     private void redirectIfLocaleIsSetAndLocaleIsNotGivenInTheURL(String locale) {
         if(shouldChangeLocale(locale)) {
             Window.Location.reload();
         }
     }
-    
+
     private boolean shouldChangeLocale(String locale) {
         if(locale == null || locale.isEmpty()) {
             // If the user currently has no locale preference, we do not refresh
@@ -267,7 +263,7 @@
             }
         }, true);
     }
-    
+
     private abstract class AsyncCallbackImpl<T> implements AsyncCallback<T> {
         
         private final SuccessCallback<T> successCallback;
