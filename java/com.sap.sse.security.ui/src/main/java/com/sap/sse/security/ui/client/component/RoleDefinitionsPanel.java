package com.sap.sse.security.ui.client.component;

import static com.sap.sse.security.shared.HasPermissions.DefaultActions.CHANGE_OWNERSHIP;
import static com.sap.sse.security.shared.HasPermissions.DefaultActions.DELETE;
import static com.sap.sse.security.shared.HasPermissions.DefaultActions.UPDATE;
import static com.sap.sse.security.shared.impl.SecuredSecurityTypes.ROLE_DEFINITION;
import static com.sap.sse.security.ui.client.component.AccessControlledActionsColumn.create;
import static com.sap.sse.security.ui.client.component.DefaultActionsImagesBarCell.ACTION_CHANGE_OWNERSHIP;
import static com.sap.sse.security.ui.client.component.DefaultActionsImagesBarCell.ACTION_DELETE;
import static com.sap.sse.security.ui.client.component.DefaultActionsImagesBarCell.ACTION_UPDATE;

import java.util.ArrayList;
import java.util.Arrays;
import java.util.Comparator;
import java.util.HashSet;
import java.util.Iterator;
import java.util.Set;

import com.google.gwt.cell.client.SafeHtmlCell;
import com.google.gwt.safehtml.shared.SafeHtml;
import com.google.gwt.safehtml.shared.SafeHtmlBuilder;
import com.google.gwt.user.cellview.client.AbstractCellTable;
import com.google.gwt.user.cellview.client.Column;
import com.google.gwt.user.cellview.client.ColumnSortEvent.ListHandler;
import com.google.gwt.user.cellview.client.TextColumn;
import com.google.gwt.user.client.Window;
import com.google.gwt.user.client.rpc.AsyncCallback;
import com.google.gwt.user.client.ui.Button;
import com.google.gwt.user.client.ui.Label;
import com.google.gwt.user.client.ui.VerticalPanel;
import com.google.gwt.view.client.ListDataProvider;
import com.sap.sse.common.Util;
import com.sap.sse.common.util.NaturalComparator;
import com.sap.sse.gwt.client.ErrorReporter;
import com.sap.sse.gwt.client.celltable.AbstractSortableTextColumn;
import com.sap.sse.gwt.client.celltable.CellTableWithCheckboxResources;
import com.sap.sse.gwt.client.celltable.EntityIdentityComparator;
import com.sap.sse.gwt.client.celltable.FlushableCellTable;
import com.sap.sse.gwt.client.celltable.RefreshableMultiSelectionModel;
import com.sap.sse.gwt.client.celltable.SelectionCheckboxColumn;
import com.sap.sse.gwt.client.dialog.DataEntryDialog.DialogCallback;
import com.sap.sse.gwt.client.panels.LabeledAbstractFilterablePanel;
import com.sap.sse.security.shared.HasPermissions;
import com.sap.sse.security.shared.HasPermissions.DefaultActions;
import com.sap.sse.security.shared.RoleDefinition;
import com.sap.sse.security.shared.WildcardPermission;
import com.sap.sse.security.shared.dto.RoleDefinitionDTO;
import com.sap.sse.security.shared.impl.Role;
import com.sap.sse.security.shared.impl.SecuredSecurityTypes;
import com.sap.sse.security.ui.client.UserManagementWriteServiceAsync;
import com.sap.sse.security.ui.client.UserService;
import com.sap.sse.security.ui.client.component.EditOwnershipDialog.DialogConfig;
import com.sap.sse.security.ui.client.component.editacl.EditACLDialog;
import com.sap.sse.security.ui.client.i18n.StringMessages;

/**
 * Displays and allows users to edit {@link Role}s. This includes creating and removing
 * roles as well as changing the sets of permissions implied by a role.<p>
 * 
 * The panel is <em>not</em> a standalone top-level AdminConsole panel but just a widget
 * that can be included, e.g., in a user management panel.
 * 
 * @author Axel Uhl (d043530)
 *
 */
public class RoleDefinitionsPanel extends VerticalPanel {
    private final FlushableCellTable<RoleDefinitionDTO> roleDefinitionsTable;
    private final ErrorReporter errorReporter;
    private final UserService userService;
    private final UserManagementWriteServiceAsync userManagementWriteService;
    private final ListDataProvider<RoleDefinitionDTO> rolesListDataProvider;
    private final StringMessages stringMessages;
    protected final LabeledAbstractFilterablePanel<RoleDefinitionDTO> filterablePanelRoleDefinitions;
    private final RefreshableMultiSelectionModel<? super RoleDefinitionDTO> refreshableRoleDefinitionMultiSelectionModel;
    
    public RoleDefinitionsPanel(StringMessages stringMessages, UserService userService,
            CellTableWithCheckboxResources tableResources, ErrorReporter errorReporter) {
        this.ensureDebugId(this.getClass().getSimpleName());
        this.errorReporter = errorReporter;
        this.stringMessages = stringMessages;
        this.userService = userService;
        // using write service to enforce round trip going to master for consistency purposes
        this.userManagementWriteService = userService.getUserManagementWriteService();
        rolesListDataProvider = new ListDataProvider<>();
        filterablePanelRoleDefinitions = new LabeledAbstractFilterablePanel<RoleDefinitionDTO>(new Label(stringMessages.filterRoles()), new ArrayList<>(),
                rolesListDataProvider, stringMessages) {
            @Override
            public Iterable<String> getSearchableStrings(RoleDefinitionDTO roleDefinition) {
                return Arrays.asList(roleDefinition.getName(), roleDefinition.getId().toString(), roleDefinition.getPermissions().toString());
            }
            
            @Override
            public AbstractCellTable<RoleDefinitionDTO> getCellTable() {
                return roleDefinitionsTable;
            }
        };
        filterablePanelRoleDefinitions
                .setUpdatePermissionFilterForCheckbox(role -> userService.hasPermission(role, DefaultActions.UPDATE));
        roleDefinitionsTable = createRoleDefinitionsTable(tableResources);
        roleDefinitionsTable.ensureDebugId("RolesCellTable");
        filterablePanelRoleDefinitions.getTextBox().ensureDebugId("RolesFilterTextBox");
        refreshableRoleDefinitionMultiSelectionModel = (RefreshableMultiSelectionModel<? super RoleDefinitionDTO>) roleDefinitionsTable.getSelectionModel();

        final AccessControlledButtonPanel buttonPanel = new AccessControlledButtonPanel(userService, ROLE_DEFINITION);
        buttonPanel.addUnsecuredAction(stringMessages.refresh(), this::updateRoleDefinitions);
        final Button createButton = buttonPanel.addCreateActionWithoutServerCreateObjectPermissionCheck(stringMessages.add(),
                this::createRoleDefinition);
        createButton.ensureDebugId("CreateRoleButton");
        final Button removeButton = buttonPanel.addRemoveAction(stringMessages.remove(), () -> {
            final String roles = String.join(", ", Util.map(getSelectedRoleDefinitions(), RoleDefinitionDTO::getName));
            if (Window.confirm(stringMessages.doYouReallyWantToRemoveRole(roles))) {
                final Set<RoleDefinitionDTO> selectedRoles = new HashSet<>(getSelectedRoleDefinitions());
                filterablePanelRoleDefinitions.removeAll(selectedRoles);
            }
        });
        removeButton.ensureDebugId("RemoveRoleButton");
        add(buttonPanel);
        add(filterablePanelRoleDefinitions);
        add(roleDefinitionsTable);
        updateRoleDefinitions();
    }
    
    private void createRoleDefinition() {
        new RoleDefinitionCreationDialog(stringMessages, getAllPermissions(), getAllRoleDefinitions(), new DialogCallback<RoleDefinitionDTO>() {
            @Override
            public void ok(RoleDefinitionDTO editedObject) {
<<<<<<< HEAD
                        userManagementService.createRoleDefinition(editedObject.getId().toString(),
                                editedObject.getName(), editedObject.isTransitive(),
                                new AsyncCallback<RoleDefinitionDTO>() {
=======
                userManagementWriteService.createRoleDefinition(editedObject.getId().toString(), editedObject.getName(), new AsyncCallback<RoleDefinitionDTO>() {
>>>>>>> 871c4304
                    @Override
                    public void onFailure(Throwable caught) {
                        errorReporter.reportError(stringMessages.errorCreatingRole(editedObject.getName(), caught.getMessage()));
                    }

                    @Override
                    public void onSuccess(RoleDefinitionDTO result) {
                        userManagementWriteService.updateRoleDefinition(editedObject, new AsyncCallback<Void>() {
                            @Override
                            public void onFailure(Throwable caught) {
                                errorReporter.reportError(stringMessages.errorEditingRoles(editedObject.getName(), caught.getMessage()));
                            }

                            @Override
                            public void onSuccess(Void result) {
                                updateRoleDefinitions();
                            }
                        });
                    }
                });
            }

            @Override
            public void cancel() {
                //no-op
            }
        }).show();
    }

    private Set<RoleDefinitionDTO> getSelectedRoleDefinitions() {
        @SuppressWarnings("unchecked")
        final Set<RoleDefinitionDTO> result = (Set<RoleDefinitionDTO>) refreshableRoleDefinitionMultiSelectionModel.getSelectedSet();
        return result;
    }
    
    private FlushableCellTable<RoleDefinitionDTO> createRoleDefinitionsTable(CellTableWithCheckboxResources tableResources) {
        final FlushableCellTable<RoleDefinitionDTO> table = new FlushableCellTable<>(/* pageSize */ 50, tableResources);
        rolesListDataProvider.addDataDisplay(table);
        SelectionCheckboxColumn<RoleDefinitionDTO> roleSelectionCheckboxColumn = new SelectionCheckboxColumn<RoleDefinitionDTO>(
                tableResources.cellTableStyle().cellTableCheckboxSelected(),
                tableResources.cellTableStyle().cellTableCheckboxDeselected(),
                tableResources.cellTableStyle().cellTableCheckboxColumnCell(), new EntityIdentityComparator<RoleDefinitionDTO>() {
                    @Override
                    public boolean representSameEntity(RoleDefinitionDTO roleDefinition1, RoleDefinitionDTO roleDefinition2) {
                        return roleDefinition1.getId().equals(roleDefinition2.getId());
                    }
                    @Override
                    public int hashCode(RoleDefinitionDTO t) {
                        return t.getId().hashCode();
                    }
                }, filterablePanelRoleDefinitions.getAllListDataProvider(), table);
        ListHandler<RoleDefinitionDTO> columnSortHandler = new ListHandler<>(rolesListDataProvider.getList());
        table.addColumnSortHandler(columnSortHandler);
        columnSortHandler.setComparator(roleSelectionCheckboxColumn, roleSelectionCheckboxColumn.getComparator());
        final TextColumn<RoleDefinitionDTO> roleDefinitionUUidColumn = new AbstractSortableTextColumn<RoleDefinitionDTO>(
                role -> role.getId() == null ? "<null>" : role.getId().toString(), columnSortHandler);
        TextColumn<RoleDefinitionDTO> roleDefinitionNameColumn = new AbstractSortableTextColumn<RoleDefinitionDTO>(role->role.getName(), columnSortHandler);
        TextColumn<RoleDefinitionDTO> roleDefinitionTransitiveColumn = new AbstractSortableTextColumn<RoleDefinitionDTO>(role -> role.isTransitive() ? stringMessages.yes() : stringMessages.no(), columnSortHandler); 
        Column<RoleDefinitionDTO, SafeHtml> permissionsColumn = new Column<RoleDefinitionDTO, SafeHtml>(new SafeHtmlCell()) {
            @Override
            public SafeHtml getValue(RoleDefinitionDTO role) {
                SafeHtmlBuilder builder = new SafeHtmlBuilder();
                for (Iterator<WildcardPermission> permissionIter=role.getPermissions().iterator(); permissionIter.hasNext(); ) {
                    final WildcardPermission permission = permissionIter.next();
                    builder.appendEscaped(permission.toString());
                    if (permissionIter.hasNext()) {
                        builder.appendHtmlConstant("<br>");
                    }
                }
                return builder.toSafeHtml();
            }
        };
        permissionsColumn.setSortable(true);
        columnSortHandler.setComparator(permissionsColumn, new Comparator<RoleDefinitionDTO>() {
            @Override
            public int compare(RoleDefinitionDTO r1, RoleDefinitionDTO r2) {
                return new NaturalComparator().compare(r1.getPermissions().toString(), r2.getPermissions().toString());
            }
        });
        
        final HasPermissions type = SecuredSecurityTypes.ROLE_DEFINITION;
        final AccessControlledActionsColumn<RoleDefinitionDTO, DefaultActionsImagesBarCell> roleActionColumn = create(
                new DefaultActionsImagesBarCell(stringMessages), userService);
        roleActionColumn.addAction(ACTION_UPDATE, UPDATE, this::editRole);
        roleActionColumn.addAction(ACTION_DELETE, DELETE, roleDefinition -> {
            if (Window.confirm(stringMessages.doYouReallyWantToRemoveRole(roleDefinition.getName()))) {
                removeRole(roleDefinition);
            }
        });
        final DialogConfig<RoleDefinitionDTO> config = EditOwnershipDialog.create(userManagementWriteService, type,
                roleDefinition -> updateRoleDefinitions(), stringMessages);
        roleActionColumn.addAction(ACTION_CHANGE_OWNERSHIP, CHANGE_OWNERSHIP, config::openOwnershipDialog);
        final EditACLDialog.DialogConfig<RoleDefinitionDTO> configACL = EditACLDialog.create(
                userService.getUserManagementWriteService(), type, roleDefinition -> updateRoleDefinitions(),
                stringMessages);
        roleActionColumn.addAction(DefaultActionsImagesBarCell.ACTION_CHANGE_ACL, DefaultActions.CHANGE_ACL,
                configACL::openDialog);

        table.addColumn(roleSelectionCheckboxColumn, roleSelectionCheckboxColumn.getHeader());
        table.addColumn(roleDefinitionNameColumn, stringMessages.name());
        table.addColumn(permissionsColumn, stringMessages.permissions());
        table.addColumn(roleDefinitionTransitiveColumn, stringMessages.transitive());
        SecuredDTOOwnerColumn.configureOwnerColumns(table, columnSortHandler, stringMessages);
        table.addColumn(roleDefinitionUUidColumn, stringMessages.id());
        table.addColumn(roleActionColumn, stringMessages.actions());
        table.setSelectionModel(roleSelectionCheckboxColumn.getSelectionModel(), roleSelectionCheckboxColumn.getSelectionManager());
        return table;
    }

    private void removeRole(RoleDefinition roleDefinition) {
        userManagementWriteService.deleteRoleDefinition(roleDefinition.getId().toString(), new AsyncCallback<Void>() {
            @Override
            public void onFailure(Throwable caught) {
                errorReporter.reportError(stringMessages.errorTryingToDeleteRole(roleDefinition.getName(), caught.getMessage()));
            }

            @Override
            public void onSuccess(Void result) {
                updateRoleDefinitions();
            }
        });
    }

    private void editRole(RoleDefinition role) {
        final Set<RoleDefinitionDTO> allOtherRoles = getAllOtherRoles(role);
        Set<WildcardPermission> allPermissionsAsStrings = getAllPermissions();
        new RoleDefinitionEditDialog(role, stringMessages, allPermissionsAsStrings, allOtherRoles,
                new DialogCallback<RoleDefinitionDTO>() {
                    @Override
                    public void ok(RoleDefinitionDTO editedObject) {
                        userManagementWriteService.updateRoleDefinition(editedObject, new AsyncCallback<Void>() {
                            @Override
                            public void onFailure(Throwable caught) {
                                errorReporter.reportError(stringMessages.errorEditingRoles(editedObject.getName(), caught.getMessage()));
                            }

                            @Override
                            public void onSuccess(Void result) {
                                updateRoleDefinitions();
                            }
                        });
                    }

                    @Override
                    public void cancel() {
                    }
                }).show();
    }

    private Set<WildcardPermission> getAllPermissions() {
        Set<WildcardPermission> allPermissionsAsStrings = new HashSet<>();
        for (HasPermissions permission : userService.getAllKnownPermissions()) {
            for (HasPermissions.Action action : permission.getAvailableActions()) {
                allPermissionsAsStrings.add(permission.getPermission(action));
            }
        }
        return allPermissionsAsStrings;
    }

    private Set<RoleDefinitionDTO> getAllOtherRoles(RoleDefinition role) {
        final Set<RoleDefinitionDTO> allOtherRoles = getAllRoleDefinitions();
        allOtherRoles.remove(role);
        return allOtherRoles;
    }

    private Set<RoleDefinitionDTO> getAllRoleDefinitions() {
        final Set<RoleDefinitionDTO> allOtherRoles = new HashSet<>();
        Util.addAll(filterablePanelRoleDefinitions.getAll(), allOtherRoles);
        return allOtherRoles;
    }

    public void updateRoleDefinitions() {
        userManagementWriteService.getRoleDefinitions(new AsyncCallback<ArrayList<RoleDefinitionDTO>>() {
            @Override
            public void onSuccess(ArrayList<RoleDefinitionDTO> allRoles) {
                filterablePanelRoleDefinitions.updateAll(allRoles);
            }
            
            @Override
            public void onFailure(Throwable caught) {
                errorReporter.reportError(stringMessages.errorTryingToLoadRoles(caught.getMessage()));
            }
        });
    }
}<|MERGE_RESOLUTION|>--- conflicted
+++ resolved
@@ -124,13 +124,9 @@
         new RoleDefinitionCreationDialog(stringMessages, getAllPermissions(), getAllRoleDefinitions(), new DialogCallback<RoleDefinitionDTO>() {
             @Override
             public void ok(RoleDefinitionDTO editedObject) {
-<<<<<<< HEAD
                         userManagementService.createRoleDefinition(editedObject.getId().toString(),
                                 editedObject.getName(), editedObject.isTransitive(),
                                 new AsyncCallback<RoleDefinitionDTO>() {
-=======
-                userManagementWriteService.createRoleDefinition(editedObject.getId().toString(), editedObject.getName(), new AsyncCallback<RoleDefinitionDTO>() {
->>>>>>> 871c4304
                     @Override
                     public void onFailure(Throwable caught) {
                         errorReporter.reportError(stringMessages.errorCreatingRole(editedObject.getName(), caught.getMessage()));
