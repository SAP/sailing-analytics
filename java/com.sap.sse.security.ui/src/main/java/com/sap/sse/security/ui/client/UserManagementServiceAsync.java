package com.sap.sse.security.ui.client;

import java.util.ArrayList;
import java.util.Collection;
import java.util.List;
import java.util.Map;

import com.google.gwt.user.client.rpc.AsyncCallback;
import com.sap.sse.common.Util.Triple;
import com.sap.sse.gwt.client.ServerInfoDTO;
import com.sap.sse.security.shared.HasPermissions;
import com.sap.sse.security.shared.QualifiedObjectIdentifier;
import com.sap.sse.security.shared.TypeRelativeObjectIdentifier;
import com.sap.sse.security.shared.dto.AccessControlListAnnotationDTO;
import com.sap.sse.security.shared.dto.AccessControlListDTO;
import com.sap.sse.security.shared.dto.RoleDefinitionDTO;
import com.sap.sse.security.shared.dto.RolesAndPermissionsForUserDTO;
import com.sap.sse.security.shared.dto.StrippedUserGroupDTO;
import com.sap.sse.security.shared.dto.UserDTO;
import com.sap.sse.security.shared.dto.UserGroupDTO;
import com.sap.sse.security.ui.oauth.client.CredentialDTO;
import com.sap.sse.security.ui.shared.SecurityServiceSharingDTO;
import com.sap.sse.security.ui.shared.SuccessInfo;

public interface UserManagementServiceAsync {
    void getAccessControlLists(AsyncCallback<Collection<AccessControlListAnnotationDTO>> callback);

    void getAccessControlListWithoutPruning(QualifiedObjectIdentifier idOfAccessControlledObject,
            AsyncCallback<AccessControlListDTO> updateAclAsyncCallback);

    /**
     * Returns those user groups the requesting user can read
     */
    void getUserGroups(AsyncCallback<Collection<UserGroupDTO>> callback);
    
    void getUserGroupByName(String userGroupName, AsyncCallback<UserGroupDTO> callback);
    
    void getStrippedUserGroupByName(String userGroupName, AsyncCallback<StrippedUserGroupDTO> callback);

    /**
     * Returns those users the requesting user can read
     */
    void getUserList(AsyncCallback<Collection<UserDTO>> callback);

    /**
     * Returns true if a user associated to the given username even if the current user cannot see the existing user.
     */
    void userExists(String username, AsyncCallback<Boolean> callback);

<<<<<<< HEAD
    void getCurrentUser(AsyncCallback<Triple<UserDTO, UserDTO, ServerInfoDTO>> callback);

    void login(String username, String password, AsyncCallback<SuccessInfo> callback);

    void logout(AsyncCallback<SuccessInfo> callback);

    void createSimpleUser(String name, String email, String password, String fullName, String company,
            String localeName, String validationBaseURL, AsyncCallback<UserDTO> callback);

    void updateSimpleUserPassword(String name, String oldPassword, String passwordResetSecret, String newPassword, AsyncCallback<Void> callback);

    void resetPassword(String username, String eMailAddress, String baseURL, AsyncCallback<Void> callback);
    
    void validateEmail(String username, String validationSecret, AsyncCallback<Boolean> markedAsyncCallback);

    void updateSimpleUserEmail(String username, String newEmail, String validationBaseURL, AsyncCallback<Void> callback);

    void updateUserProperties(String username, String fullName, String company, String localeName,
            String defaultTenantIdAsString, AsyncCallback<UserDTO> callback);

    void createRoleDefinition(String roleDefinitionIdAsString, String name, boolean transitive,
            AsyncCallback<RoleDefinitionDTO> callback);

    void deleteRoleDefinition(String roleDefinitionIdAsString, AsyncCallback<Void> callback);

    void updateRoleDefinition(RoleDefinitionDTO roleWithNewProperties, AsyncCallback<Void> callback);

=======
>>>>>>> 871c4304
    void getRoleDefinitions(AsyncCallback<ArrayList<RoleDefinitionDTO>> callback);

    void getCurrentUser(AsyncCallback<Triple<UserDTO, UserDTO, ServerInfoDTO>> callback);

    void getSettings(AsyncCallback<Map<String, String>> callback);

    void getSettingTypes(AsyncCallback<Map<String, String>> callback);

    void getPreference(String username, String key, AsyncCallback<String> callback);

    void getPreferences(String username, List<String> keys, final AsyncCallback<Map<String, String>> callback);

    /**
     * Preferences whose key starts with an underscore ({@code _}) are removed from the result.
     */
    void getAllPreferences(String username, final AsyncCallback<Map<String, String>> callback);

    /**
     * * Obtains an access token for the user specified by {@code username}. The caller needs to have role
     * {@link DefaultRoles#ADMIN} or be authorized as the user identified by {@code username} in order to be permitted
     * to retrieve the access token, a new access token will be created and returned.
     */
    void getOrCreateAccessToken(String username, AsyncCallback<String> callback);

    void serializationDummy(TypeRelativeObjectIdentifier typeRelativeObjectIdentifier, HasPermissions hasPermissions,
            AsyncCallback<SerializationDummy> callback);

    void getRolesAndPermissionsForUser(String username, AsyncCallback<RolesAndPermissionsForUserDTO> callback);

    void userGroupExists(String userGroupName, AsyncCallback<Boolean> callback);
    
    /**
     * Provides information about whether and how the security service to which this RPC service talks is shared
     * across a server landscape with different domain/sub-domain constellations.
     */
    void getSharingConfiguration(AsyncCallback<SecurityServiceSharingDTO> callback);

    void verifySocialUser(CredentialDTO credential, AsyncCallback<Triple<UserDTO, UserDTO, ServerInfoDTO>> markedAsyncCallback);


    void login(String username, String password, AsyncCallback<SuccessInfo> callback);

    void logout(AsyncCallback<SuccessInfo> callback);

    void getAllHasPermissions(AsyncCallback<ArrayList<HasPermissions>> callback);
}<|MERGE_RESOLUTION|>--- conflicted
+++ resolved
@@ -47,36 +47,6 @@
      */
     void userExists(String username, AsyncCallback<Boolean> callback);
 
-<<<<<<< HEAD
-    void getCurrentUser(AsyncCallback<Triple<UserDTO, UserDTO, ServerInfoDTO>> callback);
-
-    void login(String username, String password, AsyncCallback<SuccessInfo> callback);
-
-    void logout(AsyncCallback<SuccessInfo> callback);
-
-    void createSimpleUser(String name, String email, String password, String fullName, String company,
-            String localeName, String validationBaseURL, AsyncCallback<UserDTO> callback);
-
-    void updateSimpleUserPassword(String name, String oldPassword, String passwordResetSecret, String newPassword, AsyncCallback<Void> callback);
-
-    void resetPassword(String username, String eMailAddress, String baseURL, AsyncCallback<Void> callback);
-    
-    void validateEmail(String username, String validationSecret, AsyncCallback<Boolean> markedAsyncCallback);
-
-    void updateSimpleUserEmail(String username, String newEmail, String validationBaseURL, AsyncCallback<Void> callback);
-
-    void updateUserProperties(String username, String fullName, String company, String localeName,
-            String defaultTenantIdAsString, AsyncCallback<UserDTO> callback);
-
-    void createRoleDefinition(String roleDefinitionIdAsString, String name, boolean transitive,
-            AsyncCallback<RoleDefinitionDTO> callback);
-
-    void deleteRoleDefinition(String roleDefinitionIdAsString, AsyncCallback<Void> callback);
-
-    void updateRoleDefinition(RoleDefinitionDTO roleWithNewProperties, AsyncCallback<Void> callback);
-
-=======
->>>>>>> 871c4304
     void getRoleDefinitions(AsyncCallback<ArrayList<RoleDefinitionDTO>> callback);
 
     void getCurrentUser(AsyncCallback<Triple<UserDTO, UserDTO, ServerInfoDTO>> callback);
