package com.sap.sse.security.ui.client;

import java.util.ArrayList;
import java.util.Collection;
import java.util.List;
import java.util.Map;
import java.util.Set;
import java.util.UUID;

import com.google.gwt.user.client.rpc.AsyncCallback;
import com.sap.sse.common.Util.Pair;
import com.sap.sse.common.Util.Triple;
import com.sap.sse.security.shared.QualifiedObjectIdentifier;
import com.sap.sse.security.shared.WildcardPermission;
import com.sap.sse.security.shared.dto.AccessControlListAnnotationDTO;
import com.sap.sse.security.shared.dto.AccessControlListDTO;
import com.sap.sse.security.shared.dto.OwnershipAnnotationDTO;
import com.sap.sse.security.shared.dto.OwnershipDTO;
import com.sap.sse.security.shared.dto.RoleDefinitionDTO;
import com.sap.sse.security.shared.dto.UserDTO;
import com.sap.sse.security.shared.dto.UserGroupDTO;
import com.sap.sse.security.ui.oauth.client.CredentialDTO;
import com.sap.sse.security.ui.shared.SuccessInfo;

public interface UserManagementServiceAsync {
    void setOwnership(OwnershipDTO ownership, QualifiedObjectIdentifier idOfOwnedObject,
            String displayNameOfOwnedObject, AsyncCallback<QualifiedObjectIdentifier> callback);
    
    void getOwnership(QualifiedObjectIdentifier idOfOwnedObject, AsyncCallback<OwnershipAnnotationDTO> callback);

    void getAccessControlLists(AsyncCallback<Collection<AccessControlListAnnotationDTO>> callback);

    void getAccessControlList(QualifiedObjectIdentifier idOfAccessControlledObject, AsyncCallback<AccessControlListAnnotationDTO> callback);

    void updateAccessControlList(QualifiedObjectIdentifier idOfAccessControlledObject,
            Map<String, Set<String>> permissionStrings, AsyncCallback<AccessControlListDTO> callback);

<<<<<<< HEAD
    void addToAccessControlList(QualifiedObjectIdentifier idOfAccessControlledObject, String permission, String name,
            AsyncCallback<AccessControlListDTO> callback);
=======
    void getAccessControlListWithoutPruning(QualifiedObjectIdentifier idOfAccessControlledObject,
            AsyncCallback<AccessControlList> updateAclAsyncCallback);

    void overrideAccessControlList(QualifiedObjectIdentifier idOfAccessControlledObject, AccessControlList acl,
            AsyncCallback<AccessControlList> updateAclAsyncCallback);

    void addToAccessControlList(QualifiedObjectIdentifier idOfAccessControlledObject, String permission, String name, AsyncCallback<AccessControlList> callback);
>>>>>>> d869f317

    void removeFromAccessControlList(QualifiedObjectIdentifier idOfAccessControlledObject, String permission,
            String name, AsyncCallback<AccessControlListDTO> callback);

    /**
     * Returns those user groups the requesting user can read
     */
    void getUserGroups(AsyncCallback<Collection<UserGroupDTO>> callback);
    
    void getUserGroupByName(String userGroupName, AsyncCallback<UserGroupDTO> callback);

    void createUserGroup(String name, AsyncCallback<UserGroupDTO> callback);
    
    void deleteUserGroup(String userGroupIdAsString, AsyncCallback<SuccessInfo> asyncCallback);

    void addUserToUserGroup(String userGroupIdAsString, String username, AsyncCallback<Void> asyncCallback);

    void removeUserFromUserGroup(String tenantIdAsString, String username, AsyncCallback<Void> asyncCallback);

    /**
     * Returns those users the requesting user can read
     */
    void getUserList(AsyncCallback<Collection<UserDTO>> callback);
    
    void getUserByName(String username, AsyncCallback<UserDTO> callback);

    void getCurrentUser(AsyncCallback<Pair<UserDTO, UserDTO>> callback);

    void login(String username, String password, AsyncCallback<SuccessInfo> callback);

    void logout(AsyncCallback<SuccessInfo> callback);

    void createSimpleUser(String name, String email, String password, String fullName, String company,
            String localeName, String validationBaseURL, AsyncCallback<UserDTO> callback);

    void updateSimpleUserPassword(String name, String oldPassword, String passwordResetSecret, String newPassword, AsyncCallback<Void> callback);

    void resetPassword(String username, String eMailAddress, String baseURL, AsyncCallback<Void> callback);
    
    void validateEmail(String username, String validationSecret, AsyncCallback<Boolean> markedAsyncCallback);

    void updateSimpleUserEmail(String username, String newEmail, String validationBaseURL, AsyncCallback<Void> callback);

    void updateUserProperties(String username, String fullName, String company, String localeName,
            String defaultTenantIdAsString, AsyncCallback<UserDTO> callback);

    void createRoleDefinition(String roleDefinitionIdAsString, String name, AsyncCallback<RoleDefinitionDTO> callback);

    void deleteRoleDefinition(String roleDefinitionIdAsString, AsyncCallback<Void> callback);

    void updateRoleDefinition(RoleDefinitionDTO roleWithNewProperties, AsyncCallback<Void> callback);

    void getRoleDefinitions(AsyncCallback<ArrayList<RoleDefinitionDTO>> callback);

    void setRolesForUser(String username, Iterable<Triple<UUID, String, String>> roleDefinitionIdAndTenantNameAndUsernames, AsyncCallback<SuccessInfo> callback);

    void setPermissionsForUser(String username, Iterable<WildcardPermission> permissions, AsyncCallback<SuccessInfo> callback);

    void deleteUser(String username, AsyncCallback<SuccessInfo> callback);
    
    void deleteUsers(Set<String> usernames, AsyncCallback<Set<SuccessInfo>> callback);

    void getSettings(AsyncCallback<Map<String, String>> callback);

    void setSetting(String key, String clazz, String setting, AsyncCallback<Void> callback);

    void getSettingTypes(AsyncCallback<Map<String, String>> callback);
    
    void addSetting(String key, String clazz, String setting, AsyncCallback<Void> callback);

    void setPreference(String username, String key, String value, AsyncCallback<Void> callback);
    
    void setPreferences(String username, Map<String, String> keyValuePairs, AsyncCallback<Void> callback);

    void unsetPreference(String username, String key, AsyncCallback<Void> callback);

    void getPreference(String username, String key, AsyncCallback<String> callback);
    
    void getPreferences(String username, List<String> keys,
            final AsyncCallback<Map<String, String>> callback);
    
    void getAllPreferences(String username, final AsyncCallback<Map<String, String>> callback);

    /**
     * Obtains an access token for the user specified by {@code username}. The caller needs to
     * have role {@link DefaultRoles#ADMIN} or be authorized as the user identified by {@code username}
     * in order to be permitted to retrieve the access token. 
     */
    void getAccessToken(String username, AsyncCallback<String> markedAsyncCallback);

    /**
     * Like {@link #getAccessToken(String, AsyncCallback)}, only that instead of returning {@code null} a
     * new access token will be created and returned.
     */
    void getOrCreateAccessToken(String username, AsyncCallback<String> callback);

  //------------------------------------------------ OAuth Interface ----------------------------------------------------------------------

    void getAuthorizationUrl(CredentialDTO credential, AsyncCallback<String> callback);

    void verifySocialUser(CredentialDTO credential, AsyncCallback<Pair<UserDTO, UserDTO>> markedAsyncCallback);
}<|MERGE_RESOLUTION|>--- conflicted
+++ resolved
@@ -35,18 +35,14 @@
     void updateAccessControlList(QualifiedObjectIdentifier idOfAccessControlledObject,
             Map<String, Set<String>> permissionStrings, AsyncCallback<AccessControlListDTO> callback);
 
-<<<<<<< HEAD
+    void getAccessControlListWithoutPruning(QualifiedObjectIdentifier idOfAccessControlledObject,
+            AsyncCallback<AccessControlListDTO> updateAclAsyncCallback);
+
+    void overrideAccessControlList(QualifiedObjectIdentifier idOfAccessControlledObject, AccessControlListDTO acl,
+            AsyncCallback<AccessControlListDTO> updateAclAsyncCallback);
+
     void addToAccessControlList(QualifiedObjectIdentifier idOfAccessControlledObject, String permission, String name,
             AsyncCallback<AccessControlListDTO> callback);
-=======
-    void getAccessControlListWithoutPruning(QualifiedObjectIdentifier idOfAccessControlledObject,
-            AsyncCallback<AccessControlList> updateAclAsyncCallback);
-
-    void overrideAccessControlList(QualifiedObjectIdentifier idOfAccessControlledObject, AccessControlList acl,
-            AsyncCallback<AccessControlList> updateAclAsyncCallback);
-
-    void addToAccessControlList(QualifiedObjectIdentifier idOfAccessControlledObject, String permission, String name, AsyncCallback<AccessControlList> callback);
->>>>>>> d869f317
 
     void removeFromAccessControlList(QualifiedObjectIdentifier idOfAccessControlledObject, String permission,
             String name, AsyncCallback<AccessControlListDTO> callback);
