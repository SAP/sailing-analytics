package com.sap.sse.security.ui.server;

import java.util.ArrayList;
import java.util.Collection;
import java.util.HashMap;
import java.util.HashSet;
import java.util.List;
import java.util.Locale;
import java.util.Map;
import java.util.Map.Entry;
import java.util.Set;
import java.util.TreeMap;
import java.util.UUID;
import java.util.concurrent.Callable;
import java.util.concurrent.ExecutionException;
import java.util.concurrent.FutureTask;
import java.util.logging.Level;
import java.util.logging.Logger;

import javax.servlet.http.Cookie;
import javax.servlet.http.HttpSession;

import org.apache.shiro.SecurityUtils;
import org.apache.shiro.authc.AuthenticationException;
import org.apache.shiro.authz.AuthorizationException;
import org.osgi.framework.BundleContext;
import org.osgi.util.tracker.ServiceTracker;

import com.google.gwt.user.server.rpc.RemoteServiceServlet;
import com.sap.sse.common.Util;
import com.sap.sse.common.Util.Pair;
import com.sap.sse.common.Util.Triple;
import com.sap.sse.common.mail.MailException;
import com.sap.sse.security.ActionWithResult;
import com.sap.sse.security.Credential;
import com.sap.sse.security.SecurityService;
<<<<<<< HEAD
=======
import com.sap.sse.security.shared.AccessControlList;
>>>>>>> 48f5aac3
import com.sap.sse.security.shared.AccessControlListAnnotation;
import com.sap.sse.security.shared.AdminRole;
import com.sap.sse.security.shared.HasPermissions.DefaultActions;
import com.sap.sse.security.shared.OwnershipAnnotation;
import com.sap.sse.security.shared.QualifiedObjectIdentifier;
import com.sap.sse.security.shared.RoleDefinition;
import com.sap.sse.security.shared.UnauthorizedException;
import com.sap.sse.security.shared.UserGroupManagementException;
import com.sap.sse.security.shared.UserManagementException;
import com.sap.sse.security.shared.WildcardPermission;
import com.sap.sse.security.shared.dto.AccessControlListAnnotationDTO;
import com.sap.sse.security.shared.dto.AccessControlListDTO;
import com.sap.sse.security.shared.dto.OwnershipAnnotationDTO;
import com.sap.sse.security.shared.dto.OwnershipDTO;
import com.sap.sse.security.shared.dto.RoleDefinitionDTO;
import com.sap.sse.security.shared.dto.StrippedUserDTO;
import com.sap.sse.security.shared.dto.StrippedUserGroupDTO;
import com.sap.sse.security.shared.dto.UserDTO;
import com.sap.sse.security.shared.dto.UserGroupDTO;
import com.sap.sse.security.shared.impl.Ownership;
import com.sap.sse.security.shared.impl.Role;
import com.sap.sse.security.shared.impl.SecuredSecurityTypes;
import com.sap.sse.security.shared.impl.SecuredSecurityTypes.UserActions;
import com.sap.sse.security.shared.impl.User;
import com.sap.sse.security.shared.impl.UserGroup;
import com.sap.sse.security.ui.client.UserManagementService;
import com.sap.sse.security.ui.oauth.client.CredentialDTO;
import com.sap.sse.security.ui.oauth.shared.OAuthException;
import com.sap.sse.security.ui.shared.SuccessInfo;

public class UserManagementServiceImpl extends RemoteServiceServlet implements UserManagementService {
    private static final long serialVersionUID = 4458564336368629101L;
    
    private static final Logger logger = Logger.getLogger(UserManagementServiceImpl.class.getName());

    private final BundleContext context;
    private final FutureTask<SecurityService> securityService;
    private final SecurityDTOFactory securityDTOFactory;

    public UserManagementServiceImpl() {
        context = Activator.getContext();
        securityDTOFactory = new SecurityDTOFactory();
        final ServiceTracker<SecurityService, SecurityService> tracker = new ServiceTracker<>(context, SecurityService.class, /* customizer */ null);
        tracker.open();
        securityService = new FutureTask<SecurityService>(new Callable<SecurityService>() {
            @Override
            public SecurityService call() {
                SecurityService result = null;
                try {
                    logger.info("Waiting for SecurityService...");
                    result = tracker.waitForService(0);
                    logger.info("Obtained SecurityService "+result);
                    return result;
                } catch (InterruptedException e) {
                    logger.log(Level.SEVERE, "Interrupted while waiting for UserStore service", e);
                }
                return result;
            }
        });
        new Thread("ServiceTracker in bundle com.sap.sse.security.ui waiting for SecurityService") {
            @Override
            public void run() {
                securityService.run();
                SecurityUtils.setSecurityManager(getSecurityService().getSecurityManager());
            }
        }.start();
    }

    private UserDTO getAllUser() {
        final User allUser = getSecurityService().getAllUser();
        return allUser == null ? null
                : securityDTOFactory.createUserDTOFromUser(allUser, getSecurityService());
    }

    @Override
    public RoleDefinitionDTO createRoleDefinition(String roleDefinitionIdAsString, String name) {
        RoleDefinition role = getSecurityService().setOwnershipCheckPermissionForObjectCreationAndRevertOnError(
                SecuredSecurityTypes.ROLE_DEFINITION, roleDefinitionIdAsString, name,
                new ActionWithResult<RoleDefinition>() {

                    @Override
                    public RoleDefinition run() throws Exception {
                        return getSecurityService().createRoleDefinition(UUID.fromString(roleDefinitionIdAsString),
                                name);
                    }
                });
        return securityDTOFactory.createRoleDefinitionDTO(role, getSecurityService());
    }

    @Override
    public void deleteRoleDefinition(String roleIdAsString) {
        SecurityUtils.getSubject().checkPermission(SecuredSecurityTypes.ROLE_DEFINITION.getStringPermissionForObjects(DefaultActions.DELETE, roleIdAsString));
        getSecurityService().deleteRoleDefinition(getSecurityService().getRoleDefinition(UUID.fromString(roleIdAsString)));
    }

    @Override
    public void updateRoleDefinition(RoleDefinitionDTO roleDefinitionWithNewProperties) throws UnauthorizedException {
        SecurityUtils.getSubject().checkPermission(SecuredSecurityTypes.ROLE_DEFINITION.getStringPermissionForObjects(
                DefaultActions.UPDATE, roleDefinitionWithNewProperties.getId().toString()));
        
        RoleDefinition existingRole = getSecurityService().getRoleDefinition(roleDefinitionWithNewProperties.getId());
        if (existingRole == null) {
            throw new UnauthorizedException("Role does not exist");
        }
        Set<WildcardPermission> addedPermissions = new HashSet<>(roleDefinitionWithNewProperties.getPermissions());
        addedPermissions.removeAll(existingRole.getPermissions());
        
        if (!getSecurityService().hasUserAllWildcardPermissionsForAlreadyRealizedQualifications(existingRole, addedPermissions)) {
            throw new UnauthorizedException("Not permitted to grant permissions for role "
                    + roleDefinitionWithNewProperties.getName());
        }
        
        getSecurityService().updateRoleDefinition(roleDefinitionWithNewProperties);
    }

    @Override
    public ArrayList<RoleDefinitionDTO> getRoleDefinitions() {
        final ArrayList<RoleDefinitionDTO> result = new ArrayList<>();
        Util.addAll(securityDTOFactory.createRoleDefinitionDTOs(getSecurityService().getRoleDefinitions(),
                getSecurityService()), result);
        return result;
    }

    @Override
    public QualifiedObjectIdentifier setOwnership(OwnershipDTO ownershipDTO, QualifiedObjectIdentifier idOfOwnedObject,
            String displayNameOfOwnedObject) {
        final QualifiedObjectIdentifier result;
        if (SecurityUtils.getSubject().isPermitted(idOfOwnedObject.getStringPermission(DefaultActions.CHANGE_OWNERSHIP))) {
            Ownership ownerShip = SecurityDTOFactory.ownerFromDTO(ownershipDTO, getSecurityService());
            getSecurityService()
                    .setOwnership(new OwnershipAnnotation(ownerShip,
                    idOfOwnedObject, displayNameOfOwnedObject));
            result = idOfOwnedObject;
        } else {
            result = null;
        }
        return result;
    }

    @Override
    public OwnershipAnnotationDTO getOwnership(QualifiedObjectIdentifier idOfOwnedObject) {
        OwnershipAnnotation annotation = getSecurityService().getOwnership(idOfOwnedObject);
        return securityDTOFactory.createOwnerShipAnnotationDTO(annotation);
    }

    @Override
    public Collection<AccessControlListAnnotationDTO> getAccessControlLists() throws UnauthorizedException {
        // TODO decide whether a global getAccessControlList functionality is needed
        List<AccessControlListAnnotationDTO> acls = new ArrayList<>();
        for (AccessControlListAnnotation acl : getSecurityService().getAccessControlLists()) {
            if (SecurityUtils.getSubject()
                    .isPermitted(acl.getIdOfAnnotatedObject().getStringPermission(DefaultActions.CHANGE_ACL))) {
                acls.add(securityDTOFactory.createAccessControlListAnnotationDTO(acl));
            }
        }
        return acls;
    }

    @Override
    public AccessControlListAnnotationDTO getAccessControlList(QualifiedObjectIdentifier idOfAccessControlledObject) {
        SecurityUtils.getSubject()
                .checkPermission(idOfAccessControlledObject.getStringPermission(DefaultActions.CHANGE_ACL));
        return securityDTOFactory.createAccessControlListAnnotationDTO(getSecurityService().getAccessControlList(idOfAccessControlledObject));
    }

    @Override
    public AccessControlListDTO updateAccessControlList(QualifiedObjectIdentifier idOfAccessControlledObject,
            Map<String, Set<String>> permissionStrings) throws UnauthorizedException {
        if (SecurityUtils.getSubject()
                .isPermitted(idOfAccessControlledObject.getStringPermission(DefaultActions.CHANGE_ACL))) {
            Map<UserGroup, Set<String>> permissionMap = new HashMap<>();
            for (String group : permissionStrings.keySet()) {
                permissionMap.put(getSecurityService().getUserGroupByName(group), permissionStrings.get(group));
            }
            return securityDTOFactory.createAccessControlListDTO(getSecurityService().updateAccessControlList(idOfAccessControlledObject, permissionMap));
        } else {
            throw new UnauthorizedException("Not permitted to grant and revoke permissions for user");
        }
    }

    @Override
    public AccessControlListDTO addToAccessControlList(QualifiedObjectIdentifier idOfAccessControlledObject,
            String groupIdAsString, String action) throws UnauthorizedException {
        if (SecurityUtils.getSubject()
                .isPermitted(idOfAccessControlledObject.getStringPermission(DefaultActions.CHANGE_ACL))) {
            UserGroup userGroup = getUserGroup(groupIdAsString);
            return securityDTOFactory.createAccessControlListDTO(getSecurityService().addToAccessControlList(idOfAccessControlledObject, userGroup, action));
        } else {
            throw new UnauthorizedException("Not permitted to grant permission for user");
        }
    }

    private UserGroup getUserGroup(String groupIdAsString) {
        UUID groupId = UUID.fromString(groupIdAsString);
        return getSecurityService().getUserGroup(groupId);
    }

    @Override
    public AccessControlListDTO removeFromAccessControlList(QualifiedObjectIdentifier idOfAccessControlledObject,
            String groupOrTenantIdAsString, String permission) throws UnauthorizedException {
        // FIXME replace permission check with a valid one
        if (SecurityUtils.getSubject().isPermitted("tenant:revoke_permission:" + groupOrTenantIdAsString)) {
            UserGroup userGroup = getUserGroup(groupOrTenantIdAsString);
            return securityDTOFactory.createAccessControlListDTO(getSecurityService().removeFromAccessControlList(idOfAccessControlledObject, userGroup, permission));
        } else {
            throw new UnauthorizedException("Not permitted to revoke permission for user");
        }
    }

    @Override
    public Collection<UserGroupDTO> getUserGroups() {
        Map<User, StrippedUserDTO> fromOriginalToStrippedDownUser = new HashMap<>();
        Map<UserGroup, StrippedUserGroupDTO> fromOriginalToStrippedDownUserGroup = new HashMap<>();
        return getSecurityService().mapAndFilterByReadPermissionForCurrentUser(SecuredSecurityTypes.USER_GROUP,
                getSecurityService().getUserGroupList(), ug -> ug.getId().toString(),
                ug -> securityDTOFactory.createUserGroupDTOFromUserGroup(ug, fromOriginalToStrippedDownUser,
                        fromOriginalToStrippedDownUserGroup, getSecurityService()));
    }

    @Override
    public UserGroupDTO getUserGroupByName(String userGroupName) throws UnauthorizedException {
        final UserGroup userGroup = getSecurityService().getUserGroupByName(userGroupName);
        if (userGroup == null || SecurityUtils.getSubject().isPermitted(SecuredSecurityTypes.USER_GROUP.getStringPermissionForObjects(DefaultActions.READ, userGroup.getId().toString()))) {
            Map<User, StrippedUserDTO> fromOriginalToStrippedDownUser = new HashMap<>();
            Map<UserGroup, StrippedUserGroupDTO> fromOriginalToStrippedDownUserGroup = new HashMap<>();
            return securityDTOFactory.createUserGroupDTOFromUserGroup(userGroup, fromOriginalToStrippedDownUser,
                    fromOriginalToStrippedDownUserGroup, getSecurityService());
        } else {
            throw new UnauthorizedException("Not permitted to read user group "+userGroupName);
        }
    }

    @Override
    public StrippedUserGroupDTO getStrippedUserGroupByName(String userGroupName) throws UnauthorizedException {
        final UserGroup userGroup = getSecurityService().getUserGroupByName(userGroupName);
        if (userGroup == null || SecurityUtils.getSubject().isPermitted(SecuredSecurityTypes.USER_GROUP
                .getStringPermissionForObjects(DefaultActions.READ, userGroup.getId().toString()))) {
            Map<UserGroup, StrippedUserGroupDTO> fromOriginalToStrippedDownUserGroup = new HashMap<>();
            return securityDTOFactory.createStrippedUserGroupDTOFromUserGroup(userGroup,
                    fromOriginalToStrippedDownUserGroup);
        } else {
            throw new UnauthorizedException("Not permitted to read user group " + userGroupName);
        }
    }

    @Override
    public UserDTO getUserByName(String username) throws UnauthorizedException {
        final User user = getSecurityService().getUserByName(username);
        if (user == null || SecurityUtils.getSubject().isPermitted(SecuredSecurityTypes.USER.getStringPermissionForObjects(DefaultActions.READ, user.getName()))) {
            return user==null?null:securityDTOFactory.createUserDTOFromUser(user, getSecurityService());
        } else {
            throw new UnauthorizedException("Not permitted to read user "+username);
        }
    }

    @Override
    public UserGroupDTO createUserGroup(String name) throws UnauthorizedException, UserGroupManagementException {
        UserGroup group = getSecurityService().setOwnershipCheckPermissionForObjectCreationAndRevertOnError(
                SecuredSecurityTypes.USER_GROUP, name, name, () -> {
                    UUID newTenantId = UUID.randomUUID();
                    UserGroup userGroup;
                    try {
                        userGroup = getSecurityService().createUserGroup(newTenantId, name);
                    } catch (UserGroupManagementException e) {
                        throw new UserGroupManagementException(e.getMessage());
                    }
                    getSecurityService().setOwnership(
                            SecuredSecurityTypes.USER_GROUP.getQualifiedObjectIdentifier(newTenantId.toString()),
                            getSecurityService().getCurrentUser(),
                            getSecurityService().getDefaultTenantForCurrentUser(), name);
                    return userGroup;
                });

        Map<User, StrippedUserDTO> fromOriginalToStrippedDownUser = new HashMap<>();
        Map<UserGroup, StrippedUserGroupDTO> fromOriginalToStrippedDownUserGroup = new HashMap<>();
        return securityDTOFactory.createUserGroupDTOFromUserGroup(group, fromOriginalToStrippedDownUser,
                fromOriginalToStrippedDownUserGroup, getSecurityService());
    }

    @Override
    public SuccessInfo deleteUserGroup(String userGroupIdAsString) throws UnauthorizedException {
        try {
            return getSecurityService().checkPermissionAndDeleteOwnershipForObjectRemoval(SecuredSecurityTypes.USER_GROUP,
                    userGroupIdAsString, () -> {
                        try {
                            final UUID userGroupId = UUID.fromString(userGroupIdAsString);
                            final UserGroup userGroup = getSecurityService().getUserGroup(userGroupId);
                            getSecurityService().deleteUserGroup(userGroup);
                            return new SuccessInfo(true, "Deleted user group: " + userGroup.getName() + ".",
                                    /* redirectURL */ null, null);
                        } catch (UserGroupManagementException e) {
                            return new SuccessInfo(false, "Could not delete user group.", /* redirectURL */ null, null);
                        }
                    });
        } catch (AuthorizationException e) {
            return new SuccessInfo(false, "You are not permitted to delete user group " + userGroupIdAsString, /* redirectURL */ null,
                    null);
        }
    }

    @Override
    public void addUserToUserGroup(String userGroupIdAsString, String username) throws UnauthorizedException {
        if (SecurityUtils.getSubject().isPermitted(SecuredSecurityTypes.USER_GROUP.getStringPermissionForObjects(DefaultActions.UPDATE, userGroupIdAsString))) {
            final UserGroup tenant = getSecurityService().getUserGroup(UUID.fromString(userGroupIdAsString));
            getSecurityService().addUserToUserGroup(tenant, getSecurityService().getUserByName(username));
        } else {
            throw new UnauthorizedException("Not permitted to add user to group");
        }
    }

    @Override
    public void removeUserFromUserGroup(String userGroupIdAsString, String username) throws UnauthorizedException {
        if (SecurityUtils.getSubject().isPermitted(SecuredSecurityTypes.USER_GROUP.getStringPermissionForObjects(DefaultActions.DELETE, userGroupIdAsString))) {
            final UserGroup userGroup = getSecurityService().getUserGroup(UUID.fromString(userGroupIdAsString));
            getSecurityService().removeUserFromUserGroup(userGroup, getSecurityService().getUserByName(username));
        } else {
            throw new UnauthorizedException("Not permitted to remove user from group");
        }
    }

    @Override
    public Collection<UserDTO> getUserList() throws UnauthorizedException {
        List<UserDTO> users = new ArrayList<>();
        for (User u : getSecurityService().getUserList()) {
            if (SecurityUtils.getSubject().isPermitted(SecuredSecurityTypes.USER.getStringPermissionForObjects(DefaultActions.READ, u.getName()))) {
                UserDTO userDTO = securityDTOFactory.createUserDTOFromUser(u, getSecurityService());
                users.add(userDTO);
            }
        }
        return users;
    }

    @Override
    public Pair<UserDTO, UserDTO> getCurrentUser() throws UnauthorizedException {
        logger.fine("Request: " + getThreadLocalRequest().getRequestURL());
        User user = getSecurityService().getCurrentUser();
        if (user == null) {
            return new Pair<UserDTO, UserDTO>(null, getAllUser());
        }
        getSecurityService().checkCurrentUserReadPermission(user);
        return new Pair<UserDTO, UserDTO>(securityDTOFactory.createUserDTOFromUser(user, getSecurityService()),
                getAllUser());
    }

    @Override
    public SuccessInfo login(String username, String password) {
        try {
            String redirectURL = getSecurityService().login(username, password);
            UserDTO user = securityDTOFactory.createUserDTOFromUser(getSecurityService().getUserByName(username),
                    getSecurityService());
            return new SuccessInfo(true, "Success. Redirecting to " + redirectURL, redirectURL,
                    new Pair<UserDTO, UserDTO>(user, getAllUser()));
        } catch (UserManagementException | AuthenticationException e) {
            return new SuccessInfo(false, SuccessInfo.FAILED_TO_LOGIN, /* redirectURL */ null, null);
        }
    }

    @Override
    public SuccessInfo logout() {
        logger.info("Logging out user: " + SecurityUtils.getSubject());
        getSecurityService().logout();
        getHttpSession().invalidate();
        final Cookie cookie = new Cookie(UserManagementConstants.LOCALE_COOKIE_NAME, "");
        cookie.setMaxAge(0);
        cookie.setPath("/");
        getThreadLocalResponse().addCookie(cookie);
        logger.info("Invalidated HTTP session");
        return new SuccessInfo(true, "Logged out.", /* redirectURL */ null, null);
    }

    public UserDTO createSimpleUser(String username, String email, String password, String fullName, String company,
            String localeName, String validationBaseURL)
            throws UserManagementException, MailException, UnauthorizedException {
<<<<<<< HEAD
        final User u = getSecurityService().setOwnershipCheckPermissionForObjectCreationAndRevertOnError(
                SecuredSecurityTypes.USER, username, username, () -> {
                    try {
                        return getSecurityService().createSimpleUser(username, email, password, fullName, company,
                                getLocaleFromLocaleName(localeName), validationBaseURL);
                    } catch (UserManagementException | UserGroupManagementException e) {
                        logger.log(Level.SEVERE, "Error creating user " + username, e);
                        throw new UserManagementException(e.getMessage());
                    }
=======
        
        User user = getSecurityService().checkPermissionForObjectCreationAndRevertOnErrorForUserCreation(username,
                new ActionWithResult<User>() {
            @Override
            public User run() throws Exception {
                try {
                    return getSecurityService().createSimpleUser(username, email, password, fullName, company,
                            getLocaleFromLocaleName(localeName), validationBaseURL);
                } catch (UserManagementException | UserGroupManagementException e) {
                    logger.log(Level.SEVERE, "Error creating user " + username, e);
                    throw new UserManagementException(e.getMessage());
                }
            }
>>>>>>> 48f5aac3
                });
        return securityDTOFactory.createUserDTOFromUser(user, getSecurityService());
    }


    @Override
    public void updateSimpleUserPassword(final String username, String oldPassword, String passwordResetSecret, String newPassword) throws UserManagementException {
        getSecurityService().checkCurrentUserUpdatePermission(getSecurityService().getCurrentUser());
        if (// someone knew a username and the correct password for that user
        (oldPassword != null && getSecurityService().checkPassword(username, oldPassword))
            // someone provided the correct password reset secret for the correct username
         || (passwordResetSecret != null && getSecurityService().checkPasswordResetSecret(username, passwordResetSecret))) {
            getSecurityService().updateSimpleUserPassword(username, newPassword);
            new Thread("sending updated password to user "+username+" by e-mail") {
                @Override public void run() {
                    try {
                        getSecurityService().sendMail(username, "Password Changed", "Somebody changed your password for your user named "+username+".\nIf that wasn't you, please contact sailing_analytics@sap.com via email.");
                    } catch (MailException e) {
                        logger.log(Level.SEVERE, "Error sending new password to user "+username+" by e-mail", e);
                    }
                }
            }.start();
        } else {
            throw new UserManagementException(UserManagementException.INVALID_CREDENTIALS);
        }
    }

    @Override
    public UserDTO updateUserProperties(final String username, String fullName, String company, String localeName,
            String defaultTenant) throws UserManagementException {
        getSecurityService().checkCurrentUserUpdatePermission(getSecurityService().getCurrentUser());
        getSecurityService().updateUserProperties(username, fullName, company,
                getLocaleFromLocaleName(localeName));
        getSecurityService().setDefaultTenantForCurrentServerForUser(username, defaultTenant);
        return securityDTOFactory.createUserDTOFromUser(getSecurityService().getUserByName(username),
                getSecurityService());
    }

    private Locale getLocaleFromLocaleName(String localeName) {
        try {
            return localeName == null || localeName.isEmpty() ? null : Locale.forLanguageTag(localeName);
        } catch (Exception e) {
            logger.log(Level.WARNING, e, () -> "Error while parsing locale with name '" + localeName + "'");
            return null;
        }
    }
    
    @Override
    public void updateSimpleUserEmail(String username, String newEmail, String validationBaseURL) throws UserManagementException, MailException {
        getSecurityService().checkCurrentUserUpdatePermission(getSecurityService().getCurrentUser());
        getSecurityService().updateSimpleUserEmail(username, newEmail, validationBaseURL);
    }
    
    @Override
    public void resetPassword(String username, String email, String passwordResetBaseURL)
            throws UserManagementException, MailException {
        getSecurityService().checkCurrentUserUpdatePermission(getSecurityService().getCurrentUser());
        if (username == null || username.isEmpty()) {
            username = getSecurityService().getUserByEmail(email).getName();
        }
        getSecurityService().resetPassword(username, passwordResetBaseURL);
    }

    @Override
    public boolean validateEmail(String username, String validationSecret) throws UserManagementException {
        return getSecurityService().validateEmail(username, validationSecret);
    }

    @Override
    public SuccessInfo setRolesForUser(String username,
            Iterable<Triple<UUID, String, String>> roleDefinitionIdAndTenantQualifierNameAndUsernames)
            throws UnauthorizedException {
        final boolean isUserPermittedToGrantPermissionsForOtherUser = SecurityUtils.getSubject().isPermitted(
                SecuredSecurityTypes.USER.getStringPermissionForObjects(UserActions.GRANT_PERMISSION, username));
        final boolean isUserPermittedToRevokePermissionsForOtherUser = SecurityUtils.getSubject().isPermitted(SecuredSecurityTypes.USER
                .getStringPermissionForObjects(UserActions.REVOKE_PERMISSION, username));
        if (!isUserPermittedToGrantPermissionsForOtherUser
                && !isUserPermittedToRevokePermissionsForOtherUser) {
            return new SuccessInfo(false, "Not permitted to grant or revoke permissions for user " + username,
                    /* redirectURL */null, null);
        } else {
            User u = getSecurityService().getUserByName(username);
            if (u == null) {
                return new SuccessInfo(false, "User does not exist.", /* redirectURL */ null, null);
            }
            Set<Role> rolesToSet = new HashSet<>();
            for (final Triple<UUID, String, String> roleDefinitionIdAndTenantQualifierNameAndUsernameOfRoleToSet : roleDefinitionIdAndTenantQualifierNameAndUsernames) {
                final UserGroup tenant;
                if (roleDefinitionIdAndTenantQualifierNameAndUsernameOfRoleToSet.getB() == null || roleDefinitionIdAndTenantQualifierNameAndUsernameOfRoleToSet.getB().trim().isEmpty()) {
                    tenant = null;
                } else {
                    tenant = getSecurityService().getUserGroupByName(roleDefinitionIdAndTenantQualifierNameAndUsernameOfRoleToSet.getB());
                    if (tenant == null) {
                        return new SuccessInfo(false, "Tenant "+roleDefinitionIdAndTenantQualifierNameAndUsernameOfRoleToSet.getB()+
                                " does not exist.", /* redirectURL */ null, /* userDTO */ null);
                    }
                }
                try {
                    rolesToSet.add(createRoleFromIDs(roleDefinitionIdAndTenantQualifierNameAndUsernameOfRoleToSet.getA(),
                            tenant==null?null:tenant.getId(), roleDefinitionIdAndTenantQualifierNameAndUsernameOfRoleToSet.getC()));
                } catch (UserManagementException e) {
                    return new SuccessInfo(false, e.getMessage(), /* redirectURL */ null, /* userDTO */ null);
                }
            }
            Set<Role> roleDefinitionsToRemove = new HashSet<>();
            Util.addAll(u.getRoles(), roleDefinitionsToRemove);
            Util.removeAll(rolesToSet, roleDefinitionsToRemove);
            if (!roleDefinitionsToRemove.isEmpty() && !isUserPermittedToRevokePermissionsForOtherUser) {
                return new SuccessInfo(false, "Not permitted to revoke permissions for user " + username,
                        /* redirectURL */null, null);
            }
            Set<Role> rolesToAdd = new HashSet<>();
            Util.addAll(rolesToSet, rolesToAdd);
            Util.removeAll(u.getRoles(), rolesToAdd);
            if (!rolesToAdd.isEmpty() && !isUserPermittedToGrantPermissionsForOtherUser) {
                return new SuccessInfo(false, "Not permitted to grant permissions for user " + username,
                        /* redirectURL */null, null);
            }
            for (Role roleToAdd : rolesToAdd) {
                for (WildcardPermission permissionOfRoleToAdd : roleToAdd.getPermissions()) {
                    if (!getSecurityService().hasCurrentUserMetaPermission(permissionOfRoleToAdd, roleToAdd.getQualificationAsOwnership())) {
                        return new SuccessInfo(false,
                                "Not permitted to grant role " + roleToAdd.getName() + " for user " + username,
                                /* redirectURL */null, null);
                    }
                }
            }
            for (Role roleToRemove : roleDefinitionsToRemove) {
                getSecurityService().removeRoleFromUser(u, roleToRemove);
            }
            for (Role roleToAdd : rolesToAdd) {
                getSecurityService().addRoleForUser(u, roleToAdd);
            }
            final String message = "Set roles " + roleDefinitionIdAndTenantQualifierNameAndUsernames + " for user " + username;
            logger.info(message);
            final UserDTO userDTO = securityDTOFactory.createUserDTOFromUser(u, getSecurityService());
            return new SuccessInfo(true, message, /* redirectURL */null,
                    new Pair<UserDTO, UserDTO>(userDTO, getAllUser()));
        }
    }
    
    private Role createRoleFromIDs(UUID roleDefinitionId, UUID qualifyingTenantId, String qualifyingUsername) throws UserManagementException {
        final User user;
        if (qualifyingUsername == null || qualifyingUsername.trim().isEmpty()) {
            user = null;
        } else {
            user = getSecurityService().getUserByName(qualifyingUsername);
            if (user == null) {
                throw new UserManagementException("User "+qualifyingUsername+" not found for role qualification");
            }
        }
        return new Role(
                getSecurityService().getRoleDefinition(roleDefinitionId),
                qualifyingTenantId == null ? null : getSecurityService().getUserGroup(qualifyingTenantId), user);
    }

    @Override
    public SuccessInfo setPermissionsForUser(String username, Iterable<WildcardPermission> permissions) throws UnauthorizedException {
        final boolean isUserPermittedToGrantPermissionsForOtherUser = SecurityUtils.getSubject().isPermitted(
                SecuredSecurityTypes.USER.getStringPermissionForObjects(UserActions.GRANT_PERMISSION, username));
        final boolean isUserPermittedToRevokePermissionsForOtherUser = SecurityUtils.getSubject().isPermitted(SecuredSecurityTypes.USER
                .getStringPermissionForObjects(UserActions.REVOKE_PERMISSION, username));
        if (!isUserPermittedToGrantPermissionsForOtherUser
                && !isUserPermittedToRevokePermissionsForOtherUser) {
            return new SuccessInfo(false, "Not permitted to grant or revoke permissions for user " + username,
                    /* redirectURL */null, null);
        } else {
            User u = getSecurityService().getUserByName(username);
            if (u == null) {
                return new SuccessInfo(false, "User does not exist.", /* redirectURL */null, null);
            }
            Set<WildcardPermission> permissionsToRemove = new HashSet<>();
            Util.addAll(u.getPermissions(), permissionsToRemove);
            Util.removeAll(permissions, permissionsToRemove);
            if (!permissionsToRemove.isEmpty() && !isUserPermittedToRevokePermissionsForOtherUser) {
                return new SuccessInfo(false, "Not permitted to revoke permissions for user " + username,
                        /* redirectURL */null, null);
            }
            Set<WildcardPermission> permissionsToAdd = new HashSet<>();
            Util.addAll(permissions, permissionsToAdd);
            Util.removeAll(u.getPermissions(), permissionsToAdd);
            if (!permissionsToAdd.isEmpty() && !isUserPermittedToGrantPermissionsForOtherUser) {
                return new SuccessInfo(false, "Not permitted to grant permissions for user " + username,
                        /* redirectURL */null, null);
            }
            for (WildcardPermission permissionToAdd : permissionsToAdd) {
                if (!getSecurityService().hasCurrentUserMetaPermission(permissionToAdd, null)) {
                    return new SuccessInfo(false,
                            "Not permitted to grant permission " + permissionToAdd + " for user " + username,
                            /* redirectURL */null, null);
                }
            }
            for (WildcardPermission permissionToRemove : permissionsToRemove) {
                getSecurityService().removePermissionFromUser(username, permissionToRemove);
            }
            for (WildcardPermission permissionToAdd : permissionsToAdd) {
                getSecurityService().addPermissionForUser(username, permissionToAdd);
            }
            final String message = "Set roles " + permissions + " for user " + username;
            final UserDTO userDTO = securityDTOFactory.createUserDTOFromUser(u, getSecurityService());
            return new SuccessInfo(true, message, /* redirectURL */null,
                    new Pair<UserDTO, UserDTO>(userDTO, getAllUser()));
        }
    }

    @Override
    public SuccessInfo deleteUser(String username) throws UnauthorizedException {
        // In addition to checking the default delete permission we currently explicitly require admin role for the owning user/group
        if (!getSecurityService().hasCurrentUserRoleForOwnedObject(SecuredSecurityTypes.USER, username,
                AdminRole.getInstance())) {
            return new SuccessInfo(false, "You are not permitted to delete user " + username, /* redirectURL */ null,
                    null);
        }
        try {
            return getSecurityService().checkPermissionAndDeleteOwnershipForObjectRemoval(SecuredSecurityTypes.USER,
                    username, () -> {
                        try {
                            getSecurityService().deleteUser(username);
                            return new SuccessInfo(true, "Deleted user: " + username + ".", /* redirectURL */ null,
                                    null);
                        } catch (UserManagementException e) {
                            return new SuccessInfo(false, "Could not delete user.", /* redirectURL */ null, null);
                        }
                    });
        } catch (AuthorizationException e) {
            return new SuccessInfo(false, "You are not permitted to delete user " + username, /* redirectURL */ null,
                    null);
        }
    }
    
    @Override
    public Set<SuccessInfo> deleteUsers(Set<String> usernames) throws UnauthorizedException {
        final Set<SuccessInfo> result = new HashSet<>();
        for (String username : usernames) {
            result.add(deleteUser(username));
        }
        return result;
    }

    @Override
    public Map<String, String> getSettings() {
        Map<String, String> settings = new TreeMap<String, String>();
        for (Entry<String, Object> e : getSecurityService().getAllSettings().entrySet()){
            settings.put(e.getKey(), e.getValue().toString());
        }
        return settings;
    }

    @Override
    public void setSetting(String key, String clazz, String setting) {
        if (clazz.equals(Boolean.class.getName())){
            getSecurityService().setSetting(key, Boolean.parseBoolean(setting));
        }
        else if (clazz.equals(Integer.class.getName())){
            getSecurityService().setSetting(key, Integer.parseInt(setting));
        }
        else {
            getSecurityService().setSetting(key, setting);
        }
        getSecurityService().refreshSecurityConfig(getServletContext());
    }

    @Override
    public Map<String, String> getSettingTypes() {
        Map<String, String> settingTypes = new TreeMap<String, String>();
        for (Entry<String, Class<?>> e : getSecurityService().getAllSettingTypes().entrySet()) {
            settingTypes.put(e.getKey(), e.getValue().getName());
        }
        return settingTypes;
    }
    
    //--------------------------------------------------------- OAuth Implementations -------------------------------------------------------------------------

    @Override
    public String getAuthorizationUrl(CredentialDTO credential) throws OAuthException {
        logger.info("callback url: " + credential.getRedirectUrl());
        String authorizationUrl = null;
        try {
            authorizationUrl = getSecurityService().getAuthenticationUrl(createCredentialFromDTO(credential));
        } catch (UserManagementException e) {
            throw new OAuthException(e.getMessage());
        }
        return authorizationUrl;
    }

    @Override
    public Pair<UserDTO, UserDTO> verifySocialUser(CredentialDTO credentialDTO) {
        User user = null;
        try {
            user = getSecurityService().verifySocialUser(createCredentialFromDTO(credentialDTO));
        } catch (UserManagementException e) {
            e.printStackTrace();
        }
        final UserDTO userDTO = securityDTOFactory.createUserDTOFromUser(user, getSecurityService());
        return new Pair<UserDTO, UserDTO>(userDTO, getAllUser());
    }

    private HttpSession getHttpSession() {
        return getThreadLocalRequest().getSession();
    }

    private Credential createCredentialFromDTO(CredentialDTO credentialDTO){
        Credential credential = new Credential();
        credential.setAuthProvider(credentialDTO.getAuthProvider());
        credential.setAuthProviderName(credentialDTO.getAuthProviderName());
        credential.setEmail(credentialDTO.getEmail());
        credential.setLoginName(credentialDTO.getLoginName());
        credential.setPassword(credentialDTO.getPassword());
        credential.setRedirectUrl(credentialDTO.getRedirectUrl());
        credential.setState(credentialDTO.getState());
        credential.setVerifier(credentialDTO.getVerifier());
        credential.setOauthToken(credentialDTO.getOauthToken());
        return credential;
    }
    
    @Override
    public void addSetting(String key, String clazz, String setting) {
        try {
            getSecurityService().addSetting(key, Class.forName(clazz));
        } catch (ClassNotFoundException e) {
            e.printStackTrace();
        } catch (UserManagementException e) {
            e.printStackTrace();
        }
        if (clazz.equals(Boolean.class.getName())){
            getSecurityService().setSetting(key, Boolean.parseBoolean(setting));
        }
        else if (clazz.equals(Integer.class.getName())){
            getSecurityService().setSetting(key, Integer.parseInt(setting));
        }
        else {
            getSecurityService().setSetting(key, setting);
        }
        getSecurityService().refreshSecurityConfig(getServletContext());
    }

    SecurityService getSecurityService() {
        try {
            return securityService.get();
        } catch (InterruptedException | ExecutionException e) {
            throw new RuntimeException(e);
        }
    }

    @Override
    public void setPreference(String username, String key, String value) throws UserManagementException, UnauthorizedException {
        getSecurityService().checkCurrentUserUpdatePermission(getSecurityService().getUserByName(username));
            getSecurityService().setPreference(username, key, value);
    }
    
    @Override
    public void setPreferences(String username, Map<String, String> keyValuePairs)
            throws UserManagementException, UnauthorizedException {
        getSecurityService().checkCurrentUserUpdatePermission(getSecurityService().getUserByName(username));
        for (Entry<String, String> entry : keyValuePairs.entrySet()) {
            getSecurityService().setPreference(username, entry.getKey(), entry.getValue());
        }
    }

    @Override
    public void unsetPreference(String username, String key) throws UserManagementException, UnauthorizedException {
        getSecurityService().checkCurrentUserUpdatePermission(getSecurityService().getUserByName(username));
        getSecurityService().unsetPreference(username, key);
    }

    @Override
    public String getPreference(String username, String key) throws UserManagementException, UnauthorizedException {
        getSecurityService().checkCurrentUserReadPermission(getSecurityService().getUserByName(username));
        return getSecurityService().getPreference(username, key);
    }
    
    @Override
    public Map<String, String> getPreferences(String username, List<String> keys) throws UserManagementException, UnauthorizedException {
        getSecurityService().checkCurrentUserReadPermission(getSecurityService().getUserByName(username));
        Map<String, String> requestedPreferences = new HashMap<>();
        for (String key : keys) {
            requestedPreferences.put(key, getSecurityService().getPreference(username, key));
        }
        return requestedPreferences;
    }
    
    @Override
    public Map<String, String> getAllPreferences(String username)
            throws UserManagementException, UnauthorizedException {
        getSecurityService().checkCurrentUserReadPermission(getSecurityService().getUserByName(username));
        final Map<String, String> allPreferences = getSecurityService().getAllPreferences(username);
        final Map<String, String> result = new HashMap<>();
        for (Map.Entry<String, String> entry : allPreferences.entrySet()) {
            if (!entry.getKey().startsWith("_")) {
                result.put(entry.getKey(), entry.getValue());
            }
        }
        return result;
    }

    @Override
    public String getAccessToken(String username) {
        return getSecurityService().getAccessToken(username);
    }

    @Override
    public String getOrCreateAccessToken(String username) {
        return getSecurityService().getOrCreateAccessToken(username);
    }

    @Override
    public AccessControlListDTO overrideAccessControlList(QualifiedObjectIdentifier idOfAccessControlledObject,
            AccessControlListDTO acl) throws UnauthorizedException {
        if (SecurityUtils.getSubject()
                .isPermitted(idOfAccessControlledObject.getStringPermission(DefaultActions.CHANGE_ACL))) {
            
            Map<UserGroup, Set<String>> aclActionsByGroup = new HashMap<>();
            for (Entry<StrippedUserGroupDTO, Set<String>> entry : acl.getActionsByUserGroup().entrySet()) {
                final StrippedUserGroupDTO groupDTO = entry.getKey();
                final UserGroup userGroup;
                if (groupDTO == null) {
                    userGroup = null;
                } else {
                    userGroup = getSecurityService().getUserGroup(groupDTO.getId());
                }
                aclActionsByGroup.put(userGroup, entry.getValue());
            }

            return securityDTOFactory.createAccessControlListDTO(getSecurityService()
                    .overrideAccessControlList(idOfAccessControlledObject, aclActionsByGroup));
        } else {
            throw new UnauthorizedException("Not permitted to update the ACL for a user");
        }
    }

    @Override
    public AccessControlListDTO getAccessControlListWithoutPruning(QualifiedObjectIdentifier idOfAccessControlledObject) throws UnauthorizedException {
        if (SecurityUtils.getSubject()
                .isPermitted(idOfAccessControlledObject.getStringPermission(DefaultActions.CHANGE_ACL))) {
            AccessControlListAnnotation accessControlList = getSecurityService().getAccessControlList(idOfAccessControlledObject);
            if (accessControlList == null) {
                return null;
            }
            return securityDTOFactory.createAccessControlListDTO(
                    accessControlList.getAnnotation());
        } else {
            throw new UnauthorizedException("Not permitted to get the unpruned ACL for a user");
        }
    }

}<|MERGE_RESOLUTION|>--- conflicted
+++ resolved
@@ -34,10 +34,6 @@
 import com.sap.sse.security.ActionWithResult;
 import com.sap.sse.security.Credential;
 import com.sap.sse.security.SecurityService;
-<<<<<<< HEAD
-=======
-import com.sap.sse.security.shared.AccessControlList;
->>>>>>> 48f5aac3
 import com.sap.sse.security.shared.AccessControlListAnnotation;
 import com.sap.sse.security.shared.AdminRole;
 import com.sap.sse.security.shared.HasPermissions.DefaultActions;
@@ -411,17 +407,6 @@
     public UserDTO createSimpleUser(String username, String email, String password, String fullName, String company,
             String localeName, String validationBaseURL)
             throws UserManagementException, MailException, UnauthorizedException {
-<<<<<<< HEAD
-        final User u = getSecurityService().setOwnershipCheckPermissionForObjectCreationAndRevertOnError(
-                SecuredSecurityTypes.USER, username, username, () -> {
-                    try {
-                        return getSecurityService().createSimpleUser(username, email, password, fullName, company,
-                                getLocaleFromLocaleName(localeName), validationBaseURL);
-                    } catch (UserManagementException | UserGroupManagementException e) {
-                        logger.log(Level.SEVERE, "Error creating user " + username, e);
-                        throw new UserManagementException(e.getMessage());
-                    }
-=======
         
         User user = getSecurityService().checkPermissionForObjectCreationAndRevertOnErrorForUserCreation(username,
                 new ActionWithResult<User>() {
@@ -435,7 +420,6 @@
                     throw new UserManagementException(e.getMessage());
                 }
             }
->>>>>>> 48f5aac3
                 });
         return securityDTOFactory.createUserDTOFromUser(user, getSecurityService());
     }
