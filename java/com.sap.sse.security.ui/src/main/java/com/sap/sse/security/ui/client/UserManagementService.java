--- conflicted
+++ resolved
@@ -66,13 +66,7 @@
 
     Collection<UserDTO> getUserList() throws UnauthorizedException, org.apache.shiro.authz.UnauthorizedException;
 
-<<<<<<< HEAD
-    UserDTO getUserByName(String username) throws UnauthorizedException, org.apache.shiro.authz.UnauthorizedException;
-
     RoleDefinitionDTO createRoleDefinition(String roleDefinitionIdAsString, String name, boolean transitive)
-=======
-    RoleDefinitionDTO createRoleDefinition(String roleDefinitionIdAsString, String name)
->>>>>>> e48d06cc
             throws org.apache.shiro.authz.UnauthorizedException;
 
     void deleteRoleDefinition(String roleDefinitionIdAsString) throws org.apache.shiro.authz.UnauthorizedException;
