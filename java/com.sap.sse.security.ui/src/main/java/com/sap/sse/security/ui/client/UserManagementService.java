--- conflicted
+++ resolved
@@ -78,11 +78,7 @@
     
     Map<String, String> getPreferences(String username, List<String> keys);
     
-<<<<<<< HEAD
-    Map<String, String> getPreferencesWithPrefix(String username, String prefix);
-=======
     Map<String, String> getAllPreferences(String username);
->>>>>>> 7d359c47
 
     String getAccessToken(String username);
 
