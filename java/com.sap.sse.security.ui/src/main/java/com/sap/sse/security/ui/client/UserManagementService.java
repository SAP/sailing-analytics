package com.sap.sse.security.ui.client;

import java.util.ArrayList;
import java.util.Collection;
import java.util.List;
import java.util.Map;

import com.google.gwt.user.client.rpc.RemoteService;
import com.sap.sse.common.Util.Triple;
import com.sap.sse.gwt.client.ServerInfoDTO;
import com.sap.sse.security.shared.HasPermissions;
import com.sap.sse.security.shared.QualifiedObjectIdentifier;
import com.sap.sse.security.shared.TypeRelativeObjectIdentifier;
import com.sap.sse.security.shared.UnauthorizedException;
import com.sap.sse.security.shared.UserManagementException;
import com.sap.sse.security.shared.dto.AccessControlListAnnotationDTO;
import com.sap.sse.security.shared.dto.AccessControlListDTO;
import com.sap.sse.security.shared.dto.RoleDefinitionDTO;
import com.sap.sse.security.shared.dto.RolesAndPermissionsForUserDTO;
import com.sap.sse.security.shared.dto.StrippedUserGroupDTO;
import com.sap.sse.security.shared.dto.UserDTO;
import com.sap.sse.security.shared.dto.UserGroupDTO;
import com.sap.sse.security.ui.oauth.client.CredentialDTO;
import com.sap.sse.security.ui.shared.SecurityServiceSharingDTO;
import com.sap.sse.security.ui.shared.SuccessInfo;

public interface UserManagementService extends RemoteService {

    Collection<AccessControlListAnnotationDTO> getAccessControlLists()
            throws UnauthorizedException, org.apache.shiro.authz.UnauthorizedException;

    Collection<UserGroupDTO> getUserGroups() throws org.apache.shiro.authz.UnauthorizedException;

    UserGroupDTO getUserGroupByName(String userGroupName)
            throws UnauthorizedException, org.apache.shiro.authz.UnauthorizedException;

    StrippedUserGroupDTO getStrippedUserGroupByName(String userGroupName)
            throws UnauthorizedException, org.apache.shiro.authz.UnauthorizedException;

    Collection<UserDTO> getUserList() throws UnauthorizedException, org.apache.shiro.authz.UnauthorizedException;

<<<<<<< HEAD
    RoleDefinitionDTO createRoleDefinition(String roleDefinitionIdAsString, String name, boolean transitive)
            throws org.apache.shiro.authz.UnauthorizedException;

    void deleteRoleDefinition(String roleDefinitionIdAsString) throws org.apache.shiro.authz.UnauthorizedException;

    void updateRoleDefinition(RoleDefinitionDTO roleWithNewProperties)
            throws UnauthorizedException, org.apache.shiro.authz.UnauthorizedException;

=======
>>>>>>> 871c4304
    Boolean userExists(String username) throws org.apache.shiro.authz.UnauthorizedException;

    ArrayList<RoleDefinitionDTO> getRoleDefinitions() throws org.apache.shiro.authz.UnauthorizedException;

    Triple<UserDTO, UserDTO, ServerInfoDTO> getCurrentUser()
            throws UnauthorizedException, org.apache.shiro.authz.UnauthorizedException;

    Map<String, String> getSettings() throws org.apache.shiro.authz.UnauthorizedException;

    Map<String, String> getSettingTypes() throws org.apache.shiro.authz.UnauthorizedException;

    /**
     * @return <code>null</code> if no preference for the user identified by <code>username</code> is found
     */
    String getPreference(String username, String key)
            throws UserManagementException, UnauthorizedException, org.apache.shiro.authz.UnauthorizedException;

    Map<String, String> getPreferences(String username, List<String> keys)
            throws UserManagementException, UnauthorizedException, org.apache.shiro.authz.UnauthorizedException;

    Map<String, String> getAllPreferences(String username)
            throws UserManagementException, UnauthorizedException, org.apache.shiro.authz.UnauthorizedException;

    String getOrCreateAccessToken(String username)
            throws UnauthorizedException, org.apache.shiro.authz.UnauthorizedException;

    AccessControlListDTO getAccessControlListWithoutPruning(QualifiedObjectIdentifier idOfAccessControlledObject)
            throws UnauthorizedException, org.apache.shiro.authz.UnauthorizedException;

    SerializationDummy serializationDummy(TypeRelativeObjectIdentifier typeRelativeObjectIdentifier, HasPermissions hasPermissions)
            throws org.apache.shiro.authz.UnauthorizedException;

    RolesAndPermissionsForUserDTO getRolesAndPermissionsForUser(String username)
            throws UserManagementException, org.apache.shiro.authz.UnauthorizedException;

    Boolean userGroupExists(String userGroupName) throws org.apache.shiro.authz.UnauthorizedException;

    SecurityServiceSharingDTO getSharingConfiguration();
<<<<<<< HEAD

=======
    
    Triple<UserDTO, UserDTO, ServerInfoDTO> verifySocialUser(CredentialDTO credentialDTO);

    SuccessInfo login(String username, String password) throws org.apache.shiro.authz.UnauthorizedException;

    SuccessInfo logout() throws org.apache.shiro.authz.UnauthorizedException;

    ArrayList<HasPermissions> getAllHasPermissions();
>>>>>>> 871c4304
}<|MERGE_RESOLUTION|>--- conflicted
+++ resolved
@@ -39,17 +39,6 @@
 
     Collection<UserDTO> getUserList() throws UnauthorizedException, org.apache.shiro.authz.UnauthorizedException;
 
-<<<<<<< HEAD
-    RoleDefinitionDTO createRoleDefinition(String roleDefinitionIdAsString, String name, boolean transitive)
-            throws org.apache.shiro.authz.UnauthorizedException;
-
-    void deleteRoleDefinition(String roleDefinitionIdAsString) throws org.apache.shiro.authz.UnauthorizedException;
-
-    void updateRoleDefinition(RoleDefinitionDTO roleWithNewProperties)
-            throws UnauthorizedException, org.apache.shiro.authz.UnauthorizedException;
-
-=======
->>>>>>> 871c4304
     Boolean userExists(String username) throws org.apache.shiro.authz.UnauthorizedException;
 
     ArrayList<RoleDefinitionDTO> getRoleDefinitions() throws org.apache.shiro.authz.UnauthorizedException;
@@ -88,9 +77,6 @@
     Boolean userGroupExists(String userGroupName) throws org.apache.shiro.authz.UnauthorizedException;
 
     SecurityServiceSharingDTO getSharingConfiguration();
-<<<<<<< HEAD
-
-=======
     
     Triple<UserDTO, UserDTO, ServerInfoDTO> verifySocialUser(CredentialDTO credentialDTO);
 
@@ -99,5 +85,4 @@
     SuccessInfo logout() throws org.apache.shiro.authz.UnauthorizedException;
 
     ArrayList<HasPermissions> getAllHasPermissions();
->>>>>>> 871c4304
 }