--- conflicted
+++ resolved
@@ -70,11 +70,7 @@
         buttonPanel.addCreateActionWithoutServerCreateObjectPermissionCheck(stringMessages.createUserGroup(),
                 () -> new CreateUserGroupDialog(stringMessages,
                 userService, userManagementService, userGroupListDataProvider, () -> updateUserGroups()).show());
-<<<<<<< HEAD
-        buttonPanel.addRemoveAction(userGroupSelectionModel, stringMessages.removeUserGroup(), () -> {
-=======
         final Button removeButton = buttonPanel.addRemoveAction(stringMessages.removeUserGroup(), () -> {
->>>>>>> ef388716
             Set<UserGroupDTO> userGroups = userGroupTableWrapper.getSelectionModel().getSelectedSet();
             if (userGroups == null || userGroups.isEmpty()) {
                 Window.alert(stringMessages.youHaveToSelectAUserGroup());
@@ -104,13 +100,6 @@
                 }
             }
         });
-<<<<<<< HEAD
-=======
-        userGroupSelectionModel.addSelectionChangeHandler(event -> {
-            removeButton.setText(stringMessages.remove() + " (" + userGroupSelectionModel.getSelectedSet().size() + ")");
-            removeButton.setEnabled(userGroupSelectionModel.getSelectedSet().size() >= 1);
-        });
->>>>>>> ef388716
         return buttonPanel;
     }
 
