package com.sap.sse.security.ui.client.component;

import static com.sap.sse.security.shared.impl.SecuredSecurityTypes.USER_GROUP;

import com.google.gwt.user.client.Window;
import com.google.gwt.user.client.rpc.AsyncCallback;
import com.google.gwt.user.client.ui.CaptionPanel;
import com.google.gwt.user.client.ui.DockPanel;
import com.google.gwt.user.client.ui.HorizontalPanel;
import com.google.gwt.user.client.ui.ScrollPanel;
import com.google.gwt.user.client.ui.TextBox;
import com.google.gwt.user.client.ui.VerticalPanel;
import com.google.gwt.user.client.ui.Widget;
import com.sap.sse.gwt.client.ErrorReporter;
import com.sap.sse.gwt.client.celltable.CellTableWithCheckboxResources;
import com.sap.sse.gwt.client.panels.LabeledAbstractFilterablePanel;
import com.sap.sse.security.shared.HasPermissions;
import com.sap.sse.security.shared.dto.UserGroupDTO;
import com.sap.sse.security.ui.client.UserManagementServiceAsync;
import com.sap.sse.security.ui.client.UserService;
import com.sap.sse.security.ui.client.i18n.StringMessages;
import com.sap.sse.security.ui.shared.SuccessInfo;

/**
 * Shows a {@link UserGroupTableWrapper} with an overview over all existing user groups and allows them to be edited via
 * a {@link UserGroupDetailPanel}.
 */
public class UserGroupManagementPanel extends DockPanel {
    private final UserGroupListDataProvider userGroupListDataProvider;
    private UserGroupDetailPanel userGroupDetailPanel;

    private final UserGroupTableWrapper userGroupTableWrapper;

    public UserGroupManagementPanel(final UserService userService, final StringMessages stringMessages,
            Iterable<HasPermissions> additionalPermissions, ErrorReporter errorReporter,
            CellTableWithCheckboxResources tableResources) {
        final UserManagementServiceAsync userManagementService = userService.getUserManagementService();
        final VerticalPanel west = new VerticalPanel();

        // create button bar
        west.add(createButtonPanel(userService, stringMessages, userManagementService));

        // create UserGroup Table
        userGroupListDataProvider = new UserGroupListDataProvider(userManagementService, new TextBox());
        userGroupTableWrapper = new UserGroupTableWrapper(userService, additionalPermissions, stringMessages,
                errorReporter, /* enablePager */ true, tableResources, () -> updateUserGroups());

        final ScrollPanel scrollPanel = new ScrollPanel(userGroupTableWrapper.asWidget());
        final LabeledAbstractFilterablePanel<UserGroupDTO> userGroupfilterBox = userGroupTableWrapper.getFilterField();
        userGroupfilterBox.getElement().setPropertyString("placeholder", stringMessages.filterUserGroups());

        west.add(userGroupfilterBox);
        west.add(scrollPanel);

        // create Details Panel
        final HorizontalPanel listsWrapper = createUserGroupDetailsPanel(stringMessages, userManagementService);
        west.add(listsWrapper);

        add(west, DockPanel.WEST);

    }

    /** Creates the button bar with add/remove/refresh buttons. */
    private Widget createButtonPanel(final UserService userService, final StringMessages stringMessages,
            final UserManagementServiceAsync userManagementService) {
        final AccessControlledButtonPanel buttonPanel = new AccessControlledButtonPanel(userService, USER_GROUP);
        buttonPanel.addUnsecuredAction(stringMessages.refresh(), () -> updateUserGroups());
        buttonPanel.addCreateAction(stringMessages.createUserGroup(), () -> new CreateUserGroupDialog(stringMessages,
                userService, userManagementService, userGroupListDataProvider).show());
        buttonPanel.addRemoveAction(stringMessages.removeUserGroup(), () -> {
            UserGroupDTO userGroup = userGroupTableWrapper.getSelectionModel().getSelectedObject();
            if (userGroup == null) {
                Window.alert(stringMessages.youHaveToSelectAUserGroup());
            } else if (Window.confirm(stringMessages.doYouReallyWantToRemoveUserGroup(userGroup.getName()))) {
                userManagementService.deleteUserGroup(userGroup.getId().toString(), new AsyncCallback<SuccessInfo>() {
                    @Override
                    public void onSuccess(SuccessInfo result) {
                        userGroupListDataProvider.updateDisplays();
                        Window.alert(result.getMessage());
                        updateUserGroups();
                    }

                    @Override
<<<<<<< HEAD
                    public void onSuccess(AccessControlListAnnotationDTO result) {
                        final EditACLDialog.DialogConfig<UserGroupDTO> configACL = EditACLDialog.create(
                                userService.getUserManagementService(), SecuredSecurityTypes.USER_GROUP,
                                user -> result.getAnnotation(), stringMessages);
                        configACL.openDialog(null);
=======
                    public void onFailure(Throwable caught) {
                        Window.alert(stringMessages.couldNotDeleteUserGroup());
>>>>>>> a19efbd5
                    }
                });
            }
        });
        return buttonPanel;
    }

    /** Creates the UserGroupDetailsPanel which contains details about the selected user group */
    private HorizontalPanel createUserGroupDetailsPanel(final StringMessages stringMessages,
            final UserManagementServiceAsync userManagementService) {
        final TextBox userFilterBox = new TextBox();
        userFilterBox.getElement().setPropertyString("placeholder", stringMessages.filterUsers());
        userGroupDetailPanel = new UserGroupDetailPanel(userFilterBox, userGroupTableWrapper.getSelectionModel(),
                userGroupListDataProvider, userManagementService, stringMessages);

        final VerticalPanel userListWrapper = new VerticalPanel();
        userListWrapper.add(userFilterBox);
        userListWrapper.add(userGroupDetailPanel);
        final CaptionPanel userListCaption = new CaptionPanel(stringMessages.users());
        userListCaption.add(userListWrapper);
        final HorizontalPanel listsWrapper = new HorizontalPanel();
        listsWrapper.add(userListCaption);
        listsWrapper.setVisible(false);
        userGroupTableWrapper.getSelectionModel().addSelectionChangeHandler(
                h -> listsWrapper.setVisible(userGroupTableWrapper.getSelectionModel().getSelectedObject() != null));
        return listsWrapper;
    }

    /** Updates the UserGroups. */
    public void updateUserGroups() {
        userGroupTableWrapper.refreshUserList(null);
        userGroupListDataProvider.updateDisplays();
        userGroupDetailPanel.updateLists();
    }
}<|MERGE_RESOLUTION|>--- conflicted
+++ resolved
@@ -81,16 +81,8 @@
                     }
 
                     @Override
-<<<<<<< HEAD
-                    public void onSuccess(AccessControlListAnnotationDTO result) {
-                        final EditACLDialog.DialogConfig<UserGroupDTO> configACL = EditACLDialog.create(
-                                userService.getUserManagementService(), SecuredSecurityTypes.USER_GROUP,
-                                user -> result.getAnnotation(), stringMessages);
-                        configACL.openDialog(null);
-=======
                     public void onFailure(Throwable caught) {
                         Window.alert(stringMessages.couldNotDeleteUserGroup());
->>>>>>> a19efbd5
                     }
                 });
             }
