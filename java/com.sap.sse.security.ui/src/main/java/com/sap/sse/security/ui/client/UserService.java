package com.sap.sse.security.ui.client;

import java.util.HashSet;
import java.util.List;
import java.util.Map;
import java.util.Set;
import java.util.logging.Logger;

import com.google.gwt.core.client.GWT;
import com.google.gwt.user.client.Random;
import com.google.gwt.user.client.Window;
import com.google.gwt.user.client.rpc.AsyncCallback;
import com.sap.sse.common.settings.generic.AbstractGenericSerializableSettings;
import com.sap.sse.common.settings.generic.GenericSerializableSettings;
import com.sap.sse.gwt.client.Storage;
import com.sap.sse.gwt.client.StorageEvent;
import com.sap.sse.gwt.client.StorageEvent.Handler;
import com.sap.sse.gwt.client.async.MarkedAsyncCallback;
import com.sap.sse.security.ui.client.i18n.StringMessages;
import com.sap.sse.security.ui.oauth.client.util.ClientUtils;
import com.sap.sse.security.ui.shared.SuccessInfo;
import com.sap.sse.security.ui.shared.UserDTO;

/**
 * Encapsulates the current user, remembered as a {@link UserDTO} object. The current user is determined by a call to
 * the server which in turn considers the current session to determine if a valid user is attached to the session. The
 * {@link UserDTO} for the current user tells about the user's roles, the user name and, if known, the e-mail address.
 * <p>
 * 
 * The {@link UserDTO} object is {@link #updateUser(boolean) updated} once the {@link #login(String, String)} or
 * {@link #logout()} methods have completed, and registered handlers and, optionally, other instances of this
 * service living in other tabs or browser windows, are notified about the changes.<p>
 * 
 * Clients can subscribe to this service for changes of the current user, using
 * {@link #addUserStatusEventHandler(UserStatusEventHandler)}. They will be notified each time the user object is
 * fetched successfully from the server or when a log-out sets the user object to <code>null</code>.
 * 
 * @author Axel Uhl (D043530)
 *
 */
public class UserService {
    private static final Logger logger = Logger.getLogger(UserService.class.getName());
    
    private static final StringMessages stringMessages = GWT.create(StringMessages.class);
    
    /**
     * Key for the HTML5 local store that can be used to notify other instances of this service in other tabs
     * and windows about changes in the currently logged-in user. 
     */
    private static final String LOCAL_STORAGE_UPDATE_KEY = "current-user-has-changed";
    
    private final UserManagementServiceAsync userManagementService;

    private final Set<UserStatusEventHandler> handlers;

    private boolean userInitiallyLoaded = false;
    
    private UserDTO currentUser;

    private final String id;

    public UserService(UserManagementServiceAsync userManagementService) {
        this.id = ""+(System.currentTimeMillis() * Random.nextInt()); // something pretty random
        this.userManagementService = userManagementService;
        handlers = new HashSet<>();
        registerStorageEventHandler();
        updateUser(/* notifyOtherInstances */ false);
    }

    private void registerStorageEventHandler() {
        Storage.addStorageEventHandler(new Handler() {
            @Override
            public void onStorageChange(StorageEvent event) {
                logger.finest("Received storage event { key: "+event.getKey()+", newValue: "+event.getNewValue()+", oldValue: "+
                        event.getOldValue()+", url: "+event.getUrl()+", storageArea: "+event.getStorageArea());
                // ignore update events coming from this object itself
                if (LOCAL_STORAGE_UPDATE_KEY.equals(event.getKey()) && event.getNewValue() != null
                        && !event.getNewValue().isEmpty() && !event.getNewValue().equals(id.toString())) {
                    updateUser(/* Don't play endless ping-ping between instances! */ false);
                }
            }
        });
    }

    /**
     * Used to synchronize changes in the user status between all {@link UserService} instances across all browser
     * tabs/windows.
     */
    public void fireUserUpdateEvent() {
        if (Storage.isSupported()) {
            Storage.getLocalStorageIfSupported().setItem(LOCAL_STORAGE_UPDATE_KEY, ""); // force a change
            Storage.getLocalStorageIfSupported().setItem(LOCAL_STORAGE_UPDATE_KEY, id);
        }
    }

    /**
     * Fetches the {@link UserDTO} for the currently signed-in user, identified by the current session, from the server.
     * Receiving a result or an error condition will {@link #fireUserUpdateEvent() fire an update event} to all other
     * instances of this class in other tabs / windows if <code>notifyOtherInstances</code> is <code>true</code>. All
     * {@link UserStatusEventHandler}s registered with this instance will be
     * {@link UserStatusEventHandler#onUserStatusChange(UserDTO) notified} in all cases.
     * 
     * @param notifyOtherInstances
     *            if <code>true</code>, other instances of this class will be notified about the result of the call
     */
    public void updateUser(final boolean notifyOtherInstances) {
        userManagementService.getCurrentUser(new MarkedAsyncCallback<UserDTO>(
                new AsyncCallback<UserDTO>() {
            @Override
            public void onSuccess(UserDTO result) {
                setCurrentUser(result, notifyOtherInstances);
            }

            @Override
            public void onFailure(Throwable caught) {
                Window.alert(caught.getMessage());
            }
        }));
    }

    /**
     * Signs in a user with username and password. If successful, the {@link #getCurrentUser() current user} will be
     * updated with the user data. Otherwise, it will remain unchanged. This means in particular that any previously
     * signed-in user will remain to be signed in.
     */
    public void login(String username, String password, final AsyncCallback<SuccessInfo> callback) {
        userManagementService.login(username, password,
                new MarkedAsyncCallback<SuccessInfo>(new AsyncCallback<SuccessInfo>() {
            @Override
            public void onFailure(Throwable caught) {
                callback.onFailure(caught);
            }

            @Override
            public void onSuccess(SuccessInfo result) {
                if (result.isSuccessful()) {
                    setCurrentUser(result.getUserDTO(), /* notify other instances */ true);
                }
                callback.onSuccess(result);
            }
        }));
    }

    public void verifySocialUser(final AsyncCallback<UserDTO> callback) throws Exception {
        final String authProviderName = ClientUtils.getAuthProviderNameFromCookie();
        logger.info("Verifying " + authProviderName + " user ...");
        userManagementService.verifySocialUser(ClientUtils.getCredential(),
                new MarkedAsyncCallback<UserDTO>(new AsyncCallback<UserDTO>() {
            @Override
            public void onFailure(Throwable caught) {
                callback.onFailure(caught);
            }

            @Override
            public void onSuccess(UserDTO result) {
                setCurrentUser(result, /* notifyOtherInstances */ true);
                logger.info(authProviderName + " user '" + result.getName() + "' is verified!\n");
                callback.onSuccess(result);
            }
        }));
    }

    public void logout() {
        userManagementService.logout(new AsyncCallback<SuccessInfo>() {
            @Override
            public void onFailure(Throwable caught) {
                Window.alert(stringMessages.couldNotSignOut(caught.getMessage()));
            }
    
            @Override
            public void onSuccess(SuccessInfo result) {
                currentUser = null;
                notifyUserStatusEventHandlers();
                fireUserUpdateEvent();
            }
        });
    };

    /**
     * The user currently signed in, identified using the current web session, or <code>null</code> if no user is
     * currently signed in.
     */
    public UserDTO getCurrentUser() {
        return currentUser;
    }

    private void setCurrentUser(UserDTO result, final boolean notifyOtherInstances) {
        currentUser = result;
        userInitiallyLoaded = true;
        logger.info("User changed to " + (result == null ? "No User" : (result.getName() + " roles: "
                + result.getRoles())));
        notifyUserStatusEventHandlers();
        if (notifyOtherInstances) {
            fireUserUpdateEvent();
        }
    }

    public void addUserStatusEventHandler(UserStatusEventHandler handler) {
        addUserStatusEventHandler(handler, false);
    }
    
    public void addUserStatusEventHandler(UserStatusEventHandler handler, boolean fireIfUserIsAlreadyAvailable) {
        handlers.add(handler);
        if (userInitiallyLoaded && fireIfUserIsAlreadyAvailable) {
            handler.onUserStatusChange(currentUser);
        }
    }

    public void removeUserStatusEventHandler(UserStatusEventHandler handler) {
        handlers.remove(handler);
    }

    private void notifyUserStatusEventHandlers() {
        for (UserStatusEventHandler handler : handlers) {
            handler.onUserStatusChange(getCurrentUser());
        }
    }

    public UserManagementServiceAsync getUserManagementService() {
        return userManagementService;
    }

    /**
     * Loads the {@link #getCurrentUser() current user}'s preference with the given {@link String key} from server.
     * The preferences are passed to the {@link AsyncCallback} as serialized in {@link String}.
     * 
     * @param key
     *            key of the preference to load
     * @param callback
     *            {@link AsyncCallback} for GWT RPC call
     *            
     */
    public void getPreference(String key,
            final AsyncCallback<String> callback) {
        String username = getCurrentUser().getName(); // TODO: Can username be determined via session on server-side
        getUserManagementService().getPreference(username, key, callback);
    }
    
    public void getPreferences(List<String> keys,
            final AsyncCallback<Map<String, String>> callback) {
        String username = getCurrentUser().getName(); // TODO: Can username be determined via session on server-side
        getUserManagementService().getPreferences(username, keys, callback);
    }
    
<<<<<<< HEAD
    public void getPreferenceswithPrefix(String prefix, final AsyncCallback<Map<String, String>> callback) {
        String username = getCurrentUser().getName(); // TODO: Can username be determined via session on server-side
        getUserManagementService().getPreferencesWithPrefix(username, prefix, callback);
=======
    public void getAllPreferences(final AsyncCallback<Map<String, String>> callback) {
        String username = getCurrentUser().getName(); // TODO: Can username be determined via session on server-side
        getUserManagementService().getAllPreferences(username, callback);
>>>>>>> 7d359c47
    }
    
    /**
     * Sets the {@link #getCurrentUser() current user}'s preference with the given {@link String key} on server.
     * 
     * @param key
     *            key of the preference to set
     * @param serializedSettings
     *            Serialized settings as {@link String} containing the preferences
     */
    public void setPreference(String key, String serializedSettings, final AsyncCallback<Void> callback) {
        String username = getCurrentUser().getName(); // TODO: Can username be determined via session on server-side
        getUserManagementService().setPreference(username, key, serializedSettings, callback);
    }
    
    public void setPreferences(Map<String, String> keyValuePairs,
            final AsyncCallback<Void> callback) {
        String username = getCurrentUser().getName(); // TODO: Can username be determined via session on server-side
        getUserManagementService().setPreferences(username, keyValuePairs, callback);
    }
    
    /**
     * Unsets the {@link #getCurrentUser() current user}'s preference with the given key on server.
     * 
     * @param key key of the preference to unset
     *            
     * @see GenericSerializableSettings
     * @see AbstractGenericSerializableSettings
     */
    public void unsetPreference(String key) {
        String username = getCurrentUser().getName(); // TODO: Can username be determined via session on server-side
        getUserManagementService().unsetPreference(username, key, new AsyncCallback<Void>() {
            @Override
            public void onFailure(Throwable caught) {
                // TODO What to do in case of failure?
            }
            
            @Override
            public void onSuccess(Void result) {
                // TODO Do anything in case of success?
            }
        });
    }
}<|MERGE_RESOLUTION|>--- conflicted
+++ resolved
@@ -242,15 +242,9 @@
         getUserManagementService().getPreferences(username, keys, callback);
     }
     
-<<<<<<< HEAD
-    public void getPreferenceswithPrefix(String prefix, final AsyncCallback<Map<String, String>> callback) {
-        String username = getCurrentUser().getName(); // TODO: Can username be determined via session on server-side
-        getUserManagementService().getPreferencesWithPrefix(username, prefix, callback);
-=======
     public void getAllPreferences(final AsyncCallback<Map<String, String>> callback) {
         String username = getCurrentUser().getName(); // TODO: Can username be determined via session on server-side
         getUserManagementService().getAllPreferences(username, callback);
->>>>>>> 7d359c47
     }
     
     /**
