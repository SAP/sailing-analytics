package com.sap.sse.security.ui.client;

import java.util.HashSet;
import java.util.List;
import java.util.Map;
import java.util.Set;
import java.util.logging.Logger;

import com.google.gwt.core.client.GWT;
import com.google.gwt.user.client.Random;
import com.google.gwt.user.client.rpc.AsyncCallback;
import com.sap.sse.common.Duration;
import com.sap.sse.common.TimePoint;
import com.sap.sse.common.Util;
<<<<<<< HEAD
import com.sap.sse.common.Util.Pair;
=======
import com.sap.sse.common.Util.Triple;
>>>>>>> 27338103
import com.sap.sse.common.impl.MillisecondsTimePoint;
import com.sap.sse.common.settings.generic.AbstractGenericSerializableSettings;
import com.sap.sse.common.settings.generic.GenericSerializableSettings;
import com.sap.sse.gwt.client.Notification;
import com.sap.sse.gwt.client.Notification.NotificationType;
import com.sap.sse.gwt.client.ServerInfoDTO;
import com.sap.sse.gwt.client.Storage;
import com.sap.sse.gwt.client.StorageEvent;
import com.sap.sse.gwt.client.StorageEvent.Handler;
import com.sap.sse.gwt.client.async.MarkedAsyncCallback;
import com.sap.sse.security.shared.HasPermissions;
import com.sap.sse.security.shared.HasPermissions.DefaultActions;
import com.sap.sse.security.shared.PermissionChecker;
import com.sap.sse.security.shared.WildcardPermission;
import com.sap.sse.security.shared.dto.AccessControlListDTO;
import com.sap.sse.security.shared.dto.OwnershipDTO;
<<<<<<< HEAD
=======
import com.sap.sse.security.shared.dto.RoleDefinitionDTO;
>>>>>>> 27338103
import com.sap.sse.security.shared.dto.StrippedUserGroupDTO;
import com.sap.sse.security.shared.dto.UserDTO;
import com.sap.sse.security.shared.impl.Ownership;
import com.sap.sse.security.shared.impl.SecuredSecurityTypes;
<<<<<<< HEAD
=======
import com.sap.sse.security.shared.impl.SecuredSecurityTypes.ServerActions;
>>>>>>> 27338103
import com.sap.sse.security.ui.client.i18n.StringMessages;
import com.sap.sse.security.ui.oauth.client.util.ClientUtils;
import com.sap.sse.security.ui.shared.SuccessInfo;

/**
 * Encapsulates the current user, remembered as a {@link UserDTO} object. The current user is determined by a call to
 * the server which in turn considers the current session to determine if a valid user is attached to the session. The
 * {@link UserDTO} for the current user tells about the user's roles, the user name and, if known, the e-mail address.
 * <p>
 * 
 * The {@link UserDTO} object is {@link #updateUser(boolean) updated} once the {@link #login(String, String)} or
 * {@link #logout()} methods have completed, and registered handlers and, optionally, other instances of this
 * service living in other tabs or browser windows, are notified about the changes.<p>
 * 
 * Clients can subscribe to this service for changes of the current user, using
 * {@link #addUserStatusEventHandler(UserStatusEventHandler)}. They will be notified each time the user object is
 * fetched successfully from the server or when a log-out sets the user object to <code>null</code>.
 * 
 * @author Axel Uhl (D043530)
 *
 */
public class UserService {
    private static final Logger logger = Logger.getLogger(UserService.class.getName());
    
    private static final StringMessages stringMessages = GWT.create(StringMessages.class);
    
    /**
     * Key for the HTML5 local store that can be used to notify other instances of this service in other tabs
     * and windows about changes in the currently logged-in user. 
     */
    private static final String LOCAL_STORAGE_UPDATE_KEY = "current-user-has-changed";
    
    
    /**
     * Storage key to remember when a user was authenticated or dismissed the login hint the last time.
     */
    protected static final String STORAGE_KEY_FOR_USER_LOGIN_HINT = "sse.ui.lastLoginOrSuppression";
    
    /**
     * Delay when the login hint will be shown next time after a user logged in or dismissed the message.
     */
    protected static final Duration SUPRESSION_DELAY = Duration.ONE_WEEK;
    
    private final UserManagementServiceAsync userManagementService;

    private final Set<UserStatusEventHandler> handlers;

    private boolean userInitiallyLoaded = false;
    
    private boolean preAuthenticated = false;
    
    private UserDTO currentUser;

    private final String id;

    private UserDTO anonymousUser;
    
<<<<<<< HEAD
=======
    private ServerInfoDTO serverInfo;
    
>>>>>>> 27338103
    private final Set<HasPermissions> allKnownHasPermissions;

    public UserService(UserManagementServiceAsync userManagementService) {
        this.id = ""+(System.currentTimeMillis() * Random.nextInt()); // something pretty random
        this.userManagementService = userManagementService;
        handlers = new HashSet<>();
        allKnownHasPermissions = new HashSet<>();
        Util.addAll(SecuredSecurityTypes.getAllInstances(), allKnownHasPermissions);
        registerStorageEventHandler();
        updateUser(/* notifyOtherInstances */ false);
    }

    private void registerStorageEventHandler() {
        Storage.addStorageEventHandler(new Handler() {
            @Override
            public void onStorageChange(StorageEvent event) {
                logger.finest("Received storage event { key: "+event.getKey()+", newValue: "+event.getNewValue()+", oldValue: "+
                        event.getOldValue()+", url: "+event.getUrl()+", storageArea: "+event.getStorageArea());
                // ignore update events coming from this object itself
                if (LOCAL_STORAGE_UPDATE_KEY.equals(event.getKey()) && event.getNewValue() != null
                        && !event.getNewValue().isEmpty() && !event.getNewValue().equals(id.toString())) {
                    updateUser(/* Don't play endless ping-ping between instances! */ false);
                }
            }
        });
    }

    /**
     * Used to synchronize changes in the user status between all {@link UserService} instances across all browser
     * tabs/windows.
     */
    public void fireUserUpdateEvent() {
        if (Storage.isSupported()) {
            Storage.getLocalStorageIfSupported().setItem(LOCAL_STORAGE_UPDATE_KEY, ""); // force a change
            Storage.getLocalStorageIfSupported().setItem(LOCAL_STORAGE_UPDATE_KEY, id);
        }
    }

    /**
     * Fetches the {@link UserDTO} for the currently signed-in user, identified by the current session, from the server.
     * Receiving a result or an error condition will {@link #fireUserUpdateEvent() fire an update event} to all other
     * instances of this class in other tabs / windows if <code>notifyOtherInstances</code> is <code>true</code>. All
     * {@link UserStatusEventHandler}s registered with this instance will be
     * {@link UserStatusEventHandler#onUserStatusChange(UserDTO) notified} in all cases.
     * 
     * @param notifyOtherInstances
     *            if <code>true</code>, other instances of this class will be notified about the result of the call
     */
    public void updateUser(final boolean notifyOtherInstances) {
        userManagementService.getCurrentUser(
<<<<<<< HEAD
                new MarkedAsyncCallback<Pair<UserDTO, UserDTO>>(new AsyncCallback<Pair<UserDTO, UserDTO>>() {
            @Override
                    public void onSuccess(Pair<UserDTO, UserDTO> result) {
=======
                new MarkedAsyncCallback<Triple<UserDTO, UserDTO, ServerInfoDTO>>(new AsyncCallback<Triple<UserDTO, UserDTO, ServerInfoDTO>>() {
            @Override
                    public void onSuccess(Triple<UserDTO, UserDTO, ServerInfoDTO> result) {
>>>>>>> 27338103
                setCurrentUser(result, notifyOtherInstances);
            }

            @Override
            public void onFailure(Throwable caught) {
                Notification.notify(caught.getMessage(), NotificationType.ERROR);
            }
        }));
    }

    /**
     * Signs in a user with username and password. If successful, the {@link #getCurrentUser() current user} will be
     * updated with the user data. Otherwise, it will remain unchanged. This means in particular that any previously
     * signed-in user will remain to be signed in.
     */
    public void login(String username, String password, final AsyncCallback<SuccessInfo> callback) {
        userManagementService.login(username, password,
                new MarkedAsyncCallback<SuccessInfo>(new AsyncCallback<SuccessInfo>() {
            @Override
            public void onFailure(Throwable caught) {
                callback.onFailure(caught);
            }

            @Override
            public void onSuccess(SuccessInfo result) {
                if (result.isSuccessful()) {
                    setCurrentUser(result.getUserDTO(), /* notify other instances */ true);
                }
                callback.onSuccess(result);
            }
        }));
    }

    public void verifySocialUser(final AsyncCallback<UserDTO> callback) throws Exception {
        final String authProviderName = ClientUtils.getAuthProviderNameFromCookie();
        logger.info("Verifying " + authProviderName + " user ...");
        userManagementService.verifySocialUser(ClientUtils.getCredential(),
<<<<<<< HEAD
                new MarkedAsyncCallback<Pair<UserDTO, UserDTO>>(new AsyncCallback<Pair<UserDTO, UserDTO>>() {
=======
                new MarkedAsyncCallback<Triple<UserDTO, UserDTO, ServerInfoDTO>>(new AsyncCallback<Triple<UserDTO, UserDTO, ServerInfoDTO>>() {
>>>>>>> 27338103
            @Override
            public void onFailure(Throwable caught) {
                callback.onFailure(caught);
            }

            @Override
<<<<<<< HEAD
                    public void onSuccess(Pair<UserDTO, UserDTO> result) {
=======
                    public void onSuccess(Triple<UserDTO, UserDTO, ServerInfoDTO> result) {
>>>>>>> 27338103
                setCurrentUser(result, /* notifyOtherInstances */ true);
                        logger.info(authProviderName + " user '" + result.getA().getName() + "' is verified!\n");
                        callback.onSuccess(result.getA());
            }
        }));
    }

    public void logout() {
        userManagementService.logout(new AsyncCallback<SuccessInfo>() {
            @Override
            public void onFailure(Throwable caught) {
                Notification.notify(stringMessages.couldNotSignOut(caught.getMessage()), NotificationType.ERROR);
            }
    
            @Override
            public void onSuccess(SuccessInfo result) {
                currentUser = null;
                preAuthenticated = false;
                notifyUserStatusEventHandlers(false);
                fireUserUpdateEvent();
            }
        });
    };

    /**
     * The user currently signed in, identified using the current web session, or <code>null</code> if no user is
     * currently signed in.
     */
    public UserDTO getCurrentUser() {
        return currentUser;
    }

<<<<<<< HEAD
    private void setCurrentUser(Pair<UserDTO, UserDTO> resultAndAnomynous, final boolean notifyOtherInstances) {
=======
    private void setCurrentUser(Triple<UserDTO, UserDTO, ServerInfoDTO> resultAndAnomynous, final boolean notifyOtherInstances) {
>>>>>>> 27338103
        if (resultAndAnomynous.getA() == null) {
            currentUser = null;
        } else {
            // we remember that a user was authenticated to suppress the hint for some time
            setUserLoginHintToStorage();
            currentUser = resultAndAnomynous.getA();
        }
        anonymousUser = resultAndAnomynous.getB();
<<<<<<< HEAD
=======
        serverInfo = resultAndAnomynous.getC();
>>>>>>> 27338103

        preAuthenticated = (!userInitiallyLoaded && currentUser != null);
        userInitiallyLoaded = true;
        logger.info("User changed to "
                + (currentUser == null ? "No User" : (currentUser.getName() + " roles: " + currentUser.getRoles())));
        logger.info("User anonymous changed to " + anonymousUser.getName() + " roles: " + anonymousUser.getRoles());
        notifyUserStatusEventHandlers(preAuthenticated);
        if (notifyOtherInstances) {
            fireUserUpdateEvent();
        }
    }

    public void addUserStatusEventHandler(UserStatusEventHandler handler) {
        addUserStatusEventHandler(handler, false);
    }
    
    public void addUserStatusEventHandler(UserStatusEventHandler handler, boolean fireIfUserIsAlreadyAvailable) {
        handlers.add(handler);
        if (userInitiallyLoaded && fireIfUserIsAlreadyAvailable) {
            handler.onUserStatusChange(currentUser, preAuthenticated);
        }
    }

    public void removeUserStatusEventHandler(UserStatusEventHandler handler) {
        handlers.remove(handler);
    }

    private void notifyUserStatusEventHandlers(boolean preAuthenticated) {
        for (UserStatusEventHandler handler : new HashSet<>(handlers)) {
            handler.onUserStatusChange(getCurrentUser(), preAuthenticated);
        }
    }

    public UserManagementServiceAsync getUserManagementService() {
        return userManagementService;
    }
    
    /**
     * Loads the {@link #getCurrentUser() current user}'s preference with the given {@link String key} from server.
     * The preferences are passed to the {@link AsyncCallback} as serialized in {@link String}.
     * 
     * @param key
     *            key of the preference to load
     * @param callback
     *            {@link AsyncCallback} for GWT RPC call
     *            
     */
    public void getPreference(String key,
            final AsyncCallback<String> callback) {
        String username = getCurrentUser().getName(); // TODO: Can username be determined via session on server-side
        getUserManagementService().getPreference(username, key, callback);
    }
    
    public void getPreferences(List<String> keys,
            final AsyncCallback<Map<String, String>> callback) {
        String username = getCurrentUser().getName(); // TODO: Can username be determined via session on server-side
        getUserManagementService().getPreferences(username, keys, callback);
    }
    
    public void getAllPreferences(final AsyncCallback<Map<String, String>> callback) {
        String username = getCurrentUser().getName(); // TODO: Can username be determined via session on server-side
        getUserManagementService().getAllPreferences(username, callback);
    }
    
    /**
     * Sets the {@link #getCurrentUser() current user}'s preference with the given {@link String key} on server.
     * 
     * @param key
     *            key of the preference to set
     * @param serializedSettings
     *            Serialized settings as {@link String} containing the preferences
     */
    public void setPreference(String key, String serializedSettings, final AsyncCallback<Void> callback) {
        String username = getCurrentUser().getName(); // TODO: Can username be determined via session on server-side
        getUserManagementService().setPreference(username, key, serializedSettings, callback);
    }
    
    public void setPreferences(Map<String, String> keyValuePairs,
            final AsyncCallback<Void> callback) {
        String username = getCurrentUser().getName(); // TODO: Can username be determined via session on server-side
        getUserManagementService().setPreferences(username, keyValuePairs, callback);
    }
    
    /**
     * Unsets the {@link #getCurrentUser() current user}'s preference with the given key on server.
     * 
     * @param key key of the preference to unset
     *            
     * @see GenericSerializableSettings
     * @see AbstractGenericSerializableSettings
     */
    public void unsetPreference(String key) {
        String username = getCurrentUser().getName(); // TODO: Can username be determined via session on server-side
        getUserManagementService().unsetPreference(username, key, new AsyncCallback<Void>() {
            @Override
            public void onFailure(Throwable caught) {
                // TODO What to do in case of failure?
            }
            
            @Override
            public void onSuccess(Void result) {
                // TODO Do anything in case of success?
            }
        });
    }
    
    /**
     * Unauthenticated users get a hint that it has benefits to create an account and log in.When a user was recently
     * logged in or dismissed the notification, he won't see the hint again for some time. This method checks if a user
     * was logged in or dismissed the message recently.
     */
    public boolean wasUserRecentlyLoggedInOrDismissedTheHint() {
        final TimePoint lastLoginOrSupression = parseLastNewUserSupression();
        return lastLoginOrSupression != null
                && lastLoginOrSupression.plus(SUPRESSION_DELAY).after(MillisecondsTimePoint.now());
    }

    private TimePoint parseLastNewUserSupression() {
        TimePoint lastLoginOrSupression = null;
        final Storage storage = Storage.getLocalStorageIfSupported();
        if(storage != null) {
            final String stringValue = storage.getItem(STORAGE_KEY_FOR_USER_LOGIN_HINT);
            try {
                if (stringValue != null) {
                    lastLoginOrSupression = new MillisecondsTimePoint(Long.parseLong(stringValue));
                }
            } catch (Exception e) {
                logger.warning("Error parsing localstore value '" + stringValue + "'");
                storage.removeItem(STORAGE_KEY_FOR_USER_LOGIN_HINT);
            }
        }
        return lastLoginOrSupression;
    }

    /**
     * Unauthenticated users get a hint that it has benefits to create an account and log in. When a user was recently
     * logged in or dismissed the notification, he won't see the hint again for some time. This method triggers the
     * suppression.
     */
    public void setUserLoginHintToStorage() {
        final Storage storage = Storage.getLocalStorageIfSupported();
        if(storage != null) {
            storage.setItem(STORAGE_KEY_FOR_USER_LOGIN_HINT, String.valueOf(MillisecondsTimePoint.now().asMillis()));
        }
    }
    
    public boolean hasPermission(String permission) {
        return hasPermission(new WildcardPermission(permission));
    }

    public boolean hasAllPermissions(WildcardPermission... permissions) {
        for (WildcardPermission permission : permissions) {
            if (!hasPermission(permission)) {
                return false;
            }
        }
        return true;
    }

    public boolean hasPermission(WildcardPermission permission) {
        return hasPermission(permission, /* ownership */ null, /* acl */ null);
    }
    
    public boolean hasPermission(WildcardPermission permission, OwnershipDTO ownership) {
        return hasPermission(permission, ownership, /* acl */ null);
    }
    
    public boolean hasPermission(WildcardPermission permission, OwnershipDTO ownership, AccessControlListDTO acl) {
        if (anonymousUser == null) {
            return false;
        }
        return PermissionChecker.isPermitted(permission, currentUser, anonymousUser, ownership, acl);
    }

    /**
     * Checks whether the user has permission to {@link DefaultActions#CREATE create} an object of the logical type
     * specified, assuming that it will be created with this user as the {@link Ownership#getUserOwner() user owner} and
     * this user's {@link #getDefaultTenant() default group} as the {@link Ownership#getTenantOwner() group owner}.
     */
    public boolean hasCreatePermission(HasPermissions logicalSecuredObjectType) {
        if (currentUser == null) {
            return false;
        }
        return hasPermission(logicalSecuredObjectType.getPermission(DefaultActions.CREATE),
                new OwnershipDTO(currentUser == null ? null : currentUser.asStrippedUser(), getCurrentTenant()));
    }

    public StrippedUserGroupDTO getCurrentTenant() {
        return currentUser == null ? null : currentUser.getDefaultTenant();
    }

    public String getCurrentTenantName() {
        final StrippedUserGroupDTO defaultTenant = getCurrentTenant();
        return defaultTenant == null ? null : defaultTenant.getName();
    }

    public UserDTO getAnonymousUser() {
        return anonymousUser;
    }
    
    public void addKnownHasPermissions(Iterable<HasPermissions> hasPermissions) {
        Util.addAll(hasPermissions, allKnownHasPermissions);
    }
    
    public boolean hasCurrentUserMetaPermission(WildcardPermission permissionToCheck, OwnershipDTO ownership) {
        return PermissionChecker.checkMetaPermission(permissionToCheck, allKnownHasPermissions, getCurrentUser(),
                anonymousUser, ownership);
    }
<<<<<<< HEAD
    
=======

    public boolean hasCurrentUserMetaPermissionsOfRoleDefinitionWithQualification(
            final RoleDefinitionDTO roleDefinition, final OwnershipDTO qualificationForGrantedPermissions) {
        boolean result = true;
        for (WildcardPermission permissionToCheck : roleDefinition.getPermissions()) {
            if (!hasCurrentUserMetaPermission(permissionToCheck, qualificationForGrantedPermissions)) {
                result = false;
                break;
            }
        }
        return result;
    }

>>>>>>> 27338103
    public boolean hasCurrentUserAnyPermission(WildcardPermission permissionToCheck, OwnershipDTO ownership) {
        return PermissionChecker.hasUserAnyPermission(permissionToCheck, allKnownHasPermissions, getCurrentUser(),
                anonymousUser, ownership);
    }
    
    public boolean hasCurrentUserPermissionToCreateObjectOfType(HasPermissions type) {
<<<<<<< HEAD
        // TODO: Additional check required
        // return hasPermission(SecuredSecurityTypes.SERVER.getPermissionForObjects(ServerActions.CREATE_OBJECT, oid));
=======
        if (serverInfo != null
                && !hasPermission(serverInfo.getIdentifier().getPermission(ServerActions.CREATE_OBJECT))) {
            return false;
        }
>>>>>>> 27338103
        final WildcardPermission createPermission = type.getPermission(DefaultActions.CREATE);
        final OwnershipDTO ownershipOfNewlyCreatedObject = new OwnershipDTO(currentUser == null ? null : currentUser.asStrippedUser(), getCurrentTenant());
        return this.hasCurrentUserAnyPermission(createPermission, ownershipOfNewlyCreatedObject);
    }
    
    public boolean hasCurrentUserPermissionToDeleteAnyObjectOfType(HasPermissions type) {
        final WildcardPermission createPermission = type.getPermission(DefaultActions.DELETE);
        return this.hasCurrentUserAnyPermission(createPermission, null);
    }
<<<<<<< HEAD
=======
    
    public ServerInfoDTO getServerInfo() {
        return serverInfo;
    }
>>>>>>> 27338103
}<|MERGE_RESOLUTION|>--- conflicted
+++ resolved
@@ -12,11 +12,7 @@
 import com.sap.sse.common.Duration;
 import com.sap.sse.common.TimePoint;
 import com.sap.sse.common.Util;
-<<<<<<< HEAD
-import com.sap.sse.common.Util.Pair;
-=======
 import com.sap.sse.common.Util.Triple;
->>>>>>> 27338103
 import com.sap.sse.common.impl.MillisecondsTimePoint;
 import com.sap.sse.common.settings.generic.AbstractGenericSerializableSettings;
 import com.sap.sse.common.settings.generic.GenericSerializableSettings;
@@ -33,18 +29,12 @@
 import com.sap.sse.security.shared.WildcardPermission;
 import com.sap.sse.security.shared.dto.AccessControlListDTO;
 import com.sap.sse.security.shared.dto.OwnershipDTO;
-<<<<<<< HEAD
-=======
 import com.sap.sse.security.shared.dto.RoleDefinitionDTO;
->>>>>>> 27338103
 import com.sap.sse.security.shared.dto.StrippedUserGroupDTO;
 import com.sap.sse.security.shared.dto.UserDTO;
 import com.sap.sse.security.shared.impl.Ownership;
 import com.sap.sse.security.shared.impl.SecuredSecurityTypes;
-<<<<<<< HEAD
-=======
 import com.sap.sse.security.shared.impl.SecuredSecurityTypes.ServerActions;
->>>>>>> 27338103
 import com.sap.sse.security.ui.client.i18n.StringMessages;
 import com.sap.sse.security.ui.oauth.client.util.ClientUtils;
 import com.sap.sse.security.ui.shared.SuccessInfo;
@@ -102,11 +92,8 @@
 
     private UserDTO anonymousUser;
     
-<<<<<<< HEAD
-=======
     private ServerInfoDTO serverInfo;
     
->>>>>>> 27338103
     private final Set<HasPermissions> allKnownHasPermissions;
 
     public UserService(UserManagementServiceAsync userManagementService) {
@@ -157,15 +144,9 @@
      */
     public void updateUser(final boolean notifyOtherInstances) {
         userManagementService.getCurrentUser(
-<<<<<<< HEAD
-                new MarkedAsyncCallback<Pair<UserDTO, UserDTO>>(new AsyncCallback<Pair<UserDTO, UserDTO>>() {
-            @Override
-                    public void onSuccess(Pair<UserDTO, UserDTO> result) {
-=======
                 new MarkedAsyncCallback<Triple<UserDTO, UserDTO, ServerInfoDTO>>(new AsyncCallback<Triple<UserDTO, UserDTO, ServerInfoDTO>>() {
             @Override
                     public void onSuccess(Triple<UserDTO, UserDTO, ServerInfoDTO> result) {
->>>>>>> 27338103
                 setCurrentUser(result, notifyOtherInstances);
             }
 
@@ -203,22 +184,14 @@
         final String authProviderName = ClientUtils.getAuthProviderNameFromCookie();
         logger.info("Verifying " + authProviderName + " user ...");
         userManagementService.verifySocialUser(ClientUtils.getCredential(),
-<<<<<<< HEAD
-                new MarkedAsyncCallback<Pair<UserDTO, UserDTO>>(new AsyncCallback<Pair<UserDTO, UserDTO>>() {
-=======
                 new MarkedAsyncCallback<Triple<UserDTO, UserDTO, ServerInfoDTO>>(new AsyncCallback<Triple<UserDTO, UserDTO, ServerInfoDTO>>() {
->>>>>>> 27338103
             @Override
             public void onFailure(Throwable caught) {
                 callback.onFailure(caught);
             }
 
             @Override
-<<<<<<< HEAD
-                    public void onSuccess(Pair<UserDTO, UserDTO> result) {
-=======
                     public void onSuccess(Triple<UserDTO, UserDTO, ServerInfoDTO> result) {
->>>>>>> 27338103
                 setCurrentUser(result, /* notifyOtherInstances */ true);
                         logger.info(authProviderName + " user '" + result.getA().getName() + "' is verified!\n");
                         callback.onSuccess(result.getA());
@@ -251,11 +224,7 @@
         return currentUser;
     }
 
-<<<<<<< HEAD
-    private void setCurrentUser(Pair<UserDTO, UserDTO> resultAndAnomynous, final boolean notifyOtherInstances) {
-=======
     private void setCurrentUser(Triple<UserDTO, UserDTO, ServerInfoDTO> resultAndAnomynous, final boolean notifyOtherInstances) {
->>>>>>> 27338103
         if (resultAndAnomynous.getA() == null) {
             currentUser = null;
         } else {
@@ -264,10 +233,7 @@
             currentUser = resultAndAnomynous.getA();
         }
         anonymousUser = resultAndAnomynous.getB();
-<<<<<<< HEAD
-=======
         serverInfo = resultAndAnomynous.getC();
->>>>>>> 27338103
 
         preAuthenticated = (!userInitiallyLoaded && currentUser != null);
         userInitiallyLoaded = true;
@@ -476,9 +442,6 @@
         return PermissionChecker.checkMetaPermission(permissionToCheck, allKnownHasPermissions, getCurrentUser(),
                 anonymousUser, ownership);
     }
-<<<<<<< HEAD
-    
-=======
 
     public boolean hasCurrentUserMetaPermissionsOfRoleDefinitionWithQualification(
             final RoleDefinitionDTO roleDefinition, final OwnershipDTO qualificationForGrantedPermissions) {
@@ -492,22 +455,16 @@
         return result;
     }
 
->>>>>>> 27338103
     public boolean hasCurrentUserAnyPermission(WildcardPermission permissionToCheck, OwnershipDTO ownership) {
         return PermissionChecker.hasUserAnyPermission(permissionToCheck, allKnownHasPermissions, getCurrentUser(),
                 anonymousUser, ownership);
     }
     
     public boolean hasCurrentUserPermissionToCreateObjectOfType(HasPermissions type) {
-<<<<<<< HEAD
-        // TODO: Additional check required
-        // return hasPermission(SecuredSecurityTypes.SERVER.getPermissionForObjects(ServerActions.CREATE_OBJECT, oid));
-=======
         if (serverInfo != null
                 && !hasPermission(serverInfo.getIdentifier().getPermission(ServerActions.CREATE_OBJECT))) {
             return false;
         }
->>>>>>> 27338103
         final WildcardPermission createPermission = type.getPermission(DefaultActions.CREATE);
         final OwnershipDTO ownershipOfNewlyCreatedObject = new OwnershipDTO(currentUser == null ? null : currentUser.asStrippedUser(), getCurrentTenant());
         return this.hasCurrentUserAnyPermission(createPermission, ownershipOfNewlyCreatedObject);
@@ -517,11 +474,8 @@
         final WildcardPermission createPermission = type.getPermission(DefaultActions.DELETE);
         return this.hasCurrentUserAnyPermission(createPermission, null);
     }
-<<<<<<< HEAD
-=======
     
     public ServerInfoDTO getServerInfo() {
         return serverInfo;
     }
->>>>>>> 27338103
 }