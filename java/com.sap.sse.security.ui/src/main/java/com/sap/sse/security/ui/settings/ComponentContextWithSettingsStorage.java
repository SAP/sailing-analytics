--- conflicted
+++ resolved
@@ -79,15 +79,13 @@
     }
 
     protected ComponentContextWithSettingsStorage(ComponentLifecycle<S> rootLifecycle, UserService userService,
-            StoredSettingsLocation storageDefinition,
-            SettingsRepresentationTransformer settingsRepresentationTransformer) {
+            StoredSettingsLocation storageDefinition, SettingsRepresentationTransformer settingsRepresentationTransformer) {
         this(rootLifecycle, userService, storageDefinition, settingsRepresentationTransformer,
                 new UserSettingsBuildingPipeline(settingsRepresentationTransformer));
     }
 
     protected ComponentContextWithSettingsStorage(ComponentLifecycle<S> rootLifecycle, UserService userService,
-            StoredSettingsLocation storageDefinition,
-            SettingsRepresentationTransformer settingsRepresentationTransformer,
+            StoredSettingsLocation storageDefinition, SettingsRepresentationTransformer settingsRepresentationTransformer,
             SettingsBuildingPipeline settingsBuildingPipeline) {
         super(rootLifecycle, settingsRepresentationTransformer, settingsBuildingPipeline);
         if (IgnoreLocalSettings.getIgnoreLocalSettingsFromCurrentUrl().isIgnoreLocalSettings()) {
@@ -192,9 +190,9 @@
     }
 
     /**
-     * Stores the provided {@link Settings} of the provided {@link Component} as User Settings which are
-     * context-independent. Make sure to call this method only when {@link #isStorageSupported(Component)} method
-     * returns {@code true} for the provided {@link Component}.
+     * Stores the provided {@link Settings} of the provided {@link Component} as User Settings which are context-independent. Make sure to
+     * call this method only when {@link #isStorageSupported(Component)} method returns {@code true} for the provided
+     * {@link Component}.
      * 
      * @param component
      *            The component which corresponds to the provided {@link Settings}
@@ -302,8 +300,8 @@
      * @param onSettingsStoredCallback
      *            The callback which is called when the settings storage process finishes
      */
-    private <CS extends Settings> void updateUserSettings(final List<String> path, final Settings newUserSettings,
-            final CS newInstance, final OnSettingsStoredCallback onSettingsStoredCallback) {
+    private<CS extends Settings> void updateUserSettings(final List<String> path, final Settings newUserSettings, final CS newInstance,
+            final OnSettingsStoredCallback onSettingsStoredCallback) {
         settingsStorageManager.retrieveSettingsRepresentation(
                 new OnSettingsLoadedCallback<StorableRepresentationOfDocumentAndUserSettings>() {
 
@@ -315,27 +313,17 @@
 
                     @Override
                     public void onSuccess(StorableRepresentationOfDocumentAndUserSettings settingsRepresentation) {
-<<<<<<< HEAD
-                        StorableSettingsRepresentation newUserSettingsRepresentationOfComponent = settingsBuildingPipeline
-                                .getStorableRepresentationOfUserSettings(newUserSettings, newInstance,
-                                        cachedSettingsRepresentation, path);
-                        StorableSettingsRepresentation userSettingsRepresentationRoot = StorableSettingsRepresentation
-                                .patchSettingsRepresentation(settingsRepresentation.getUserSettingsRepresentation(),
-                                        new ArrayList<>(path), newUserSettingsRepresentationOfComponent);
-
-=======
                         StorableSettingsRepresentation newUserSettingsRepresentationOfComponent = settingsBuildingPipeline.getStorableRepresentationOfUserSettings(newUserSettings, newInstance, path);
                         StorableSettingsRepresentation userSettingsRepresentationRoot = StorableSettingsRepresentation.patchSettingsRepresentation(
                                 settingsRepresentation.getUserSettingsRepresentation(), new ArrayList<>(path),
                                 newUserSettingsRepresentationOfComponent);
                         
->>>>>>> a8615c6d
                         cachedSettingsRepresentation = new StorableRepresentationOfDocumentAndUserSettings(
                                 userSettingsRepresentationRoot,
                                 cachedSettingsRepresentation.getDocumentSettingsRepresentation());
-
-                        StorableRepresentationOfDocumentAndUserSettings settingsRepresentationToStore = new StorableRepresentationOfDocumentAndUserSettings(
-                                userSettingsRepresentationRoot, null);
+                        
+                        StorableRepresentationOfDocumentAndUserSettings settingsRepresentationToStore = new StorableRepresentationOfDocumentAndUserSettings(userSettingsRepresentationRoot,
+                                null);
                         settingsStorageManager.storeSettingsRepresentations(settingsRepresentationToStore,
                                 onSettingsStoredCallback);
                     }
@@ -358,8 +346,7 @@
      * @param onSettingsStoredCallback
      *            The callback which is called when the settings storage process finishes
      */
-    private <CS extends Settings> void updateDocumentSettings(final ArrayList<String> path,
-            final CS newDocumentSettings, final CS newInstance,
+    private<CS extends Settings> void updateDocumentSettings(final ArrayList<String> path, final CS newDocumentSettings, final CS newInstance,
             final OnSettingsStoredCallback onSettingsStoredCallback) {
         settingsStorageManager.retrieveSettingsRepresentation(
                 new OnSettingsLoadedCallback<StorableRepresentationOfDocumentAndUserSettings>() {
@@ -372,19 +359,17 @@
 
                     @Override
                     public void onSuccess(StorableRepresentationOfDocumentAndUserSettings settingsRepresentation) {
-                        StorableSettingsRepresentation newDocumentSettingsRepresentationOfComponent = settingsBuildingPipeline
-                                .getStorableRepresentationOfDocumentSettings(newDocumentSettings, newInstance,
-                                        cachedSettingsRepresentation, path);
-                        StorableSettingsRepresentation documentSettingsRepresentationRoot = StorableSettingsRepresentation
-                                .patchSettingsRepresentation(settingsRepresentation.getDocumentSettingsRepresentation(),
-                                        new ArrayList<>(path), newDocumentSettingsRepresentationOfComponent);
-
+                        StorableSettingsRepresentation newDocumentSettingsRepresentationOfComponent = settingsBuildingPipeline.getStorableRepresentationOfDocumentSettings(newDocumentSettings, newInstance, cachedSettingsRepresentation, path);
+                        StorableSettingsRepresentation documentSettingsRepresentationRoot = StorableSettingsRepresentation.patchSettingsRepresentation(
+                                settingsRepresentation.getDocumentSettingsRepresentation(), new ArrayList<>(path),
+                                newDocumentSettingsRepresentationOfComponent);
+                        
                         cachedSettingsRepresentation = new StorableRepresentationOfDocumentAndUserSettings(
                                 cachedSettingsRepresentation.getUserSettingsRepresentation(),
                                 documentSettingsRepresentationRoot);
-
-                        StorableRepresentationOfDocumentAndUserSettings settingsRepresentationToStore = new StorableRepresentationOfDocumentAndUserSettings(
-                                null, documentSettingsRepresentationRoot);
+                        
+                        StorableRepresentationOfDocumentAndUserSettings settingsRepresentationToStore = new StorableRepresentationOfDocumentAndUserSettings(null,
+                                documentSettingsRepresentationRoot);
                         settingsStorageManager.storeSettingsRepresentations(settingsRepresentationToStore,
                                 onSettingsStoredCallback);
                     }
@@ -401,5 +386,5 @@
             settingsStorageManager.dispose();
         }
     }
-
+    
 }