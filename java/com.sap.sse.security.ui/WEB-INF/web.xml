<?xml version="1.0" encoding="utf-8"?>
<web-app xmlns="http://xmlns.jcp.org/xml/ns/javaee"
    xmlns:xsi="http://www.w3.org/2001/XMLSchema-instance"
    xsi:schemaLocation="http://xmlns.jcp.org/xml/ns/javaee http://xmlns.jcp.org/xml/ns/javaee/web-app_3_1.xsd"
    version="3.1">

    <!-- Disable directory listing: -->
    <servlet>
        <servlet-name>default</servlet-name>
        <servlet-class>org.eclipse.jetty.servlet.DefaultServlet
        </servlet-class>
        <init-param>
            <param-name>dirAllowed</param-name>
            <param-value>false</param-value>
        </init-param>
        <init-param>
               <param-name>useFileMappedBuffer</param-name>
               <param-value>false</param-value>
         </init-param>
    </servlet>
    
    <!-- Apache Shiro -->
    <context-param>
        <param-name>shiroEnvironmentClass</param-name>
        <param-value>org.apache.shiro.web.env.IniWebEnvironment</param-value>
    </context-param>
    <listener>
        <listener-class>org.apache.shiro.web.env.EnvironmentLoaderListener
        </listener-class>
    </listener>
    <filter>
        <filter-name>ShiroFilter</filter-name>
        <filter-class>org.apache.shiro.web.servlet.ShiroFilter</filter-class>
    </filter>
    <!-- Make sure any request you want accessible to Shiro is filtered. "/*" 
        catches all requests. Usually this filter mapping is defined first (before all 
        others) to ensure that Shiro works in subsequent filters in the filter chain: -->
    <filter-mapping>
        <filter-name>ShiroFilter</filter-name>
        <url-pattern>/*</url-pattern>
        <dispatcher>REQUEST</dispatcher>
        <dispatcher>FORWARD</dispatcher>
        <dispatcher>INCLUDE</dispatcher>
        <dispatcher>ERROR</dispatcher>
    </filter-mapping>
        <filter>
                <filter-name>GWTCacheControlServletFilter</filter-name>
                <filter-class>com.sap.sse.gwt.server.GWTCacheControlServletFilter</filter-class>
        </filter>
        <filter-mapping>
                <filter-name>GWTCacheControlServletFilter</filter-name>
                <url-pattern>/*</url-pattern>
        </filter-mapping>
<<<<<<< HEAD

    <filter>
        <display-name>ClientConfigurationFilter</display-name>
        <filter-name>ClientConfigurationFilter</filter-name>
        <filter-class>com.sap.sse.debranding.ClientConfigurationFilter</filter-class>
    </filter>
    <filter-mapping>
        <filter-name>ClientConfigurationFilter</filter-name>
        <url-pattern>*.html</url-pattern>
    </filter-mapping>

      <filter>
=======
    <servlet>
        <display-name>ClientConfigurationServlet</display-name>
        <servlet-name>ClientConfigurationServlet</servlet-name>
        <servlet-class>com.sap.sse.debranding.ClientConfigurationServlet</servlet-class>
    </servlet>
    <servlet-mapping>
        <servlet-name>ClientConfigurationServlet</servlet-name>
        <url-pattern>*.html</url-pattern>
    </servlet-mapping>
    <filter>
>>>>>>> 848fce03
        <filter-name>LocaleInjectionFilter</filter-name>
        <filter-class>com.sap.sse.security.ui.server.LocaleInjectionFilter</filter-class>
    </filter>
    <filter-mapping>
        <filter-name>LocaleInjectionFilter</filter-name>
        <url-pattern>*.html</url-pattern>
    </filter-mapping>
    <servlet>
        <display-name>User Management Service</display-name>
        <servlet-name>UserManagementService</servlet-name>
        <servlet-class>com.sap.sse.security.ui.server.UserManagementWriteServiceImpl</servlet-class>
    </servlet>
    <servlet-mapping>
        <servlet-name>UserManagementService</servlet-name>
        <url-pattern>/service/usermanagement</url-pattern>
    </servlet-mapping>
    <servlet>
        <display-name>Redirect Servlet</display-name>
        <servlet-name>RedirectServlet</servlet-name>
        <servlet-class>com.sap.sse.security.ui.servlet.RedirectServlet</servlet-class>
    </servlet>
    <servlet-mapping>
        <servlet-name>RedirectServlet</servlet-name>
        <url-pattern>/redirect</url-pattern>
    </servlet-mapping>
    <!-- enabling remote logging -->
    <servlet>
        <servlet-name>remoteLogging</servlet-name>
        <servlet-class>com.google.gwt.logging.server.RemoteLoggingServiceImpl</servlet-class>
    </servlet>
    <servlet-mapping>
        <servlet-name>remoteLogging</servlet-name>
        <url-pattern>/com.sap.sse.security.ui.OAuthLogin/remote_logging</url-pattern>
        <url-pattern>/com.sap.sse.security.ui.Login/remote_logging</url-pattern>
        <url-pattern>/com.sap.sse.security.ui.UserManagement/remote_logging</url-pattern>
        <url-pattern>/com.sap.sse.security.ui.EditProfile/remote_logging</url-pattern>
        <url-pattern>/com.sap.sse.security.ui.EmailValidation/remote_logging</url-pattern>
    </servlet-mapping>
</web-app><|MERGE_RESOLUTION|>--- conflicted
+++ resolved
@@ -51,8 +51,6 @@
                 <filter-name>GWTCacheControlServletFilter</filter-name>
                 <url-pattern>/*</url-pattern>
         </filter-mapping>
-<<<<<<< HEAD
-
     <filter>
         <display-name>ClientConfigurationFilter</display-name>
         <filter-name>ClientConfigurationFilter</filter-name>
@@ -62,20 +60,7 @@
         <filter-name>ClientConfigurationFilter</filter-name>
         <url-pattern>*.html</url-pattern>
     </filter-mapping>
-
       <filter>
-=======
-    <servlet>
-        <display-name>ClientConfigurationServlet</display-name>
-        <servlet-name>ClientConfigurationServlet</servlet-name>
-        <servlet-class>com.sap.sse.debranding.ClientConfigurationServlet</servlet-class>
-    </servlet>
-    <servlet-mapping>
-        <servlet-name>ClientConfigurationServlet</servlet-name>
-        <url-pattern>*.html</url-pattern>
-    </servlet-mapping>
-    <filter>
->>>>>>> 848fce03
         <filter-name>LocaleInjectionFilter</filter-name>
         <filter-class>com.sap.sse.security.ui.server.LocaleInjectionFilter</filter-class>
     </filter>
