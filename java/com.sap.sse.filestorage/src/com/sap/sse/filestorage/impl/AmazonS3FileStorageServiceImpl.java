--- conflicted
+++ resolved
@@ -91,12 +91,8 @@
 
     private URI getUri(String key) {
         try {
-<<<<<<< HEAD
-            return new URI(retrievalProtocol, bucketName.getValue() + "." + baseUrl, "/" + key, null);
-=======
             // FIXME: region is missing s3-... see: http://stackoverflow.com/questions/10975475/amazon-s3-upload-file-and-get-url
-            return new URI(retrievalProtocol, baseUrl + "/" + bucketName, "/" + key, null);
->>>>>>> a15ccafb
+            return new URI(retrievalProtocol, baseUrl, "/" + bucketName.getValue() + "/" + key, null);
         } catch (URISyntaxException e) {
             logger.log(Level.WARNING, "Could not create URI for uploaded file with key " + key, e);
             return null;
@@ -133,8 +129,6 @@
         }
         logger.info("Removed file " + uri);
     }
-<<<<<<< HEAD
-
     @Override
     public Property[] getProperties() {
         return new Property[] { accessId, accessKey, bucketName };
@@ -177,6 +171,4 @@
                     "bucket does not exist"));
         }
     }
-=======
->>>>>>> a15ccafb
 }