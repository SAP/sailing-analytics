--- conflicted
+++ resolved
@@ -1,262 +1,133 @@
-<<<<<<< HEAD
-package com.sap.sailing.util.impl;
-
-import java.io.IOException;
-import java.io.ObjectInputStream;
-import java.io.ObjectOutputStream;
-import java.io.Serializable;
-import java.util.HashSet;
-import java.util.Set;
-
-import com.sap.sailing.domain.base.Competitor;
-import com.sap.sailing.domain.base.Fleet;
-import com.sap.sailing.domain.base.RaceColumn;
-import com.sap.sailing.domain.base.RaceColumnListener;
-import com.sap.sailing.domain.tracking.TrackedRace;
-
-/**
- * Manages a set of {@link RaceColumnListener}s with the usual add/remove and notification logic. It is {@link Serializable}
- * and serializes only those listeners that are not {@link RaceColumnListener#isTransient() transient}.
- * 
- * @author Axel Uhl (d043530)
- *
- */
-public class RaceColumnListeners implements Serializable {
-    private static final long serialVersionUID = -7278209809901582157L;
-    private transient Set<RaceColumnListener> raceColumnListeners;
-
-    public RaceColumnListeners() {
-        raceColumnListeners = new HashSet<RaceColumnListener>();
-    }
-    
-    @SuppressWarnings("unchecked") // need to cast to a typed generic
-    private void readObject(ObjectInputStream ois) throws ClassNotFoundException, IOException {
-        raceColumnListeners = (Set<RaceColumnListener>) ois.readObject();
-    }
-    
-    private void writeObject(ObjectOutputStream oos) throws IOException {
-        final Set<RaceColumnListener> setToWrite;
-        synchronized (raceColumnListeners) {
-            setToWrite = new HashSet<RaceColumnListener>();
-            for (RaceColumnListener listener : raceColumnListeners) {
-                if (!listener.isTransient()) {
-                    setToWrite.add(listener);
-                }
-            }
-        }
-        oos.writeObject(setToWrite);
-    }
-    
-    public void addRaceColumnListener(RaceColumnListener listener) {
-        synchronized (raceColumnListeners) {
-            raceColumnListeners.add(listener);
-        }
-    }
-
-    public void removeRaceColumnListener(RaceColumnListener listener) {
-        synchronized (raceColumnListeners) {
-            raceColumnListeners.remove(listener);
-        }
-    }
-    
-    public void notifyListenersAboutTrackedRaceLinked(RaceColumn raceColumn, Fleet fleet, TrackedRace trackedRace) {
-        for (RaceColumnListener listener : getRaceColumnListeners()) {
-            listener.trackedRaceLinked(raceColumn, fleet, trackedRace);
-        }
-    }
-
-    public void notifyListenersAboutTrackedRaceUnlinked(RaceColumn raceColumn, Fleet fleet, TrackedRace trackedRace) {
-        for (RaceColumnListener listener : getRaceColumnListeners()) {
-            listener.trackedRaceUnlinked(raceColumn, fleet, trackedRace);
-        }
-    }
-
-    public void notifyListenersAboutFactorChanged(RaceColumn raceColumn, Double oldFactor, Double newFactor) {
-        for (RaceColumnListener listener : getRaceColumnListeners()) {
-            listener.factorChanged(raceColumn, oldFactor, newFactor);
-        }
-    }
-
-    public void notifyListenersAboutIsMedalRaceChanged(RaceColumn raceColumn, boolean newIsMedalRace) {
-        for (RaceColumnListener listener : getRaceColumnListeners()) {
-            listener.isMedalRaceChanged(raceColumn, newIsMedalRace);
-        }
-    }
-
-    public void notifyListenersAboutRaceColumnAddedToContainer(RaceColumn raceColumn) {
-        for (RaceColumnListener listener : getRaceColumnListeners()) {
-            listener.raceColumnAddedToContainer(raceColumn);
-        }
-    }
-
-    public void notifyListenersAboutRaceColumnRemovedFromContainer(RaceColumn raceColumn) {
-        for (RaceColumnListener listener : getRaceColumnListeners()) {
-            listener.raceColumnRemovedFromContainer(raceColumn);
-        }
-    }
-
-    public void notifyListenersAboutRaceColumnMoved(RaceColumn raceColumn, int newIndex) {
-        for (RaceColumnListener listener : getRaceColumnListeners()) {
-            listener.raceColumnMoved(raceColumn, newIndex);
-        }
-    }
-
-    private Set<RaceColumnListener> getRaceColumnListeners() {
-        synchronized (raceColumnListeners) {
-            return new HashSet<RaceColumnListener>(raceColumnListeners);
-        }
-    }
-
-    public boolean canAddRaceColumnToContainer(RaceColumn columnToAdd) {
-        boolean result = true;
-        for (RaceColumnListener listener : getRaceColumnListeners()) {
-            result = listener.canAddRaceColumnToContainer(columnToAdd);
-            if (!result) {
-                break;
-            }
-        }
-        return result;
-    }
-
-    public void notifyListenersAboutCompetitorDisplayNameChanged(Competitor competitor, String oldDisplayName, String displayName) {
-        for (RaceColumnListener listener : getRaceColumnListeners()) {
-            listener.competitorDisplayNameChanged(competitor, oldDisplayName, displayName);
-        }
-    }
-
-}
-=======
-package com.sap.sailing.util.impl;
-
-import java.io.IOException;
-import java.io.ObjectInputStream;
-import java.io.ObjectOutputStream;
-import java.io.Serializable;
-import java.util.HashSet;
-import java.util.Set;
-
-import com.sap.sailing.domain.base.Competitor;
-import com.sap.sailing.domain.base.Fleet;
-import com.sap.sailing.domain.base.RaceColumn;
-import com.sap.sailing.domain.base.RaceColumnListener;
-import com.sap.sailing.domain.leaderboard.ThresholdBasedResultDiscardingRule;
-import com.sap.sailing.domain.tracking.TrackedRace;
-
-/**
- * Manages a set of {@link RaceColumnListener}s with the usual add/remove and notification logic. It is {@link Serializable}
- * and serializes only those listeners that are not {@link RaceColumnListener#isTransient() transient}.
- * 
- * @author Axel Uhl (d043530)
- *
- */
-public class RaceColumnListeners implements Serializable {
-    private static final long serialVersionUID = -7278209809901582157L;
-    private transient Set<RaceColumnListener> raceColumnListeners;
-
-    public RaceColumnListeners() {
-        raceColumnListeners = new HashSet<>();
-    }
-    
-    @SuppressWarnings("unchecked") // need to cast to a typed generic
-    private void readObject(ObjectInputStream ois) throws ClassNotFoundException, IOException {
-        raceColumnListeners = (Set<RaceColumnListener>) ois.readObject();
-    }
-    
-    private void writeObject(ObjectOutputStream oos) throws IOException {
-        final Set<RaceColumnListener> setToWrite;
-        synchronized (raceColumnListeners) {
-            setToWrite = new HashSet<>();
-            for (RaceColumnListener listener : raceColumnListeners) {
-                if (!listener.isTransient()) {
-                    setToWrite.add(listener);
-                }
-            }
-        }
-        oos.writeObject(setToWrite);
-    }
-    
-    public void addRaceColumnListener(RaceColumnListener listener) {
-        synchronized (raceColumnListeners) {
-            raceColumnListeners.add(listener);
-        }
-    }
-
-    public void removeRaceColumnListener(RaceColumnListener listener) {
-        synchronized (raceColumnListeners) {
-            raceColumnListeners.remove(listener);
-        }
-    }
-    
-    public void notifyListenersAboutTrackedRaceLinked(RaceColumn raceColumn, Fleet fleet, TrackedRace trackedRace) {
-        for (RaceColumnListener listener : getRaceColumnListeners()) {
-            listener.trackedRaceLinked(raceColumn, fleet, trackedRace);
-        }
-    }
-
-    public void notifyListenersAboutTrackedRaceUnlinked(RaceColumn raceColumn, Fleet fleet, TrackedRace trackedRace) {
-        for (RaceColumnListener listener : getRaceColumnListeners()) {
-            listener.trackedRaceUnlinked(raceColumn, fleet, trackedRace);
-        }
-    }
-
-    public void notifyListenersAboutFactorChanged(RaceColumn raceColumn, Double oldFactor, Double newFactor) {
-        for (RaceColumnListener listener : getRaceColumnListeners()) {
-            listener.factorChanged(raceColumn, oldFactor, newFactor);
-        }
-    }
-
-    public void notifyListenersAboutIsMedalRaceChanged(RaceColumn raceColumn, boolean newIsMedalRace) {
-        for (RaceColumnListener listener : getRaceColumnListeners()) {
-            listener.isMedalRaceChanged(raceColumn, newIsMedalRace);
-        }
-    }
-
-    public void notifyListenersAboutRaceColumnAddedToContainer(RaceColumn raceColumn) {
-        for (RaceColumnListener listener : getRaceColumnListeners()) {
-            listener.raceColumnAddedToContainer(raceColumn);
-        }
-    }
-
-    public void notifyListenersAboutRaceColumnRemovedFromContainer(RaceColumn raceColumn) {
-        for (RaceColumnListener listener : getRaceColumnListeners()) {
-            listener.raceColumnRemovedFromContainer(raceColumn);
-        }
-    }
-
-    public void notifyListenersAboutRaceColumnMoved(RaceColumn raceColumn, int newIndex) {
-        for (RaceColumnListener listener : getRaceColumnListeners()) {
-            listener.raceColumnMoved(raceColumn, newIndex);
-        }
-    }
-
-    private Set<RaceColumnListener> getRaceColumnListeners() {
-        synchronized (raceColumnListeners) {
-            return new HashSet<RaceColumnListener>(raceColumnListeners);
-        }
-    }
-
-    public boolean canAddRaceColumnToContainer(RaceColumn columnToAdd) {
-        boolean result = true;
-        for (RaceColumnListener listener : getRaceColumnListeners()) {
-            result = listener.canAddRaceColumnToContainer(columnToAdd);
-            if (!result) {
-                break;
-            }
-        }
-        return result;
-    }
-
-    public void notifyListenersAboutCompetitorDisplayNameChanged(Competitor competitor, String oldDisplayName, String displayName) {
-        for (RaceColumnListener listener : getRaceColumnListeners()) {
-            listener.competitorDisplayNameChanged(competitor, oldDisplayName, displayName);
-        }
-    }
-
-    public void notifyListenersAboutResultDiscardingRuleChanged(ThresholdBasedResultDiscardingRule oldDiscardingRule,
-            ThresholdBasedResultDiscardingRule newDiscardingRule) {
-        for (RaceColumnListener listener : getRaceColumnListeners()) {
-            listener.resultDiscardingRuleChanged(oldDiscardingRule, newDiscardingRule);
-        }
-    }
-}
->>>>>>> 8bb24c8f
+package com.sap.sailing.util.impl;
+
+import java.io.IOException;
+import java.io.ObjectInputStream;
+import java.io.ObjectOutputStream;
+import java.io.Serializable;
+import java.util.HashSet;
+import java.util.Set;
+
+import com.sap.sailing.domain.base.Competitor;
+import com.sap.sailing.domain.base.Fleet;
+import com.sap.sailing.domain.base.RaceColumn;
+import com.sap.sailing.domain.base.RaceColumnListener;
+import com.sap.sailing.domain.leaderboard.ThresholdBasedResultDiscardingRule;
+import com.sap.sailing.domain.tracking.TrackedRace;
+
+/**
+ * Manages a set of {@link RaceColumnListener}s with the usual add/remove and notification logic. It is {@link Serializable}
+ * and serializes only those listeners that are not {@link RaceColumnListener#isTransient() transient}.
+ * 
+ * @author Axel Uhl (d043530)
+ *
+ */
+public class RaceColumnListeners implements Serializable {
+    private static final long serialVersionUID = -7278209809901582157L;
+    private transient Set<RaceColumnListener> raceColumnListeners;
+
+    public RaceColumnListeners() {
+        raceColumnListeners = new HashSet<RaceColumnListener>();
+    }
+    
+    @SuppressWarnings("unchecked") // need to cast to a typed generic
+    private void readObject(ObjectInputStream ois) throws ClassNotFoundException, IOException {
+        raceColumnListeners = (Set<RaceColumnListener>) ois.readObject();
+    }
+    
+    private void writeObject(ObjectOutputStream oos) throws IOException {
+        final Set<RaceColumnListener> setToWrite;
+        synchronized (raceColumnListeners) {
+            setToWrite = new HashSet<RaceColumnListener>();
+            for (RaceColumnListener listener : raceColumnListeners) {
+                if (!listener.isTransient()) {
+                    setToWrite.add(listener);
+                }
+            }
+        }
+        oos.writeObject(setToWrite);
+    }
+    
+    public void addRaceColumnListener(RaceColumnListener listener) {
+        synchronized (raceColumnListeners) {
+            raceColumnListeners.add(listener);
+        }
+    }
+
+    public void removeRaceColumnListener(RaceColumnListener listener) {
+        synchronized (raceColumnListeners) {
+            raceColumnListeners.remove(listener);
+        }
+    }
+    
+    public void notifyListenersAboutTrackedRaceLinked(RaceColumn raceColumn, Fleet fleet, TrackedRace trackedRace) {
+        for (RaceColumnListener listener : getRaceColumnListeners()) {
+            listener.trackedRaceLinked(raceColumn, fleet, trackedRace);
+        }
+    }
+
+    public void notifyListenersAboutTrackedRaceUnlinked(RaceColumn raceColumn, Fleet fleet, TrackedRace trackedRace) {
+        for (RaceColumnListener listener : getRaceColumnListeners()) {
+            listener.trackedRaceUnlinked(raceColumn, fleet, trackedRace);
+        }
+    }
+
+    public void notifyListenersAboutFactorChanged(RaceColumn raceColumn, Double oldFactor, Double newFactor) {
+        for (RaceColumnListener listener : getRaceColumnListeners()) {
+            listener.factorChanged(raceColumn, oldFactor, newFactor);
+        }
+    }
+
+    public void notifyListenersAboutIsMedalRaceChanged(RaceColumn raceColumn, boolean newIsMedalRace) {
+        for (RaceColumnListener listener : getRaceColumnListeners()) {
+            listener.isMedalRaceChanged(raceColumn, newIsMedalRace);
+        }
+    }
+
+    public void notifyListenersAboutRaceColumnAddedToContainer(RaceColumn raceColumn) {
+        for (RaceColumnListener listener : getRaceColumnListeners()) {
+            listener.raceColumnAddedToContainer(raceColumn);
+        }
+    }
+
+    public void notifyListenersAboutRaceColumnRemovedFromContainer(RaceColumn raceColumn) {
+        for (RaceColumnListener listener : getRaceColumnListeners()) {
+            listener.raceColumnRemovedFromContainer(raceColumn);
+        }
+    }
+
+    public void notifyListenersAboutRaceColumnMoved(RaceColumn raceColumn, int newIndex) {
+        for (RaceColumnListener listener : getRaceColumnListeners()) {
+            listener.raceColumnMoved(raceColumn, newIndex);
+        }
+    }
+
+    private Set<RaceColumnListener> getRaceColumnListeners() {
+        synchronized (raceColumnListeners) {
+            return new HashSet<RaceColumnListener>(raceColumnListeners);
+        }
+    }
+
+    public boolean canAddRaceColumnToContainer(RaceColumn columnToAdd) {
+        boolean result = true;
+        for (RaceColumnListener listener : getRaceColumnListeners()) {
+            result = listener.canAddRaceColumnToContainer(columnToAdd);
+            if (!result) {
+                break;
+            }
+        }
+        return result;
+    }
+
+    public void notifyListenersAboutCompetitorDisplayNameChanged(Competitor competitor, String oldDisplayName, String displayName) {
+        for (RaceColumnListener listener : getRaceColumnListeners()) {
+            listener.competitorDisplayNameChanged(competitor, oldDisplayName, displayName);
+        }
+    }
+
+    public void notifyListenersAboutResultDiscardingRuleChanged(ThresholdBasedResultDiscardingRule oldDiscardingRule,
+            ThresholdBasedResultDiscardingRule newDiscardingRule) {
+        for (RaceColumnListener listener : getRaceColumnListeners()) {
+            listener.resultDiscardingRuleChanged(oldDiscardingRule, newDiscardingRule);
+        }
+    }
+}