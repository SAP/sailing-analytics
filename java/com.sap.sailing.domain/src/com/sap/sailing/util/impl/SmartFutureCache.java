--- conflicted
+++ resolved
@@ -1,547 +1,284 @@
-<<<<<<< HEAD
-package com.sap.sailing.util.impl;
-
-import java.util.Map;
-import java.util.Set;
-import java.util.concurrent.Callable;
-import java.util.concurrent.ConcurrentHashMap;
-import java.util.concurrent.ExecutionException;
-import java.util.concurrent.Executor;
-import java.util.concurrent.Executors;
-import java.util.concurrent.Future;
-import java.util.concurrent.FutureTask;
-import java.util.logging.Logger;
-
-import com.sap.sailing.util.impl.SmartFutureCache.UpdateInterval;
-
-/**
- * A cache for which a background update can be triggered. Readers can decide whether they want to wait for any ongoing
- * background update or read the latest cached value for a key. An update trigger can provide an optional parameter for
- * the update which may, e.g., control the interval of the cached value to update. When an update is triggered and
- * another update is already running, the update is queued. If there already is an update queued for the same key, the
- * optional update parameters are "joined" (for example, the two update intervals are joined to form one interval which
- * incorporates both original update intervals).
- * <p>
- * 
- * A {@link CacheUpdater} needs to be passed to the constructor which carries out the actual calculation whose values
- * are to be cached. The {@link CacheUpdater} interface assumes that a cache update may be computed in two steps: first,
- * a value is computed for a key and an update interval which may be computationally expensive. Then, in a second step,
- * the new value is combined with the previous cache value for the same key and update interval. The default
- * implementation of {@link CacheUpdater#provideNewCacheValue(Object, Object, Object, UpdateInterval)} simply returns
- * the <code>computedCacheUpdate</code> parameter which is the result computed by
- * {@link CacheUpdater#computeCacheUpdate(Object, UpdateInterval)} before.
- * 
- * @param <K>
- *            the key type for which values of type <code>V</code> are cached
- * @param <V>
- *            the value type of which instances are cached for particular keys of type <code>K</code>
- * @param <U>
- *            a parameter type for the cache update method for a single key, such that the parameters of multiple queued
- *            requests for the same key can be joined into one for a faster update
- * 
- * @author Axel Uhl (D043530)
- * 
- */
-public class SmartFutureCache<K, V, U extends UpdateInterval<U>> {
-    private static final Logger logger = Logger.getLogger(SmartFutureCache.class.getName());
-    
-    /**
-     * Holds the tasks that have been added to an {@link Executor} already for execution and that, as long as a client
-     * holds the object monitor / lock on this map, aren't cancelled. Note, however, that once the lock is released,
-     * the Futures may be cancelled in case a cache replacement has taken place. Clients can prevent this by calling
-     * {@link FutureTaskWithCancelBlocking#dontCancel()} on the future while holding the lock on
-     * {@link #ongoingManeuverCacheRecalculations}. This will let {@link Future#cancel(boolean)} return <code>false</code>
-     * should it be called on that Future.
-     */
-    private final Map<K, FutureTaskWithCancelBlocking<V, U>> ongoingRecalculations;
-    
-    private final Map<K, V> cache;
-    
-    private final Executor recalculator;
-
-    private final CacheUpdater<K, V, U> cacheUpdateComputer;
-    
-    private final Map<K, NamedReentrantReadWriteLock> locksForKeys;
-    
-    private final String nameForLocks;
-    
-    /**
-     * An immutable "interval" description for a cache update
-     * 
-     * @author Axel Uhl (D043530)
-     *
-     */
-    public static interface UpdateInterval<U extends UpdateInterval<U>> {
-        /**
-         * Produces a new immutable update interval that "contains" both, this and <code>otherUpdateInterval</code> according
-         * to the semantics of the specific implementation.
-         */
-        U join(U otherUpdateInterval);
-    }
-    
-    public static class EmptyUpdateInterval implements UpdateInterval<EmptyUpdateInterval> {
-        @Override
-        public EmptyUpdateInterval join(EmptyUpdateInterval otherUpdateInterval) {
-            return null;
-        }
-    }
-    
-    /**
-     * For a key and an optional update interval can compute a new value to be stored in the cache.
-     * @author Axel Uhl (D043530)
-     *
-     * @param <K> the cache's key type
-     * @param <V> the cache's value type
-     * @param <U> the update interval type
-     */
-    public static interface CacheUpdater<K, V, U extends UpdateInterval<U>> {
-        /**
-         * Called by a background task to perform the potentially expensive update computations. The cache is
-         * not updated with the results immediately. Instead, the result of this operation is later passed to
-         * {@link #provideNewCacheValue(Object, Object)} with the cache entry for <code>key</code> locked for writing.
-         */
-        V computeCacheUpdate(K key, U updateInterval) throws Exception;
-        
-        /**
-         * Expected to deliver an updated cache value quickly (compared to the potentially much more expensive
-         * {@link #computeCacheUpdate(Object, UpdateInterval)} method which is run in a background task and doesn't lock
-         * the cache for readers).
-         * 
-         * @param key
-         *            the key for which to deliver the cache update
-         * @param oldCacheValue
-         *            the value associated with <code>key</code> up to now; may be <code>null</code>
-         * @param computedCacheUpdate
-         *            the result of {@link #computeCacheUpdate(Object, UpdateInterval)} called for <code>key</code>. A
-         *            trivial implementation may simply return <code>computeCacheUpdate</code> if no further changes are
-         *            required. However, an implementation may take the opportunity to update the result of
-         *            {@link SmartFutureCache#get(Object, boolean)} called with <code>key</code> and <code>false</code>
-         *            to obtain the current cache value for <code>key</code> and incrementally update it with
-         *            <code>computedCacheUpdate</code> instead of constructing a new cache value which again may be
-         *            fairly expensive.
-         */
-        V provideNewCacheValue(K key, V oldCacheValue, V computedCacheUpdate, U updateInterval);
-    }
-
-    public static abstract class AbstractCacheUpdater<K, V, U extends UpdateInterval<U>> implements CacheUpdater<K, V, U> {
-        @Override
-        public V provideNewCacheValue(K key, V oldCacheValue, V computedCacheUpdate, U updateInterval) {
-            return computedCacheUpdate;
-        }
-    }
-    
-    /**
-     * Once a client has fetched such a Future from {@link TrackedRaceImpl##ongoingManeuverCacheRecalculations} while
-     * holding the object monitor of {@link TrackedRaceImpl##ongoingManeuverCacheRecalculations}, the client knows that
-     * the Future hasn't been cancelled yet. To avoid that the Future is cancelled after the client has fetched it from
-     * {@link TrackedRaceImpl##ongoingManeuverCacheRecalculations}, the client can call {@link #dontCancel()} on this
-     * future. After that, calls to {@link #cancel(boolean)} will return <code>false</code> immediately and the Future
-     * will be executed as originally scheduled.
-     * 
-     * @author Axel Uhl (D043530)
-     * 
-     */
-    private static class FutureTaskWithCancelBlocking<V, U extends UpdateInterval<U>> extends FutureTask<V> {
-        private boolean dontCancel;
-        
-        private final U updateInterval;
-        
-        public FutureTaskWithCancelBlocking(Callable<V> callable, U updateInterval) {
-            super(callable);
-            this.updateInterval = updateInterval;
-        }
-
-        public synchronized void dontCancel() {
-            dontCancel = true;
-        }
-        
-        @Override
-        public synchronized boolean cancel(boolean mayInterruptIfRunning) {
-            if (!dontCancel) {
-                return super.cancel(mayInterruptIfRunning);
-            } else {
-                return false;
-            }
-        }
-
-        public U getUpdateInterval() {
-            return updateInterval;
-        }
-    }
-    
-    public SmartFutureCache(CacheUpdater<K, V, U> cacheUpdateComputer, String nameForLocks) {
-        this.ongoingRecalculations = new ConcurrentHashMap<K, FutureTaskWithCancelBlocking<V, U>>();
-        this.cache = new ConcurrentHashMap<K, V>();
-        this.recalculator = Executors.newSingleThreadExecutor();
-        this.cacheUpdateComputer = cacheUpdateComputer;
-        this.locksForKeys = new ConcurrentHashMap<K, NamedReentrantReadWriteLock>();
-        this.nameForLocks = nameForLocks;
-    }
-    
-    private NamedReentrantReadWriteLock getOrCreateLockForKey(K key) {
-        synchronized (locksForKeys) {
-            NamedReentrantReadWriteLock result = locksForKeys.get(key);
-            if (result == null) {
-                result = new NamedReentrantReadWriteLock(nameForLocks+" for key "+key, /* fair */ false);
-                locksForKeys.put(key, result);
-            }
-            return result;
-        }
-    }
-    
-    public void triggerUpdate(final K key, U updateInterval) {
-        // establish and maintain the following invariant: after lock on ongoingManeuverCacheRecalculations is released,
-        // no Future contained in it is in cancelled state
-        final FutureTaskWithCancelBlocking<V, U> future;
-        synchronized (ongoingRecalculations) {
-            FutureTaskWithCancelBlocking<V, U> oldFuture = ongoingRecalculations.get(key);
-            final U joinedUpdateInterval;
-            if (oldFuture == null) {
-                joinedUpdateInterval = updateInterval;
-            } else {
-                oldFuture.cancel(/* mayInterruptIfRunning */false);
-                if (updateInterval == null) {
-                    joinedUpdateInterval = oldFuture.getUpdateInterval();
-                } else {
-                    joinedUpdateInterval = updateInterval.join(oldFuture.getUpdateInterval());
-                }
-            }
-            future = new FutureTaskWithCancelBlocking<V, U>(
-                    new Callable<V>() {
-                        @Override
-                        public V call() {
-                            try {
-                                V preResult = cacheUpdateComputer.computeCacheUpdate(key, joinedUpdateInterval);
-                                final NamedReentrantReadWriteLock lock = getOrCreateLockForKey(key);
-                                LockUtil.lockForWrite(lock);
-                                try {
-                                    V result = cacheUpdateComputer.provideNewCacheValue(key, cache.get(key), preResult, joinedUpdateInterval);
-                                    if (result == null) {
-                                        cache.remove(key);
-                                    } else {
-                                        cache.put(key, result);
-                                    }
-                                    return result;
-                                } finally {
-                                    LockUtil.unlockAfterWrite(lock);
-                                    ongoingRecalculations.remove(key);
-                                }
-                            } catch (Throwable e) {
-                                // cache won't be updated
-                                logger.throwing(SmartFutureCache.class.getName(), "triggerUpdate", e);
-                                throw new RuntimeException(e);
-                            }
-                        }
-                    }, joinedUpdateInterval);
-            ongoingRecalculations.put(key, future);
-        }
-        recalculator.execute(future);
-    }
-    
-    /**
-     * Fetches a value for <code>key</code> from the cache. If no {@link #triggerUpdate(Object, UpdateInterval)} for the <code>key</code>
-     * has ever happened, <code>null</code> will be returned. Otherwise, depending on <code>waitForLatest</code> the result is taken
-     * from the cache straight away (<code>waitForLatest==false</code>) or, if a re-calculation for the <code>key</code> is still
-     * ongoing, the result of that ongoing re-calculation is returned.
-     */
-    public V get(K key, boolean waitForLatest) {
-        V value = null;
-        if (waitForLatest) {
-            FutureTaskWithCancelBlocking<V, U> future;
-            synchronized (ongoingRecalculations) {
-                // as long as we hold the lock on ongoingManeuverCacheRecalculations, the Futures contained in it are not cancelled
-                future = ongoingRecalculations.get(key);
-                if (future != null) {
-                    future.dontCancel();
-                } else {
-                    value = cache.get(key);
-                }
-            }
-            if (future != null) {
-                try {
-=======
-package com.sap.sailing.util.impl;
-
-import java.util.Map;
-import java.util.Set;
-import java.util.concurrent.Callable;
-import java.util.concurrent.ConcurrentHashMap;
-import java.util.concurrent.ExecutionException;
-import java.util.concurrent.Executor;
-import java.util.concurrent.Executors;
-import java.util.concurrent.Future;
-import java.util.concurrent.FutureTask;
-import java.util.logging.Logger;
-
-import com.sap.sailing.util.impl.SmartFutureCache.UpdateInterval;
-
-/**
- * A cache for which a background update can be triggered. Readers can decide whether they want to wait for any ongoing
- * background update or read the latest cached value for a key. An update trigger can provide an optional parameter for
- * the update which may, e.g., control the interval of the cached value to update. When an update is triggered and
- * another update is already running, the update is queued. If there already is an update queued for the same key, the
- * optional update parameters are "joined" (for example, the two update intervals are joined to form one interval which
- * incorporates both original update intervals).
- * <p>
- * 
- * A {@link CacheUpdater} needs to be passed to the constructor which carries out the actual calculation whose values
- * are to be cached. The {@link CacheUpdater} interface assumes that a cache update may be computed in two steps: first,
- * a value is computed for a key and an update interval which may be computationally expensive. Then, in a second step,
- * the new value is combined with the previous cache value for the same key and update interval. The default
- * implementation of {@link CacheUpdater#provideNewCacheValue(Object, Object, Object, UpdateInterval)} simply returns
- * the <code>computedCacheUpdate</code> parameter which is the result computed by
- * {@link CacheUpdater#computeCacheUpdate(Object, UpdateInterval)} before.
- * 
- * @param <K>
- *            the key type for which values of type <code>V</code> are cached
- * @param <V>
- *            the value type of which instances are cached for particular keys of type <code>K</code>
- * @param <U>
- *            a parameter type for the cache update method for a single key, such that the parameters of multiple queued
- *            requests for the same key can be joined into one for a faster update
- * 
- * @author Axel Uhl (D043530)
- * 
- */
-public class SmartFutureCache<K, V, U extends UpdateInterval<U>> {
-    private static final Logger logger = Logger.getLogger(SmartFutureCache.class.getName());
-    
-    /**
-     * Holds the tasks that have been added to an {@link Executor} already for execution and that, as long as a client
-     * holds the object monitor / lock on this map, aren't cancelled. Note, however, that once the lock is released,
-     * the Futures may be cancelled in case a cache replacement has taken place. Clients can prevent this by calling
-     * {@link FutureTaskWithCancelBlocking#dontCancel()} on the future while holding the lock on
-     * {@link #ongoingManeuverCacheRecalculations}. This will let {@link Future#cancel(boolean)} return <code>false</code>
-     * should it be called on that Future.
-     */
-    private final Map<K, FutureTaskWithCancelBlocking<V, U>> ongoingRecalculations;
-    
-    private final Map<K, V> cache;
-    
-    private final Executor recalculator;
-
-    private final CacheUpdater<K, V, U> cacheUpdateComputer;
-    
-    private final Map<K, NamedReentrantReadWriteLock> locksForKeys;
-    
-    private final String nameForLocks;
-    
-    /**
-     * An immutable "interval" description for a cache update
-     * 
-     * @author Axel Uhl (D043530)
-     *
-     */
-    public static interface UpdateInterval<U extends UpdateInterval<U>> {
-        /**
-         * Produces a new immutable update interval that "contains" both, this and <code>otherUpdateInterval</code> according
-         * to the semantics of the specific implementation.
-         */
-        U join(U otherUpdateInterval);
-    }
-    
-    public static class EmptyUpdateInterval implements UpdateInterval<EmptyUpdateInterval> {
-        @Override
-        public EmptyUpdateInterval join(EmptyUpdateInterval otherUpdateInterval) {
-            return null;
-        }
-    }
-    
-    /**
-     * For a key and an optional update interval can compute a new value to be stored in the cache.
-     * @author Axel Uhl (D043530)
-     *
-     * @param <K> the cache's key type
-     * @param <V> the cache's value type
-     * @param <U> the update interval type
-     */
-    public static interface CacheUpdater<K, V, U extends UpdateInterval<U>> {
-        /**
-         * Called by a background task to perform the potentially expensive update computations. The cache is
-         * not updated with the results immediately. Instead, the result of this operation is later passed to
-         * {@link #provideNewCacheValue(Object, Object)} with the cache entry for <code>key</code> locked for writing.
-         */
-        V computeCacheUpdate(K key, U updateInterval) throws Exception;
-        
-        /**
-         * Expected to deliver an updated cache value quickly (compared to the potentially much more expensive
-         * {@link #computeCacheUpdate(Object, UpdateInterval)} method which is run in a background task and doesn't lock
-         * the cache for readers).
-         * 
-         * @param key
-         *            the key for which to deliver the cache update
-         * @param oldCacheValue
-         *            the value associated with <code>key</code> up to now; may be <code>null</code>
-         * @param computedCacheUpdate
-         *            the result of {@link #computeCacheUpdate(Object, UpdateInterval)} called for <code>key</code>. A
-         *            trivial implementation may simply return <code>computeCacheUpdate</code> if no further changes are
-         *            required. However, an implementation may take the opportunity to update the result of
-         *            {@link SmartFutureCache#get(Object, boolean)} called with <code>key</code> and <code>false</code>
-         *            to obtain the current cache value for <code>key</code> and incrementally update it with
-         *            <code>computedCacheUpdate</code> instead of constructing a new cache value which again may be
-         *            fairly expensive.
-         */
-        V provideNewCacheValue(K key, V oldCacheValue, V computedCacheUpdate, U updateInterval);
-    }
-
-    public static abstract class AbstractCacheUpdater<K, V, U extends UpdateInterval<U>> implements CacheUpdater<K, V, U> {
-        @Override
-        public V provideNewCacheValue(K key, V oldCacheValue, V computedCacheUpdate, U updateInterval) {
-            return computedCacheUpdate;
-        }
-    }
-    
-    /**
-     * Once a client has fetched such a Future from {@link TrackedRaceImpl##ongoingManeuverCacheRecalculations} while
-     * holding the object monitor of {@link TrackedRaceImpl##ongoingManeuverCacheRecalculations}, the client knows that
-     * the Future hasn't been cancelled yet. To avoid that the Future is cancelled after the client has fetched it from
-     * {@link TrackedRaceImpl##ongoingManeuverCacheRecalculations}, the client can call {@link #dontCancel()} on this
-     * future. After that, calls to {@link #cancel(boolean)} will return <code>false</code> immediately and the Future
-     * will be executed as originally scheduled.
-     * 
-     * @author Axel Uhl (D043530)
-     * 
-     */
-    private static class FutureTaskWithCancelBlocking<V, U extends UpdateInterval<U>> extends FutureTask<V> {
-        private boolean dontCancel;
-        
-        private final U updateInterval;
-        
-        public FutureTaskWithCancelBlocking(Callable<V> callable, U updateInterval) {
-            super(callable);
-            this.updateInterval = updateInterval;
-        }
-
-        public synchronized void dontCancel() {
-            dontCancel = true;
-        }
-        
-        @Override
-        public synchronized boolean cancel(boolean mayInterruptIfRunning) {
-            if (!dontCancel) {
-                return super.cancel(mayInterruptIfRunning);
-            } else {
-                return false;
-            }
-        }
-
-        public U getUpdateInterval() {
-            return updateInterval;
-        }
-    }
-    
-    public SmartFutureCache(CacheUpdater<K, V, U> cacheUpdateComputer, String nameForLocks) {
-        this.ongoingRecalculations = new ConcurrentHashMap<K, FutureTaskWithCancelBlocking<V, U>>();
-        this.cache = new ConcurrentHashMap<K, V>();
-        this.recalculator = Executors.newSingleThreadExecutor();
-        this.cacheUpdateComputer = cacheUpdateComputer;
-        this.locksForKeys = new ConcurrentHashMap<K, NamedReentrantReadWriteLock>();
-        this.nameForLocks = nameForLocks;
-    }
-    
-    private NamedReentrantReadWriteLock getOrCreateLockForKey(K key) {
-        synchronized (locksForKeys) {
-            NamedReentrantReadWriteLock result = locksForKeys.get(key);
-            if (result == null) {
-                result = new NamedReentrantReadWriteLock(nameForLocks+" for key "+key, /* fair */ false);
-                locksForKeys.put(key, result);
-            }
-            return result;
-        }
-    }
-    
-    public void triggerUpdate(final K key, U updateInterval) {
-        // establish and maintain the following invariant: after lock on ongoingManeuverCacheRecalculations is released,
-        // no Future contained in it is in cancelled state
-        final FutureTaskWithCancelBlocking<V, U> future;
-        synchronized (ongoingRecalculations) {
-            FutureTaskWithCancelBlocking<V, U> oldFuture = ongoingRecalculations.get(key);
-            final U joinedUpdateInterval;
-            if (oldFuture == null) {
-                joinedUpdateInterval = updateInterval;
-            } else {
-                oldFuture.cancel(/* mayInterruptIfRunning */false);
-                if (updateInterval == null) {
-                    joinedUpdateInterval = oldFuture.getUpdateInterval();
-                } else {
-                    joinedUpdateInterval = updateInterval.join(oldFuture.getUpdateInterval());
-                }
-            }
-            future = new FutureTaskWithCancelBlocking<V, U>(
-                    new Callable<V>() {
-                        @Override
-                        public V call() {
-                            try {
-                                V preResult = cacheUpdateComputer.computeCacheUpdate(key, joinedUpdateInterval);
-                                final NamedReentrantReadWriteLock lock = getOrCreateLockForKey(key);
-                                LockUtil.lockForWrite(lock);
-                                try {
-                                    V result = cacheUpdateComputer.provideNewCacheValue(key, cache.get(key), preResult, joinedUpdateInterval);
-                                    if (result == null) {
-                                        cache.remove(key);
-                                    } else {
-                                        cache.put(key, result);
-                                    }
-                                    return result;
-                                } finally {
-                                    LockUtil.unlockAfterWrite(lock);
-                                    ongoingRecalculations.remove(key);
-                                }
-                            } catch (Exception e) {
-                                // cache won't be updated
-                                logger.throwing(SmartFutureCache.class.getName(), "triggerUpdate", e);
-                                throw new RuntimeException(e);
-                            }
-                        }
-                    }, joinedUpdateInterval);
-            ongoingRecalculations.put(key, future);
-        }
-        recalculator.execute(future);
-    }
-    
-    /**
-     * Fetches a value for <code>key</code> from the cache. If no {@link #triggerUpdate(Object, UpdateInterval)} for the <code>key</code>
-     * has ever happened, <code>null</code> will be returned. Otherwise, depending on <code>waitForLatest</code> the result is taken
-     * from the cache straight away (<code>waitForLatest==false</code>) or, if a re-calculation for the <code>key</code> is still
-     * ongoing, the result of that ongoing re-calculation is returned.
-     */
-    public V get(K key, boolean waitForLatest) {
-        V value = null;
-        if (waitForLatest) {
-            FutureTaskWithCancelBlocking<V, U> future;
-            synchronized (ongoingRecalculations) {
-                // as long as we hold the lock on ongoingManeuverCacheRecalculations, the Futures contained in it are not cancelled
-                future = ongoingRecalculations.get(key);
-                if (future != null) {
-                    future.dontCancel();
-                } else {
-                    value = cache.get(key);
-                }
-            }
-            if (future != null) {
-                try {
->>>>>>> 008aeda0
+package com.sap.sailing.util.impl;
+
+import java.util.Map;
+import java.util.Set;
+import java.util.concurrent.Callable;
+import java.util.concurrent.ConcurrentHashMap;
+import java.util.concurrent.ExecutionException;
+import java.util.concurrent.Executor;
+import java.util.concurrent.Executors;
+import java.util.concurrent.Future;
+import java.util.concurrent.FutureTask;
+import java.util.logging.Logger;
+
+import com.sap.sailing.util.impl.SmartFutureCache.UpdateInterval;
+
+/**
+ * A cache for which a background update can be triggered. Readers can decide whether they want to wait for any ongoing
+ * background update or read the latest cached value for a key. An update trigger can provide an optional parameter for
+ * the update which may, e.g., control the interval of the cached value to update. When an update is triggered and
+ * another update is already running, the update is queued. If there already is an update queued for the same key, the
+ * optional update parameters are "joined" (for example, the two update intervals are joined to form one interval which
+ * incorporates both original update intervals).
+ * <p>
+ * 
+ * A {@link CacheUpdater} needs to be passed to the constructor which carries out the actual calculation whose values
+ * are to be cached. The {@link CacheUpdater} interface assumes that a cache update may be computed in two steps: first,
+ * a value is computed for a key and an update interval which may be computationally expensive. Then, in a second step,
+ * the new value is combined with the previous cache value for the same key and update interval. The default
+ * implementation of {@link CacheUpdater#provideNewCacheValue(Object, Object, Object, UpdateInterval)} simply returns
+ * the <code>computedCacheUpdate</code> parameter which is the result computed by
+ * {@link CacheUpdater#computeCacheUpdate(Object, UpdateInterval)} before.
+ * 
+ * @param <K>
+ *            the key type for which values of type <code>V</code> are cached
+ * @param <V>
+ *            the value type of which instances are cached for particular keys of type <code>K</code>
+ * @param <U>
+ *            a parameter type for the cache update method for a single key, such that the parameters of multiple queued
+ *            requests for the same key can be joined into one for a faster update
+ * 
+ * @author Axel Uhl (D043530)
+ * 
+ */
+public class SmartFutureCache<K, V, U extends UpdateInterval<U>> {
+    private static final Logger logger = Logger.getLogger(SmartFutureCache.class.getName());
+    
+    /**
+     * Holds the tasks that have been added to an {@link Executor} already for execution and that, as long as a client
+     * holds the object monitor / lock on this map, aren't cancelled. Note, however, that once the lock is released,
+     * the Futures may be cancelled in case a cache replacement has taken place. Clients can prevent this by calling
+     * {@link FutureTaskWithCancelBlocking#dontCancel()} on the future while holding the lock on
+     * {@link #ongoingManeuverCacheRecalculations}. This will let {@link Future#cancel(boolean)} return <code>false</code>
+     * should it be called on that Future.
+     */
+    private final Map<K, FutureTaskWithCancelBlocking<V, U>> ongoingRecalculations;
+    
+    private final Map<K, V> cache;
+    
+    private final Executor recalculator;
+
+    private final CacheUpdater<K, V, U> cacheUpdateComputer;
+    
+    private final Map<K, NamedReentrantReadWriteLock> locksForKeys;
+    
+    private final String nameForLocks;
+    
+    /**
+     * An immutable "interval" description for a cache update
+     * 
+     * @author Axel Uhl (D043530)
+     *
+     */
+    public static interface UpdateInterval<U extends UpdateInterval<U>> {
+        /**
+         * Produces a new immutable update interval that "contains" both, this and <code>otherUpdateInterval</code> according
+         * to the semantics of the specific implementation.
+         */
+        U join(U otherUpdateInterval);
+    }
+    
+    public static class EmptyUpdateInterval implements UpdateInterval<EmptyUpdateInterval> {
+        @Override
+        public EmptyUpdateInterval join(EmptyUpdateInterval otherUpdateInterval) {
+            return null;
+        }
+    }
+    
+    /**
+     * For a key and an optional update interval can compute a new value to be stored in the cache.
+     * @author Axel Uhl (D043530)
+     *
+     * @param <K> the cache's key type
+     * @param <V> the cache's value type
+     * @param <U> the update interval type
+     */
+    public static interface CacheUpdater<K, V, U extends UpdateInterval<U>> {
+        /**
+         * Called by a background task to perform the potentially expensive update computations. The cache is
+         * not updated with the results immediately. Instead, the result of this operation is later passed to
+         * {@link #provideNewCacheValue(Object, Object)} with the cache entry for <code>key</code> locked for writing.
+         */
+        V computeCacheUpdate(K key, U updateInterval) throws Exception;
+        
+        /**
+         * Expected to deliver an updated cache value quickly (compared to the potentially much more expensive
+         * {@link #computeCacheUpdate(Object, UpdateInterval)} method which is run in a background task and doesn't lock
+         * the cache for readers).
+         * 
+         * @param key
+         *            the key for which to deliver the cache update
+         * @param oldCacheValue
+         *            the value associated with <code>key</code> up to now; may be <code>null</code>
+         * @param computedCacheUpdate
+         *            the result of {@link #computeCacheUpdate(Object, UpdateInterval)} called for <code>key</code>. A
+         *            trivial implementation may simply return <code>computeCacheUpdate</code> if no further changes are
+         *            required. However, an implementation may take the opportunity to update the result of
+         *            {@link SmartFutureCache#get(Object, boolean)} called with <code>key</code> and <code>false</code>
+         *            to obtain the current cache value for <code>key</code> and incrementally update it with
+         *            <code>computedCacheUpdate</code> instead of constructing a new cache value which again may be
+         *            fairly expensive.
+         */
+        V provideNewCacheValue(K key, V oldCacheValue, V computedCacheUpdate, U updateInterval);
+    }
+
+    public static abstract class AbstractCacheUpdater<K, V, U extends UpdateInterval<U>> implements CacheUpdater<K, V, U> {
+        @Override
+        public V provideNewCacheValue(K key, V oldCacheValue, V computedCacheUpdate, U updateInterval) {
+            return computedCacheUpdate;
+        }
+    }
+    
+    /**
+     * Once a client has fetched such a Future from {@link TrackedRaceImpl##ongoingManeuverCacheRecalculations} while
+     * holding the object monitor of {@link TrackedRaceImpl##ongoingManeuverCacheRecalculations}, the client knows that
+     * the Future hasn't been cancelled yet. To avoid that the Future is cancelled after the client has fetched it from
+     * {@link TrackedRaceImpl##ongoingManeuverCacheRecalculations}, the client can call {@link #dontCancel()} on this
+     * future. After that, calls to {@link #cancel(boolean)} will return <code>false</code> immediately and the Future
+     * will be executed as originally scheduled.
+     * 
+     * @author Axel Uhl (D043530)
+     * 
+     */
+    private static class FutureTaskWithCancelBlocking<V, U extends UpdateInterval<U>> extends FutureTask<V> {
+        private boolean dontCancel;
+        
+        private final U updateInterval;
+        
+        public FutureTaskWithCancelBlocking(Callable<V> callable, U updateInterval) {
+            super(callable);
+            this.updateInterval = updateInterval;
+        }
+
+        public synchronized void dontCancel() {
+            dontCancel = true;
+        }
+        
+        @Override
+        public synchronized boolean cancel(boolean mayInterruptIfRunning) {
+            if (!dontCancel) {
+                return super.cancel(mayInterruptIfRunning);
+            } else {
+                return false;
+            }
+        }
+
+        public U getUpdateInterval() {
+            return updateInterval;
+        }
+    }
+    
+    public SmartFutureCache(CacheUpdater<K, V, U> cacheUpdateComputer, String nameForLocks) {
+        this.ongoingRecalculations = new ConcurrentHashMap<K, FutureTaskWithCancelBlocking<V, U>>();
+        this.cache = new ConcurrentHashMap<K, V>();
+        this.recalculator = Executors.newSingleThreadExecutor();
+        this.cacheUpdateComputer = cacheUpdateComputer;
+        this.locksForKeys = new ConcurrentHashMap<K, NamedReentrantReadWriteLock>();
+        this.nameForLocks = nameForLocks;
+    }
+    
+    private NamedReentrantReadWriteLock getOrCreateLockForKey(K key) {
+        synchronized (locksForKeys) {
+            NamedReentrantReadWriteLock result = locksForKeys.get(key);
+            if (result == null) {
+                result = new NamedReentrantReadWriteLock(nameForLocks+" for key "+key, /* fair */ false);
+                locksForKeys.put(key, result);
+            }
+            return result;
+        }
+    }
+    
+    public void triggerUpdate(final K key, U updateInterval) {
+        // establish and maintain the following invariant: after lock on ongoingManeuverCacheRecalculations is released,
+        // no Future contained in it is in cancelled state
+        final FutureTaskWithCancelBlocking<V, U> future;
+        synchronized (ongoingRecalculations) {
+            FutureTaskWithCancelBlocking<V, U> oldFuture = ongoingRecalculations.get(key);
+            final U joinedUpdateInterval;
+            if (oldFuture == null) {
+                joinedUpdateInterval = updateInterval;
+            } else {
+                oldFuture.cancel(/* mayInterruptIfRunning */false);
+                if (updateInterval == null) {
+                    joinedUpdateInterval = oldFuture.getUpdateInterval();
+                } else {
+                    joinedUpdateInterval = updateInterval.join(oldFuture.getUpdateInterval());
+                }
+            }
+            future = new FutureTaskWithCancelBlocking<V, U>(
+                    new Callable<V>() {
+                        @Override
+                        public V call() {
+                            try {
+                                V preResult = cacheUpdateComputer.computeCacheUpdate(key, joinedUpdateInterval);
+                                final NamedReentrantReadWriteLock lock = getOrCreateLockForKey(key);
+                                LockUtil.lockForWrite(lock);
+                                try {
+                                    V result = cacheUpdateComputer.provideNewCacheValue(key, cache.get(key), preResult, joinedUpdateInterval);
+                                    if (result == null) {
+                                        cache.remove(key);
+                                    } else {
+                                        cache.put(key, result);
+                                    }
+                                    return result;
+                                } finally {
+                                    LockUtil.unlockAfterWrite(lock);
+                                    ongoingRecalculations.remove(key);
+                                }
+                            } catch (Exception e) {
+                                // cache won't be updated
+                                logger.throwing(SmartFutureCache.class.getName(), "triggerUpdate", e);
+                                throw new RuntimeException(e);
+                            }
+                        }
+                    }, joinedUpdateInterval);
+            ongoingRecalculations.put(key, future);
+        }
+        recalculator.execute(future);
+    }
+    
+    /**
+     * Fetches a value for <code>key</code> from the cache. If no {@link #triggerUpdate(Object, UpdateInterval)} for the <code>key</code>
+     * has ever happened, <code>null</code> will be returned. Otherwise, depending on <code>waitForLatest</code> the result is taken
+     * from the cache straight away (<code>waitForLatest==false</code>) or, if a re-calculation for the <code>key</code> is still
+     * ongoing, the result of that ongoing re-calculation is returned.
+     */
+    public V get(K key, boolean waitForLatest) {
+        V value = null;
+        if (waitForLatest) {
+            FutureTaskWithCancelBlocking<V, U> future;
+            synchronized (ongoingRecalculations) {
+                // as long as we hold the lock on ongoingManeuverCacheRecalculations, the Futures contained in it are not cancelled
+                future = ongoingRecalculations.get(key);
+                if (future != null) {
+                    future.dontCancel();
+                } else {
+                    value = cache.get(key);
+                }
+            }
+            if (future != null) {
+                try {
                     value = future.get();
-                } catch (InterruptedException e) {
-                    logger.throwing(SmartFutureCache.class.getName(), "get", e);
-                    throw new RuntimeException(e);
-                } catch (ExecutionException e) {
-                    logger.throwing(SmartFutureCache.class.getName(), "get", e);
-                    throw new RuntimeException(e);
-                }
-            } // else no calculation currently going on; value has been fetched from latest cache entry
-        } else {
-            LockUtil.lockForRead(getOrCreateLockForKey(key));
-            try {
-                value = cache.get(key);
-            } finally {
-                LockUtil.unlockAfterRead(getOrCreateLockForKey(key));
-            }
-        }
-        return value;
-    }
-
-    public Set<K> keySet() {
-        return cache.keySet();
-    }
-}
+                } catch (InterruptedException e) {
+                    logger.throwing(SmartFutureCache.class.getName(), "get", e);
+                    throw new RuntimeException(e);
+                } catch (ExecutionException e) {
+                    logger.throwing(SmartFutureCache.class.getName(), "get", e);
+                    throw new RuntimeException(e);
+                }
+            } // else no calculation currently going on; value has been fetched from latest cache entry
+        } else {
+            LockUtil.lockForRead(getOrCreateLockForKey(key));
+            try {
+                value = cache.get(key);
+            } finally {
+                LockUtil.unlockAfterRead(getOrCreateLockForKey(key));
+            }
+        }
+        return value;
+    }
+
+    public Set<K> keySet() {
+        return cache.keySet();
+    }
+}