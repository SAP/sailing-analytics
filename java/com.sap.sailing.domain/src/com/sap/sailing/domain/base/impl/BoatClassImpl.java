--- conflicted
+++ resolved
@@ -1,233 +1,113 @@
-<<<<<<< HEAD
-package com.sap.sailing.domain.base.impl;
-
-import com.sap.sailing.domain.base.BoatClass;
-import com.sap.sailing.domain.base.DomainFactory;
-import com.sap.sailing.domain.common.Distance;
-import com.sap.sailing.domain.common.impl.MeterDistance;
-import com.sap.sailing.domain.common.impl.NamedImpl;
-
-public class BoatClassImpl extends NamedImpl implements BoatClass {
-    private static final long serialVersionUID = 7194912853476256420L;
-
-    /**
-     * If the averaged courses over ground differ by at least this degree angle, a maneuver will
-     * be assumed. Note that this should be much less than the tack angle because averaging may
-     * span across the actual maneuver.
-     */
-    private static final double MANEUVER_DEGREE_ANGLE_THRESHOLD = /* minimumDegreeDifference */ 30.;
-
-    private static final double MINIMUM_ANGLE_BETWEEN_DIFFERENT_TACKS_UPWIND = 60.;
-    
-    private static final double MINIMUM_ANGLE_BETWEEN_DIFFERENT_TACKS_DOWNWIND = 25.;
-
-    private static final Distance MAXIMUM_DISTANCE_FOR_COURSE_APPROXIMATION = new MeterDistance(3);
-
-    /**
-     * Upwind course-based wind estimations are pretty confident for most boat classes.
-     */
-    private static final double UPWIND_WIND_ESTIMATION_CONFIDENCE = .9;
-
-    /**
-     * Downwind estimations are less confident than upwind because jibing angles vary more.
-     */
-    private static final double DOWNWIND_WIND_ESTIMATION_CONFIDENCE = .5;
-    
-    private final long approximateManeuverDurationInMilliseconds;
-
-    private final boolean typicallyStartsUpwind;
-
-    private final Distance hullLength;
-
-    public BoatClassImpl(String name, boolean typicallyStartsUpwind) {
-        super(name);
-        this.typicallyStartsUpwind = typicallyStartsUpwind;
-        approximateManeuverDurationInMilliseconds = 8000; // as discussed with Dennis Gehrlein
-        
-        // check with boat class masterdata
-        BoatClassMasterdata knownBoatClass = BoatClassMasterdata.resolveBoatClass(name);
-        if(knownBoatClass != null) {
-            hullLength = new MeterDistance(knownBoatClass.getHullLengthInMeter());
-        } else {
-            hullLength = new MeterDistance(5); // a good average for the olympic classes...
-        }
-    }
-
-    @Override
-    public long getApproximateManeuverDurationInMilliseconds() {
-        return approximateManeuverDurationInMilliseconds;
-    }
-
-    @Override
-    public double getManeuverDegreeAngleThreshold() {
-        return MANEUVER_DEGREE_ANGLE_THRESHOLD;
-    }
-    
-    @Override
-    public double getMinimumAngleBetweenDifferentTacksUpwind() {
-        return MINIMUM_ANGLE_BETWEEN_DIFFERENT_TACKS_UPWIND;
-    }
-
-    @Override
-    public double getMinimumAngleBetweenDifferentTacksDownwind() {
-        return MINIMUM_ANGLE_BETWEEN_DIFFERENT_TACKS_DOWNWIND;
-    }
-
-    @Override
-    public Distance getMaximumDistanceForCourseApproximation() {
-        return MAXIMUM_DISTANCE_FOR_COURSE_APPROXIMATION;
-    }
-
-    @Override
-    public boolean typicallyStartsUpwind() {
-        return typicallyStartsUpwind;
-    }
-
-    @Override
-    public Distance getHullLength() {
-        return hullLength;
-    }
-
-    @Override
-    public double getDownwindWindEstimationConfidence(int numberOfBoatsInSmallestCluster) {
-        // Even for up to a million boats in the smallest cluster, the multiplier is still less than one.
-        // The multiplier is 1/1000000 in case there is only one boat and approaches 1.0 for many boats.
-        return DOWNWIND_WIND_ESTIMATION_CONFIDENCE * getConfidenceMultiplierForClusterSize(numberOfBoatsInSmallestCluster);
-    }
-
-    @Override
-    public double getUpwindWindEstimationConfidence(int numberOfBoatsInSmallestCluster) {
-        // Even for up to a million boats in the smallest cluster, the multiplier is still less than one.
-        // The multiplier is 1/1000000 in case there is only one boat and approaches 1.0 for many boats.
-        return UPWIND_WIND_ESTIMATION_CONFIDENCE * getConfidenceMultiplierForClusterSize(numberOfBoatsInSmallestCluster);
-    }
-
-    /**
-     * Even for up to a million boats in the smallest cluster, the multiplier is still less than one.
-     * The multiplier is 1/1000000 in case there is only one boat and approaches 1.0 for many boats.
-     */
-    private double getConfidenceMultiplierForClusterSize(int numberOfBoatsInSmallestCluster) {
-        return 1.0 + 1.0/1000000.0 - 1.0/(double) numberOfBoatsInSmallestCluster;
-    }
-
-    @Override
-    public BoatClass resolve(DomainFactory domainFactory) {
-        return domainFactory.getOrCreateBoatClass(getName(), typicallyStartsUpwind());
-    }
-
-}
-=======
-package com.sap.sailing.domain.base.impl;
-
-import com.sap.sailing.domain.base.BoatClass;
-import com.sap.sailing.domain.base.DomainFactory;
-import com.sap.sailing.domain.common.Distance;
-import com.sap.sailing.domain.common.impl.MeterDistance;
-import com.sap.sailing.domain.common.impl.NamedImpl;
-
-public class BoatClassImpl extends NamedImpl implements BoatClass {
-    private static final long serialVersionUID = 7194912853476256420L;
-
-    /**
-     * If the averaged courses over ground differ by at least this degree angle, a maneuver will
-     * be assumed. Note that this should be much less than the tack angle because averaging may
-     * span across the actual maneuver.
-     */
-    private static final double MANEUVER_DEGREE_ANGLE_THRESHOLD = /* minimumDegreeDifference */ 30.;
-
-    private static final double MINIMUM_ANGLE_BETWEEN_DIFFERENT_TACKS_UPWIND = 60.;
-    
-    private static final double MINIMUM_ANGLE_BETWEEN_DIFFERENT_TACKS_DOWNWIND = 25.;
-
-    private static final Distance MAXIMUM_DISTANCE_FOR_COURSE_APPROXIMATION = new MeterDistance(3);
-
-    /**
-     * Upwind course-based wind estimations are pretty confident for most boat classes.
-     */
-    private static final double UPWIND_WIND_ESTIMATION_CONFIDENCE = .9;
-
-    /**
-     * Downwind estimations are less confident than upwind because jibing angles vary more.
-     */
-    private static final double DOWNWIND_WIND_ESTIMATION_CONFIDENCE = .5;
-    
-    private final long approximateManeuverDurationInMilliseconds;
-
-    private final boolean typicallyStartsUpwind;
-
-    private final Distance hullLength;
-
-    public BoatClassImpl(String name, boolean typicallyStartsUpwind) {
-        super(name);
-        this.typicallyStartsUpwind = typicallyStartsUpwind;
-        approximateManeuverDurationInMilliseconds = 8000; // as discussed with Dennis Gehrlein
-        // TODO see bug 911: these values need to come from a master data base
-        hullLength = name.toLowerCase().contains("extreme") && name.contains("40")
-                ? new MeterDistance(40*12*2.54/100)
-                : new MeterDistance(5); // a good average for the olympic classes...
-    }
-
-    @Override
-    public long getApproximateManeuverDurationInMilliseconds() {
-        return approximateManeuverDurationInMilliseconds;
-    }
-
-    @Override
-    public double getManeuverDegreeAngleThreshold() {
-        return MANEUVER_DEGREE_ANGLE_THRESHOLD;
-    }
-    
-    @Override
-    public double getMinimumAngleBetweenDifferentTacksUpwind() {
-        return MINIMUM_ANGLE_BETWEEN_DIFFERENT_TACKS_UPWIND;
-    }
-
-    @Override
-    public double getMinimumAngleBetweenDifferentTacksDownwind() {
-        return MINIMUM_ANGLE_BETWEEN_DIFFERENT_TACKS_DOWNWIND;
-    }
-
-    @Override
-    public Distance getMaximumDistanceForCourseApproximation() {
-        return MAXIMUM_DISTANCE_FOR_COURSE_APPROXIMATION;
-    }
-
-    @Override
-    public boolean typicallyStartsUpwind() {
-        return typicallyStartsUpwind;
-    }
-
-    @Override
-    public Distance getHullLength() {
-        return hullLength;
-    }
-
-    @Override
-    public double getDownwindWindEstimationConfidence(int numberOfBoatsInSmallestCluster) {
-        // Even for up to a million boats in the smallest cluster, the multiplier is still less than one.
-        // The multiplier is 1/1000000 in case there is only one boat and approaches 1.0 for many boats.
-        return DOWNWIND_WIND_ESTIMATION_CONFIDENCE * getConfidenceMultiplierForClusterSize(numberOfBoatsInSmallestCluster);
-    }
-
-    @Override
-    public double getUpwindWindEstimationConfidence(int numberOfBoatsInSmallestCluster) {
-        // Even for up to a million boats in the smallest cluster, the multiplier is still less than one.
-        // The multiplier is 1/1000000 in case there is only one boat and approaches 1.0 for many boats.
-        return UPWIND_WIND_ESTIMATION_CONFIDENCE * getConfidenceMultiplierForClusterSize(numberOfBoatsInSmallestCluster);
-    }
-
-    /**
-     * Even for up to a million boats in the smallest cluster, the multiplier is still less than one.
-     * The multiplier is 1/1000000 in case there is only one boat and approaches 1.0 for many boats.
-     */
-    private double getConfidenceMultiplierForClusterSize(int numberOfBoatsInSmallestCluster) {
-        return 1.0 + 1.0/1000000.0 - 1.0/(double) numberOfBoatsInSmallestCluster;
-    }
-
-    @Override
-    public BoatClass resolve(DomainFactory domainFactory) {
-        return domainFactory.getOrCreateBoatClass(getName(), typicallyStartsUpwind());
-    }
-
-}
->>>>>>> 97b1ad82
+package com.sap.sailing.domain.base.impl;
+
+import com.sap.sailing.domain.base.BoatClass;
+import com.sap.sailing.domain.base.DomainFactory;
+import com.sap.sailing.domain.common.Distance;
+import com.sap.sailing.domain.common.impl.MeterDistance;
+import com.sap.sailing.domain.common.impl.NamedImpl;
+
+public class BoatClassImpl extends NamedImpl implements BoatClass {
+    private static final long serialVersionUID = 7194912853476256420L;
+
+    /**
+     * If the averaged courses over ground differ by at least this degree angle, a maneuver will
+     * be assumed. Note that this should be much less than the tack angle because averaging may
+     * span across the actual maneuver.
+     */
+    private static final double MANEUVER_DEGREE_ANGLE_THRESHOLD = /* minimumDegreeDifference */ 30.;
+
+    private static final double MINIMUM_ANGLE_BETWEEN_DIFFERENT_TACKS_UPWIND = 60.;
+    
+    private static final double MINIMUM_ANGLE_BETWEEN_DIFFERENT_TACKS_DOWNWIND = 25.;
+
+    private static final Distance MAXIMUM_DISTANCE_FOR_COURSE_APPROXIMATION = new MeterDistance(3);
+
+    /**
+     * Upwind course-based wind estimations are pretty confident for most boat classes.
+     */
+    private static final double UPWIND_WIND_ESTIMATION_CONFIDENCE = .9;
+
+    /**
+     * Downwind estimations are less confident than upwind because jibing angles vary more.
+     */
+    private static final double DOWNWIND_WIND_ESTIMATION_CONFIDENCE = .5;
+    
+    private final long approximateManeuverDurationInMilliseconds;
+
+    private final boolean typicallyStartsUpwind;
+
+    private final Distance hullLength;
+
+    public BoatClassImpl(String name, boolean typicallyStartsUpwind) {
+        super(name);
+        this.typicallyStartsUpwind = typicallyStartsUpwind;
+        approximateManeuverDurationInMilliseconds = 8000; // as discussed with Dennis Gehrlein
+        // TODO see bug 911: these values need to come from a master data base
+        hullLength = name.toLowerCase().contains("extreme") && name.contains("40")
+                ? new MeterDistance(40*12*2.54/100)
+                : new MeterDistance(5); // a good average for the olympic classes...
+    }
+
+    @Override
+    public long getApproximateManeuverDurationInMilliseconds() {
+        return approximateManeuverDurationInMilliseconds;
+    }
+
+    @Override
+    public double getManeuverDegreeAngleThreshold() {
+        return MANEUVER_DEGREE_ANGLE_THRESHOLD;
+    }
+    
+    @Override
+    public double getMinimumAngleBetweenDifferentTacksUpwind() {
+        return MINIMUM_ANGLE_BETWEEN_DIFFERENT_TACKS_UPWIND;
+    }
+
+    @Override
+    public double getMinimumAngleBetweenDifferentTacksDownwind() {
+        return MINIMUM_ANGLE_BETWEEN_DIFFERENT_TACKS_DOWNWIND;
+    }
+
+    @Override
+    public Distance getMaximumDistanceForCourseApproximation() {
+        return MAXIMUM_DISTANCE_FOR_COURSE_APPROXIMATION;
+    }
+
+    @Override
+    public boolean typicallyStartsUpwind() {
+        return typicallyStartsUpwind;
+    }
+
+    @Override
+    public Distance getHullLength() {
+        return hullLength;
+    }
+
+    @Override
+    public double getDownwindWindEstimationConfidence(int numberOfBoatsInSmallestCluster) {
+        // Even for up to a million boats in the smallest cluster, the multiplier is still less than one.
+        // The multiplier is 1/1000000 in case there is only one boat and approaches 1.0 for many boats.
+        return DOWNWIND_WIND_ESTIMATION_CONFIDENCE * getConfidenceMultiplierForClusterSize(numberOfBoatsInSmallestCluster);
+    }
+
+    @Override
+    public double getUpwindWindEstimationConfidence(int numberOfBoatsInSmallestCluster) {
+        // Even for up to a million boats in the smallest cluster, the multiplier is still less than one.
+        // The multiplier is 1/1000000 in case there is only one boat and approaches 1.0 for many boats.
+        return UPWIND_WIND_ESTIMATION_CONFIDENCE * getConfidenceMultiplierForClusterSize(numberOfBoatsInSmallestCluster);
+    }
+
+    /**
+     * Even for up to a million boats in the smallest cluster, the multiplier is still less than one.
+     * The multiplier is 1/1000000 in case there is only one boat and approaches 1.0 for many boats.
+     */
+    private double getConfidenceMultiplierForClusterSize(int numberOfBoatsInSmallestCluster) {
+        return 1.0 + 1.0/1000000.0 - 1.0/(double) numberOfBoatsInSmallestCluster;
+    }
+
+    @Override
+    public BoatClass resolve(DomainFactory domainFactory) {
+        return domainFactory.getOrCreateBoatClass(getName(), typicallyStartsUpwind());
+    }
+
+}