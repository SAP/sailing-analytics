<<<<<<< HEAD
package com.sap.sailing.domain.base;

import java.util.Map;

import com.sap.sailing.domain.abstractlog.race.RaceLog;
import com.sap.sailing.domain.abstractlog.race.RaceLogCourseDesignChangedEvent;
import com.sap.sailing.domain.abstractlog.regatta.RegattaLog;
import com.sap.sailing.domain.abstractlog.regatta.events.RegattaLogDefineMarkEvent;
import com.sap.sailing.domain.common.RaceIdentifier;
import com.sap.sailing.domain.common.abstractlog.NotRevokableException;
import com.sap.sailing.domain.common.racelog.tracking.CompetitorRegistrationOnRaceLogDisabledException;
import com.sap.sailing.domain.leaderboard.Leaderboard;
import com.sap.sailing.domain.leaderboard.MetaLeaderboard;
import com.sap.sailing.domain.racelog.RaceLogIdentifier;
import com.sap.sailing.domain.racelog.RaceLogStore;
import com.sap.sailing.domain.regattalike.RegattaLikeIdentifier;
import com.sap.sailing.domain.tracking.RaceExecutionOrderProvider;
import com.sap.sailing.domain.tracking.TrackedRace;
import com.sap.sailing.util.impl.RaceColumnListeners;
import com.sap.sse.common.Named;
import com.sap.sse.common.Util;

/**
 * One or more races that would be noted together in a single column in a {@link Leaderboard}. If the number of
 * competitors of a regatta is too big to have a single start, the set of competitors can be split into several
 * {@link Fleet}s. Still, the regatta has a sequence of "races", only that each such "race" actually consists of several
 * individual races, each tracked separately, with a separate start and a separate field of competitors which are
 * distinct subsets of the regatta's competitors. These races are grouped in a {@link RaceColumn}. The
 * {@link RaceColumn} therefore provides access to the {@link TrackedRace}s by {@link Fleet} and by {@link Competitor}.
 * The {@link TrackedRace}s represent the data of a race. Over the life time of this object it can be assigned one or more
 * {@link TrackedRace}s which then act(s) as data provider to this column. If no tracked race has been assigned, the
 * scores reported by this column will all default to zero.<p>
 * 
 * A {@link RaceColumnListener} can be {@link #addRaceColumnListener added} to receive notifications about tracked races
 * being {@link #setTrackedRace(Fleet, TrackedRace) linked} to this column or unlinked from this column.
 * 
 * @author Axel Uhl (D043530)
 * 
 */
public interface RaceColumn extends Named {
    /**
     * Sets the information object used to access the race column's race logs.
     */
    void setRaceLogInformation(RaceLogStore raceLogStore, RegattaLikeIdentifier regattaLikeParent);
    
    /**
     * Gets the race column's race log associated to the passed fleet. Note that the result may be <code>null</code>
     * particularly for columns in a {@link MetaLeaderboard}.
     * 
     * @param fleet
     * @return the race log or <code>null</code> in case this column belongs to a {@link MetaLeaderboard}
     */
    RaceLog getRaceLog(Fleet fleet);
    
    /**
     * Gets the regatta log associated with the regatta-like structure (either a regatta if this is a
     * {@link RaceColumnInSeries} or a flexible leaderboard). Note that the result may be <code>null</code> particularly
     * for columns in a {@link MetaLeaderboard}.
     * 
     * @return the regatta log or <code>null</code> in case this column belongs to a {@link MetaLeaderboard}
     */
    RegattaLog getRegattaLog();
    
    /**
     * @return the fleets for each of which this column has a single race and therefore optionally a {@link TrackedRace}, in
     * ascending order; best fleets first
     */
    Iterable<? extends Fleet> getFleets();
    
    Fleet getFleetByName(String fleetName);
    
    /**
     * By looking at the tracked races linked to this race column, identify the {@link Fleet} in which <code>competitor</code>
     * races in this column. If the competitor is not found, caused by no tracked races being associated with this race column
     * in which <code>competitor</code> competes, <code>null</code> is returned.
     */
    Fleet getFleetOfCompetitor(Competitor competitor);
    
    /**
     * This does also update the {@link #getRaceIdentifier(Fleet) race identifier} by setting it to <code>null</code> if <code>race</code>
     * is <code>null</code>, and <code>race.getRaceIdentifier()</code> otherwise.
     * 
     * @param fleet the fleet within this column with which to associate <code>race</code>
     */
    void setTrackedRace(Fleet fleet, TrackedRace race);
    
    /**
     * Tells if at least one {@link TrackedRace} is associated with this race column. Short for
     * {@link Util#isEmpty(Iterable) isEmpty(}{@link #getFleets() getFleets())}.
     */
    boolean hasTrackedRaces();

    /**
     * @param fleet
     *            the fleet whose associated tracked race to obtain
     * 
     * @return <code>null</code> if this column does not currently have a tracked race associated for <code>fleet</code>
     *         ; otherwise the tracked race for <code>fleet</code> from where all information relevant to this column
     *         can be obtained. See also {@link #getRaceIdentifier(Fleet)}.
     */
    TrackedRace getTrackedRace(Fleet fleet);
    
    /**
     * If a race is associated with this column for the <code>fleet</code>, the respective {@link RaceDefinition} is returned.
     * Otherwise, <code>null</code> is returned.
     */
    RaceDefinition getRaceDefinition(Fleet fleet);
    
    /**
     * Tries to find a tracked race whose {@link RaceDefinition#getCompetitors() competitors} contain <code>competitor</code>. If
     * no such {@link TrackedRace} is currently associated with this race column, <code>null</code> is returned. No two
     * {@link TrackedRace}s may result because a single competitor can be part of only one fleet and therefore not occur
     * twice in a single {@link RaceColumn}.
     */
    TrackedRace getTrackedRace(Competitor competitor);
    
    /**
     * If this column ever was assigned to a tracked race, that race's identifier can be obtained using this method;
     * otherwise, <code>null</code> is returned.
     * 
     * @param fleet
     *            the fleet for which to obtain the race identifier
     */
    RaceIdentifier getRaceIdentifier(Fleet fleet);
    
    /**
     * Records that this leaderboard column is to be associated with the race identified by <code>raceIdentifier</code>.
     * This does not automatically load the tracked race, but the information may be used to re-associate a tracked race
     * with this column based on its {@link TrackedRace#getRaceIdentifier() race identifier}.
     * 
     * @param fleet
     *            the fleet for which to associate a race by its identifier
     * @param raceIdentifier
     *            the race that should be associated with this column+fleet. It should never be null.
     */
    void setRaceIdentifier(Fleet fleet, RaceIdentifier raceIdentifier);
    
    /**
     * A "medal race" cannot be discarded. It's score is doubled during score aggregation.
     */
    boolean isMedalRace();
    
    /**
     * Constructs a key for maps storing corrections such as score corrections and max points reasons.
     */
    com.sap.sse.common.Util.Pair<Competitor, RaceColumn> getKey(Competitor competitor);

    RaceColumnListeners getRaceColumnListeners();

    void removeRaceColumnListener(RaceColumnListener listener);

    void addRaceColumnListener(RaceColumnListener listener);

    /**
     * Releases the {@link TrackedRace} previously set by {@link #setTrackedRace(Fleet, TrackedRace)} but leaves the
     * {@link #getRaceIdentifier(Fleet) race identifier} untouched(!). Therefore, the {@link TrackedRace} may be garbage
     * collected but may be re-resolved for this column using the race identifier at a later time.
     * 
     * @param fleet
     *            the fleet for which to release its tracked race
     */
    void releaseTrackedRace(Fleet fleet);
    
    /**
     * Usually, the scores in each leaderboard column count as they are for the overall score. However, if a column is
     * a medal race column it usually counts double. Under certain circumstances, columns may also count with factors different
     * from 1 or 2. For example, we've seen cases in the Extreme Sailing Series where the race committee defined that in the
     * overall series leaderboard the last two columns each count 1.5 times their scores.
     */
    double getFactor();
    
    /**
     * By default, a competitor's total score is computed by summing up the non-discarded total points of each race
     * across the leaderboard, considering the {@link RaceColumn#getFactor() column factors}. Some race columns,
     * however, are defined such that participating competitors start with a zero score from this race column on. If
     * this method returns <code>true</code>, this column advises the leaderboard and scoring scheme to start counting
     * the total points at this column with zero.
     */
    boolean isStartsWithZeroScore();
    
    boolean isDiscardable();
    
    boolean isCarryForward();

    /**
     * @param factor if <code>null</code>, {@link #getFactor()} will again compute a default value; otherwise, {@link #getFactor()} will
     * then return the double value of <code>factor</code>.
     */
    void setFactor(Double factor);

    /**
     * If <code>null</code>, the {@link #getFactor() factor} defaults to 1 for non-medal and {@link #DEFAULT_MEDAL_RACE_FACTOR} for
     * medal races. Otherwise, the explicit factor is used.
     */
    Double getExplicitFactor();

    /**
     * Returns the race log identifier associated with this fleet and race log
     */
    RaceLogIdentifier getRaceLogIdentifier(Fleet fleet);

    /**
     * Reload the {@link RaceLog} for this column with the given fleet
     */
    void reloadRaceLog(Fleet fleet);

    /**
     * Remove the association between a race and a column. This is different from
     * {@link RaceColumn#releaseTrackedRace(Fleet)} because it will also remove the
     * association from database.
     * 
     * @param fleet
     */
    void removeRaceIdentifier(Fleet fleet);

    /**
     * While set to true, any serialization in the current thread will not include the tracked races. Make sure to set
     * back to false, after serialization. (in finally block)
     * 
     * @param flagValue
     *            set to false for default behavior, set to true to exclude tracked races
     */
    public void setMasterDataExportOngoingThreadFlag(boolean flagValue);

    /**
     * Usually, when a regatta has split fleets that are {@link Fleet#getOrdering() ordered}, a competitor participating in a
     * better fleet is always scored better than all competitors participating in worse fleets. However, under some circumstances
     * it may be desirable to model a regatta series such that the fleet pertinence does not lead to a persistent scoring ordering
     * throughout the regatta. For example, the Extreme Sailing Series Knock-Out Races use ordered fleets, but the fleet that a
     * competitor qualified for does not decide about total regatta ranking. It may, however, decide for in-column ranking. See also
     * {@link #isSplit}.
     */
    boolean isTotalOrderDefinedByFleet();

    /**
     * When a column has more than one fleet, there are two different options for scoring it. Either the scoring scheme is applied
     * to the sequence of competitors one gets when first ordering the competitors by fleets and then within each fleet by their
     * rank in the fleet's race; or the scoring scheme is applied to each fleet separately, leading to the best score being awarded
     * in the column as many times as there are fleets in the column. For the latter case, this method returns <code>true</code>.
     */
    boolean hasSplitFleetContiguousScoring();

    boolean hasSplitFleets();
    
    RaceExecutionOrderProvider getRaceExecutionOrderProvider();
    
    /**
     * Provides the combined set of competitors from all {@link #getTrackedRace(Fleet) tracked races attached to this
     * column} or, in case a fleet does not have a tracked race attached, the competitors registered through the
     * respective {@link RaceLog} {@link #getRaceLog(Fleet)} attached to this column for that fleet (if this is
     * {@link #enableCompetitorRegistrationOnRaceLog(Fleet) enabled) or registered through the {@link #getRegattaLog()
     * regatta log}.
     */
    Iterable<Competitor> getAllCompetitors();

    /**
     * Same as {@link #getAllCompetitors()}, but restricted to the single race identified by the <code>fleet</code> parameter.
     */
    Iterable<Competitor> getAllCompetitors(Fleet fleet);

    /**
     * Provides the combined set of competitors and their boats from all {@link #getTrackedRace(Fleet) tracked races attached to this
     * column} or, in case a fleet does not have a tracked race attached, the competitors registered through the
     * respective {@link RaceLog} {@link #getRaceLog(Fleet)} attached to this column for that fleet (if this is
     * {@link #enableCompetitorRegistrationOnRaceLog(Fleet) enabled) or registered through the {@link #getRegattaLog()
     * regatta log}.
     */
    Map<Competitor, Boat> getAllCompetitorsAndTheirBoats();

    /**
     * Same as {@link #getAllCompetitorsAndTheirBoats()}, but restricted to the single race identified by the <code>fleet</code> parameter.
     */
    Map<Competitor, Boat> getAllCompetitorsAndTheirBoats(Fleet fleet);

    
    /**
     * Provides the combined set of marks from the courses of all {@link #getTrackedRace(Fleet) tracked races attached
     * to this column} or, in case a fleet does not have a tracked race attached, the marks registered through the
     * {@link #getRegattaLog() regatta log} for the regatta-like object to which this column belongs (flexible
     * leaderboard or regatta) and used in a {@link RaceLogCourseDesignChangedEvent}.
     * <p>
     * 
     * See also {@link #getAvailableMarks()}.
     */
    Iterable<Mark> getCourseMarks();

    /**
     * Same as {@link #getCourseMarks()}, but restricted to the single race identified by the <code>fleet</code> parameter
     * and in case of an existing {@link TrackedRace} restricted to the marks actually used by the
     * {@link TrackedRace#getRace() race's} {@link RaceDefinition#getCourse() course}.
     */
    Iterable<Mark> getCourseMarks(Fleet fleet);
    
    /**
     * Provides the set of marks available for use in course designs for races in this column. This includes, in
     * particular, those marks defined on the {@link RegattaLog} using {@link RegattaLogDefineMarkEvent} objects.
     * Additionally, all marks that any of the {@link TrackedRace}s attached to this column have "seen" (as
     * returned by their {@link TrackedRace#getMarks()} method) will be added.
     */
    Iterable<Mark> getAvailableMarks();

    /**
     * Like {@link #getAvailableMarks()}, but restricted to the race identified by the {@code fleet} parameter. While
     * marks from the {@link RegattaLog} are available to all races of the regatta and therefore also to all races in
     * this column, in case a {@link TrackedRace} exists for the {@code fleet}, only that race's
     * {@link TrackedRace#getMarks() marks} will be added to the result.
     */
    Iterable<Mark> getAvailableMarks(Fleet fleet);

    /**
     * Returns the competitor set registered in the race column's race log associated to the passed fleet. If competitor
     * registration in RaceLog is {@link #disableCompetitorRegistrationOnRaceLog(Fleet) disabled} or in case of a
     * MetaLeaderboardColumn an empty set is returned.
     * 
     * @return competitors in RaceLog if registration {@link #enableCompetitorRegistrationOnRaceLog(Fleet) enabled} or
     *         empty set in case registration is {@link #disableCompetitorRegistrationOnRaceLog(Fleet) disabled} or this
     *         column belongs to a {@link MetaLeaderboard}
     */
    Iterable<Competitor> getCompetitorsRegisteredInRacelog(Fleet fleet);

    /**
     * Checks whether competitor registration on RaceLog is enabled.
     * 
     * @return boolean if competitor registration on the RaceLog is enabled, false in case this column belongs to a
     *         {@link MetaLeaderboard}
     *         
     * @see #enableCompetitorRegistrationOnRaceLog(Fleet)
     * @see #disableCompetitorRegistrationOnRaceLog(Fleet)
     */
    boolean isCompetitorRegistrationInRacelogEnabled(Fleet fleet);

    /**
     * Activates competitor registration on the race column's race log associated to the passed fleet. As a result,
     * competitor registrations that were added to the race log before this was disabled by
     * {@link #disableCompetitorRegistrationOnRaceLog(Fleet)} will again be honored.<p>
     * 
     * Performs nothing in case this column belongs to a {@link MetaLeaderboard}.
     */
    void enableCompetitorRegistrationOnRaceLog(Fleet fleet);
    
    /**
     * Disables competitor registration on the race column's race log associated to the passed fleet. Performs nothing
     * in case this column belongs to a {@link MetaLeaderboard}. If there are already competitor registrations on the
     * race log, those will not be removed from the log but they will be ignored, and the regatta log's competitor
     * registrations will be used instead. Re-{@link #enableCompetitorRegistrationOnRaceLog(Fleet) enabling} competitor
     * registrations in the race log will cause such existing registrations to be honored again.
     * <p>
     * 
     * Performs nothing in case this column belongs to a {@link MetaLeaderboard}.
     */
    void disableCompetitorRegistrationOnRaceLog(Fleet fleet) throws NotRevokableException;
    
    /**
     * Registers a competitor on the the race column's race log associated to the passed fleet.
     * 
     * @throws CompetitorRegistrationOnRaceLogDisabledException
     *             thrown if competitor registration is {@link #disableCompetitorRegistrationOnRaceLog(Fleet) disabled}
     *             on racelog as well as if RaceColumn belongs to a {@link MetaLeaderboard}
     */
    void registerCompetitor(Competitor competitor, Fleet fleet) throws CompetitorRegistrationOnRaceLogDisabledException;

    /**
     * Registers competitors on the the race column's race log associated to the passed fleet.
     * 
     * @throws CompetitorRegistrationOnRaceLogDisabledException
     *             thrown if competitor registration is disabled on racelog as well as if RaceColumn belongs to a
     *             {@link MetaLeaderboard}
     */
    void registerCompetitors(Iterable<Competitor> competitor, Fleet fleet) throws CompetitorRegistrationOnRaceLogDisabledException;
    
    /**
     * Deregisters a competitor on the the race column's race log associated to the passed fleet.
     * 
     * @throws CompetitorRegistrationOnRaceLogDisabledException
     *             thrown if competitor registration is disabled on racelog as well as if RaceColumn belongs to a
     *             {@link MetaLeaderboard}
     */
    void deregisterCompetitor(Competitor competitors, Fleet fleet) throws CompetitorRegistrationOnRaceLogDisabledException;

    /**
     * Deregisters competitors on the the race column's race log associated to the passed fleet.
     * 
     * @throws CompetitorRegistrationOnRaceLogDisabledException
     *             thrown if competitor registration is disabled on racelog as well as if RaceColumn belongs to a
     *             {@link MetaLeaderboard}
     */
    void deregisterCompetitors(Iterable<Competitor> currentlyRegisteredCompetitors, Fleet fleet) throws CompetitorRegistrationOnRaceLogDisabledException;

}
=======
package com.sap.sailing.domain.base;

import com.sap.sailing.domain.abstractlog.race.RaceLog;
import com.sap.sailing.domain.abstractlog.race.RaceLogCourseDesignChangedEvent;
import com.sap.sailing.domain.abstractlog.regatta.RegattaLog;
import com.sap.sailing.domain.abstractlog.regatta.events.RegattaLogDefineMarkEvent;
import com.sap.sailing.domain.common.RaceIdentifier;
import com.sap.sailing.domain.common.abstractlog.NotRevokableException;
import com.sap.sailing.domain.common.racelog.tracking.CompetitorRegistrationOnRaceLogDisabledException;
import com.sap.sailing.domain.leaderboard.Leaderboard;
import com.sap.sailing.domain.leaderboard.MetaLeaderboard;
import com.sap.sailing.domain.racelog.RaceLogIdentifier;
import com.sap.sailing.domain.racelog.RaceLogStore;
import com.sap.sailing.domain.regattalike.RegattaLikeIdentifier;
import com.sap.sailing.domain.tracking.RaceExecutionOrderProvider;
import com.sap.sailing.domain.tracking.TrackedRace;
import com.sap.sailing.util.impl.RaceColumnListeners;
import com.sap.sse.common.Named;
import com.sap.sse.common.Util;

/**
 * One or more races that would be noted together in a single column in a {@link Leaderboard}. If the number of
 * competitors of a regatta is too big to have a single start, the set of competitors can be split into several
 * {@link Fleet}s. Still, the regatta has a sequence of "races", only that each such "race" actually consists of several
 * individual races, each tracked separately, with a separate start and a separate field of competitors which are
 * distinct subsets of the regatta's competitors. These races are grouped in a {@link RaceColumn}. The
 * {@link RaceColumn} therefore provides access to the {@link TrackedRace}s by {@link Fleet} and by {@link Competitor}.
 * The {@link TrackedRace}s represent the data of a race. Over the life time of this object it can be assigned one or more
 * {@link TrackedRace}s which then act(s) as data provider to this column. If no tracked race has been assigned, the
 * scores reported by this column will all default to zero.<p>
 * 
 * A {@link RaceColumnListener} can be {@link #addRaceColumnListener added} to receive notifications about tracked races
 * being {@link #setTrackedRace(Fleet, TrackedRace) linked} to this column or unlinked from this column.
 * 
 * @author Axel Uhl (D043530)
 * 
 */
public interface RaceColumn extends Named {
    /**
     * Sets the information object used to access the race column's race logs.
     */
    void setRaceLogInformation(RaceLogStore raceLogStore, RegattaLikeIdentifier regattaLikeParent);
    
    /**
     * Gets the race column's race log associated to the passed fleet. Note that the result may be <code>null</code>
     * particularly for columns in a {@link MetaLeaderboard}.
     * 
     * @param fleet
     * @return the race log or <code>null</code> in case this column belongs to a {@link MetaLeaderboard}
     */
    RaceLog getRaceLog(Fleet fleet);
    
    /**
     * Gets the regatta log associated with the regatta-like structure (either a regatta if this is a
     * {@link RaceColumnInSeries} or a flexible leaderboard). Note that the result may be <code>null</code> particularly
     * for columns in a {@link MetaLeaderboard}.
     * 
     * @return the regatta log or <code>null</code> in case this column belongs to a {@link MetaLeaderboard}
     */
    RegattaLog getRegattaLog();
    
    /**
     * @return the fleets for each of which this column has a single race and therefore optionally a {@link TrackedRace}, in
     * ascending order; best fleets first
     */
    Iterable<? extends Fleet> getFleets();
    
    Fleet getFleetByName(String fleetName);
    
    /**
     * By looking at the tracked races linked to this race column, identify the {@link Fleet} in which <code>competitor</code>
     * races in this column. If the competitor is not found, caused by no tracked races being associated with this race column
     * in which <code>competitor</code> competes, <code>null</code> is returned.
     */
    Fleet getFleetOfCompetitor(Competitor competitor);
    
    /**
     * This does also update the {@link #getRaceIdentifier(Fleet) race identifier} by setting it to <code>null</code> if <code>race</code>
     * is <code>null</code>, and <code>race.getRaceIdentifier()</code> otherwise.
     * 
     * @param fleet the fleet within this column with which to associate <code>race</code>
     */
    void setTrackedRace(Fleet fleet, TrackedRace race);
    
    /**
     * Tells if at least one {@link TrackedRace} is associated with this race column. Short for
     * {@link Util#isEmpty(Iterable) isEmpty(}{@link #getFleets() getFleets())}.
     */
    boolean hasTrackedRaces();

    /**
     * @param fleet
     *            the fleet whose associated tracked race to obtain
     * 
     * @return <code>null</code> if this column does not currently have a tracked race associated for <code>fleet</code>
     *         ; otherwise the tracked race for <code>fleet</code> from where all information relevant to this column
     *         can be obtained. See also {@link #getRaceIdentifier(Fleet)}.
     */
    TrackedRace getTrackedRace(Fleet fleet);
    
    /**
     * If a race is associated with this column for the <code>fleet</code>, the respective {@link RaceDefinition} is returned.
     * Otherwise, <code>null</code> is returned.
     */
    RaceDefinition getRaceDefinition(Fleet fleet);
    
    /**
     * Tries to find a tracked race whose {@link RaceDefinition#getCompetitors() competitors} contain <code>competitor</code>. If
     * no such {@link TrackedRace} is currently associated with this race column, <code>null</code> is returned. No two
     * {@link TrackedRace}s may result because a single competitor can be part of only one fleet and therefore not occur
     * twice in a single {@link RaceColumn}.
     */
    TrackedRace getTrackedRace(Competitor competitor);
    
    /**
     * If this column ever was assigned to a tracked race, that race's identifier can be obtained using this method;
     * otherwise, <code>null</code> is returned.
     * 
     * @param fleet
     *            the fleet for which to obtain the race identifier
     */
    RaceIdentifier getRaceIdentifier(Fleet fleet);
    
    /**
     * Records that this leaderboard column is to be associated with the race identified by <code>raceIdentifier</code>.
     * This does not automatically load the tracked race, but the information may be used to re-associate a tracked race
     * with this column based on its {@link TrackedRace#getRaceIdentifier() race identifier}.
     * 
     * @param fleet
     *            the fleet for which to associate a race by its identifier
     * @param raceIdentifier
     *            the race that should be associated with this column+fleet. It should never be null.
     */
    void setRaceIdentifier(Fleet fleet, RaceIdentifier raceIdentifier);
    
    /**
     * A "medal race" cannot be discarded. It's score is doubled during score aggregation.
     */
    boolean isMedalRace();
    
    /**
     * Constructs a key for maps storing corrections such as score corrections and max points reasons.
     */
    com.sap.sse.common.Util.Pair<Competitor, RaceColumn> getKey(Competitor competitor);

    RaceColumnListeners getRaceColumnListeners();

    void removeRaceColumnListener(RaceColumnListener listener);

    void addRaceColumnListener(RaceColumnListener listener);

    /**
     * Releases the {@link TrackedRace} previously set by {@link #setTrackedRace(Fleet, TrackedRace)} but leaves the
     * {@link #getRaceIdentifier(Fleet) race identifier} untouched(!). Therefore, the {@link TrackedRace} may be garbage
     * collected but may be re-resolved for this column using the race identifier at a later time.
     * 
     * @param fleet
     *            the fleet for which to release its tracked race
     */
    void releaseTrackedRace(Fleet fleet);
    
    /**
     * Usually, the scores in each leaderboard column count as they are for the overall score. However, if a column is
     * a medal race column it usually counts double. Under certain circumstances, columns may also count with factors different
     * from 1 or 2. For example, we've seen cases in the Extreme Sailing Series where the race committee defined that in the
     * overall series leaderboard the last two columns each count 1.5 times their scores.
     */
    double getFactor();
    
    /**
     * By default, a competitor's total score is computed by summing up the non-discarded total points of each race
     * across the leaderboard, considering the {@link RaceColumn#getFactor() column factors}. Some race columns,
     * however, are defined such that participating competitors start with a zero score from this race column on. If
     * this method returns <code>true</code>, this column advises the leaderboard and scoring scheme to start counting
     * the total points at this column with zero.
     */
    boolean isStartsWithZeroScore();
    
    boolean isDiscardable();
    
    boolean isCarryForward();

    /**
     * @param factor if <code>null</code>, {@link #getFactor()} will again compute a default value; otherwise, {@link #getFactor()} will
     * then return the double value of <code>factor</code>.
     */
    void setFactor(Double factor);

    /**
     * If <code>null</code>, the {@link #getFactor() factor} defaults to 1 for non-medal and {@link #DEFAULT_MEDAL_RACE_FACTOR} for
     * medal races. Otherwise, the explicit factor is used.
     */
    Double getExplicitFactor();

    /**
     * Returns the race log identifier associated with this fleet and race log
     */
    RaceLogIdentifier getRaceLogIdentifier(Fleet fleet);

    /**
     * Reload the {@link RaceLog} for this column with the given fleet
     */
    void reloadRaceLog(Fleet fleet);

    /**
     * Remove the association between a race and a column. This is different from
     * {@link RaceColumn#releaseTrackedRace(Fleet)} because it will also remove the
     * association from database.
     * 
     * @param fleet
     */
    void removeRaceIdentifier(Fleet fleet);

    /**
     * While set to true, any serialization in the current thread will not include the tracked races. Make sure to set
     * back to false, after serialization. (in finally block)
     * 
     * @param flagValue
     *            set to false for default behavior, set to true to exclude tracked races
     */
    public void setMasterDataExportOngoingThreadFlag(boolean flagValue);

    /**
     * Usually, when a regatta has split fleets that are {@link Fleet#getOrdering() ordered}, a competitor participating in a
     * better fleet is always scored better than all competitors participating in worse fleets. However, under some circumstances
     * it may be desirable to model a regatta series such that the fleet pertinence does not lead to a persistent scoring ordering
     * throughout the regatta. For example, the Extreme Sailing Series Knock-Out Races use ordered fleets, but the fleet that a
     * competitor qualified for does not decide about total regatta ranking. It may, however, decide for in-column ranking. See also
     * {@link #isSplit}.
     */
    boolean isTotalOrderDefinedByFleet();

    /**
     * When a column has more than one fleet, there are two different options for scoring it. Either the scoring scheme is applied
     * to the sequence of competitors one gets when first ordering the competitors by fleets and then within each fleet by their
     * rank in the fleet's race; or the scoring scheme is applied to each fleet separately, leading to the best score being awarded
     * in the column as many times as there are fleets in the column. For the latter case, this method returns <code>true</code>.
     */
    boolean hasSplitFleetContiguousScoring();

    boolean hasSplitFleets();
    
    RaceExecutionOrderProvider getRaceExecutionOrderProvider();
    
    /**
     * Provides the combined set of competitors from all {@link #getTrackedRace(Fleet) tracked races attached to this
     * column} or, in case a fleet does not have a tracked race attached, the competitors registered through the
     * respective {@link RaceLog} {@link #getRaceLog(Fleet)} attached to this column for that fleet (if this is
     * {@link #enableCompetitorRegistrationOnRaceLog(Fleet) enabled) or registered through the {@link #getRegattaLog()
     * regatta log}.
     */
    Iterable<Competitor> getAllCompetitors();

    /**
     * Same as {@link #getAllCompetitors()}, but restricted to the single race identified by the <code>fleet</code> parameter.
     */
    Iterable<Competitor> getAllCompetitors(Fleet fleet);
    
    /**
     * Provides the combined set of marks from the courses of all {@link #getTrackedRace(Fleet) tracked races attached
     * to this column} or, in case a fleet does not have a tracked race attached, the marks registered through the
     * {@link #getRegattaLog() regatta log} for the regatta-like object to which this column belongs (flexible
     * leaderboard or regatta) and used in a {@link RaceLogCourseDesignChangedEvent}.
     * <p>
     * 
     * See also {@link #getAvailableMarks()}.
     */
    Iterable<Mark> getCourseMarks();

    /**
     * Same as {@link #getCourseMarks()}, but restricted to the single race identified by the <code>fleet</code> parameter
     * and in case of an existing {@link TrackedRace} restricted to the marks actually used by the
     * {@link TrackedRace#getRace() race's} {@link RaceDefinition#getCourse() course}.
     */
    Iterable<Mark> getCourseMarks(Fleet fleet);
    
    /**
     * Provides the set of marks available for use in course designs for races in this column. This includes, in
     * particular, those marks defined on the {@link RegattaLog} using {@link RegattaLogDefineMarkEvent} objects.
     * Additionally, all marks that any of the {@link TrackedRace}s attached to this column have "seen" (as
     * returned by their {@link TrackedRace#getMarks()} method) will be added.
     */
    Iterable<Mark> getAvailableMarks();

    /**
     * Like {@link #getAvailableMarks()}, but restricted to the race identified by the {@code fleet} parameter. While
     * marks from the {@link RegattaLog} are available to all races of the regatta and therefore also to all races in
     * this column, in case a {@link TrackedRace} exists for the {@code fleet}, only that race's
     * {@link TrackedRace#getMarks() marks} will be added to the result.
     */
    Iterable<Mark> getAvailableMarks(Fleet fleet);

    /**
     * Returns the competitor set registered in the race column's race log associated to the passed fleet. If competitor
     * registration in RaceLog is {@link #disableCompetitorRegistrationOnRaceLog(Fleet) disabled} or in case of a
     * MetaLeaderboardColumn an empty set is returned.
     * 
     * @return competitors in RaceLog if registration {@link #enableCompetitorRegistrationOnRaceLog(Fleet) enabled} or
     *         empty set in case registration is {@link #disableCompetitorRegistrationOnRaceLog(Fleet) disabled} or this
     *         column belongs to a {@link MetaLeaderboard}
     */
    Iterable<Competitor> getCompetitorsRegisteredInRacelog(Fleet fleet);

    /**
     * Checks whether competitor registration on RaceLog is enabled.
     * 
     * @return boolean if competitor registration on the RaceLog is enabled, false in case this column belongs to a
     *         {@link MetaLeaderboard}
     *         
     * @see #enableCompetitorRegistrationOnRaceLog(Fleet)
     * @see #disableCompetitorRegistrationOnRaceLog(Fleet)
     */
    boolean isCompetitorRegistrationInRacelogEnabled(Fleet fleet);

    /**
     * Activates competitor registration on the race column's race log associated to the passed fleet. As a result,
     * competitor registrations that were added to the race log before this was disabled by
     * {@link #disableCompetitorRegistrationOnRaceLog(Fleet)} will again be honored.<p>
     * 
     * Performs nothing in case this column belongs to a {@link MetaLeaderboard}.
     */
    void enableCompetitorRegistrationOnRaceLog(Fleet fleet);
    
    /**
     * Disables competitor registration on the race column's race log associated to the passed fleet. Performs nothing
     * in case this column belongs to a {@link MetaLeaderboard}. If there are already competitor registrations on the
     * race log, those will not be removed from the log but they will be ignored, and the regatta log's competitor
     * registrations will be used instead. Re-{@link #enableCompetitorRegistrationOnRaceLog(Fleet) enabling} competitor
     * registrations in the race log will cause such existing registrations to be honored again.
     * <p>
     * 
     * Performs nothing in case this column belongs to a {@link MetaLeaderboard}.
     */
    void disableCompetitorRegistrationOnRaceLog(Fleet fleet) throws NotRevokableException;
    
    /**
     * Registers a competitor on the the race column's race log associated to the passed fleet.
     * 
     * @throws CompetitorRegistrationOnRaceLogDisabledException
     *             thrown if competitor registration is {@link #disableCompetitorRegistrationOnRaceLog(Fleet) disabled}
     *             on racelog as well as if RaceColumn belongs to a {@link MetaLeaderboard}
     */
    void registerCompetitor(Competitor competitor, Fleet fleet) throws CompetitorRegistrationOnRaceLogDisabledException;

    /**
     * Registers competitors on the the race column's race log associated to the passed fleet.
     * 
     * @throws CompetitorRegistrationOnRaceLogDisabledException
     *             thrown if competitor registration is disabled on racelog as well as if RaceColumn belongs to a
     *             {@link MetaLeaderboard}
     */
    void registerCompetitors(Iterable<Competitor> competitor, Fleet fleet) throws CompetitorRegistrationOnRaceLogDisabledException;
    
    /**
     * Deregisters a competitor on the the race column's race log associated to the passed fleet.
     * 
     * @throws CompetitorRegistrationOnRaceLogDisabledException
     *             thrown if competitor registration is disabled on racelog as well as if RaceColumn belongs to a
     *             {@link MetaLeaderboard}
     */
    void deregisterCompetitor(Competitor competitors, Fleet fleet) throws CompetitorRegistrationOnRaceLogDisabledException;

    /**
     * Deregisters competitors on the the race column's race log associated to the passed fleet.
     * 
     * @throws CompetitorRegistrationOnRaceLogDisabledException
     *             thrown if competitor registration is disabled on racelog as well as if RaceColumn belongs to a
     *             {@link MetaLeaderboard}
     */
    void deregisterCompetitors(Iterable<Competitor> currentlyRegisteredCompetitors, Fleet fleet) throws CompetitorRegistrationOnRaceLogDisabledException;

}
>>>>>>> bb4ecf91
<|MERGE_RESOLUTION|>--- conflicted
+++ resolved
@@ -1,4 +1,3 @@
-<<<<<<< HEAD
 package com.sap.sailing.domain.base;
 
 import java.util.Map;
@@ -387,378 +386,4 @@
      */
     void deregisterCompetitors(Iterable<Competitor> currentlyRegisteredCompetitors, Fleet fleet) throws CompetitorRegistrationOnRaceLogDisabledException;
 
-}
-=======
-package com.sap.sailing.domain.base;
-
-import com.sap.sailing.domain.abstractlog.race.RaceLog;
-import com.sap.sailing.domain.abstractlog.race.RaceLogCourseDesignChangedEvent;
-import com.sap.sailing.domain.abstractlog.regatta.RegattaLog;
-import com.sap.sailing.domain.abstractlog.regatta.events.RegattaLogDefineMarkEvent;
-import com.sap.sailing.domain.common.RaceIdentifier;
-import com.sap.sailing.domain.common.abstractlog.NotRevokableException;
-import com.sap.sailing.domain.common.racelog.tracking.CompetitorRegistrationOnRaceLogDisabledException;
-import com.sap.sailing.domain.leaderboard.Leaderboard;
-import com.sap.sailing.domain.leaderboard.MetaLeaderboard;
-import com.sap.sailing.domain.racelog.RaceLogIdentifier;
-import com.sap.sailing.domain.racelog.RaceLogStore;
-import com.sap.sailing.domain.regattalike.RegattaLikeIdentifier;
-import com.sap.sailing.domain.tracking.RaceExecutionOrderProvider;
-import com.sap.sailing.domain.tracking.TrackedRace;
-import com.sap.sailing.util.impl.RaceColumnListeners;
-import com.sap.sse.common.Named;
-import com.sap.sse.common.Util;
-
-/**
- * One or more races that would be noted together in a single column in a {@link Leaderboard}. If the number of
- * competitors of a regatta is too big to have a single start, the set of competitors can be split into several
- * {@link Fleet}s. Still, the regatta has a sequence of "races", only that each such "race" actually consists of several
- * individual races, each tracked separately, with a separate start and a separate field of competitors which are
- * distinct subsets of the regatta's competitors. These races are grouped in a {@link RaceColumn}. The
- * {@link RaceColumn} therefore provides access to the {@link TrackedRace}s by {@link Fleet} and by {@link Competitor}.
- * The {@link TrackedRace}s represent the data of a race. Over the life time of this object it can be assigned one or more
- * {@link TrackedRace}s which then act(s) as data provider to this column. If no tracked race has been assigned, the
- * scores reported by this column will all default to zero.<p>
- * 
- * A {@link RaceColumnListener} can be {@link #addRaceColumnListener added} to receive notifications about tracked races
- * being {@link #setTrackedRace(Fleet, TrackedRace) linked} to this column or unlinked from this column.
- * 
- * @author Axel Uhl (D043530)
- * 
- */
-public interface RaceColumn extends Named {
-    /**
-     * Sets the information object used to access the race column's race logs.
-     */
-    void setRaceLogInformation(RaceLogStore raceLogStore, RegattaLikeIdentifier regattaLikeParent);
-    
-    /**
-     * Gets the race column's race log associated to the passed fleet. Note that the result may be <code>null</code>
-     * particularly for columns in a {@link MetaLeaderboard}.
-     * 
-     * @param fleet
-     * @return the race log or <code>null</code> in case this column belongs to a {@link MetaLeaderboard}
-     */
-    RaceLog getRaceLog(Fleet fleet);
-    
-    /**
-     * Gets the regatta log associated with the regatta-like structure (either a regatta if this is a
-     * {@link RaceColumnInSeries} or a flexible leaderboard). Note that the result may be <code>null</code> particularly
-     * for columns in a {@link MetaLeaderboard}.
-     * 
-     * @return the regatta log or <code>null</code> in case this column belongs to a {@link MetaLeaderboard}
-     */
-    RegattaLog getRegattaLog();
-    
-    /**
-     * @return the fleets for each of which this column has a single race and therefore optionally a {@link TrackedRace}, in
-     * ascending order; best fleets first
-     */
-    Iterable<? extends Fleet> getFleets();
-    
-    Fleet getFleetByName(String fleetName);
-    
-    /**
-     * By looking at the tracked races linked to this race column, identify the {@link Fleet} in which <code>competitor</code>
-     * races in this column. If the competitor is not found, caused by no tracked races being associated with this race column
-     * in which <code>competitor</code> competes, <code>null</code> is returned.
-     */
-    Fleet getFleetOfCompetitor(Competitor competitor);
-    
-    /**
-     * This does also update the {@link #getRaceIdentifier(Fleet) race identifier} by setting it to <code>null</code> if <code>race</code>
-     * is <code>null</code>, and <code>race.getRaceIdentifier()</code> otherwise.
-     * 
-     * @param fleet the fleet within this column with which to associate <code>race</code>
-     */
-    void setTrackedRace(Fleet fleet, TrackedRace race);
-    
-    /**
-     * Tells if at least one {@link TrackedRace} is associated with this race column. Short for
-     * {@link Util#isEmpty(Iterable) isEmpty(}{@link #getFleets() getFleets())}.
-     */
-    boolean hasTrackedRaces();
-
-    /**
-     * @param fleet
-     *            the fleet whose associated tracked race to obtain
-     * 
-     * @return <code>null</code> if this column does not currently have a tracked race associated for <code>fleet</code>
-     *         ; otherwise the tracked race for <code>fleet</code> from where all information relevant to this column
-     *         can be obtained. See also {@link #getRaceIdentifier(Fleet)}.
-     */
-    TrackedRace getTrackedRace(Fleet fleet);
-    
-    /**
-     * If a race is associated with this column for the <code>fleet</code>, the respective {@link RaceDefinition} is returned.
-     * Otherwise, <code>null</code> is returned.
-     */
-    RaceDefinition getRaceDefinition(Fleet fleet);
-    
-    /**
-     * Tries to find a tracked race whose {@link RaceDefinition#getCompetitors() competitors} contain <code>competitor</code>. If
-     * no such {@link TrackedRace} is currently associated with this race column, <code>null</code> is returned. No two
-     * {@link TrackedRace}s may result because a single competitor can be part of only one fleet and therefore not occur
-     * twice in a single {@link RaceColumn}.
-     */
-    TrackedRace getTrackedRace(Competitor competitor);
-    
-    /**
-     * If this column ever was assigned to a tracked race, that race's identifier can be obtained using this method;
-     * otherwise, <code>null</code> is returned.
-     * 
-     * @param fleet
-     *            the fleet for which to obtain the race identifier
-     */
-    RaceIdentifier getRaceIdentifier(Fleet fleet);
-    
-    /**
-     * Records that this leaderboard column is to be associated with the race identified by <code>raceIdentifier</code>.
-     * This does not automatically load the tracked race, but the information may be used to re-associate a tracked race
-     * with this column based on its {@link TrackedRace#getRaceIdentifier() race identifier}.
-     * 
-     * @param fleet
-     *            the fleet for which to associate a race by its identifier
-     * @param raceIdentifier
-     *            the race that should be associated with this column+fleet. It should never be null.
-     */
-    void setRaceIdentifier(Fleet fleet, RaceIdentifier raceIdentifier);
-    
-    /**
-     * A "medal race" cannot be discarded. It's score is doubled during score aggregation.
-     */
-    boolean isMedalRace();
-    
-    /**
-     * Constructs a key for maps storing corrections such as score corrections and max points reasons.
-     */
-    com.sap.sse.common.Util.Pair<Competitor, RaceColumn> getKey(Competitor competitor);
-
-    RaceColumnListeners getRaceColumnListeners();
-
-    void removeRaceColumnListener(RaceColumnListener listener);
-
-    void addRaceColumnListener(RaceColumnListener listener);
-
-    /**
-     * Releases the {@link TrackedRace} previously set by {@link #setTrackedRace(Fleet, TrackedRace)} but leaves the
-     * {@link #getRaceIdentifier(Fleet) race identifier} untouched(!). Therefore, the {@link TrackedRace} may be garbage
-     * collected but may be re-resolved for this column using the race identifier at a later time.
-     * 
-     * @param fleet
-     *            the fleet for which to release its tracked race
-     */
-    void releaseTrackedRace(Fleet fleet);
-    
-    /**
-     * Usually, the scores in each leaderboard column count as they are for the overall score. However, if a column is
-     * a medal race column it usually counts double. Under certain circumstances, columns may also count with factors different
-     * from 1 or 2. For example, we've seen cases in the Extreme Sailing Series where the race committee defined that in the
-     * overall series leaderboard the last two columns each count 1.5 times their scores.
-     */
-    double getFactor();
-    
-    /**
-     * By default, a competitor's total score is computed by summing up the non-discarded total points of each race
-     * across the leaderboard, considering the {@link RaceColumn#getFactor() column factors}. Some race columns,
-     * however, are defined such that participating competitors start with a zero score from this race column on. If
-     * this method returns <code>true</code>, this column advises the leaderboard and scoring scheme to start counting
-     * the total points at this column with zero.
-     */
-    boolean isStartsWithZeroScore();
-    
-    boolean isDiscardable();
-    
-    boolean isCarryForward();
-
-    /**
-     * @param factor if <code>null</code>, {@link #getFactor()} will again compute a default value; otherwise, {@link #getFactor()} will
-     * then return the double value of <code>factor</code>.
-     */
-    void setFactor(Double factor);
-
-    /**
-     * If <code>null</code>, the {@link #getFactor() factor} defaults to 1 for non-medal and {@link #DEFAULT_MEDAL_RACE_FACTOR} for
-     * medal races. Otherwise, the explicit factor is used.
-     */
-    Double getExplicitFactor();
-
-    /**
-     * Returns the race log identifier associated with this fleet and race log
-     */
-    RaceLogIdentifier getRaceLogIdentifier(Fleet fleet);
-
-    /**
-     * Reload the {@link RaceLog} for this column with the given fleet
-     */
-    void reloadRaceLog(Fleet fleet);
-
-    /**
-     * Remove the association between a race and a column. This is different from
-     * {@link RaceColumn#releaseTrackedRace(Fleet)} because it will also remove the
-     * association from database.
-     * 
-     * @param fleet
-     */
-    void removeRaceIdentifier(Fleet fleet);
-
-    /**
-     * While set to true, any serialization in the current thread will not include the tracked races. Make sure to set
-     * back to false, after serialization. (in finally block)
-     * 
-     * @param flagValue
-     *            set to false for default behavior, set to true to exclude tracked races
-     */
-    public void setMasterDataExportOngoingThreadFlag(boolean flagValue);
-
-    /**
-     * Usually, when a regatta has split fleets that are {@link Fleet#getOrdering() ordered}, a competitor participating in a
-     * better fleet is always scored better than all competitors participating in worse fleets. However, under some circumstances
-     * it may be desirable to model a regatta series such that the fleet pertinence does not lead to a persistent scoring ordering
-     * throughout the regatta. For example, the Extreme Sailing Series Knock-Out Races use ordered fleets, but the fleet that a
-     * competitor qualified for does not decide about total regatta ranking. It may, however, decide for in-column ranking. See also
-     * {@link #isSplit}.
-     */
-    boolean isTotalOrderDefinedByFleet();
-
-    /**
-     * When a column has more than one fleet, there are two different options for scoring it. Either the scoring scheme is applied
-     * to the sequence of competitors one gets when first ordering the competitors by fleets and then within each fleet by their
-     * rank in the fleet's race; or the scoring scheme is applied to each fleet separately, leading to the best score being awarded
-     * in the column as many times as there are fleets in the column. For the latter case, this method returns <code>true</code>.
-     */
-    boolean hasSplitFleetContiguousScoring();
-
-    boolean hasSplitFleets();
-    
-    RaceExecutionOrderProvider getRaceExecutionOrderProvider();
-    
-    /**
-     * Provides the combined set of competitors from all {@link #getTrackedRace(Fleet) tracked races attached to this
-     * column} or, in case a fleet does not have a tracked race attached, the competitors registered through the
-     * respective {@link RaceLog} {@link #getRaceLog(Fleet)} attached to this column for that fleet (if this is
-     * {@link #enableCompetitorRegistrationOnRaceLog(Fleet) enabled) or registered through the {@link #getRegattaLog()
-     * regatta log}.
-     */
-    Iterable<Competitor> getAllCompetitors();
-
-    /**
-     * Same as {@link #getAllCompetitors()}, but restricted to the single race identified by the <code>fleet</code> parameter.
-     */
-    Iterable<Competitor> getAllCompetitors(Fleet fleet);
-    
-    /**
-     * Provides the combined set of marks from the courses of all {@link #getTrackedRace(Fleet) tracked races attached
-     * to this column} or, in case a fleet does not have a tracked race attached, the marks registered through the
-     * {@link #getRegattaLog() regatta log} for the regatta-like object to which this column belongs (flexible
-     * leaderboard or regatta) and used in a {@link RaceLogCourseDesignChangedEvent}.
-     * <p>
-     * 
-     * See also {@link #getAvailableMarks()}.
-     */
-    Iterable<Mark> getCourseMarks();
-
-    /**
-     * Same as {@link #getCourseMarks()}, but restricted to the single race identified by the <code>fleet</code> parameter
-     * and in case of an existing {@link TrackedRace} restricted to the marks actually used by the
-     * {@link TrackedRace#getRace() race's} {@link RaceDefinition#getCourse() course}.
-     */
-    Iterable<Mark> getCourseMarks(Fleet fleet);
-    
-    /**
-     * Provides the set of marks available for use in course designs for races in this column. This includes, in
-     * particular, those marks defined on the {@link RegattaLog} using {@link RegattaLogDefineMarkEvent} objects.
-     * Additionally, all marks that any of the {@link TrackedRace}s attached to this column have "seen" (as
-     * returned by their {@link TrackedRace#getMarks()} method) will be added.
-     */
-    Iterable<Mark> getAvailableMarks();
-
-    /**
-     * Like {@link #getAvailableMarks()}, but restricted to the race identified by the {@code fleet} parameter. While
-     * marks from the {@link RegattaLog} are available to all races of the regatta and therefore also to all races in
-     * this column, in case a {@link TrackedRace} exists for the {@code fleet}, only that race's
-     * {@link TrackedRace#getMarks() marks} will be added to the result.
-     */
-    Iterable<Mark> getAvailableMarks(Fleet fleet);
-
-    /**
-     * Returns the competitor set registered in the race column's race log associated to the passed fleet. If competitor
-     * registration in RaceLog is {@link #disableCompetitorRegistrationOnRaceLog(Fleet) disabled} or in case of a
-     * MetaLeaderboardColumn an empty set is returned.
-     * 
-     * @return competitors in RaceLog if registration {@link #enableCompetitorRegistrationOnRaceLog(Fleet) enabled} or
-     *         empty set in case registration is {@link #disableCompetitorRegistrationOnRaceLog(Fleet) disabled} or this
-     *         column belongs to a {@link MetaLeaderboard}
-     */
-    Iterable<Competitor> getCompetitorsRegisteredInRacelog(Fleet fleet);
-
-    /**
-     * Checks whether competitor registration on RaceLog is enabled.
-     * 
-     * @return boolean if competitor registration on the RaceLog is enabled, false in case this column belongs to a
-     *         {@link MetaLeaderboard}
-     *         
-     * @see #enableCompetitorRegistrationOnRaceLog(Fleet)
-     * @see #disableCompetitorRegistrationOnRaceLog(Fleet)
-     */
-    boolean isCompetitorRegistrationInRacelogEnabled(Fleet fleet);
-
-    /**
-     * Activates competitor registration on the race column's race log associated to the passed fleet. As a result,
-     * competitor registrations that were added to the race log before this was disabled by
-     * {@link #disableCompetitorRegistrationOnRaceLog(Fleet)} will again be honored.<p>
-     * 
-     * Performs nothing in case this column belongs to a {@link MetaLeaderboard}.
-     */
-    void enableCompetitorRegistrationOnRaceLog(Fleet fleet);
-    
-    /**
-     * Disables competitor registration on the race column's race log associated to the passed fleet. Performs nothing
-     * in case this column belongs to a {@link MetaLeaderboard}. If there are already competitor registrations on the
-     * race log, those will not be removed from the log but they will be ignored, and the regatta log's competitor
-     * registrations will be used instead. Re-{@link #enableCompetitorRegistrationOnRaceLog(Fleet) enabling} competitor
-     * registrations in the race log will cause such existing registrations to be honored again.
-     * <p>
-     * 
-     * Performs nothing in case this column belongs to a {@link MetaLeaderboard}.
-     */
-    void disableCompetitorRegistrationOnRaceLog(Fleet fleet) throws NotRevokableException;
-    
-    /**
-     * Registers a competitor on the the race column's race log associated to the passed fleet.
-     * 
-     * @throws CompetitorRegistrationOnRaceLogDisabledException
-     *             thrown if competitor registration is {@link #disableCompetitorRegistrationOnRaceLog(Fleet) disabled}
-     *             on racelog as well as if RaceColumn belongs to a {@link MetaLeaderboard}
-     */
-    void registerCompetitor(Competitor competitor, Fleet fleet) throws CompetitorRegistrationOnRaceLogDisabledException;
-
-    /**
-     * Registers competitors on the the race column's race log associated to the passed fleet.
-     * 
-     * @throws CompetitorRegistrationOnRaceLogDisabledException
-     *             thrown if competitor registration is disabled on racelog as well as if RaceColumn belongs to a
-     *             {@link MetaLeaderboard}
-     */
-    void registerCompetitors(Iterable<Competitor> competitor, Fleet fleet) throws CompetitorRegistrationOnRaceLogDisabledException;
-    
-    /**
-     * Deregisters a competitor on the the race column's race log associated to the passed fleet.
-     * 
-     * @throws CompetitorRegistrationOnRaceLogDisabledException
-     *             thrown if competitor registration is disabled on racelog as well as if RaceColumn belongs to a
-     *             {@link MetaLeaderboard}
-     */
-    void deregisterCompetitor(Competitor competitors, Fleet fleet) throws CompetitorRegistrationOnRaceLogDisabledException;
-
-    /**
-     * Deregisters competitors on the the race column's race log associated to the passed fleet.
-     * 
-     * @throws CompetitorRegistrationOnRaceLogDisabledException
-     *             thrown if competitor registration is disabled on racelog as well as if RaceColumn belongs to a
-     *             {@link MetaLeaderboard}
-     */
-    void deregisterCompetitors(Iterable<Competitor> currentlyRegisteredCompetitors, Fleet fleet) throws CompetitorRegistrationOnRaceLogDisabledException;
-
-}
->>>>>>> bb4ecf91
+}