--- conflicted
+++ resolved
@@ -1,563 +1,541 @@
-package com.sap.sailing.domain.base.impl;
-
-import java.io.IOException;
-import java.io.ObjectInputStream;
-import java.io.Serializable;
-import java.util.ArrayList;
-import java.util.Collections;
-import java.util.HashSet;
-import java.util.List;
-import java.util.Set;
-import java.util.logging.Logger;
-
-import com.sap.sailing.domain.abstractlog.race.RaceLogEvent;
-import com.sap.sailing.domain.abstractlog.regatta.RegattaLog;
-import com.sap.sailing.domain.base.BoatClass;
-import com.sap.sailing.domain.base.Competitor;
-import com.sap.sailing.domain.base.CourseArea;
-import com.sap.sailing.domain.base.Fleet;
-import com.sap.sailing.domain.base.RaceColumn;
-import com.sap.sailing.domain.base.RaceColumnInSeries;
-import com.sap.sailing.domain.base.RaceColumnListener;
-import com.sap.sailing.domain.base.RaceDefinition;
-import com.sap.sailing.domain.base.Regatta;
-import com.sap.sailing.domain.base.RegattaListener;
-import com.sap.sailing.domain.base.Series;
-import com.sap.sailing.domain.base.configuration.RegattaConfiguration;
-import com.sap.sailing.domain.common.LeaderboardNameConstants;
-import com.sap.sailing.domain.common.RegattaAndRaceIdentifier;
-import com.sap.sailing.domain.common.RegattaIdentifier;
-import com.sap.sailing.domain.common.RegattaName;
-import com.sap.sailing.domain.common.RegattaNameAndRaceName;
-import com.sap.sailing.domain.leaderboard.ResultDiscardingRule;
-import com.sap.sailing.domain.leaderboard.ScoringScheme;
-import com.sap.sailing.domain.racelog.RaceLogIdentifier;
-import com.sap.sailing.domain.racelog.RaceLogInformation;
-import com.sap.sailing.domain.racelog.RaceLogStore;
-import com.sap.sailing.domain.racelog.impl.EmptyRaceLogStore;
-import com.sap.sailing.domain.racelog.impl.RaceLogInformationImpl;
-import com.sap.sailing.domain.racelog.impl.RaceLogOnRegattaIdentifier;
-import com.sap.sailing.domain.regattalog.RegattaLogStore;
-import com.sap.sailing.domain.regattalog.impl.EmptyRegattaLogStore;
-import com.sap.sailing.domain.tracking.TrackedRace;
-import com.sap.sailing.domain.tracking.TrackedRegatta;
-import com.sap.sailing.domain.tracking.TrackedRegattaRegistry;
-import com.sap.sailing.util.impl.RaceColumnListeners;
-import com.sap.sse.common.TimePoint;
-import com.sap.sse.common.Util;
-import com.sap.sse.common.impl.NamedImpl;
-
-public class RegattaImpl extends NamedImpl implements Regatta, RaceColumnListener {
-
-    /**
-     * Used during master data import to handle connection to correct RaceLogStore
-     */
-    private static transient ThreadLocal<MasterDataImportInformation> ongoingMasterDataImportInformation = new ThreadLocal<MasterDataImportInformation>() {
-        @Override
-        protected MasterDataImportInformation initialValue() {
-            return null;
-        };
-    };
-
-    public static void setOngoingMasterDataImport(MasterDataImportInformation information) {
-        ongoingMasterDataImportInformation.set(information);
-    }
-
-    private static final Logger logger = Logger.getLogger(RegattaImpl.class.getName());
-    private static final long serialVersionUID = 6509564189552478869L;
-    private Set<RaceDefinition> races;
-    private final BoatClass boatClass;
-    private transient Set<RegattaListener> regattaListeners;
-    private List<? extends Series> series;
-    private final RaceColumnListeners raceColumnListeners;
-    private final ScoringScheme scoringScheme;
-    private TimePoint startDate;
-    private TimePoint endDate;
-    private final Serializable id;
-    private transient RaceLogStore raceLogStore;
-    private final RegattaLog regattaLog;
-    
-    private CourseArea defaultCourseArea;
-    private RegattaConfiguration configuration;
-    
-    private RegattaLog regattaLog;
-
-    /**
-     * Regattas may be constructed as implicit default regattas in which case they won't need to be stored
-     * durably and don't contain valuable information worth being preserved; or they are constructed explicitly
-     * with series and race columns in which case this data needs to be protected. This flag indicates whether
-     * the data of this regatta needs to be maintained persistently.
-     * 
-     * @see #isPersistent
-     */
-    private final boolean persistent;
-    
-    /**
-     * Defaults to <code>true</code>. See {@link Regatta#useStartTimeInference()}.
-     */
-    private boolean useStartTimeInference;
-  
-    /**
-     * Constructs a regatta with an empty {@link RaceLogStore}.
-     */
-<<<<<<< HEAD
-    public RegattaImpl(String name, BoatClass boatClass, TimePoint startDate, TimePoint endDate, Iterable<? extends Series> series, boolean persistent, ScoringScheme scoringScheme, Serializable id, CourseArea courseArea) {
-        this(EmptyRaceLogStore.INSTANCE, name, boatClass, startDate, endDate, series, persistent, scoringScheme, id, courseArea, /* useStartTimeInference */ true);
-=======
-    public RegattaImpl(String name, BoatClass boatClass, Iterable<? extends Series> series, boolean persistent,
-            ScoringScheme scoringScheme, Serializable id, CourseArea courseArea) {
-        this(EmptyRaceLogStore.INSTANCE, EmptyRegattaLogStore.INSTANCE, name, boatClass, series, persistent,
-                scoringScheme, id, courseArea, /* useStartTimeInference */ true);
->>>>>>> f2bbda6f
-    }
-    
-    /**
-     * Constructs a regatta with a single default series with empty race column list, and a single default fleet which
-     * is not {@link #isPersistent() marked for persistence}.
-     * @param trackedRegattaRegistry
-     *            used to find the {@link TrackedRegatta} for this column's series' {@link Series#getRegatta() regatta}
-     *            in order to re-associate a {@link TrackedRace} passed to {@link #setTrackedRace(Fleet, TrackedRace)}
-     *            with this column's series' {@link TrackedRegatta}, and the tracked race's {@link RaceDefinition} with
-     *            this column's series {@link Regatta}, respectively. If <code>null</code>, the re-association won't be
-     *            carried out.
-     */
-<<<<<<< HEAD
-    public RegattaImpl(RaceLogStore raceLogStore, String name, BoatClass boatClass, TimePoint startDate, TimePoint endDate, TrackedRegattaRegistry trackedRegattaRegistry, ScoringScheme scoringScheme, Serializable id, CourseArea courseArea) {
-        this(raceLogStore, name, boatClass, startDate, endDate, Collections.singletonList(new SeriesImpl(LeaderboardNameConstants.DEFAULT_SERIES_NAME,
-                /* isMedal */false, Collections
-                .singletonList(new FleetImpl(LeaderboardNameConstants.DEFAULT_FLEET_NAME)), /* race column names */new ArrayList<String>(),
-                trackedRegattaRegistry)), /* persistent */false, scoringScheme, id, courseArea, /* useStartTimeInference */ true);
-=======
-    public RegattaImpl(RaceLogStore raceLogStore, RegattaLogStore regattaLogStore, String name, BoatClass boatClass,
-            TrackedRegattaRegistry trackedRegattaRegistry, ScoringScheme scoringScheme, Serializable id,
-            CourseArea courseArea) {
-        this(raceLogStore, regattaLogStore, name, boatClass, Collections.singletonList(
-                new SeriesImpl(LeaderboardNameConstants.DEFAULT_SERIES_NAME,
-                /* isMedal */false, Collections.singletonList(new FleetImpl(LeaderboardNameConstants.DEFAULT_FLEET_NAME)),
-                /* race column names */new ArrayList<String>(), trackedRegattaRegistry)), /* persistent */false,
-                scoringScheme, id, courseArea, /* useStartTimeInference */ true);
->>>>>>> f2bbda6f
-    }
-
-    /**
-     * @param series
-     *            all {@link Series} in this iterable will have their {@link Series#setRegatta(Regatta) regatta set} to
-     *            this new regatta.
-     */
-<<<<<<< HEAD
-    public <S extends Series> RegattaImpl(RaceLogStore raceLogStore, String name, BoatClass boatClass, TimePoint startDate, TimePoint endDate, Iterable<S> series, boolean persistent, ScoringScheme scoringScheme, Serializable id, CourseArea courseArea, boolean useStartTimeInference) {
-=======
-    public <S extends Series> RegattaImpl(RaceLogStore raceLogStore, RegattaLogStore regattaLogStore,
-            String name, BoatClass boatClass, Iterable<S> series, boolean persistent, ScoringScheme scoringScheme,
-            Serializable id, CourseArea courseArea, boolean useStartTimeInference) {
->>>>>>> f2bbda6f
-        super(name);
-        this.useStartTimeInference = useStartTimeInference;
-        this.id = id;
-        this.raceLogStore = raceLogStore;
-        races = new HashSet<RaceDefinition>();
-        regattaListeners = new HashSet<RegattaListener>();
-        raceColumnListeners = new RaceColumnListeners();
-        this.boatClass = boatClass;
-        this.startDate = startDate;
-        this.endDate = endDate;
-        List<S> seriesList = new ArrayList<S>();
-        for (S s : series) {
-            seriesList.add(s);
-        }
-        this.series = seriesList;
-        for (Series s : series) {
-            linkToRegattaAndConnectRaceLogsAndAddListeners(s);
-        }
-        this.persistent = persistent;
-        this.scoringScheme = scoringScheme;
-        this.defaultCourseArea = courseArea;
-        this.configuration = null;
-        this.regattaLog = regattaLogStore.getRegattaLog(name, /*ignoreCache*/ true);
-    }
-
-    private void registerRaceLogsOnRaceColumns(Series series) {
-        for (RaceColumn raceColumn : series.getRaceColumns()) {
-            setRaceLogInformationOnRaceColumn(raceColumn);
-        }
-    }
-
-    private void setRaceLogInformationOnRaceColumn(RaceColumn raceColumn) {
-        raceColumn.setRaceLogInformation(
-                new RaceLogInformationImpl(
-                    raceLogStore,
-                    new RaceLogOnRegattaIdentifier(this, raceColumn.getName())));
-    }
-
-    @Override
-    public Serializable getId() {
-        return id;
-    }
-
-    public static String getDefaultName(String baseName, String boatClassName) {
-        return baseName+(boatClassName==null?"":" ("+boatClassName+")");
-    }
-    
-    @Override
-    public boolean isPersistent() {
-        return persistent;
-    }
-    
-    /**
-     * When de-serializing, a possibly remote {@link #raceLogStore} is ignored because it is transient. Instead, an
-     * {@link EmptyRaceLogStore} is used for the de-serialized instance. A new {@link RaceLogInformation} is assembled
-     * for this empty race log and applied to all columns.
-     * Make sure to call {@link #initializeSeriesAfterDeserialize()} after the object graph has been de-serialized.
-     */
-    private void readObject(ObjectInputStream ois) throws ClassNotFoundException, IOException {
-        ois.defaultReadObject();
-        regattaListeners = new HashSet<RegattaListener>();
-        MasterDataImportInformation masterDataImportInformation = ongoingMasterDataImportInformation.get();
-        if (masterDataImportInformation != null) {
-            raceLogStore = masterDataImportInformation.getRaceLogStore();
-            races = new HashSet<RaceDefinition>();
-        } else {
-            raceLogStore = EmptyRaceLogStore.INSTANCE;
-        }
-    }
-    
-    /**
-     * {@link RaceColumnListeners} may not be de-serialized (yet) when the regatta
-     * is de-serialized. Do avoid re-registering empty objects most probably leading
-     * to null pointer exception one need to initialize all listeners after
-     * all objects have been read.
-     */
-    public void initializeSeriesAfterDeserialize() {
-        for (Series series : getSeries()) {
-            linkToRegattaAndConnectRaceLogsAndAddListeners(series);
-            if (series.getRaceColumns() != null) {
-                for (RaceColumnInSeries column : series.getRaceColumns()) {
-                    column.setRaceLogInformation(new RaceLogInformationImpl(raceLogStore,
-                            new RaceLogOnRegattaIdentifier(this, column.getName())));
-                }
-            } else {
-                logger.warning("Race Columns were null during deserialization. This should not happen.");
-            }
-        }  
-    }
-
-    @Override
-    public Iterable<? extends Series> getSeries() {
-        return Collections.unmodifiableCollection(series);
-    }
-    
-    @Override
-    public Series getSeriesByName(String name) {
-        for (Series s : getSeries()) {
-            if (s.getName().equals(name)) {
-                return s;
-            }
-        }
-        return null;
-    }
-
-    @Override
-    public Iterable<RaceDefinition> getAllRaces() {
-        synchronized (races) {
-            return new ArrayList<RaceDefinition>(races);
-        }
-    }
-    
-    @Override
-    public RegattaIdentifier getRegattaIdentifier() {
-        return new RegattaName(getName());
-    }
-    
-    @Override
-    public RegattaAndRaceIdentifier getRaceIdentifier(RaceDefinition race) {
-        return new RegattaNameAndRaceName(getName(), race.getName());
-    }
-
-    @Override
-    public RaceDefinition getRaceByName(String raceName) {
-        for (RaceDefinition r : getAllRaces()) {
-            if (r.getName().equals(raceName)) {
-                return r;
-            }
-        }
-        return null;
-    }
-    
-    @Override
-    public void addRace(RaceDefinition race) {
-        logger.info("Adding race "+race.getName()+" to regatta "+getName()+" ("+hashCode()+")");
-        if (getBoatClass() != null && race.getBoatClass() != getBoatClass()) {
-            throw new IllegalArgumentException("Boat class "+race.getBoatClass()+" doesn't match regatta's boat class "+getBoatClass());
-        }
-        synchronized (races) {
-            races.add(race);
-        }
-        synchronized (regattaListeners) {
-            for (RegattaListener l : regattaListeners) {
-                l.raceAdded(this, race);
-            }
-        }
-    }
-    
-    @Override
-    public void removeRace(RaceDefinition race) {
-        synchronized (races) {
-            logger.info("Removing race "+race.getName()+" from regatta "+getName()+" ("+hashCode()+")");
-            races.remove(race);
-        }
-        synchronized (regattaListeners) {
-            for (RegattaListener l : regattaListeners) {
-                l.raceRemoved(this, race);
-            }
-        }
-    }
-
-    @Override
-    public BoatClass getBoatClass() {
-        return boatClass;
-    }
-
-    @Override
-    public Iterable<Competitor> getCompetitors() {
-        Set<Competitor> result = new HashSet<Competitor>();
-        for (RaceDefinition race : getAllRaces()) {
-            for (Competitor c : race.getCompetitors()) {
-                result.add(c);
-            }
-        }
-        return result;
-    }
-
-    @Override
-    public void addRegattaListener(RegattaListener listener) {
-        synchronized (regattaListeners) {
-            regattaListeners.add(listener);
-        }
-    }
-
-    @Override
-    public void removeRegattaListener(RegattaListener listener) {
-        synchronized (regattaListeners) {
-            regattaListeners.remove(listener);
-        }
-    }
-
-    @Override
-    public void trackedRaceLinked(RaceColumn raceColumn, Fleet fleet, TrackedRace trackedRace) {
-        raceColumnListeners.notifyListenersAboutTrackedRaceLinked(raceColumn, fleet, trackedRace);
-    }
-
-    @Override
-    public void trackedRaceUnlinked(RaceColumn raceColumn, Fleet fleet, TrackedRace trackedRace) {
-        raceColumnListeners.notifyListenersAboutTrackedRaceUnlinked(raceColumn, fleet, trackedRace);
-    }
-    
-    @Override
-    public void isMedalRaceChanged(RaceColumn raceColumn, boolean newIsMedalRace) {
-        raceColumnListeners.notifyListenersAboutIsMedalRaceChanged(raceColumn, newIsMedalRace);
-    }
-    
-    @Override
-    public void isStartsWithZeroScoreChanged(RaceColumn raceColumn, boolean newIsStartsWithZeroScore) {
-        raceColumnListeners.notifyListenersAboutIsStartsWithZeroScoreChanged(raceColumn, newIsStartsWithZeroScore);
-    }
-
-    @Override
-    public void isFirstColumnIsNonDiscardableCarryForwardChanged(RaceColumn raceColumn, boolean firstColumnIsNonDiscardableCarryForward) {
-        raceColumnListeners.notifyListenersAboutIsFirstColumnIsNonDiscardableCarryForwardChanged(raceColumn, firstColumnIsNonDiscardableCarryForward);
-    }
-
-    @Override
-    public void hasSplitFleetContiguousScoringChanged(RaceColumn raceColumn, boolean hasSplitFleetContiguousScoring) {
-        raceColumnListeners.notifyListenersAboutHasSplitFleetContiguousScoringChanged(raceColumn, hasSplitFleetContiguousScoring);
-    }
-
-    @Override
-    public boolean canAddRaceColumnToContainer(RaceColumn raceColumn) {
-        return raceColumnListeners.canAddRaceColumnToContainer(raceColumn);
-    }
-
-    @Override
-    public void raceColumnAddedToContainer(RaceColumn raceColumn) {
-        setRaceLogInformationOnRaceColumn(raceColumn);
-        raceColumnListeners.notifyListenersAboutRaceColumnAddedToContainer(raceColumn);
-    }
-
-    @Override
-    public void raceColumnRemovedFromContainer(RaceColumn raceColumn) {
-        for (Fleet fleet : raceColumn.getFleets()) {
-            RaceLogIdentifier identifier = raceColumn.getRaceLogIdentifier(fleet);
-            raceLogStore.removeRaceLog(identifier);
-        }
-        raceColumnListeners.notifyListenersAboutRaceColumnRemovedFromContainer(raceColumn);
-    }
-
-    @Override
-    public void raceColumnMoved(RaceColumn raceColumn, int newIndex) {
-        raceColumnListeners.notifyListenersAboutRaceColumnMoved(raceColumn, newIndex);
-    }
-
-    @Override
-    public void factorChanged(RaceColumn raceColumn, Double oldFactor, Double newFactor) {
-        raceColumnListeners.notifyListenersAboutFactorChanged(raceColumn, oldFactor, newFactor);
-    }
-
-    @Override
-    public void competitorDisplayNameChanged(Competitor competitor, String oldDisplayName, String displayName) {
-        raceColumnListeners.notifyListenersAboutCompetitorDisplayNameChanged(competitor, oldDisplayName, displayName);
-    }
-
-    @Override
-    public void resultDiscardingRuleChanged(ResultDiscardingRule oldDiscardingRule, ResultDiscardingRule newDiscardingRule) {
-        raceColumnListeners.notifyListenersAboutResultDiscardingRuleChanged(oldDiscardingRule, newDiscardingRule);
-    }
-
-    @Override
-    public boolean isTransient() {
-        return false;
-    }
-
-    @Override
-    public void addRaceColumnListener(RaceColumnListener listener) {
-        raceColumnListeners.addRaceColumnListener(listener);
-    }
-
-    @Override
-    public void removeRaceColumnListener(RaceColumnListener listener) {
-        raceColumnListeners.removeRaceColumnListener(listener);
-    }
-
-    @Override
-    public void raceLogEventAdded(RaceColumn raceColumn, RaceLogIdentifier raceLogIdentifier, RaceLogEvent event) {
-        raceColumnListeners.notifyListenersAboutRaceLogEventAdded(raceColumn, raceLogIdentifier, event);
-    }
-    
-    @Override
-    public ScoringScheme getScoringScheme() {
-        return scoringScheme;
-    }
-
-    @Override
-    public TimePoint getStartDate() {
-        return startDate;
-    }
-
-    @Override
-    public void setStartDate(TimePoint startDate) {
-        this.startDate = startDate;
-    }
-
-    @Override
-    public TimePoint getEndDate() {
-        return endDate;
-    }
-
-    @Override
-    public void setEndDate(TimePoint endDate) {
-        this.endDate = endDate;
-    }
-
-    @Override
-    public CourseArea getDefaultCourseArea() {
-        return defaultCourseArea;
-    }
-
-    @Override
-    public void setDefaultCourseArea(CourseArea newCourseArea) {
-        this.defaultCourseArea = newCourseArea;
-    }
-    
-    @Override
-    public void setUseStartTimeInference(boolean useStartTimeInference) {
-        this.useStartTimeInference = useStartTimeInference;
-    }
-    
-    @Override
-    public RegattaConfiguration getRegattaConfiguration() {
-        return configuration;
-    }
-    
-    @Override
-    public void setRegattaConfiguration(RegattaConfiguration configuration) {
-        this.configuration = configuration;
-    }
-
-    /**
-     * @return whether this regatta defines its local per-series result discarding rules; if so, any leaderboard based
-     *         on the regatta has to respect this and has to use a result discarding rule implementation that
-     *         keeps discards local to each series rather than spreading them across the entire leaderboard.
-     */
-    @Override
-    public boolean definesSeriesDiscardThresholds() {
-        for (Series s : series) {
-            if (s.definesSeriesDiscardThresholds()) {
-                return true;
-            }
-        }
-        return false;
-    }
-    
-    public String toString() {
-        return getId() + " " + getName() + " " + getScoringScheme().getType().name();
-    }
-
-    @Override
-    public void addSeries(Series seriesToAdd) {
-        Series existingSeries = getSeriesByName(seriesToAdd.getName());
-        if (existingSeries == null) {
-            linkToRegattaAndConnectRaceLogsAndAddListeners(seriesToAdd);
-            synchronized (this.series) {
-                ArrayList<Series> newSeriesList = new ArrayList<Series>();
-                for (Series seriesObject : this.series) {
-                    newSeriesList.add(seriesObject);
-                }
-                newSeriesList.add(seriesToAdd);
-                this.series = newSeriesList;
-            }
-        }
-    }
-
-    private void linkToRegattaAndConnectRaceLogsAndAddListeners(Series seriesToAdd) {
-        seriesToAdd.setRegatta(this);
-        seriesToAdd.addRaceColumnListener(this);
-        registerRaceLogsOnRaceColumns(seriesToAdd);
-    }
-
-    @Override
-    public void removeSeries(Series series) {
-        Series existingSeries = getSeriesByName(series.getName());
-        if (existingSeries != null) {
-            final List<RaceColumnInSeries> raceColumns = new ArrayList<RaceColumnInSeries>();
-            Util.addAll(series.getRaceColumns(), raceColumns);
-            for (RaceColumn column : raceColumns) {
-                for (Fleet fleet : column.getFleets()) {
-                    column.removeRaceIdentifier(fleet);
-                }
-                series.removeRaceColumn(column.getName());
-            }
-            series.removeRaceColumnListener(this);
-            synchronized (this.series) {
-                ArrayList<Series> newSeriesList = new ArrayList<Series>();
-                for (Series seriesObject : this.series) {
-                    if (!seriesObject.getName().equals(series.getName())) {
-                        newSeriesList.add(seriesObject);
-                    }
-                }
-                this.series = newSeriesList;
-            }
-        }   
-    }
-
-    @Override
-    public boolean useStartTimeInference() {
-        return useStartTimeInference;
-    }
-
-<<<<<<< HEAD
-=======
-    @Override
->>>>>>> f2bbda6f
-    public RegattaLog getRegattaLog() {
-        return regattaLog;
-    }
-}
+package com.sap.sailing.domain.base.impl;
+
+import java.io.IOException;
+import java.io.ObjectInputStream;
+import java.io.Serializable;
+import java.util.ArrayList;
+import java.util.Collections;
+import java.util.HashSet;
+import java.util.List;
+import java.util.Set;
+import java.util.logging.Logger;
+
+import com.sap.sailing.domain.abstractlog.race.RaceLogEvent;
+import com.sap.sailing.domain.abstractlog.regatta.RegattaLog;
+import com.sap.sailing.domain.base.BoatClass;
+import com.sap.sailing.domain.base.Competitor;
+import com.sap.sailing.domain.base.CourseArea;
+import com.sap.sailing.domain.base.Fleet;
+import com.sap.sailing.domain.base.RaceColumn;
+import com.sap.sailing.domain.base.RaceColumnInSeries;
+import com.sap.sailing.domain.base.RaceColumnListener;
+import com.sap.sailing.domain.base.RaceDefinition;
+import com.sap.sailing.domain.base.Regatta;
+import com.sap.sailing.domain.base.RegattaListener;
+import com.sap.sailing.domain.base.Series;
+import com.sap.sailing.domain.base.configuration.RegattaConfiguration;
+import com.sap.sailing.domain.common.LeaderboardNameConstants;
+import com.sap.sailing.domain.common.RegattaAndRaceIdentifier;
+import com.sap.sailing.domain.common.RegattaIdentifier;
+import com.sap.sailing.domain.common.RegattaName;
+import com.sap.sailing.domain.common.RegattaNameAndRaceName;
+import com.sap.sailing.domain.leaderboard.ResultDiscardingRule;
+import com.sap.sailing.domain.leaderboard.ScoringScheme;
+import com.sap.sailing.domain.racelog.RaceLogIdentifier;
+import com.sap.sailing.domain.racelog.RaceLogInformation;
+import com.sap.sailing.domain.racelog.RaceLogStore;
+import com.sap.sailing.domain.racelog.impl.EmptyRaceLogStore;
+import com.sap.sailing.domain.racelog.impl.RaceLogInformationImpl;
+import com.sap.sailing.domain.racelog.impl.RaceLogOnRegattaIdentifier;
+import com.sap.sailing.domain.regattalog.RegattaLogStore;
+import com.sap.sailing.domain.regattalog.impl.EmptyRegattaLogStore;
+import com.sap.sailing.domain.tracking.TrackedRace;
+import com.sap.sailing.domain.tracking.TrackedRegatta;
+import com.sap.sailing.domain.tracking.TrackedRegattaRegistry;
+import com.sap.sailing.util.impl.RaceColumnListeners;
+import com.sap.sse.common.TimePoint;
+import com.sap.sse.common.Util;
+import com.sap.sse.common.impl.NamedImpl;
+
+public class RegattaImpl extends NamedImpl implements Regatta, RaceColumnListener {
+
+    /**
+     * Used during master data import to handle connection to correct RaceLogStore
+     */
+    private static transient ThreadLocal<MasterDataImportInformation> ongoingMasterDataImportInformation = new ThreadLocal<MasterDataImportInformation>() {
+        @Override
+        protected MasterDataImportInformation initialValue() {
+            return null;
+        };
+    };
+
+    public static void setOngoingMasterDataImport(MasterDataImportInformation information) {
+        ongoingMasterDataImportInformation.set(information);
+    }
+
+    private static final Logger logger = Logger.getLogger(RegattaImpl.class.getName());
+    private static final long serialVersionUID = 6509564189552478869L;
+    private Set<RaceDefinition> races;
+    private final BoatClass boatClass;
+    private transient Set<RegattaListener> regattaListeners;
+    private List<? extends Series> series;
+    private final RaceColumnListeners raceColumnListeners;
+    private final ScoringScheme scoringScheme;
+    private TimePoint startDate;
+    private TimePoint endDate;
+    private final Serializable id;
+    private transient RaceLogStore raceLogStore;
+    private final RegattaLog regattaLog;
+    
+    private CourseArea defaultCourseArea;
+    private RegattaConfiguration configuration;
+
+    /**
+     * Regattas may be constructed as implicit default regattas in which case they won't need to be stored
+     * durably and don't contain valuable information worth being preserved; or they are constructed explicitly
+     * with series and race columns in which case this data needs to be protected. This flag indicates whether
+     * the data of this regatta needs to be maintained persistently.
+     * 
+     * @see #isPersistent
+     */
+    private final boolean persistent;
+    
+    /**
+     * Defaults to <code>true</code>. See {@link Regatta#useStartTimeInference()}.
+     */
+    private boolean useStartTimeInference;
+  
+    /**
+     * Constructs a regatta with an empty {@link RaceLogStore}.
+     */
+    public RegattaImpl(String name, BoatClass boatClass, TimePoint startDate, TimePoint endDate, Iterable<? extends Series> series, boolean persistent,
+            ScoringScheme scoringScheme, Serializable id, CourseArea courseArea) {
+        this(EmptyRaceLogStore.INSTANCE, EmptyRegattaLogStore.INSTANCE, name, boatClass, startDate, endDate, series, persistent,
+                scoringScheme, id, courseArea, /* useStartTimeInference */ true);
+    }
+    
+    /**
+     * Constructs a regatta with a single default series with empty race column list, and a single default fleet which
+     * is not {@link #isPersistent() marked for persistence}.
+     * @param trackedRegattaRegistry
+     *            used to find the {@link TrackedRegatta} for this column's series' {@link Series#getRegatta() regatta}
+     *            in order to re-associate a {@link TrackedRace} passed to {@link #setTrackedRace(Fleet, TrackedRace)}
+     *            with this column's series' {@link TrackedRegatta}, and the tracked race's {@link RaceDefinition} with
+     *            this column's series {@link Regatta}, respectively. If <code>null</code>, the re-association won't be
+     *            carried out.
+     */
+    public RegattaImpl(RaceLogStore raceLogStore, RegattaLogStore regattaLogStore, String name, BoatClass boatClass, TimePoint startDate, TimePoint endDate,
+            TrackedRegattaRegistry trackedRegattaRegistry, ScoringScheme scoringScheme, Serializable id,
+            CourseArea courseArea) {
+        this(raceLogStore, regattaLogStore, name, boatClass, startDate, endDate, Collections.singletonList(
+                new SeriesImpl(LeaderboardNameConstants.DEFAULT_SERIES_NAME,
+                /* isMedal */false, Collections.singletonList(new FleetImpl(LeaderboardNameConstants.DEFAULT_FLEET_NAME)),
+                /* race column names */new ArrayList<String>(), trackedRegattaRegistry)), /* persistent */false,
+                scoringScheme, id, courseArea, /* useStartTimeInference */ true);
+    }
+
+    /**
+     * @param series
+     *            all {@link Series} in this iterable will have their {@link Series#setRegatta(Regatta) regatta set} to
+     *            this new regatta.
+     */
+    public <S extends Series> RegattaImpl(RaceLogStore raceLogStore, RegattaLogStore regattaLogStore,
+            String name, BoatClass boatClass, TimePoint startDate, TimePoint endDate, Iterable<S> series, boolean persistent, ScoringScheme scoringScheme,
+            Serializable id, CourseArea courseArea, boolean useStartTimeInference) {
+        super(name);
+        this.useStartTimeInference = useStartTimeInference;
+        this.id = id;
+        this.raceLogStore = raceLogStore;
+        races = new HashSet<RaceDefinition>();
+        regattaListeners = new HashSet<RegattaListener>();
+        raceColumnListeners = new RaceColumnListeners();
+        this.boatClass = boatClass;
+        this.startDate = startDate;
+        this.endDate = endDate;
+        List<S> seriesList = new ArrayList<S>();
+        for (S s : series) {
+            seriesList.add(s);
+        }
+        this.series = seriesList;
+        for (Series s : series) {
+            linkToRegattaAndConnectRaceLogsAndAddListeners(s);
+        }
+        this.persistent = persistent;
+        this.scoringScheme = scoringScheme;
+        this.defaultCourseArea = courseArea;
+        this.configuration = null;
+        this.regattaLog = regattaLogStore.getRegattaLog(name, /*ignoreCache*/ true);
+    }
+
+    private void registerRaceLogsOnRaceColumns(Series series) {
+        for (RaceColumn raceColumn : series.getRaceColumns()) {
+            setRaceLogInformationOnRaceColumn(raceColumn);
+        }
+    }
+
+    private void setRaceLogInformationOnRaceColumn(RaceColumn raceColumn) {
+        raceColumn.setRaceLogInformation(
+                new RaceLogInformationImpl(
+                    raceLogStore,
+                    new RaceLogOnRegattaIdentifier(this, raceColumn.getName())));
+    }
+
+    @Override
+    public Serializable getId() {
+        return id;
+    }
+
+    public static String getDefaultName(String baseName, String boatClassName) {
+        return baseName+(boatClassName==null?"":" ("+boatClassName+")");
+    }
+    
+    @Override
+    public boolean isPersistent() {
+        return persistent;
+    }
+    
+    /**
+     * When de-serializing, a possibly remote {@link #raceLogStore} is ignored because it is transient. Instead, an
+     * {@link EmptyRaceLogStore} is used for the de-serialized instance. A new {@link RaceLogInformation} is assembled
+     * for this empty race log and applied to all columns.
+     * Make sure to call {@link #initializeSeriesAfterDeserialize()} after the object graph has been de-serialized.
+     */
+    private void readObject(ObjectInputStream ois) throws ClassNotFoundException, IOException {
+        ois.defaultReadObject();
+        regattaListeners = new HashSet<RegattaListener>();
+        MasterDataImportInformation masterDataImportInformation = ongoingMasterDataImportInformation.get();
+        if (masterDataImportInformation != null) {
+            raceLogStore = masterDataImportInformation.getRaceLogStore();
+            races = new HashSet<RaceDefinition>();
+        } else {
+            raceLogStore = EmptyRaceLogStore.INSTANCE;
+        }
+    }
+    
+    /**
+     * {@link RaceColumnListeners} may not be de-serialized (yet) when the regatta
+     * is de-serialized. Do avoid re-registering empty objects most probably leading
+     * to null pointer exception one need to initialize all listeners after
+     * all objects have been read.
+     */
+    public void initializeSeriesAfterDeserialize() {
+        for (Series series : getSeries()) {
+            linkToRegattaAndConnectRaceLogsAndAddListeners(series);
+            if (series.getRaceColumns() != null) {
+                for (RaceColumnInSeries column : series.getRaceColumns()) {
+                    column.setRaceLogInformation(new RaceLogInformationImpl(raceLogStore,
+                            new RaceLogOnRegattaIdentifier(this, column.getName())));
+                }
+            } else {
+                logger.warning("Race Columns were null during deserialization. This should not happen.");
+            }
+        }  
+    }
+
+    @Override
+    public Iterable<? extends Series> getSeries() {
+        return Collections.unmodifiableCollection(series);
+    }
+    
+    @Override
+    public Series getSeriesByName(String name) {
+        for (Series s : getSeries()) {
+            if (s.getName().equals(name)) {
+                return s;
+            }
+        }
+        return null;
+    }
+
+    @Override
+    public Iterable<RaceDefinition> getAllRaces() {
+        synchronized (races) {
+            return new ArrayList<RaceDefinition>(races);
+        }
+    }
+    
+    @Override
+    public RegattaIdentifier getRegattaIdentifier() {
+        return new RegattaName(getName());
+    }
+    
+    @Override
+    public RegattaAndRaceIdentifier getRaceIdentifier(RaceDefinition race) {
+        return new RegattaNameAndRaceName(getName(), race.getName());
+    }
+
+    @Override
+    public RaceDefinition getRaceByName(String raceName) {
+        for (RaceDefinition r : getAllRaces()) {
+            if (r.getName().equals(raceName)) {
+                return r;
+            }
+        }
+        return null;
+    }
+    
+    @Override
+    public void addRace(RaceDefinition race) {
+        logger.info("Adding race "+race.getName()+" to regatta "+getName()+" ("+hashCode()+")");
+        if (getBoatClass() != null && race.getBoatClass() != getBoatClass()) {
+            throw new IllegalArgumentException("Boat class "+race.getBoatClass()+" doesn't match regatta's boat class "+getBoatClass());
+        }
+        synchronized (races) {
+            races.add(race);
+        }
+        synchronized (regattaListeners) {
+            for (RegattaListener l : regattaListeners) {
+                l.raceAdded(this, race);
+            }
+        }
+    }
+    
+    @Override
+    public void removeRace(RaceDefinition race) {
+        synchronized (races) {
+            logger.info("Removing race "+race.getName()+" from regatta "+getName()+" ("+hashCode()+")");
+            races.remove(race);
+        }
+        synchronized (regattaListeners) {
+            for (RegattaListener l : regattaListeners) {
+                l.raceRemoved(this, race);
+            }
+        }
+    }
+
+    @Override
+    public BoatClass getBoatClass() {
+        return boatClass;
+    }
+
+    @Override
+    public Iterable<Competitor> getCompetitors() {
+        Set<Competitor> result = new HashSet<Competitor>();
+        for (RaceDefinition race : getAllRaces()) {
+            for (Competitor c : race.getCompetitors()) {
+                result.add(c);
+            }
+        }
+        return result;
+    }
+
+    @Override
+    public void addRegattaListener(RegattaListener listener) {
+        synchronized (regattaListeners) {
+            regattaListeners.add(listener);
+        }
+    }
+
+    @Override
+    public void removeRegattaListener(RegattaListener listener) {
+        synchronized (regattaListeners) {
+            regattaListeners.remove(listener);
+        }
+    }
+
+    @Override
+    public void trackedRaceLinked(RaceColumn raceColumn, Fleet fleet, TrackedRace trackedRace) {
+        raceColumnListeners.notifyListenersAboutTrackedRaceLinked(raceColumn, fleet, trackedRace);
+    }
+
+    @Override
+    public void trackedRaceUnlinked(RaceColumn raceColumn, Fleet fleet, TrackedRace trackedRace) {
+        raceColumnListeners.notifyListenersAboutTrackedRaceUnlinked(raceColumn, fleet, trackedRace);
+    }
+    
+    @Override
+    public void isMedalRaceChanged(RaceColumn raceColumn, boolean newIsMedalRace) {
+        raceColumnListeners.notifyListenersAboutIsMedalRaceChanged(raceColumn, newIsMedalRace);
+    }
+    
+    @Override
+    public void isStartsWithZeroScoreChanged(RaceColumn raceColumn, boolean newIsStartsWithZeroScore) {
+        raceColumnListeners.notifyListenersAboutIsStartsWithZeroScoreChanged(raceColumn, newIsStartsWithZeroScore);
+    }
+
+    @Override
+    public void isFirstColumnIsNonDiscardableCarryForwardChanged(RaceColumn raceColumn, boolean firstColumnIsNonDiscardableCarryForward) {
+        raceColumnListeners.notifyListenersAboutIsFirstColumnIsNonDiscardableCarryForwardChanged(raceColumn, firstColumnIsNonDiscardableCarryForward);
+    }
+
+    @Override
+    public void hasSplitFleetContiguousScoringChanged(RaceColumn raceColumn, boolean hasSplitFleetContiguousScoring) {
+        raceColumnListeners.notifyListenersAboutHasSplitFleetContiguousScoringChanged(raceColumn, hasSplitFleetContiguousScoring);
+    }
+
+    @Override
+    public boolean canAddRaceColumnToContainer(RaceColumn raceColumn) {
+        return raceColumnListeners.canAddRaceColumnToContainer(raceColumn);
+    }
+
+    @Override
+    public void raceColumnAddedToContainer(RaceColumn raceColumn) {
+        setRaceLogInformationOnRaceColumn(raceColumn);
+        raceColumnListeners.notifyListenersAboutRaceColumnAddedToContainer(raceColumn);
+    }
+
+    @Override
+    public void raceColumnRemovedFromContainer(RaceColumn raceColumn) {
+        for (Fleet fleet : raceColumn.getFleets()) {
+            RaceLogIdentifier identifier = raceColumn.getRaceLogIdentifier(fleet);
+            raceLogStore.removeRaceLog(identifier);
+        }
+        raceColumnListeners.notifyListenersAboutRaceColumnRemovedFromContainer(raceColumn);
+    }
+
+    @Override
+    public void raceColumnMoved(RaceColumn raceColumn, int newIndex) {
+        raceColumnListeners.notifyListenersAboutRaceColumnMoved(raceColumn, newIndex);
+    }
+
+    @Override
+    public void factorChanged(RaceColumn raceColumn, Double oldFactor, Double newFactor) {
+        raceColumnListeners.notifyListenersAboutFactorChanged(raceColumn, oldFactor, newFactor);
+    }
+
+    @Override
+    public void competitorDisplayNameChanged(Competitor competitor, String oldDisplayName, String displayName) {
+        raceColumnListeners.notifyListenersAboutCompetitorDisplayNameChanged(competitor, oldDisplayName, displayName);
+    }
+
+    @Override
+    public void resultDiscardingRuleChanged(ResultDiscardingRule oldDiscardingRule, ResultDiscardingRule newDiscardingRule) {
+        raceColumnListeners.notifyListenersAboutResultDiscardingRuleChanged(oldDiscardingRule, newDiscardingRule);
+    }
+
+    @Override
+    public boolean isTransient() {
+        return false;
+    }
+
+    @Override
+    public void addRaceColumnListener(RaceColumnListener listener) {
+        raceColumnListeners.addRaceColumnListener(listener);
+    }
+
+    @Override
+    public void removeRaceColumnListener(RaceColumnListener listener) {
+        raceColumnListeners.removeRaceColumnListener(listener);
+    }
+
+    @Override
+    public void raceLogEventAdded(RaceColumn raceColumn, RaceLogIdentifier raceLogIdentifier, RaceLogEvent event) {
+        raceColumnListeners.notifyListenersAboutRaceLogEventAdded(raceColumn, raceLogIdentifier, event);
+    }
+    
+    @Override
+    public ScoringScheme getScoringScheme() {
+        return scoringScheme;
+    }
+
+    @Override
+    public TimePoint getStartDate() {
+        return startDate;
+    }
+
+    @Override
+    public void setStartDate(TimePoint startDate) {
+        this.startDate = startDate;
+    }
+
+    @Override
+    public TimePoint getEndDate() {
+        return endDate;
+    }
+
+    @Override
+    public void setEndDate(TimePoint endDate) {
+        this.endDate = endDate;
+    }
+
+    @Override
+    public CourseArea getDefaultCourseArea() {
+        return defaultCourseArea;
+    }
+
+    @Override
+    public void setDefaultCourseArea(CourseArea newCourseArea) {
+        this.defaultCourseArea = newCourseArea;
+    }
+    
+    @Override
+    public void setUseStartTimeInference(boolean useStartTimeInference) {
+        this.useStartTimeInference = useStartTimeInference;
+    }
+    
+    @Override
+    public RegattaConfiguration getRegattaConfiguration() {
+        return configuration;
+    }
+    
+    @Override
+    public void setRegattaConfiguration(RegattaConfiguration configuration) {
+        this.configuration = configuration;
+    }
+
+    /**
+     * @return whether this regatta defines its local per-series result discarding rules; if so, any leaderboard based
+     *         on the regatta has to respect this and has to use a result discarding rule implementation that
+     *         keeps discards local to each series rather than spreading them across the entire leaderboard.
+     */
+    @Override
+    public boolean definesSeriesDiscardThresholds() {
+        for (Series s : series) {
+            if (s.definesSeriesDiscardThresholds()) {
+                return true;
+            }
+        }
+        return false;
+    }
+    
+    public String toString() {
+        return getId() + " " + getName() + " " + getScoringScheme().getType().name();
+    }
+
+    @Override
+    public void addSeries(Series seriesToAdd) {
+        Series existingSeries = getSeriesByName(seriesToAdd.getName());
+        if (existingSeries == null) {
+            linkToRegattaAndConnectRaceLogsAndAddListeners(seriesToAdd);
+            synchronized (this.series) {
+                ArrayList<Series> newSeriesList = new ArrayList<Series>();
+                for (Series seriesObject : this.series) {
+                    newSeriesList.add(seriesObject);
+                }
+                newSeriesList.add(seriesToAdd);
+                this.series = newSeriesList;
+            }
+        }
+    }
+
+    private void linkToRegattaAndConnectRaceLogsAndAddListeners(Series seriesToAdd) {
+        seriesToAdd.setRegatta(this);
+        seriesToAdd.addRaceColumnListener(this);
+        registerRaceLogsOnRaceColumns(seriesToAdd);
+    }
+
+    @Override
+    public void removeSeries(Series series) {
+        Series existingSeries = getSeriesByName(series.getName());
+        if (existingSeries != null) {
+            final List<RaceColumnInSeries> raceColumns = new ArrayList<RaceColumnInSeries>();
+            Util.addAll(series.getRaceColumns(), raceColumns);
+            for (RaceColumn column : raceColumns) {
+                for (Fleet fleet : column.getFleets()) {
+                    column.removeRaceIdentifier(fleet);
+                }
+                series.removeRaceColumn(column.getName());
+            }
+            series.removeRaceColumnListener(this);
+            synchronized (this.series) {
+                ArrayList<Series> newSeriesList = new ArrayList<Series>();
+                for (Series seriesObject : this.series) {
+                    if (!seriesObject.getName().equals(series.getName())) {
+                        newSeriesList.add(seriesObject);
+                    }
+                }
+                this.series = newSeriesList;
+            }
+        }   
+    }
+
+    @Override
+    public boolean useStartTimeInference() {
+        return useStartTimeInference;
+    }
+
+    @Override
+    public RegattaLog getRegattaLog() {
+        return regattaLog;
+    }
+}