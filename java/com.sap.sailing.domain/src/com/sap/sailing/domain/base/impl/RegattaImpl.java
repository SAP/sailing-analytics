--- conflicted
+++ resolved
@@ -896,7 +896,6 @@
         CompetitorDeregistrator<RegattaLog, RegattaLogEvent, RegattaLogEventVisitor> deregisterer = new CompetitorDeregistrator<>(regattaLog, competitors, regattaLogEventAuthorForRegatta);
         deregisterer.deregister(deregisterer.analyze());
     }
-<<<<<<< HEAD
     
     // boat functions
     @Override
@@ -934,7 +933,5 @@
         RegattaLogBoatDeregistrator<RegattaLog, RegattaLogEvent, RegattaLogEventVisitor> deregisterer = new RegattaLogBoatDeregistrator<>(regattaLog, boats, regattaLogEventAuthorForRegatta);
         deregisterer.deregister(deregisterer.analyze());
     }
-=======
->>>>>>> e690db8c
-
+ 
 }