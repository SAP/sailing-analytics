--- conflicted
+++ resolved
@@ -1,4 +1,3 @@
-<<<<<<< HEAD
 package com.sap.sailing.domain.base.impl;
 
 import java.io.IOException;
@@ -875,859 +874,4 @@
         CompetitorDeregistrator<RegattaLog, RegattaLogEvent, RegattaLogEventVisitor> deregisterer = new CompetitorDeregistrator<>(regattaLog, competitors, regattaLogEventAuthorForRegatta);
         deregisterer.deregister(deregisterer.analyze());
     }
-}
-=======
-package com.sap.sailing.domain.base.impl;
-
-import java.io.IOException;
-import java.io.ObjectInputStream;
-import java.io.ObjectStreamException;
-import java.io.Serializable;
-import java.util.ArrayList;
-import java.util.Collections;
-import java.util.ConcurrentModificationException;
-import java.util.HashMap;
-import java.util.HashSet;
-import java.util.List;
-import java.util.Map;
-import java.util.Set;
-import java.util.UUID;
-import java.util.concurrent.ConcurrentHashMap;
-import java.util.concurrent.ConcurrentMap;
-import java.util.logging.Level;
-import java.util.logging.Logger;
-
-import com.sap.sailing.domain.abstractlog.AbstractLogEventAuthor;
-import com.sap.sailing.domain.abstractlog.impl.LogEventAuthorImpl;
-import com.sap.sailing.domain.abstractlog.race.RaceLog;
-import com.sap.sailing.domain.abstractlog.race.RaceLogEvent;
-import com.sap.sailing.domain.abstractlog.regatta.RegattaLog;
-import com.sap.sailing.domain.abstractlog.regatta.RegattaLogEvent;
-import com.sap.sailing.domain.abstractlog.regatta.RegattaLogEventVisitor;
-import com.sap.sailing.domain.abstractlog.regatta.events.impl.RegattaLogRegisterCompetitorEventImpl;
-import com.sap.sailing.domain.abstractlog.shared.analyzing.CompetitorDeregistrator;
-import com.sap.sailing.domain.abstractlog.shared.analyzing.CompetitorsInLogAnalyzer;
-import com.sap.sailing.domain.base.BoatClass;
-import com.sap.sailing.domain.base.Competitor;
-import com.sap.sailing.domain.base.CourseArea;
-import com.sap.sailing.domain.base.Event;
-import com.sap.sailing.domain.base.EventFetcher;
-import com.sap.sailing.domain.base.Fleet;
-import com.sap.sailing.domain.base.RaceColumn;
-import com.sap.sailing.domain.base.RaceColumnInSeries;
-import com.sap.sailing.domain.base.RaceColumnListener;
-import com.sap.sailing.domain.base.RaceDefinition;
-import com.sap.sailing.domain.base.Regatta;
-import com.sap.sailing.domain.base.RegattaListener;
-import com.sap.sailing.domain.base.Series;
-import com.sap.sailing.domain.base.configuration.RegattaConfiguration;
-import com.sap.sailing.domain.common.LeaderboardNameConstants;
-import com.sap.sailing.domain.common.RegattaAndRaceIdentifier;
-import com.sap.sailing.domain.common.RegattaIdentifier;
-import com.sap.sailing.domain.common.RegattaName;
-import com.sap.sailing.domain.common.RegattaNameAndRaceName;
-import com.sap.sailing.domain.leaderboard.ResultDiscardingRule;
-import com.sap.sailing.domain.leaderboard.ScoringScheme;
-import com.sap.sailing.domain.leaderboard.impl.AbstractLeaderboardImpl;
-import com.sap.sailing.domain.leaderboard.impl.CompetitorProviderFromRaceColumnsAndRegattaLike;
-import com.sap.sailing.domain.leaderboard.impl.FlexibleLeaderboardImpl;
-import com.sap.sailing.domain.racelog.RaceLogIdentifier;
-import com.sap.sailing.domain.racelog.RaceLogStore;
-import com.sap.sailing.domain.racelog.impl.EmptyRaceLogStore;
-import com.sap.sailing.domain.ranking.OneDesignRankingMetric;
-import com.sap.sailing.domain.ranking.RankingMetricConstructor;
-import com.sap.sailing.domain.regattalike.BaseRegattaLikeImpl;
-import com.sap.sailing.domain.regattalike.IsRegattaLike;
-import com.sap.sailing.domain.regattalike.RegattaAsRegattaLikeIdentifier;
-import com.sap.sailing.domain.regattalike.RegattaLikeIdentifier;
-import com.sap.sailing.domain.regattalike.RegattaLikeListener;
-import com.sap.sailing.domain.regattalog.RegattaLogStore;
-import com.sap.sailing.domain.regattalog.impl.EmptyRegattaLogStore;
-import com.sap.sailing.domain.tracking.RaceExecutionOrderProvider;
-import com.sap.sailing.domain.tracking.RaceTracker;
-import com.sap.sailing.domain.tracking.TrackedRace;
-import com.sap.sailing.domain.tracking.TrackedRegatta;
-import com.sap.sailing.domain.tracking.TrackedRegattaRegistry;
-import com.sap.sailing.util.impl.RaceColumnListeners;
-import com.sap.sse.common.Duration;
-import com.sap.sse.common.TimePoint;
-import com.sap.sse.common.Util;
-import com.sap.sse.common.impl.MillisecondsTimePoint;
-import com.sap.sse.common.impl.NamedImpl;
-
-/**
- * A regatta with series with race columns and fleets, a scoring scheme and various other data, many of which are relevant
- * for scoring. A regatta has a single boat class. It implements the {@link IsRegattaLike} interface and for this uses a
- * delegate pattern with the {@link BaseRegattaLikeImpl} which it shares with {@link FlexibleLeaderboardImpl}. That
- * delegate provides the {@link RegattaLog} for this regatta.
- * 
- * @author Axel Uhl (D043530)
- *
- */
-public class RegattaImpl extends NamedImpl implements Regatta, RaceColumnListener {
-
-    /**
-     * Used during master data import to handle connection to correct RaceLogStore
-     */
-    private static transient ThreadLocal<MasterDataImportInformation> ongoingMasterDataImportInformation = new ThreadLocal<MasterDataImportInformation>() {
-        @Override
-        protected MasterDataImportInformation initialValue() {
-            return null;
-        };
-    };
-
-    public static void setOngoingMasterDataImport(MasterDataImportInformation information) {
-        ongoingMasterDataImportInformation.set(information);
-    }
-
-    private static final Logger logger = Logger.getLogger(RegattaImpl.class.getName());
-    private static final long serialVersionUID = 6509564189552478869L;
-    private ConcurrentMap<String, RaceDefinition> races;
-    private final BoatClass boatClass;
-    private transient Set<RegattaListener> regattaListeners;
-    private List<? extends Series> series;
-    private final RaceColumnListeners raceColumnListeners;
-    private final ScoringScheme scoringScheme;
-    private TimePoint startDate;
-    private TimePoint endDate;
-    private final Serializable id;
-    private transient RaceLogStore raceLogStore;
-    private final IsRegattaLike regattaLikeHelper;
-    private final RankingMetricConstructor rankingMetricConstructor;
-    private Double buoyZoneRadiusInHullLengths;
-
-    private CourseArea defaultCourseArea;
-    private RegattaConfiguration configuration;
-    private RaceExecutionOrderCache raceExecutionOrderCache;
-
-    /**
-     * Regattas may be constructed as implicit default regattas in which case they won't need to be stored durably and
-     * don't contain valuable information worth being preserved; or they are constructed explicitly with series and race
-     * columns in which case this data needs to be protected. This flag indicates whether the data of this regatta needs
-     * to be maintained persistently.
-     * 
-     * @see #isPersistent
-     */
-    private final boolean persistent;
-    
-    /**
-     * When a regatta has well-managed {@link TrackedRace#getStartOfRace() start} and
-     * {@link TrackedRace#getFinishedTime() finish times} it can make sense to drive the tracking infrastructure based
-     * on these times. This may include automatically starting the tracking for a race a certain number of minutes
-     * before the race starts, and finishing the tracking some time after the race has finished. This capability can be
-     * activated using this flag. Tracking connectors can optionally evaluate it and take measures to drive their
-     * {@link RaceTracker} and adjust start and end of tracking times accordingly.
-     * <p>
-     * 
-     * See also
-     * <a href="https://bugzilla.sapsailing.com/bugzilla/show_bug.cgi?id=3588">https://bugzilla.sapsailing.com/bugzilla/
-     * show_bug.cgi?id=3588</a>.
-     */
-    private boolean controlTrackingFromStartAndFinishTimes;
-
-    /**
-     * Defaults to <code>true</code>. See {@link Regatta#useStartTimeInference()}.
-     */
-    private boolean useStartTimeInference;
-
-    private transient CompetitorProviderFromRaceColumnsAndRegattaLike competitorsProvider;
-    private AbstractLogEventAuthor regattaLogEventAuthorForRegatta = new LogEventAuthorImpl(
-            AbstractLeaderboardImpl.class.getName(), 0);
-    
-    /**
-     * Constructs a regatta with an empty {@link RaceLogStore} and with
-     * {@link Regatta#isControlTrackingFromStartAndFinishTimes()} set to {@code false}.
-     */
-    public RegattaImpl(String name, BoatClass boatClass, TimePoint startDate, TimePoint endDate,
-            Iterable<? extends Series> series, boolean persistent, ScoringScheme scoringScheme, Serializable id,
-            CourseArea courseArea, RankingMetricConstructor rankingMetricConstructor) {
-        this(EmptyRaceLogStore.INSTANCE, EmptyRegattaLogStore.INSTANCE, name, boatClass, startDate, endDate, series,
-                persistent, scoringScheme, id, courseArea, 0.0, /* useStartTimeInference */true, /* controlTrackingFromStartAndFinishTimes */ false,
-                rankingMetricConstructor);
-    }
-
-    /**
-     * Constructs a regatta with a single default series with empty race column list, and a single default fleet which
-     * is not {@link #isPersistent() marked for persistence}. The regatta is created with
-     * {@link Regatta#isControlTrackingFromStartAndFinishTimes()} set to {@code false}.
-     * 
-     * @param trackedRegattaRegistry
-     *            used to find the {@link TrackedRegatta} for this column's series' {@link Series#getRegatta() regatta}
-     *            in order to re-associate a {@link TrackedRace} passed to {@link #setTrackedRace(Fleet, TrackedRace)}
-     *            with this column's series' {@link TrackedRegatta}, and the tracked race's {@link RaceDefinition} with
-     *            this column's series {@link Regatta}, respectively. If <code>null</code>, the re-association won't be
-     *            carried out.
-     */
-    public RegattaImpl(RaceLogStore raceLogStore, RegattaLogStore regattaLogStore, String name, BoatClass boatClass,
-            TimePoint startDate, TimePoint endDate, TrackedRegattaRegistry trackedRegattaRegistry,
-            ScoringScheme scoringScheme, Serializable id, CourseArea courseArea) {
-        this(raceLogStore, regattaLogStore, name, boatClass, startDate, endDate, trackedRegattaRegistry, scoringScheme,
-                id, courseArea, /* controlTrackingFromStartAndFinishTimes */ false, OneDesignRankingMetric::new);
-    }
-
-    /**
-     * Constructs a regatta with a single default series with empty race column list, and a single default fleet which
-     * is not {@link #isPersistent() marked for persistence}.
-     * @param trackedRegattaRegistry
-     *            used to find the {@link TrackedRegatta} for this column's series' {@link Series#getRegatta() regatta}
-     *            in order to re-associate a {@link TrackedRace} passed to {@link #setTrackedRace(Fleet, TrackedRace)}
-     *            with this column's series' {@link TrackedRegatta}, and the tracked race's {@link RaceDefinition} with
-     *            this column's series {@link Regatta}, respectively. If <code>null</code>, the re-association won't be
-     *            carried out.
-     */
-    public RegattaImpl(RaceLogStore raceLogStore, RegattaLogStore regattaLogStore, String name, BoatClass boatClass,
-            TimePoint startDate, TimePoint endDate, TrackedRegattaRegistry trackedRegattaRegistry,
-            ScoringScheme scoringScheme, Serializable id, CourseArea courseArea,
-            boolean controlTrackingFromStartAndFinishTimes, RankingMetricConstructor rankingMetricConstructor) {
-        this(raceLogStore, regattaLogStore, name, boatClass, startDate, endDate, Collections
-                .singletonList(new SeriesImpl(LeaderboardNameConstants.DEFAULT_SERIES_NAME,
-                /* isMedal */false, /* isFleetsCanRunInParallel */ true, Collections
-                        .singletonList(new FleetImpl(LeaderboardNameConstants.DEFAULT_FLEET_NAME)),
-                /* race column names */new ArrayList<String>(), trackedRegattaRegistry)), /* persistent */false,
-                scoringScheme, id, courseArea, /*buoyZoneRadiusInHullLengths*/2.0, /* useStartTimeInference */true, controlTrackingFromStartAndFinishTimes,
-                rankingMetricConstructor);
-    }
-
-    /**
-     * @param series
-     *            all {@link Series} in this iterable will have their {@link Series#setRegatta(Regatta) regatta set} to
-     *            this new regatta.
-     */
-    public <S extends Series> RegattaImpl(RaceLogStore raceLogStore, RegattaLogStore regattaLogStore, String name,
-            BoatClass boatClass, TimePoint startDate, TimePoint endDate, Iterable<S> series, boolean persistent,
-            ScoringScheme scoringScheme, Serializable id, CourseArea courseArea, Double buoyZoneRadiusInHullLengths, boolean useStartTimeInference,
-            boolean controlTrackingFromStartAndFinishTimes, RankingMetricConstructor rankingMetricConstructor) {
-        super(name);
-        this.rankingMetricConstructor = rankingMetricConstructor;
-        this.useStartTimeInference = useStartTimeInference;
-        this.controlTrackingFromStartAndFinishTimes = controlTrackingFromStartAndFinishTimes;
-        this.id = id;
-        this.raceLogStore = raceLogStore;
-        races = new ConcurrentHashMap<>();
-        regattaListeners = new HashSet<RegattaListener>();
-        raceColumnListeners = new RaceColumnListeners();
-        this.boatClass = boatClass;
-        this.startDate = startDate;
-        this.endDate = endDate;
-        final List<S> seriesList = new ArrayList<S>();
-        for (final S s : series) {
-            seriesList.add(s);
-        }
-        this.series = seriesList;
-        for (Series s : series) {
-            linkToRegattaAndConnectRaceLogsAndAddListeners(s);
-        }
-        this.persistent = persistent;
-        this.scoringScheme = scoringScheme;
-        this.defaultCourseArea = courseArea;
-        this.configuration = null;
-        this.buoyZoneRadiusInHullLengths = buoyZoneRadiusInHullLengths;
-        this.regattaLikeHelper = new BaseRegattaLikeImpl(new RegattaAsRegattaLikeIdentifier(this), regattaLogStore) {
-            private static final long serialVersionUID = 8546222568682770206L;
-
-            @Override
-            public RaceColumn getRaceColumnByName(String raceColumnName) {
-                for (final Series series : getSeries()) {
-                    for (final RaceColumn raceColumn : series.getRaceColumns()) {
-                        if (raceColumn.getName().equals(raceColumnName)) {
-                            return raceColumn;
-                        }
-                    }
-                }
-                return null;
-            }
-        };
-        this.regattaLikeHelper.addListener(new RegattaLogEventAdditionForwarder(raceColumnListeners));
-        this.raceExecutionOrderCache = new RaceExecutionOrderCache();
-    }
-
-    @Override
-    public RankingMetricConstructor getRankingMetricConstructor() {
-        // if an old version was successfully de-serialized, this field may be null; default to OneDesignRankingMetric
-        return rankingMetricConstructor == null ? OneDesignRankingMetric::new : rankingMetricConstructor;
-    }
-
-    private void registerRaceLogsOnRaceColumns(Series series) {
-        for (RaceColumn raceColumn : series.getRaceColumns()) {
-            setRaceLogInformationOnRaceColumn(raceColumn);
-        }
-    }
-
-    private void setRaceLogInformationOnRaceColumn(RaceColumn raceColumn) {
-        raceColumn.setRaceLogInformation(raceLogStore, new RegattaAsRegattaLikeIdentifier(this));
-    }
-
-    @Override
-    public Serializable getId() {
-        return id;
-    }
-
-    public static String getDefaultName(String baseName, String boatClassName) {
-        return baseName.replace('/', '_') + (boatClassName == null ? "" : " (" + boatClassName + ")").replace('/', '_');
-    }
-
-    @Override
-    public boolean isPersistent() {
-        return persistent;
-    }
-
-    /**
-     * When de-serializing, a possibly remote {@link #raceLogStore} is ignored because it is transient. Instead, an
-     * {@link EmptyRaceLogStore} is used for the de-serialized instance. A new {@link RaceLogInformation} is assembled
-     * for this empty race log and applied to all columns. Make sure to call {@link #initializeSeriesAfterDeserialize()}
-     * after the object graph has been de-serialized.
-     */
-    private void readObject(ObjectInputStream ois) throws ClassNotFoundException, IOException {
-        ois.defaultReadObject();
-        regattaListeners = new HashSet<RegattaListener>();
-        MasterDataImportInformation masterDataImportInformation = ongoingMasterDataImportInformation.get();
-        if (masterDataImportInformation != null) {
-            raceLogStore = masterDataImportInformation.getRaceLogStore();
-            races = new ConcurrentHashMap<>();
-        } else {
-            raceLogStore = EmptyRaceLogStore.INSTANCE;
-        }
-        // re-establish the transient listener on regattaLikeHelper that is responsible for forwarding the
-        // regatta log events
-        this.regattaLikeHelper.addListener(new RegattaLogEventAdditionForwarder(raceColumnListeners));
-    }
-
-    protected Object readResolve() throws ObjectStreamException {
-        raceExecutionOrderCache.triggerUpdate(); // now we're fully initialized and the cache can do its job
-        return this;
-    }
-
-    /**
-     * {@link RaceColumnListeners} may not be de-serialized (yet) when the regatta is de-serialized. To avoid
-     * re-registering empty objects most probably leading to null pointer exception one needs to initialize all
-     * listeners after all objects have been read.
-     */
-    public void initializeSeriesAfterDeserialize() {
-        for (Series series : getSeries()) {
-            linkToRegattaAndConnectRaceLogsAndAddListeners(series);
-            if (series.getRaceColumns() != null) {
-                for (RaceColumnInSeries column : series.getRaceColumns()) {
-                    column.setRaceLogInformation(raceLogStore, new RegattaAsRegattaLikeIdentifier(this));
-                }
-            } else {
-                logger.warning("Race Columns were null during deserialization. This should not happen.");
-            }
-        }
-    }
-
-    @Override
-    public Iterable<? extends Series> getSeries() {
-        final Iterable<? extends Series> result;
-        if (series != null) {
-            result = Collections.unmodifiableCollection(series);
-        } else {
-            result = null;
-        }
-        return result;
-    }
-
-    @Override
-    public Series getSeriesByName(String name) {
-        for (Series s : getSeries()) {
-            if (s.getName().equals(name)) {
-                return s;
-            }
-        }
-        return null;
-    }
-
-    @Override
-    public Iterable<RaceDefinition> getAllRaces() {
-        return races.values();
-    }
-
-    @Override
-    public RegattaIdentifier getRegattaIdentifier() {
-        return new RegattaName(getName());
-    }
-
-    @Override
-    public RegattaAndRaceIdentifier getRaceIdentifier(RaceDefinition race) {
-        return new RegattaNameAndRaceName(getName(), race.getName());
-    }
-
-    @Override
-    public RaceDefinition getRaceByName(String raceName) {
-        return races.get(raceName);
-    }
-
-    @Override
-    public void addRace(RaceDefinition race) {
-        logger.info("Adding race " + race.getName() + " to regatta " + getName() + " (" + hashCode() + ")");
-        if (getBoatClass() != null && race.getBoatClass() != getBoatClass()) {
-            throw new IllegalArgumentException("Boat class " + race.getBoatClass()
-                    + " doesn't match regatta's boat class " + getBoatClass());
-        }
-        races.put(race.getName(), race);
-        synchronized (regattaListeners) {
-            for (RegattaListener l : regattaListeners) {
-                l.raceAdded(this, race);
-            }
-        }
-    }
-
-    @Override
-    public void removeRace(RaceDefinition race) {
-        logger.info("Removing race " + race.getName() + " from regatta " + getName() + " (" + hashCode() + ")");
-        races.remove(race.getName());
-        synchronized (regattaListeners) {
-            for (RegattaListener l : regattaListeners) {
-                l.raceRemoved(this, race);
-            }
-        }
-    }
-
-    @Override
-    public BoatClass getBoatClass() {
-        return boatClass;
-    }
-
-    @Override
-    public CompetitorProviderFromRaceColumnsAndRegattaLike getOrCreateCompetitorsProvider() {
-        if (competitorsProvider == null) {
-            competitorsProvider = new CompetitorProviderFromRaceColumnsAndRegattaLike(this);
-        }
-        return competitorsProvider;
-    }
-    
-    @Override
-    public Iterable<Competitor> getAllCompetitors() {
-        Set<Competitor> result = new HashSet<Competitor>();
-        if (competitorsProvider == null) {
-            competitorsProvider = new CompetitorProviderFromRaceColumnsAndRegattaLike(this);
-        }
-        Util.addAll(competitorsProvider.getAllCompetitors(), result);
-        for (RaceDefinition race : getAllRaces()) {
-            for (Competitor c : race.getCompetitors()) {
-                result.add(c);
-            }
-        }
-        return result;
-    }
-
-    @Override
-    public void addRegattaListener(RegattaListener listener) {
-        synchronized (regattaListeners) {
-            regattaListeners.add(listener);
-        }
-    }
-
-    @Override
-    public void removeRegattaListener(RegattaListener listener) {
-        synchronized (regattaListeners) {
-            regattaListeners.remove(listener);
-        }
-    }
-
-    @Override
-    public void trackedRaceLinked(RaceColumn raceColumn, Fleet fleet, TrackedRace trackedRace) {
-        raceColumnListeners.notifyListenersAboutTrackedRaceLinked(raceColumn, fleet, trackedRace);
-    }
-
-    @Override
-    public void trackedRaceUnlinked(RaceColumn raceColumn, Fleet fleet, TrackedRace trackedRace) {
-        raceColumnListeners.notifyListenersAboutTrackedRaceUnlinked(raceColumn, fleet, trackedRace);
-    }
-
-    @Override
-    public void isMedalRaceChanged(RaceColumn raceColumn, boolean newIsMedalRace) {
-        raceColumnListeners.notifyListenersAboutIsMedalRaceChanged(raceColumn, newIsMedalRace);
-    }
-
-    @Override
-    public void isFleetsCanRunInParallelChanged(RaceColumn raceColumn, boolean newIsFleetsCanRunInParallel) {
-        raceColumnListeners.notifyListenersAboutIsFleetsCanRunInParallelChanged(raceColumn, newIsFleetsCanRunInParallel);
-    }
-
-    @Override
-    public void isStartsWithZeroScoreChanged(RaceColumn raceColumn, boolean newIsStartsWithZeroScore) {
-        raceColumnListeners.notifyListenersAboutIsStartsWithZeroScoreChanged(raceColumn, newIsStartsWithZeroScore);
-    }
-
-    @Override
-    public void isFirstColumnIsNonDiscardableCarryForwardChanged(RaceColumn raceColumn,
-            boolean firstColumnIsNonDiscardableCarryForward) {
-        raceColumnListeners.notifyListenersAboutIsFirstColumnIsNonDiscardableCarryForwardChanged(raceColumn,
-                firstColumnIsNonDiscardableCarryForward);
-    }
-
-    @Override
-    public void hasSplitFleetContiguousScoringChanged(RaceColumn raceColumn, boolean hasSplitFleetContiguousScoring) {
-        raceColumnListeners.notifyListenersAboutHasSplitFleetContiguousScoringChanged(raceColumn,
-                hasSplitFleetContiguousScoring);
-    }
-
-    @Override
-    public boolean canAddRaceColumnToContainer(RaceColumn raceColumn) {
-        return raceColumnListeners.canAddRaceColumnToContainer(raceColumn);
-    }
-
-    @Override
-    public void raceColumnAddedToContainer(RaceColumn raceColumn) {
-        setRaceLogInformationOnRaceColumn(raceColumn);
-        raceColumnListeners.notifyListenersAboutRaceColumnAddedToContainer(raceColumn);
-    }
-
-    @Override
-    public void raceColumnRemovedFromContainer(RaceColumn raceColumn) {
-        for (Fleet fleet : raceColumn.getFleets()) {
-            RaceLogIdentifier identifier = raceColumn.getRaceLogIdentifier(fleet);
-            raceLogStore.removeRaceLog(identifier);
-        }
-        raceColumnListeners.notifyListenersAboutRaceColumnRemovedFromContainer(raceColumn);
-    }
-
-    @Override
-    public void raceColumnMoved(RaceColumn raceColumn, int newIndex) {
-        raceColumnListeners.notifyListenersAboutRaceColumnMoved(raceColumn, newIndex);
-    }
-
-    @Override
-    public void factorChanged(RaceColumn raceColumn, Double oldFactor, Double newFactor) {
-        raceColumnListeners.notifyListenersAboutFactorChanged(raceColumn, oldFactor, newFactor);
-    }
-
-    @Override
-    public void competitorDisplayNameChanged(Competitor competitor, String oldDisplayName, String displayName) {
-        raceColumnListeners.notifyListenersAboutCompetitorDisplayNameChanged(competitor, oldDisplayName, displayName);
-    }
-
-    @Override
-    public void resultDiscardingRuleChanged(ResultDiscardingRule oldDiscardingRule,
-            ResultDiscardingRule newDiscardingRule) {
-        raceColumnListeners.notifyListenersAboutResultDiscardingRuleChanged(oldDiscardingRule, newDiscardingRule);
-    }
-
-    @Override
-    public boolean isTransient() {
-        return false;
-    }
-
-    @Override
-    public void addRaceColumnListener(RaceColumnListener listener) {
-        raceColumnListeners.addRaceColumnListener(listener);
-    }
-
-    @Override
-    public void removeRaceColumnListener(RaceColumnListener listener) {
-        raceColumnListeners.removeRaceColumnListener(listener);
-    }
-
-    @Override
-    public void raceLogEventAdded(RaceColumn raceColumn, RaceLogIdentifier raceLogIdentifier, RaceLogEvent event) {
-        raceColumnListeners.notifyListenersAboutRaceLogEventAdded(raceColumn, raceLogIdentifier, event);
-    }
-
-    @Override
-    public void regattaLogEventAdded(RegattaLogEvent event) {
-        raceColumnListeners.notifyListenersAboutRegattaLogEventAdded(event);
-    }
-
-    @Override
-    public ScoringScheme getScoringScheme() {
-        return scoringScheme;
-    }
-
-    @Override
-    public TimePoint getStartDate() {
-        return startDate;
-    }
-
-    @Override
-    public void setStartDate(TimePoint startDate) {
-        this.startDate = startDate;
-    }
-
-    @Override
-    public TimePoint getEndDate() {
-        return endDate;
-    }
-
-    @Override
-    public void setEndDate(TimePoint endDate) {
-        this.endDate = endDate;
-    }
-
-    @Override
-    public Double getBuoyZoneRadiusInHullLengths() {
-        return buoyZoneRadiusInHullLengths;
-    }
-
-    @Override
-    public void setBuoyZoneRadiusInHullLengths(Double buoyZoneRadiusInHullLengths) {
-        this.buoyZoneRadiusInHullLengths = buoyZoneRadiusInHullLengths;
-    }
-
-    @Override
-    public CourseArea getDefaultCourseArea() {
-        return defaultCourseArea;
-    }
-
-    @Override
-    public void setDefaultCourseArea(CourseArea newCourseArea) {
-        this.defaultCourseArea = newCourseArea;
-    }
-    
-    @Override
-    public boolean isControlTrackingFromStartAndFinishTimes() {
-        return controlTrackingFromStartAndFinishTimes;
-    }
-    
-    @Override
-    public void setControlTrackingFromStartAndFinishTimes(boolean controlTrackingFromStartAndFinishTimes) {
-        this.controlTrackingFromStartAndFinishTimes = controlTrackingFromStartAndFinishTimes;
-    }
-
-    @Override
-    public void setUseStartTimeInference(boolean useStartTimeInference) {
-        this.useStartTimeInference = useStartTimeInference;
-    }
-
-    @Override
-    public RegattaConfiguration getRegattaConfiguration() {
-        return configuration;
-    }
-
-    @Override
-    public void setRegattaConfiguration(RegattaConfiguration configuration) {
-        this.configuration = configuration;
-    }
-
-    /**
-     * @return whether this regatta defines its local per-series result discarding rules; if so, any leaderboard based
-     *         on the regatta has to respect this and has to use a result discarding rule implementation that keeps
-     *         discards local to each series rather than spreading them across the entire leaderboard.
-     */
-    @Override
-    public boolean definesSeriesDiscardThresholds() {
-        for (Series s : series) {
-            if (s.definesSeriesDiscardThresholds()) {
-                return true;
-            }
-        }
-        return false;
-    }
-
-    public String toString() {
-        return getId() + " " + getName() + " " + getScoringScheme().getType().name();
-    }
-
-    @Override
-    public void addSeries(Series seriesToAdd) {
-        Series existingSeries = getSeriesByName(seriesToAdd.getName());
-        if (existingSeries == null) {
-            linkToRegattaAndConnectRaceLogsAndAddListeners(seriesToAdd);
-            synchronized (this.series) {
-                ArrayList<Series> newSeriesList = new ArrayList<Series>();
-                for (Series seriesObject : this.series) {
-                    newSeriesList.add(seriesObject);
-                }
-                newSeriesList.add(seriesToAdd);
-                this.series = newSeriesList;
-            }
-        }
-    }
-
-    private void linkToRegattaAndConnectRaceLogsAndAddListeners(Series seriesToAdd) {
-        seriesToAdd.setRegatta(this);
-        seriesToAdd.addRaceColumnListener(this);
-        registerRaceLogsOnRaceColumns(seriesToAdd);
-    }
-
-    @Override
-    public void removeSeries(Series series) {
-        Series existingSeries = getSeriesByName(series.getName());
-        if (existingSeries != null) {
-            final List<RaceColumnInSeries> raceColumns = new ArrayList<RaceColumnInSeries>();
-            Util.addAll(series.getRaceColumns(), raceColumns);
-            for (RaceColumn column : raceColumns) {
-                for (Fleet fleet : column.getFleets()) {
-                    column.removeRaceIdentifier(fleet);
-                }
-                series.removeRaceColumn(column.getName());
-            }
-            series.removeRaceColumnListener(this);
-            synchronized (this.series) {
-                ArrayList<Series> newSeriesList = new ArrayList<Series>();
-                for (Series seriesObject : this.series) {
-                    if (!seriesObject.getName().equals(series.getName())) {
-                        newSeriesList.add(seriesObject);
-                    }
-                }
-                this.series = newSeriesList;
-            }
-        }
-    }
-
-    @Override
-    public boolean useStartTimeInference() {
-        return useStartTimeInference;
-    }
-
-    @Override
-    public RegattaLog getRegattaLog() {
-        return regattaLikeHelper.getRegattaLog();
-    }
-
-    @Override
-    public RegattaLikeIdentifier getRegattaLikeIdentifier() {
-        return regattaLikeHelper.getRegattaLikeIdentifier();
-    }
-
-    @Override
-    public void addListener(RegattaLikeListener listener) {
-        regattaLikeHelper.addListener(listener);
-    }
-
-    @Override
-    public void removeListener(RegattaLikeListener listener) {
-        regattaLikeHelper.removeListener(listener);
-    }
-
-    @Override
-    public Double getTimeOnTimeFactor(Competitor competitor) {
-        return regattaLikeHelper.getTimeOnTimeFactor(competitor);
-    }
-
-    @Override
-    public Duration getTimeOnDistanceAllowancePerNauticalMile(Competitor competitor) {
-        return regattaLikeHelper.getTimeOnDistanceAllowancePerNauticalMile(competitor);
-    }
-
-    public void adjustEventToRegattaAssociation(EventFetcher eventFetcher) {
-        CourseArea defaultCourseArea = getDefaultCourseArea();
-        for (Event event : eventFetcher.getAllEvents()) {
-            event.removeRegatta(this);
-            for (CourseArea courseArea : event.getVenue().getCourseAreas()) {
-                if (defaultCourseArea != null && courseArea.getId().equals(defaultCourseArea.getId())) {
-                    event.addRegatta(this);
-                }
-            }
-        }
-
-    }
-
-    @Override
-    public RaceExecutionOrderProvider getRaceExecutionOrderProvider() {
-        return raceExecutionOrderCache;
-    }
-
-    private class RaceExecutionOrderCache extends AbstractRaceExecutionOrderProvider {
-        private static final long serialVersionUID = 1658153438012186894L;
-
-        public RaceExecutionOrderCache() {
-            super();
-            addRaceColumnListener(this);
-        }
-
-        @Override
-        protected Map<Fleet, Iterable<? extends RaceColumn>> getRaceColumnsOfSeries() {
-            final Map<Fleet, Iterable<? extends RaceColumn>> result = new HashMap<>();
-            final Iterable<? extends Series> mySeries = getSeries();
-            if (mySeries != null) {
-                boolean concurrentlyModified = false;
-                do {
-                    try {
-                        for (Series currentSeries : mySeries) {
-                            if (currentSeries.getFleets() != null) {
-                                for (Fleet fleet : currentSeries.getFleets()) {
-                                    if (currentSeries.getRaceColumns() != null) {
-                                        result.put(fleet, currentSeries.getRaceColumns());
-                                    }
-                                }
-                            }
-                        }
-                    } catch (ConcurrentModificationException e) {
-                        // getSeries() returns a live collection, and Series.getRaceColumns() does so, too.
-                        // In the unlikely event of a modification is applied to either of these structures while
-                        // iterating, an exception will be thrown. We catch and log it here and try again.
-                        logger.log(Level.INFO,
-                                "Got a ConcurrentModificationException while trying to update the RaceExecutionOrderCache", e);
-                        concurrentlyModified = true;
-                    }
-                } while (concurrentlyModified);
-            }
-            return result;
-        }
-    }
-
-    @Override
-    public RaceColumn getRaceColumnByName(String raceColumnName) {
-        return regattaLikeHelper.getRaceColumnByName(raceColumnName);
-    }
-
-    @Override
-    public IsRegattaLike getRegattaLike() {
-        return this;
-    }
-
-    @Override
-    public RaceLog getRacelog(String raceColumnName, String fleetName) {
-        final RaceLog result;
-        final RaceColumn raceColumn = getRaceColumnByName(raceColumnName);
-        if (raceColumn == null) {
-            result = null;
-        } else {
-            final Fleet fleet = raceColumn.getFleetByName(fleetName);
-            if (fleet == null) {
-                result = null;
-            } else {
-                result = raceColumn.getRaceLog(fleet);
-            }
-        }
-        return result;
-    }
-
-    @Override
-    public Iterable<? extends RaceColumn> getRaceColumns() {
-        final List<RaceColumnInSeries> result = new ArrayList<>();
-        for (final Series series : getSeries()) {
-            for (final RaceColumnInSeries rc : series.getRaceColumns()) {
-                result.add(rc);
-            }
-        }
-        return result;
-    }
-
-    @Override
-    public Iterable<Competitor> getCompetitorsRegisteredInRegattaLog() {
-        RegattaLog regattaLog = getRegattaLog();
-        CompetitorsInLogAnalyzer<RegattaLog, RegattaLogEvent, RegattaLogEventVisitor> analyzer = new CompetitorsInLogAnalyzer<>(
-                regattaLog);
-        return analyzer.analyze();
-    }
-    
-    @Override
-    public void registerCompetitor(Competitor competitor) {
-        registerCompetitors(Collections.singleton(competitor));
-    }
-    
-    @Override
-    public void registerCompetitors(Iterable<Competitor> competitors) {
-        RegattaLog regattaLog = getRegattaLike().getRegattaLog();
-        TimePoint now = MillisecondsTimePoint.now();
-        
-        for (Competitor competitor : competitors) {
-            regattaLog.add(new RegattaLogRegisterCompetitorEventImpl(now, now, regattaLogEventAuthorForRegatta,
-                    UUID.randomUUID(), competitor));
-        }
-    }
-    
-    @Override
-    public void deregisterCompetitor(Competitor competitor) {
-        deregisterCompetitors(Collections.singleton(competitor));
-    }
-    
-    @Override
-    public void deregisterCompetitors(Iterable<Competitor> competitors) {
-        RegattaLog regattaLog = getRegattaLike().getRegattaLog();
-        CompetitorDeregistrator<RegattaLog, RegattaLogEvent, RegattaLogEventVisitor> deregisterer = new CompetitorDeregistrator<>(regattaLog, competitors, regattaLogEventAuthorForRegatta);
-        deregisterer.deregister(deregisterer.analyze());
-    }
-}
->>>>>>> bb4ecf91
+}