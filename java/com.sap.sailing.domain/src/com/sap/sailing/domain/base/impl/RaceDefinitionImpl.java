package com.sap.sailing.domain.base.impl;

import java.io.Serializable;
import java.io.UnsupportedEncodingException;
import java.security.NoSuchAlgorithmException;
import java.util.Collections;
import java.util.HashMap;
import java.util.HashSet;
import java.util.LinkedHashMap;
import java.util.Map;
import java.util.Map.Entry;
import java.util.Set;
import java.util.logging.Logger;

import com.sap.sailing.domain.base.Boat;
import com.sap.sailing.domain.base.BoatClass;
import com.sap.sailing.domain.base.Competitor;
import com.sap.sailing.domain.base.Course;
import com.sap.sailing.domain.base.RaceDefinition;
import com.sap.sailing.domain.common.RaceCompetitorIdsAsStringWithMD5Hash;
import com.sap.sse.common.impl.NamedImpl;

public class RaceDefinitionImpl extends NamedImpl implements RaceDefinition {
    private static final Logger logger = Logger.getLogger(RaceDefinitionImpl.class.getName());
    
    private static final long serialVersionUID = -1900955198751393727L;
    private final Course course;
    private final LinkedHashMap<Serializable, Competitor> competitorsById;
    private final Set<Competitor> competitors;
    private final Map<Serializable, Boat> competitorBoats;
    private final BoatClass boatClass;
    private final Serializable id;
<<<<<<< HEAD
=======
    private final RaceCompetitorIdsAsStringWithMD5Hash raceCompetitorsMD5Hash;
>>>>>>> 300cc087

    public RaceDefinitionImpl(String name, Course course, BoatClass boatClass, Iterable<? extends Competitor> competitors) {
        this(name, course, boatClass, competitors, Collections.emptyMap());
    }

    public RaceDefinitionImpl(String name, Course course, BoatClass boatClass, Iterable<? extends Competitor> competitors,
            Map<Competitor, Boat> competitorsAndTheirBoats) {
        this(name, course, boatClass, competitors, competitorsAndTheirBoats, /* use name as default ID */ name);
    }

    public RaceDefinitionImpl(String name, Course course, BoatClass boatClass, Iterable<? extends Competitor> competitors, Serializable id) {
        this(name, course, boatClass, competitors, /* per-race boats for competitors */ Collections.emptyMap(), id);
    }
    
    public RaceDefinitionImpl(String name, Course course, BoatClass boatClass, Iterable<? extends Competitor> competitors, 
            Map<Competitor, Boat> competitorsAndTheirBoats, Serializable id) {
        super(name);
        assert name != null;
        this.course = course;
        this.competitors = new HashSet<>();
        this.competitorsById = new LinkedHashMap<>();
        this.competitorBoats = new HashMap<>();
<<<<<<< HEAD
=======
        final Set<String> idsOfCompetitorsAsString = new HashSet<>();
>>>>>>> 300cc087
        for (Competitor competitor : competitors) {
            Competitor competitorWithEqualID = competitorsById.put(competitor.getId(), competitor);
            this.competitors.add(competitor);
            idsOfCompetitorsAsString.add(competitor.getId().toString());
            if (competitorWithEqualID != null && competitorWithEqualID != competitor) {
                throw new IllegalArgumentException("Two distinct competitors with equal ID "+competitor.getId()+" are not allowed within the single race "+name);
            }
        }
        for (Entry<Competitor, Boat> competitorAndBoat : competitorsAndTheirBoats.entrySet()) {
            Competitor competitor = competitorsById.get(competitorAndBoat.getKey().getId()); // only assign boat if competitor is part of race
            if (competitor != null && competitorAndBoat.getValue() != null) {
                competitorBoats.put(competitor.getId(), competitorAndBoat.getValue());
            } else {
                logger.warning("Trying to set boat "+competitorAndBoat.getValue()+" for competitor "+competitorAndBoat.getKey()+
                        " which is not part of race "+getName()+"'s set of competitors");
            }
        }
<<<<<<< HEAD
=======
        try {
            raceCompetitorsMD5Hash = new RaceCompetitorIdsAsStringWithMD5Hash(idsOfCompetitorsAsString);
        } catch (NoSuchAlgorithmException | UnsupportedEncodingException e) {
            throw new RuntimeException("Internal error: issue with UTF8 or MD5 for encoding competitor IDs as MD5 hash", e);
        }
>>>>>>> 300cc087
        this.boatClass = boatClass;
        this.id = id;
    }

    @Override
    public Serializable getId() {
        return id;
    }

    @Override
    public Course getCourse() {
        return course;
    }
    
    @Override
    public Iterable<Competitor> getCompetitors() {
        return Collections.unmodifiableSet(competitors);
    }
    
    @Override
    public byte[] getCompetitorMD5() {
        return raceCompetitorsMD5Hash.getMd5OfIdsAsStringOfCompetitorParticipatingInRaceInAlphanumericOrderOfTheirID();
    }

    @Override
    public Competitor getCompetitorById(Serializable competitorID) {
        return competitorsById.get(competitorID);
    }

    @Override
    public BoatClass getBoatClass() {
        return boatClass;
    }

    @Override
    public Boat getBoatOfCompetitorById(Serializable competitorID) {
        return competitorBoats.get(competitorID);
    }
}
<|MERGE_RESOLUTION|>--- conflicted
+++ resolved
@@ -1,126 +1,117 @@
-package com.sap.sailing.domain.base.impl;
-
-import java.io.Serializable;
-import java.io.UnsupportedEncodingException;
-import java.security.NoSuchAlgorithmException;
-import java.util.Collections;
-import java.util.HashMap;
-import java.util.HashSet;
-import java.util.LinkedHashMap;
-import java.util.Map;
-import java.util.Map.Entry;
-import java.util.Set;
-import java.util.logging.Logger;
-
-import com.sap.sailing.domain.base.Boat;
-import com.sap.sailing.domain.base.BoatClass;
-import com.sap.sailing.domain.base.Competitor;
-import com.sap.sailing.domain.base.Course;
-import com.sap.sailing.domain.base.RaceDefinition;
-import com.sap.sailing.domain.common.RaceCompetitorIdsAsStringWithMD5Hash;
-import com.sap.sse.common.impl.NamedImpl;
-
-public class RaceDefinitionImpl extends NamedImpl implements RaceDefinition {
-    private static final Logger logger = Logger.getLogger(RaceDefinitionImpl.class.getName());
-    
-    private static final long serialVersionUID = -1900955198751393727L;
-    private final Course course;
-    private final LinkedHashMap<Serializable, Competitor> competitorsById;
-    private final Set<Competitor> competitors;
-    private final Map<Serializable, Boat> competitorBoats;
-    private final BoatClass boatClass;
-    private final Serializable id;
-<<<<<<< HEAD
-=======
-    private final RaceCompetitorIdsAsStringWithMD5Hash raceCompetitorsMD5Hash;
->>>>>>> 300cc087
-
-    public RaceDefinitionImpl(String name, Course course, BoatClass boatClass, Iterable<? extends Competitor> competitors) {
-        this(name, course, boatClass, competitors, Collections.emptyMap());
-    }
-
-    public RaceDefinitionImpl(String name, Course course, BoatClass boatClass, Iterable<? extends Competitor> competitors,
-            Map<Competitor, Boat> competitorsAndTheirBoats) {
-        this(name, course, boatClass, competitors, competitorsAndTheirBoats, /* use name as default ID */ name);
-    }
-
-    public RaceDefinitionImpl(String name, Course course, BoatClass boatClass, Iterable<? extends Competitor> competitors, Serializable id) {
-        this(name, course, boatClass, competitors, /* per-race boats for competitors */ Collections.emptyMap(), id);
-    }
-    
-    public RaceDefinitionImpl(String name, Course course, BoatClass boatClass, Iterable<? extends Competitor> competitors, 
-            Map<Competitor, Boat> competitorsAndTheirBoats, Serializable id) {
-        super(name);
-        assert name != null;
-        this.course = course;
-        this.competitors = new HashSet<>();
-        this.competitorsById = new LinkedHashMap<>();
-        this.competitorBoats = new HashMap<>();
-<<<<<<< HEAD
-=======
-        final Set<String> idsOfCompetitorsAsString = new HashSet<>();
->>>>>>> 300cc087
-        for (Competitor competitor : competitors) {
-            Competitor competitorWithEqualID = competitorsById.put(competitor.getId(), competitor);
-            this.competitors.add(competitor);
-            idsOfCompetitorsAsString.add(competitor.getId().toString());
-            if (competitorWithEqualID != null && competitorWithEqualID != competitor) {
-                throw new IllegalArgumentException("Two distinct competitors with equal ID "+competitor.getId()+" are not allowed within the single race "+name);
-            }
-        }
-        for (Entry<Competitor, Boat> competitorAndBoat : competitorsAndTheirBoats.entrySet()) {
-            Competitor competitor = competitorsById.get(competitorAndBoat.getKey().getId()); // only assign boat if competitor is part of race
-            if (competitor != null && competitorAndBoat.getValue() != null) {
-                competitorBoats.put(competitor.getId(), competitorAndBoat.getValue());
-            } else {
-                logger.warning("Trying to set boat "+competitorAndBoat.getValue()+" for competitor "+competitorAndBoat.getKey()+
-                        " which is not part of race "+getName()+"'s set of competitors");
-            }
-        }
-<<<<<<< HEAD
-=======
-        try {
-            raceCompetitorsMD5Hash = new RaceCompetitorIdsAsStringWithMD5Hash(idsOfCompetitorsAsString);
-        } catch (NoSuchAlgorithmException | UnsupportedEncodingException e) {
-            throw new RuntimeException("Internal error: issue with UTF8 or MD5 for encoding competitor IDs as MD5 hash", e);
-        }
->>>>>>> 300cc087
-        this.boatClass = boatClass;
-        this.id = id;
-    }
-
-    @Override
-    public Serializable getId() {
-        return id;
-    }
-
-    @Override
-    public Course getCourse() {
-        return course;
-    }
-    
-    @Override
-    public Iterable<Competitor> getCompetitors() {
-        return Collections.unmodifiableSet(competitors);
-    }
-    
-    @Override
-    public byte[] getCompetitorMD5() {
-        return raceCompetitorsMD5Hash.getMd5OfIdsAsStringOfCompetitorParticipatingInRaceInAlphanumericOrderOfTheirID();
-    }
-
-    @Override
-    public Competitor getCompetitorById(Serializable competitorID) {
-        return competitorsById.get(competitorID);
-    }
-
-    @Override
-    public BoatClass getBoatClass() {
-        return boatClass;
-    }
-
-    @Override
-    public Boat getBoatOfCompetitorById(Serializable competitorID) {
-        return competitorBoats.get(competitorID);
-    }
-}
+package com.sap.sailing.domain.base.impl;
+
+import java.io.Serializable;
+import java.io.UnsupportedEncodingException;
+import java.security.NoSuchAlgorithmException;
+import java.util.Collections;
+import java.util.HashMap;
+import java.util.HashSet;
+import java.util.LinkedHashMap;
+import java.util.Map;
+import java.util.Map.Entry;
+import java.util.Set;
+import java.util.logging.Logger;
+
+import com.sap.sailing.domain.base.Boat;
+import com.sap.sailing.domain.base.BoatClass;
+import com.sap.sailing.domain.base.Competitor;
+import com.sap.sailing.domain.base.Course;
+import com.sap.sailing.domain.base.RaceDefinition;
+import com.sap.sailing.domain.common.RaceCompetitorIdsAsStringWithMD5Hash;
+import com.sap.sse.common.impl.NamedImpl;
+
+public class RaceDefinitionImpl extends NamedImpl implements RaceDefinition {
+    private static final Logger logger = Logger.getLogger(RaceDefinitionImpl.class.getName());
+    
+    private static final long serialVersionUID = -1900955198751393727L;
+    private final Course course;
+    private final LinkedHashMap<Serializable, Competitor> competitorsById;
+    private final Set<Competitor> competitors;
+    private final Map<Serializable, Boat> competitorBoats;
+    private final BoatClass boatClass;
+    private final Serializable id;
+    private final RaceCompetitorIdsAsStringWithMD5Hash raceCompetitorsMD5Hash;
+
+    public RaceDefinitionImpl(String name, Course course, BoatClass boatClass, Iterable<? extends Competitor> competitors) {
+        this(name, course, boatClass, competitors, Collections.emptyMap());
+    }
+
+    public RaceDefinitionImpl(String name, Course course, BoatClass boatClass, Iterable<? extends Competitor> competitors,
+            Map<Competitor, Boat> competitorsAndTheirBoats) {
+        this(name, course, boatClass, competitors, competitorsAndTheirBoats, /* use name as default ID */ name);
+    }
+
+    public RaceDefinitionImpl(String name, Course course, BoatClass boatClass, Iterable<? extends Competitor> competitors, Serializable id) {
+        this(name, course, boatClass, competitors, /* per-race boats for competitors */ Collections.emptyMap(), id);
+    }
+    
+    public RaceDefinitionImpl(String name, Course course, BoatClass boatClass, Iterable<? extends Competitor> competitors, 
+            Map<Competitor, Boat> competitorsAndTheirBoats, Serializable id) {
+        super(name);
+        assert name != null;
+        this.course = course;
+        this.competitors = new HashSet<>();
+        this.competitorsById = new LinkedHashMap<>();
+        this.competitorBoats = new HashMap<>();
+        final Set<String> idsOfCompetitorsAsString = new HashSet<>();
+        for (Competitor competitor : competitors) {
+            Competitor competitorWithEqualID = competitorsById.put(competitor.getId(), competitor);
+            this.competitors.add(competitor);
+            idsOfCompetitorsAsString.add(competitor.getId().toString());
+            if (competitorWithEqualID != null && competitorWithEqualID != competitor) {
+                throw new IllegalArgumentException("Two distinct competitors with equal ID "+competitor.getId()+" are not allowed within the single race "+name);
+            }
+        }
+        for (Entry<Competitor, Boat> competitorAndBoat : competitorsAndTheirBoats.entrySet()) {
+            Competitor competitor = competitorsById.get(competitorAndBoat.getKey().getId()); // only assign boat if competitor is part of race
+            if (competitor != null && competitorAndBoat.getValue() != null) {
+                competitorBoats.put(competitor.getId(), competitorAndBoat.getValue());
+            } else {
+                logger.warning("Trying to set boat "+competitorAndBoat.getValue()+" for competitor "+competitorAndBoat.getKey()+
+                        " which is not part of race "+getName()+"'s set of competitors");
+            }
+        }
+        try {
+            raceCompetitorsMD5Hash = new RaceCompetitorIdsAsStringWithMD5Hash(idsOfCompetitorsAsString);
+        } catch (NoSuchAlgorithmException | UnsupportedEncodingException e) {
+            throw new RuntimeException("Internal error: issue with UTF8 or MD5 for encoding competitor IDs as MD5 hash", e);
+        }
+        this.boatClass = boatClass;
+        this.id = id;
+    }
+
+    @Override
+    public Serializable getId() {
+        return id;
+    }
+
+    @Override
+    public Course getCourse() {
+        return course;
+    }
+    
+    @Override
+    public Iterable<Competitor> getCompetitors() {
+        return Collections.unmodifiableSet(competitors);
+    }
+    
+    @Override
+    public byte[] getCompetitorMD5() {
+        return raceCompetitorsMD5Hash.getMd5OfIdsAsStringOfCompetitorParticipatingInRaceInAlphanumericOrderOfTheirID();
+    }
+
+    @Override
+    public Competitor getCompetitorById(Serializable competitorID) {
+        return competitorsById.get(competitorID);
+    }
+
+    @Override
+    public BoatClass getBoatClass() {
+        return boatClass;
+    }
+
+    @Override
+    public Boat getBoatOfCompetitorById(Serializable competitorID) {
+        return competitorBoats.get(competitorID);
+    }
+}