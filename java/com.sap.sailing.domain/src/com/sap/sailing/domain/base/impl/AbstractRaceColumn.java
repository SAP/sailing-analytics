--- conflicted
+++ resolved
@@ -1,4 +1,3 @@
-<<<<<<< HEAD
 package com.sap.sailing.domain.base.impl;
 
 import java.io.IOException;
@@ -255,263 +254,4 @@
         }
         return result;
     }
-}
-=======
-package com.sap.sailing.domain.base.impl;
-
-import java.io.IOException;
-import java.io.ObjectInputStream;
-import java.util.HashMap;
-import java.util.HashSet;
-import java.util.Map;
-import java.util.Map.Entry;
-import java.util.Set;
-import java.util.logging.Logger;
-
-import com.sap.sailing.domain.abstractlog.race.RaceLog;
-import com.sap.sailing.domain.abstractlog.shared.analyzing.RegisteredCompetitorsAnalyzer;
-import com.sap.sailing.domain.base.Competitor;
-import com.sap.sailing.domain.base.Fleet;
-import com.sap.sailing.domain.base.RaceColumn;
-import com.sap.sailing.domain.common.RaceIdentifier;
-import com.sap.sailing.domain.racelog.RaceLogIdentifier;
-import com.sap.sailing.domain.racelog.RaceLogStore;
-import com.sap.sailing.domain.racelog.impl.RaceLogIdentifierImpl;
-import com.sap.sailing.domain.regattalike.RegattaLikeIdentifier;
-import com.sap.sailing.domain.tracking.TrackedRace;
-import com.sap.sse.common.Util;
-
-public abstract class AbstractRaceColumn extends SimpleAbstractRaceColumn implements RaceColumn {
-    private static final long serialVersionUID = -7801617988982540470L;
-    
-    private static final Logger logger = Logger.getLogger(AbstractRaceColumn.class.getName());
-
-    private TrackedRaces trackedRaces;
-    private Map<Fleet, RaceIdentifier> raceIdentifiers;
-
-    private Map<Fleet, RaceLog> raceLogs;
-    
-    private transient RaceLogStore raceLogStore;
-    private RegattaLikeIdentifier regattaLikeParent;
-
-    public AbstractRaceColumn() {
-        this.trackedRaces = new TrackedRaces();
-        this.raceIdentifiers = new HashMap<Fleet, RaceIdentifier>();
-        this.raceLogs = new HashMap<Fleet, RaceLog>();
-    }
-
-    @Override
-    public synchronized void setRaceLogInformation(RaceLogStore raceLogStore, RegattaLikeIdentifier regattaLikeParent) {
-        this.raceLogStore = raceLogStore;
-        this.regattaLikeParent = regattaLikeParent;
-        for (final Fleet fleet : getFleets()) {
-           reloadRaceLog(fleet);
-        }
-    }
-
-    @Override
-    public RaceLog getRaceLog(Fleet fleet) {
-        synchronized (raceLogs) {
-            return raceLogs.get(fleet);
-        }
-    }
-    
-    @Override
-    public RaceLogIdentifier getRaceLogIdentifier(Fleet fleet) {
-        return new RaceLogIdentifierImpl(regattaLikeParent, getName(), fleet);
-    }
-
-    @Override
-    public TrackedRace getTrackedRace(Fleet fleet) {
-        return trackedRaces.get(fleet);
-    }
-
-    @Override
-    public void setTrackedRace(Fleet fleet, TrackedRace trackedRace) {
-        TrackedRace previouslyLinkedRace = this.trackedRaces.get(fleet);
-        if (trackedRace != previouslyLinkedRace) {
-            releaseTrackedRace(fleet);
-            synchronized (this) {
-                if (trackedRace != null) {
-                    this.trackedRaces.put(fleet, trackedRace);
-                    this.setRaceIdentifier(fleet, trackedRace.getRaceIdentifier());
-                    logger.info(String.format("Linked race column %s with tracked race %s.", this.getName(),
-                            trackedRace.getRace() == null ? "null" : trackedRace.getRace().getName()));
-                }
-            }
-            if (trackedRace != null) {
-                final RaceLog raceLog = getRaceLog(fleet);
-                if (raceLog != null) {
-                    trackedRace.attachRaceLog(raceLog);
-                }
-                trackedRace.attachRaceExecutionProvider(getRaceExecutionOrderProvider());
-                getRaceColumnListeners().notifyListenersAboutTrackedRaceLinked(this, fleet, trackedRace);
-            }
-        }
-    }
-
-    @Override
-    public RaceIdentifier getRaceIdentifier(Fleet fleet) {
-        return raceIdentifiers.get(fleet);
-    }
-
-    @Override
-    public void setRaceIdentifier(Fleet fleet, RaceIdentifier raceIdentifier) {
-        if (raceIdentifier != null) {
-            this.raceIdentifiers.put(fleet, raceIdentifier);
-        }
-    }
-
-    @Override
-    public synchronized void releaseTrackedRace(Fleet fleet) {
-        TrackedRace previouslyLinkedRace = this.trackedRaces.get(fleet);
-        this.trackedRaces.remove(fleet);
-        if (previouslyLinkedRace != null && regattaLikeParent != null) {
-            RaceLogIdentifier identifier = getRaceLogIdentifier(fleet);
-            previouslyLinkedRace.detachRaceLog(identifier.getIdentifier());
-            previouslyLinkedRace.detachRaceExecutionOrderProvider(getRaceExecutionOrderProvider());
-            getRaceColumnListeners().notifyListenersAboutTrackedRaceUnlinked(this, fleet, previouslyLinkedRace);
-        }
-    }
-    
-    @Override
-    public void removeRaceIdentifier(Fleet fleet) {
-        releaseTrackedRace(fleet);
-        this.raceIdentifiers.remove(fleet);
-    }
-    
-    @Override
-    public Fleet getFleetOfCompetitor(Competitor competitor) {
-        for (final Fleet fleet : getFleets()) {
-            if (Util.contains(getAllCompetitors(fleet), competitor)) {
-                return fleet;
-            }
-        }
-        return null;
-    }
-
-    @Override
-    public Fleet getFleetByName(String fleetName) {
-        for (Fleet fleet : getFleets()) {
-            if (fleet.getName().equals(fleetName)) {
-                return fleet;
-            }
-        }
-        return null;
-    }
-
-    @Override
-    public boolean hasTrackedRaces() {
-        return !trackedRaces.isEmpty();
-    }
-
-    @Override
-    public TrackedRace getTrackedRace(Competitor competitor) {
-        for (TrackedRace trackedRace : trackedRaces.values()) {
-            if (Util.contains(trackedRace.getRace().getCompetitors(), competitor)) {
-                return trackedRace;
-            }
-        }
-        return null;
-    }
-    
-    @Override
-    public String toString() {
-        return getName();
-    }
-
-    @Override
-    public void reloadRaceLog(Fleet fleet) {
-        synchronized(raceLogs) {
-            RaceLogIdentifier identifier = getRaceLogIdentifier(fleet);
-            RaceLog newOrLoadedRaceLog = raceLogStore.getRaceLog(identifier, /*ignoreCache*/ true);
-            RaceLog raceLogAvailable = raceLogs.get(fleet);
-            if (raceLogAvailable == null) {
-                RaceColumnRaceLogReplicator listener = new RaceColumnRaceLogReplicator(this, identifier);
-                // FIXME Wouldn't this skip any listener notifications that a merge below would trigger if the race log already existed?
-                // FIXME For example, how about the race log-provided score corrections that need application to the leaderboard and replication?
-                newOrLoadedRaceLog.addListener(listener);
-                raceLogs.put(fleet, newOrLoadedRaceLog);
-                final TrackedRace trackedRace = getTrackedRace(fleet);
-                if (trackedRace != null) {
-                    // need to attach race log
-                    trackedRace.attachRaceLog(newOrLoadedRaceLog);
-                }
-            } else {
-                // now add all race log events from newOrLoadedRaceLog that are not already in raceLogAvailable
-                raceLogAvailable.merge(newOrLoadedRaceLog);
-            }
-        }
-    }
-
-    /**
-     * When deserializing, replication listeners are registered on all race logs.
-     */
-    private void readObject(ObjectInputStream ois) throws IOException, ClassNotFoundException {
-        ois.defaultReadObject();
-        for (Entry<Fleet, RaceLog> entry : raceLogs.entrySet()) {
-            Fleet fleet = entry.getKey();
-            RaceLog raceLog = entry.getValue();
-            raceLog.addListener(new RaceColumnRaceLogReplicator(this, getRaceLogIdentifier(fleet)));
-            // now comes a little secrecy (see bug 2506) about how, after de-serialization, the connections
-            // between race column, race log, tracked race and the listener pumping stuff from the race log
-            // into the tracked race are re-established. The race log's listener structure is transient, and so
-            // is the tracked race's attachedRaceLogs field and the logListener field. The collections and the
-            // DynamicTrackedRaceLogListener are re-established after de-serialization in corresponding readObject(...)
-            // methods. However, the connections are not. That's what we need to do here, simply by invoking:
-            ois.registerValidation(() -> {
-                TrackedRace trackedRace = getTrackedRace(fleet);
-                if (trackedRace != null) {
-                    trackedRace.attachRaceLog(raceLog);
-                }
-            }, /* prio */ 0);
-            // because this will add the race log to the tracked race's attachedRaceLogs collection again, and
-            // the new DynamicTrackedRaceLogListener that the readObject(...) method had constructed for the
-            // tracked race will be added as a listener to the race log whose listeners collection otherwise would
-            // only hold the RaceColumnRaceLogReplicator object added above.
-        }
-    }
-
-    @Override
-    public void setMasterDataExportOngoingThreadFlag(boolean flagValue) {
-        trackedRaces.setMasterDataExportOngoingThreadFlag(flagValue);
-    }
-
-    
-    @Override
-    public Iterable<Competitor> getAllCompetitors() {
-        final Set<Competitor> result = new HashSet<>();
-        for (Fleet fleet : getFleets()) {
-            TrackedRace trackedRace = getTrackedRace(fleet);
-            if (trackedRace != null) {
-                Util.addAll(trackedRace.getRace().getCompetitors(), result);
-            } else {
-                // if no tracked race is found, use competitors from race log; this assumes that if a tracked
-                // race exists, its competitors set takes precedence over what's in the race log. Usually,
-                // the tracked race will have the same competitors as those in the race log, or more because
-                // those from the regatta log are added to the tracked race as well.
-                Set<Competitor> viaRaceLog = new RegisteredCompetitorsAnalyzer<>(getRaceLog(fleet)).analyze();
-                result.addAll(viaRaceLog);
-            }
-        }
-        return result;
-    }
-
-    @Override
-    public Iterable<Competitor> getAllCompetitors(final Fleet fleet) {
-        final Iterable<Competitor> result;
-        final TrackedRace trackedRace = getTrackedRace(fleet);
-        if (trackedRace != null) {
-            result = trackedRace.getRace().getCompetitors();
-        } else {
-            // if no tracked race is found, use competitors from race log; this assumes that if a tracked
-            // race exists, its competitors set takes precedence over what's in the race log. Usually,
-            // the tracked race will have the same competitors as those in the race log, or more because
-            // those from the regatta log are added to the tracked race as well.
-            Set<Competitor> viaRaceLog = new RegisteredCompetitorsAnalyzer<>(getRaceLog(fleet)).analyze();
-            result = viaRaceLog;
-        }
-        return result;
-    }
-}
->>>>>>> bd910a0c
+}