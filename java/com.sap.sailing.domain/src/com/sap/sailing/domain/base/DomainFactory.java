<<<<<<< HEAD
package com.sap.sailing.domain.base;

import java.io.IOException;
import java.io.InputStream;
import java.util.List;

import com.sap.sailing.domain.base.impl.DomainFactoryImpl;
import com.sap.sailing.domain.common.Placemark;
import com.sap.sailing.domain.common.RegattaAndRaceIdentifier;
import com.sap.sailing.domain.common.ScoringSchemeType;
import com.sap.sailing.domain.common.dto.BoatDTO;
import com.sap.sailing.domain.common.dto.CompetitorDTO;
import com.sap.sailing.domain.common.dto.FleetDTO;
import com.sap.sailing.domain.common.dto.PlacemarkDTO;
import com.sap.sailing.domain.common.dto.RaceDTO;
import com.sap.sailing.domain.common.dto.TrackedRaceDTO;
import com.sap.sailing.domain.common.dto.TrackedRaceStatisticsDTO;
import com.sap.sailing.domain.common.media.MediaTrack;
import com.sap.sailing.domain.leaderboard.Leaderboard;
import com.sap.sailing.domain.leaderboard.ScoringScheme;
import com.sap.sailing.domain.tracking.MarkPassing;
import com.sap.sailing.domain.tracking.TrackedRace;
import com.sap.sailing.domain.tracking.TrackedRegattaRegistry;
import com.sap.sse.common.IsManagedByCache;
import com.sap.sse.common.TimePoint;
import com.sap.sse.util.ObjectInputStreamResolvingAgainstCache;

public interface DomainFactory extends SharedDomainFactory {
    /**
     * A default domain factory for test purposes only. In a server environment, ensure NOT to use this. Use
     * the <code>RacingEventService.getBaseDomainFactory()</code> instead which should be the single instance used
     * by all other services linked to the <code>RacingEventService</code>.
     */
    static DomainFactory INSTANCE = new DomainFactoryImpl((srlid)->null);

    MarkPassing createMarkPassing(TimePoint timePoint, Waypoint waypoint, Competitor competitor);
    
    /**
     * When de-serializing objects of types whose instances that are managed and cached by this domain factory,
     * de-serialized instances need to be replaced by / resolved to the counterparts already known by this factory. The
     * stream returned by this method can be used to have objects implementing the {@link IsManagedByCache} interface
     * {@link IsManagedByCache#resolve(Object) resolve} against this domain factory as their cache.
     * <p>
     * 
     * <b>Note:</b> In order to allow the deserialization process to find all the classes required, it is a good idea to
     * {@link Thread#setContextClassLoader(ClassLoader) set the context class loader} on the
     * {@link Thread#currentThread() current thread} to one that can see and resolve all the classes that have instances
     * in the stream. Example:<pre>
     *          ClassLoader oldContextClassLoader = Thread.currentThread().getContextClassLoader();
     *          Thread.currentThread().setContextClassLoader(TopLevelMasterData.class.getClassLoader());
     *          Object o = domainFactory.createObjectInputStreamResolvingAgainstThisFactory(inputStream).readObject();
     *          Thread.currentThread().setContextClassLoader(oldContextClassLoader);
     * </pre>
     */
    ObjectInputStreamResolvingAgainstCache<DomainFactory> createObjectInputStreamResolvingAgainstThisFactory(InputStream inputStream) throws IOException;
    
    ScoringScheme createScoringScheme(ScoringSchemeType scoringSchemeType);

    CompetitorDTO convertToCompetitorDTO(Competitor c);

    BoatDTO convertToBoatDTO(Boat boat);

    FleetDTO convertToFleetDTO(Fleet fleet);

    /**
     * @param trackedRace must not be <code>null</code>
     */
    RaceDTO createRaceDTO(TrackedRegattaRegistry trackedRegattaRegistry, boolean withGeoLocationData, RegattaAndRaceIdentifier raceIdentifier, TrackedRace trackedRace);

    PlacemarkDTO convertToPlacemarkDTO(Placemark placemark);

    List<CompetitorDTO> getCompetitorDTOList(List<Competitor> competitors);

    TrackedRaceDTO createTrackedRaceDTO(TrackedRace trackedRace);

    TrackedRaceStatisticsDTO createTrackedRaceStatisticsDTO(TrackedRace trackedRace, Leaderboard leaderboard, RaceColumn raceColumn,
            Fleet fleet, Iterable<MediaTrack> mediatracks);

    /**
     * @param trackedRace must not be <code>null</code>
     */
    void updateRaceDTOWithTrackedRaceData(TrackedRace trackedRace, RaceDTO raceDTO);

}
=======
package com.sap.sailing.domain.base;

import java.io.IOException;
import java.io.InputStream;
import java.util.List;

import com.sap.sailing.domain.base.impl.DomainFactoryImpl;
import com.sap.sailing.domain.common.Placemark;
import com.sap.sailing.domain.common.RegattaAndRaceIdentifier;
import com.sap.sailing.domain.common.ScoringSchemeType;
import com.sap.sailing.domain.common.dto.CompetitorDTO;
import com.sap.sailing.domain.common.dto.FleetDTO;
import com.sap.sailing.domain.common.dto.PlacemarkDTO;
import com.sap.sailing.domain.common.dto.RaceDTO;
import com.sap.sailing.domain.common.dto.TrackedRaceDTO;
import com.sap.sailing.domain.common.dto.TrackedRaceStatisticsDTO;
import com.sap.sailing.domain.common.media.MediaTrack;
import com.sap.sailing.domain.leaderboard.Leaderboard;
import com.sap.sailing.domain.leaderboard.ScoringScheme;
import com.sap.sailing.domain.tracking.MarkPassing;
import com.sap.sailing.domain.tracking.TrackedRace;
import com.sap.sailing.domain.tracking.TrackedRegattaRegistry;
import com.sap.sse.common.IsManagedByCache;
import com.sap.sse.common.TimePoint;
import com.sap.sse.util.ObjectInputStreamResolvingAgainstCache;

public interface DomainFactory extends SharedDomainFactory {
    /**
     * A default domain factory for test purposes only. In a server environment, ensure NOT to use this. Use
     * the <code>RacingEventService.getBaseDomainFactory()</code> instead which should be the single instance used
     * by all other services linked to the <code>RacingEventService</code>.
     */
    static DomainFactory INSTANCE = new DomainFactoryImpl((srlid)->null);

    MarkPassing createMarkPassing(TimePoint timePoint, Waypoint waypoint, Competitor competitor);
    
    /**
     * When de-serializing objects of types whose instances that are managed and cached by this domain factory,
     * de-serialized instances need to be replaced by / resolved to the counterparts already known by this factory. The
     * stream returned by this method can be used to have objects implementing the {@link IsManagedByCache} interface
     * {@link IsManagedByCache#resolve(Object) resolve} against this domain factory as their cache.
     * <p>
     * 
     * <b>Note:</b> In order to allow the deserialization process to find all the classes required, it is a good idea to
     * {@link Thread#setContextClassLoader(ClassLoader) set the context class loader} on the
     * {@link Thread#currentThread() current thread} to one that can see and resolve all the classes that have instances
     * in the stream. Example:<pre>
     *          ClassLoader oldContextClassLoader = Thread.currentThread().getContextClassLoader();
     *          Thread.currentThread().setContextClassLoader(TopLevelMasterData.class.getClassLoader());
     *          Object o = domainFactory.createObjectInputStreamResolvingAgainstThisFactory(inputStream).readObject();
     *          Thread.currentThread().setContextClassLoader(oldContextClassLoader);
     * </pre>
     */
    ObjectInputStreamResolvingAgainstCache<DomainFactory> createObjectInputStreamResolvingAgainstThisFactory(InputStream inputStream) throws IOException;
    
    ScoringScheme createScoringScheme(ScoringSchemeType scoringSchemeType);

    CompetitorDTO convertToCompetitorDTO(Competitor c);

    FleetDTO convertToFleetDTO(Fleet fleet);

    /**
     * @param trackedRace must not be <code>null</code>
     */
    RaceDTO createRaceDTO(TrackedRegattaRegistry trackedRegattaRegistry, boolean withGeoLocationData, RegattaAndRaceIdentifier raceIdentifier, TrackedRace trackedRace);

    PlacemarkDTO convertToPlacemarkDTO(Placemark placemark);

    List<CompetitorDTO> getCompetitorDTOList(List<Competitor> competitors);

    TrackedRaceDTO createTrackedRaceDTO(TrackedRace trackedRace);

    TrackedRaceStatisticsDTO createTrackedRaceStatisticsDTO(TrackedRace trackedRace, Leaderboard leaderboard, RaceColumn raceColumn,
            Fleet fleet, Iterable<MediaTrack> mediatracks);

    /**
     * @param trackedRace must not be <code>null</code>
     */
    void updateRaceDTOWithTrackedRaceData(TrackedRace trackedRace, RaceDTO raceDTO);

}
>>>>>>> bb4ecf91
<|MERGE_RESOLUTION|>--- conflicted
+++ resolved
@@ -1,4 +1,3 @@
-<<<<<<< HEAD
 package com.sap.sailing.domain.base;
 
 import java.io.IOException;
@@ -82,87 +81,4 @@
      */
     void updateRaceDTOWithTrackedRaceData(TrackedRace trackedRace, RaceDTO raceDTO);
 
-}
-=======
-package com.sap.sailing.domain.base;
-
-import java.io.IOException;
-import java.io.InputStream;
-import java.util.List;
-
-import com.sap.sailing.domain.base.impl.DomainFactoryImpl;
-import com.sap.sailing.domain.common.Placemark;
-import com.sap.sailing.domain.common.RegattaAndRaceIdentifier;
-import com.sap.sailing.domain.common.ScoringSchemeType;
-import com.sap.sailing.domain.common.dto.CompetitorDTO;
-import com.sap.sailing.domain.common.dto.FleetDTO;
-import com.sap.sailing.domain.common.dto.PlacemarkDTO;
-import com.sap.sailing.domain.common.dto.RaceDTO;
-import com.sap.sailing.domain.common.dto.TrackedRaceDTO;
-import com.sap.sailing.domain.common.dto.TrackedRaceStatisticsDTO;
-import com.sap.sailing.domain.common.media.MediaTrack;
-import com.sap.sailing.domain.leaderboard.Leaderboard;
-import com.sap.sailing.domain.leaderboard.ScoringScheme;
-import com.sap.sailing.domain.tracking.MarkPassing;
-import com.sap.sailing.domain.tracking.TrackedRace;
-import com.sap.sailing.domain.tracking.TrackedRegattaRegistry;
-import com.sap.sse.common.IsManagedByCache;
-import com.sap.sse.common.TimePoint;
-import com.sap.sse.util.ObjectInputStreamResolvingAgainstCache;
-
-public interface DomainFactory extends SharedDomainFactory {
-    /**
-     * A default domain factory for test purposes only. In a server environment, ensure NOT to use this. Use
-     * the <code>RacingEventService.getBaseDomainFactory()</code> instead which should be the single instance used
-     * by all other services linked to the <code>RacingEventService</code>.
-     */
-    static DomainFactory INSTANCE = new DomainFactoryImpl((srlid)->null);
-
-    MarkPassing createMarkPassing(TimePoint timePoint, Waypoint waypoint, Competitor competitor);
-    
-    /**
-     * When de-serializing objects of types whose instances that are managed and cached by this domain factory,
-     * de-serialized instances need to be replaced by / resolved to the counterparts already known by this factory. The
-     * stream returned by this method can be used to have objects implementing the {@link IsManagedByCache} interface
-     * {@link IsManagedByCache#resolve(Object) resolve} against this domain factory as their cache.
-     * <p>
-     * 
-     * <b>Note:</b> In order to allow the deserialization process to find all the classes required, it is a good idea to
-     * {@link Thread#setContextClassLoader(ClassLoader) set the context class loader} on the
-     * {@link Thread#currentThread() current thread} to one that can see and resolve all the classes that have instances
-     * in the stream. Example:<pre>
-     *          ClassLoader oldContextClassLoader = Thread.currentThread().getContextClassLoader();
-     *          Thread.currentThread().setContextClassLoader(TopLevelMasterData.class.getClassLoader());
-     *          Object o = domainFactory.createObjectInputStreamResolvingAgainstThisFactory(inputStream).readObject();
-     *          Thread.currentThread().setContextClassLoader(oldContextClassLoader);
-     * </pre>
-     */
-    ObjectInputStreamResolvingAgainstCache<DomainFactory> createObjectInputStreamResolvingAgainstThisFactory(InputStream inputStream) throws IOException;
-    
-    ScoringScheme createScoringScheme(ScoringSchemeType scoringSchemeType);
-
-    CompetitorDTO convertToCompetitorDTO(Competitor c);
-
-    FleetDTO convertToFleetDTO(Fleet fleet);
-
-    /**
-     * @param trackedRace must not be <code>null</code>
-     */
-    RaceDTO createRaceDTO(TrackedRegattaRegistry trackedRegattaRegistry, boolean withGeoLocationData, RegattaAndRaceIdentifier raceIdentifier, TrackedRace trackedRace);
-
-    PlacemarkDTO convertToPlacemarkDTO(Placemark placemark);
-
-    List<CompetitorDTO> getCompetitorDTOList(List<Competitor> competitors);
-
-    TrackedRaceDTO createTrackedRaceDTO(TrackedRace trackedRace);
-
-    TrackedRaceStatisticsDTO createTrackedRaceStatisticsDTO(TrackedRace trackedRace, Leaderboard leaderboard, RaceColumn raceColumn,
-            Fleet fleet, Iterable<MediaTrack> mediatracks);
-
-    /**
-     * @param trackedRace must not be <code>null</code>
-     */
-    void updateRaceDTOWithTrackedRaceData(TrackedRace trackedRace, RaceDTO raceDTO);
-
-}
->>>>>>> bb4ecf91
+}