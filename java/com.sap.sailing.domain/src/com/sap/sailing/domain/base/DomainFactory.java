--- conflicted
+++ resolved
@@ -65,11 +65,7 @@
 
     CompetitorWithBoatDTO convertToCompetitorDTO(Competitor competitor, Boat boat);
 
-<<<<<<< HEAD
-    Map<CompetitorDTO, BoatDTO> convertToCompetitorAndBoatDTOs(Map<Competitor, ? extends Boat> competitorsAndBoats);
-=======
-    Map<CompetitorWithBoatDTO, BoatDTO> convertToCompetitorAndBoatDTOs(Map<Competitor, Boat> competitorsAndBoats);
->>>>>>> 4c319f5f
+    Map<CompetitorWithBoatDTO, BoatDTO> convertToCompetitorAndBoatDTOs(Map<Competitor, ? extends Boat> competitorsAndBoats);
 
     BoatDTO convertToBoatDTO(Boat boat);
 
