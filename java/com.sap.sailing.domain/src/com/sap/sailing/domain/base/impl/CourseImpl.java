<<<<<<< HEAD
package com.sap.sailing.domain.base.impl;

import java.io.IOException;
import java.io.ObjectInputStream;
import java.io.ObjectOutputStream;
import java.util.ArrayList;
import java.util.HashMap;
import java.util.HashSet;
import java.util.Iterator;
import java.util.LinkedList;
import java.util.List;
import java.util.Map;
import java.util.Set;
import java.util.logging.Level;
import java.util.logging.Logger;

import com.sap.sailing.domain.base.ControlPoint;
import com.sap.sailing.domain.base.Course;
import com.sap.sailing.domain.base.CourseListener;
import com.sap.sailing.domain.base.DomainFactory;
import com.sap.sailing.domain.base.Leg;
import com.sap.sailing.domain.base.Mark;
import com.sap.sailing.domain.base.Waypoint;
import com.sap.sailing.domain.common.impl.NamedImpl;
import com.sap.sailing.util.CourseAsWaypointList;
import com.sap.sailing.util.impl.LockUtil;
import com.sap.sailing.util.impl.NamedReentrantReadWriteLock;

import difflib.DiffUtils;
import difflib.Patch;
import difflib.PatchFailedException;

public class CourseImpl extends NamedImpl implements Course {
    private static final long serialVersionUID = -4280487649617132403L;

    private static final Logger logger = Logger.getLogger(CourseImpl.class.getName());
    
    private final List<Waypoint> waypoints;
    private final Map<Waypoint, Integer> waypointIndexes;
    private final List<Leg> legs;
    private transient Set<CourseListener> listeners;
    private transient NamedReentrantReadWriteLock lock;
    
    public CourseImpl(String name, Iterable<Waypoint> waypoints) {
        super(name);
        lock = new NamedReentrantReadWriteLock("lock for CourseImpl "+name,
                /* fair */ true); // if non-fair, course update may need to wait forever for many concurrent readers
        listeners = new HashSet<CourseListener>();
        this.waypoints = new ArrayList<Waypoint>();
        waypointIndexes = new HashMap<Waypoint, Integer>();
        legs = new ArrayList<Leg>();
        Iterator<Waypoint> waypointIter = waypoints.iterator();
        int i=0;
        if (waypointIter.hasNext()) {
            Waypoint previous = waypointIter.next();
            this.waypoints.add(previous);
            waypointIndexes.put(previous, i++);
            while (waypointIter.hasNext()) {
                Waypoint current = waypointIter.next();
                this.waypoints.add(current);
                int indexOfStartWaypoint = i-1;
                waypointIndexes.put(current, i++);
                Leg leg = new LegImpl(this, indexOfStartWaypoint);
                legs.add(leg);
                previous = current;
            }
        }
        assert this.waypoints.size() == waypointIndexes.size();
    }
    
    @Override
    public void lockForRead() {
        LockUtil.lockForRead(lock);
    }

    @Override
    public void unlockAfterRead() {
        LockUtil.unlockAfterRead(lock);
    }
    
    public void lockForWrite() {
        LockUtil.lockForWrite(lock);
    }
    
    public void unlockAfterWrite() {
        LockUtil.unlockAfterWrite(lock);
    }

    private void readObject(ObjectInputStream ois) throws ClassNotFoundException, IOException {
        ois.defaultReadObject();
        listeners = new HashSet<CourseListener>();
        lock = new NamedReentrantReadWriteLock("lock for CourseImpl "+this.getName(), /* fair */ true);
    }
    
    /**
     * Synchronize on this object to avoid concurrent modifications of the underlying waypoints list
     */
    private void writeObject(ObjectOutputStream s) throws IOException {
        lockForRead();
        try {
            s.defaultWriteObject();
        } finally {
            unlockAfterRead();
        }
    }
    
    /**
     * For access by {@link LegImpl}
     */
    Waypoint getWaypoint(int i) {
        return waypoints.get(i);
    }
    
    @Override
    public void addWaypoint(int zeroBasedPosition, Waypoint waypointToAdd) {
        LockUtil.lockForWrite(lock);
        try {
            assert !waypoints.contains(waypointToAdd); // no duplicate waypoints allowed
            logger.info("Adding waypoint " + waypointToAdd + " to course '" + getName() + "'");
            waypoints.add(zeroBasedPosition, waypointToAdd);
            Map<Waypoint, Integer> updatesToWaypointIndexes = new HashMap<Waypoint, Integer>();
            updatesToWaypointIndexes.put(waypointToAdd, zeroBasedPosition);
            for (Map.Entry<Waypoint, Integer> e : waypointIndexes.entrySet()) {
                if (e.getValue() >= zeroBasedPosition) {
                    updatesToWaypointIndexes.put(e.getKey(), e.getValue() + 1);
                }
            }
            waypointIndexes.putAll(updatesToWaypointIndexes);
            // legs are "virtual" in that they only contain a waypoint index; adding happens most conveniently by
            // appending a leg with its start waypoint index pointing to the last but one waypoint, leaving all others unchanged
            if (waypoints.size() > 1) {
                legs.add(new LegImpl(this, waypoints.size()-2));
            }
            logger.info("Waypoint " + waypointToAdd + " added to course '" + getName() + "', before notifying listeners");
            notifyListenersWaypointAdded(zeroBasedPosition, waypointToAdd);
            logger.info("Waypoint " + waypointToAdd + " added to course '" + getName() + "', after notifying listeners");
            assert waypoints.size() == waypointIndexes.size();
        } finally {
            LockUtil.unlockAfterWrite(lock);
        }
    }

    @Override
    public void removeWaypoint(int zeroBasedPosition) {
        if (zeroBasedPosition >= 0) {
            Waypoint removedWaypoint;
            LockUtil.lockForWrite(lock);
            try {
                removedWaypoint = waypoints.remove(zeroBasedPosition);
                logger.info("Removing waypoint " + removedWaypoint + " from course '" + getName() + "'");
                waypointIndexes.remove(removedWaypoint);
                Map<Waypoint, Integer> updatesToWaypointIndexes = new HashMap<Waypoint, Integer>();
                for (Map.Entry<Waypoint, Integer> e : waypointIndexes.entrySet()) {
                    if (e.getValue() > zeroBasedPosition) { // only > because the entry with == was just removed
                        updatesToWaypointIndexes.put(e.getKey(), e.getValue() - 1);
                    }
                }
                waypointIndexes.putAll(updatesToWaypointIndexes);
                // the legs are "virtual" only in that they contain a waypoint index; when removing, removing the last is most
                // convenient because all other legs' indices will still be contiguous
                if (!legs.isEmpty()) { // if we had only one waypoint, we didn't have any legs
                    // last waypoint was removed; remove last leg
                    legs.remove(legs.size() - 1);
                }
                logger.info("Waypoint " + removedWaypoint + " removed from course '" + getName() + "', before notifying listeners");
                notifyListenersWaypointRemoved(zeroBasedPosition, removedWaypoint);
                logger.info("Waypoint " + removedWaypoint + " removed from course '" + getName() + "', after notifying listeners");
                assert waypoints.size() == waypointIndexes.size();
            } finally {
                LockUtil.unlockAfterWrite(lock);
            }
        }
    }

    private void notifyListenersWaypointRemoved(int index, Waypoint waypointToRemove) {
        for (CourseListener listener : listeners) {
            try {
                listener.waypointRemoved(index, waypointToRemove);
            } catch (Throwable t) {
                logger.log(Level.SEVERE, "Exception while notifying listener about waypoint " + waypointToRemove
                        + " that got removed from course " + this + ": " + t.getMessage());
                logger.throwing(CourseImpl.class.getName(), "notifyListenersWaypointRemoved", t);
            }
        }
    }

    private void notifyListenersWaypointAdded(int zeroBasedPosition, Waypoint waypointToAdd) {
        for (CourseListener listener : listeners) {
            try {
                listener.waypointAdded(zeroBasedPosition, waypointToAdd);
            } catch (Throwable t) {
                logger.log(Level.SEVERE, "Exception while notifying listener about waypoint " + waypointToAdd
                        + " that got added to course " + this + ": " + t.getMessage());
                logger.throwing(CourseImpl.class.getName(), "notifyListenersWaypointAdded", t);
            }
        }
    }

    @Override
    public Leg getFirstLeg() {
        return legs.get(0);
    }

    @Override
    public List<Leg> getLegs() {
        lockForRead();
        try {
            return new ArrayList<Leg>(legs);
        } finally {
            unlockAfterRead();
        }
    }

    @Override
    public Iterable<Waypoint> getWaypoints() {
        lockForRead();
        try {
            return new ArrayList<Waypoint>(waypoints);
        } finally {
            unlockAfterRead();
        }
    }

    @Override
    public String toString() {
        lockForRead();
        try {
            StringBuilder result = new StringBuilder(getName());
            result.append(": ");
            boolean first = true;
            for (Waypoint waypoint : getWaypoints()) {
                if (!first) {
                    result.append(" -> ");
                } else {
                    first = false;
                }
                result.append(waypoint);
            }
            return result.toString();
        } finally {
            unlockAfterRead();
        }
    }

    @Override
    public int getIndexOfWaypoint(Waypoint waypoint) {
        lockForRead();
        try {
            int result = -1;
            Integer indexEntry = waypointIndexes.get(waypoint);
            if (indexEntry != null) {
                result = indexEntry;
            }
            return result;
        } finally {
            unlockAfterRead();
        }
    }
    
    private Set<ControlPoint> getControlPoints() {
        lockForRead();
        try {
            Set<ControlPoint> result = new HashSet<ControlPoint>();
            for (Waypoint waypoint : getWaypoints()) {
                result.add(waypoint.getControlPoint());
            }
            return result;
        } finally {
            unlockAfterRead();
        }
    }
    
    private ControlPoint getControlPointForMark(Mark mark) {
        lockForRead();
        try {
            for (ControlPoint controlPoint : getControlPoints()) {
                for (Mark controlPointMark : controlPoint.getMarks()) {
                    if (mark == controlPointMark) {
                        return controlPoint;
                    }
                }
            }
            return null;
        } finally {
            unlockAfterRead();
        }
    }
    
    @Override
    public Iterable<Leg> getLegsAdjacentTo(Mark mark) {
        lockForRead();
        try {
            Set<Leg> result = new HashSet<Leg>();
            ControlPoint controlPointForMark = getControlPointForMark(mark);
            if (controlPointForMark != null) {
                boolean first = true;
                for (Leg leg : getLegs()) {
                    if (first) {
                        if (leg.getFrom().getControlPoint() == controlPointForMark) {
                            result.add(leg);
                        }
                        first = false;
                    }
                    if (leg.getTo().getControlPoint() == controlPointForMark) {
                        result.add(leg);
                    }
                }
            }
            return result;
        } finally {
            unlockAfterRead();
        }
    }

    @Override
    public synchronized Waypoint getWaypointForControlPoint(ControlPoint controlPoint, int start) {
        lockForRead();
        try {
            if (start > legs.size()) {
                throw new IllegalArgumentException("Starting to search beyond end of course: " + start + " vs. "
                        + (legs.size() + 1));
            }
            int i = 0;
            for (Waypoint waypoint : getWaypoints()) {
                if (i >= start && waypoint.getControlPoint() == controlPoint) {
                    return waypoint;
                }
                i++;
            }
            return null;
        } finally {
            unlockAfterRead();
        }
    }

    @Override
    public Waypoint getFirstWaypoint() {
        lockForRead();
        try {
            return waypoints.isEmpty() ? null : waypoints.get(0);
        } finally {
            unlockAfterRead();
        }
    }

    @Override
    public Waypoint getLastWaypoint() {
        lockForRead();
        try {
            return waypoints.isEmpty() ? null : waypoints.get(waypoints.size() - 1);
        } finally {
            unlockAfterRead();
        }
    }

    @Override
    public void addCourseListener(CourseListener listener) {
        listeners.add(listener);
    }
    
    @Override
    public void removeCourseListener(CourseListener listener) {
        listeners.remove(listener);
    }

    @Override
    public void update(List<? extends ControlPoint> newControlPoints, DomainFactory baseDomainFactory) throws PatchFailedException {
        LockUtil.lockForWrite(lock);
        try {
            Iterable<Waypoint> courseWaypoints = getWaypoints();
            List<Waypoint> newWaypointList = new LinkedList<Waypoint>();
            // key existing waypoints by control points and re-use each one at most once during construction of the
            // new waypoint list; since several waypoints can have the same control point, the map goes from
            // control point to List<Waypoint>. The waypoints in the lists are held in the order of their
            // occurrence in courseToUpdate.getWaypoints().
            Map<com.sap.sailing.domain.base.ControlPoint, List<Waypoint>> existingWaypointsByControlPoint =
                    new HashMap<com.sap.sailing.domain.base.ControlPoint, List<Waypoint>>();
            for (Waypoint waypoint : courseWaypoints) {
                List<Waypoint> wpl = existingWaypointsByControlPoint.get(waypoint.getControlPoint());
                if (wpl == null) {
                    wpl = new ArrayList<Waypoint>();
                    existingWaypointsByControlPoint.put(waypoint.getControlPoint(), wpl);
                }
                wpl.add(waypoint);
            }
            for (com.sap.sailing.domain.base.ControlPoint newDomainControlPoint : newControlPoints) {
                List<Waypoint> waypoints = existingWaypointsByControlPoint.get(newDomainControlPoint);
                Waypoint waypoint;
                if (waypoints == null || waypoints.isEmpty()) {
                    // must be a new control point for which we don't have a waypoint yet
                    waypoint = baseDomainFactory.createWaypoint(newDomainControlPoint);
                } else {
                    waypoint = waypoints.remove(0); // take the first from the list
                }
                newWaypointList.add(waypoint);
            }
            Patch<Waypoint> patch = DiffUtils.diff(courseWaypoints, newWaypointList);
            if (!patch.isEmpty()) {
                logger.info("applying course update " + patch + " to course " + this);
                CourseAsWaypointList courseAsWaypointList = new CourseAsWaypointList(this);
                patch.applyToInPlace(courseAsWaypointList);
            }
        } finally {
            LockUtil.unlockAfterWrite(lock);
        }
    }
    
}
=======
package com.sap.sailing.domain.base.impl;

import java.io.IOException;
import java.io.ObjectInputStream;
import java.io.ObjectOutputStream;
import java.util.ArrayList;
import java.util.HashMap;
import java.util.HashSet;
import java.util.Iterator;
import java.util.LinkedList;
import java.util.List;
import java.util.Map;
import java.util.Set;
import java.util.logging.Level;
import java.util.logging.Logger;

import com.sap.sailing.domain.base.ControlPoint;
import com.sap.sailing.domain.base.Course;
import com.sap.sailing.domain.base.CourseListener;
import com.sap.sailing.domain.base.DomainFactory;
import com.sap.sailing.domain.base.Leg;
import com.sap.sailing.domain.base.Mark;
import com.sap.sailing.domain.base.Waypoint;
import com.sap.sailing.domain.common.impl.NamedImpl;
import com.sap.sailing.util.CourseAsWaypointList;
import com.sap.sailing.util.impl.LockUtil;
import com.sap.sailing.util.impl.NamedReentrantReadWriteLock;

import difflib.DiffUtils;
import difflib.Patch;
import difflib.PatchFailedException;

public class CourseImpl extends NamedImpl implements Course {
    private static final long serialVersionUID = -4280487649617132403L;

    private static final Logger logger = Logger.getLogger(CourseImpl.class.getName());
    
    private final List<Waypoint> waypoints;
    private final Map<Waypoint, Integer> waypointIndexes;
    private final List<Leg> legs;
    private transient Set<CourseListener> listeners;
    private transient NamedReentrantReadWriteLock lock;
    
    public CourseImpl(String name, Iterable<Waypoint> waypoints) {
        super(name);
        lock = new NamedReentrantReadWriteLock("lock for CourseImpl "+name,
                /* fair */ true); // if non-fair, course update may need to wait forever for many concurrent readers
        listeners = new HashSet<CourseListener>();
        this.waypoints = new ArrayList<Waypoint>();
        waypointIndexes = new HashMap<Waypoint, Integer>();
        legs = new ArrayList<Leg>();
        Iterator<Waypoint> waypointIter = waypoints.iterator();
        int i=0;
        if (waypointIter.hasNext()) {
            Waypoint previous = waypointIter.next();
            this.waypoints.add(previous);
            waypointIndexes.put(previous, i++);
            while (waypointIter.hasNext()) {
                Waypoint current = waypointIter.next();
                this.waypoints.add(current);
                int indexOfStartWaypoint = i-1;
                waypointIndexes.put(current, i++);
                Leg leg = new LegImpl(this, indexOfStartWaypoint);
                legs.add(leg);
                previous = current;
            }
        }
        assert this.waypoints.size() == waypointIndexes.size();
    }
    
    @Override
    public void lockForRead() {
        LockUtil.lockForRead(lock);
    }

    @Override
    public void unlockAfterRead() {
        LockUtil.unlockAfterRead(lock);
    }
    
    public void lockForWrite() {
        LockUtil.lockForWrite(lock);
    }
    
    public void unlockAfterWrite() {
        LockUtil.unlockAfterWrite(lock);
    }

    private void readObject(ObjectInputStream ois) throws ClassNotFoundException, IOException {
        ois.defaultReadObject();
        listeners = new HashSet<>();
        lock = new NamedReentrantReadWriteLock("lock for CourseImpl "+this.getName(), /* fair */ true);
    }
    
    /**
     * Synchronize on this object to avoid concurrent modifications of the underlying waypoints list
     */
    private void writeObject(ObjectOutputStream s) throws IOException {
        lockForRead();
        try {
            s.defaultWriteObject();
        } finally {
            unlockAfterRead();
        }
    }
    
    /**
     * For access by {@link LegImpl}
     */
    Waypoint getWaypoint(int i) {
        return waypoints.get(i);
    }
    
    @Override
    public void addWaypoint(int zeroBasedPosition, Waypoint waypointToAdd) {
        LockUtil.lockForWrite(lock);
        try {
            assert !waypoints.contains(waypointToAdd); // no duplicate waypoints allowed
            logger.info("Adding waypoint " + waypointToAdd + " to course '" + getName() + "'");
            waypoints.add(zeroBasedPosition, waypointToAdd);
            Map<Waypoint, Integer> updatesToWaypointIndexes = new HashMap<Waypoint, Integer>();
            updatesToWaypointIndexes.put(waypointToAdd, zeroBasedPosition);
            for (Map.Entry<Waypoint, Integer> e : waypointIndexes.entrySet()) {
                if (e.getValue() >= zeroBasedPosition) {
                    updatesToWaypointIndexes.put(e.getKey(), e.getValue() + 1);
                }
            }
            waypointIndexes.putAll(updatesToWaypointIndexes);
            // legs are "virtual" in that they only contain a waypoint index; adding happens most conveniently by
            // appending a leg with its start waypoint index pointing to the last but one waypoint, leaving all others unchanged
            if (waypoints.size() > 1) {
                legs.add(new LegImpl(this, waypoints.size()-2));
            }
            logger.info("Waypoint " + waypointToAdd + " added to course '" + getName() + "', before notifying listeners");
            notifyListenersWaypointAdded(zeroBasedPosition, waypointToAdd);
            logger.info("Waypoint " + waypointToAdd + " added to course '" + getName() + "', after notifying listeners");
            assert waypoints.size() == waypointIndexes.size();
        } finally {
            LockUtil.unlockAfterWrite(lock);
        }
    }

    @Override
    public void removeWaypoint(int zeroBasedPosition) {
        if (zeroBasedPosition >= 0) {
            Waypoint removedWaypoint;
            LockUtil.lockForWrite(lock);
            try {
                removedWaypoint = waypoints.remove(zeroBasedPosition);
                logger.info("Removing waypoint " + removedWaypoint + " from course '" + getName() + "'");
                waypointIndexes.remove(removedWaypoint);
                Map<Waypoint, Integer> updatesToWaypointIndexes = new HashMap<Waypoint, Integer>();
                for (Map.Entry<Waypoint, Integer> e : waypointIndexes.entrySet()) {
                    if (e.getValue() > zeroBasedPosition) { // only > because the entry with == was just removed
                        updatesToWaypointIndexes.put(e.getKey(), e.getValue() - 1);
                    }
                }
                waypointIndexes.putAll(updatesToWaypointIndexes);
                // the legs are "virtual" only in that they contain a waypoint index; when removing, removing the last is most
                // convenient because all other legs' indices will still be contiguous
                if (!legs.isEmpty()) { // if we had only one waypoint, we didn't have any legs
                    // last waypoint was removed; remove last leg
                    legs.remove(legs.size() - 1);
                }
                logger.info("Waypoint " + removedWaypoint + " removed from course '" + getName() + "', before notifying listeners");
                notifyListenersWaypointRemoved(zeroBasedPosition, removedWaypoint);
                logger.info("Waypoint " + removedWaypoint + " removed from course '" + getName() + "', after notifying listeners");
                assert waypoints.size() == waypointIndexes.size();
            } finally {
                LockUtil.unlockAfterWrite(lock);
            }
        }
    }

    private void notifyListenersWaypointRemoved(int index, Waypoint waypointToRemove) {
        for (CourseListener listener : listeners) {
            try {
                listener.waypointRemoved(index, waypointToRemove);
            } catch (Exception e) {
                logger.log(Level.SEVERE, "Exception while notifying listener about waypoint " + waypointToRemove
                        + " that got removed from course " + this + ": " + e.getMessage());
                logger.throwing(CourseImpl.class.getName(), "notifyListenersWaypointRemoved", e);
            }
        }
    }

    private void notifyListenersWaypointAdded(int zeroBasedPosition, Waypoint waypointToAdd) {
        for (CourseListener listener : listeners) {
            try {
                listener.waypointAdded(zeroBasedPosition, waypointToAdd);
            } catch (Exception e) {
                logger.log(Level.SEVERE, "Exception while notifying listener about waypoint " + waypointToAdd
                        + " that got added to course " + this + ": " + e.getMessage());
                logger.throwing(CourseImpl.class.getName(), "notifyListenersWaypointAdded", e);
            }
        }
    }

    @Override
    public Leg getFirstLeg() {
        return legs.get(0);
    }

    @Override
    public List<Leg> getLegs() {
        lockForRead();
        try {
            return new ArrayList<Leg>(legs);
        } finally {
            unlockAfterRead();
        }
    }

    @Override
    public Iterable<Waypoint> getWaypoints() {
        lockForRead();
        try {
            return new ArrayList<Waypoint>(waypoints);
        } finally {
            unlockAfterRead();
        }
    }

    @Override
    public String toString() {
        lockForRead();
        try {
            StringBuilder result = new StringBuilder(getName());
            result.append(": ");
            boolean first = true;
            for (Waypoint waypoint : getWaypoints()) {
                if (!first) {
                    result.append(" -> ");
                } else {
                    first = false;
                }
                result.append(waypoint);
            }
            return result.toString();
        } finally {
            unlockAfterRead();
        }
    }

    @Override
    public int getIndexOfWaypoint(Waypoint waypoint) {
        lockForRead();
        try {
            int result = -1;
            Integer indexEntry = waypointIndexes.get(waypoint);
            if (indexEntry != null) {
                result = indexEntry;
            }
            return result;
        } finally {
            unlockAfterRead();
        }
    }
    
    private Set<ControlPoint> getControlPoints() {
        lockForRead();
        try {
            Set<ControlPoint> result = new HashSet<ControlPoint>();
            for (Waypoint waypoint : getWaypoints()) {
                result.add(waypoint.getControlPoint());
            }
            return result;
        } finally {
            unlockAfterRead();
        }
    }
    
    private ControlPoint getControlPointForMark(Mark mark) {
        lockForRead();
        try {
            for (ControlPoint controlPoint : getControlPoints()) {
                for (Mark controlPointMark : controlPoint.getMarks()) {
                    if (mark == controlPointMark) {
                        return controlPoint;
                    }
                }
            }
            return null;
        } finally {
            unlockAfterRead();
        }
    }
    
    @Override
    public Iterable<Leg> getLegsAdjacentTo(Mark mark) {
        lockForRead();
        try {
            Set<Leg> result = new HashSet<Leg>();
            ControlPoint controlPointForMark = getControlPointForMark(mark);
            if (controlPointForMark != null) {
                boolean first = true;
                for (Leg leg : getLegs()) {
                    if (first) {
                        if (leg.getFrom().getControlPoint() == controlPointForMark) {
                            result.add(leg);
                        }
                        first = false;
                    }
                    if (leg.getTo().getControlPoint() == controlPointForMark) {
                        result.add(leg);
                    }
                }
            }
            return result;
        } finally {
            unlockAfterRead();
        }
    }

    @Override
    public synchronized Waypoint getWaypointForControlPoint(ControlPoint controlPoint, int start) {
        lockForRead();
        try {
            if (start > legs.size()) {
                throw new IllegalArgumentException("Starting to search beyond end of course: " + start + " vs. "
                        + (legs.size() + 1));
            }
            int i = 0;
            for (Waypoint waypoint : getWaypoints()) {
                if (i >= start && waypoint.getControlPoint() == controlPoint) {
                    return waypoint;
                }
                i++;
            }
            return null;
        } finally {
            unlockAfterRead();
        }
    }

    @Override
    public Waypoint getFirstWaypoint() {
        lockForRead();
        try {
            return waypoints.isEmpty() ? null : waypoints.get(0);
        } finally {
            unlockAfterRead();
        }
    }

    @Override
    public Waypoint getLastWaypoint() {
        lockForRead();
        try {
            return waypoints.isEmpty() ? null : waypoints.get(waypoints.size() - 1);
        } finally {
            unlockAfterRead();
        }
    }

    @Override
    public void addCourseListener(CourseListener listener) {
        listeners.add(listener);
    }
    
    @Override
    public void removeCourseListener(CourseListener listener) {
        listeners.remove(listener);
    }

    @Override
    public void update(List<? extends ControlPoint> newControlPoints, DomainFactory baseDomainFactory) throws PatchFailedException {
        LockUtil.lockForWrite(lock);
        try {
            Iterable<Waypoint> courseWaypoints = getWaypoints();
            List<Waypoint> newWaypointList = new LinkedList<Waypoint>();
            // key existing waypoints by control points and re-use each one at most once during construction of the
            // new waypoint list; since several waypoints can have the same control point, the map goes from
            // control point to List<Waypoint>. The waypoints in the lists are held in the order of their
            // occurrence in courseToUpdate.getWaypoints().
            Map<com.sap.sailing.domain.base.ControlPoint, List<Waypoint>> existingWaypointsByControlPoint =
                    new HashMap<com.sap.sailing.domain.base.ControlPoint, List<Waypoint>>();
            for (Waypoint waypoint : courseWaypoints) {
                List<Waypoint> wpl = existingWaypointsByControlPoint.get(waypoint.getControlPoint());
                if (wpl == null) {
                    wpl = new ArrayList<Waypoint>();
                    existingWaypointsByControlPoint.put(waypoint.getControlPoint(), wpl);
                }
                wpl.add(waypoint);
            }
            for (com.sap.sailing.domain.base.ControlPoint newDomainControlPoint : newControlPoints) {
                List<Waypoint> waypoints = existingWaypointsByControlPoint.get(newDomainControlPoint);
                Waypoint waypoint;
                if (waypoints == null || waypoints.isEmpty()) {
                    // must be a new control point for which we don't have a waypoint yet
                    waypoint = baseDomainFactory.createWaypoint(newDomainControlPoint);
                } else {
                    waypoint = waypoints.remove(0); // take the first from the list
                }
                newWaypointList.add(waypoint);
            }
            Patch<Waypoint> patch = DiffUtils.diff(courseWaypoints, newWaypointList);
            if (!patch.isEmpty()) {
                logger.info("applying course update " + patch + " to course " + this);
                CourseAsWaypointList courseAsWaypointList = new CourseAsWaypointList(this);
                patch.applyToInPlace(courseAsWaypointList);
            }
        } finally {
            LockUtil.unlockAfterWrite(lock);
        }
    }
    
}
>>>>>>> 008aeda0
<|MERGE_RESOLUTION|>--- conflicted
+++ resolved
@@ -1,819 +1,408 @@
-<<<<<<< HEAD
-package com.sap.sailing.domain.base.impl;
-
-import java.io.IOException;
-import java.io.ObjectInputStream;
-import java.io.ObjectOutputStream;
-import java.util.ArrayList;
-import java.util.HashMap;
-import java.util.HashSet;
-import java.util.Iterator;
-import java.util.LinkedList;
-import java.util.List;
-import java.util.Map;
-import java.util.Set;
-import java.util.logging.Level;
-import java.util.logging.Logger;
-
-import com.sap.sailing.domain.base.ControlPoint;
-import com.sap.sailing.domain.base.Course;
-import com.sap.sailing.domain.base.CourseListener;
-import com.sap.sailing.domain.base.DomainFactory;
-import com.sap.sailing.domain.base.Leg;
-import com.sap.sailing.domain.base.Mark;
-import com.sap.sailing.domain.base.Waypoint;
-import com.sap.sailing.domain.common.impl.NamedImpl;
-import com.sap.sailing.util.CourseAsWaypointList;
-import com.sap.sailing.util.impl.LockUtil;
-import com.sap.sailing.util.impl.NamedReentrantReadWriteLock;
-
-import difflib.DiffUtils;
-import difflib.Patch;
-import difflib.PatchFailedException;
-
-public class CourseImpl extends NamedImpl implements Course {
-    private static final long serialVersionUID = -4280487649617132403L;
-
-    private static final Logger logger = Logger.getLogger(CourseImpl.class.getName());
-    
-    private final List<Waypoint> waypoints;
-    private final Map<Waypoint, Integer> waypointIndexes;
-    private final List<Leg> legs;
-    private transient Set<CourseListener> listeners;
-    private transient NamedReentrantReadWriteLock lock;
-    
-    public CourseImpl(String name, Iterable<Waypoint> waypoints) {
-        super(name);
-        lock = new NamedReentrantReadWriteLock("lock for CourseImpl "+name,
-                /* fair */ true); // if non-fair, course update may need to wait forever for many concurrent readers
-        listeners = new HashSet<CourseListener>();
-        this.waypoints = new ArrayList<Waypoint>();
-        waypointIndexes = new HashMap<Waypoint, Integer>();
-        legs = new ArrayList<Leg>();
-        Iterator<Waypoint> waypointIter = waypoints.iterator();
-        int i=0;
-        if (waypointIter.hasNext()) {
-            Waypoint previous = waypointIter.next();
-            this.waypoints.add(previous);
-            waypointIndexes.put(previous, i++);
-            while (waypointIter.hasNext()) {
-                Waypoint current = waypointIter.next();
-                this.waypoints.add(current);
-                int indexOfStartWaypoint = i-1;
-                waypointIndexes.put(current, i++);
-                Leg leg = new LegImpl(this, indexOfStartWaypoint);
-                legs.add(leg);
-                previous = current;
-            }
-        }
-        assert this.waypoints.size() == waypointIndexes.size();
-    }
-    
-    @Override
-    public void lockForRead() {
-        LockUtil.lockForRead(lock);
-    }
-
-    @Override
-    public void unlockAfterRead() {
-        LockUtil.unlockAfterRead(lock);
-    }
-    
-    public void lockForWrite() {
-        LockUtil.lockForWrite(lock);
-    }
-    
-    public void unlockAfterWrite() {
-        LockUtil.unlockAfterWrite(lock);
-    }
-
-    private void readObject(ObjectInputStream ois) throws ClassNotFoundException, IOException {
-        ois.defaultReadObject();
-        listeners = new HashSet<CourseListener>();
-        lock = new NamedReentrantReadWriteLock("lock for CourseImpl "+this.getName(), /* fair */ true);
-    }
-    
-    /**
-     * Synchronize on this object to avoid concurrent modifications of the underlying waypoints list
-     */
-    private void writeObject(ObjectOutputStream s) throws IOException {
-        lockForRead();
-        try {
-            s.defaultWriteObject();
-        } finally {
-            unlockAfterRead();
-        }
-    }
-    
-    /**
-     * For access by {@link LegImpl}
-     */
-    Waypoint getWaypoint(int i) {
-        return waypoints.get(i);
-    }
-    
-    @Override
-    public void addWaypoint(int zeroBasedPosition, Waypoint waypointToAdd) {
-        LockUtil.lockForWrite(lock);
-        try {
-            assert !waypoints.contains(waypointToAdd); // no duplicate waypoints allowed
-            logger.info("Adding waypoint " + waypointToAdd + " to course '" + getName() + "'");
-            waypoints.add(zeroBasedPosition, waypointToAdd);
-            Map<Waypoint, Integer> updatesToWaypointIndexes = new HashMap<Waypoint, Integer>();
-            updatesToWaypointIndexes.put(waypointToAdd, zeroBasedPosition);
-            for (Map.Entry<Waypoint, Integer> e : waypointIndexes.entrySet()) {
-                if (e.getValue() >= zeroBasedPosition) {
-                    updatesToWaypointIndexes.put(e.getKey(), e.getValue() + 1);
-                }
-            }
-            waypointIndexes.putAll(updatesToWaypointIndexes);
-            // legs are "virtual" in that they only contain a waypoint index; adding happens most conveniently by
-            // appending a leg with its start waypoint index pointing to the last but one waypoint, leaving all others unchanged
-            if (waypoints.size() > 1) {
-                legs.add(new LegImpl(this, waypoints.size()-2));
-            }
-            logger.info("Waypoint " + waypointToAdd + " added to course '" + getName() + "', before notifying listeners");
-            notifyListenersWaypointAdded(zeroBasedPosition, waypointToAdd);
-            logger.info("Waypoint " + waypointToAdd + " added to course '" + getName() + "', after notifying listeners");
-            assert waypoints.size() == waypointIndexes.size();
-        } finally {
-            LockUtil.unlockAfterWrite(lock);
-        }
-    }
-
-    @Override
-    public void removeWaypoint(int zeroBasedPosition) {
-        if (zeroBasedPosition >= 0) {
-            Waypoint removedWaypoint;
-            LockUtil.lockForWrite(lock);
-            try {
-                removedWaypoint = waypoints.remove(zeroBasedPosition);
-                logger.info("Removing waypoint " + removedWaypoint + " from course '" + getName() + "'");
-                waypointIndexes.remove(removedWaypoint);
-                Map<Waypoint, Integer> updatesToWaypointIndexes = new HashMap<Waypoint, Integer>();
-                for (Map.Entry<Waypoint, Integer> e : waypointIndexes.entrySet()) {
-                    if (e.getValue() > zeroBasedPosition) { // only > because the entry with == was just removed
-                        updatesToWaypointIndexes.put(e.getKey(), e.getValue() - 1);
-                    }
-                }
-                waypointIndexes.putAll(updatesToWaypointIndexes);
-                // the legs are "virtual" only in that they contain a waypoint index; when removing, removing the last is most
-                // convenient because all other legs' indices will still be contiguous
-                if (!legs.isEmpty()) { // if we had only one waypoint, we didn't have any legs
-                    // last waypoint was removed; remove last leg
-                    legs.remove(legs.size() - 1);
-                }
-                logger.info("Waypoint " + removedWaypoint + " removed from course '" + getName() + "', before notifying listeners");
-                notifyListenersWaypointRemoved(zeroBasedPosition, removedWaypoint);
-                logger.info("Waypoint " + removedWaypoint + " removed from course '" + getName() + "', after notifying listeners");
-                assert waypoints.size() == waypointIndexes.size();
-            } finally {
-                LockUtil.unlockAfterWrite(lock);
-            }
-        }
-    }
-
-    private void notifyListenersWaypointRemoved(int index, Waypoint waypointToRemove) {
-        for (CourseListener listener : listeners) {
-            try {
-                listener.waypointRemoved(index, waypointToRemove);
-            } catch (Throwable t) {
-                logger.log(Level.SEVERE, "Exception while notifying listener about waypoint " + waypointToRemove
-                        + " that got removed from course " + this + ": " + t.getMessage());
-                logger.throwing(CourseImpl.class.getName(), "notifyListenersWaypointRemoved", t);
-            }
-        }
-    }
-
-    private void notifyListenersWaypointAdded(int zeroBasedPosition, Waypoint waypointToAdd) {
-        for (CourseListener listener : listeners) {
-            try {
-                listener.waypointAdded(zeroBasedPosition, waypointToAdd);
-            } catch (Throwable t) {
-                logger.log(Level.SEVERE, "Exception while notifying listener about waypoint " + waypointToAdd
-                        + " that got added to course " + this + ": " + t.getMessage());
-                logger.throwing(CourseImpl.class.getName(), "notifyListenersWaypointAdded", t);
-            }
-        }
-    }
-
-    @Override
-    public Leg getFirstLeg() {
-        return legs.get(0);
-    }
-
-    @Override
-    public List<Leg> getLegs() {
-        lockForRead();
-        try {
-            return new ArrayList<Leg>(legs);
-        } finally {
-            unlockAfterRead();
-        }
-    }
-
-    @Override
-    public Iterable<Waypoint> getWaypoints() {
-        lockForRead();
-        try {
-            return new ArrayList<Waypoint>(waypoints);
-        } finally {
-            unlockAfterRead();
-        }
-    }
-
-    @Override
-    public String toString() {
-        lockForRead();
-        try {
-            StringBuilder result = new StringBuilder(getName());
-            result.append(": ");
-            boolean first = true;
-            for (Waypoint waypoint : getWaypoints()) {
-                if (!first) {
-                    result.append(" -> ");
-                } else {
-                    first = false;
-                }
-                result.append(waypoint);
-            }
-            return result.toString();
-        } finally {
-            unlockAfterRead();
-        }
-    }
-
-    @Override
-    public int getIndexOfWaypoint(Waypoint waypoint) {
-        lockForRead();
-        try {
-            int result = -1;
-            Integer indexEntry = waypointIndexes.get(waypoint);
-            if (indexEntry != null) {
-                result = indexEntry;
-            }
-            return result;
-        } finally {
-            unlockAfterRead();
-        }
-    }
-    
-    private Set<ControlPoint> getControlPoints() {
-        lockForRead();
-        try {
-            Set<ControlPoint> result = new HashSet<ControlPoint>();
-            for (Waypoint waypoint : getWaypoints()) {
-                result.add(waypoint.getControlPoint());
-            }
-            return result;
-        } finally {
-            unlockAfterRead();
-        }
-    }
-    
-    private ControlPoint getControlPointForMark(Mark mark) {
-        lockForRead();
-        try {
-            for (ControlPoint controlPoint : getControlPoints()) {
-                for (Mark controlPointMark : controlPoint.getMarks()) {
-                    if (mark == controlPointMark) {
-                        return controlPoint;
-                    }
-                }
-            }
-            return null;
-        } finally {
-            unlockAfterRead();
-        }
-    }
-    
-    @Override
-    public Iterable<Leg> getLegsAdjacentTo(Mark mark) {
-        lockForRead();
-        try {
-            Set<Leg> result = new HashSet<Leg>();
-            ControlPoint controlPointForMark = getControlPointForMark(mark);
-            if (controlPointForMark != null) {
-                boolean first = true;
-                for (Leg leg : getLegs()) {
-                    if (first) {
-                        if (leg.getFrom().getControlPoint() == controlPointForMark) {
-                            result.add(leg);
-                        }
-                        first = false;
-                    }
-                    if (leg.getTo().getControlPoint() == controlPointForMark) {
-                        result.add(leg);
-                    }
-                }
-            }
-            return result;
-        } finally {
-            unlockAfterRead();
-        }
-    }
-
-    @Override
-    public synchronized Waypoint getWaypointForControlPoint(ControlPoint controlPoint, int start) {
-        lockForRead();
-        try {
-            if (start > legs.size()) {
-                throw new IllegalArgumentException("Starting to search beyond end of course: " + start + " vs. "
-                        + (legs.size() + 1));
-            }
-            int i = 0;
-            for (Waypoint waypoint : getWaypoints()) {
-                if (i >= start && waypoint.getControlPoint() == controlPoint) {
-                    return waypoint;
-                }
-                i++;
-            }
-            return null;
-        } finally {
-            unlockAfterRead();
-        }
-    }
-
-    @Override
-    public Waypoint getFirstWaypoint() {
-        lockForRead();
-        try {
-            return waypoints.isEmpty() ? null : waypoints.get(0);
-        } finally {
-            unlockAfterRead();
-        }
-    }
-
-    @Override
-    public Waypoint getLastWaypoint() {
-        lockForRead();
-        try {
-            return waypoints.isEmpty() ? null : waypoints.get(waypoints.size() - 1);
-        } finally {
-            unlockAfterRead();
-        }
-    }
-
-    @Override
-    public void addCourseListener(CourseListener listener) {
-        listeners.add(listener);
-    }
-    
-    @Override
-    public void removeCourseListener(CourseListener listener) {
-        listeners.remove(listener);
-    }
-
-    @Override
-    public void update(List<? extends ControlPoint> newControlPoints, DomainFactory baseDomainFactory) throws PatchFailedException {
-        LockUtil.lockForWrite(lock);
-        try {
-            Iterable<Waypoint> courseWaypoints = getWaypoints();
-            List<Waypoint> newWaypointList = new LinkedList<Waypoint>();
-            // key existing waypoints by control points and re-use each one at most once during construction of the
-            // new waypoint list; since several waypoints can have the same control point, the map goes from
-            // control point to List<Waypoint>. The waypoints in the lists are held in the order of their
-            // occurrence in courseToUpdate.getWaypoints().
-            Map<com.sap.sailing.domain.base.ControlPoint, List<Waypoint>> existingWaypointsByControlPoint =
-                    new HashMap<com.sap.sailing.domain.base.ControlPoint, List<Waypoint>>();
-            for (Waypoint waypoint : courseWaypoints) {
-                List<Waypoint> wpl = existingWaypointsByControlPoint.get(waypoint.getControlPoint());
-                if (wpl == null) {
-                    wpl = new ArrayList<Waypoint>();
-                    existingWaypointsByControlPoint.put(waypoint.getControlPoint(), wpl);
-                }
-                wpl.add(waypoint);
-            }
-            for (com.sap.sailing.domain.base.ControlPoint newDomainControlPoint : newControlPoints) {
-                List<Waypoint> waypoints = existingWaypointsByControlPoint.get(newDomainControlPoint);
-                Waypoint waypoint;
-                if (waypoints == null || waypoints.isEmpty()) {
-                    // must be a new control point for which we don't have a waypoint yet
-                    waypoint = baseDomainFactory.createWaypoint(newDomainControlPoint);
-                } else {
-                    waypoint = waypoints.remove(0); // take the first from the list
-                }
-                newWaypointList.add(waypoint);
-            }
-            Patch<Waypoint> patch = DiffUtils.diff(courseWaypoints, newWaypointList);
-            if (!patch.isEmpty()) {
-                logger.info("applying course update " + patch + " to course " + this);
-                CourseAsWaypointList courseAsWaypointList = new CourseAsWaypointList(this);
-                patch.applyToInPlace(courseAsWaypointList);
-            }
-        } finally {
-            LockUtil.unlockAfterWrite(lock);
-        }
-    }
-    
-}
-=======
-package com.sap.sailing.domain.base.impl;
-
-import java.io.IOException;
-import java.io.ObjectInputStream;
-import java.io.ObjectOutputStream;
-import java.util.ArrayList;
-import java.util.HashMap;
-import java.util.HashSet;
-import java.util.Iterator;
-import java.util.LinkedList;
-import java.util.List;
-import java.util.Map;
-import java.util.Set;
-import java.util.logging.Level;
-import java.util.logging.Logger;
-
-import com.sap.sailing.domain.base.ControlPoint;
-import com.sap.sailing.domain.base.Course;
-import com.sap.sailing.domain.base.CourseListener;
-import com.sap.sailing.domain.base.DomainFactory;
-import com.sap.sailing.domain.base.Leg;
-import com.sap.sailing.domain.base.Mark;
-import com.sap.sailing.domain.base.Waypoint;
-import com.sap.sailing.domain.common.impl.NamedImpl;
-import com.sap.sailing.util.CourseAsWaypointList;
-import com.sap.sailing.util.impl.LockUtil;
-import com.sap.sailing.util.impl.NamedReentrantReadWriteLock;
-
-import difflib.DiffUtils;
-import difflib.Patch;
-import difflib.PatchFailedException;
-
-public class CourseImpl extends NamedImpl implements Course {
-    private static final long serialVersionUID = -4280487649617132403L;
-
-    private static final Logger logger = Logger.getLogger(CourseImpl.class.getName());
-    
-    private final List<Waypoint> waypoints;
-    private final Map<Waypoint, Integer> waypointIndexes;
-    private final List<Leg> legs;
-    private transient Set<CourseListener> listeners;
-    private transient NamedReentrantReadWriteLock lock;
-    
-    public CourseImpl(String name, Iterable<Waypoint> waypoints) {
-        super(name);
-        lock = new NamedReentrantReadWriteLock("lock for CourseImpl "+name,
-                /* fair */ true); // if non-fair, course update may need to wait forever for many concurrent readers
-        listeners = new HashSet<CourseListener>();
-        this.waypoints = new ArrayList<Waypoint>();
-        waypointIndexes = new HashMap<Waypoint, Integer>();
-        legs = new ArrayList<Leg>();
-        Iterator<Waypoint> waypointIter = waypoints.iterator();
-        int i=0;
-        if (waypointIter.hasNext()) {
-            Waypoint previous = waypointIter.next();
-            this.waypoints.add(previous);
-            waypointIndexes.put(previous, i++);
-            while (waypointIter.hasNext()) {
-                Waypoint current = waypointIter.next();
-                this.waypoints.add(current);
-                int indexOfStartWaypoint = i-1;
-                waypointIndexes.put(current, i++);
-                Leg leg = new LegImpl(this, indexOfStartWaypoint);
-                legs.add(leg);
-                previous = current;
-            }
-        }
-        assert this.waypoints.size() == waypointIndexes.size();
-    }
-    
-    @Override
-    public void lockForRead() {
-        LockUtil.lockForRead(lock);
-    }
-
-    @Override
-    public void unlockAfterRead() {
-        LockUtil.unlockAfterRead(lock);
-    }
-    
-    public void lockForWrite() {
-        LockUtil.lockForWrite(lock);
-    }
-    
-    public void unlockAfterWrite() {
-        LockUtil.unlockAfterWrite(lock);
-    }
-
-    private void readObject(ObjectInputStream ois) throws ClassNotFoundException, IOException {
-        ois.defaultReadObject();
-        listeners = new HashSet<>();
-        lock = new NamedReentrantReadWriteLock("lock for CourseImpl "+this.getName(), /* fair */ true);
-    }
-    
-    /**
-     * Synchronize on this object to avoid concurrent modifications of the underlying waypoints list
-     */
-    private void writeObject(ObjectOutputStream s) throws IOException {
-        lockForRead();
-        try {
-            s.defaultWriteObject();
-        } finally {
-            unlockAfterRead();
-        }
-    }
-    
-    /**
-     * For access by {@link LegImpl}
-     */
-    Waypoint getWaypoint(int i) {
-        return waypoints.get(i);
-    }
-    
-    @Override
-    public void addWaypoint(int zeroBasedPosition, Waypoint waypointToAdd) {
-        LockUtil.lockForWrite(lock);
-        try {
-            assert !waypoints.contains(waypointToAdd); // no duplicate waypoints allowed
-            logger.info("Adding waypoint " + waypointToAdd + " to course '" + getName() + "'");
-            waypoints.add(zeroBasedPosition, waypointToAdd);
-            Map<Waypoint, Integer> updatesToWaypointIndexes = new HashMap<Waypoint, Integer>();
-            updatesToWaypointIndexes.put(waypointToAdd, zeroBasedPosition);
-            for (Map.Entry<Waypoint, Integer> e : waypointIndexes.entrySet()) {
-                if (e.getValue() >= zeroBasedPosition) {
-                    updatesToWaypointIndexes.put(e.getKey(), e.getValue() + 1);
-                }
-            }
-            waypointIndexes.putAll(updatesToWaypointIndexes);
-            // legs are "virtual" in that they only contain a waypoint index; adding happens most conveniently by
-            // appending a leg with its start waypoint index pointing to the last but one waypoint, leaving all others unchanged
-            if (waypoints.size() > 1) {
-                legs.add(new LegImpl(this, waypoints.size()-2));
-            }
-            logger.info("Waypoint " + waypointToAdd + " added to course '" + getName() + "', before notifying listeners");
-            notifyListenersWaypointAdded(zeroBasedPosition, waypointToAdd);
-            logger.info("Waypoint " + waypointToAdd + " added to course '" + getName() + "', after notifying listeners");
-            assert waypoints.size() == waypointIndexes.size();
-        } finally {
-            LockUtil.unlockAfterWrite(lock);
-        }
-    }
-
-    @Override
-    public void removeWaypoint(int zeroBasedPosition) {
-        if (zeroBasedPosition >= 0) {
-            Waypoint removedWaypoint;
-            LockUtil.lockForWrite(lock);
-            try {
-                removedWaypoint = waypoints.remove(zeroBasedPosition);
-                logger.info("Removing waypoint " + removedWaypoint + " from course '" + getName() + "'");
-                waypointIndexes.remove(removedWaypoint);
-                Map<Waypoint, Integer> updatesToWaypointIndexes = new HashMap<Waypoint, Integer>();
-                for (Map.Entry<Waypoint, Integer> e : waypointIndexes.entrySet()) {
-                    if (e.getValue() > zeroBasedPosition) { // only > because the entry with == was just removed
-                        updatesToWaypointIndexes.put(e.getKey(), e.getValue() - 1);
-                    }
-                }
-                waypointIndexes.putAll(updatesToWaypointIndexes);
-                // the legs are "virtual" only in that they contain a waypoint index; when removing, removing the last is most
-                // convenient because all other legs' indices will still be contiguous
-                if (!legs.isEmpty()) { // if we had only one waypoint, we didn't have any legs
-                    // last waypoint was removed; remove last leg
-                    legs.remove(legs.size() - 1);
-                }
-                logger.info("Waypoint " + removedWaypoint + " removed from course '" + getName() + "', before notifying listeners");
-                notifyListenersWaypointRemoved(zeroBasedPosition, removedWaypoint);
-                logger.info("Waypoint " + removedWaypoint + " removed from course '" + getName() + "', after notifying listeners");
-                assert waypoints.size() == waypointIndexes.size();
-            } finally {
-                LockUtil.unlockAfterWrite(lock);
-            }
-        }
-    }
-
-    private void notifyListenersWaypointRemoved(int index, Waypoint waypointToRemove) {
-        for (CourseListener listener : listeners) {
-            try {
-                listener.waypointRemoved(index, waypointToRemove);
-            } catch (Exception e) {
-                logger.log(Level.SEVERE, "Exception while notifying listener about waypoint " + waypointToRemove
-                        + " that got removed from course " + this + ": " + e.getMessage());
-                logger.throwing(CourseImpl.class.getName(), "notifyListenersWaypointRemoved", e);
-            }
-        }
-    }
-
-    private void notifyListenersWaypointAdded(int zeroBasedPosition, Waypoint waypointToAdd) {
-        for (CourseListener listener : listeners) {
-            try {
-                listener.waypointAdded(zeroBasedPosition, waypointToAdd);
-            } catch (Exception e) {
-                logger.log(Level.SEVERE, "Exception while notifying listener about waypoint " + waypointToAdd
-                        + " that got added to course " + this + ": " + e.getMessage());
-                logger.throwing(CourseImpl.class.getName(), "notifyListenersWaypointAdded", e);
-            }
-        }
-    }
-
-    @Override
-    public Leg getFirstLeg() {
-        return legs.get(0);
-    }
-
-    @Override
-    public List<Leg> getLegs() {
-        lockForRead();
-        try {
-            return new ArrayList<Leg>(legs);
-        } finally {
-            unlockAfterRead();
-        }
-    }
-
-    @Override
-    public Iterable<Waypoint> getWaypoints() {
-        lockForRead();
-        try {
-            return new ArrayList<Waypoint>(waypoints);
-        } finally {
-            unlockAfterRead();
-        }
-    }
-
-    @Override
-    public String toString() {
-        lockForRead();
-        try {
-            StringBuilder result = new StringBuilder(getName());
-            result.append(": ");
-            boolean first = true;
-            for (Waypoint waypoint : getWaypoints()) {
-                if (!first) {
-                    result.append(" -> ");
-                } else {
-                    first = false;
-                }
-                result.append(waypoint);
-            }
-            return result.toString();
-        } finally {
-            unlockAfterRead();
-        }
-    }
-
-    @Override
-    public int getIndexOfWaypoint(Waypoint waypoint) {
-        lockForRead();
-        try {
-            int result = -1;
-            Integer indexEntry = waypointIndexes.get(waypoint);
-            if (indexEntry != null) {
-                result = indexEntry;
-            }
-            return result;
-        } finally {
-            unlockAfterRead();
-        }
-    }
-    
-    private Set<ControlPoint> getControlPoints() {
-        lockForRead();
-        try {
-            Set<ControlPoint> result = new HashSet<ControlPoint>();
-            for (Waypoint waypoint : getWaypoints()) {
-                result.add(waypoint.getControlPoint());
-            }
-            return result;
-        } finally {
-            unlockAfterRead();
-        }
-    }
-    
-    private ControlPoint getControlPointForMark(Mark mark) {
-        lockForRead();
-        try {
-            for (ControlPoint controlPoint : getControlPoints()) {
-                for (Mark controlPointMark : controlPoint.getMarks()) {
-                    if (mark == controlPointMark) {
-                        return controlPoint;
-                    }
-                }
-            }
-            return null;
-        } finally {
-            unlockAfterRead();
-        }
-    }
-    
-    @Override
-    public Iterable<Leg> getLegsAdjacentTo(Mark mark) {
-        lockForRead();
-        try {
-            Set<Leg> result = new HashSet<Leg>();
-            ControlPoint controlPointForMark = getControlPointForMark(mark);
-            if (controlPointForMark != null) {
-                boolean first = true;
-                for (Leg leg : getLegs()) {
-                    if (first) {
-                        if (leg.getFrom().getControlPoint() == controlPointForMark) {
-                            result.add(leg);
-                        }
-                        first = false;
-                    }
-                    if (leg.getTo().getControlPoint() == controlPointForMark) {
-                        result.add(leg);
-                    }
-                }
-            }
-            return result;
-        } finally {
-            unlockAfterRead();
-        }
-    }
-
-    @Override
-    public synchronized Waypoint getWaypointForControlPoint(ControlPoint controlPoint, int start) {
-        lockForRead();
-        try {
-            if (start > legs.size()) {
-                throw new IllegalArgumentException("Starting to search beyond end of course: " + start + " vs. "
-                        + (legs.size() + 1));
-            }
-            int i = 0;
-            for (Waypoint waypoint : getWaypoints()) {
-                if (i >= start && waypoint.getControlPoint() == controlPoint) {
-                    return waypoint;
-                }
-                i++;
-            }
-            return null;
-        } finally {
-            unlockAfterRead();
-        }
-    }
-
-    @Override
-    public Waypoint getFirstWaypoint() {
-        lockForRead();
-        try {
-            return waypoints.isEmpty() ? null : waypoints.get(0);
-        } finally {
-            unlockAfterRead();
-        }
-    }
-
-    @Override
-    public Waypoint getLastWaypoint() {
-        lockForRead();
-        try {
-            return waypoints.isEmpty() ? null : waypoints.get(waypoints.size() - 1);
-        } finally {
-            unlockAfterRead();
-        }
-    }
-
-    @Override
-    public void addCourseListener(CourseListener listener) {
-        listeners.add(listener);
-    }
-    
-    @Override
-    public void removeCourseListener(CourseListener listener) {
-        listeners.remove(listener);
-    }
-
-    @Override
-    public void update(List<? extends ControlPoint> newControlPoints, DomainFactory baseDomainFactory) throws PatchFailedException {
-        LockUtil.lockForWrite(lock);
-        try {
-            Iterable<Waypoint> courseWaypoints = getWaypoints();
-            List<Waypoint> newWaypointList = new LinkedList<Waypoint>();
-            // key existing waypoints by control points and re-use each one at most once during construction of the
-            // new waypoint list; since several waypoints can have the same control point, the map goes from
-            // control point to List<Waypoint>. The waypoints in the lists are held in the order of their
-            // occurrence in courseToUpdate.getWaypoints().
-            Map<com.sap.sailing.domain.base.ControlPoint, List<Waypoint>> existingWaypointsByControlPoint =
-                    new HashMap<com.sap.sailing.domain.base.ControlPoint, List<Waypoint>>();
-            for (Waypoint waypoint : courseWaypoints) {
-                List<Waypoint> wpl = existingWaypointsByControlPoint.get(waypoint.getControlPoint());
-                if (wpl == null) {
-                    wpl = new ArrayList<Waypoint>();
-                    existingWaypointsByControlPoint.put(waypoint.getControlPoint(), wpl);
-                }
-                wpl.add(waypoint);
-            }
-            for (com.sap.sailing.domain.base.ControlPoint newDomainControlPoint : newControlPoints) {
-                List<Waypoint> waypoints = existingWaypointsByControlPoint.get(newDomainControlPoint);
-                Waypoint waypoint;
-                if (waypoints == null || waypoints.isEmpty()) {
-                    // must be a new control point for which we don't have a waypoint yet
-                    waypoint = baseDomainFactory.createWaypoint(newDomainControlPoint);
-                } else {
-                    waypoint = waypoints.remove(0); // take the first from the list
-                }
-                newWaypointList.add(waypoint);
-            }
-            Patch<Waypoint> patch = DiffUtils.diff(courseWaypoints, newWaypointList);
-            if (!patch.isEmpty()) {
-                logger.info("applying course update " + patch + " to course " + this);
-                CourseAsWaypointList courseAsWaypointList = new CourseAsWaypointList(this);
-                patch.applyToInPlace(courseAsWaypointList);
-            }
-        } finally {
-            LockUtil.unlockAfterWrite(lock);
-        }
-    }
-    
-}
->>>>>>> 008aeda0
+package com.sap.sailing.domain.base.impl;
+
+import java.io.IOException;
+import java.io.ObjectInputStream;
+import java.io.ObjectOutputStream;
+import java.util.ArrayList;
+import java.util.HashMap;
+import java.util.HashSet;
+import java.util.Iterator;
+import java.util.LinkedList;
+import java.util.List;
+import java.util.Map;
+import java.util.Set;
+import java.util.logging.Level;
+import java.util.logging.Logger;
+
+import com.sap.sailing.domain.base.ControlPoint;
+import com.sap.sailing.domain.base.Course;
+import com.sap.sailing.domain.base.CourseListener;
+import com.sap.sailing.domain.base.DomainFactory;
+import com.sap.sailing.domain.base.Leg;
+import com.sap.sailing.domain.base.Mark;
+import com.sap.sailing.domain.base.Waypoint;
+import com.sap.sailing.domain.common.impl.NamedImpl;
+import com.sap.sailing.util.CourseAsWaypointList;
+import com.sap.sailing.util.impl.LockUtil;
+import com.sap.sailing.util.impl.NamedReentrantReadWriteLock;
+
+import difflib.DiffUtils;
+import difflib.Patch;
+import difflib.PatchFailedException;
+
+public class CourseImpl extends NamedImpl implements Course {
+    private static final long serialVersionUID = -4280487649617132403L;
+
+    private static final Logger logger = Logger.getLogger(CourseImpl.class.getName());
+    
+    private final List<Waypoint> waypoints;
+    private final Map<Waypoint, Integer> waypointIndexes;
+    private final List<Leg> legs;
+    private transient Set<CourseListener> listeners;
+    private transient NamedReentrantReadWriteLock lock;
+    
+    public CourseImpl(String name, Iterable<Waypoint> waypoints) {
+        super(name);
+        lock = new NamedReentrantReadWriteLock("lock for CourseImpl "+name,
+                /* fair */ true); // if non-fair, course update may need to wait forever for many concurrent readers
+        listeners = new HashSet<CourseListener>();
+        this.waypoints = new ArrayList<Waypoint>();
+        waypointIndexes = new HashMap<Waypoint, Integer>();
+        legs = new ArrayList<Leg>();
+        Iterator<Waypoint> waypointIter = waypoints.iterator();
+        int i=0;
+        if (waypointIter.hasNext()) {
+            Waypoint previous = waypointIter.next();
+            this.waypoints.add(previous);
+            waypointIndexes.put(previous, i++);
+            while (waypointIter.hasNext()) {
+                Waypoint current = waypointIter.next();
+                this.waypoints.add(current);
+                int indexOfStartWaypoint = i-1;
+                waypointIndexes.put(current, i++);
+                Leg leg = new LegImpl(this, indexOfStartWaypoint);
+                legs.add(leg);
+                previous = current;
+            }
+        }
+        assert this.waypoints.size() == waypointIndexes.size();
+    }
+    
+    @Override
+    public void lockForRead() {
+        LockUtil.lockForRead(lock);
+    }
+
+    @Override
+    public void unlockAfterRead() {
+        LockUtil.unlockAfterRead(lock);
+    }
+    
+    public void lockForWrite() {
+        LockUtil.lockForWrite(lock);
+    }
+    
+    public void unlockAfterWrite() {
+        LockUtil.unlockAfterWrite(lock);
+    }
+
+    private void readObject(ObjectInputStream ois) throws ClassNotFoundException, IOException {
+        ois.defaultReadObject();
+        listeners = new HashSet<CourseListener>();
+        lock = new NamedReentrantReadWriteLock("lock for CourseImpl "+this.getName(), /* fair */ true);
+    }
+    
+    /**
+     * Synchronize on this object to avoid concurrent modifications of the underlying waypoints list
+     */
+    private void writeObject(ObjectOutputStream s) throws IOException {
+        lockForRead();
+        try {
+            s.defaultWriteObject();
+        } finally {
+            unlockAfterRead();
+        }
+    }
+    
+    /**
+     * For access by {@link LegImpl}
+     */
+    Waypoint getWaypoint(int i) {
+        return waypoints.get(i);
+    }
+    
+    @Override
+    public void addWaypoint(int zeroBasedPosition, Waypoint waypointToAdd) {
+        LockUtil.lockForWrite(lock);
+        try {
+            assert !waypoints.contains(waypointToAdd); // no duplicate waypoints allowed
+            logger.info("Adding waypoint " + waypointToAdd + " to course '" + getName() + "'");
+            waypoints.add(zeroBasedPosition, waypointToAdd);
+            Map<Waypoint, Integer> updatesToWaypointIndexes = new HashMap<Waypoint, Integer>();
+            updatesToWaypointIndexes.put(waypointToAdd, zeroBasedPosition);
+            for (Map.Entry<Waypoint, Integer> e : waypointIndexes.entrySet()) {
+                if (e.getValue() >= zeroBasedPosition) {
+                    updatesToWaypointIndexes.put(e.getKey(), e.getValue() + 1);
+                }
+            }
+            waypointIndexes.putAll(updatesToWaypointIndexes);
+            // legs are "virtual" in that they only contain a waypoint index; adding happens most conveniently by
+            // appending a leg with its start waypoint index pointing to the last but one waypoint, leaving all others unchanged
+            if (waypoints.size() > 1) {
+                legs.add(new LegImpl(this, waypoints.size()-2));
+            }
+            logger.info("Waypoint " + waypointToAdd + " added to course '" + getName() + "', before notifying listeners");
+            notifyListenersWaypointAdded(zeroBasedPosition, waypointToAdd);
+            logger.info("Waypoint " + waypointToAdd + " added to course '" + getName() + "', after notifying listeners");
+            assert waypoints.size() == waypointIndexes.size();
+        } finally {
+            LockUtil.unlockAfterWrite(lock);
+        }
+    }
+
+    @Override
+    public void removeWaypoint(int zeroBasedPosition) {
+        if (zeroBasedPosition >= 0) {
+            Waypoint removedWaypoint;
+            LockUtil.lockForWrite(lock);
+            try {
+                removedWaypoint = waypoints.remove(zeroBasedPosition);
+                logger.info("Removing waypoint " + removedWaypoint + " from course '" + getName() + "'");
+                waypointIndexes.remove(removedWaypoint);
+                Map<Waypoint, Integer> updatesToWaypointIndexes = new HashMap<Waypoint, Integer>();
+                for (Map.Entry<Waypoint, Integer> e : waypointIndexes.entrySet()) {
+                    if (e.getValue() > zeroBasedPosition) { // only > because the entry with == was just removed
+                        updatesToWaypointIndexes.put(e.getKey(), e.getValue() - 1);
+                    }
+                }
+                waypointIndexes.putAll(updatesToWaypointIndexes);
+                // the legs are "virtual" only in that they contain a waypoint index; when removing, removing the last is most
+                // convenient because all other legs' indices will still be contiguous
+                if (!legs.isEmpty()) { // if we had only one waypoint, we didn't have any legs
+                    // last waypoint was removed; remove last leg
+                    legs.remove(legs.size() - 1);
+                }
+                logger.info("Waypoint " + removedWaypoint + " removed from course '" + getName() + "', before notifying listeners");
+                notifyListenersWaypointRemoved(zeroBasedPosition, removedWaypoint);
+                logger.info("Waypoint " + removedWaypoint + " removed from course '" + getName() + "', after notifying listeners");
+                assert waypoints.size() == waypointIndexes.size();
+            } finally {
+                LockUtil.unlockAfterWrite(lock);
+            }
+        }
+    }
+
+    private void notifyListenersWaypointRemoved(int index, Waypoint waypointToRemove) {
+        for (CourseListener listener : listeners) {
+            try {
+                listener.waypointRemoved(index, waypointToRemove);
+            } catch (Exception e) {
+                logger.log(Level.SEVERE, "Exception while notifying listener about waypoint " + waypointToRemove
+                        + " that got removed from course " + this + ": " + e.getMessage());
+                logger.throwing(CourseImpl.class.getName(), "notifyListenersWaypointRemoved", e);
+            }
+        }
+    }
+
+    private void notifyListenersWaypointAdded(int zeroBasedPosition, Waypoint waypointToAdd) {
+        for (CourseListener listener : listeners) {
+            try {
+                listener.waypointAdded(zeroBasedPosition, waypointToAdd);
+            } catch (Exception e) {
+                logger.log(Level.SEVERE, "Exception while notifying listener about waypoint " + waypointToAdd
+                        + " that got added to course " + this + ": " + e.getMessage());
+                logger.throwing(CourseImpl.class.getName(), "notifyListenersWaypointAdded", e);
+            }
+        }
+    }
+
+    @Override
+    public Leg getFirstLeg() {
+        return legs.get(0);
+    }
+
+    @Override
+    public List<Leg> getLegs() {
+        lockForRead();
+        try {
+            return new ArrayList<Leg>(legs);
+        } finally {
+            unlockAfterRead();
+        }
+    }
+
+    @Override
+    public Iterable<Waypoint> getWaypoints() {
+        lockForRead();
+        try {
+            return new ArrayList<Waypoint>(waypoints);
+        } finally {
+            unlockAfterRead();
+        }
+    }
+
+    @Override
+    public String toString() {
+        lockForRead();
+        try {
+            StringBuilder result = new StringBuilder(getName());
+            result.append(": ");
+            boolean first = true;
+            for (Waypoint waypoint : getWaypoints()) {
+                if (!first) {
+                    result.append(" -> ");
+                } else {
+                    first = false;
+                }
+                result.append(waypoint);
+            }
+            return result.toString();
+        } finally {
+            unlockAfterRead();
+        }
+    }
+
+    @Override
+    public int getIndexOfWaypoint(Waypoint waypoint) {
+        lockForRead();
+        try {
+            int result = -1;
+            Integer indexEntry = waypointIndexes.get(waypoint);
+            if (indexEntry != null) {
+                result = indexEntry;
+            }
+            return result;
+        } finally {
+            unlockAfterRead();
+        }
+    }
+    
+    private Set<ControlPoint> getControlPoints() {
+        lockForRead();
+        try {
+            Set<ControlPoint> result = new HashSet<ControlPoint>();
+            for (Waypoint waypoint : getWaypoints()) {
+                result.add(waypoint.getControlPoint());
+            }
+            return result;
+        } finally {
+            unlockAfterRead();
+        }
+    }
+    
+    private ControlPoint getControlPointForMark(Mark mark) {
+        lockForRead();
+        try {
+            for (ControlPoint controlPoint : getControlPoints()) {
+                for (Mark controlPointMark : controlPoint.getMarks()) {
+                    if (mark == controlPointMark) {
+                        return controlPoint;
+                    }
+                }
+            }
+            return null;
+        } finally {
+            unlockAfterRead();
+        }
+    }
+    
+    @Override
+    public Iterable<Leg> getLegsAdjacentTo(Mark mark) {
+        lockForRead();
+        try {
+            Set<Leg> result = new HashSet<Leg>();
+            ControlPoint controlPointForMark = getControlPointForMark(mark);
+            if (controlPointForMark != null) {
+                boolean first = true;
+                for (Leg leg : getLegs()) {
+                    if (first) {
+                        if (leg.getFrom().getControlPoint() == controlPointForMark) {
+                            result.add(leg);
+                        }
+                        first = false;
+                    }
+                    if (leg.getTo().getControlPoint() == controlPointForMark) {
+                        result.add(leg);
+                    }
+                }
+            }
+            return result;
+        } finally {
+            unlockAfterRead();
+        }
+    }
+
+    @Override
+    public synchronized Waypoint getWaypointForControlPoint(ControlPoint controlPoint, int start) {
+        lockForRead();
+        try {
+            if (start > legs.size()) {
+                throw new IllegalArgumentException("Starting to search beyond end of course: " + start + " vs. "
+                        + (legs.size() + 1));
+            }
+            int i = 0;
+            for (Waypoint waypoint : getWaypoints()) {
+                if (i >= start && waypoint.getControlPoint() == controlPoint) {
+                    return waypoint;
+                }
+                i++;
+            }
+            return null;
+        } finally {
+            unlockAfterRead();
+        }
+    }
+
+    @Override
+    public Waypoint getFirstWaypoint() {
+        lockForRead();
+        try {
+            return waypoints.isEmpty() ? null : waypoints.get(0);
+        } finally {
+            unlockAfterRead();
+        }
+    }
+
+    @Override
+    public Waypoint getLastWaypoint() {
+        lockForRead();
+        try {
+            return waypoints.isEmpty() ? null : waypoints.get(waypoints.size() - 1);
+        } finally {
+            unlockAfterRead();
+        }
+    }
+
+    @Override
+    public void addCourseListener(CourseListener listener) {
+        listeners.add(listener);
+    }
+    
+    @Override
+    public void removeCourseListener(CourseListener listener) {
+        listeners.remove(listener);
+    }
+
+    @Override
+    public void update(List<? extends ControlPoint> newControlPoints, DomainFactory baseDomainFactory) throws PatchFailedException {
+        LockUtil.lockForWrite(lock);
+        try {
+            Iterable<Waypoint> courseWaypoints = getWaypoints();
+            List<Waypoint> newWaypointList = new LinkedList<Waypoint>();
+            // key existing waypoints by control points and re-use each one at most once during construction of the
+            // new waypoint list; since several waypoints can have the same control point, the map goes from
+            // control point to List<Waypoint>. The waypoints in the lists are held in the order of their
+            // occurrence in courseToUpdate.getWaypoints().
+            Map<com.sap.sailing.domain.base.ControlPoint, List<Waypoint>> existingWaypointsByControlPoint =
+                    new HashMap<com.sap.sailing.domain.base.ControlPoint, List<Waypoint>>();
+            for (Waypoint waypoint : courseWaypoints) {
+                List<Waypoint> wpl = existingWaypointsByControlPoint.get(waypoint.getControlPoint());
+                if (wpl == null) {
+                    wpl = new ArrayList<Waypoint>();
+                    existingWaypointsByControlPoint.put(waypoint.getControlPoint(), wpl);
+                }
+                wpl.add(waypoint);
+            }
+            for (com.sap.sailing.domain.base.ControlPoint newDomainControlPoint : newControlPoints) {
+                List<Waypoint> waypoints = existingWaypointsByControlPoint.get(newDomainControlPoint);
+                Waypoint waypoint;
+                if (waypoints == null || waypoints.isEmpty()) {
+                    // must be a new control point for which we don't have a waypoint yet
+                    waypoint = baseDomainFactory.createWaypoint(newDomainControlPoint);
+                } else {
+                    waypoint = waypoints.remove(0); // take the first from the list
+                }
+                newWaypointList.add(waypoint);
+            }
+            Patch<Waypoint> patch = DiffUtils.diff(courseWaypoints, newWaypointList);
+            if (!patch.isEmpty()) {
+                logger.info("applying course update " + patch + " to course " + this);
+                CourseAsWaypointList courseAsWaypointList = new CourseAsWaypointList(this);
+                patch.applyToInPlace(courseAsWaypointList);
+            }
+        } finally {
+            LockUtil.unlockAfterWrite(lock);
+        }
+    }
+    
+}