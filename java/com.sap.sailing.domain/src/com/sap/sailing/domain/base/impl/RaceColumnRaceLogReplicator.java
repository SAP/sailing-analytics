package com.sap.sailing.domain.base.impl;

import java.io.Serializable;

import com.sap.sailing.domain.abstractlog.race.FixedMarkPassingEvent;
import com.sap.sailing.domain.abstractlog.race.RaceLogCourseAreaChangedEvent;
import com.sap.sailing.domain.abstractlog.race.RaceLogCourseDesignChangedEvent;
import com.sap.sailing.domain.abstractlog.race.RaceLogEvent;
import com.sap.sailing.domain.abstractlog.race.RaceLogEventVisitor;
import com.sap.sailing.domain.abstractlog.race.RaceLogFinishPositioningConfirmedEvent;
import com.sap.sailing.domain.abstractlog.race.RaceLogFinishPositioningListChangedEvent;
import com.sap.sailing.domain.abstractlog.race.RaceLogFlagEvent;
import com.sap.sailing.domain.abstractlog.race.RaceLogGateLineOpeningTimeEvent;
import com.sap.sailing.domain.abstractlog.race.RaceLogPassChangeEvent;
import com.sap.sailing.domain.abstractlog.race.RaceLogPathfinderEvent;
import com.sap.sailing.domain.abstractlog.race.RaceLogProtestStartTimeEvent;
import com.sap.sailing.domain.abstractlog.race.RaceLogRaceStatusEvent;
import com.sap.sailing.domain.abstractlog.race.RaceLogRevokeEvent;
import com.sap.sailing.domain.abstractlog.race.RaceLogStartProcedureChangedEvent;
import com.sap.sailing.domain.abstractlog.race.RaceLogStartTimeEvent;
import com.sap.sailing.domain.abstractlog.race.RaceLogWindFixEvent;
<<<<<<< HEAD
import com.sap.sailing.domain.abstractlog.race.SuppressedMarkPassingsEvent;
import com.sap.sailing.domain.abstractlog.race.scoring.AdditionalScoringInformationEvent;
import com.sap.sailing.domain.abstractlog.race.tracking.CloseOpenEndedDeviceMappingEvent;
import com.sap.sailing.domain.abstractlog.race.tracking.DefineMarkEvent;
import com.sap.sailing.domain.abstractlog.race.tracking.DenoteForTrackingEvent;
import com.sap.sailing.domain.abstractlog.race.tracking.DeviceCompetitorMappingEvent;
import com.sap.sailing.domain.abstractlog.race.tracking.DeviceMarkMappingEvent;
import com.sap.sailing.domain.abstractlog.race.tracking.RegisterCompetitorEvent;
import com.sap.sailing.domain.abstractlog.race.tracking.StartTrackingEvent;
=======
import com.sap.sailing.domain.abstractlog.race.scoring.RaceLogAdditionalScoringInformationEvent;
import com.sap.sailing.domain.abstractlog.race.tracking.RaceLogCloseOpenEndedDeviceMappingEvent;
import com.sap.sailing.domain.abstractlog.race.tracking.RaceLogDefineMarkEvent;
import com.sap.sailing.domain.abstractlog.race.tracking.RaceLogDenoteForTrackingEvent;
import com.sap.sailing.domain.abstractlog.race.tracking.RaceLogDeviceCompetitorMappingEvent;
import com.sap.sailing.domain.abstractlog.race.tracking.RaceLogDeviceMarkMappingEvent;
import com.sap.sailing.domain.abstractlog.race.tracking.RaceLogRegisterCompetitorEvent;
import com.sap.sailing.domain.abstractlog.race.tracking.RaceLogStartTrackingEvent;
>>>>>>> 5f537d21
import com.sap.sailing.domain.base.RaceColumn;
import com.sap.sailing.domain.racelog.RaceLogIdentifier;

public class RaceColumnRaceLogReplicator implements RaceLogEventVisitor, Serializable {
    private static final long serialVersionUID = 4752330236765192592L;
    
    private final RaceColumn raceColumn;
    private final RaceLogIdentifier identifier;
    
    public RaceColumnRaceLogReplicator(RaceColumn raceColumn, RaceLogIdentifier identifier) {
        this.raceColumn = raceColumn;
        this.identifier = identifier;
    }
        
    private void notifyOnAdd(RaceLogEvent event) {
        raceColumn.getRaceColumnListeners().notifyListenersAboutRaceLogEventAdded(
                raceColumn, 
                identifier, 
                event);
    }
    
    @Override
    public void visit(RaceLogCourseAreaChangedEvent event) {
        notifyOnAdd(event);
    }
    
    @Override
    public void visit(RaceLogStartTimeEvent event) {
        notifyOnAdd(event);
    }
    
    @Override
    public void visit(RaceLogRaceStatusEvent event) {
        notifyOnAdd(event);
    }
    
    @Override
    public void visit(RaceLogPassChangeEvent event) {
        notifyOnAdd(event);
    }
    
    @Override
    public void visit(RaceLogFlagEvent event) {
        notifyOnAdd(event);
    }

    @Override
    public void visit(RaceLogCourseDesignChangedEvent event) {
        notifyOnAdd(event);
    }

    @Override
    public void visit(RaceLogFinishPositioningListChangedEvent event) {
        notifyOnAdd(event);
    }

    @Override
    public void visit(RaceLogFinishPositioningConfirmedEvent event) {
        notifyOnAdd(event);
    }

    @Override
    public void visit(RaceLogPathfinderEvent event) {
        notifyOnAdd(event);
    }

    @Override
    public void visit(RaceLogGateLineOpeningTimeEvent event) {
        notifyOnAdd(event);
    }

    @Override
    public void visit(RaceLogStartProcedureChangedEvent event) {
        notifyOnAdd(event);
    }

    @Override
    public void visit(RaceLogProtestStartTimeEvent event) {
        notifyOnAdd(event);
    }

    @Override
    public void visit(RaceLogWindFixEvent event) {
        notifyOnAdd(event);
    }

    @Override
    public void visit(RaceLogDeviceCompetitorMappingEvent event) {
        notifyOnAdd(event);
    }

    @Override
    public void visit(RaceLogDeviceMarkMappingEvent event) {
        notifyOnAdd(event);
    }

    @Override
    public void visit(RaceLogDenoteForTrackingEvent event) {
        notifyOnAdd(event);
    }

    @Override
    public void visit(RaceLogStartTrackingEvent event) {
        notifyOnAdd(event);
    }

    @Override
    public void visit(RaceLogRevokeEvent event) {
        notifyOnAdd(event);
    }

    @Override
    public void visit(RaceLogRegisterCompetitorEvent event) {
        notifyOnAdd(event);
    }
    
    @Override
    public void visit(RaceLogDefineMarkEvent event) {
        notifyOnAdd(event);
    }
    
    @Override
    public void visit(RaceLogCloseOpenEndedDeviceMappingEvent event) {
        notifyOnAdd(event);
    }

    @Override
<<<<<<< HEAD
    public void visit(FixedMarkPassingEvent event) {
        notifyOnAdd(event);
    }

    @Override
    public void visit(SuppressedMarkPassingsEvent event) {
        notifyOnAdd(event);
    }

    @Override
    public void visit(AdditionalScoringInformationEvent additionalScoringInformation) {
=======
    public void visit(RaceLogAdditionalScoringInformationEvent additionalScoringInformation) {
>>>>>>> 5f537d21
        notifyOnAdd(additionalScoringInformation);
    }
}
<|MERGE_RESOLUTION|>--- conflicted
+++ resolved
@@ -1,186 +1,171 @@
-package com.sap.sailing.domain.base.impl;
-
-import java.io.Serializable;
-
-import com.sap.sailing.domain.abstractlog.race.FixedMarkPassingEvent;
-import com.sap.sailing.domain.abstractlog.race.RaceLogCourseAreaChangedEvent;
-import com.sap.sailing.domain.abstractlog.race.RaceLogCourseDesignChangedEvent;
-import com.sap.sailing.domain.abstractlog.race.RaceLogEvent;
-import com.sap.sailing.domain.abstractlog.race.RaceLogEventVisitor;
-import com.sap.sailing.domain.abstractlog.race.RaceLogFinishPositioningConfirmedEvent;
-import com.sap.sailing.domain.abstractlog.race.RaceLogFinishPositioningListChangedEvent;
-import com.sap.sailing.domain.abstractlog.race.RaceLogFlagEvent;
-import com.sap.sailing.domain.abstractlog.race.RaceLogGateLineOpeningTimeEvent;
-import com.sap.sailing.domain.abstractlog.race.RaceLogPassChangeEvent;
-import com.sap.sailing.domain.abstractlog.race.RaceLogPathfinderEvent;
-import com.sap.sailing.domain.abstractlog.race.RaceLogProtestStartTimeEvent;
-import com.sap.sailing.domain.abstractlog.race.RaceLogRaceStatusEvent;
-import com.sap.sailing.domain.abstractlog.race.RaceLogRevokeEvent;
-import com.sap.sailing.domain.abstractlog.race.RaceLogStartProcedureChangedEvent;
-import com.sap.sailing.domain.abstractlog.race.RaceLogStartTimeEvent;
-import com.sap.sailing.domain.abstractlog.race.RaceLogWindFixEvent;
-<<<<<<< HEAD
-import com.sap.sailing.domain.abstractlog.race.SuppressedMarkPassingsEvent;
-import com.sap.sailing.domain.abstractlog.race.scoring.AdditionalScoringInformationEvent;
-import com.sap.sailing.domain.abstractlog.race.tracking.CloseOpenEndedDeviceMappingEvent;
-import com.sap.sailing.domain.abstractlog.race.tracking.DefineMarkEvent;
-import com.sap.sailing.domain.abstractlog.race.tracking.DenoteForTrackingEvent;
-import com.sap.sailing.domain.abstractlog.race.tracking.DeviceCompetitorMappingEvent;
-import com.sap.sailing.domain.abstractlog.race.tracking.DeviceMarkMappingEvent;
-import com.sap.sailing.domain.abstractlog.race.tracking.RegisterCompetitorEvent;
-import com.sap.sailing.domain.abstractlog.race.tracking.StartTrackingEvent;
-=======
-import com.sap.sailing.domain.abstractlog.race.scoring.RaceLogAdditionalScoringInformationEvent;
-import com.sap.sailing.domain.abstractlog.race.tracking.RaceLogCloseOpenEndedDeviceMappingEvent;
-import com.sap.sailing.domain.abstractlog.race.tracking.RaceLogDefineMarkEvent;
-import com.sap.sailing.domain.abstractlog.race.tracking.RaceLogDenoteForTrackingEvent;
-import com.sap.sailing.domain.abstractlog.race.tracking.RaceLogDeviceCompetitorMappingEvent;
-import com.sap.sailing.domain.abstractlog.race.tracking.RaceLogDeviceMarkMappingEvent;
-import com.sap.sailing.domain.abstractlog.race.tracking.RaceLogRegisterCompetitorEvent;
-import com.sap.sailing.domain.abstractlog.race.tracking.RaceLogStartTrackingEvent;
->>>>>>> 5f537d21
-import com.sap.sailing.domain.base.RaceColumn;
-import com.sap.sailing.domain.racelog.RaceLogIdentifier;
-
-public class RaceColumnRaceLogReplicator implements RaceLogEventVisitor, Serializable {
-    private static final long serialVersionUID = 4752330236765192592L;
-    
-    private final RaceColumn raceColumn;
-    private final RaceLogIdentifier identifier;
-    
-    public RaceColumnRaceLogReplicator(RaceColumn raceColumn, RaceLogIdentifier identifier) {
-        this.raceColumn = raceColumn;
-        this.identifier = identifier;
-    }
-        
-    private void notifyOnAdd(RaceLogEvent event) {
-        raceColumn.getRaceColumnListeners().notifyListenersAboutRaceLogEventAdded(
-                raceColumn, 
-                identifier, 
-                event);
-    }
-    
-    @Override
-    public void visit(RaceLogCourseAreaChangedEvent event) {
-        notifyOnAdd(event);
-    }
-    
-    @Override
-    public void visit(RaceLogStartTimeEvent event) {
-        notifyOnAdd(event);
-    }
-    
-    @Override
-    public void visit(RaceLogRaceStatusEvent event) {
-        notifyOnAdd(event);
-    }
-    
-    @Override
-    public void visit(RaceLogPassChangeEvent event) {
-        notifyOnAdd(event);
-    }
-    
-    @Override
-    public void visit(RaceLogFlagEvent event) {
-        notifyOnAdd(event);
-    }
-
-    @Override
-    public void visit(RaceLogCourseDesignChangedEvent event) {
-        notifyOnAdd(event);
-    }
-
-    @Override
-    public void visit(RaceLogFinishPositioningListChangedEvent event) {
-        notifyOnAdd(event);
-    }
-
-    @Override
-    public void visit(RaceLogFinishPositioningConfirmedEvent event) {
-        notifyOnAdd(event);
-    }
-
-    @Override
-    public void visit(RaceLogPathfinderEvent event) {
-        notifyOnAdd(event);
-    }
-
-    @Override
-    public void visit(RaceLogGateLineOpeningTimeEvent event) {
-        notifyOnAdd(event);
-    }
-
-    @Override
-    public void visit(RaceLogStartProcedureChangedEvent event) {
-        notifyOnAdd(event);
-    }
-
-    @Override
-    public void visit(RaceLogProtestStartTimeEvent event) {
-        notifyOnAdd(event);
-    }
-
-    @Override
-    public void visit(RaceLogWindFixEvent event) {
-        notifyOnAdd(event);
-    }
-
-    @Override
-    public void visit(RaceLogDeviceCompetitorMappingEvent event) {
-        notifyOnAdd(event);
-    }
-
-    @Override
-    public void visit(RaceLogDeviceMarkMappingEvent event) {
-        notifyOnAdd(event);
-    }
-
-    @Override
-    public void visit(RaceLogDenoteForTrackingEvent event) {
-        notifyOnAdd(event);
-    }
-
-    @Override
-    public void visit(RaceLogStartTrackingEvent event) {
-        notifyOnAdd(event);
-    }
-
-    @Override
-    public void visit(RaceLogRevokeEvent event) {
-        notifyOnAdd(event);
-    }
-
-    @Override
-    public void visit(RaceLogRegisterCompetitorEvent event) {
-        notifyOnAdd(event);
-    }
-    
-    @Override
-    public void visit(RaceLogDefineMarkEvent event) {
-        notifyOnAdd(event);
-    }
-    
-    @Override
-    public void visit(RaceLogCloseOpenEndedDeviceMappingEvent event) {
-        notifyOnAdd(event);
-    }
-
-    @Override
-<<<<<<< HEAD
-    public void visit(FixedMarkPassingEvent event) {
-        notifyOnAdd(event);
-    }
-
-    @Override
-    public void visit(SuppressedMarkPassingsEvent event) {
-        notifyOnAdd(event);
-    }
-
-    @Override
-    public void visit(AdditionalScoringInformationEvent additionalScoringInformation) {
-=======
-    public void visit(RaceLogAdditionalScoringInformationEvent additionalScoringInformation) {
->>>>>>> 5f537d21
-        notifyOnAdd(additionalScoringInformation);
-    }
-}
+package com.sap.sailing.domain.base.impl;
+
+import java.io.Serializable;
+
+import com.sap.sailing.domain.abstractlog.race.FixedMarkPassingEvent;
+import com.sap.sailing.domain.abstractlog.race.RaceLogCourseAreaChangedEvent;
+import com.sap.sailing.domain.abstractlog.race.RaceLogCourseDesignChangedEvent;
+import com.sap.sailing.domain.abstractlog.race.RaceLogEvent;
+import com.sap.sailing.domain.abstractlog.race.RaceLogEventVisitor;
+import com.sap.sailing.domain.abstractlog.race.RaceLogFinishPositioningConfirmedEvent;
+import com.sap.sailing.domain.abstractlog.race.RaceLogFinishPositioningListChangedEvent;
+import com.sap.sailing.domain.abstractlog.race.RaceLogFlagEvent;
+import com.sap.sailing.domain.abstractlog.race.RaceLogGateLineOpeningTimeEvent;
+import com.sap.sailing.domain.abstractlog.race.RaceLogPassChangeEvent;
+import com.sap.sailing.domain.abstractlog.race.RaceLogPathfinderEvent;
+import com.sap.sailing.domain.abstractlog.race.RaceLogProtestStartTimeEvent;
+import com.sap.sailing.domain.abstractlog.race.RaceLogRaceStatusEvent;
+import com.sap.sailing.domain.abstractlog.race.RaceLogRevokeEvent;
+import com.sap.sailing.domain.abstractlog.race.RaceLogStartProcedureChangedEvent;
+import com.sap.sailing.domain.abstractlog.race.RaceLogStartTimeEvent;
+import com.sap.sailing.domain.abstractlog.race.RaceLogWindFixEvent;
+import com.sap.sailing.domain.abstractlog.race.SuppressedMarkPassingsEvent;
+import com.sap.sailing.domain.abstractlog.race.scoring.RaceLogAdditionalScoringInformationEvent;
+import com.sap.sailing.domain.abstractlog.race.tracking.RaceLogCloseOpenEndedDeviceMappingEvent;
+import com.sap.sailing.domain.abstractlog.race.tracking.RaceLogDefineMarkEvent;
+import com.sap.sailing.domain.abstractlog.race.tracking.RaceLogDenoteForTrackingEvent;
+import com.sap.sailing.domain.abstractlog.race.tracking.RaceLogDeviceCompetitorMappingEvent;
+import com.sap.sailing.domain.abstractlog.race.tracking.RaceLogDeviceMarkMappingEvent;
+import com.sap.sailing.domain.abstractlog.race.tracking.RaceLogRegisterCompetitorEvent;
+import com.sap.sailing.domain.abstractlog.race.tracking.RaceLogStartTrackingEvent;
+import com.sap.sailing.domain.base.RaceColumn;
+import com.sap.sailing.domain.racelog.RaceLogIdentifier;
+
+public class RaceColumnRaceLogReplicator implements RaceLogEventVisitor, Serializable {
+    private static final long serialVersionUID = 4752330236765192592L;
+    
+    private final RaceColumn raceColumn;
+    private final RaceLogIdentifier identifier;
+    
+    public RaceColumnRaceLogReplicator(RaceColumn raceColumn, RaceLogIdentifier identifier) {
+        this.raceColumn = raceColumn;
+        this.identifier = identifier;
+    }
+        
+    private void notifyOnAdd(RaceLogEvent event) {
+        raceColumn.getRaceColumnListeners().notifyListenersAboutRaceLogEventAdded(
+                raceColumn, 
+                identifier, 
+                event);
+    }
+    
+    @Override
+    public void visit(RaceLogCourseAreaChangedEvent event) {
+        notifyOnAdd(event);
+    }
+    
+    @Override
+    public void visit(RaceLogStartTimeEvent event) {
+        notifyOnAdd(event);
+    }
+    
+    @Override
+    public void visit(RaceLogRaceStatusEvent event) {
+        notifyOnAdd(event);
+    }
+    
+    @Override
+    public void visit(RaceLogPassChangeEvent event) {
+        notifyOnAdd(event);
+    }
+    
+    @Override
+    public void visit(RaceLogFlagEvent event) {
+        notifyOnAdd(event);
+    }
+
+    @Override
+    public void visit(RaceLogCourseDesignChangedEvent event) {
+        notifyOnAdd(event);
+    }
+
+    @Override
+    public void visit(RaceLogFinishPositioningListChangedEvent event) {
+        notifyOnAdd(event);
+    }
+
+    @Override
+    public void visit(RaceLogFinishPositioningConfirmedEvent event) {
+        notifyOnAdd(event);
+    }
+
+    @Override
+    public void visit(RaceLogPathfinderEvent event) {
+        notifyOnAdd(event);
+    }
+
+    @Override
+    public void visit(RaceLogGateLineOpeningTimeEvent event) {
+        notifyOnAdd(event);
+    }
+
+    @Override
+    public void visit(RaceLogStartProcedureChangedEvent event) {
+        notifyOnAdd(event);
+    }
+
+    @Override
+    public void visit(RaceLogProtestStartTimeEvent event) {
+        notifyOnAdd(event);
+    }
+
+    @Override
+    public void visit(RaceLogWindFixEvent event) {
+        notifyOnAdd(event);
+    }
+
+    @Override
+    public void visit(RaceLogDeviceCompetitorMappingEvent event) {
+        notifyOnAdd(event);
+    }
+
+    @Override
+    public void visit(RaceLogDeviceMarkMappingEvent event) {
+        notifyOnAdd(event);
+    }
+
+    @Override
+    public void visit(RaceLogDenoteForTrackingEvent event) {
+        notifyOnAdd(event);
+    }
+
+    @Override
+    public void visit(RaceLogStartTrackingEvent event) {
+        notifyOnAdd(event);
+    }
+
+    @Override
+    public void visit(RaceLogRevokeEvent event) {
+        notifyOnAdd(event);
+    }
+
+    @Override
+    public void visit(RaceLogRegisterCompetitorEvent event) {
+        notifyOnAdd(event);
+    }
+    
+    @Override
+    public void visit(RaceLogDefineMarkEvent event) {
+        notifyOnAdd(event);
+    }
+    
+    @Override
+    public void visit(RaceLogCloseOpenEndedDeviceMappingEvent event) {
+        notifyOnAdd(event);
+    }
+
+    @Override
+    public void visit(FixedMarkPassingEvent event) {
+        notifyOnAdd(event);
+    }
+
+    @Override
+    public void visit(SuppressedMarkPassingsEvent event) {
+        notifyOnAdd(event);
+    }
+
+    @Override
+    public void visit(RaceLogAdditionalScoringInformationEvent additionalScoringInformation) {
+        notifyOnAdd(additionalScoringInformation);
+    }
+}