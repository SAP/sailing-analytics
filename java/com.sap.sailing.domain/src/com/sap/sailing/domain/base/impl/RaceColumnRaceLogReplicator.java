--- conflicted
+++ resolved
@@ -1,351 +1,177 @@
-<<<<<<< HEAD
-package com.sap.sailing.domain.base.impl;
-
-import java.io.Serializable;
-
-import com.sap.sailing.domain.abstractlog.race.RaceLogCourseAreaChangedEvent;
-import com.sap.sailing.domain.abstractlog.race.RaceLogCourseDesignChangedEvent;
-import com.sap.sailing.domain.abstractlog.race.RaceLogDependentStartTimeEvent;
-import com.sap.sailing.domain.abstractlog.race.RaceLogEndOfTrackingEvent;
-import com.sap.sailing.domain.abstractlog.race.RaceLogEvent;
-import com.sap.sailing.domain.abstractlog.race.RaceLogEventVisitor;
-import com.sap.sailing.domain.abstractlog.race.RaceLogFinishPositioningConfirmedEvent;
-import com.sap.sailing.domain.abstractlog.race.RaceLogFinishPositioningListChangedEvent;
-import com.sap.sailing.domain.abstractlog.race.RaceLogFixedMarkPassingEvent;
-import com.sap.sailing.domain.abstractlog.race.RaceLogFlagEvent;
-import com.sap.sailing.domain.abstractlog.race.RaceLogGateLineOpeningTimeEvent;
-import com.sap.sailing.domain.abstractlog.race.RaceLogPassChangeEvent;
-import com.sap.sailing.domain.abstractlog.race.RaceLogPathfinderEvent;
-import com.sap.sailing.domain.abstractlog.race.RaceLogProtestStartTimeEvent;
-import com.sap.sailing.domain.abstractlog.race.RaceLogRaceStatusEvent;
-import com.sap.sailing.domain.abstractlog.race.RaceLogRevokeEvent;
-import com.sap.sailing.domain.abstractlog.race.RaceLogStartOfTrackingEvent;
-import com.sap.sailing.domain.abstractlog.race.RaceLogStartProcedureChangedEvent;
-import com.sap.sailing.domain.abstractlog.race.RaceLogStartTimeEvent;
-import com.sap.sailing.domain.abstractlog.race.RaceLogSuppressedMarkPassingsEvent;
-import com.sap.sailing.domain.abstractlog.race.RaceLogWindFixEvent;
-import com.sap.sailing.domain.abstractlog.race.scoring.RaceLogAdditionalScoringInformationEvent;
-import com.sap.sailing.domain.abstractlog.race.tracking.RaceLogDenoteForTrackingEvent;
-import com.sap.sailing.domain.abstractlog.race.tracking.RaceLogRegisterCompetitorEvent;
-import com.sap.sailing.domain.abstractlog.race.tracking.RaceLogStartTrackingEvent;
-import com.sap.sailing.domain.abstractlog.race.tracking.RaceLogUseCompetitorsFromRaceLogEvent;
-import com.sap.sailing.domain.base.RaceColumn;
-import com.sap.sailing.domain.racelog.RaceLogIdentifier;
-
-public class RaceColumnRaceLogReplicator implements RaceLogEventVisitor, Serializable {
-    private static final long serialVersionUID = 4752330236765192592L;
-    
-    private final RaceColumn raceColumn;
-    private final RaceLogIdentifier identifier;
-    
-    public RaceColumnRaceLogReplicator(RaceColumn raceColumn, RaceLogIdentifier identifier) {
-        this.raceColumn = raceColumn;
-        this.identifier = identifier;
-    }
-        
-    private void notifyOnAdd(RaceLogEvent event) {
-        raceColumn.getRaceColumnListeners().notifyListenersAboutRaceLogEventAdded(
-                raceColumn, 
-                identifier, 
-                event);
-    }
-    
-    @Override
-    public void visit(RaceLogCourseAreaChangedEvent event) {
-        notifyOnAdd(event);
-    }
-    
-    @Override
-    public void visit(RaceLogStartTimeEvent event) {
-        notifyOnAdd(event);
-    }
-    
-    @Override
-    public void visit(RaceLogRaceStatusEvent event) {
-        notifyOnAdd(event);
-    }
-    
-    @Override
-    public void visit(RaceLogPassChangeEvent event) {
-        notifyOnAdd(event);
-    }
-    
-    @Override
-    public void visit(RaceLogFlagEvent event) {
-        notifyOnAdd(event);
-    }
-
-    @Override
-    public void visit(RaceLogCourseDesignChangedEvent event) {
-        notifyOnAdd(event);
-    }
-
-    @Override
-    public void visit(RaceLogFinishPositioningListChangedEvent event) {
-        notifyOnAdd(event);
-    }
-
-    @Override
-    public void visit(RaceLogFinishPositioningConfirmedEvent event) {
-        notifyOnAdd(event);
-    }
-
-    @Override
-    public void visit(RaceLogPathfinderEvent event) {
-        notifyOnAdd(event);
-    }
-
-    @Override
-    public void visit(RaceLogGateLineOpeningTimeEvent event) {
-        notifyOnAdd(event);
-    }
-
-    @Override
-    public void visit(RaceLogStartProcedureChangedEvent event) {
-        notifyOnAdd(event);
-    }
-
-    @Override
-    public void visit(RaceLogProtestStartTimeEvent event) {
-        notifyOnAdd(event);
-    }
-
-    @Override
-    public void visit(RaceLogWindFixEvent event) {
-        notifyOnAdd(event);
-    }
-
-    @Override
-    public void visit(RaceLogDenoteForTrackingEvent event) {
-        notifyOnAdd(event);
-    }
-
-    @Override
-    public void visit(RaceLogStartTrackingEvent event) {
-        notifyOnAdd(event);
-    }
-
-    @Override
-    public void visit(RaceLogRevokeEvent event) {
-        notifyOnAdd(event);
-    }
-
-    @Override
-    public void visit(RaceLogRegisterCompetitorEvent event) {
-        notifyOnAdd(event);
-    }
-
-    @Override
-    public void visit(RaceLogFixedMarkPassingEvent event) {
-        notifyOnAdd(event);
-    }
-
-    @Override
-    public void visit(RaceLogSuppressedMarkPassingsEvent event) {
-        notifyOnAdd(event);
-    }
-
-    @Override
-    public void visit(RaceLogAdditionalScoringInformationEvent additionalScoringInformation) {
-        notifyOnAdd(additionalScoringInformation);
-    }
-
-    @Override
-    public void visit(RaceLogDependentStartTimeEvent event) {
-        notifyOnAdd(event);
-    }
-
-    @Override
-    public void visit(RaceLogStartOfTrackingEvent event) {
-        notifyOnAdd(event);        
-    }
-
-    @Override
-    public void visit(RaceLogEndOfTrackingEvent event) {
-        notifyOnAdd(event);        
-    }
-
-    @Override
-    public void visit(RaceLogUseCompetitorsFromRaceLogEvent event) {
-        notifyOnAdd(event);
-    }
-}
-=======
-package com.sap.sailing.domain.base.impl;
-
-import java.io.Serializable;
-
-import com.sap.sailing.domain.abstractlog.race.RaceLogCourseAreaChangedEvent;
-import com.sap.sailing.domain.abstractlog.race.RaceLogCourseDesignChangedEvent;
-import com.sap.sailing.domain.abstractlog.race.RaceLogDependentStartTimeEvent;
-import com.sap.sailing.domain.abstractlog.race.RaceLogEndOfTrackingEvent;
-import com.sap.sailing.domain.abstractlog.race.RaceLogEvent;
-import com.sap.sailing.domain.abstractlog.race.RaceLogEventVisitor;
-import com.sap.sailing.domain.abstractlog.race.RaceLogFinishPositioningConfirmedEvent;
-import com.sap.sailing.domain.abstractlog.race.RaceLogFinishPositioningListChangedEvent;
-import com.sap.sailing.domain.abstractlog.race.RaceLogFixedMarkPassingEvent;
-import com.sap.sailing.domain.abstractlog.race.RaceLogFlagEvent;
-import com.sap.sailing.domain.abstractlog.race.RaceLogGateLineOpeningTimeEvent;
-import com.sap.sailing.domain.abstractlog.race.RaceLogPassChangeEvent;
-import com.sap.sailing.domain.abstractlog.race.RaceLogPathfinderEvent;
-import com.sap.sailing.domain.abstractlog.race.RaceLogProtestStartTimeEvent;
-import com.sap.sailing.domain.abstractlog.race.RaceLogRaceStatusEvent;
-import com.sap.sailing.domain.abstractlog.race.RaceLogRevokeEvent;
-import com.sap.sailing.domain.abstractlog.race.RaceLogStartOfTrackingEvent;
-import com.sap.sailing.domain.abstractlog.race.RaceLogStartProcedureChangedEvent;
-import com.sap.sailing.domain.abstractlog.race.RaceLogStartTimeEvent;
-import com.sap.sailing.domain.abstractlog.race.RaceLogSuppressedMarkPassingsEvent;
-import com.sap.sailing.domain.abstractlog.race.RaceLogWindFixEvent;
-import com.sap.sailing.domain.abstractlog.race.scoring.RaceLogAdditionalScoringInformationEvent;
-import com.sap.sailing.domain.abstractlog.race.tracking.RaceLogDenoteForTrackingEvent;
-import com.sap.sailing.domain.abstractlog.race.tracking.RaceLogRegisterCompetitorAndBoatEvent;
-import com.sap.sailing.domain.abstractlog.race.tracking.RaceLogRegisterCompetitorEvent;
-import com.sap.sailing.domain.abstractlog.race.tracking.RaceLogStartTrackingEvent;
-import com.sap.sailing.domain.abstractlog.race.tracking.RaceLogUseCompetitorsFromRaceLogEvent;
-import com.sap.sailing.domain.base.RaceColumn;
-import com.sap.sailing.domain.racelog.RaceLogIdentifier;
-
-public class RaceColumnRaceLogReplicator implements RaceLogEventVisitor, Serializable {
-    private static final long serialVersionUID = 4752330236765192592L;
-    
-    private final RaceColumn raceColumn;
-    private final RaceLogIdentifier identifier;
-    
-    public RaceColumnRaceLogReplicator(RaceColumn raceColumn, RaceLogIdentifier identifier) {
-        this.raceColumn = raceColumn;
-        this.identifier = identifier;
-    }
-        
-    private void notifyOnAdd(RaceLogEvent event) {
-        raceColumn.getRaceColumnListeners().notifyListenersAboutRaceLogEventAdded(
-                raceColumn, 
-                identifier, 
-                event);
-    }
-    
-    @Override
-    public void visit(RaceLogCourseAreaChangedEvent event) {
-        notifyOnAdd(event);
-    }
-    
-    @Override
-    public void visit(RaceLogStartTimeEvent event) {
-        notifyOnAdd(event);
-    }
-    
-    @Override
-    public void visit(RaceLogRaceStatusEvent event) {
-        notifyOnAdd(event);
-    }
-    
-    @Override
-    public void visit(RaceLogPassChangeEvent event) {
-        notifyOnAdd(event);
-    }
-    
-    @Override
-    public void visit(RaceLogFlagEvent event) {
-        notifyOnAdd(event);
-    }
-
-    @Override
-    public void visit(RaceLogCourseDesignChangedEvent event) {
-        notifyOnAdd(event);
-    }
-
-    @Override
-    public void visit(RaceLogFinishPositioningListChangedEvent event) {
-        notifyOnAdd(event);
-    }
-
-    @Override
-    public void visit(RaceLogFinishPositioningConfirmedEvent event) {
-        notifyOnAdd(event);
-    }
-
-    @Override
-    public void visit(RaceLogPathfinderEvent event) {
-        notifyOnAdd(event);
-    }
-
-    @Override
-    public void visit(RaceLogGateLineOpeningTimeEvent event) {
-        notifyOnAdd(event);
-    }
-
-    @Override
-    public void visit(RaceLogStartProcedureChangedEvent event) {
-        notifyOnAdd(event);
-    }
-
-    @Override
-    public void visit(RaceLogProtestStartTimeEvent event) {
-        notifyOnAdd(event);
-    }
-
-    @Override
-    public void visit(RaceLogWindFixEvent event) {
-        notifyOnAdd(event);
-    }
-
-    @Override
-    public void visit(RaceLogDenoteForTrackingEvent event) {
-        notifyOnAdd(event);
-    }
-
-    @Override
-    public void visit(RaceLogStartTrackingEvent event) {
-        notifyOnAdd(event);
-    }
-
-    @Override
-    public void visit(RaceLogRevokeEvent event) {
-        notifyOnAdd(event);
-    }
-
-    @Override
-    public void visit(RaceLogRegisterCompetitorEvent event) {
-        notifyOnAdd(event);
-    }
-
-    @Override
-    public void visit(RaceLogRegisterCompetitorAndBoatEvent event) {
-        notifyOnAdd(event);
-    }
-
-    @Override
-    public void visit(RaceLogFixedMarkPassingEvent event) {
-        notifyOnAdd(event);
-    }
-
-    @Override
-    public void visit(RaceLogSuppressedMarkPassingsEvent event) {
-        notifyOnAdd(event);
-    }
-
-    @Override
-    public void visit(RaceLogAdditionalScoringInformationEvent additionalScoringInformation) {
-        notifyOnAdd(additionalScoringInformation);
-    }
-
-    @Override
-    public void visit(RaceLogDependentStartTimeEvent event) {
-        notifyOnAdd(event);
-    }
-
-    @Override
-    public void visit(RaceLogStartOfTrackingEvent event) {
-        notifyOnAdd(event);        
-    }
-
-    @Override
-    public void visit(RaceLogEndOfTrackingEvent event) {
-        notifyOnAdd(event);        
-    }
-
-    @Override
-    public void visit(RaceLogUseCompetitorsFromRaceLogEvent event) {
-        notifyOnAdd(event);
-    }
-}
->>>>>>> a8364175
+package com.sap.sailing.domain.base.impl;
+
+import java.io.Serializable;
+
+import com.sap.sailing.domain.abstractlog.race.RaceLogCourseAreaChangedEvent;
+import com.sap.sailing.domain.abstractlog.race.RaceLogCourseDesignChangedEvent;
+import com.sap.sailing.domain.abstractlog.race.RaceLogDependentStartTimeEvent;
+import com.sap.sailing.domain.abstractlog.race.RaceLogEndOfTrackingEvent;
+import com.sap.sailing.domain.abstractlog.race.RaceLogEvent;
+import com.sap.sailing.domain.abstractlog.race.RaceLogEventVisitor;
+import com.sap.sailing.domain.abstractlog.race.RaceLogFinishPositioningConfirmedEvent;
+import com.sap.sailing.domain.abstractlog.race.RaceLogFinishPositioningListChangedEvent;
+import com.sap.sailing.domain.abstractlog.race.RaceLogFixedMarkPassingEvent;
+import com.sap.sailing.domain.abstractlog.race.RaceLogFlagEvent;
+import com.sap.sailing.domain.abstractlog.race.RaceLogGateLineOpeningTimeEvent;
+import com.sap.sailing.domain.abstractlog.race.RaceLogPassChangeEvent;
+import com.sap.sailing.domain.abstractlog.race.RaceLogPathfinderEvent;
+import com.sap.sailing.domain.abstractlog.race.RaceLogProtestStartTimeEvent;
+import com.sap.sailing.domain.abstractlog.race.RaceLogRaceStatusEvent;
+import com.sap.sailing.domain.abstractlog.race.RaceLogRevokeEvent;
+import com.sap.sailing.domain.abstractlog.race.RaceLogStartOfTrackingEvent;
+import com.sap.sailing.domain.abstractlog.race.RaceLogStartProcedureChangedEvent;
+import com.sap.sailing.domain.abstractlog.race.RaceLogStartTimeEvent;
+import com.sap.sailing.domain.abstractlog.race.RaceLogSuppressedMarkPassingsEvent;
+import com.sap.sailing.domain.abstractlog.race.RaceLogWindFixEvent;
+import com.sap.sailing.domain.abstractlog.race.scoring.RaceLogAdditionalScoringInformationEvent;
+import com.sap.sailing.domain.abstractlog.race.tracking.RaceLogDenoteForTrackingEvent;
+import com.sap.sailing.domain.abstractlog.race.tracking.RaceLogRegisterCompetitorAndBoatEvent;
+import com.sap.sailing.domain.abstractlog.race.tracking.RaceLogRegisterCompetitorEvent;
+import com.sap.sailing.domain.abstractlog.race.tracking.RaceLogStartTrackingEvent;
+import com.sap.sailing.domain.abstractlog.race.tracking.RaceLogUseCompetitorsFromRaceLogEvent;
+import com.sap.sailing.domain.base.RaceColumn;
+import com.sap.sailing.domain.racelog.RaceLogIdentifier;
+
+public class RaceColumnRaceLogReplicator implements RaceLogEventVisitor, Serializable {
+    private static final long serialVersionUID = 4752330236765192592L;
+    
+    private final RaceColumn raceColumn;
+    private final RaceLogIdentifier identifier;
+    
+    public RaceColumnRaceLogReplicator(RaceColumn raceColumn, RaceLogIdentifier identifier) {
+        this.raceColumn = raceColumn;
+        this.identifier = identifier;
+    }
+        
+    private void notifyOnAdd(RaceLogEvent event) {
+        raceColumn.getRaceColumnListeners().notifyListenersAboutRaceLogEventAdded(
+                raceColumn, 
+                identifier, 
+                event);
+    }
+    
+    @Override
+    public void visit(RaceLogCourseAreaChangedEvent event) {
+        notifyOnAdd(event);
+    }
+    
+    @Override
+    public void visit(RaceLogStartTimeEvent event) {
+        notifyOnAdd(event);
+    }
+    
+    @Override
+    public void visit(RaceLogRaceStatusEvent event) {
+        notifyOnAdd(event);
+    }
+    
+    @Override
+    public void visit(RaceLogPassChangeEvent event) {
+        notifyOnAdd(event);
+    }
+    
+    @Override
+    public void visit(RaceLogFlagEvent event) {
+        notifyOnAdd(event);
+    }
+
+    @Override
+    public void visit(RaceLogCourseDesignChangedEvent event) {
+        notifyOnAdd(event);
+    }
+
+    @Override
+    public void visit(RaceLogFinishPositioningListChangedEvent event) {
+        notifyOnAdd(event);
+    }
+
+    @Override
+    public void visit(RaceLogFinishPositioningConfirmedEvent event) {
+        notifyOnAdd(event);
+    }
+
+    @Override
+    public void visit(RaceLogPathfinderEvent event) {
+        notifyOnAdd(event);
+    }
+
+    @Override
+    public void visit(RaceLogGateLineOpeningTimeEvent event) {
+        notifyOnAdd(event);
+    }
+
+    @Override
+    public void visit(RaceLogStartProcedureChangedEvent event) {
+        notifyOnAdd(event);
+    }
+
+    @Override
+    public void visit(RaceLogProtestStartTimeEvent event) {
+        notifyOnAdd(event);
+    }
+
+    @Override
+    public void visit(RaceLogWindFixEvent event) {
+        notifyOnAdd(event);
+    }
+
+    @Override
+    public void visit(RaceLogDenoteForTrackingEvent event) {
+        notifyOnAdd(event);
+    }
+
+    @Override
+    public void visit(RaceLogStartTrackingEvent event) {
+        notifyOnAdd(event);
+    }
+
+    @Override
+    public void visit(RaceLogRevokeEvent event) {
+        notifyOnAdd(event);
+    }
+
+    @Override
+    public void visit(RaceLogRegisterCompetitorEvent event) {
+        notifyOnAdd(event);
+    }
+
+    @Override
+    public void visit(RaceLogRegisterCompetitorAndBoatEvent event) {
+        notifyOnAdd(event);
+    }
+
+    @Override
+    public void visit(RaceLogFixedMarkPassingEvent event) {
+        notifyOnAdd(event);
+    }
+
+    @Override
+    public void visit(RaceLogSuppressedMarkPassingsEvent event) {
+        notifyOnAdd(event);
+    }
+
+    @Override
+    public void visit(RaceLogAdditionalScoringInformationEvent additionalScoringInformation) {
+        notifyOnAdd(additionalScoringInformation);
+    }
+
+    @Override
+    public void visit(RaceLogDependentStartTimeEvent event) {
+        notifyOnAdd(event);
+    }
+
+    @Override
+    public void visit(RaceLogStartOfTrackingEvent event) {
+        notifyOnAdd(event);        
+    }
+
+    @Override
+    public void visit(RaceLogEndOfTrackingEvent event) {
+        notifyOnAdd(event);        
+    }
+
+    @Override
+    public void visit(RaceLogUseCompetitorsFromRaceLogEvent event) {
+        notifyOnAdd(event);
+    }
+}