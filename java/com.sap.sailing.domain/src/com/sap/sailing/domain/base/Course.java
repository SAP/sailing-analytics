--- conflicted
+++ resolved
@@ -43,13 +43,8 @@
      * to the registered {@link CourseListener}s as if {@link #addWaypoint(int, Waypoint)} and {@link #removeWaypoint(int)}
      * had been used.
      */
-<<<<<<< HEAD
-    void update(Iterable<Util.Pair<ControlPoint, PassingInstruction>> newControlPoints,
-            Map<Mark, UUID> associatedRoles, DomainFactory baseDomainFactory) throws PatchFailedException;
-=======
     void update(Iterable<Util.Pair<ControlPoint, PassingInstruction>> newControlPoints, Map<Mark, UUID> associatedRoles,
             UUID originatingCouseTemplateIdOrNull, DomainFactory baseDomainFactory) throws PatchFailedException;
->>>>>>> 79dde49c
     
     int getNumberOfWaypoints();
 
