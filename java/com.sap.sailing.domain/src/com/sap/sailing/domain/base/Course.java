package com.sap.sailing.domain.base;

import java.util.concurrent.locks.ReentrantReadWriteLock;

import com.sap.sailing.domain.common.PassingInstruction;
import com.sap.sse.common.Util;

import difflib.PatchFailedException;

/**
 * A course consists of a sequence of {@link Waypoint}s. The {@link Leg}s extend between the adjacent waypoints.
 * Therefore, there is one waypoint more than there are legs.
 * <p>
 * 
 * A course maintains a re-entrant read/write lock (see {@link ReentrantReadWriteLock}. Individual reading methods
 * internally use the read lock to protect against concurrent modifications through {@link #removeWaypoint(int)} or
 * {@link #addWaypoint(int, Waypoint)} which each obtain the write lock. However, if callers expect the waypoint or leg
 * obtained from a reading call to remain valid, holding the read lock is required. Otherwise, particularly a
 * {@link #removeWaypoint(int)} call may turn a leg and of course the waypoint invalid and therefore violate the
 * reader's assumptions. The write lock is still held while propagating the updates to all {@link CourseListener}s
 * registered. It is of course necessary to always use {@link #lockForRead()} and {@link #unlockAfterRead()}
 * symmetrically, where the {@link #unlockAfterRead()} call should happen in a <code>finally</code> clause to guarantee
 * execution.
 * 
 * @author Axel Uhl (d043530)
 * 
 */
public interface Course extends CourseBase {
    void lockForRead();

    void unlockAfterRead();

    void addCourseListener(CourseListener listener);

    void removeCourseListener(CourseListener listener);

    /**
     * Carefully merges the new list of control points into this course by constructing a minimal difference between the
     * control point list and the control points referenced by this course's waypoints. Change events are propagated
     * to the registered {@link CourseListener}s as if {@link #addWaypoint(int, Waypoint)} and {@link #removeWaypoint(int)}
     * had been used.
     */
<<<<<<< HEAD
    void update(Iterable<Pair<ControlPoint, PassingInstruction>> newControlPoints, DomainFactory baseDomainFactory) throws PatchFailedException;
    
    /**
     * To make sure that after the method returns there are as many waypoints callers have to {@link #lockForRead() lock this course for read}.
     */
    int getNumberOfWaypoints();
=======
    void update(Iterable<Util.Pair<ControlPoint, PassingInstruction>> newControlPoints, DomainFactory baseDomainFactory) throws PatchFailedException;
>>>>>>> aa2ef192
}
<|MERGE_RESOLUTION|>--- conflicted
+++ resolved
@@ -1,53 +1,49 @@
-package com.sap.sailing.domain.base;
-
-import java.util.concurrent.locks.ReentrantReadWriteLock;
-
-import com.sap.sailing.domain.common.PassingInstruction;
-import com.sap.sse.common.Util;
-
-import difflib.PatchFailedException;
-
-/**
- * A course consists of a sequence of {@link Waypoint}s. The {@link Leg}s extend between the adjacent waypoints.
- * Therefore, there is one waypoint more than there are legs.
- * <p>
- * 
- * A course maintains a re-entrant read/write lock (see {@link ReentrantReadWriteLock}. Individual reading methods
- * internally use the read lock to protect against concurrent modifications through {@link #removeWaypoint(int)} or
- * {@link #addWaypoint(int, Waypoint)} which each obtain the write lock. However, if callers expect the waypoint or leg
- * obtained from a reading call to remain valid, holding the read lock is required. Otherwise, particularly a
- * {@link #removeWaypoint(int)} call may turn a leg and of course the waypoint invalid and therefore violate the
- * reader's assumptions. The write lock is still held while propagating the updates to all {@link CourseListener}s
- * registered. It is of course necessary to always use {@link #lockForRead()} and {@link #unlockAfterRead()}
- * symmetrically, where the {@link #unlockAfterRead()} call should happen in a <code>finally</code> clause to guarantee
- * execution.
- * 
- * @author Axel Uhl (d043530)
- * 
- */
-public interface Course extends CourseBase {
-    void lockForRead();
-
-    void unlockAfterRead();
-
-    void addCourseListener(CourseListener listener);
-
-    void removeCourseListener(CourseListener listener);
-
-    /**
-     * Carefully merges the new list of control points into this course by constructing a minimal difference between the
-     * control point list and the control points referenced by this course's waypoints. Change events are propagated
-     * to the registered {@link CourseListener}s as if {@link #addWaypoint(int, Waypoint)} and {@link #removeWaypoint(int)}
-     * had been used.
-     */
-<<<<<<< HEAD
-    void update(Iterable<Pair<ControlPoint, PassingInstruction>> newControlPoints, DomainFactory baseDomainFactory) throws PatchFailedException;
-    
-    /**
-     * To make sure that after the method returns there are as many waypoints callers have to {@link #lockForRead() lock this course for read}.
-     */
-    int getNumberOfWaypoints();
-=======
-    void update(Iterable<Util.Pair<ControlPoint, PassingInstruction>> newControlPoints, DomainFactory baseDomainFactory) throws PatchFailedException;
->>>>>>> aa2ef192
-}
+package com.sap.sailing.domain.base;
+
+import java.util.concurrent.locks.ReentrantReadWriteLock;
+
+import com.sap.sailing.domain.common.PassingInstruction;
+import com.sap.sse.common.Util;
+
+import difflib.PatchFailedException;
+
+/**
+ * A course consists of a sequence of {@link Waypoint}s. The {@link Leg}s extend between the adjacent waypoints.
+ * Therefore, there is one waypoint more than there are legs.
+ * <p>
+ * 
+ * A course maintains a re-entrant read/write lock (see {@link ReentrantReadWriteLock}. Individual reading methods
+ * internally use the read lock to protect against concurrent modifications through {@link #removeWaypoint(int)} or
+ * {@link #addWaypoint(int, Waypoint)} which each obtain the write lock. However, if callers expect the waypoint or leg
+ * obtained from a reading call to remain valid, holding the read lock is required. Otherwise, particularly a
+ * {@link #removeWaypoint(int)} call may turn a leg and of course the waypoint invalid and therefore violate the
+ * reader's assumptions. The write lock is still held while propagating the updates to all {@link CourseListener}s
+ * registered. It is of course necessary to always use {@link #lockForRead()} and {@link #unlockAfterRead()}
+ * symmetrically, where the {@link #unlockAfterRead()} call should happen in a <code>finally</code> clause to guarantee
+ * execution.
+ * 
+ * @author Axel Uhl (d043530)
+ * 
+ */
+public interface Course extends CourseBase {
+    void lockForRead();
+
+    void unlockAfterRead();
+
+    void addCourseListener(CourseListener listener);
+
+    void removeCourseListener(CourseListener listener);
+
+    /**
+     * Carefully merges the new list of control points into this course by constructing a minimal difference between the
+     * control point list and the control points referenced by this course's waypoints. Change events are propagated
+     * to the registered {@link CourseListener}s as if {@link #addWaypoint(int, Waypoint)} and {@link #removeWaypoint(int)}
+     * had been used.
+     */
+    void update(Iterable<Util.Pair<ControlPoint, PassingInstruction>> newControlPoints, DomainFactory baseDomainFactory) throws PatchFailedException;
+    
+    /**
+     * To make sure that after the method returns there are as many waypoints callers have to {@link #lockForRead() lock this course for read}.
+     */
+    int getNumberOfWaypoints();
+}