--- conflicted
+++ resolved
@@ -439,7 +439,6 @@
     }
 
     @Override
-<<<<<<< HEAD
     public void setCrossFleetMergedRanking(boolean hasCrossFleetMergedRanking) {
         if (hasCrossFleetMergedRanking != this.hasCrossFleetMergedRanking) {
             this.hasCrossFleetMergedRanking = hasCrossFleetMergedRanking;
@@ -450,10 +449,7 @@
     }
 
     @Override
-    public boolean isFirstColumnIsNonDiscardableCarryForward() {
-=======
     public boolean isFirstColumnNonDiscardableCarryForward() {
->>>>>>> 53c6bfa3
         return firstColumnIsNonDiscardableCarryForward;
     }
 
