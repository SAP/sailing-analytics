package com.sap.sailing.domain.base.impl;

import java.io.IOException;
import java.io.InputStream;
import java.util.ArrayList;
import java.util.Iterator;
import java.util.List;
import java.util.logging.Logger;

import com.sap.sailing.domain.abstractlog.race.analyzing.impl.RaceLogResolver;
import com.sap.sailing.domain.base.Boat;
import com.sap.sailing.domain.base.Competitor;
import com.sap.sailing.domain.base.CompetitorStore;
import com.sap.sailing.domain.base.CompetitorWithBoat;
import com.sap.sailing.domain.base.DomainFactory;
import com.sap.sailing.domain.base.Fleet;
import com.sap.sailing.domain.base.Mark;
import com.sap.sailing.domain.base.RaceColumn;
import com.sap.sailing.domain.base.RaceDefinition;
import com.sap.sailing.domain.base.Waypoint;
import com.sap.sailing.domain.common.Distance;
import com.sap.sailing.domain.common.NoWindException;
import com.sap.sailing.domain.common.Placemark;
import com.sap.sailing.domain.common.Position;
import com.sap.sailing.domain.common.RegattaAndRaceIdentifier;
import com.sap.sailing.domain.common.ScoringSchemeType;
import com.sap.sailing.domain.common.WindSourceType;
import com.sap.sailing.domain.common.dto.BoatDTO;
import com.sap.sailing.domain.common.dto.CompetitorDTO;
import com.sap.sailing.domain.common.dto.CompetitorWithoutBoatDTO;
import com.sap.sailing.domain.common.dto.FleetDTO;
import com.sap.sailing.domain.common.dto.PlacemarkDTO;
import com.sap.sailing.domain.common.dto.PlacemarkOrderDTO;
import com.sap.sailing.domain.common.dto.RaceDTO;
import com.sap.sailing.domain.common.dto.RaceStatusDTO;
import com.sap.sailing.domain.common.dto.TrackedRaceDTO;
import com.sap.sailing.domain.common.dto.TrackedRaceStatisticsDTO;
import com.sap.sailing.domain.common.impl.DegreePosition;
import com.sap.sailing.domain.common.media.MediaTrack;
import com.sap.sailing.domain.common.tracking.GPSFix;
import com.sap.sailing.domain.common.tracking.GPSFixMoving;
import com.sap.sailing.domain.leaderboard.Leaderboard;
import com.sap.sailing.domain.leaderboard.ScoringScheme;
import com.sap.sailing.domain.leaderboard.impl.HighPoint;
import com.sap.sailing.domain.leaderboard.impl.HighPointExtremeSailingSeriesOverall;
import com.sap.sailing.domain.leaderboard.impl.HighPointExtremeSailingSeriesOverall12PointsMax;
import com.sap.sailing.domain.leaderboard.impl.HighPointFirstGets10LastBreaksTie;
import com.sap.sailing.domain.leaderboard.impl.HighPointFirstGets10Or8AndLastBreaksTie;
import com.sap.sailing.domain.leaderboard.impl.HighPointFirstGets12Or8AndLastBreaksTie;
import com.sap.sailing.domain.leaderboard.impl.HighPointFirstGets12Or8AndLastBreaksTie2017;
import com.sap.sailing.domain.leaderboard.impl.HighPointFirstGets1LastBreaksTie;
import com.sap.sailing.domain.leaderboard.impl.HighPointLastBreaksTie;
import com.sap.sailing.domain.leaderboard.impl.HighPointMatchRacing;
import com.sap.sailing.domain.leaderboard.impl.HighPointWinnerGetsEight;
import com.sap.sailing.domain.leaderboard.impl.HighPointWinnerGetsEightAndInterpolation;
import com.sap.sailing.domain.leaderboard.impl.HighPointWinnerGetsFive;
import com.sap.sailing.domain.leaderboard.impl.HighPointWinnerGetsSix;
import com.sap.sailing.domain.leaderboard.impl.LowPoint;
import com.sap.sailing.domain.leaderboard.impl.LowPointForLeagueOverallLeaderboard;
import com.sap.sailing.domain.leaderboard.impl.LowPointTieBreakBasedOnLastSeriesOnly;
import com.sap.sailing.domain.leaderboard.impl.LowPointWinnerGetsZero;
import com.sap.sailing.domain.leaderboard.impl.LowPointWithEliminationsAndRoundsWinnerGets07;
import com.sap.sailing.domain.tracking.GPSFixTrack;
import com.sap.sailing.domain.tracking.MarkPassing;
import com.sap.sailing.domain.tracking.TrackedRace;
import com.sap.sailing.domain.tracking.TrackedRegattaRegistry;
import com.sap.sailing.domain.tracking.impl.MarkPassingImpl;
import com.sap.sailing.domain.tracking.impl.TrackedRaceImpl;
import com.sap.sailing.geocoding.ReverseGeocoder;
import com.sap.sse.common.TimePoint;
import com.sap.sse.common.Util;
import com.sap.sse.common.impl.MillisecondsTimePoint;
import com.sap.sse.util.ObjectInputStreamResolvingAgainstCache;

public class DomainFactoryImpl extends SharedDomainFactoryImpl implements DomainFactory {
    private static Logger logger = Logger.getLogger(DomainFactoryImpl.class.getName());
    
    /**
     * Uses a transient competitor store
     */
    public DomainFactoryImpl(RaceLogResolver raceLogResolver) {
        super(new TransientCompetitorStoreImpl(), raceLogResolver);
    }
    
    public DomainFactoryImpl(CompetitorStore competitorStore, RaceLogResolver raceLogResolver) {
        super(competitorStore, raceLogResolver);
    }

    @Override
    public MarkPassing createMarkPassing(TimePoint timePoint, Waypoint waypoint, Competitor competitor) {
        return new MarkPassingImpl(timePoint, waypoint, competitor);
    }

    @Override
    public ObjectInputStreamResolvingAgainstCache<DomainFactory> createObjectInputStreamResolvingAgainstThisFactory(InputStream inputStream) throws IOException {
        return new ObjectInputStreamResolvingAgainstDomainFactoryImpl(inputStream, this);
    }

    @Override
    public ScoringScheme createScoringScheme(ScoringSchemeType scoringSchemeType) {
        switch (scoringSchemeType) {
        case LOW_POINT:
            return new LowPoint();
        case HIGH_POINT:
            return new HighPoint();
        case HIGH_POINT_ESS_OVERALL:
            return new HighPointExtremeSailingSeriesOverall();
        case HIGH_POINT_ESS_OVERALL_12:
            return new HighPointExtremeSailingSeriesOverall12PointsMax();
        case HIGH_POINT_LAST_BREAKS_TIE:
            return new HighPointLastBreaksTie();
        case HIGH_POINT_FIRST_GETS_ONE:
            return new HighPointFirstGets1LastBreaksTie();
        case HIGH_POINT_FIRST_GETS_TEN:
            return new HighPointFirstGets10LastBreaksTie();
        case LOW_POINT_WINNER_GETS_ZERO:
            return new LowPointWinnerGetsZero();
        case HIGH_POINT_WINNER_GETS_FIVE:
            return new HighPointWinnerGetsFive();
        case HIGH_POINT_WINNER_GETS_SIX:
            return new HighPointWinnerGetsSix();
        case HIGH_POINT_WINNER_GETS_EIGHT:
            return new HighPointWinnerGetsEight();
        case HIGH_POINT_MATCH_RACING:
            return new HighPointMatchRacing();
        case HIGH_POINT_WINNER_GETS_EIGHT_AND_INTERPOLATION:
            return new HighPointWinnerGetsEightAndInterpolation();
        case HIGH_POINT_FIRST_GETS_TEN_OR_EIGHT:
            return new HighPointFirstGets10Or8AndLastBreaksTie();
        case HIGH_POINT_FIRST_GETS_TWELVE_OR_EIGHT:
            return new HighPointFirstGets12Or8AndLastBreaksTie();
        case HIGH_POINT_FIRST_GETS_TWELVE_OR_EIGHT_2017:
            return new HighPointFirstGets12Or8AndLastBreaksTie2017();
        case LOW_POINT_WITH_ELIMINATIONS_AND_ROUNDS_WINNER_GETS_07:
            return new LowPointWithEliminationsAndRoundsWinnerGets07();
        case LOW_POINT_LEAGUE_OVERALL:
            return new LowPointForLeagueOverallLeaderboard();
        case LOW_POINT_TIE_BREAK_BASED_ON_LAST_SERIES_ONLY:
            return new LowPointTieBreakBasedOnLastSeriesOnly();
        }
        throw new RuntimeException("Unknown scoring scheme type "+scoringSchemeType.name());
    }

    @Override
    public CompetitorDTO convertToCompetitorDTO(Competitor competitor) {
        return competitorAndBoatStore.convertToCompetitorDTO(competitor, null);
    }

    @Override
    public CompetitorDTO convertToCompetitorDTO(Competitor competitor, Boat boat) {
        return competitorAndBoatStore.convertToCompetitorDTO(competitor, boat);
    }

    @Override
    public CompetitorDTO convertToCompetitorDTO(CompetitorWithBoat c) {
        return competitorAndBoatStore.convertToCompetitorDTO(c);
    }

    @Override
    public CompetitorWithoutBoatDTO convertToCompetitorWithoutBoatDTO(Competitor c) {
        return competitorAndBoatStore.convertToCompetitorWithoutBoatDTO(c);
    }

    @Override
    public BoatDTO convertToBoatDTO(Boat boat) {
        return competitorAndBoatStore.convertToBoatDTO(boat);
    }

    @Override
    public FleetDTO convertToFleetDTO(Fleet fleet) {
        return new FleetDTO(fleet.getName(), fleet.getOrdering(), fleet.getColor());
    }

    @Override
    public RaceDTO createRaceDTO(TrackedRegattaRegistry trackedRegattaRegistry, boolean withGeoLocationData, RegattaAndRaceIdentifier raceIdentifier, TrackedRace trackedRace) {
        assert trackedRace != null;
        // Optional: Getting the places of the race
        PlacemarkOrderDTO racePlaces = withGeoLocationData ? getRacePlaces(trackedRace) : null;
        TrackedRaceDTO trackedRaceDTO = createTrackedRaceDTO(trackedRace); 
        RaceDTO raceDTO = new RaceDTO(raceIdentifier, trackedRaceDTO, trackedRegattaRegistry.isRaceBeingTracked(
                trackedRace.getTrackedRegatta().getRegatta(), trackedRace.getRace()));
        raceDTO.places = racePlaces;
        updateRaceDTOWithTrackedRaceData(trackedRace, raceDTO);
        return raceDTO;
    }

    @Override
    public void updateRaceDTOWithTrackedRaceData(TrackedRace trackedRace, RaceDTO raceDTO) {
        assert trackedRace != null;
        raceDTO.startOfRace = trackedRace.getStartOfRace() == null ? null : trackedRace.getStartOfRace().asDate();
        raceDTO.endOfRace = trackedRace.getEndOfRace() == null ? null : trackedRace.getEndOfRace().asDate();
        raceDTO.status = new RaceStatusDTO();
        raceDTO.status.status = trackedRace.getStatus() == null ? null : trackedRace.getStatus().getStatus();
        raceDTO.status.loadingProgress = trackedRace.getStatus() == null ? 0.0 : trackedRace.getStatus().getLoadingProgress();
    }

    @Override
    public TrackedRaceDTO createTrackedRaceDTO(TrackedRace trackedRace) {
        TrackedRaceDTO trackedRaceDTO = new TrackedRaceDTO();
        trackedRaceDTO.startOfTracking = trackedRace.getStartOfTracking() == null ? null : trackedRace.getStartOfTracking().asDate();
        trackedRaceDTO.endOfTracking = trackedRace.getEndOfTracking() == null ? null : trackedRace.getEndOfTracking().asDate();
        trackedRaceDTO.timePointOfNewestEvent = trackedRace.getTimePointOfNewestEvent() == null ? null : trackedRace.getTimePointOfNewestEvent().asDate();
        trackedRaceDTO.hasWindData = trackedRace.hasWindData();
        trackedRaceDTO.hasGPSData = trackedRace.hasGPSData();
        trackedRaceDTO.delayToLiveInMs = trackedRace.getDelayToLiveInMillis();
        return trackedRaceDTO;
    }

    @Override
    public TrackedRaceStatisticsDTO createTrackedRaceStatisticsDTO(TrackedRace trackedRace, Leaderboard leaderboard,
            RaceColumn raceColumn, Fleet fleet, Iterable<MediaTrack> mediaTracks) {
        TrackedRaceStatisticsDTO statisticsDTO = new TrackedRaceStatisticsDTO();
        // GPS data
        statisticsDTO.hasGPSData = trackedRace.hasGPSData();
        Competitor leaderOrWinner = null;
        Boat leaderOrWinnerBoat = null;
        TimePoint now = MillisecondsTimePoint.now();
        try {
            if (trackedRace.isLive(now)) {
                leaderOrWinner = trackedRace.getOverallLeader(now);
            } else if (trackedRace.getEndOfRace() != null) {
                for (Competitor competitor : leaderboard.getCompetitorsFromBestToWorst(raceColumn, now)) {
                    Fleet fleetOfCompetitor = raceColumn.getFleetOfCompetitor(competitor);
                    if (fleetOfCompetitor != null && fleetOfCompetitor.equals(fleet)) {
                        leaderOrWinner = competitor;
                        leaderOrWinnerBoat = trackedRace.getBoatOfCompetitor(leaderOrWinner);
                        break;
                    }
                }
            }
            if (leaderOrWinner != null) {
                statisticsDTO.hasLeaderOrWinnerData = true;
                statisticsDTO.leaderOrWinner = convertToCompetitorDTO(leaderOrWinner, leaderOrWinnerBoat);
                GPSFixTrack<Competitor, GPSFixMoving> track = trackedRace.getTrack(leaderOrWinner);
                if (track != null) {
                    statisticsDTO.averageGPSDataSampleInterval = track.getAverageIntervalBetweenRawFixes();
                }
            }
        } catch (NoWindException e) {
        }

        // Measured wind sources data
        statisticsDTO.measuredWindSourcesCount = Util.size(trackedRace.getWindSources(WindSourceType.EXPEDITION));
        statisticsDTO.hasMeasuredWindData = statisticsDTO.measuredWindSourcesCount > 0;

        // leg progress data
        RaceDefinition race = trackedRace.getRace();
        if (race.getCourse() != null) {
            statisticsDTO.hasLegProgressData = true;
            statisticsDTO.totalLegsCount = race.getCourse().getLegs().size();
            statisticsDTO.currentLegNo = trackedRace.getLastLegStarted(MillisecondsTimePoint.now());
        }

        // media data
        if (mediaTracks != null) {
            for (MediaTrack track : mediaTracks) {
                switch (track.mimeType.mediaType) {
                case audio:
                    statisticsDTO.hasAudioData = true;
                    statisticsDTO.audioTracksCount = statisticsDTO.audioTracksCount == null ? 1
                            : statisticsDTO.audioTracksCount++;
                    break;
                case video:
                    statisticsDTO.hasVideoData = true;
                    statisticsDTO.videoTracksCount = statisticsDTO.videoTracksCount == null ? 1
                            : statisticsDTO.videoTracksCount++;
                    break;
                case image: // TODO should this add to an image count?
                    break;
                case unknown: // TODO should this add to an "unknown media" count? Probably not
                    break;
                default:
                    break;
                }
            }
        }

        return statisticsDTO;
    }

    private PlacemarkOrderDTO getRacePlaces(TrackedRace trackedRace) {
        Util.Pair<Placemark, Placemark> startAndFinish = getStartFinishPlacemarksForTrackedRace(trackedRace);
        PlacemarkOrderDTO racePlaces = new PlacemarkOrderDTO();
        if (startAndFinish.getA() != null) {
            racePlaces.getPlacemarks().add(convertToPlacemarkDTO(startAndFinish.getA()));
        }
        if (startAndFinish.getB() != null) {
            racePlaces.getPlacemarks().add(convertToPlacemarkDTO(startAndFinish.getB()));
        }
        if (racePlaces.isEmpty()) {
            racePlaces = null;
        }
        return racePlaces;
    }

    private Util.Pair<Placemark, Placemark> getStartFinishPlacemarksForTrackedRace(TrackedRace race) {
        double radiusCalculationFactor = 10.0;
        Placemark startBest = null;
        Placemark finishBest = null;
        Position startPosition = null;

        // Get start postition
        final Waypoint firstWaypoint = race.getRace().getCourse().getFirstWaypoint();
        if (firstWaypoint != null) {
            Iterator<Mark> startMarks = firstWaypoint.getMarks().iterator();
            GPSFix startMarkFix = startMarks.hasNext() ? race.getOrCreateTrack(startMarks.next()).getLastRawFix() : null;
            startPosition = startMarkFix != null ? startMarkFix.getPosition() : null;
            if (startPosition != null) {
                try {
                    // Get distance to nearest placemark and calculate the search radius
                    Placemark startNearest = ReverseGeocoder.INSTANCE.getPlacemarkNearest(startPosition);
                    if (startNearest != null) {
                        Distance startNearestDistance = startNearest.distanceFrom(startPosition);
                        double startRadius = startNearestDistance.getKilometers() * radiusCalculationFactor;
    
                        // Get the estimated best start place
                        startBest = ReverseGeocoder.INSTANCE.getPlacemarkLast(startPosition, startRadius,
                                new Placemark.ByPopulationDistanceRatio(startPosition));
                    }
                } catch (IOException e) {
                    logger.throwing(TrackedRaceImpl.class.getName(), "getPlaceOrder()", e);
                } catch (org.json.simple.parser.ParseException e) {
                    logger.throwing(TrackedRaceImpl.class.getName(), "getPlaceOrder()", e);
                }
            }
        }

        // Get finish position
        final Waypoint lastWaypoint = race.getRace().getCourse().getLastWaypoint();
        if (lastWaypoint != null) {
            Iterator<Mark> finishMarks = firstWaypoint.getMarks().iterator();
            GPSFix finishMarkFix = finishMarks.hasNext() ? race.getOrCreateTrack(finishMarks.next()).getLastRawFix() : null;
            Position finishPosition = finishMarkFix != null ? finishMarkFix.getPosition() : null;
            if (startPosition != null && finishPosition != null) {
                if (startPosition.getDistance(finishPosition).getKilometers() <= ReverseGeocoder.POSITION_CACHE_DISTANCE_LIMIT_IN_KM) {
                    finishBest = startBest;
                } else {
                    try {
                        // Get distance to nearest placemark and calculate the search radius
                        Placemark finishNearest = ReverseGeocoder.INSTANCE.getPlacemarkNearest(finishPosition);
                        Distance finishNearestDistance = finishNearest.distanceFrom(finishPosition);
                        double finishRadius = finishNearestDistance.getKilometers() * radiusCalculationFactor;
    
                        // Get the estimated best finish place
                        finishBest = ReverseGeocoder.INSTANCE.getPlacemarkLast(finishPosition, finishRadius,
                                new Placemark.ByPopulationDistanceRatio(finishPosition));
                    } catch (IOException e) {
                        logger.throwing(TrackedRaceImpl.class.getName(), "getPlaceOrder()", e);
                    } catch (org.json.simple.parser.ParseException e) {
                        logger.throwing(TrackedRaceImpl.class.getName(), "getPlaceOrder()", e);
                    }
                }
            }
        }
        Util.Pair<Placemark, Placemark> placemarks = new Util.Pair<Placemark, Placemark>(startBest, finishBest);
        return placemarks;
    }

    @Override
    public PlacemarkDTO convertToPlacemarkDTO(Placemark placemark) {
        Position position = placemark.getPosition();
        return new PlacemarkDTO(placemark.getName(), placemark.getCountryCode(), new DegreePosition(position.getLatDeg(),
                position.getLngDeg()), placemark.getPopulation());
    }

    @Override
<<<<<<< HEAD
    public List<CompetitorDTO> getCompetitorDTOList(List<CompetitorWithBoat> competitors) {
=======
    public List<CompetitorDTO> getCompetitorDTOList(Iterable<Competitor> competitors) {
>>>>>>> 5fb3a831
        List<CompetitorDTO> result = new ArrayList<CompetitorDTO>();
        for (CompetitorWithBoat competitor : competitors) {
            result.add(convertToCompetitorDTO(competitor));
        }
        return result;
    }

    @Override
    public List<CompetitorDTO> getCompetitorDTOListTemp(List<Competitor> competitors) {
        List<CompetitorDTO> result = new ArrayList<CompetitorDTO>();
        for (Competitor competitor : competitors) {
            result.add(convertToCompetitorDTO(competitor));
        }
        return result;
    }
    
    @Override
    public List<CompetitorWithoutBoatDTO> getCompetitorWithoutBoatDTOListTemp(List<Competitor> competitors) {
        List<CompetitorWithoutBoatDTO> result = new ArrayList<CompetitorWithoutBoatDTO>();
        for (Competitor competitor : competitors) {
            result.add(convertToCompetitorWithoutBoatDTO(competitor));
        }
        return result;
    }
}<|MERGE_RESOLUTION|>--- conflicted
+++ resolved
@@ -364,11 +364,7 @@
     }
 
     @Override
-<<<<<<< HEAD
-    public List<CompetitorDTO> getCompetitorDTOList(List<CompetitorWithBoat> competitors) {
-=======
-    public List<CompetitorDTO> getCompetitorDTOList(Iterable<Competitor> competitors) {
->>>>>>> 5fb3a831
+    public List<CompetitorDTO> getCompetitorDTOList(Iterable<CompetitorWithBoat> competitors) {
         List<CompetitorDTO> result = new ArrayList<CompetitorDTO>();
         for (CompetitorWithBoat competitor : competitors) {
             result.add(convertToCompetitorDTO(competitor));
@@ -377,7 +373,7 @@
     }
 
     @Override
-    public List<CompetitorDTO> getCompetitorDTOListTemp(List<Competitor> competitors) {
+    public List<CompetitorDTO> getCompetitorDTOListTemp(Iterable<Competitor> competitors) {
         List<CompetitorDTO> result = new ArrayList<CompetitorDTO>();
         for (Competitor competitor : competitors) {
             result.add(convertToCompetitorDTO(competitor));
@@ -386,7 +382,7 @@
     }
     
     @Override
-    public List<CompetitorWithoutBoatDTO> getCompetitorWithoutBoatDTOListTemp(List<Competitor> competitors) {
+    public List<CompetitorWithoutBoatDTO> getCompetitorWithoutBoatDTOListTemp(Iterable<Competitor> competitors) {
         List<CompetitorWithoutBoatDTO> result = new ArrayList<CompetitorWithoutBoatDTO>();
         for (Competitor competitor : competitors) {
             result.add(convertToCompetitorWithoutBoatDTO(competitor));
