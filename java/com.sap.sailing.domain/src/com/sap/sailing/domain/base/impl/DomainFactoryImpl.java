--- conflicted
+++ resolved
@@ -1,264 +1,224 @@
-package com.sap.sailing.domain.base.impl;
-
-import java.io.IOException;
-import java.io.InputStream;
-import java.util.ArrayList;
-import java.util.Iterator;
-import java.util.List;
-import java.util.logging.Logger;
-
-import com.sap.sailing.domain.base.Competitor;
-import com.sap.sailing.domain.base.CompetitorStore;
-import com.sap.sailing.domain.base.DomainFactory;
-import com.sap.sailing.domain.base.Fleet;
-import com.sap.sailing.domain.base.Mark;
-import com.sap.sailing.domain.base.ObjectInputStreamResolvingAgainstDomainFactory;
-import com.sap.sailing.domain.base.Waypoint;
-import com.sap.sailing.domain.common.Distance;
-import com.sap.sailing.domain.common.Placemark;
-import com.sap.sailing.domain.common.Position;
-import com.sap.sailing.domain.common.RegattaAndRaceIdentifier;
-import com.sap.sailing.domain.common.ScoringSchemeType;
-import com.sap.sailing.domain.common.TimePoint;
-import com.sap.sailing.domain.common.dto.CompetitorDTO;
-import com.sap.sailing.domain.common.dto.FleetDTO;
-import com.sap.sailing.domain.common.dto.PlacemarkDTO;
-import com.sap.sailing.domain.common.dto.PlacemarkOrderDTO;
-import com.sap.sailing.domain.common.dto.PositionDTO;
-import com.sap.sailing.domain.common.dto.RaceDTO;
-import com.sap.sailing.domain.common.dto.RaceStatusDTO;
-import com.sap.sailing.domain.common.dto.TrackedRaceDTO;
-import com.sap.sailing.domain.common.impl.Util.Pair;
-import com.sap.sailing.domain.leaderboard.ScoringScheme;
-import com.sap.sailing.domain.leaderboard.impl.HighPoint;
-import com.sap.sailing.domain.leaderboard.impl.HighPointExtremeSailingSeriesOverall;
-import com.sap.sailing.domain.leaderboard.impl.HighPointFirstGets10LastBreaksTie;
-import com.sap.sailing.domain.leaderboard.impl.HighPointFirstGets1LastBreaksTie;
-import com.sap.sailing.domain.leaderboard.impl.HighPointLastBreaksTie;
-import com.sap.sailing.domain.leaderboard.impl.LowPoint;
-import com.sap.sailing.domain.leaderboard.impl.LowPointWinnerGetsZero;
-import com.sap.sailing.domain.tracking.GPSFix;
-import com.sap.sailing.domain.tracking.MarkPassing;
-import com.sap.sailing.domain.tracking.TrackedRace;
-import com.sap.sailing.domain.tracking.TrackedRegattaRegistry;
-import com.sap.sailing.domain.tracking.impl.MarkPassingImpl;
-import com.sap.sailing.domain.tracking.impl.TrackedRaceImpl;
-import com.sap.sailing.geocoding.ReverseGeocoder;
-
-public class DomainFactoryImpl extends SharedDomainFactoryImpl implements DomainFactory {
-    private static Logger logger = Logger.getLogger(DomainFactoryImpl.class.getName());
-
-    /**
-     * Uses a transient competitor store
-     */
-    public DomainFactoryImpl() {
-        super(new TransientCompetitorStoreImpl());
-    }
-    
-    public DomainFactoryImpl(CompetitorStore competitorStore) {
-        super(competitorStore);
-    }
-
-    @Override
-    public MarkPassing createMarkPassing(TimePoint timePoint, Waypoint waypoint, Competitor competitor) {
-        return new MarkPassingImpl(timePoint, waypoint, competitor);
-    }
-
-    @Override
-<<<<<<< HEAD
-    public BoatClass getOrCreateBoatClass(String name, boolean typicallyStartsUpwind) {
-        synchronized (boatClassCache) {
-            BoatClass result = boatClassCache.get(name);
-            if (result == null) {
-                result = new BoatClassImpl(name, typicallyStartsUpwind);
-                boatClassCache.put(name, result);
-            }
-            return result;
-        }
-    }
-    
-    @Override
-    public BoatClass getOrCreateBoatClass(String name) {
-        return getOrCreateBoatClass(name, /* typicallyStartsUpwind */!mayStartWithNoUpwindLeg.contains(name.toLowerCase()));
-    }
-
-    @Override
-    public Competitor getExistingCompetitorById(Serializable competitorId) {
-        return competitorStore.getExistingCompetitorById(competitorId);
-    }
-
-    @Override
-    public boolean isCompetitorToUpdateDuringGetOrCreate(Competitor competitor) {
-        return competitorStore.isCompetitorToUpdateDuringGetOrCreate(competitor);
-    }
-
-    @Override
-    public synchronized Competitor getOrCreateCompetitor(Serializable competitorId, String name, String displayColor, DynamicTeam team, DynamicBoat boat) {
-        return competitorStore.getOrCreateCompetitor(competitorId, name, displayColor, team, boat);
-    }
-
-    @Override
-    public DynamicCompetitor getOrCreateDynamicCompetitor(UUID fromString, String name, String displayColor, DynamicTeam team, DynamicBoat boat) {
-        return (DynamicCompetitor) getOrCreateCompetitor(fromString, name, displayColor, team, boat);
-    }
-
-    @Override
-=======
->>>>>>> a682e80a
-    public ObjectInputStreamResolvingAgainstDomainFactory createObjectInputStreamResolvingAgainstThisFactory(InputStream inputStream) throws IOException {
-        return new ObjectInputStreamResolvingAgainstDomainFactoryImpl(inputStream, this);
-    }
-
-    @Override
-    public ScoringScheme createScoringScheme(ScoringSchemeType scoringSchemeType) {
-        switch (scoringSchemeType) {
-        case LOW_POINT:
-            return new LowPoint();
-        case HIGH_POINT:
-            return new HighPoint();
-        case HIGH_POINT_ESS_OVERALL:
-            return new HighPointExtremeSailingSeriesOverall();
-        case HIGH_POINT_LAST_BREAKS_TIE:
-            return new HighPointLastBreaksTie();
-        case HIGH_POINT_FIRST_GETS_ONE:
-            return new HighPointFirstGets1LastBreaksTie();
-        case HIGH_POINT_FIRST_GETS_TEN:
-            return new HighPointFirstGets10LastBreaksTie();
-        case LOW_POINT_WINNER_GETS_ZERO:
-            return new LowPointWinnerGetsZero();
-        }
-        throw new RuntimeException("Unknown scoring scheme type "+scoringSchemeType.name());
-    }
-
-    @Override
-    public CompetitorDTO convertToCompetitorDTO(Competitor c) {
-        return competitorStore.convertToCompetitorDTO(c);
-    }
-
-    @Override
-    public FleetDTO convertToFleetDTO(Fleet fleet) {
-        return new FleetDTO(fleet.getName(), fleet.getOrdering(), fleet.getColor());
-    }
-
-    @Override
-    public RaceDTO createRaceDTO(TrackedRegattaRegistry trackedRegattaRegistry, boolean withGeoLocationData, RegattaAndRaceIdentifier raceIdentifier, TrackedRace trackedRace) {
-        assert trackedRace != null;
-        // Optional: Getting the places of the race
-        PlacemarkOrderDTO racePlaces = withGeoLocationData ? getRacePlaces(trackedRace) : null;
-        TrackedRaceDTO trackedRaceDTO = createTrackedRaceDTO(trackedRace); 
-        RaceDTO raceDTO = new RaceDTO(raceIdentifier, trackedRaceDTO, trackedRegattaRegistry.isRaceBeingTracked(trackedRace.getRace()));
-        raceDTO.places = racePlaces;
-        updateRaceDTOWithTrackedRaceData(trackedRace, raceDTO);
-        return raceDTO;
-    }
-
-    @Override
-    public void updateRaceDTOWithTrackedRaceData(TrackedRace trackedRace, RaceDTO raceDTO) {
-        assert trackedRace != null;
-        raceDTO.startOfRace = trackedRace.getStartOfRace() == null ? null : trackedRace.getStartOfRace().asDate();
-        raceDTO.endOfRace = trackedRace.getEndOfRace() == null ? null : trackedRace.getEndOfRace().asDate();
-        raceDTO.status = new RaceStatusDTO();
-        raceDTO.status.status = trackedRace.getStatus() == null ? null : trackedRace.getStatus().getStatus();
-        raceDTO.status.loadingProgress = trackedRace.getStatus() == null ? 0.0 : trackedRace.getStatus().getLoadingProgress();
-    }
-
-    @Override
-    public TrackedRaceDTO createTrackedRaceDTO(TrackedRace trackedRace) {
-        TrackedRaceDTO trackedRaceDTO = new TrackedRaceDTO();
-        trackedRaceDTO.startOfTracking = trackedRace.getStartOfTracking() == null ? null : trackedRace.getStartOfTracking().asDate();
-        trackedRaceDTO.endOfTracking = trackedRace.getEndOfTracking() == null ? null : trackedRace.getEndOfTracking().asDate();
-        trackedRaceDTO.timePointOfNewestEvent = trackedRace.getTimePointOfNewestEvent() == null ? null : trackedRace.getTimePointOfNewestEvent().asDate();
-        trackedRaceDTO.hasWindData = trackedRace.hasWindData();
-        trackedRaceDTO.hasGPSData = trackedRace.hasGPSData();
-        trackedRaceDTO.delayToLiveInMs = trackedRace.getDelayToLiveInMillis();
-        return trackedRaceDTO;
-    }
-
-    private PlacemarkOrderDTO getRacePlaces(TrackedRace trackedRace) {
-        Pair<Placemark, Placemark> startAndFinish = getStartFinishPlacemarksForTrackedRace(trackedRace);
-        PlacemarkOrderDTO racePlaces = new PlacemarkOrderDTO();
-        if (startAndFinish.getA() != null) {
-            racePlaces.getPlacemarks().add(convertToPlacemarkDTO(startAndFinish.getA()));
-        }
-        if (startAndFinish.getB() != null) {
-            racePlaces.getPlacemarks().add(convertToPlacemarkDTO(startAndFinish.getB()));
-        }
-        if (racePlaces.isEmpty()) {
-            racePlaces = null;
-        }
-        return racePlaces;
-    }
-
-    private Pair<Placemark, Placemark> getStartFinishPlacemarksForTrackedRace(TrackedRace race) {
-        double radiusCalculationFactor = 10.0;
-        Placemark startBest = null;
-        Placemark finishBest = null;
-
-        // Get start postition
-        Iterator<Mark> startMarks = race.getRace().getCourse().getFirstWaypoint().getMarks().iterator();
-        GPSFix startMarkFix = startMarks.hasNext() ? race.getOrCreateTrack(startMarks.next()).getLastRawFix() : null;
-        Position startPosition = startMarkFix != null ? startMarkFix.getPosition() : null;
-        if (startPosition != null) {
-            try {
-                // Get distance to nearest placemark and calculate the search radius
-                Placemark startNearest = ReverseGeocoder.INSTANCE.getPlacemarkNearest(startPosition);
-                if (startNearest != null) {
-                    Distance startNearestDistance = startNearest.distanceFrom(startPosition);
-                    double startRadius = startNearestDistance.getKilometers() * radiusCalculationFactor;
-
-                    // Get the estimated best start place
-                    startBest = ReverseGeocoder.INSTANCE.getPlacemarkLast(startPosition, startRadius,
-                            new Placemark.ByPopulationDistanceRatio(startPosition));
-                }
-            } catch (IOException e) {
-                logger.throwing(TrackedRaceImpl.class.getName(), "getPlaceOrder()", e);
-            } catch (org.json.simple.parser.ParseException e) {
-                logger.throwing(TrackedRaceImpl.class.getName(), "getPlaceOrder()", e);
-            }
-        }
-
-        // Get finish position
-        Iterator<Mark> finishMarks = race.getRace().getCourse().getFirstWaypoint().getMarks().iterator();
-        GPSFix finishMarkFix = finishMarks.hasNext() ? race.getOrCreateTrack(finishMarks.next()).getLastRawFix() : null;
-        Position finishPosition = finishMarkFix != null ? finishMarkFix.getPosition() : null;
-        if (startPosition != null && finishPosition != null) {
-            if (startPosition.getDistance(finishPosition).getKilometers() <= ReverseGeocoder.POSITION_CACHE_DISTANCE_LIMIT_IN_KM) {
-                finishBest = startBest;
-            } else {
-                try {
-                    // Get distance to nearest placemark and calculate the search radius
-                    Placemark finishNearest = ReverseGeocoder.INSTANCE.getPlacemarkNearest(finishPosition);
-                    Distance finishNearestDistance = finishNearest.distanceFrom(finishPosition);
-                    double finishRadius = finishNearestDistance.getKilometers() * radiusCalculationFactor;
-
-                    // Get the estimated best finish place
-                    finishBest = ReverseGeocoder.INSTANCE.getPlacemarkLast(finishPosition, finishRadius,
-                            new Placemark.ByPopulationDistanceRatio(finishPosition));
-                } catch (IOException e) {
-                    logger.throwing(TrackedRaceImpl.class.getName(), "getPlaceOrder()", e);
-                } catch (org.json.simple.parser.ParseException e) {
-                    logger.throwing(TrackedRaceImpl.class.getName(), "getPlaceOrder()", e);
-                }
-            }
-        }
-        Pair<Placemark, Placemark> placemarks = new Pair<Placemark, Placemark>(startBest, finishBest);
-        return placemarks;
-    }
-
-    @Override
-    public PlacemarkDTO convertToPlacemarkDTO(Placemark placemark) {
-        Position position = placemark.getPosition();
-        return new PlacemarkDTO(placemark.getName(), placemark.getCountryCode(), new PositionDTO(position.getLatDeg(),
-                position.getLngDeg()), placemark.getPopulation());
-    }
-
-    @Override
-    public List<CompetitorDTO> getCompetitorDTOList(List<Competitor> competitors) {
-        List<CompetitorDTO> result = new ArrayList<CompetitorDTO>();
-        for (Competitor competitor : competitors) {
-            result.add(convertToCompetitorDTO(competitor));
-        }
-        return result;
-    }
-
-}
+package com.sap.sailing.domain.base.impl;
+
+import java.io.IOException;
+import java.io.InputStream;
+import java.util.ArrayList;
+import java.util.Iterator;
+import java.util.List;
+import java.util.logging.Logger;
+
+import com.sap.sailing.domain.base.Competitor;
+import com.sap.sailing.domain.base.CompetitorStore;
+import com.sap.sailing.domain.base.DomainFactory;
+import com.sap.sailing.domain.base.Fleet;
+import com.sap.sailing.domain.base.Mark;
+import com.sap.sailing.domain.base.ObjectInputStreamResolvingAgainstDomainFactory;
+import com.sap.sailing.domain.base.Waypoint;
+import com.sap.sailing.domain.common.Distance;
+import com.sap.sailing.domain.common.Placemark;
+import com.sap.sailing.domain.common.Position;
+import com.sap.sailing.domain.common.RegattaAndRaceIdentifier;
+import com.sap.sailing.domain.common.ScoringSchemeType;
+import com.sap.sailing.domain.common.TimePoint;
+import com.sap.sailing.domain.common.dto.CompetitorDTO;
+import com.sap.sailing.domain.common.dto.FleetDTO;
+import com.sap.sailing.domain.common.dto.PlacemarkDTO;
+import com.sap.sailing.domain.common.dto.PlacemarkOrderDTO;
+import com.sap.sailing.domain.common.dto.PositionDTO;
+import com.sap.sailing.domain.common.dto.RaceDTO;
+import com.sap.sailing.domain.common.dto.RaceStatusDTO;
+import com.sap.sailing.domain.common.dto.TrackedRaceDTO;
+import com.sap.sailing.domain.common.impl.Util.Pair;
+import com.sap.sailing.domain.leaderboard.ScoringScheme;
+import com.sap.sailing.domain.leaderboard.impl.HighPoint;
+import com.sap.sailing.domain.leaderboard.impl.HighPointExtremeSailingSeriesOverall;
+import com.sap.sailing.domain.leaderboard.impl.HighPointFirstGets10LastBreaksTie;
+import com.sap.sailing.domain.leaderboard.impl.HighPointFirstGets1LastBreaksTie;
+import com.sap.sailing.domain.leaderboard.impl.HighPointLastBreaksTie;
+import com.sap.sailing.domain.leaderboard.impl.LowPoint;
+import com.sap.sailing.domain.leaderboard.impl.LowPointWinnerGetsZero;
+import com.sap.sailing.domain.tracking.GPSFix;
+import com.sap.sailing.domain.tracking.MarkPassing;
+import com.sap.sailing.domain.tracking.TrackedRace;
+import com.sap.sailing.domain.tracking.TrackedRegattaRegistry;
+import com.sap.sailing.domain.tracking.impl.MarkPassingImpl;
+import com.sap.sailing.domain.tracking.impl.TrackedRaceImpl;
+import com.sap.sailing.geocoding.ReverseGeocoder;
+
+public class DomainFactoryImpl extends SharedDomainFactoryImpl implements DomainFactory {
+    private static Logger logger = Logger.getLogger(DomainFactoryImpl.class.getName());
+    
+    /**
+     * Uses a transient competitor store
+     */
+    public DomainFactoryImpl() {
+        super(new TransientCompetitorStoreImpl());
+    }
+    
+    public DomainFactoryImpl(CompetitorStore competitorStore) {
+        super(competitorStore);
+    }
+
+    @Override
+    public MarkPassing createMarkPassing(TimePoint timePoint, Waypoint waypoint, Competitor competitor) {
+        return new MarkPassingImpl(timePoint, waypoint, competitor);
+    }
+
+    @Override
+    public ObjectInputStreamResolvingAgainstDomainFactory createObjectInputStreamResolvingAgainstThisFactory(InputStream inputStream) throws IOException {
+        return new ObjectInputStreamResolvingAgainstDomainFactoryImpl(inputStream, this);
+    }
+
+    @Override
+    public ScoringScheme createScoringScheme(ScoringSchemeType scoringSchemeType) {
+        switch (scoringSchemeType) {
+        case LOW_POINT:
+            return new LowPoint();
+        case HIGH_POINT:
+            return new HighPoint();
+        case HIGH_POINT_ESS_OVERALL:
+            return new HighPointExtremeSailingSeriesOverall();
+        case HIGH_POINT_LAST_BREAKS_TIE:
+            return new HighPointLastBreaksTie();
+        case HIGH_POINT_FIRST_GETS_ONE:
+            return new HighPointFirstGets1LastBreaksTie();
+        case HIGH_POINT_FIRST_GETS_TEN:
+            return new HighPointFirstGets10LastBreaksTie();
+        case LOW_POINT_WINNER_GETS_ZERO:
+            return new LowPointWinnerGetsZero();
+        }
+        throw new RuntimeException("Unknown scoring scheme type "+scoringSchemeType.name());
+    }
+
+    @Override
+    public CompetitorDTO convertToCompetitorDTO(Competitor c) {
+        return competitorStore.convertToCompetitorDTO(c);
+    }
+
+    @Override
+    public FleetDTO convertToFleetDTO(Fleet fleet) {
+        return new FleetDTO(fleet.getName(), fleet.getOrdering(), fleet.getColor());
+    }
+
+    @Override
+    public RaceDTO createRaceDTO(TrackedRegattaRegistry trackedRegattaRegistry, boolean withGeoLocationData, RegattaAndRaceIdentifier raceIdentifier, TrackedRace trackedRace) {
+        assert trackedRace != null;
+        // Optional: Getting the places of the race
+        PlacemarkOrderDTO racePlaces = withGeoLocationData ? getRacePlaces(trackedRace) : null;
+        TrackedRaceDTO trackedRaceDTO = createTrackedRaceDTO(trackedRace); 
+        RaceDTO raceDTO = new RaceDTO(raceIdentifier, trackedRaceDTO, trackedRegattaRegistry.isRaceBeingTracked(trackedRace.getRace()));
+        raceDTO.places = racePlaces;
+        updateRaceDTOWithTrackedRaceData(trackedRace, raceDTO);
+        return raceDTO;
+    }
+
+    @Override
+    public void updateRaceDTOWithTrackedRaceData(TrackedRace trackedRace, RaceDTO raceDTO) {
+        assert trackedRace != null;
+        raceDTO.startOfRace = trackedRace.getStartOfRace() == null ? null : trackedRace.getStartOfRace().asDate();
+        raceDTO.endOfRace = trackedRace.getEndOfRace() == null ? null : trackedRace.getEndOfRace().asDate();
+        raceDTO.status = new RaceStatusDTO();
+        raceDTO.status.status = trackedRace.getStatus() == null ? null : trackedRace.getStatus().getStatus();
+        raceDTO.status.loadingProgress = trackedRace.getStatus() == null ? 0.0 : trackedRace.getStatus().getLoadingProgress();
+    }
+
+    @Override
+    public TrackedRaceDTO createTrackedRaceDTO(TrackedRace trackedRace) {
+        TrackedRaceDTO trackedRaceDTO = new TrackedRaceDTO();
+        trackedRaceDTO.startOfTracking = trackedRace.getStartOfTracking() == null ? null : trackedRace.getStartOfTracking().asDate();
+        trackedRaceDTO.endOfTracking = trackedRace.getEndOfTracking() == null ? null : trackedRace.getEndOfTracking().asDate();
+        trackedRaceDTO.timePointOfNewestEvent = trackedRace.getTimePointOfNewestEvent() == null ? null : trackedRace.getTimePointOfNewestEvent().asDate();
+        trackedRaceDTO.hasWindData = trackedRace.hasWindData();
+        trackedRaceDTO.hasGPSData = trackedRace.hasGPSData();
+        trackedRaceDTO.delayToLiveInMs = trackedRace.getDelayToLiveInMillis();
+        return trackedRaceDTO;
+    }
+
+    private PlacemarkOrderDTO getRacePlaces(TrackedRace trackedRace) {
+        Pair<Placemark, Placemark> startAndFinish = getStartFinishPlacemarksForTrackedRace(trackedRace);
+        PlacemarkOrderDTO racePlaces = new PlacemarkOrderDTO();
+        if (startAndFinish.getA() != null) {
+            racePlaces.getPlacemarks().add(convertToPlacemarkDTO(startAndFinish.getA()));
+        }
+        if (startAndFinish.getB() != null) {
+            racePlaces.getPlacemarks().add(convertToPlacemarkDTO(startAndFinish.getB()));
+        }
+        if (racePlaces.isEmpty()) {
+            racePlaces = null;
+        }
+        return racePlaces;
+    }
+
+    private Pair<Placemark, Placemark> getStartFinishPlacemarksForTrackedRace(TrackedRace race) {
+        double radiusCalculationFactor = 10.0;
+        Placemark startBest = null;
+        Placemark finishBest = null;
+
+        // Get start postition
+        Iterator<Mark> startMarks = race.getRace().getCourse().getFirstWaypoint().getMarks().iterator();
+        GPSFix startMarkFix = startMarks.hasNext() ? race.getOrCreateTrack(startMarks.next()).getLastRawFix() : null;
+        Position startPosition = startMarkFix != null ? startMarkFix.getPosition() : null;
+        if (startPosition != null) {
+            try {
+                // Get distance to nearest placemark and calculate the search radius
+                Placemark startNearest = ReverseGeocoder.INSTANCE.getPlacemarkNearest(startPosition);
+                if (startNearest != null) {
+                    Distance startNearestDistance = startNearest.distanceFrom(startPosition);
+                    double startRadius = startNearestDistance.getKilometers() * radiusCalculationFactor;
+
+                    // Get the estimated best start place
+                    startBest = ReverseGeocoder.INSTANCE.getPlacemarkLast(startPosition, startRadius,
+                            new Placemark.ByPopulationDistanceRatio(startPosition));
+                }
+            } catch (IOException e) {
+                logger.throwing(TrackedRaceImpl.class.getName(), "getPlaceOrder()", e);
+            } catch (org.json.simple.parser.ParseException e) {
+                logger.throwing(TrackedRaceImpl.class.getName(), "getPlaceOrder()", e);
+            }
+        }
+
+        // Get finish position
+        Iterator<Mark> finishMarks = race.getRace().getCourse().getFirstWaypoint().getMarks().iterator();
+        GPSFix finishMarkFix = finishMarks.hasNext() ? race.getOrCreateTrack(finishMarks.next()).getLastRawFix() : null;
+        Position finishPosition = finishMarkFix != null ? finishMarkFix.getPosition() : null;
+        if (startPosition != null && finishPosition != null) {
+            if (startPosition.getDistance(finishPosition).getKilometers() <= ReverseGeocoder.POSITION_CACHE_DISTANCE_LIMIT_IN_KM) {
+                finishBest = startBest;
+            } else {
+                try {
+                    // Get distance to nearest placemark and calculate the search radius
+                    Placemark finishNearest = ReverseGeocoder.INSTANCE.getPlacemarkNearest(finishPosition);
+                    Distance finishNearestDistance = finishNearest.distanceFrom(finishPosition);
+                    double finishRadius = finishNearestDistance.getKilometers() * radiusCalculationFactor;
+
+                    // Get the estimated best finish place
+                    finishBest = ReverseGeocoder.INSTANCE.getPlacemarkLast(finishPosition, finishRadius,
+                            new Placemark.ByPopulationDistanceRatio(finishPosition));
+                } catch (IOException e) {
+                    logger.throwing(TrackedRaceImpl.class.getName(), "getPlaceOrder()", e);
+                } catch (org.json.simple.parser.ParseException e) {
+                    logger.throwing(TrackedRaceImpl.class.getName(), "getPlaceOrder()", e);
+                }
+            }
+        }
+        Pair<Placemark, Placemark> placemarks = new Pair<Placemark, Placemark>(startBest, finishBest);
+        return placemarks;
+    }
+
+    @Override
+    public PlacemarkDTO convertToPlacemarkDTO(Placemark placemark) {
+        Position position = placemark.getPosition();
+        return new PlacemarkDTO(placemark.getName(), placemark.getCountryCode(), new PositionDTO(position.getLatDeg(),
+                position.getLngDeg()), placemark.getPopulation());
+    }
+
+    @Override
+    public List<CompetitorDTO> getCompetitorDTOList(List<Competitor> competitors) {
+        List<CompetitorDTO> result = new ArrayList<CompetitorDTO>();
+        for (Competitor competitor : competitors) {
+            result.add(convertToCompetitorDTO(competitor));
+        }
+        return result;
+    }
+
+}