package com.sap.sailing.domain.base.impl;

import java.io.IOException;
import java.io.InputStream;
import java.util.ArrayList;
import java.util.Iterator;
import java.util.List;
import java.util.Map;
import java.util.Map.Entry;
import java.util.logging.Logger;

import com.sap.sailing.domain.abstractlog.race.analyzing.impl.RaceLogResolver;
import com.sap.sailing.domain.base.Boat;
import com.sap.sailing.domain.base.Competitor;
import com.sap.sailing.domain.base.CompetitorAndBoatStore;
import com.sap.sailing.domain.base.DomainFactory;
import com.sap.sailing.domain.base.Fleet;
import com.sap.sailing.domain.base.Mark;
import com.sap.sailing.domain.base.RaceColumn;
import com.sap.sailing.domain.base.RaceDefinition;
import com.sap.sailing.domain.base.Waypoint;
import com.sap.sailing.domain.common.Distance;
import com.sap.sailing.domain.common.NoWindException;
import com.sap.sailing.domain.common.Placemark;
import com.sap.sailing.domain.common.Position;
import com.sap.sailing.domain.common.RegattaAndRaceIdentifier;
import com.sap.sailing.domain.common.ScoringSchemeType;
import com.sap.sailing.domain.common.WindSourceType;
import com.sap.sailing.domain.common.dto.BoatDTO;
import com.sap.sailing.domain.common.dto.CompetitorWithBoatDTO;
import com.sap.sailing.domain.common.dto.CompetitorDTO;
import com.sap.sailing.domain.common.dto.FleetDTO;
import com.sap.sailing.domain.common.dto.PlacemarkDTO;
import com.sap.sailing.domain.common.dto.PlacemarkOrderDTO;
import com.sap.sailing.domain.common.dto.RaceDTO;
import com.sap.sailing.domain.common.dto.RaceStatusDTO;
import com.sap.sailing.domain.common.dto.TrackedRaceDTO;
import com.sap.sailing.domain.common.dto.TrackedRaceStatisticsDTO;
import com.sap.sailing.domain.common.impl.DegreePosition;
import com.sap.sailing.domain.common.media.MediaTrack;
import com.sap.sailing.domain.common.tracking.GPSFix;
import com.sap.sailing.domain.common.tracking.GPSFixMoving;
import com.sap.sailing.domain.leaderboard.Leaderboard;
import com.sap.sailing.domain.leaderboard.ScoringScheme;
import com.sap.sailing.domain.leaderboard.impl.HighPoint;
import com.sap.sailing.domain.leaderboard.impl.HighPointExtremeSailingSeriesOverall;
import com.sap.sailing.domain.leaderboard.impl.HighPointExtremeSailingSeriesOverall12PointsMax;
import com.sap.sailing.domain.leaderboard.impl.HighPointFirstGets10LastBreaksTie;
import com.sap.sailing.domain.leaderboard.impl.HighPointFirstGets10Or8AndLastBreaksTie;
import com.sap.sailing.domain.leaderboard.impl.HighPointFirstGets12Or8AndLastBreaksTie;
import com.sap.sailing.domain.leaderboard.impl.HighPointFirstGets12Or8AndLastBreaksTie2017;
import com.sap.sailing.domain.leaderboard.impl.HighPointFirstGets1LastBreaksTie;
import com.sap.sailing.domain.leaderboard.impl.HighPointLastBreaksTie;
import com.sap.sailing.domain.leaderboard.impl.HighPointMatchRacing;
import com.sap.sailing.domain.leaderboard.impl.HighPointWinnerGetsEight;
import com.sap.sailing.domain.leaderboard.impl.HighPointWinnerGetsEightAndInterpolation;
import com.sap.sailing.domain.leaderboard.impl.HighPointWinnerGetsFive;
import com.sap.sailing.domain.leaderboard.impl.HighPointWinnerGetsSix;
import com.sap.sailing.domain.leaderboard.impl.LowPoint;
import com.sap.sailing.domain.leaderboard.impl.LowPointForLeagueOverallLeaderboard;
import com.sap.sailing.domain.leaderboard.impl.LowPointTieBreakBasedOnLastSeriesOnly;
import com.sap.sailing.domain.leaderboard.impl.LowPointWinnerGetsZero;
import com.sap.sailing.domain.leaderboard.impl.LowPointWithAutomaticRDG;
import com.sap.sailing.domain.leaderboard.impl.LowPointWithEliminationsAndRoundsWinnerGets07;
import com.sap.sailing.domain.tracking.GPSFixTrack;
import com.sap.sailing.domain.tracking.MarkPassing;
import com.sap.sailing.domain.tracking.TrackedRace;
import com.sap.sailing.domain.tracking.TrackedRegattaRegistry;
import com.sap.sailing.domain.tracking.impl.MarkPassingImpl;
import com.sap.sailing.domain.tracking.impl.TrackedRaceImpl;
import com.sap.sailing.geocoding.ReverseGeocoder;
import com.sap.sse.common.TimePoint;
import com.sap.sse.common.Util;
import com.sap.sse.common.Util.Pair;
import com.sap.sse.common.impl.MillisecondsTimePoint;
import com.sap.sse.util.ObjectInputStreamResolvingAgainstCache;

public class DomainFactoryImpl extends SharedDomainFactoryImpl implements DomainFactory {
    private static Logger logger = Logger.getLogger(DomainFactoryImpl.class.getName());
    
    /**
     * Uses a transient competitor and boat store
     */
    public DomainFactoryImpl(RaceLogResolver raceLogResolver) {
        super(new TransientCompetitorAndBoatStoreImpl(), raceLogResolver);
    }
    
    public DomainFactoryImpl(CompetitorAndBoatStore competitorStore, RaceLogResolver raceLogResolver) {
        super(competitorStore, raceLogResolver);
    }

    @Override
    public MarkPassing createMarkPassing(TimePoint timePoint, Waypoint waypoint, Competitor competitor) {
        return new MarkPassingImpl(timePoint, waypoint, competitor);
    }

    @Override
    public ObjectInputStreamResolvingAgainstCache<DomainFactory> createObjectInputStreamResolvingAgainstThisFactory(InputStream inputStream) throws IOException {
        return new ObjectInputStreamResolvingAgainstDomainFactoryImpl(inputStream, this);
    }

    @Override
    public ScoringScheme createScoringScheme(ScoringSchemeType scoringSchemeType) {
        switch (scoringSchemeType) {
        case LOW_POINT:
            return new LowPoint();
        case HIGH_POINT:
            return new HighPoint();
        case HIGH_POINT_ESS_OVERALL:
            return new HighPointExtremeSailingSeriesOverall();
        case HIGH_POINT_ESS_OVERALL_12:
            return new HighPointExtremeSailingSeriesOverall12PointsMax();
        case HIGH_POINT_LAST_BREAKS_TIE:
            return new HighPointLastBreaksTie();
        case HIGH_POINT_FIRST_GETS_ONE:
            return new HighPointFirstGets1LastBreaksTie();
        case HIGH_POINT_FIRST_GETS_TEN:
            return new HighPointFirstGets10LastBreaksTie();
        case LOW_POINT_WINNER_GETS_ZERO:
            return new LowPointWinnerGetsZero();
        case HIGH_POINT_WINNER_GETS_FIVE:
            return new HighPointWinnerGetsFive();
        case HIGH_POINT_WINNER_GETS_SIX:
            return new HighPointWinnerGetsSix();
        case HIGH_POINT_WINNER_GETS_EIGHT:
            return new HighPointWinnerGetsEight();
        case HIGH_POINT_MATCH_RACING:
            return new HighPointMatchRacing();
        case HIGH_POINT_WINNER_GETS_EIGHT_AND_INTERPOLATION:
            return new HighPointWinnerGetsEightAndInterpolation();
        case HIGH_POINT_FIRST_GETS_TEN_OR_EIGHT:
            return new HighPointFirstGets10Or8AndLastBreaksTie();
        case HIGH_POINT_FIRST_GETS_TWELVE_OR_EIGHT:
            return new HighPointFirstGets12Or8AndLastBreaksTie();
        case HIGH_POINT_FIRST_GETS_TWELVE_OR_EIGHT_2017:
            return new HighPointFirstGets12Or8AndLastBreaksTie2017();
        case LOW_POINT_WITH_ELIMINATIONS_AND_ROUNDS_WINNER_GETS_07:
            return new LowPointWithEliminationsAndRoundsWinnerGets07();
        case LOW_POINT_LEAGUE_OVERALL:
            return new LowPointForLeagueOverallLeaderboard();
        case LOW_POINT_TIE_BREAK_BASED_ON_LAST_SERIES_ONLY:
            return new LowPointTieBreakBasedOnLastSeriesOnly();
        case LOW_POINT_WITH_AUTOMATIC_RDG:
            return new LowPointWithAutomaticRDG();
        }
        throw new RuntimeException("Unknown scoring scheme type "+scoringSchemeType.name());
    }

    @Override
    public CompetitorWithBoatDTO convertToCompetitorDTO(Competitor competitor, Boat boat) {
        return competitorAndBoatStore.convertToCompetitorWithBoatDTO(competitor, boat);
    }

    @Override
    public CompetitorWithBoatDTO convertToCompetitorWithOptionalBoatDTO(Competitor competitor) {
        return competitorAndBoatStore.convertToCompetitorWithOptionalBoatDTO(competitor);
    }

    @Override
    public CompetitorDTO convertToCompetitorDTO(Competitor competitor) {
        return competitorAndBoatStore.convertToCompetitorDTO(competitor);
    }

    @Override
<<<<<<< HEAD
    public Map<CompetitorDTO, BoatDTO> convertToCompetitorAndBoatDTOs(Map<Competitor, ? extends Boat> competitorsAndBoats) {
=======
    public Map<CompetitorWithBoatDTO, BoatDTO> convertToCompetitorAndBoatDTOs(Map<Competitor, Boat> competitorsAndBoats) {
>>>>>>> 4c319f5f
        return competitorAndBoatStore.convertToCompetitorAndBoatDTOs(competitorsAndBoats);
    }

    @Override
    public BoatDTO convertToBoatDTO(Boat boat) {
        return competitorAndBoatStore.convertToBoatDTO(boat);
    }

    @Override
    public FleetDTO convertToFleetDTO(Fleet fleet) {
        return new FleetDTO(fleet.getName(), fleet.getOrdering(), fleet.getColor());
    }

    @Override
    public RaceDTO createRaceDTO(TrackedRegattaRegistry trackedRegattaRegistry, boolean withGeoLocationData, RegattaAndRaceIdentifier raceIdentifier, TrackedRace trackedRace) {
        assert trackedRace != null;
        // Optional: Getting the places of the race
        PlacemarkOrderDTO racePlaces = withGeoLocationData ? getRacePlaces(trackedRace) : null;
        TrackedRaceDTO trackedRaceDTO = createTrackedRaceDTO(trackedRace); 
        RaceDTO raceDTO = new RaceDTO(raceIdentifier, trackedRaceDTO, trackedRegattaRegistry.isRaceBeingTracked(
                trackedRace.getTrackedRegatta().getRegatta(), trackedRace.getRace()));
        raceDTO.places = racePlaces;
        updateRaceDTOWithTrackedRaceData(trackedRace, raceDTO);
        return raceDTO;
    }

    @Override
    public void updateRaceDTOWithTrackedRaceData(TrackedRace trackedRace, RaceDTO raceDTO) {
        assert trackedRace != null;
        raceDTO.startOfRace = trackedRace.getStartOfRace() == null ? null : trackedRace.getStartOfRace().asDate();
        raceDTO.endOfRace = trackedRace.getEndOfRace() == null ? null : trackedRace.getEndOfRace().asDate();
        raceDTO.status = new RaceStatusDTO();
        raceDTO.status.status = trackedRace.getStatus() == null ? null : trackedRace.getStatus().getStatus();
        raceDTO.status.loadingProgress = trackedRace.getStatus() == null ? 0.0 : trackedRace.getStatus().getLoadingProgress();
    }

    @Override
    public TrackedRaceDTO createTrackedRaceDTO(TrackedRace trackedRace) {
        TrackedRaceDTO trackedRaceDTO = new TrackedRaceDTO();
        trackedRaceDTO.startOfTracking = trackedRace.getStartOfTracking() == null ? null : trackedRace.getStartOfTracking().asDate();
        trackedRaceDTO.endOfTracking = trackedRace.getEndOfTracking() == null ? null : trackedRace.getEndOfTracking().asDate();
        trackedRaceDTO.timePointOfNewestEvent = trackedRace.getTimePointOfNewestEvent() == null ? null : trackedRace.getTimePointOfNewestEvent().asDate();
        trackedRaceDTO.hasWindData = trackedRace.hasWindData();
        trackedRaceDTO.hasGPSData = trackedRace.hasGPSData();
        trackedRaceDTO.delayToLiveInMs = trackedRace.getDelayToLiveInMillis();
        return trackedRaceDTO;
    }

    @Override
    public TrackedRaceStatisticsDTO createTrackedRaceStatisticsDTO(TrackedRace trackedRace, Leaderboard leaderboard,
            RaceColumn raceColumn, Fleet fleet, Iterable<MediaTrack> mediaTracks) {
        TrackedRaceStatisticsDTO statisticsDTO = new TrackedRaceStatisticsDTO();
        // GPS data
        statisticsDTO.hasGPSData = trackedRace.hasGPSData();
        Competitor leaderOrWinner = null;
        Boat leaderOrWinnerBoat = null;
        TimePoint now = MillisecondsTimePoint.now();
        try {
            if (trackedRace.isLive(now)) {
                leaderOrWinner = trackedRace.getOverallLeader(now);
            } else if (trackedRace.getEndOfRace() != null) {
                for (Competitor competitor : leaderboard.getCompetitorsFromBestToWorst(raceColumn, now)) {
                    Fleet fleetOfCompetitor = raceColumn.getFleetOfCompetitor(competitor);
                    if (fleetOfCompetitor != null && fleetOfCompetitor.equals(fleet)) {
                        leaderOrWinner = competitor;
                        leaderOrWinnerBoat = trackedRace.getBoatOfCompetitor(leaderOrWinner);
                        break;
                    }
                }
            }
            if (leaderOrWinner != null) {
                statisticsDTO.hasLeaderOrWinnerData = true;
                statisticsDTO.leaderOrWinner = convertToCompetitorDTO(leaderOrWinner, leaderOrWinnerBoat);
                GPSFixTrack<Competitor, GPSFixMoving> track = trackedRace.getTrack(leaderOrWinner);
                if (track != null) {
                    statisticsDTO.averageGPSDataSampleInterval = track.getAverageIntervalBetweenRawFixes();
                }
            }
        } catch (NoWindException e) {
        }

        // Measured wind sources data
        statisticsDTO.measuredWindSourcesCount = Util.size(trackedRace.getWindSources(WindSourceType.EXPEDITION));
        statisticsDTO.hasMeasuredWindData = statisticsDTO.measuredWindSourcesCount > 0;

        // leg progress data
        RaceDefinition race = trackedRace.getRace();
        if (race.getCourse() != null) {
            statisticsDTO.hasLegProgressData = true;
            statisticsDTO.totalLegsCount = race.getCourse().getLegs().size();
            statisticsDTO.currentLegNo = trackedRace.getLastLegStarted(MillisecondsTimePoint.now());
        }

        // media data
        if (mediaTracks != null) {
            for (MediaTrack track : mediaTracks) {
                switch (track.mimeType.mediaType) {
                case audio:
                    statisticsDTO.hasAudioData = true;
                    statisticsDTO.audioTracksCount = statisticsDTO.audioTracksCount == null ? 1
                            : statisticsDTO.audioTracksCount++;
                    break;
                case video:
                    statisticsDTO.hasVideoData = true;
                    statisticsDTO.videoTracksCount = statisticsDTO.videoTracksCount == null ? 1
                            : statisticsDTO.videoTracksCount++;
                    break;
                case image: // TODO should this add to an image count?
                    break;
                case unknown: // TODO should this add to an "unknown media" count? Probably not
                    break;
                default:
                    break;
                }
            }
        }

        return statisticsDTO;
    }

    private PlacemarkOrderDTO getRacePlaces(TrackedRace trackedRace) {
        Util.Pair<Placemark, Placemark> startAndFinish = getStartFinishPlacemarksForTrackedRace(trackedRace);
        PlacemarkOrderDTO racePlaces = new PlacemarkOrderDTO();
        if (startAndFinish.getA() != null) {
            racePlaces.getPlacemarks().add(convertToPlacemarkDTO(startAndFinish.getA()));
        }
        if (startAndFinish.getB() != null) {
            racePlaces.getPlacemarks().add(convertToPlacemarkDTO(startAndFinish.getB()));
        }
        if (racePlaces.isEmpty()) {
            racePlaces = null;
        }
        return racePlaces;
    }

    private Util.Pair<Placemark, Placemark> getStartFinishPlacemarksForTrackedRace(TrackedRace race) {
        double radiusCalculationFactor = 10.0;
        Placemark startBest = null;
        Placemark finishBest = null;
        Position startPosition = null;

        // Get start postition
        final Waypoint firstWaypoint = race.getRace().getCourse().getFirstWaypoint();
        if (firstWaypoint != null) {
            Iterator<Mark> startMarks = firstWaypoint.getMarks().iterator();
            GPSFix startMarkFix = startMarks.hasNext() ? race.getOrCreateTrack(startMarks.next()).getLastRawFix() : null;
            startPosition = startMarkFix != null ? startMarkFix.getPosition() : null;
            if (startPosition != null) {
                try {
                    // Get distance to nearest placemark and calculate the search radius
                    Placemark startNearest = ReverseGeocoder.INSTANCE.getPlacemarkNearest(startPosition);
                    if (startNearest != null) {
                        Distance startNearestDistance = startNearest.distanceFrom(startPosition);
                        double startRadius = startNearestDistance.getKilometers() * radiusCalculationFactor;
    
                        // Get the estimated best start place
                        startBest = ReverseGeocoder.INSTANCE.getPlacemarkLast(startPosition, startRadius,
                                new Placemark.ByPopulationDistanceRatio(startPosition));
                    }
                } catch (IOException e) {
                    logger.throwing(TrackedRaceImpl.class.getName(), "getPlaceOrder()", e);
                } catch (org.json.simple.parser.ParseException e) {
                    logger.throwing(TrackedRaceImpl.class.getName(), "getPlaceOrder()", e);
                }
            }
        }

        // Get finish position
        final Waypoint lastWaypoint = race.getRace().getCourse().getLastWaypoint();
        if (lastWaypoint != null) {
            Iterator<Mark> finishMarks = firstWaypoint.getMarks().iterator();
            GPSFix finishMarkFix = finishMarks.hasNext() ? race.getOrCreateTrack(finishMarks.next()).getLastRawFix() : null;
            Position finishPosition = finishMarkFix != null ? finishMarkFix.getPosition() : null;
            if (startPosition != null && finishPosition != null) {
                if (startPosition.getDistance(finishPosition).getKilometers() <= ReverseGeocoder.POSITION_CACHE_DISTANCE_LIMIT_IN_KM) {
                    finishBest = startBest;
                } else {
                    try {
                        // Get distance to nearest placemark and calculate the search radius
                        Placemark finishNearest = ReverseGeocoder.INSTANCE.getPlacemarkNearest(finishPosition);
                        Distance finishNearestDistance = finishNearest.distanceFrom(finishPosition);
                        double finishRadius = finishNearestDistance.getKilometers() * radiusCalculationFactor;
    
                        // Get the estimated best finish place
                        finishBest = ReverseGeocoder.INSTANCE.getPlacemarkLast(finishPosition, finishRadius,
                                new Placemark.ByPopulationDistanceRatio(finishPosition));
                    } catch (IOException e) {
                        logger.throwing(TrackedRaceImpl.class.getName(), "getPlaceOrder()", e);
                    } catch (org.json.simple.parser.ParseException e) {
                        logger.throwing(TrackedRaceImpl.class.getName(), "getPlaceOrder()", e);
                    }
                }
            }
        }
        Util.Pair<Placemark, Placemark> placemarks = new Util.Pair<Placemark, Placemark>(startBest, finishBest);
        return placemarks;
    }

    @Override
    public PlacemarkDTO convertToPlacemarkDTO(Placemark placemark) {
        Position position = placemark.getPosition();
        return new PlacemarkDTO(placemark.getName(), placemark.getCountryCode(), new DegreePosition(position.getLatDeg(),
                position.getLngDeg()), placemark.getPopulation());
    }

    @Override
    public List<CompetitorWithBoatDTO> getCompetitorDTOList(Map<Competitor, Boat> competitors) {
        List<CompetitorWithBoatDTO> result = new ArrayList<CompetitorWithBoatDTO>();
        for (Entry<Competitor, Boat> competitorAndBoatEntry : competitors.entrySet()) {
            result.add(convertToCompetitorDTO(competitorAndBoatEntry.getKey(), competitorAndBoatEntry.getValue()));
        }
        return result;
    }

    @Override
    public List<CompetitorWithBoatDTO> getCompetitorDTOList(Iterable<Competitor> competitors) {
        List<CompetitorWithBoatDTO> result = new ArrayList<CompetitorWithBoatDTO>();
        for (Competitor competitor : competitors) {
            result.add(convertToCompetitorWithOptionalBoatDTO(competitor));
        }
        return result;
    }
    
    public List<CompetitorWithBoatDTO> getCompetitorDTOList(List<Pair<Competitor, Boat>> competitors) {
        List<CompetitorWithBoatDTO> result = new ArrayList<CompetitorWithBoatDTO>();
        for (Pair<Competitor, Boat> competitorAndBoat : competitors) {
            result.add(convertToCompetitorDTO(competitorAndBoat.getA(), competitorAndBoat.getB()));
        }
        return result;
    }
}<|MERGE_RESOLUTION|>--- conflicted
+++ resolved
@@ -162,11 +162,7 @@
     }
 
     @Override
-<<<<<<< HEAD
-    public Map<CompetitorDTO, BoatDTO> convertToCompetitorAndBoatDTOs(Map<Competitor, ? extends Boat> competitorsAndBoats) {
-=======
-    public Map<CompetitorWithBoatDTO, BoatDTO> convertToCompetitorAndBoatDTOs(Map<Competitor, Boat> competitorsAndBoats) {
->>>>>>> 4c319f5f
+    public Map<CompetitorWithBoatDTO, BoatDTO> convertToCompetitorAndBoatDTOs(Map<Competitor, ? extends Boat> competitorsAndBoats) {
         return competitorAndBoatStore.convertToCompetitorAndBoatDTOs(competitorsAndBoats);
     }
 
