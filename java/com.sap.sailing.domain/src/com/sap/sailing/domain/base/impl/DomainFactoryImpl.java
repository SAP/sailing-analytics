--- conflicted
+++ resolved
@@ -1,413 +1,229 @@
-package com.sap.sailing.domain.base.impl;
-
-import java.io.IOException;
-import java.io.InputStream;
-import java.util.ArrayList;
-import java.util.Iterator;
-import java.util.List;
-import java.util.logging.Logger;
-
-import com.sap.sailing.domain.base.Competitor;
-import com.sap.sailing.domain.base.CompetitorStore;
-import com.sap.sailing.domain.base.DomainFactory;
-import com.sap.sailing.domain.base.Fleet;
-<<<<<<< HEAD
-import com.sap.sailing.domain.base.ControlPointWithTwoMarks;
-=======
->>>>>>> 8ac9973e
-import com.sap.sailing.domain.base.Mark;
-import com.sap.sailing.domain.base.ObjectInputStreamResolvingAgainstDomainFactory;
-import com.sap.sailing.domain.base.Waypoint;
-import com.sap.sailing.domain.common.Distance;
-<<<<<<< HEAD
-import com.sap.sailing.domain.common.MarkType;
-import com.sap.sailing.domain.common.PassingInstruction;
-=======
->>>>>>> 8ac9973e
-import com.sap.sailing.domain.common.Placemark;
-import com.sap.sailing.domain.common.Position;
-import com.sap.sailing.domain.common.RegattaAndRaceIdentifier;
-import com.sap.sailing.domain.common.ScoringSchemeType;
-import com.sap.sailing.domain.common.TimePoint;
-import com.sap.sailing.domain.common.dto.CompetitorDTO;
-import com.sap.sailing.domain.common.dto.FleetDTO;
-import com.sap.sailing.domain.common.dto.PlacemarkDTO;
-import com.sap.sailing.domain.common.dto.PlacemarkOrderDTO;
-import com.sap.sailing.domain.common.dto.PositionDTO;
-import com.sap.sailing.domain.common.dto.RaceDTO;
-import com.sap.sailing.domain.common.dto.RaceStatusDTO;
-import com.sap.sailing.domain.common.dto.TrackedRaceDTO;
-import com.sap.sailing.domain.common.impl.Util.Pair;
-import com.sap.sailing.domain.leaderboard.ScoringScheme;
-import com.sap.sailing.domain.leaderboard.impl.HighPoint;
-import com.sap.sailing.domain.leaderboard.impl.HighPointExtremeSailingSeriesOverall;
-import com.sap.sailing.domain.leaderboard.impl.HighPointFirstGets10LastBreaksTie;
-import com.sap.sailing.domain.leaderboard.impl.HighPointFirstGets1LastBreaksTie;
-import com.sap.sailing.domain.leaderboard.impl.HighPointLastBreaksTie;
-import com.sap.sailing.domain.leaderboard.impl.LowPoint;
-import com.sap.sailing.domain.leaderboard.impl.LowPointWinnerGetsZero;
-import com.sap.sailing.domain.tracking.GPSFix;
-import com.sap.sailing.domain.tracking.MarkPassing;
-import com.sap.sailing.domain.tracking.TrackedRace;
-import com.sap.sailing.domain.tracking.TrackedRegattaRegistry;
-import com.sap.sailing.domain.tracking.impl.MarkPassingImpl;
-import com.sap.sailing.domain.tracking.impl.TrackedRaceImpl;
-import com.sap.sailing.geocoding.ReverseGeocoder;
-
-public class DomainFactoryImpl extends SharedDomainFactoryImpl implements DomainFactory {
-    private static Logger logger = Logger.getLogger(DomainFactoryImpl.class.getName());
-    
-    /**
-     * Uses a transient competitor store
-     */
-    public DomainFactoryImpl() {
-        super(new TransientCompetitorStoreImpl());
-    }
-    
-    public DomainFactoryImpl(CompetitorStore competitorStore) {
-<<<<<<< HEAD
-        waypointCacheReferenceQueue = new ReferenceQueue<Waypoint>();
-        nationalityCache = new HashMap<String, Nationality>();
-        markCache = new HashMap<Serializable, Mark>();
-        markIdCache = new HashMap<>();
-        boatClassCache = new HashMap<String, BoatClass>();
-        this.competitorStore = competitorStore;
-        waypointCache = new ConcurrentHashMap<Serializable, WeakWaypointReference>();
-        mayStartWithNoUpwindLeg = new HashSet<String>(Arrays.asList(new String[] { "extreme40", "ess", "ess40" }));
-        courseAreaCache = new HashMap<>();
-    }
-    
-    @Override
-    public Nationality getOrCreateNationality(String threeLetterIOCCode) {
-        synchronized (nationalityCache) {
-            Nationality result = nationalityCache.get(threeLetterIOCCode);
-            if (result == null) {
-                result = new NationalityImpl(threeLetterIOCCode);
-                nationalityCache.put(threeLetterIOCCode, result);
-            }
-            return result;
-        }
-    }
-    
-    @Override
-    public Mark getOrCreateMark(String name) {
-        return getOrCreateMark(name, name);
-    }
-    
-    @Override
-    public Mark getOrCreateMark(Serializable id, String name) {
-        Mark result = markCache.get(id);
-        if (result == null) {
-            result = new MarkImpl(id, name);
-            cacheMark(id, result);
-        }
-        return result;
-    }
-
-    @Override
-    public Mark getOrCreateMark(String toStringRepresentationOfID, String name) {
-        final Mark result;
-        if (markIdCache.containsKey(toStringRepresentationOfID)) {
-            Serializable id = markIdCache.get(toStringRepresentationOfID);
-            result = getOrCreateMark(id, name);
-        } else {
-            result = new MarkImpl(toStringRepresentationOfID, name);
-            cacheMark(toStringRepresentationOfID, result);
-        }
-        return result;
-    }
-
-    private void cacheMark(Serializable id, Mark result) {
-        markCache.put(id, result);
-        markIdCache.put(id.toString(), id);
-    }
-    
-    
-    
-    @Override
-    public Mark getOrCreateMark(Serializable id, String name, MarkType type, String color, String shape, String pattern) {
-        Mark result = markCache.get(id);
-        if (result == null) {
-            result = new MarkImpl(id, name, type, color, shape, pattern);
-            cacheMark(id, result);
-        }
-        return result;
-    }
-
-    @Override
-    public ControlPointWithTwoMarks createControlPointWithTwoMarks(Mark left, Mark right, String name) {
-       return new ControlPointWithTwoMarksImpl(left, right, name);
-    }
-
-    @Override
-    public ControlPointWithTwoMarks createControlPointWithTwoMarks(Serializable id, Mark left, Mark right, String name) {
-       return new ControlPointWithTwoMarksImpl(id, left, right, name);
-    }
-
-    @Override
-    public Waypoint createWaypoint(ControlPoint controlPoint, PassingInstruction passingInstructions) {
-        synchronized (waypointCache) {
-            expungeStaleWaypointCacheEntries();
-            Waypoint result = new WaypointImpl(controlPoint, passingInstructions);
-            waypointCache.put(result.getId(), new WeakWaypointReference(result));
-            return result;
-        }
-    }
-
-    @Override
-    public Waypoint getExistingWaypointById(Waypoint waypointPrototype) {
-        synchronized (waypointCache) {
-            expungeStaleWaypointCacheEntries();
-            Waypoint result = null;
-            Reference<Waypoint> ref = waypointCache.get(waypointPrototype.getId());
-            if (ref != null) {
-                result = ref.get();
-                if (result == null) {
-                    // waypoint was finalized; remove entry from cache
-                    waypointCache.remove(waypointPrototype.getId());
-                }
-            }
-            return result;
-        }
-    }
-
-    @Override
-    public Waypoint getExistingWaypointByIdOrCache(Waypoint waypoint) {
-        synchronized (waypointCache) {
-            expungeStaleWaypointCacheEntries();
-            Waypoint result = null;
-            Reference<Waypoint> ref = waypointCache.get(waypoint.getId());
-            if (ref != null) {
-                result = ref.get();
-                if (result == null) {
-                    // waypoint was finalized; remove entry from cache and add anew
-                    result = waypoint;
-                    waypointCache.put(waypoint.getId(), new WeakWaypointReference(waypoint));
-                } // else, result is the waypoint found in the cache; return it
-            } else {
-                // No entry found in the cache; not even a stale, finalized one. Create a new entry:
-                result = waypoint;
-                waypointCache.put(waypoint.getId(), new WeakWaypointReference(waypoint));
-            }
-            return result;
-        }
-    }
-
-    private void expungeStaleWaypointCacheEntries() {
-        Reference<? extends Waypoint> ref;
-        while ((ref=waypointCacheReferenceQueue.poll()) != null) {
-            ((WeakWaypointReference) ref).removeCacheEntry();
-        }
-=======
-        super(competitorStore);
->>>>>>> 8ac9973e
-    }
-
-    @Override
-    public MarkPassing createMarkPassing(TimePoint timePoint, Waypoint waypoint, Competitor competitor) {
-        return new MarkPassingImpl(timePoint, waypoint, competitor);
-    }
-
-    @Override
-<<<<<<< HEAD
-    public MarkPassing createMarkPassing(TimePoint timePoint, Waypoint waypoint, Mark mark, Competitor competitor) {
-    	return new MarkPassingImpl(timePoint, waypoint, mark, competitor);
-    }
-
-    @Override
-    public BoatClass getOrCreateBoatClass(String name, boolean typicallyStartsUpwind) {
-        synchronized (boatClassCache) {
-            BoatClass result = boatClassCache.get(name);
-            if (result == null) {
-                result = new BoatClassImpl(name, typicallyStartsUpwind);
-                boatClassCache.put(name, result);
-            }
-            return result;
-        }
-    }
-    
-    @Override
-    public BoatClass getOrCreateBoatClass(String name) {
-        return getOrCreateBoatClass(name, /* typicallyStartsUpwind */!mayStartWithNoUpwindLeg.contains(name.toLowerCase()));
-    }
-
-    @Override
-    public Competitor getExistingCompetitorById(Serializable competitorId) {
-        return competitorStore.getExistingCompetitorById(competitorId);
-    }
-
-    @Override
-    public boolean isCompetitorToUpdateDuringGetOrCreate(Competitor competitor) {
-        return competitorStore.isCompetitorToUpdateDuringGetOrCreate(competitor);
-    }
-
-    @Override
-    public synchronized Competitor getOrCreateCompetitor(Serializable competitorId, String name, DynamicTeam team, DynamicBoat boat) {
-        return competitorStore.getOrCreateCompetitor(competitorId, name, team, boat);
-    }
-
-    @Override
-    public DynamicCompetitor getOrCreateDynamicCompetitor(UUID fromString, String name, DynamicTeam team, DynamicBoat boat) {
-        return (DynamicCompetitor) getOrCreateCompetitor(fromString, name, team, boat);
-    }
-
-    @Override
-=======
->>>>>>> 8ac9973e
-    public ObjectInputStreamResolvingAgainstDomainFactory createObjectInputStreamResolvingAgainstThisFactory(InputStream inputStream) throws IOException {
-        return new ObjectInputStreamResolvingAgainstDomainFactoryImpl(inputStream, this);
-    }
-
-    @Override
-    public ScoringScheme createScoringScheme(ScoringSchemeType scoringSchemeType) {
-        switch (scoringSchemeType) {
-        case LOW_POINT:
-            return new LowPoint();
-        case HIGH_POINT:
-            return new HighPoint();
-        case HIGH_POINT_ESS_OVERALL:
-            return new HighPointExtremeSailingSeriesOverall();
-        case HIGH_POINT_LAST_BREAKS_TIE:
-            return new HighPointLastBreaksTie();
-        case HIGH_POINT_FIRST_GETS_ONE:
-            return new HighPointFirstGets1LastBreaksTie();
-        case HIGH_POINT_FIRST_GETS_TEN:
-            return new HighPointFirstGets10LastBreaksTie();
-        case LOW_POINT_WINNER_GETS_ZERO:
-            return new LowPointWinnerGetsZero();
-        }
-        throw new RuntimeException("Unknown scoring scheme type "+scoringSchemeType.name());
-    }
-
-    @Override
-    public CompetitorDTO convertToCompetitorDTO(Competitor c) {
-        return competitorStore.convertToCompetitorDTO(c);
-    }
-
-    @Override
-    public FleetDTO convertToFleetDTO(Fleet fleet) {
-        return new FleetDTO(fleet.getName(), fleet.getOrdering(), fleet.getColor());
-    }
-
-    @Override
-    public RaceDTO createRaceDTO(TrackedRegattaRegistry trackedRegattaRegistry, boolean withGeoLocationData, RegattaAndRaceIdentifier raceIdentifier, TrackedRace trackedRace) {
-        assert trackedRace != null;
-        // Optional: Getting the places of the race
-        PlacemarkOrderDTO racePlaces = withGeoLocationData ? getRacePlaces(trackedRace) : null;
-        TrackedRaceDTO trackedRaceDTO = createTrackedRaceDTO(trackedRace); 
-        RaceDTO raceDTO = new RaceDTO(raceIdentifier, trackedRaceDTO, trackedRegattaRegistry.isRaceBeingTracked(trackedRace.getRace()));
-        raceDTO.places = racePlaces;
-        updateRaceDTOWithTrackedRaceData(trackedRace, raceDTO);
-        return raceDTO;
-    }
-
-    @Override
-    public void updateRaceDTOWithTrackedRaceData(TrackedRace trackedRace, RaceDTO raceDTO) {
-        assert trackedRace != null;
-        raceDTO.startOfRace = trackedRace.getStartOfRace() == null ? null : trackedRace.getStartOfRace().asDate();
-        raceDTO.endOfRace = trackedRace.getEndOfRace() == null ? null : trackedRace.getEndOfRace().asDate();
-        raceDTO.status = new RaceStatusDTO();
-        raceDTO.status.status = trackedRace.getStatus() == null ? null : trackedRace.getStatus().getStatus();
-        raceDTO.status.loadingProgress = trackedRace.getStatus() == null ? 0.0 : trackedRace.getStatus().getLoadingProgress();
-    }
-
-    @Override
-    public TrackedRaceDTO createTrackedRaceDTO(TrackedRace trackedRace) {
-        TrackedRaceDTO trackedRaceDTO = new TrackedRaceDTO();
-        trackedRaceDTO.startOfTracking = trackedRace.getStartOfTracking() == null ? null : trackedRace.getStartOfTracking().asDate();
-        trackedRaceDTO.endOfTracking = trackedRace.getEndOfTracking() == null ? null : trackedRace.getEndOfTracking().asDate();
-        trackedRaceDTO.timePointOfNewestEvent = trackedRace.getTimePointOfNewestEvent() == null ? null : trackedRace.getTimePointOfNewestEvent().asDate();
-        trackedRaceDTO.hasWindData = trackedRace.hasWindData();
-        trackedRaceDTO.hasGPSData = trackedRace.hasGPSData();
-        trackedRaceDTO.delayToLiveInMs = trackedRace.getDelayToLiveInMillis();
-        return trackedRaceDTO;
-    }
-
-    private PlacemarkOrderDTO getRacePlaces(TrackedRace trackedRace) {
-        Pair<Placemark, Placemark> startAndFinish = getStartFinishPlacemarksForTrackedRace(trackedRace);
-        PlacemarkOrderDTO racePlaces = new PlacemarkOrderDTO();
-        if (startAndFinish.getA() != null) {
-            racePlaces.getPlacemarks().add(convertToPlacemarkDTO(startAndFinish.getA()));
-        }
-        if (startAndFinish.getB() != null) {
-            racePlaces.getPlacemarks().add(convertToPlacemarkDTO(startAndFinish.getB()));
-        }
-        if (racePlaces.isEmpty()) {
-            racePlaces = null;
-        }
-        return racePlaces;
-    }
-
-    private Pair<Placemark, Placemark> getStartFinishPlacemarksForTrackedRace(TrackedRace race) {
-        double radiusCalculationFactor = 10.0;
-        Placemark startBest = null;
-        Placemark finishBest = null;
-
-        // Get start postition
-        Iterator<Mark> startMarks = race.getRace().getCourse().getFirstWaypoint().getMarks().iterator();
-        GPSFix startMarkFix = startMarks.hasNext() ? race.getOrCreateTrack(startMarks.next()).getLastRawFix() : null;
-        Position startPosition = startMarkFix != null ? startMarkFix.getPosition() : null;
-        if (startPosition != null) {
-            try {
-                // Get distance to nearest placemark and calculate the search radius
-                Placemark startNearest = ReverseGeocoder.INSTANCE.getPlacemarkNearest(startPosition);
-                if (startNearest != null) {
-                    Distance startNearestDistance = startNearest.distanceFrom(startPosition);
-                    double startRadius = startNearestDistance.getKilometers() * radiusCalculationFactor;
-
-                    // Get the estimated best start place
-                    startBest = ReverseGeocoder.INSTANCE.getPlacemarkLast(startPosition, startRadius,
-                            new Placemark.ByPopulationDistanceRatio(startPosition));
-                }
-            } catch (IOException e) {
-                logger.throwing(TrackedRaceImpl.class.getName(), "getPlaceOrder()", e);
-            } catch (org.json.simple.parser.ParseException e) {
-                logger.throwing(TrackedRaceImpl.class.getName(), "getPlaceOrder()", e);
-            }
-        }
-
-        // Get finish position
-        Iterator<Mark> finishMarks = race.getRace().getCourse().getFirstWaypoint().getMarks().iterator();
-        GPSFix finishMarkFix = finishMarks.hasNext() ? race.getOrCreateTrack(finishMarks.next()).getLastRawFix() : null;
-        Position finishPosition = finishMarkFix != null ? finishMarkFix.getPosition() : null;
-        if (startPosition != null && finishPosition != null) {
-            if (startPosition.getDistance(finishPosition).getKilometers() <= ReverseGeocoder.POSITION_CACHE_DISTANCE_LIMIT_IN_KM) {
-                finishBest = startBest;
-            } else {
-                try {
-                    // Get distance to nearest placemark and calculate the search radius
-                    Placemark finishNearest = ReverseGeocoder.INSTANCE.getPlacemarkNearest(finishPosition);
-                    Distance finishNearestDistance = finishNearest.distanceFrom(finishPosition);
-                    double finishRadius = finishNearestDistance.getKilometers() * radiusCalculationFactor;
-
-                    // Get the estimated best finish place
-                    finishBest = ReverseGeocoder.INSTANCE.getPlacemarkLast(finishPosition, finishRadius,
-                            new Placemark.ByPopulationDistanceRatio(finishPosition));
-                } catch (IOException e) {
-                    logger.throwing(TrackedRaceImpl.class.getName(), "getPlaceOrder()", e);
-                } catch (org.json.simple.parser.ParseException e) {
-                    logger.throwing(TrackedRaceImpl.class.getName(), "getPlaceOrder()", e);
-                }
-            }
-        }
-        Pair<Placemark, Placemark> placemarks = new Pair<Placemark, Placemark>(startBest, finishBest);
-        return placemarks;
-    }
-
-    @Override
-    public PlacemarkDTO convertToPlacemarkDTO(Placemark placemark) {
-        Position position = placemark.getPosition();
-        return new PlacemarkDTO(placemark.getName(), placemark.getCountryCode(), new PositionDTO(position.getLatDeg(),
-                position.getLngDeg()), placemark.getPopulation());
-    }
-
-    @Override
-    public List<CompetitorDTO> getCompetitorDTOList(List<Competitor> competitors) {
-        List<CompetitorDTO> result = new ArrayList<CompetitorDTO>();
-        for (Competitor competitor : competitors) {
-            result.add(convertToCompetitorDTO(competitor));
-        }
-        return result;
-    }
-
-}
+package com.sap.sailing.domain.base.impl;
+
+import java.io.IOException;
+import java.io.InputStream;
+import java.util.ArrayList;
+import java.util.Iterator;
+import java.util.List;
+import java.util.logging.Logger;
+
+import com.sap.sailing.domain.base.Competitor;
+import com.sap.sailing.domain.base.CompetitorStore;
+import com.sap.sailing.domain.base.DomainFactory;
+import com.sap.sailing.domain.base.Fleet;
+import com.sap.sailing.domain.base.Mark;
+import com.sap.sailing.domain.base.ObjectInputStreamResolvingAgainstDomainFactory;
+import com.sap.sailing.domain.base.Waypoint;
+import com.sap.sailing.domain.common.Distance;
+import com.sap.sailing.domain.common.Placemark;
+import com.sap.sailing.domain.common.Position;
+import com.sap.sailing.domain.common.RegattaAndRaceIdentifier;
+import com.sap.sailing.domain.common.ScoringSchemeType;
+import com.sap.sailing.domain.common.TimePoint;
+import com.sap.sailing.domain.common.dto.CompetitorDTO;
+import com.sap.sailing.domain.common.dto.FleetDTO;
+import com.sap.sailing.domain.common.dto.PlacemarkDTO;
+import com.sap.sailing.domain.common.dto.PlacemarkOrderDTO;
+import com.sap.sailing.domain.common.dto.PositionDTO;
+import com.sap.sailing.domain.common.dto.RaceDTO;
+import com.sap.sailing.domain.common.dto.RaceStatusDTO;
+import com.sap.sailing.domain.common.dto.TrackedRaceDTO;
+import com.sap.sailing.domain.common.impl.Util.Pair;
+import com.sap.sailing.domain.leaderboard.ScoringScheme;
+import com.sap.sailing.domain.leaderboard.impl.HighPoint;
+import com.sap.sailing.domain.leaderboard.impl.HighPointExtremeSailingSeriesOverall;
+import com.sap.sailing.domain.leaderboard.impl.HighPointFirstGets10LastBreaksTie;
+import com.sap.sailing.domain.leaderboard.impl.HighPointFirstGets1LastBreaksTie;
+import com.sap.sailing.domain.leaderboard.impl.HighPointLastBreaksTie;
+import com.sap.sailing.domain.leaderboard.impl.LowPoint;
+import com.sap.sailing.domain.leaderboard.impl.LowPointWinnerGetsZero;
+import com.sap.sailing.domain.tracking.GPSFix;
+import com.sap.sailing.domain.tracking.MarkPassing;
+import com.sap.sailing.domain.tracking.TrackedRace;
+import com.sap.sailing.domain.tracking.TrackedRegattaRegistry;
+import com.sap.sailing.domain.tracking.impl.MarkPassingImpl;
+import com.sap.sailing.domain.tracking.impl.TrackedRaceImpl;
+import com.sap.sailing.geocoding.ReverseGeocoder;
+
+public class DomainFactoryImpl extends SharedDomainFactoryImpl implements DomainFactory {
+    private static Logger logger = Logger.getLogger(DomainFactoryImpl.class.getName());
+    
+    /**
+     * Uses a transient competitor store
+     */
+    public DomainFactoryImpl() {
+        super(new TransientCompetitorStoreImpl());
+    }
+    
+    public DomainFactoryImpl(CompetitorStore competitorStore) {
+        super(competitorStore);
+    }
+
+    @Override
+    public MarkPassing createMarkPassing(TimePoint timePoint, Waypoint waypoint, Competitor competitor) {
+        return new MarkPassingImpl(timePoint, waypoint, competitor);
+    }
+
+    @Override
+    public MarkPassing createMarkPassing(TimePoint timePoint, Waypoint waypoint, Mark mark, Competitor competitor) {
+    	return new MarkPassingImpl(timePoint, waypoint, mark, competitor);
+    }
+
+    @Override
+    public ObjectInputStreamResolvingAgainstDomainFactory createObjectInputStreamResolvingAgainstThisFactory(InputStream inputStream) throws IOException {
+        return new ObjectInputStreamResolvingAgainstDomainFactoryImpl(inputStream, this);
+    }
+
+    @Override
+    public ScoringScheme createScoringScheme(ScoringSchemeType scoringSchemeType) {
+        switch (scoringSchemeType) {
+        case LOW_POINT:
+            return new LowPoint();
+        case HIGH_POINT:
+            return new HighPoint();
+        case HIGH_POINT_ESS_OVERALL:
+            return new HighPointExtremeSailingSeriesOverall();
+        case HIGH_POINT_LAST_BREAKS_TIE:
+            return new HighPointLastBreaksTie();
+        case HIGH_POINT_FIRST_GETS_ONE:
+            return new HighPointFirstGets1LastBreaksTie();
+        case HIGH_POINT_FIRST_GETS_TEN:
+            return new HighPointFirstGets10LastBreaksTie();
+        case LOW_POINT_WINNER_GETS_ZERO:
+            return new LowPointWinnerGetsZero();
+        }
+        throw new RuntimeException("Unknown scoring scheme type "+scoringSchemeType.name());
+    }
+
+    @Override
+    public CompetitorDTO convertToCompetitorDTO(Competitor c) {
+        return competitorStore.convertToCompetitorDTO(c);
+    }
+
+    @Override
+    public FleetDTO convertToFleetDTO(Fleet fleet) {
+        return new FleetDTO(fleet.getName(), fleet.getOrdering(), fleet.getColor());
+    }
+
+    @Override
+    public RaceDTO createRaceDTO(TrackedRegattaRegistry trackedRegattaRegistry, boolean withGeoLocationData, RegattaAndRaceIdentifier raceIdentifier, TrackedRace trackedRace) {
+        assert trackedRace != null;
+        // Optional: Getting the places of the race
+        PlacemarkOrderDTO racePlaces = withGeoLocationData ? getRacePlaces(trackedRace) : null;
+        TrackedRaceDTO trackedRaceDTO = createTrackedRaceDTO(trackedRace); 
+        RaceDTO raceDTO = new RaceDTO(raceIdentifier, trackedRaceDTO, trackedRegattaRegistry.isRaceBeingTracked(trackedRace.getRace()));
+        raceDTO.places = racePlaces;
+        updateRaceDTOWithTrackedRaceData(trackedRace, raceDTO);
+        return raceDTO;
+    }
+
+    @Override
+    public void updateRaceDTOWithTrackedRaceData(TrackedRace trackedRace, RaceDTO raceDTO) {
+        assert trackedRace != null;
+        raceDTO.startOfRace = trackedRace.getStartOfRace() == null ? null : trackedRace.getStartOfRace().asDate();
+        raceDTO.endOfRace = trackedRace.getEndOfRace() == null ? null : trackedRace.getEndOfRace().asDate();
+        raceDTO.status = new RaceStatusDTO();
+        raceDTO.status.status = trackedRace.getStatus() == null ? null : trackedRace.getStatus().getStatus();
+        raceDTO.status.loadingProgress = trackedRace.getStatus() == null ? 0.0 : trackedRace.getStatus().getLoadingProgress();
+    }
+
+    @Override
+    public TrackedRaceDTO createTrackedRaceDTO(TrackedRace trackedRace) {
+        TrackedRaceDTO trackedRaceDTO = new TrackedRaceDTO();
+        trackedRaceDTO.startOfTracking = trackedRace.getStartOfTracking() == null ? null : trackedRace.getStartOfTracking().asDate();
+        trackedRaceDTO.endOfTracking = trackedRace.getEndOfTracking() == null ? null : trackedRace.getEndOfTracking().asDate();
+        trackedRaceDTO.timePointOfNewestEvent = trackedRace.getTimePointOfNewestEvent() == null ? null : trackedRace.getTimePointOfNewestEvent().asDate();
+        trackedRaceDTO.hasWindData = trackedRace.hasWindData();
+        trackedRaceDTO.hasGPSData = trackedRace.hasGPSData();
+        trackedRaceDTO.delayToLiveInMs = trackedRace.getDelayToLiveInMillis();
+        return trackedRaceDTO;
+    }
+
+    private PlacemarkOrderDTO getRacePlaces(TrackedRace trackedRace) {
+        Pair<Placemark, Placemark> startAndFinish = getStartFinishPlacemarksForTrackedRace(trackedRace);
+        PlacemarkOrderDTO racePlaces = new PlacemarkOrderDTO();
+        if (startAndFinish.getA() != null) {
+            racePlaces.getPlacemarks().add(convertToPlacemarkDTO(startAndFinish.getA()));
+        }
+        if (startAndFinish.getB() != null) {
+            racePlaces.getPlacemarks().add(convertToPlacemarkDTO(startAndFinish.getB()));
+        }
+        if (racePlaces.isEmpty()) {
+            racePlaces = null;
+        }
+        return racePlaces;
+    }
+
+    private Pair<Placemark, Placemark> getStartFinishPlacemarksForTrackedRace(TrackedRace race) {
+        double radiusCalculationFactor = 10.0;
+        Placemark startBest = null;
+        Placemark finishBest = null;
+
+        // Get start postition
+        Iterator<Mark> startMarks = race.getRace().getCourse().getFirstWaypoint().getMarks().iterator();
+        GPSFix startMarkFix = startMarks.hasNext() ? race.getOrCreateTrack(startMarks.next()).getLastRawFix() : null;
+        Position startPosition = startMarkFix != null ? startMarkFix.getPosition() : null;
+        if (startPosition != null) {
+            try {
+                // Get distance to nearest placemark and calculate the search radius
+                Placemark startNearest = ReverseGeocoder.INSTANCE.getPlacemarkNearest(startPosition);
+                if (startNearest != null) {
+                    Distance startNearestDistance = startNearest.distanceFrom(startPosition);
+                    double startRadius = startNearestDistance.getKilometers() * radiusCalculationFactor;
+
+                    // Get the estimated best start place
+                    startBest = ReverseGeocoder.INSTANCE.getPlacemarkLast(startPosition, startRadius,
+                            new Placemark.ByPopulationDistanceRatio(startPosition));
+                }
+            } catch (IOException e) {
+                logger.throwing(TrackedRaceImpl.class.getName(), "getPlaceOrder()", e);
+            } catch (org.json.simple.parser.ParseException e) {
+                logger.throwing(TrackedRaceImpl.class.getName(), "getPlaceOrder()", e);
+            }
+        }
+
+        // Get finish position
+        Iterator<Mark> finishMarks = race.getRace().getCourse().getFirstWaypoint().getMarks().iterator();
+        GPSFix finishMarkFix = finishMarks.hasNext() ? race.getOrCreateTrack(finishMarks.next()).getLastRawFix() : null;
+        Position finishPosition = finishMarkFix != null ? finishMarkFix.getPosition() : null;
+        if (startPosition != null && finishPosition != null) {
+            if (startPosition.getDistance(finishPosition).getKilometers() <= ReverseGeocoder.POSITION_CACHE_DISTANCE_LIMIT_IN_KM) {
+                finishBest = startBest;
+            } else {
+                try {
+                    // Get distance to nearest placemark and calculate the search radius
+                    Placemark finishNearest = ReverseGeocoder.INSTANCE.getPlacemarkNearest(finishPosition);
+                    Distance finishNearestDistance = finishNearest.distanceFrom(finishPosition);
+                    double finishRadius = finishNearestDistance.getKilometers() * radiusCalculationFactor;
+
+                    // Get the estimated best finish place
+                    finishBest = ReverseGeocoder.INSTANCE.getPlacemarkLast(finishPosition, finishRadius,
+                            new Placemark.ByPopulationDistanceRatio(finishPosition));
+                } catch (IOException e) {
+                    logger.throwing(TrackedRaceImpl.class.getName(), "getPlaceOrder()", e);
+                } catch (org.json.simple.parser.ParseException e) {
+                    logger.throwing(TrackedRaceImpl.class.getName(), "getPlaceOrder()", e);
+                }
+            }
+        }
+        Pair<Placemark, Placemark> placemarks = new Pair<Placemark, Placemark>(startBest, finishBest);
+        return placemarks;
+    }
+
+    @Override
+    public PlacemarkDTO convertToPlacemarkDTO(Placemark placemark) {
+        Position position = placemark.getPosition();
+        return new PlacemarkDTO(placemark.getName(), placemark.getCountryCode(), new PositionDTO(position.getLatDeg(),
+                position.getLngDeg()), placemark.getPopulation());
+    }
+
+    @Override
+    public List<CompetitorDTO> getCompetitorDTOList(List<Competitor> competitors) {
+        List<CompetitorDTO> result = new ArrayList<CompetitorDTO>();
+        for (Competitor competitor : competitors) {
+            result.add(convertToCompetitorDTO(competitor));
+        }
+        return result;
+    }
+
+}