<<<<<<< HEAD
package com.sap.sailing.domain.leaderboard.meta;

import java.util.Collections;

import com.sap.sailing.domain.abstractlog.race.RaceLog;
import com.sap.sailing.domain.abstractlog.race.RaceLogEvent;
import com.sap.sailing.domain.abstractlog.regatta.RegattaLog;
import com.sap.sailing.domain.base.Competitor;
import com.sap.sailing.domain.base.Fleet;
import com.sap.sailing.domain.base.Mark;
import com.sap.sailing.domain.base.RaceColumn;
import com.sap.sailing.domain.base.RaceColumnListener;
import com.sap.sailing.domain.base.impl.SimpleAbstractRaceColumn;
import com.sap.sailing.domain.common.RaceIdentifier;
import com.sap.sailing.domain.common.racelog.tracking.CompetitorRegistrationOnRaceLogDisabledException;
import com.sap.sailing.domain.leaderboard.Leaderboard;
import com.sap.sailing.domain.leaderboard.ResultDiscardingRule;
import com.sap.sailing.domain.racelog.RaceLogIdentifier;
import com.sap.sailing.domain.racelog.RaceLogStore;
import com.sap.sailing.domain.regattalike.RegattaLikeIdentifier;
import com.sap.sailing.domain.tracking.RaceExecutionOrderProvider;
import com.sap.sailing.domain.tracking.TrackedRace;

/**
 * All {@link RaceColumnListener} events received from the underlying leaderboard's race columns
 * are forwarded to this object's {@link RaceColumnListener}s.
 * 
 * @author Axel Uhl
 *
 */
public class MetaLeaderboardColumn extends SimpleAbstractRaceColumn implements RaceColumn, RaceColumnListener {
    private static final long serialVersionUID = 3092096133388262955L;
    private final Leaderboard leaderboard;
    private final Fleet metaFleet;
    
    public MetaLeaderboardColumn(Leaderboard leaderboard, Fleet metaFleet) {
        super();
        this.leaderboard = leaderboard;
        this.metaFleet = metaFleet;
        leaderboard.addRaceColumnListener(this);
    }

    @Override
    public RaceLog getRaceLog(Fleet fleet) {
        return null;
    }

    public Leaderboard getLeaderboard() {
        return leaderboard;
    }
    
    @Override
    public String getName() {
        return leaderboard.getDisplayName() != null ? leaderboard.getDisplayName() : leaderboard.getName();
    }

    @Override
    public Iterable<? extends Fleet> getFleets() {
        return Collections.singleton(metaFleet);
    }

    @Override
    public Fleet getFleetByName(String fleetName) {
        return fleetName.equals(metaFleet.getName()) ? metaFleet : null;
    }

    @Override
    public Fleet getFleetOfCompetitor(Competitor competitor) {
        return metaFleet;
    }

    @Override
    public void setTrackedRace(Fleet fleet, TrackedRace race) {
    }

    @Override
    public boolean hasTrackedRaces() {
        return false;
    }

    @Override
    public TrackedRace getTrackedRace(Fleet fleet) {
        return null;
    }

    @Override
    public TrackedRace getTrackedRace(Competitor competitor) {
        return null;
    }

    @Override
    public RaceIdentifier getRaceIdentifier(Fleet fleet) {
        return null;
    }

    @Override
    public void setRaceIdentifier(Fleet fleet, RaceIdentifier raceIdentifier) {
    }

    @Override
    public boolean isMedalRace() {
        return false;
    }

    @Override
    public void releaseTrackedRace(Fleet fleet) {
    }

    @Override
    public void trackedRaceLinked(RaceColumn raceColumn, Fleet fleet, TrackedRace trackedRace) {
        getRaceColumnListeners().notifyListenersAboutTrackedRaceLinked(raceColumn, fleet, trackedRace);
    }

    @Override
    public void trackedRaceUnlinked(RaceColumn raceColumn, Fleet fleet, TrackedRace trackedRace) {
        getRaceColumnListeners().notifyListenersAboutTrackedRaceUnlinked(raceColumn, fleet, trackedRace);
    }

    @Override
    public void isMedalRaceChanged(RaceColumn raceColumn, boolean newIsMedalRace) {
        getRaceColumnListeners().notifyListenersAboutIsMedalRaceChanged(raceColumn, newIsMedalRace);
    }

    @Override
    public void isFleetsCanRunInParallelChanged(RaceColumn raceColumn, boolean newIsFleetsCanRunInParallel) {
        getRaceColumnListeners().notifyListenersAboutIsFleetsCanRunInParallelChanged(raceColumn, newIsFleetsCanRunInParallel);
    }

    @Override
    public void isStartsWithZeroScoreChanged(RaceColumn raceColumn, boolean newIsStartsWithZeroScore) {
        getRaceColumnListeners().notifyListenersAboutIsStartsWithZeroScoreChanged(raceColumn, newIsStartsWithZeroScore);
    }

    @Override
    public void isFirstColumnIsNonDiscardableCarryForwardChanged(RaceColumn raceColumn, boolean firstColumnIsNonDiscardableCarryForward) {
        getRaceColumnListeners().notifyListenersAboutIsFirstColumnIsNonDiscardableCarryForwardChanged(raceColumn, firstColumnIsNonDiscardableCarryForward);
    }

    @Override
    public void hasSplitFleetContiguousScoringChanged(RaceColumn raceColumn, boolean hasSplitFleetContiguousScoring) {
        getRaceColumnListeners().notifyListenersAboutHasSplitFleetContiguousScoringChanged(raceColumn, hasSplitFleetContiguousScoring);
    }

    @Override
    public boolean canAddRaceColumnToContainer(RaceColumn raceColumn) {
        return getRaceColumnListeners().canAddRaceColumnToContainer(raceColumn);
    }

    @Override
    public void raceColumnAddedToContainer(RaceColumn raceColumn) {
        getRaceColumnListeners().notifyListenersAboutRaceColumnAddedToContainer(raceColumn);
    }

    @Override
    public void raceColumnRemovedFromContainer(RaceColumn raceColumn) {
        getRaceColumnListeners().notifyListenersAboutRaceColumnRemovedFromContainer(raceColumn);
    }

    @Override
    public void raceColumnMoved(RaceColumn raceColumn, int newIndex) {
        getRaceColumnListeners().notifyListenersAboutRaceColumnMoved(raceColumn, newIndex);
    }

    @Override
    public void factorChanged(RaceColumn raceColumn, Double oldFactor, Double newFactor) {
        getRaceColumnListeners().notifyListenersAboutFactorChanged(raceColumn, oldFactor, newFactor);
    }

    @Override
    public void competitorDisplayNameChanged(Competitor competitor, String oldDisplayName, String displayName) {
        getRaceColumnListeners().notifyListenersAboutCompetitorDisplayNameChanged(competitor, oldDisplayName, displayName);
    }

    @Override
    public void resultDiscardingRuleChanged(ResultDiscardingRule oldDiscardingRule, ResultDiscardingRule newDiscardingRule) {
        getRaceColumnListeners().notifyListenersAboutResultDiscardingRuleChanged(oldDiscardingRule, newDiscardingRule);
    }

    @Override
    public void raceLogEventAdded(RaceColumn raceColumn, RaceLogIdentifier raceLogIdentifier, RaceLogEvent event) {
        getRaceColumnListeners().notifyListenersAboutRaceLogEventAdded(raceColumn, raceLogIdentifier, event);
    }

    @Override
    public boolean isTransient() {
        return false;
    }

    @Override
    public RaceLogIdentifier getRaceLogIdentifier(Fleet fleet) {
        return null;
    }

    @Override
    public void removeRaceIdentifier(Fleet fleet) {
    }

    @Override
    public void setMasterDataExportOngoingThreadFlag(boolean flagValue) {
    }

    @Override
    public void setRaceLogInformation(RaceLogStore raceLogStore, RegattaLikeIdentifier regattaLikeParent) {
    }

    @Override
    public void reloadRaceLog(Fleet fleet) {
    }

    @Override
    public RaceExecutionOrderProvider getRaceExecutionOrderProvider() {
        return null;
    }

    @Override
    public Iterable<Competitor> getAllCompetitors() {
        return leaderboard.getAllCompetitors();
    }

    @Override
    public Iterable<Competitor> getAllCompetitors(Fleet fleet) {
        final Iterable<Competitor> result;
        if (fleet == metaFleet) {
            result = leaderboard.getAllCompetitors();
        } else {
            result = Collections.emptySet();
        }
        return result;
    }

    @Override
    public RegattaLog getRegattaLog() {
        return null;
    }

    @Override
    public Iterable<Mark> getCourseMarks() {
        return Collections.emptySet();
    }

    @Override
    public Iterable<Mark> getCourseMarks(Fleet fleet) {
        return Collections.emptySet();
    }

    @Override
    public Iterable<Mark> getAvailableMarks() {
        return Collections.emptySet();
    }

    @Override
    public Iterable<Mark> getAvailableMarks(Fleet fleet) {
        return Collections.emptySet();
    }

    @Override
    public void registerCompetitor(Competitor competitor, Fleet fleet)
            throws CompetitorRegistrationOnRaceLogDisabledException {
        throw new CompetitorRegistrationOnRaceLogDisabledException();
    }

    @Override
    public void registerCompetitors(Iterable<Competitor> competitor, Fleet fleet)
            throws CompetitorRegistrationOnRaceLogDisabledException {
        throw new CompetitorRegistrationOnRaceLogDisabledException();
    }

    @Override
    public void deregisterCompetitor(Competitor competitors, Fleet fleet)
            throws CompetitorRegistrationOnRaceLogDisabledException {
        throw new CompetitorRegistrationOnRaceLogDisabledException();
    }

    @Override
    public void deregisterCompetitors(Iterable<Competitor> competitors, Fleet fleet)
            throws CompetitorRegistrationOnRaceLogDisabledException {
        throw new CompetitorRegistrationOnRaceLogDisabledException();
    }

    @Override
    public void enableCompetitorRegistrationOnRaceLog(Fleet fleetByName) {
    }

    @Override
    public void disableCompetitorRegistrationOnRaceLog(Fleet fleetByName) {
    }
}
=======
package com.sap.sailing.domain.leaderboard.meta;

import java.util.Collections;
import java.util.Map;

import com.sap.sailing.domain.abstractlog.race.RaceLog;
import com.sap.sailing.domain.abstractlog.race.RaceLogEvent;
import com.sap.sailing.domain.abstractlog.regatta.RegattaLog;
import com.sap.sailing.domain.base.Boat;
import com.sap.sailing.domain.base.Competitor;
import com.sap.sailing.domain.base.Fleet;
import com.sap.sailing.domain.base.Mark;
import com.sap.sailing.domain.base.RaceColumn;
import com.sap.sailing.domain.base.RaceColumnListener;
import com.sap.sailing.domain.base.impl.SimpleAbstractRaceColumn;
import com.sap.sailing.domain.common.RaceIdentifier;
import com.sap.sailing.domain.common.racelog.tracking.CompetitorRegistrationOnRaceLogDisabledException;
import com.sap.sailing.domain.leaderboard.Leaderboard;
import com.sap.sailing.domain.leaderboard.ResultDiscardingRule;
import com.sap.sailing.domain.racelog.RaceLogIdentifier;
import com.sap.sailing.domain.racelog.RaceLogStore;
import com.sap.sailing.domain.regattalike.RegattaLikeIdentifier;
import com.sap.sailing.domain.tracking.RaceExecutionOrderProvider;
import com.sap.sailing.domain.tracking.TrackedRace;

/**
 * All {@link RaceColumnListener} events received from the underlying leaderboard's race columns
 * are forwarded to this object's {@link RaceColumnListener}s.
 * 
 * @author Axel Uhl
 *
 */
public class MetaLeaderboardColumn extends SimpleAbstractRaceColumn implements RaceColumn, RaceColumnListener {
    private static final long serialVersionUID = 3092096133388262955L;
    private final Leaderboard leaderboard;
    private final Fleet metaFleet;
    
    public MetaLeaderboardColumn(Leaderboard leaderboard, Fleet metaFleet) {
        super();
        this.leaderboard = leaderboard;
        this.metaFleet = metaFleet;
        leaderboard.addRaceColumnListener(this);
    }

    @Override
    public RaceLog getRaceLog(Fleet fleet) {
        return null;
    }

    public Leaderboard getLeaderboard() {
        return leaderboard;
    }
    
    @Override
    public String getName() {
        return leaderboard.getDisplayName() != null ? leaderboard.getDisplayName() : leaderboard.getName();
    }

    @Override
    public Iterable<? extends Fleet> getFleets() {
        return Collections.singleton(metaFleet);
    }

    @Override
    public Fleet getFleetByName(String fleetName) {
        return fleetName.equals(metaFleet.getName()) ? metaFleet : null;
    }

    @Override
    public Fleet getFleetOfCompetitor(Competitor competitor) {
        return metaFleet;
    }

    @Override
    public void setTrackedRace(Fleet fleet, TrackedRace race) {
    }

    @Override
    public boolean hasTrackedRaces() {
        return false;
    }

    @Override
    public TrackedRace getTrackedRace(Fleet fleet) {
        return null;
    }

    @Override
    public TrackedRace getTrackedRace(Competitor competitor) {
        return null;
    }

    @Override
    public RaceIdentifier getRaceIdentifier(Fleet fleet) {
        return null;
    }

    @Override
    public void setRaceIdentifier(Fleet fleet, RaceIdentifier raceIdentifier) {
    }

    @Override
    public boolean isMedalRace() {
        return false;
    }

    @Override
    public void releaseTrackedRace(Fleet fleet) {
    }

    @Override
    public void trackedRaceLinked(RaceColumn raceColumn, Fleet fleet, TrackedRace trackedRace) {
        getRaceColumnListeners().notifyListenersAboutTrackedRaceLinked(raceColumn, fleet, trackedRace);
    }

    @Override
    public void trackedRaceUnlinked(RaceColumn raceColumn, Fleet fleet, TrackedRace trackedRace) {
        getRaceColumnListeners().notifyListenersAboutTrackedRaceUnlinked(raceColumn, fleet, trackedRace);
    }

    @Override
    public void isMedalRaceChanged(RaceColumn raceColumn, boolean newIsMedalRace) {
        getRaceColumnListeners().notifyListenersAboutIsMedalRaceChanged(raceColumn, newIsMedalRace);
    }

    @Override
    public void isFleetsCanRunInParallelChanged(RaceColumn raceColumn, boolean newIsFleetsCanRunInParallel) {
        getRaceColumnListeners().notifyListenersAboutIsFleetsCanRunInParallelChanged(raceColumn, newIsFleetsCanRunInParallel);
    }

    @Override
    public void isStartsWithZeroScoreChanged(RaceColumn raceColumn, boolean newIsStartsWithZeroScore) {
        getRaceColumnListeners().notifyListenersAboutIsStartsWithZeroScoreChanged(raceColumn, newIsStartsWithZeroScore);
    }

    @Override
    public void isFirstColumnIsNonDiscardableCarryForwardChanged(RaceColumn raceColumn, boolean firstColumnIsNonDiscardableCarryForward) {
        getRaceColumnListeners().notifyListenersAboutIsFirstColumnIsNonDiscardableCarryForwardChanged(raceColumn, firstColumnIsNonDiscardableCarryForward);
    }

    @Override
    public void hasSplitFleetContiguousScoringChanged(RaceColumn raceColumn, boolean hasSplitFleetContiguousScoring) {
        getRaceColumnListeners().notifyListenersAboutHasSplitFleetContiguousScoringChanged(raceColumn, hasSplitFleetContiguousScoring);
    }

    @Override
    public boolean canAddRaceColumnToContainer(RaceColumn raceColumn) {
        return getRaceColumnListeners().canAddRaceColumnToContainer(raceColumn);
    }

    @Override
    public void raceColumnAddedToContainer(RaceColumn raceColumn) {
        getRaceColumnListeners().notifyListenersAboutRaceColumnAddedToContainer(raceColumn);
    }

    @Override
    public void raceColumnRemovedFromContainer(RaceColumn raceColumn) {
        getRaceColumnListeners().notifyListenersAboutRaceColumnRemovedFromContainer(raceColumn);
    }

    @Override
    public void raceColumnMoved(RaceColumn raceColumn, int newIndex) {
        getRaceColumnListeners().notifyListenersAboutRaceColumnMoved(raceColumn, newIndex);
    }

    @Override
    public void factorChanged(RaceColumn raceColumn, Double oldFactor, Double newFactor) {
        getRaceColumnListeners().notifyListenersAboutFactorChanged(raceColumn, oldFactor, newFactor);
    }

    @Override
    public void competitorDisplayNameChanged(Competitor competitor, String oldDisplayName, String displayName) {
        getRaceColumnListeners().notifyListenersAboutCompetitorDisplayNameChanged(competitor, oldDisplayName, displayName);
    }

    @Override
    public void resultDiscardingRuleChanged(ResultDiscardingRule oldDiscardingRule, ResultDiscardingRule newDiscardingRule) {
        getRaceColumnListeners().notifyListenersAboutResultDiscardingRuleChanged(oldDiscardingRule, newDiscardingRule);
    }

    @Override
    public void raceLogEventAdded(RaceColumn raceColumn, RaceLogIdentifier raceLogIdentifier, RaceLogEvent event) {
        getRaceColumnListeners().notifyListenersAboutRaceLogEventAdded(raceColumn, raceLogIdentifier, event);
    }

    @Override
    public boolean isTransient() {
        return false;
    }

    @Override
    public RaceLogIdentifier getRaceLogIdentifier(Fleet fleet) {
        return null;
    }

    @Override
    public void removeRaceIdentifier(Fleet fleet) {
    }

    @Override
    public void setMasterDataExportOngoingThreadFlag(boolean flagValue) {
    }

    @Override
    public void setRaceLogInformation(RaceLogStore raceLogStore, RegattaLikeIdentifier regattaLikeParent) {
    }

    @Override
    public void reloadRaceLog(Fleet fleet) {
    }

    @Override
    public RaceExecutionOrderProvider getRaceExecutionOrderProvider() {
        return null;
    }

    @Override
    public Iterable<Competitor> getAllCompetitors() {
        return leaderboard.getAllCompetitors();
    }

    @Override
    public Iterable<Competitor> getAllCompetitors(Fleet fleet) {
        final Iterable<Competitor> result;
        if (fleet == metaFleet) {
            result = leaderboard.getAllCompetitors();
        } else {
            result = Collections.emptySet();
        }
        return result;
    }

    @Override
    public RegattaLog getRegattaLog() {
        return null;
    }

    @Override
    public Iterable<Mark> getCourseMarks() {
        return Collections.emptySet();
    }

    @Override
    public Iterable<Mark> getCourseMarks(Fleet fleet) {
        return Collections.emptySet();
    }

    @Override
    public Iterable<Mark> getAvailableMarks() {
        return Collections.emptySet();
    }

    @Override
    public Iterable<Mark> getAvailableMarks(Fleet fleet) {
        return Collections.emptySet();
    }

    @Override
    public void registerCompetitor(Competitor competitor, Fleet fleet)
            throws CompetitorRegistrationOnRaceLogDisabledException {
        throw new CompetitorRegistrationOnRaceLogDisabledException();
    }

    @Override
    public void registerCompetitors(Iterable<Competitor> competitor, Fleet fleet)
            throws CompetitorRegistrationOnRaceLogDisabledException {
        throw new CompetitorRegistrationOnRaceLogDisabledException();
    }

    @Override
    public void deregisterCompetitor(Competitor competitors, Fleet fleet)
            throws CompetitorRegistrationOnRaceLogDisabledException {
        throw new CompetitorRegistrationOnRaceLogDisabledException();
    }

    @Override
    public void deregisterCompetitors(Iterable<Competitor> competitors, Fleet fleet)
            throws CompetitorRegistrationOnRaceLogDisabledException {
        throw new CompetitorRegistrationOnRaceLogDisabledException();
    }

    @Override
    public void enableCompetitorRegistrationOnRaceLog(Fleet fleetByName) {
    }

    @Override
    public void disableCompetitorRegistrationOnRaceLog(Fleet fleetByName) {
    }

    @Override
    public Map<Competitor, Boat> getAllCompetitorsAndTheirBoats() {
        // TODO: What should we do here? Returning a boat makes only sense when the competitors keep their boats through all regattas
        return Collections.emptyMap();
    }

    @Override
    public Map<Competitor, Boat> getAllCompetitorsAndTheirBoats(Fleet fleet) {
        // TODO: What should we do here? Returning a boat makes only sense when the competitors keep their boats through all regattas 
        return Collections.emptyMap();
    }
}
>>>>>>> a8364175
<|MERGE_RESOLUTION|>--- conflicted
+++ resolved
@@ -1,591 +1,301 @@
-<<<<<<< HEAD
-package com.sap.sailing.domain.leaderboard.meta;
-
-import java.util.Collections;
-
-import com.sap.sailing.domain.abstractlog.race.RaceLog;
-import com.sap.sailing.domain.abstractlog.race.RaceLogEvent;
-import com.sap.sailing.domain.abstractlog.regatta.RegattaLog;
-import com.sap.sailing.domain.base.Competitor;
-import com.sap.sailing.domain.base.Fleet;
-import com.sap.sailing.domain.base.Mark;
-import com.sap.sailing.domain.base.RaceColumn;
-import com.sap.sailing.domain.base.RaceColumnListener;
-import com.sap.sailing.domain.base.impl.SimpleAbstractRaceColumn;
-import com.sap.sailing.domain.common.RaceIdentifier;
-import com.sap.sailing.domain.common.racelog.tracking.CompetitorRegistrationOnRaceLogDisabledException;
-import com.sap.sailing.domain.leaderboard.Leaderboard;
-import com.sap.sailing.domain.leaderboard.ResultDiscardingRule;
-import com.sap.sailing.domain.racelog.RaceLogIdentifier;
-import com.sap.sailing.domain.racelog.RaceLogStore;
-import com.sap.sailing.domain.regattalike.RegattaLikeIdentifier;
-import com.sap.sailing.domain.tracking.RaceExecutionOrderProvider;
-import com.sap.sailing.domain.tracking.TrackedRace;
-
-/**
- * All {@link RaceColumnListener} events received from the underlying leaderboard's race columns
- * are forwarded to this object's {@link RaceColumnListener}s.
- * 
- * @author Axel Uhl
- *
- */
-public class MetaLeaderboardColumn extends SimpleAbstractRaceColumn implements RaceColumn, RaceColumnListener {
-    private static final long serialVersionUID = 3092096133388262955L;
-    private final Leaderboard leaderboard;
-    private final Fleet metaFleet;
-    
-    public MetaLeaderboardColumn(Leaderboard leaderboard, Fleet metaFleet) {
-        super();
-        this.leaderboard = leaderboard;
-        this.metaFleet = metaFleet;
-        leaderboard.addRaceColumnListener(this);
-    }
-
-    @Override
-    public RaceLog getRaceLog(Fleet fleet) {
-        return null;
-    }
-
-    public Leaderboard getLeaderboard() {
-        return leaderboard;
-    }
-    
-    @Override
-    public String getName() {
-        return leaderboard.getDisplayName() != null ? leaderboard.getDisplayName() : leaderboard.getName();
-    }
-
-    @Override
-    public Iterable<? extends Fleet> getFleets() {
-        return Collections.singleton(metaFleet);
-    }
-
-    @Override
-    public Fleet getFleetByName(String fleetName) {
-        return fleetName.equals(metaFleet.getName()) ? metaFleet : null;
-    }
-
-    @Override
-    public Fleet getFleetOfCompetitor(Competitor competitor) {
-        return metaFleet;
-    }
-
-    @Override
-    public void setTrackedRace(Fleet fleet, TrackedRace race) {
-    }
-
-    @Override
-    public boolean hasTrackedRaces() {
-        return false;
-    }
-
-    @Override
-    public TrackedRace getTrackedRace(Fleet fleet) {
-        return null;
-    }
-
-    @Override
-    public TrackedRace getTrackedRace(Competitor competitor) {
-        return null;
-    }
-
-    @Override
-    public RaceIdentifier getRaceIdentifier(Fleet fleet) {
-        return null;
-    }
-
-    @Override
-    public void setRaceIdentifier(Fleet fleet, RaceIdentifier raceIdentifier) {
-    }
-
-    @Override
-    public boolean isMedalRace() {
-        return false;
-    }
-
-    @Override
-    public void releaseTrackedRace(Fleet fleet) {
-    }
-
-    @Override
-    public void trackedRaceLinked(RaceColumn raceColumn, Fleet fleet, TrackedRace trackedRace) {
-        getRaceColumnListeners().notifyListenersAboutTrackedRaceLinked(raceColumn, fleet, trackedRace);
-    }
-
-    @Override
-    public void trackedRaceUnlinked(RaceColumn raceColumn, Fleet fleet, TrackedRace trackedRace) {
-        getRaceColumnListeners().notifyListenersAboutTrackedRaceUnlinked(raceColumn, fleet, trackedRace);
-    }
-
-    @Override
-    public void isMedalRaceChanged(RaceColumn raceColumn, boolean newIsMedalRace) {
-        getRaceColumnListeners().notifyListenersAboutIsMedalRaceChanged(raceColumn, newIsMedalRace);
-    }
-
-    @Override
-    public void isFleetsCanRunInParallelChanged(RaceColumn raceColumn, boolean newIsFleetsCanRunInParallel) {
-        getRaceColumnListeners().notifyListenersAboutIsFleetsCanRunInParallelChanged(raceColumn, newIsFleetsCanRunInParallel);
-    }
-
-    @Override
-    public void isStartsWithZeroScoreChanged(RaceColumn raceColumn, boolean newIsStartsWithZeroScore) {
-        getRaceColumnListeners().notifyListenersAboutIsStartsWithZeroScoreChanged(raceColumn, newIsStartsWithZeroScore);
-    }
-
-    @Override
-    public void isFirstColumnIsNonDiscardableCarryForwardChanged(RaceColumn raceColumn, boolean firstColumnIsNonDiscardableCarryForward) {
-        getRaceColumnListeners().notifyListenersAboutIsFirstColumnIsNonDiscardableCarryForwardChanged(raceColumn, firstColumnIsNonDiscardableCarryForward);
-    }
-
-    @Override
-    public void hasSplitFleetContiguousScoringChanged(RaceColumn raceColumn, boolean hasSplitFleetContiguousScoring) {
-        getRaceColumnListeners().notifyListenersAboutHasSplitFleetContiguousScoringChanged(raceColumn, hasSplitFleetContiguousScoring);
-    }
-
-    @Override
-    public boolean canAddRaceColumnToContainer(RaceColumn raceColumn) {
-        return getRaceColumnListeners().canAddRaceColumnToContainer(raceColumn);
-    }
-
-    @Override
-    public void raceColumnAddedToContainer(RaceColumn raceColumn) {
-        getRaceColumnListeners().notifyListenersAboutRaceColumnAddedToContainer(raceColumn);
-    }
-
-    @Override
-    public void raceColumnRemovedFromContainer(RaceColumn raceColumn) {
-        getRaceColumnListeners().notifyListenersAboutRaceColumnRemovedFromContainer(raceColumn);
-    }
-
-    @Override
-    public void raceColumnMoved(RaceColumn raceColumn, int newIndex) {
-        getRaceColumnListeners().notifyListenersAboutRaceColumnMoved(raceColumn, newIndex);
-    }
-
-    @Override
-    public void factorChanged(RaceColumn raceColumn, Double oldFactor, Double newFactor) {
-        getRaceColumnListeners().notifyListenersAboutFactorChanged(raceColumn, oldFactor, newFactor);
-    }
-
-    @Override
-    public void competitorDisplayNameChanged(Competitor competitor, String oldDisplayName, String displayName) {
-        getRaceColumnListeners().notifyListenersAboutCompetitorDisplayNameChanged(competitor, oldDisplayName, displayName);
-    }
-
-    @Override
-    public void resultDiscardingRuleChanged(ResultDiscardingRule oldDiscardingRule, ResultDiscardingRule newDiscardingRule) {
-        getRaceColumnListeners().notifyListenersAboutResultDiscardingRuleChanged(oldDiscardingRule, newDiscardingRule);
-    }
-
-    @Override
-    public void raceLogEventAdded(RaceColumn raceColumn, RaceLogIdentifier raceLogIdentifier, RaceLogEvent event) {
-        getRaceColumnListeners().notifyListenersAboutRaceLogEventAdded(raceColumn, raceLogIdentifier, event);
-    }
-
-    @Override
-    public boolean isTransient() {
-        return false;
-    }
-
-    @Override
-    public RaceLogIdentifier getRaceLogIdentifier(Fleet fleet) {
-        return null;
-    }
-
-    @Override
-    public void removeRaceIdentifier(Fleet fleet) {
-    }
-
-    @Override
-    public void setMasterDataExportOngoingThreadFlag(boolean flagValue) {
-    }
-
-    @Override
-    public void setRaceLogInformation(RaceLogStore raceLogStore, RegattaLikeIdentifier regattaLikeParent) {
-    }
-
-    @Override
-    public void reloadRaceLog(Fleet fleet) {
-    }
-
-    @Override
-    public RaceExecutionOrderProvider getRaceExecutionOrderProvider() {
-        return null;
-    }
-
-    @Override
-    public Iterable<Competitor> getAllCompetitors() {
-        return leaderboard.getAllCompetitors();
-    }
-
-    @Override
-    public Iterable<Competitor> getAllCompetitors(Fleet fleet) {
-        final Iterable<Competitor> result;
-        if (fleet == metaFleet) {
-            result = leaderboard.getAllCompetitors();
-        } else {
-            result = Collections.emptySet();
-        }
-        return result;
-    }
-
-    @Override
-    public RegattaLog getRegattaLog() {
-        return null;
-    }
-
-    @Override
-    public Iterable<Mark> getCourseMarks() {
-        return Collections.emptySet();
-    }
-
-    @Override
-    public Iterable<Mark> getCourseMarks(Fleet fleet) {
-        return Collections.emptySet();
-    }
-
-    @Override
-    public Iterable<Mark> getAvailableMarks() {
-        return Collections.emptySet();
-    }
-
-    @Override
-    public Iterable<Mark> getAvailableMarks(Fleet fleet) {
-        return Collections.emptySet();
-    }
-
-    @Override
-    public void registerCompetitor(Competitor competitor, Fleet fleet)
-            throws CompetitorRegistrationOnRaceLogDisabledException {
-        throw new CompetitorRegistrationOnRaceLogDisabledException();
-    }
-
-    @Override
-    public void registerCompetitors(Iterable<Competitor> competitor, Fleet fleet)
-            throws CompetitorRegistrationOnRaceLogDisabledException {
-        throw new CompetitorRegistrationOnRaceLogDisabledException();
-    }
-
-    @Override
-    public void deregisterCompetitor(Competitor competitors, Fleet fleet)
-            throws CompetitorRegistrationOnRaceLogDisabledException {
-        throw new CompetitorRegistrationOnRaceLogDisabledException();
-    }
-
-    @Override
-    public void deregisterCompetitors(Iterable<Competitor> competitors, Fleet fleet)
-            throws CompetitorRegistrationOnRaceLogDisabledException {
-        throw new CompetitorRegistrationOnRaceLogDisabledException();
-    }
-
-    @Override
-    public void enableCompetitorRegistrationOnRaceLog(Fleet fleetByName) {
-    }
-
-    @Override
-    public void disableCompetitorRegistrationOnRaceLog(Fleet fleetByName) {
-    }
-}
-=======
-package com.sap.sailing.domain.leaderboard.meta;
-
-import java.util.Collections;
-import java.util.Map;
-
-import com.sap.sailing.domain.abstractlog.race.RaceLog;
-import com.sap.sailing.domain.abstractlog.race.RaceLogEvent;
-import com.sap.sailing.domain.abstractlog.regatta.RegattaLog;
-import com.sap.sailing.domain.base.Boat;
-import com.sap.sailing.domain.base.Competitor;
-import com.sap.sailing.domain.base.Fleet;
-import com.sap.sailing.domain.base.Mark;
-import com.sap.sailing.domain.base.RaceColumn;
-import com.sap.sailing.domain.base.RaceColumnListener;
-import com.sap.sailing.domain.base.impl.SimpleAbstractRaceColumn;
-import com.sap.sailing.domain.common.RaceIdentifier;
-import com.sap.sailing.domain.common.racelog.tracking.CompetitorRegistrationOnRaceLogDisabledException;
-import com.sap.sailing.domain.leaderboard.Leaderboard;
-import com.sap.sailing.domain.leaderboard.ResultDiscardingRule;
-import com.sap.sailing.domain.racelog.RaceLogIdentifier;
-import com.sap.sailing.domain.racelog.RaceLogStore;
-import com.sap.sailing.domain.regattalike.RegattaLikeIdentifier;
-import com.sap.sailing.domain.tracking.RaceExecutionOrderProvider;
-import com.sap.sailing.domain.tracking.TrackedRace;
-
-/**
- * All {@link RaceColumnListener} events received from the underlying leaderboard's race columns
- * are forwarded to this object's {@link RaceColumnListener}s.
- * 
- * @author Axel Uhl
- *
- */
-public class MetaLeaderboardColumn extends SimpleAbstractRaceColumn implements RaceColumn, RaceColumnListener {
-    private static final long serialVersionUID = 3092096133388262955L;
-    private final Leaderboard leaderboard;
-    private final Fleet metaFleet;
-    
-    public MetaLeaderboardColumn(Leaderboard leaderboard, Fleet metaFleet) {
-        super();
-        this.leaderboard = leaderboard;
-        this.metaFleet = metaFleet;
-        leaderboard.addRaceColumnListener(this);
-    }
-
-    @Override
-    public RaceLog getRaceLog(Fleet fleet) {
-        return null;
-    }
-
-    public Leaderboard getLeaderboard() {
-        return leaderboard;
-    }
-    
-    @Override
-    public String getName() {
-        return leaderboard.getDisplayName() != null ? leaderboard.getDisplayName() : leaderboard.getName();
-    }
-
-    @Override
-    public Iterable<? extends Fleet> getFleets() {
-        return Collections.singleton(metaFleet);
-    }
-
-    @Override
-    public Fleet getFleetByName(String fleetName) {
-        return fleetName.equals(metaFleet.getName()) ? metaFleet : null;
-    }
-
-    @Override
-    public Fleet getFleetOfCompetitor(Competitor competitor) {
-        return metaFleet;
-    }
-
-    @Override
-    public void setTrackedRace(Fleet fleet, TrackedRace race) {
-    }
-
-    @Override
-    public boolean hasTrackedRaces() {
-        return false;
-    }
-
-    @Override
-    public TrackedRace getTrackedRace(Fleet fleet) {
-        return null;
-    }
-
-    @Override
-    public TrackedRace getTrackedRace(Competitor competitor) {
-        return null;
-    }
-
-    @Override
-    public RaceIdentifier getRaceIdentifier(Fleet fleet) {
-        return null;
-    }
-
-    @Override
-    public void setRaceIdentifier(Fleet fleet, RaceIdentifier raceIdentifier) {
-    }
-
-    @Override
-    public boolean isMedalRace() {
-        return false;
-    }
-
-    @Override
-    public void releaseTrackedRace(Fleet fleet) {
-    }
-
-    @Override
-    public void trackedRaceLinked(RaceColumn raceColumn, Fleet fleet, TrackedRace trackedRace) {
-        getRaceColumnListeners().notifyListenersAboutTrackedRaceLinked(raceColumn, fleet, trackedRace);
-    }
-
-    @Override
-    public void trackedRaceUnlinked(RaceColumn raceColumn, Fleet fleet, TrackedRace trackedRace) {
-        getRaceColumnListeners().notifyListenersAboutTrackedRaceUnlinked(raceColumn, fleet, trackedRace);
-    }
-
-    @Override
-    public void isMedalRaceChanged(RaceColumn raceColumn, boolean newIsMedalRace) {
-        getRaceColumnListeners().notifyListenersAboutIsMedalRaceChanged(raceColumn, newIsMedalRace);
-    }
-
-    @Override
-    public void isFleetsCanRunInParallelChanged(RaceColumn raceColumn, boolean newIsFleetsCanRunInParallel) {
-        getRaceColumnListeners().notifyListenersAboutIsFleetsCanRunInParallelChanged(raceColumn, newIsFleetsCanRunInParallel);
-    }
-
-    @Override
-    public void isStartsWithZeroScoreChanged(RaceColumn raceColumn, boolean newIsStartsWithZeroScore) {
-        getRaceColumnListeners().notifyListenersAboutIsStartsWithZeroScoreChanged(raceColumn, newIsStartsWithZeroScore);
-    }
-
-    @Override
-    public void isFirstColumnIsNonDiscardableCarryForwardChanged(RaceColumn raceColumn, boolean firstColumnIsNonDiscardableCarryForward) {
-        getRaceColumnListeners().notifyListenersAboutIsFirstColumnIsNonDiscardableCarryForwardChanged(raceColumn, firstColumnIsNonDiscardableCarryForward);
-    }
-
-    @Override
-    public void hasSplitFleetContiguousScoringChanged(RaceColumn raceColumn, boolean hasSplitFleetContiguousScoring) {
-        getRaceColumnListeners().notifyListenersAboutHasSplitFleetContiguousScoringChanged(raceColumn, hasSplitFleetContiguousScoring);
-    }
-
-    @Override
-    public boolean canAddRaceColumnToContainer(RaceColumn raceColumn) {
-        return getRaceColumnListeners().canAddRaceColumnToContainer(raceColumn);
-    }
-
-    @Override
-    public void raceColumnAddedToContainer(RaceColumn raceColumn) {
-        getRaceColumnListeners().notifyListenersAboutRaceColumnAddedToContainer(raceColumn);
-    }
-
-    @Override
-    public void raceColumnRemovedFromContainer(RaceColumn raceColumn) {
-        getRaceColumnListeners().notifyListenersAboutRaceColumnRemovedFromContainer(raceColumn);
-    }
-
-    @Override
-    public void raceColumnMoved(RaceColumn raceColumn, int newIndex) {
-        getRaceColumnListeners().notifyListenersAboutRaceColumnMoved(raceColumn, newIndex);
-    }
-
-    @Override
-    public void factorChanged(RaceColumn raceColumn, Double oldFactor, Double newFactor) {
-        getRaceColumnListeners().notifyListenersAboutFactorChanged(raceColumn, oldFactor, newFactor);
-    }
-
-    @Override
-    public void competitorDisplayNameChanged(Competitor competitor, String oldDisplayName, String displayName) {
-        getRaceColumnListeners().notifyListenersAboutCompetitorDisplayNameChanged(competitor, oldDisplayName, displayName);
-    }
-
-    @Override
-    public void resultDiscardingRuleChanged(ResultDiscardingRule oldDiscardingRule, ResultDiscardingRule newDiscardingRule) {
-        getRaceColumnListeners().notifyListenersAboutResultDiscardingRuleChanged(oldDiscardingRule, newDiscardingRule);
-    }
-
-    @Override
-    public void raceLogEventAdded(RaceColumn raceColumn, RaceLogIdentifier raceLogIdentifier, RaceLogEvent event) {
-        getRaceColumnListeners().notifyListenersAboutRaceLogEventAdded(raceColumn, raceLogIdentifier, event);
-    }
-
-    @Override
-    public boolean isTransient() {
-        return false;
-    }
-
-    @Override
-    public RaceLogIdentifier getRaceLogIdentifier(Fleet fleet) {
-        return null;
-    }
-
-    @Override
-    public void removeRaceIdentifier(Fleet fleet) {
-    }
-
-    @Override
-    public void setMasterDataExportOngoingThreadFlag(boolean flagValue) {
-    }
-
-    @Override
-    public void setRaceLogInformation(RaceLogStore raceLogStore, RegattaLikeIdentifier regattaLikeParent) {
-    }
-
-    @Override
-    public void reloadRaceLog(Fleet fleet) {
-    }
-
-    @Override
-    public RaceExecutionOrderProvider getRaceExecutionOrderProvider() {
-        return null;
-    }
-
-    @Override
-    public Iterable<Competitor> getAllCompetitors() {
-        return leaderboard.getAllCompetitors();
-    }
-
-    @Override
-    public Iterable<Competitor> getAllCompetitors(Fleet fleet) {
-        final Iterable<Competitor> result;
-        if (fleet == metaFleet) {
-            result = leaderboard.getAllCompetitors();
-        } else {
-            result = Collections.emptySet();
-        }
-        return result;
-    }
-
-    @Override
-    public RegattaLog getRegattaLog() {
-        return null;
-    }
-
-    @Override
-    public Iterable<Mark> getCourseMarks() {
-        return Collections.emptySet();
-    }
-
-    @Override
-    public Iterable<Mark> getCourseMarks(Fleet fleet) {
-        return Collections.emptySet();
-    }
-
-    @Override
-    public Iterable<Mark> getAvailableMarks() {
-        return Collections.emptySet();
-    }
-
-    @Override
-    public Iterable<Mark> getAvailableMarks(Fleet fleet) {
-        return Collections.emptySet();
-    }
-
-    @Override
-    public void registerCompetitor(Competitor competitor, Fleet fleet)
-            throws CompetitorRegistrationOnRaceLogDisabledException {
-        throw new CompetitorRegistrationOnRaceLogDisabledException();
-    }
-
-    @Override
-    public void registerCompetitors(Iterable<Competitor> competitor, Fleet fleet)
-            throws CompetitorRegistrationOnRaceLogDisabledException {
-        throw new CompetitorRegistrationOnRaceLogDisabledException();
-    }
-
-    @Override
-    public void deregisterCompetitor(Competitor competitors, Fleet fleet)
-            throws CompetitorRegistrationOnRaceLogDisabledException {
-        throw new CompetitorRegistrationOnRaceLogDisabledException();
-    }
-
-    @Override
-    public void deregisterCompetitors(Iterable<Competitor> competitors, Fleet fleet)
-            throws CompetitorRegistrationOnRaceLogDisabledException {
-        throw new CompetitorRegistrationOnRaceLogDisabledException();
-    }
-
-    @Override
-    public void enableCompetitorRegistrationOnRaceLog(Fleet fleetByName) {
-    }
-
-    @Override
-    public void disableCompetitorRegistrationOnRaceLog(Fleet fleetByName) {
-    }
-
-    @Override
-    public Map<Competitor, Boat> getAllCompetitorsAndTheirBoats() {
-        // TODO: What should we do here? Returning a boat makes only sense when the competitors keep their boats through all regattas
-        return Collections.emptyMap();
-    }
-
-    @Override
-    public Map<Competitor, Boat> getAllCompetitorsAndTheirBoats(Fleet fleet) {
-        // TODO: What should we do here? Returning a boat makes only sense when the competitors keep their boats through all regattas 
-        return Collections.emptyMap();
-    }
-}
->>>>>>> a8364175
+package com.sap.sailing.domain.leaderboard.meta;
+
+import java.util.Collections;
+import java.util.Map;
+
+import com.sap.sailing.domain.abstractlog.race.RaceLog;
+import com.sap.sailing.domain.abstractlog.race.RaceLogEvent;
+import com.sap.sailing.domain.abstractlog.regatta.RegattaLog;
+import com.sap.sailing.domain.base.Boat;
+import com.sap.sailing.domain.base.Competitor;
+import com.sap.sailing.domain.base.Fleet;
+import com.sap.sailing.domain.base.Mark;
+import com.sap.sailing.domain.base.RaceColumn;
+import com.sap.sailing.domain.base.RaceColumnListener;
+import com.sap.sailing.domain.base.impl.SimpleAbstractRaceColumn;
+import com.sap.sailing.domain.common.RaceIdentifier;
+import com.sap.sailing.domain.common.racelog.tracking.CompetitorRegistrationOnRaceLogDisabledException;
+import com.sap.sailing.domain.leaderboard.Leaderboard;
+import com.sap.sailing.domain.leaderboard.ResultDiscardingRule;
+import com.sap.sailing.domain.racelog.RaceLogIdentifier;
+import com.sap.sailing.domain.racelog.RaceLogStore;
+import com.sap.sailing.domain.regattalike.RegattaLikeIdentifier;
+import com.sap.sailing.domain.tracking.RaceExecutionOrderProvider;
+import com.sap.sailing.domain.tracking.TrackedRace;
+
+/**
+ * All {@link RaceColumnListener} events received from the underlying leaderboard's race columns
+ * are forwarded to this object's {@link RaceColumnListener}s.
+ * 
+ * @author Axel Uhl
+ *
+ */
+public class MetaLeaderboardColumn extends SimpleAbstractRaceColumn implements RaceColumn, RaceColumnListener {
+    private static final long serialVersionUID = 3092096133388262955L;
+    private final Leaderboard leaderboard;
+    private final Fleet metaFleet;
+    
+    public MetaLeaderboardColumn(Leaderboard leaderboard, Fleet metaFleet) {
+        super();
+        this.leaderboard = leaderboard;
+        this.metaFleet = metaFleet;
+        leaderboard.addRaceColumnListener(this);
+    }
+
+    @Override
+    public RaceLog getRaceLog(Fleet fleet) {
+        return null;
+    }
+
+    public Leaderboard getLeaderboard() {
+        return leaderboard;
+    }
+    
+    @Override
+    public String getName() {
+        return leaderboard.getDisplayName() != null ? leaderboard.getDisplayName() : leaderboard.getName();
+    }
+
+    @Override
+    public Iterable<? extends Fleet> getFleets() {
+        return Collections.singleton(metaFleet);
+    }
+
+    @Override
+    public Fleet getFleetByName(String fleetName) {
+        return fleetName.equals(metaFleet.getName()) ? metaFleet : null;
+    }
+
+    @Override
+    public Fleet getFleetOfCompetitor(Competitor competitor) {
+        return metaFleet;
+    }
+
+    @Override
+    public void setTrackedRace(Fleet fleet, TrackedRace race) {
+    }
+
+    @Override
+    public boolean hasTrackedRaces() {
+        return false;
+    }
+
+    @Override
+    public TrackedRace getTrackedRace(Fleet fleet) {
+        return null;
+    }
+
+    @Override
+    public TrackedRace getTrackedRace(Competitor competitor) {
+        return null;
+    }
+
+    @Override
+    public RaceIdentifier getRaceIdentifier(Fleet fleet) {
+        return null;
+    }
+
+    @Override
+    public void setRaceIdentifier(Fleet fleet, RaceIdentifier raceIdentifier) {
+    }
+
+    @Override
+    public boolean isMedalRace() {
+        return false;
+    }
+
+    @Override
+    public void releaseTrackedRace(Fleet fleet) {
+    }
+
+    @Override
+    public void trackedRaceLinked(RaceColumn raceColumn, Fleet fleet, TrackedRace trackedRace) {
+        getRaceColumnListeners().notifyListenersAboutTrackedRaceLinked(raceColumn, fleet, trackedRace);
+    }
+
+    @Override
+    public void trackedRaceUnlinked(RaceColumn raceColumn, Fleet fleet, TrackedRace trackedRace) {
+        getRaceColumnListeners().notifyListenersAboutTrackedRaceUnlinked(raceColumn, fleet, trackedRace);
+    }
+
+    @Override
+    public void isMedalRaceChanged(RaceColumn raceColumn, boolean newIsMedalRace) {
+        getRaceColumnListeners().notifyListenersAboutIsMedalRaceChanged(raceColumn, newIsMedalRace);
+    }
+
+    @Override
+    public void isFleetsCanRunInParallelChanged(RaceColumn raceColumn, boolean newIsFleetsCanRunInParallel) {
+        getRaceColumnListeners().notifyListenersAboutIsFleetsCanRunInParallelChanged(raceColumn, newIsFleetsCanRunInParallel);
+    }
+
+    @Override
+    public void isStartsWithZeroScoreChanged(RaceColumn raceColumn, boolean newIsStartsWithZeroScore) {
+        getRaceColumnListeners().notifyListenersAboutIsStartsWithZeroScoreChanged(raceColumn, newIsStartsWithZeroScore);
+    }
+
+    @Override
+    public void isFirstColumnIsNonDiscardableCarryForwardChanged(RaceColumn raceColumn, boolean firstColumnIsNonDiscardableCarryForward) {
+        getRaceColumnListeners().notifyListenersAboutIsFirstColumnIsNonDiscardableCarryForwardChanged(raceColumn, firstColumnIsNonDiscardableCarryForward);
+    }
+
+    @Override
+    public void hasSplitFleetContiguousScoringChanged(RaceColumn raceColumn, boolean hasSplitFleetContiguousScoring) {
+        getRaceColumnListeners().notifyListenersAboutHasSplitFleetContiguousScoringChanged(raceColumn, hasSplitFleetContiguousScoring);
+    }
+
+    @Override
+    public boolean canAddRaceColumnToContainer(RaceColumn raceColumn) {
+        return getRaceColumnListeners().canAddRaceColumnToContainer(raceColumn);
+    }
+
+    @Override
+    public void raceColumnAddedToContainer(RaceColumn raceColumn) {
+        getRaceColumnListeners().notifyListenersAboutRaceColumnAddedToContainer(raceColumn);
+    }
+
+    @Override
+    public void raceColumnRemovedFromContainer(RaceColumn raceColumn) {
+        getRaceColumnListeners().notifyListenersAboutRaceColumnRemovedFromContainer(raceColumn);
+    }
+
+    @Override
+    public void raceColumnMoved(RaceColumn raceColumn, int newIndex) {
+        getRaceColumnListeners().notifyListenersAboutRaceColumnMoved(raceColumn, newIndex);
+    }
+
+    @Override
+    public void factorChanged(RaceColumn raceColumn, Double oldFactor, Double newFactor) {
+        getRaceColumnListeners().notifyListenersAboutFactorChanged(raceColumn, oldFactor, newFactor);
+    }
+
+    @Override
+    public void competitorDisplayNameChanged(Competitor competitor, String oldDisplayName, String displayName) {
+        getRaceColumnListeners().notifyListenersAboutCompetitorDisplayNameChanged(competitor, oldDisplayName, displayName);
+    }
+
+    @Override
+    public void resultDiscardingRuleChanged(ResultDiscardingRule oldDiscardingRule, ResultDiscardingRule newDiscardingRule) {
+        getRaceColumnListeners().notifyListenersAboutResultDiscardingRuleChanged(oldDiscardingRule, newDiscardingRule);
+    }
+
+    @Override
+    public void raceLogEventAdded(RaceColumn raceColumn, RaceLogIdentifier raceLogIdentifier, RaceLogEvent event) {
+        getRaceColumnListeners().notifyListenersAboutRaceLogEventAdded(raceColumn, raceLogIdentifier, event);
+    }
+
+    @Override
+    public boolean isTransient() {
+        return false;
+    }
+
+    @Override
+    public RaceLogIdentifier getRaceLogIdentifier(Fleet fleet) {
+        return null;
+    }
+
+    @Override
+    public void removeRaceIdentifier(Fleet fleet) {
+    }
+
+    @Override
+    public void setMasterDataExportOngoingThreadFlag(boolean flagValue) {
+    }
+
+    @Override
+    public void setRaceLogInformation(RaceLogStore raceLogStore, RegattaLikeIdentifier regattaLikeParent) {
+    }
+
+    @Override
+    public void reloadRaceLog(Fleet fleet) {
+    }
+
+    @Override
+    public RaceExecutionOrderProvider getRaceExecutionOrderProvider() {
+        return null;
+    }
+
+    @Override
+    public Iterable<Competitor> getAllCompetitors() {
+        return leaderboard.getAllCompetitors();
+    }
+
+    @Override
+    public Iterable<Competitor> getAllCompetitors(Fleet fleet) {
+        final Iterable<Competitor> result;
+        if (fleet == metaFleet) {
+            result = leaderboard.getAllCompetitors();
+        } else {
+            result = Collections.emptySet();
+        }
+        return result;
+    }
+
+    @Override
+    public RegattaLog getRegattaLog() {
+        return null;
+    }
+
+    @Override
+    public Iterable<Mark> getCourseMarks() {
+        return Collections.emptySet();
+    }
+
+    @Override
+    public Iterable<Mark> getCourseMarks(Fleet fleet) {
+        return Collections.emptySet();
+    }
+
+    @Override
+    public Iterable<Mark> getAvailableMarks() {
+        return Collections.emptySet();
+    }
+
+    @Override
+    public Iterable<Mark> getAvailableMarks(Fleet fleet) {
+        return Collections.emptySet();
+    }
+
+    @Override
+    public void registerCompetitor(Competitor competitor, Fleet fleet)
+            throws CompetitorRegistrationOnRaceLogDisabledException {
+        throw new CompetitorRegistrationOnRaceLogDisabledException();
+    }
+
+    @Override
+    public void registerCompetitors(Iterable<Competitor> competitor, Fleet fleet)
+            throws CompetitorRegistrationOnRaceLogDisabledException {
+        throw new CompetitorRegistrationOnRaceLogDisabledException();
+    }
+
+    @Override
+    public void deregisterCompetitor(Competitor competitors, Fleet fleet)
+            throws CompetitorRegistrationOnRaceLogDisabledException {
+        throw new CompetitorRegistrationOnRaceLogDisabledException();
+    }
+
+    @Override
+    public void deregisterCompetitors(Iterable<Competitor> competitors, Fleet fleet)
+            throws CompetitorRegistrationOnRaceLogDisabledException {
+        throw new CompetitorRegistrationOnRaceLogDisabledException();
+    }
+
+    @Override
+    public void enableCompetitorRegistrationOnRaceLog(Fleet fleetByName) {
+    }
+
+    @Override
+    public void disableCompetitorRegistrationOnRaceLog(Fleet fleetByName) {
+    }
+
+    @Override
+    public Map<Competitor, Boat> getAllCompetitorsAndTheirBoats() {
+        // TODO: What should we do here? Returning a boat makes only sense when the competitors keep their boats through all regattas
+        return Collections.emptyMap();
+    }
+
+    @Override
+    public Map<Competitor, Boat> getAllCompetitorsAndTheirBoats(Fleet fleet) {
+        // TODO: What should we do here? Returning a boat makes only sense when the competitors keep their boats through all regattas 
+        return Collections.emptyMap();
+    }
+}