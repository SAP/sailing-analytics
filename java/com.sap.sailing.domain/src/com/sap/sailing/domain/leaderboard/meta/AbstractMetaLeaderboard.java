--- conflicted
+++ resolved
@@ -1,4 +1,3 @@
-<<<<<<< HEAD
 package com.sap.sailing.domain.leaderboard.meta;
 
 import java.io.IOException;
@@ -253,255 +252,4 @@
     public String getName() {
         return name;
     }
-}
-=======
-package com.sap.sailing.domain.leaderboard.meta;
-
-import java.io.IOException;
-import java.io.ObjectInputStream;
-import java.io.ObjectOutputStream;
-import java.io.Serializable;
-import java.util.ArrayList;
-import java.util.Collections;
-import java.util.HashMap;
-import java.util.HashSet;
-import java.util.List;
-import java.util.Map;
-import java.util.Set;
-import java.util.WeakHashMap;
-
-import com.sap.sailing.domain.base.Competitor;
-import com.sap.sailing.domain.base.Fleet;
-import com.sap.sailing.domain.base.RaceColumn;
-import com.sap.sailing.domain.base.impl.FleetImpl;
-import com.sap.sailing.domain.common.MaxPointsReason;
-import com.sap.sailing.domain.leaderboard.Leaderboard;
-import com.sap.sailing.domain.leaderboard.MetaLeaderboard;
-import com.sap.sailing.domain.leaderboard.ScoreCorrectionListener;
-import com.sap.sailing.domain.leaderboard.ScoringScheme;
-import com.sap.sailing.domain.leaderboard.SettableScoreCorrection;
-import com.sap.sailing.domain.leaderboard.ThresholdBasedResultDiscardingRule;
-import com.sap.sailing.domain.leaderboard.impl.AbstractSimpleLeaderboardImpl;
-import com.sap.sailing.domain.tracking.TrackedRace;
-import com.sap.sse.common.TimePoint;
-import com.sap.sse.common.Util;
-
-/**
- * A leaderboard whose columns are defined by leaderboards. This can be useful for a regatta series where many regattas
- * shall feed into a single overall scoring board.
- * <p>
- * 
- * For now, the implementation provided by this class is as trivial as possible. No discards, no carried points, no
- * "tracked races," but the possibility to apply score corrections and competitor renamings.
- * <p>
- * 
- * Instances of subclasses need to register a {@link ScoreCorrectionChangeForwarder} as listener on each leaderboard
- * referenced by this meta leaderboard to ensure that score corrections applied to the "inner" leaderboard are signaled
- * to {@link ScoreCorrectionListeners} on this meta leaderboard's score correction. See
- * {@link #registerScoreCorrectionAndRaceColumnChangeForwarder(Leaderboard)} and
- * {@link #unregisterScoreCorrectionChangeForwarder(Leaderboard)}.
- * 
- * @author Axel Uhl (d043530)
- * 
- */
-public abstract class AbstractMetaLeaderboard extends AbstractSimpleLeaderboardImpl implements MetaLeaderboard {
-    private static final long serialVersionUID = 2368754404068836260L;
-    private final Fleet metaFleet;
-    private final ScoringScheme scoringScheme;
-    private final String name;
-    
-    /**
-     * Weak hash maps cannot be serialized. Therefore, this field is serialized as a {@link HashMap} in {@link #writeObject(ObjectOutputStream)}
-     * and de-serialized into a new {@link WeakHashMap} in {@link #readObject(ObjectInputStream)} again.
-     */
-    private transient WeakHashMap<Leaderboard, MetaLeaderboardColumn> columnsForLeaderboards;
-    
-    /**
-     * Weak hash maps cannot be serialized. Therefore, this field is serialized as a {@link HashMap} in {@link #writeObject(ObjectOutputStream)}
-     * and de-serialized into a new {@link WeakHashMap} in {@link #readObject(ObjectInputStream)} again.
-     */
-    private transient WeakHashMap<Leaderboard, ScoreCorrectionListener> scoreCorrectionChangeForwardersByLeaderboard;
-    
-    private class ScoreCorrectionChangeForwarder implements ScoreCorrectionListener, Serializable {
-        private static final long serialVersionUID = 915433462154943441L;
-
-        @Override
-        public void correctedScoreChanged(Competitor competitor, RaceColumn raceColumn, Double oldCorrectedScore, Double newCorrectedScore) {
-            getScoreCorrection().notifyListeners(competitor, raceColumn, oldCorrectedScore, newCorrectedScore);
-        }
-
-        @Override
-        public void maxPointsReasonChanced(Competitor competitor, RaceColumn raceColumn,
-                MaxPointsReason oldMaxPointsReason, MaxPointsReason newMaxPointsReason) {
-            getScoreCorrection().notifyListeners(competitor, raceColumn, oldMaxPointsReason, newMaxPointsReason);
-        }
-
-        @Override
-        public void carriedPointsChanged(Competitor competitor, Double oldCarriedPoints, Double newCarriedPoints) {
-            getScoreCorrection().notifyListenersAboutCarriedPointsChange(competitor, oldCarriedPoints, newCarriedPoints);
-        }
-
-        @Override
-        public void isSuppressedChanged(Competitor competitor, boolean newIsSuppressed) {
-            getScoreCorrection().notifyListenersAboutIsSuppressedChange(competitor, newIsSuppressed);
-        }
-
-        @Override
-        public void timePointOfLastCorrectionsValidityChanged(TimePoint oldTimePointOfLastCorrectionsValidity,
-                TimePoint newTimePointOfLastCorrectionsValidity) {
-            getScoreCorrection().notifyListenersAboutLastCorrectionsValidityChanged(oldTimePointOfLastCorrectionsValidity, newTimePointOfLastCorrectionsValidity);
-        }
-
-        @Override
-        public void commentChanged(String oldComment, String newComment) {
-            getScoreCorrection().notifyListenersAboutCommentChanged(oldComment, newComment);
-        }
-    }
-    
-    public AbstractMetaLeaderboard(String name, ScoringScheme scoringScheme,
-            ThresholdBasedResultDiscardingRule resultDiscardingRule) {
-        super(resultDiscardingRule);
-        metaFleet = new FleetImpl("MetaFleet");
-        this.scoringScheme = scoringScheme;
-        this.name = name;
-        columnsForLeaderboards = new WeakHashMap<>();
-        scoreCorrectionChangeForwardersByLeaderboard = new WeakHashMap<Leaderboard, ScoreCorrectionListener>();
-    }
-    
-    @Override
-    protected SettableScoreCorrection createScoreCorrection() {
-        return new MetaLeaderboardScoreCorrection(this);
-    }
-
-    private void writeObject(ObjectOutputStream oos) throws IOException {
-        oos.defaultWriteObject();
-        oos.writeObject(new HashMap<Leaderboard, MetaLeaderboardColumn>(columnsForLeaderboards));
-        oos.writeObject(new HashMap<Leaderboard, ScoreCorrectionListener>(scoreCorrectionChangeForwardersByLeaderboard));
-    }
-
-    private void readObject(ObjectInputStream ois) throws ClassNotFoundException, IOException {
-        ois.defaultReadObject();
-        @SuppressWarnings("unchecked")
-        Map<? extends Leaderboard, ? extends MetaLeaderboardColumn> columnsForLeaderboardAsStrongMap = (Map<? extends Leaderboard, ? extends MetaLeaderboardColumn>) ois.readObject();
-        columnsForLeaderboards = new WeakHashMap<Leaderboard, MetaLeaderboardColumn>(columnsForLeaderboardAsStrongMap);
-        @SuppressWarnings("unchecked")
-        Map<? extends Leaderboard, ? extends ScoreCorrectionListener> scoreCorrectionChangeForwardersByLeaderboardAsStrongMap = (Map<? extends Leaderboard, ? extends ScoreCorrectionListener>) ois.readObject();
-        scoreCorrectionChangeForwardersByLeaderboard = new WeakHashMap<Leaderboard, ScoreCorrectionListener>(scoreCorrectionChangeForwardersByLeaderboardAsStrongMap);
-    }
-
-    public abstract Iterable<Leaderboard> getLeaderboards();
-    
-    @Override
-    public MetaLeaderboardScoreCorrection getScoreCorrection() {
-        return (MetaLeaderboardScoreCorrection) super.getScoreCorrection();
-    }
-
-    @Override
-    public Iterable<Competitor> getAllCompetitors() {
-        Set<Competitor> result = new HashSet<Competitor>();
-        for (Leaderboard leaderboard : getLeaderboards()) {
-            Util.addAll(leaderboard.getCompetitors(), result);
-        }
-        return result;
-    }
-
-    @Override
-    public Iterable<Competitor> getAllCompetitors(RaceColumn raceColumn, Fleet fleet) {
-        final Iterable<Competitor> result;
-        if (fleet == metaFleet && Util.contains(getRaceColumns(), raceColumn)) {
-            result = ((MetaLeaderboardColumn) raceColumn).getAllCompetitors();
-        } else {
-            result = Collections.emptySet();
-        }
-        return result;
-    }
-
-    @Override
-    public Fleet getFleet(String fleetName) {
-        return fleetName.equals(metaFleet.getName()) ? metaFleet : null;
-    }
-
-    @Override
-    public int getTrackedRank(Competitor competitor, RaceColumn race, TimePoint timePoint) {
-        final List<Competitor> competitorsFromBestToWorst = ((MetaLeaderboardColumn) race).getLeaderboard().getCompetitorsFromBestToWorst(timePoint);
-        Util.removeAll(getSuppressedCompetitors(), competitorsFromBestToWorst);
-        return competitorsFromBestToWorst.indexOf(competitor)+1;
-    }
-
-    @Override
-    public Iterable<RaceColumn> getRaceColumns() {
-        List<RaceColumn> result = new ArrayList<RaceColumn>(Util.size(getLeaderboards()));
-        for (Leaderboard leaderboard : getLeaderboards()) {
-            result.add(getColumnForLeaderboard(leaderboard));
-        }
-        return result;
-    }
-
-    protected RaceColumn getColumnForLeaderboard(Leaderboard leaderboard) {
-        MetaLeaderboardColumn result = columnsForLeaderboards.get(leaderboard);
-        if (result == null) {
-            result = new MetaLeaderboardColumn(leaderboard, metaFleet);
-            result.addRaceColumnListener(this);
-            columnsForLeaderboards.put(leaderboard, result);
-        }
-        return result;
-    }
-
-    protected void registerScoreCorrectionAndRaceColumnChangeForwarder(Leaderboard leaderboard) {
-        leaderboard.addRaceColumnListener(this);
-        final ScoreCorrectionChangeForwarder listener = new ScoreCorrectionChangeForwarder();
-        scoreCorrectionChangeForwardersByLeaderboard.put(leaderboard, listener);
-        leaderboard.getScoreCorrection().addScoreCorrectionListener(listener);
-    }
-    
-    protected void unregisterScoreCorrectionChangeForwarder(Leaderboard leaderboard) {
-        leaderboard.getScoreCorrection().removeScoreCorrectionListener(scoreCorrectionChangeForwardersByLeaderboard.get(leaderboard));
-    }
-
-    @Override
-    public Competitor getCompetitorByIdAsString(String idAsString) {
-        for (Leaderboard leaderboard : getLeaderboards()) {
-            Competitor result = leaderboard.getCompetitorByIdAsString(idAsString);
-            if (result != null) {
-                return result;
-            }
-        }
-        return null;
-    }
-
-    /**
-     * Starting from the last leaderboard in {@link #leaderboards}, looks for the first leadaerboard that returns a
-     * non-<code>null</code> result for {@link Leaderboard#getDelayToLiveInMillis()} and returns it if found. If no such
-     * leaderboard exists in {@link #leaderboards}, <code>null</code> is returned.
-     */
-    @Override
-    public Long getDelayToLiveInMillis() {
-        for (int i = Util.size(getLeaderboards()) - 1; i >= 0; i--) {
-            Long result = Util.get(getLeaderboards(), i).getDelayToLiveInMillis();
-            if (result != null) {
-                return result;
-            }
-        }
-        return null;
-    }
-
-    @Override
-    public Iterable<TrackedRace> getTrackedRaces() {
-        Set<TrackedRace> result = new HashSet<TrackedRace>();
-        for (Leaderboard leaderboard : getLeaderboards()) {
-            Util.addAll(leaderboard.getTrackedRaces(), result);
-        }
-        return result;
-    }
-
-    @Override
-    public ScoringScheme getScoringScheme() {
-        return scoringScheme;
-    }
-
-    @Override
-    public String getName() {
-        return name;
-    }
-}
->>>>>>> bb4ecf91
+}