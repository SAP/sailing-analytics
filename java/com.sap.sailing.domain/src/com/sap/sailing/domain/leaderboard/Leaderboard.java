<<<<<<< HEAD
package com.sap.sailing.domain.leaderboard;

import java.util.Collection;
import java.util.List;
import java.util.Map;
import java.util.Set;
import java.util.concurrent.ExecutionException;

import com.sap.sailing.domain.base.Boat;
import com.sap.sailing.domain.base.BoatClass;
import com.sap.sailing.domain.base.Competitor;
import com.sap.sailing.domain.base.CourseArea;
import com.sap.sailing.domain.base.DomainFactory;
import com.sap.sailing.domain.base.Fleet;
import com.sap.sailing.domain.base.LeaderboardBase;
import com.sap.sailing.domain.base.RaceColumn;
import com.sap.sailing.domain.base.RaceColumnListener;
import com.sap.sailing.domain.base.Regatta;
import com.sap.sailing.domain.base.Series;
import com.sap.sailing.domain.common.Distance;
import com.sap.sailing.domain.common.LegType;
import com.sap.sailing.domain.common.MaxPointsReason;
import com.sap.sailing.domain.common.NoWindException;
import com.sap.sailing.domain.common.Speed;
import com.sap.sailing.domain.common.dto.LeaderboardDTO;
import com.sap.sailing.domain.common.tracking.GPSFixMoving;
import com.sap.sailing.domain.leaderboard.caching.LeaderboardDTOCache;
import com.sap.sailing.domain.leaderboard.caching.LiveLeaderboardUpdater;
import com.sap.sailing.domain.tracking.TrackedRace;
import com.sap.sailing.domain.tracking.TrackedRegattaRegistry;
import com.sap.sse.common.Duration;
import com.sap.sse.common.TimePoint;
import com.sap.sse.common.Util;
import com.sap.sse.common.Util.Pair;

/**
 * A leaderboard is used to display the results of one or more {@link TrackedRace races}. It manages the competitors'
 * scores and can aggregate them, e.g., to show the overall regatta standings. In addition to the races, a "carry"
 * column may be used to carry results of races not displayed in the leaderboard into the calculations.
 * <p>
 * 
 * While a single {@link TrackedRace} can tell about the ranks in which according to the tracking information the
 * competitors crossed the finish line, the leaderboard may overlay this information with disqualifications, changes in
 * results because the finish-line tracking was inaccurate, jury penalties and discarded results (depending on the
 * regatta rules, the worst zero, one or more races of each competitor are discarded from the aggregated points).
 * <p>
 * 
 * @author Axel Uhl (d043530)
 * 
 */
public interface Leaderboard extends LeaderboardBase, HasRaceColumns {
    /**
     * If the leaderboard is a "matrix" with the cells being defined by a competitor / race "coordinate,"
     * then this interface defines the structure of the "cells."
     * 
     * @author Axel Uhl (d043530)
     *
     */
    public interface Entry {
        int getTrackedRank();
        Double getTotalPoints();
        Double getTotalPointsUncorrected();
        Double getNetPoints();
        MaxPointsReason getMaxPointsReason();
        boolean isDiscarded();
        /**
         * Tells if the total points have been corrected by a {@link ScoreCorrection}
         */
        boolean isTotalPointsCorrected();
        
        /**
         * @return <code>null</code>, if the competitor's fleet in the race column cannot be determined, the
         *         {@link Fleet} otherwise
         */
        Fleet getFleet();
    }
    
    LeaderboardDTO computeDTO(final TimePoint timePoint,
            final Collection<String> namesOfRaceColumnsForWhichToLoadLegDetails, boolean addOverallDetails,
            final boolean waitForLatestAnalyses, TrackedRegattaRegistry trackedRegattaRegistry,
            DomainFactory baseDomainFactory, boolean fillTotalPointsUncorrected) throws NoWindException;

    /**
     * Obtains the unique set of {@link Competitor} objects from all {@link TrackedRace}s currently linked to this
     * leaderboard, with suppressed competitors removed. See also {@link #getAllCompetitors()} which also returns
     * the suppressed competitors.
     */
    Iterable<Competitor> getCompetitors();
    
    /**
     * A leaderboard may suppress particular competitors which are then not assigned a score and shall not be displayed
     * in a regular view of the leaderboard. Editors for leaderboards shall, though, also display the suppressed competitors
     * together with a visual indication showing which competitors are currently suppressed. The "suppressed-state" of a
     * competitor can change over the life cycle of a leaderboard. A typical use case for suppressing a competitor is
     * removing one-time entries from a series (meta-)leaderboard or suppressing a camera boat in scoring.<p>
     * 
     * @return all competitors in this leaderboard, including the suppressed ones.
     */
    Iterable<Competitor> getAllCompetitors();

    /**
     * Retrieves all competitors expected to race in the fleet and column specified.
     * When a {@link TrackedRace} is {@link RaceColumn#getTrackedRace(Fleet) attached} to the race
     * column for the <code>fleet</code> specified, its competitor set is returned. Otherwise,
     * the competitors are collected from any other information, such as a regatta log and/or the
     * race log for the combination of race column and fleet or, in case of a meta-leaderboard,
     * from the leaderboard represented by the race column.
     */
    Iterable<Competitor> getAllCompetitors(RaceColumn raceColumn, Fleet fleet);

    /**
     * Same as {@link #getAllCompetitors(RaceColumn, Fleet)} with competitors from {@link #getSuppressedCompetitors()}
     * removed
     */
    Iterable<Competitor> getCompetitors(RaceColumn raceColumn, Fleet fleet);
    
    /**
     * Convenience method which returns the difference between {@link #getAllCompetitors()} and {@link #getCompetitors()}.
     */
    Iterable<Competitor> getSuppressedCompetitors();
    
    /**
     * Tells whether {@code competitor} is among those {@link #getSuppressedCompetitors() suppressed}
     */
    boolean isSuppressed(Competitor competitor);

    /**
     * Can be used to exclude competitor from regular views of this leaderboard as well as from the scoring process.
     * As a result of suppressing a competitor, it will no longer result from calls to {@link #getCompetitors} nor to
     * {@link #getCompetitorsFromBestToWorst(TimePoint)} nor {@link #getCompetitorsFromBestToWorst(RaceColumn, TimePoint)}.
     * It will, however, continue to be returned from {@link #getAllCompetitors()}.
     */
    void setSuppressed(Competitor competitor, boolean suppressed);

    /**
     * Retrieves the boat for a given competitor.
     */
    Boat getBoatOfCompetitor(Competitor competitor, RaceColumn raceColumn, Fleet fleet);

    /**
     * Returns the first fleet found in the sequence of this leaderboard's {@link #getRaceColumns() race columns}'
     * {@link RaceColumn#getFleets() fleets} whose name equals <code>fleetName</code>. If no such fleet is found,
     * <code>null</code> is returned. If <code>fleetName</code> is <code>null</code>, the leaderboard may return
     * a default fleet if it has one, or <code>null</code> otherwise.
     */
    Fleet getFleet(String fleetName);
    
    Entry getEntry(Competitor competitor, RaceColumn race, TimePoint timePoint) throws NoWindException;

    /**
     * Same as {@link #getEntry}, but the discards for the competitor across the leaderboard can be provided for better performance
     * in case the entries for several columns shall be computed by multiple calls to this method.
     * 
     * @param discardedRaceColumns
     *            expected to be the result of what we would get if we called {@link #getResultDiscardingRule()}.
     *            {@link ResultDiscardingRule#getDiscardedRaceColumns(Competitor, Leaderboard, Iterable, TimePoint)
     *            getDiscardedRaceColumns(competitor, this, raceColumnsToConsider, timePoint)}.
     */
    Entry getEntry(Competitor competitor, RaceColumn race, TimePoint timePoint, Set<RaceColumn> discardedRaceColumns) throws NoWindException;

    /**
     * Computes the competitor's ranks as they were or would have been after each race column (from left to right)
     * was completed.<p>
     * 
     * A leaderboard fills up over time, usually "from left to right" with one race after another finishing.
     * For split fleets things can vary slightly. There, one fleet may complete a few races before the another fleet
     * starts with those races. In this case there isn't even any point in time at which all fleets have finished
     * exactly <i>n</i> races. Still, this method pretends such a time point would have existed, actually ignoring
     * the <i>times</i> at which a race took place but only looking at the resulting scores and discards.<p>
     * 
     * When computing the ranks after all columns up to and including the race column that is the key of the resulting
     * map, the method applies the discarding and tie breaking rules as they would have had to be applied had the races
     * in the respective column just completed.
     * 
     * @return The resulting map is guaranteed to have the same iteration order regarding the race columns
     * as {@link #getRaceColumns()}.
     */
    Map<RaceColumn, List<Competitor>> getRankedCompetitorsFromBestToWorstAfterEachRaceColumn(TimePoint timePoint) throws NoWindException;
    
    /**
     * Computes the competitor's net points sum as they were or would have been after each race column (from left to right)
     * was completed.<p>
     * 
     * A leaderboard fills up over time, usually "from left to right" with one race after another finishing.
     * For split fleets things can vary slightly. There, one fleet may complete a few races before the another fleet
     * starts with those races. In this case there isn't even any point in time at which all fleets have finished
     * exactly <i>n</i> races. Still, this method pretends such a time point would have existed, actually ignoring
     * the <i>times</i> at which a race took place but only looking at the resulting scores and discards.<p>
     * 
     * When computing the net points sum after all columns up to and including the race column that is the key of the resulting
     * map, the method applies the discarding and tie breaking rules as they would have had to be applied had the races
     * in the respective column just completed.
     * 
     * @return The resulting map is guaranteed to have the same iteration order regarding the race columns
     * as {@link #getRaceColumns()}.
     */
    Map<RaceColumn, Map<Competitor, Double>> getNetPointsSumAfterRaceColumn(TimePoint timePoint) throws NoWindException;
    
    /**
     * Tells the number of points carried over from previous races not tracked by this leaderboard for
     * the <code>competitor</code>. Returns <code>0</code> if there is no carried points definition for
     * <code>competitor</code>.
     */
    double getCarriedPoints(Competitor competitor);

    /**
     * 
     * @return an unmodifiable map of competitors and their carried points. The key set can be a true super set of what
     *         {@link #getAllCompetitors()} returns.
     */
    Map<Competitor, Double> getCompetitorsForWhichThereAreCarriedPoints();

    /**
     * Shorthand for {@link TrackedRace#getRank(Competitor, com.sap.sse.common.TimePoint)} with the
     * additional logic that in case the <code>race</code> hasn't {@link TrackedRace#hasStarted(TimePoint) started} yet
     * or no {@link TrackedRace} exists for <code>race</code>, 0 will be returned for all those competitors. The tracked
     * race for the correct {@link Fleet} is determined using {@link RaceColumn#getTrackedRace(Competitor)}.<p>
     * 
     * For each competitor tracking-wise ranking better than <code>competitor</code> but with
     * a {@link #getMaxPointsReason(Competitor, RaceColumn, TimePoint) disqualification reason} given, <code>competitor</code>'s
     * rank is improved by one.  
     * 
     * @param competitor
     *            a competitor contained in the {@link #getCompetitors()} result
     * @param race
     *            a race that is contained in the {@link #getRaceColumns()} result
     */
    int getTrackedRank(Competitor competitor, RaceColumn race, TimePoint timePoint);

    /**
     * A possibly corrected number of points for the race specified. Defaults to the result of calling
     * {@link #getTrackedRank(Competitor, TrackedRace, TimePoint)} but may be corrected by disqualifications or calls by
     * the jury for the particular race that differ from the tracking results.
     * 
     * @param competitor
     *            a competitor contained in the {@link #getCompetitors()} result
     * @param raceColumn
     *            a race that is contained in the {@link #getRaceColumns()} result
     * @return <code>null</code> if the competitor didn't participate in the race or the race hasn't started yet at
     *         <code>timePoint</code>
     */
    Double getTotalPoints(Competitor competitor, RaceColumn raceColumn, TimePoint timePoint);

    /**
     * Tells if and why a competitor received "penalty" points for a race (however the scoring rules define the
     * points for such a penalty; usually, it would be a high score defined by the number of competitors plus one)
     */
    MaxPointsReason getMaxPointsReason(Competitor competitor, RaceColumn race, TimePoint timePoint);

    /**
     * A possibly corrected number of points for the race specified. Defaults to the result of calling
     * {@link #getTotalPoints(Competitor, TrackedRace, TimePoint)} but may be corrected by the regatta rules for
     * discarding results. If {@link #isDiscarded(Competitor, RaceColumn, TimePoint) discarded}, the points returned
     * will be 0.
     * 
     * @param competitor
     *            a competitor contained in the {@link #getCompetitors()} result
     * @param race
     *            a race that is contained in the {@link #getRaceColumns()} result
     * @return <code>null</code> if the <code>competitor<code> obtained no score (yet?) in <code>race</code>. This may
     *         happen if the competitor has no score correction for <code>race</code> in this leaderboard and there is
     *         no tracked rank available for the competitor (e.g., because the race hasn't started yet) or the
     *         competitor doesn't appear in any of the race column's attached tracked races. A 0.0 score is returned
     *         if the competitor's result for <code>race</code> is discarded.
     */
    Double getNetPoints(Competitor competitor, RaceColumn race, TimePoint timePoint) throws NoWindException;

    /**
     * Tells whether the contribution of <code>raceColumn</code> is discarded in the current leaderboard's standings for
     * <code>competitor</code>. A column representing a {@link RaceColumn#isMedalRace() medal race} cannot be discarded.
     * Neither can be a race where the competitor received a non-{@link MaxPointsReason#isDiscardable() discardable}
     * penalty or disqualification.
     */
    boolean isDiscarded(Competitor competitor, RaceColumn raceColumn, TimePoint timePoint);

    /**
     * Sums up the {@link #getNetPoints(Competitor, TrackedRace, TimePoint) net points} of <code>competitor</code>
     * across all races tracked by this leaderboard, respecting the {@link RaceColumn#isStartsWithZeroScore()} property.
     */
    Double getNetPoints(Competitor competitor, TimePoint timePoint);
    
    /**
     * Sums up the {@link #getNetPoints(Competitor, RaceColumn, TimePoint) net points} of <code>competitor</code>
     * across all race columns listed in <code>raceColumnsToconsider</code>, respecting the
     * {@link RaceColumn#isStartsWithZeroScore()} property.
     */
    Double getNetPoints(Competitor competitor, Iterable<RaceColumn> raceColumnsToConsider, TimePoint timePoint)
            throws NoWindException;

    /**
     * Sorts the competitors according to their ranking in the race column specified. Only competitors who have a score
     * are added to the result list. This excludes competitors whose fleet hasn't raced for the <code>raceColumn</code>
     * yet, and those where no tracked rank is known and no manual score correction was performed.
     * <p>
     * 
     * The sorting order considers this leaderboard's scoring scheme including the semantics of
     * {@link Fleet#compareTo(Fleet) ordered fleets} and {@link RaceColumn#isMedalRace() medal races}. The ordering
     * does not consider result discarding because when sorting for a race column it is of interest how the competitor
     * performed in that race and not how the score affected the overall regatta score. Therefore, it is based on
     * {@link #getTotalPoints(Competitor, RaceColumn, TimePoint)} and not on
     * {@link #getNetPoints(Competitor, RaceColumn, TimePoint)}.
     */
    List<Competitor> getCompetitorsFromBestToWorst(RaceColumn raceColumn, TimePoint timePoint) throws NoWindException;
    
    /**
     * Sorts the competitors according to the overall regatta standings, considering the sorting rules for
     * {@link Series}, {@link Fleet}s, medal races, discarding rules and score corrections. A new list is
     * created per call, so the caller may freely manipulate the result.
     * @throws NoWindException 
     */
    List<Competitor> getCompetitorsFromBestToWorst(TimePoint timePoint);
    
    /**
     * Returns the total rank of the given competitor.
     */
    int getTotalRankOfCompetitor(Competitor competitor, TimePoint timePoint) throws NoWindException;

    /**
     * Fetches all entries for all competitors of all races tracked by this leaderboard in one sweep. This saves some
     * computational effort compared to fetching all entries separately, particularly because all
     * {@link #isDiscarded(Competitor, RaceColumn, TimePoint) discarded races} of a competitor are computed in one
     * sweep using {@link ResultDiscardingRule#getDiscardedRaceColumns(Competitor, Leaderboard, Iterable, TimePoint)} only once.
     * Note that in order to get the {@link #getNetPoints(Competitor, TimePoint) total points} for a competitor
     * for the entire leaderboard, the {@link #getCarriedPoints(Competitor) carried-over points} need to be added.
     */
    Map<Util.Pair<Competitor, RaceColumn>, Entry> getContent(TimePoint timePoint) throws NoWindException;

    /**
     * Retrieves all race columns that were added, either by {@link #addRace(TrackedRace, String, boolean)} or
     * {@link #addRaceColumn(String, boolean)}.
     */
    Iterable<RaceColumn> getRaceColumns();
    
    /**
     * Retrieves a {@link RaceColumn race column} by the name used in calls to either {@link #addRaceColumn} or
     * {@link #addRace}. If no race column by the requested <code>name</code> exists, <code>null</code> is returned.
     */
    RaceColumn getRaceColumnByName(String name);
    
    /**
     * A leaderboard can carry over points from races that are not tracked by this leaderboard in detail,
     * so for which no {@link RaceColumn} column is present in this leaderboard. These scores are
     * simply added to the scores tracked by this leaderboard in the {@link #getNetPoints(Competitor, TimePoint)}
     * method.
     */
    void setCarriedPoints(Competitor competitor, double carriedPoints);
    
    /**
     * Reverses the effect of {@link #setCarriedPoints(Competitor, int)}, i.e., afterwards, asking {@link #getCarriedPoints(Competitor)}
     * will return <code>0</code>. Furthermore, other than invoking {@link #setCarriedPoints(Competitor, int) setCarriedPoints(c, 0)},
     * this will, when executed for all competitors of this leaderboard, have {@link #hasCarriedPoints} return <code>false</code>.
     */
    void unsetCarriedPoints(Competitor competitor);
    
    /**
     * Tells if a carry-column shall be displayed. If the result is <code>false</code>, then no
     * {@link #setCarriedPoints(Competitor, int) scores are carried} into this leaderboard, and
     * only the race columns will be accumulated by the board.
     */
    boolean hasCarriedPoints();
    
    boolean hasCarriedPoints(Competitor competitor);

    SettableScoreCorrection getScoreCorrection();

    Competitor getCompetitorByName(String competitorName);
    
    void setDisplayName(Competitor competitor, String displayName);

    void setDisplayName(String displayName);

    /**
     * If a display name different from the competitor's {@link Competitor#getName() name} has been defined,
     * this method returns it; otherwise, <code>null</code> is returned.
     */
    String getDisplayName(Competitor competitor);

    /**
     * Tells if the column represented by <code>raceColumn</code> shall be considered when counting the number of "races
     * so far" for discarding. Although medal races are never discarded themselves, they still count in determining the
     * number of "races so far" which is then the basis for deciding how many races may be discarded. If a leaderboard
     * has corrections for a column for the <code>competitor</code> that are already to be applied at
     * <code>timePoint</code> (e.g., because the race can be proven to have finished at <code>timePoint</code>), then
     * that column shall be considered for discarding and counts for determining the number of races so far. Also, if a
     * tracked race is connected to the column and has started already, the column is to be considered for discarding
     * unless the column has several unordered fleets and not all fleets have started their race yet (see
     * {@link ScoringScheme#isValidInNetScore(Leaderboard, RaceColumn, Competitor, TimePoint)}).
     */
    boolean countRaceForComparisonWithDiscardingThresholds(Competitor competitor, RaceColumn raceColumn, TimePoint timePoint);
    
    /**
     * Returns the result discarding rule for this leaderboard. This may be an explicit rule set for the entire leaderboard,
     * or it may be an implicit rule that relies on other data such as a regatta's series-specific result discarding rules.
     */
    ResultDiscardingRule getResultDiscardingRule();

    /**
     * Trying to set a cross-leaderboard result discarding rule may fail with an exception if the leaderboard obtains
     * its result discarding rule in another way. For example, if the leaderboard is a {@link RegattaLeaderboard} and the
     * regatta's series define their own result discarding rules, the regatta leaderboard will use a composite
     * result discarding rule that considers all series-specific result discarding rules.
     */
    public void setCrossLeaderboardResultDiscardingRule(ThresholdBasedResultDiscardingRule discardingRule);

    Competitor getCompetitorByIdAsString(String idAsString);
    
    void addRaceColumnListener(RaceColumnListener listener);
    
    void removeRaceColumnListener(RaceColumnListener listener);
    
    /**
     * For this leaderboard computes the delay to live of the {@link TrackedRace} linked to any of the leaderboard's
     * columns that has the latest start date. If no tracked race is linked to the leaderboard, <code>null</code> is returned.
     */
    Long getDelayToLiveInMillis();
    
    /**
     * Obtains all {@link TrackedRace}s currently attached to any of the columns of this leaderboard
     */
    Iterable<TrackedRace> getTrackedRaces();

    ScoringScheme getScoringScheme();

    /**
     * Finds out the time point when any of the {@link Leaderboard#getTrackedRaces() tracked races currently attached to
     * the <code>leaderboard</code>} and the {@link Leaderboard#getScoreCorrection() score corrections} have last been
     * modified. If no tracked race is attached and no time-stamped score corrections have been applied to the leaderboard,
     * <code>null</code> is returned.
     */
    TimePoint getTimePointOfLatestModification();

    /**
     * @return <code>null</code> if no tracked race is available for <code>competitor</code> in this leaderboard
     * or the competitor hasn't started sailing a single race at <code>timePoint</code> for any of the tracked
     * races attached to this leaderboard; the fix where the maximum speed was achieved, and the speed value
     */
    Util.Pair<GPSFixMoving, Speed> getMaximumSpeedOverGround(Competitor competitor, TimePoint timePoint);
    
    /**
     * @return <code>null</code> if no tracked race is available in this leaderboard, the competitor hasn't started
     * a single race at <code>timePoint</code> or if the competitor has not finished one of the races. This method
     * computes the average speed starting with the first mark passing until <code>timePoint</code> or if earlier then
     * the timePoint of the last mark passing.
     */
    Speed getAverageSpeedOverGround(Competitor competitor, TimePoint timePoint);

    /**
     * @param legType the leg type for which to add up the times sailed
     * @return <code>null</code> if no tracked race is available for <code>competitor</code> in this leaderboard
     * or the competitor hasn't started sailing a single downwind leg at <code>timePoint</code> for any of the tracked
     * races attached to this leaderboard
     */
    Duration getTotalTimeSailedInLegType(Competitor competitor, LegType legType, TimePoint timePoint) throws NoWindException;

    /**
     * Starts counting when the gun goes off, not when the competitor passed the line.
     * 
     * @return <code>null</code> if no tracked race is available for <code>competitor</code> in this leaderboard
     * or the competitor hasn't started sailing a single race at <code>timePoint</code> for any of the tracked
     * races attached to this leaderboard
     */
    Duration getTotalTimeSailed(Competitor competitor, TimePoint timePoint);
    
    /**
     * Computes the distance the <code>competitor</code> has sailed in the tracked races in this leaderboard, starting
     * to count in each race when the competitor passes the start line, aggregating up to <code>timePoint</code> or the
     * end of the last race, whichever is first.
     * 
     * @return <code>null</code> if the <code>competitor</code> hasn't sailed any distance in any tracked race in this
     *         leaderboard
     */
    Distance getTotalDistanceTraveled(Competitor competitor, TimePoint timePoint);
    
    /**
     * Same as {@link #getNetPoints(Competitor, RaceColumn, TimePoint)}, only that for determining the discarded
     * results only <code>raceColumnsToConsider</code> are considered.
     */
    Double getNetPoints(Competitor competitor, RaceColumn raceColumn, Iterable<RaceColumn> raceColumnsToConsider,
            TimePoint timePoint) throws NoWindException;

    /**
     * Same as {@link #getNetPoints(Competitor, RaceColumn, Iterable, TimePoint)}, only that the set of discarded race columns can
     * be specified which is useful when total points are to be computed for more than one column for the same
     * competitor because then the calculation of discards (which requires looking at all columns) only needs to be done
     * once and not again for each column (which would lead to quadratic effort).
     * 
     * @param discardedRaceColumns
     *            expected to be the result of what we would get if we called {@link #getResultDiscardingRule()}.
     *            {@link ResultDiscardingRule#getDiscardedRaceColumns(Competitor, Leaderboard, Iterable, TimePoint)
     *            getDiscardedRaceColumns(competitor, this, raceColumnsToConsider, timePoint)}.
     */
    Double getNetPoints(Competitor competitor, RaceColumn raceColumn, TimePoint timePoint,
            Set<RaceColumn> discardedRaceColumns);

    TimePoint getNowMinusDelay();
    
    /**
     * Get the default {@link CourseArea} of this leaderboard.
     * @return the default {@link CourseArea} for all races of this leaderboard.
     */
    CourseArea getDefaultCourseArea();

    /**
     * Must be called when the leaderboard is removed from its server, becoming in accessible. This will give the leaderboard
     * a chance to release all its resources that won't be collected or freed automatically. In particular, a leaderboard may
     * hold on to listeners which in turn are registered with {@link TrackedRace}s and therefore won't be released to the garbage
     * collector unless the tracked race becomes unreferenced. This may take long because the tracked race can generally
     * be referenced by more than one leaderboard. For example, a test leaderboard may additionally reference a tracked
     * race already referenced by an "official" leaderboard. When the test leaderboard is removed, its listeners would not
     * be released and avoid garbage-collecting the test leaderboard. When calling this method, the leaderboard will cleanly
     * unregister its listeners from the tracked races and therefore become eligible for garbage collection.
     */
    void destroy();

    /**
     * Returns a data transfer object (DTO) that has the leaderboard's data for the race columns with basic information
     * for all columns, and with detailed information for those columns whose names are provided in
     * <code>namesOfRaceColumnsForWhichToLoadLegDetails</code>. The leaderboard is evaluated at <code>timePoint</code>,
     * or, if <code>timePoint</code> is <code>null</code>, for the "live" time point (now - delay).
     * <p>
     * 
     * The implementation uses different approaches for caching the results. For "live" requests, a
     * {@link LiveLeaderboardUpdater} is used to keep refreshing the cached results. Other queries are managed by a
     * {@link LeaderboardDTOCache} which remembers a number of results before it starts evicting the least frequently
     * used ones.
     * 
     * @param timePoint
     *            <code>null</code> for "live" results for the time point "now" - delay; otherwise, the explicit time
     *            point at which to evaluate the leaderboard status
     * @param namesOfRaceColumnsForWhichToLoadLegDetails
     *            the names of the race columns of which to expand the details in the result
     * @param trackedRegattaRegistry
     *            used to determine which of the races are still being tracked and which ones are not
     * @param baseDomainFactory
     *            required as factory and cache for various DTO types
     */
    LeaderboardDTO getLeaderboardDTO(TimePoint timePoint,
            Collection<String> namesOfRaceColumnsForWhichToLoadLegDetails,
            boolean addOverallDetails, TrackedRegattaRegistry trackedRegattaRegistry, DomainFactory baseDomainFactory, boolean fillTotalPointsUncorrected) throws NoWindException,
            InterruptedException, ExecutionException;

    NumberOfCompetitorsInLeaderboardFetcher getNumberOfCompetitorsInLeaderboardFetcher();

    /**
     * Looks through all {@link #getRaceColumns() race columns} and their {@link RaceColumn#getFleets() fleets} and checks
     * if {@code trackedRace} is {@link RaceColumn#getTrackedRace(Fleet) linked} to that combination. If such a slot is found
     * that "slot" is returned by a pair specifying the non-{@code null} {@link RaceColumn} and {@code Fleet} pair. Otherwise,
     * {@code null} is returned.
     */
    Pair<RaceColumn, Fleet> getRaceColumnAndFleet(TrackedRace trackedRace);

    /**
     * Gets the ("dominant") boat class for this leaderboard. For a {@link RegattaLeaderboard} this is the {@link Regatta}'s boat class.
     * For a {@link FlexibleLeaderboard} the implementation is more complex because no fixed boat class is set for the leaderboard. There,
     * the boat class will be determined based on the most frequently occurring boat class when iterating across the competitors.
     */
    BoatClass getBoatClass();
}
=======
package com.sap.sailing.domain.leaderboard;

import java.util.Collection;
import java.util.List;
import java.util.Map;
import java.util.Set;
import java.util.concurrent.ExecutionException;

import com.sap.sailing.domain.base.BoatClass;
import com.sap.sailing.domain.base.Competitor;
import com.sap.sailing.domain.base.CourseArea;
import com.sap.sailing.domain.base.DomainFactory;
import com.sap.sailing.domain.base.Fleet;
import com.sap.sailing.domain.base.LeaderboardBase;
import com.sap.sailing.domain.base.RaceColumn;
import com.sap.sailing.domain.base.RaceColumnListener;
import com.sap.sailing.domain.base.Series;
import com.sap.sailing.domain.common.Distance;
import com.sap.sailing.domain.common.LegType;
import com.sap.sailing.domain.common.MaxPointsReason;
import com.sap.sailing.domain.common.NoWindException;
import com.sap.sailing.domain.common.Speed;
import com.sap.sailing.domain.common.dto.LeaderboardDTO;
import com.sap.sailing.domain.common.tracking.GPSFixMoving;
import com.sap.sailing.domain.leaderboard.caching.LeaderboardDTOCache;
import com.sap.sailing.domain.leaderboard.caching.LiveLeaderboardUpdater;
import com.sap.sailing.domain.tracking.TrackedRace;
import com.sap.sailing.domain.tracking.TrackedRegattaRegistry;
import com.sap.sse.common.Duration;
import com.sap.sse.common.TimePoint;
import com.sap.sse.common.Util;
import com.sap.sse.common.Util.Pair;

/**
 * A leaderboard is used to display the results of one or more {@link TrackedRace races}. It manages the competitors'
 * scores and can aggregate them, e.g., to show the overall regatta standings. In addition to the races, a "carry"
 * column may be used to carry results of races not displayed in the leaderboard into the calculations.
 * <p>
 * 
 * While a single {@link TrackedRace} can tell about the ranks in which according to the tracking information the
 * competitors crossed the finish line, the leaderboard may overlay this information with disqualifications, changes in
 * results because the finish-line tracking was inaccurate, jury penalties and discarded results (depending on the
 * regatta rules, the worst zero, one or more races of each competitor are discarded from the aggregated points).
 * <p>
 * 
 * @author Axel Uhl (d043530)
 * 
 */
public interface Leaderboard extends LeaderboardBase, HasRaceColumns {
    /**
     * If the leaderboard is a "matrix" with the cells being defined by a competitor / race "coordinate,"
     * then this interface defines the structure of the "cells."
     * 
     * @author Axel Uhl (d043530)
     *
     */
    public interface Entry {
        int getTrackedRank();
        Double getTotalPoints();
        Double getTotalPointsUncorrected();
        Double getNetPoints();
        MaxPointsReason getMaxPointsReason();
        boolean isDiscarded();
        /**
         * Tells if the total points have been corrected by a {@link ScoreCorrection}
         */
        boolean isTotalPointsCorrected();
        
        /**
         * @return <code>null</code>, if the competitor's fleet in the race column cannot be determined, the
         *         {@link Fleet} otherwise
         */
        Fleet getFleet();
    }
    
    LeaderboardDTO computeDTO(final TimePoint timePoint,
            final Collection<String> namesOfRaceColumnsForWhichToLoadLegDetails, boolean addOverallDetails,
            final boolean waitForLatestAnalyses, TrackedRegattaRegistry trackedRegattaRegistry,
            DomainFactory baseDomainFactory, boolean fillTotalPointsUncorrected) throws NoWindException;

    /**
     * Obtains the unique set of {@link Competitor} objects from all {@link TrackedRace}s currently linked to this
     * leaderboard, with suppressed competitors removed. See also {@link #getAllCompetitors()} which also returns
     * the suppressed competitors.
     */
    Iterable<Competitor> getCompetitors();
    
    /**
     * A leaderboard may suppress particular competitors which are then not assigned a score and shall not be displayed
     * in a regular view of the leaderboard. Editors for leaderboards shall, though, also display the suppressed competitors
     * together with a visual indication showing which competitors are currently suppressed. The "suppressed-state" of a
     * competitor can change over the life cycle of a leaderboard. A typical use case for suppressing a competitor is
     * removing one-time entries from a series (meta-)leaderboard or suppressing a camera boat in scoring.<p>
     * 
     * @return all competitors in this leaderboard, including the suppressed ones.
     */
    Iterable<Competitor> getAllCompetitors();

    /**
     * Retrieves all competitors expected to race in the fleet and column specified.
     * When a {@link TrackedRace} is {@link RaceColumn#getTrackedRace(Fleet) attached} to the race
     * column for the <code>fleet</code> specified, its competitor set is returned. Otherwise,
     * the competitors are collected from any other information, such as a regatta log and/or the
     * race log for the combination of race column and fleet or, in case of a meta-leaderboard,
     * from the leaderboard represented by the race column.
     */
    Iterable<Competitor> getAllCompetitors(RaceColumn raceColumn, Fleet fleet);

    /**
     * Same as {@link #getAllCompetitors(RaceColumn, Fleet)} with competitors from {@link #getSuppressedCompetitors()}
     * removed
     */
    Iterable<Competitor> getCompetitors(RaceColumn raceColumn, Fleet fleet);
    
    /**
     * Convenience method which returns the difference between {@link #getAllCompetitors()} and {@link #getCompetitors()}.
     */
    Iterable<Competitor> getSuppressedCompetitors();
    
    /**
     * Tells whether {@code competitor} is among those {@link #getSuppressedCompetitors() suppressed}
     */
    boolean isSuppressed(Competitor competitor);

    /**
     * Can be used to exclude competitor from regular views of this leaderboard as well as from the scoring process.
     * As a result of suppressing a competitor, it will no longer result from calls to {@link #getCompetitors} nor to
     * {@link #getCompetitorsFromBestToWorst(TimePoint)} nor {@link #getCompetitorsFromBestToWorst(RaceColumn, TimePoint)}.
     * It will, however, continue to be returned from {@link #getAllCompetitors()}.
     */
    void setSuppressed(Competitor competitor, boolean suppressed);
    
    /**
     * Returns the first fleet found in the sequence of this leaderboard's {@link #getRaceColumns() race columns}'
     * {@link RaceColumn#getFleets() fleets} whose name equals <code>fleetName</code>. If no such fleet is found,
     * <code>null</code> is returned. If <code>fleetName</code> is <code>null</code>, the leaderboard may return
     * a default fleet if it has one, or <code>null</code> otherwise.
     */
    Fleet getFleet(String fleetName);
    
    Entry getEntry(Competitor competitor, RaceColumn race, TimePoint timePoint) throws NoWindException;

    /**
     * Same as {@link #getEntry}, but the discards for the competitor across the leaderboard can be provided for better performance
     * in case the entries for several columns shall be computed by multiple calls to this method.
     * 
     * @param discardedRaceColumns
     *            expected to be the result of what we would get if we called {@link #getResultDiscardingRule()}.
     *            {@link ResultDiscardingRule#getDiscardedRaceColumns(Competitor, Leaderboard, Iterable, TimePoint)
     *            getDiscardedRaceColumns(competitor, this, raceColumnsToConsider, timePoint)}.
     */
    Entry getEntry(Competitor competitor, RaceColumn race, TimePoint timePoint, Set<RaceColumn> discardedRaceColumns) throws NoWindException;

    /**
     * Computes the competitor's ranks as they were or would have been after each race column (from left to right)
     * was completed.<p>
     * 
     * A leaderboard fills up over time, usually "from left to right" with one race after another finishing.
     * For split fleets things can vary slightly. There, one fleet may complete a few races before the another fleet
     * starts with those races. In this case there isn't even any point in time at which all fleets have finished
     * exactly <i>n</i> races. Still, this method pretends such a time point would have existed, actually ignoring
     * the <i>times</i> at which a race took place but only looking at the resulting scores and discards.<p>
     * 
     * When computing the ranks after all columns up to and including the race column that is the key of the resulting
     * map, the method applies the discarding and tie breaking rules as they would have had to be applied had the races
     * in the respective column just completed.
     * 
     * @return The resulting map is guaranteed to have the same iteration order regarding the race columns
     * as {@link #getRaceColumns()}.
     */
    Map<RaceColumn, List<Competitor>> getRankedCompetitorsFromBestToWorstAfterEachRaceColumn(TimePoint timePoint) throws NoWindException;
    
    /**
     * Computes the competitor's net points sum as they were or would have been after each race column (from left to right)
     * was completed.<p>
     * 
     * A leaderboard fills up over time, usually "from left to right" with one race after another finishing.
     * For split fleets things can vary slightly. There, one fleet may complete a few races before the another fleet
     * starts with those races. In this case there isn't even any point in time at which all fleets have finished
     * exactly <i>n</i> races. Still, this method pretends such a time point would have existed, actually ignoring
     * the <i>times</i> at which a race took place but only looking at the resulting scores and discards.<p>
     * 
     * When computing the net points sum after all columns up to and including the race column that is the key of the resulting
     * map, the method applies the discarding and tie breaking rules as they would have had to be applied had the races
     * in the respective column just completed.
     * 
     * @return The resulting map is guaranteed to have the same iteration order regarding the race columns
     * as {@link #getRaceColumns()}.
     */
    Map<RaceColumn, Map<Competitor, Double>> getNetPointsSumAfterRaceColumn(TimePoint timePoint) throws NoWindException;
    
    /**
     * Tells the number of points carried over from previous races not tracked by this leaderboard for
     * the <code>competitor</code>. Returns <code>0</code> if there is no carried points definition for
     * <code>competitor</code>.
     */
    double getCarriedPoints(Competitor competitor);

    /**
     * 
     * @return an unmodifiable map of competitors and their carried points. The key set can be a true super set of what
     *         {@link #getAllCompetitors()} returns.
     */
    Map<Competitor, Double> getCompetitorsForWhichThereAreCarriedPoints();

    /**
     * Shorthand for {@link TrackedRace#getRank(Competitor, com.sap.sse.common.TimePoint)} with the
     * additional logic that in case the <code>race</code> hasn't {@link TrackedRace#hasStarted(TimePoint) started} yet
     * or no {@link TrackedRace} exists for <code>race</code>, 0 will be returned for all those competitors. The tracked
     * race for the correct {@link Fleet} is determined using {@link RaceColumn#getTrackedRace(Competitor)}.<p>
     * 
     * For each competitor tracking-wise ranking better than <code>competitor</code> but with
     * a {@link #getMaxPointsReason(Competitor, RaceColumn, TimePoint) disqualification reason} given, <code>competitor</code>'s
     * rank is improved by one.  
     * 
     * @param competitor
     *            a competitor contained in the {@link #getCompetitors()} result
     * @param race
     *            a race that is contained in the {@link #getRaceColumns()} result
     */
    int getTrackedRank(Competitor competitor, RaceColumn race, TimePoint timePoint);

    /**
     * A possibly corrected number of points for the race specified. Defaults to the result of calling
     * {@link #getTrackedRank(Competitor, TrackedRace, TimePoint)} but may be corrected by disqualifications or calls by
     * the jury for the particular race that differ from the tracking results.
     * 
     * @param competitor
     *            a competitor contained in the {@link #getCompetitors()} result
     * @param raceColumn
     *            a race that is contained in the {@link #getRaceColumns()} result
     * @return <code>null</code> if the competitor didn't participate in the race or the race hasn't started yet at
     *         <code>timePoint</code>
     */
    Double getTotalPoints(Competitor competitor, RaceColumn raceColumn, TimePoint timePoint);

    /**
     * Tells if and why a competitor received "penalty" points for a race (however the scoring rules define the
     * points for such a penalty; usually, it would be a high score defined by the number of competitors plus one)
     */
    MaxPointsReason getMaxPointsReason(Competitor competitor, RaceColumn race, TimePoint timePoint);

    /**
     * A possibly corrected number of points for the race specified. Defaults to the result of calling
     * {@link #getTotalPoints(Competitor, TrackedRace, TimePoint)} but may be corrected by the regatta rules for
     * discarding results. If {@link #isDiscarded(Competitor, RaceColumn, TimePoint) discarded}, the points returned
     * will be 0.
     * 
     * @param competitor
     *            a competitor contained in the {@link #getCompetitors()} result
     * @param race
     *            a race that is contained in the {@link #getRaceColumns()} result
     * @return <code>null</code> if the <code>competitor<code> obtained no score (yet?) in <code>race</code>. This may
     *         happen if the competitor has no score correction for <code>race</code> in this leaderboard and there is
     *         no tracked rank available for the competitor (e.g., because the race hasn't started yet) or the
     *         competitor doesn't appear in any of the race column's attached tracked races. A 0.0 score is returned
     *         if the competitor's result for <code>race</code> is discarded.
     */
    Double getNetPoints(Competitor competitor, RaceColumn race, TimePoint timePoint) throws NoWindException;

    /**
     * Tells whether the contribution of <code>raceColumn</code> is discarded in the current leaderboard's standings for
     * <code>competitor</code>. A column representing a {@link RaceColumn#isMedalRace() medal race} cannot be discarded.
     * Neither can be a race where the competitor received a non-{@link MaxPointsReason#isDiscardable() discardable}
     * penalty or disqualification.
     */
    boolean isDiscarded(Competitor competitor, RaceColumn raceColumn, TimePoint timePoint);

    /**
     * Sums up the {@link #getNetPoints(Competitor, TrackedRace, TimePoint) net points} of <code>competitor</code>
     * across all races tracked by this leaderboard, respecting the {@link RaceColumn#isStartsWithZeroScore()} property.
     */
    Double getNetPoints(Competitor competitor, TimePoint timePoint);
    
    /**
     * Sums up the {@link #getNetPoints(Competitor, RaceColumn, TimePoint) net points} of <code>competitor</code>
     * across all race columns listed in <code>raceColumnsToconsider</code>, respecting the
     * {@link RaceColumn#isStartsWithZeroScore()} property.
     */
    Double getNetPoints(Competitor competitor, Iterable<RaceColumn> raceColumnsToConsider, TimePoint timePoint)
            throws NoWindException;

    /**
     * Sorts the competitors according to their ranking in the race column specified. Only competitors who have a score
     * are added to the result list. This excludes competitors whose fleet hasn't raced for the <code>raceColumn</code>
     * yet, and those where no tracked rank is known and no manual score correction was performed.
     * <p>
     * 
     * The sorting order considers this leaderboard's scoring scheme including the semantics of
     * {@link Fleet#compareTo(Fleet) ordered fleets} and {@link RaceColumn#isMedalRace() medal races}. The ordering
     * does not consider result discarding because when sorting for a race column it is of interest how the competitor
     * performed in that race and not how the score affected the overall regatta score. Therefore, it is based on
     * {@link #getTotalPoints(Competitor, RaceColumn, TimePoint)} and not on
     * {@link #getNetPoints(Competitor, RaceColumn, TimePoint)}.
     */
    List<Competitor> getCompetitorsFromBestToWorst(RaceColumn raceColumn, TimePoint timePoint) throws NoWindException;
    
    /**
     * Sorts the competitors according to the overall regatta standings, considering the sorting rules for
     * {@link Series}, {@link Fleet}s, medal races, discarding rules and score corrections. A new list is
     * created per call, so the caller may freely manipulate the result.
     * @throws NoWindException 
     */
    List<Competitor> getCompetitorsFromBestToWorst(TimePoint timePoint);
    
    /**
     * Returns the total rank of the given competitor.
     */
    int getTotalRankOfCompetitor(Competitor competitor, TimePoint timePoint) throws NoWindException;

    /**
     * Fetches all entries for all competitors of all races tracked by this leaderboard in one sweep. This saves some
     * computational effort compared to fetching all entries separately, particularly because all
     * {@link #isDiscarded(Competitor, RaceColumn, TimePoint) discarded races} of a competitor are computed in one
     * sweep using {@link ResultDiscardingRule#getDiscardedRaceColumns(Competitor, Leaderboard, Iterable, TimePoint)} only once.
     * Note that in order to get the {@link #getNetPoints(Competitor, TimePoint) total points} for a competitor
     * for the entire leaderboard, the {@link #getCarriedPoints(Competitor) carried-over points} need to be added.
     */
    Map<Util.Pair<Competitor, RaceColumn>, Entry> getContent(TimePoint timePoint) throws NoWindException;

    /**
     * Retrieves all race columns that were added, either by {@link #addRace(TrackedRace, String, boolean)} or
     * {@link #addRaceColumn(String, boolean)}.
     */
    Iterable<RaceColumn> getRaceColumns();
    
    /**
     * Retrieves a {@link RaceColumn race column} by the name used in calls to either {@link #addRaceColumn} or
     * {@link #addRace}. If no race column by the requested <code>name</code> exists, <code>null</code> is returned.
     */
    RaceColumn getRaceColumnByName(String name);
    
    /**
     * A leaderboard can carry over points from races that are not tracked by this leaderboard in detail,
     * so for which no {@link RaceColumn} column is present in this leaderboard. These scores are
     * simply added to the scores tracked by this leaderboard in the {@link #getNetPoints(Competitor, TimePoint)}
     * method.
     */
    void setCarriedPoints(Competitor competitor, double carriedPoints);
    
    /**
     * Reverses the effect of {@link #setCarriedPoints(Competitor, int)}, i.e., afterwards, asking {@link #getCarriedPoints(Competitor)}
     * will return <code>0</code>. Furthermore, other than invoking {@link #setCarriedPoints(Competitor, int) setCarriedPoints(c, 0)},
     * this will, when executed for all competitors of this leaderboard, have {@link #hasCarriedPoints} return <code>false</code>.
     */
    void unsetCarriedPoints(Competitor competitor);
    
    /**
     * Tells if a carry-column shall be displayed. If the result is <code>false</code>, then no
     * {@link #setCarriedPoints(Competitor, int) scores are carried} into this leaderboard, and
     * only the race columns will be accumulated by the board.
     */
    boolean hasCarriedPoints();
    
    boolean hasCarriedPoints(Competitor competitor);

    SettableScoreCorrection getScoreCorrection();

    Competitor getCompetitorByName(String competitorName);
    
    void setDisplayName(Competitor competitor, String displayName);

    void setDisplayName(String displayName);

    /**
     * If a display name different from the competitor's {@link Competitor#getName() name} has been defined,
     * this method returns it; otherwise, <code>null</code> is returned.
     */
    String getDisplayName(Competitor competitor);

    /**
     * Tells if the column represented by <code>raceColumn</code> shall be considered when counting the number of "races
     * so far" for discarding. Although medal races are never discarded themselves, they still count in determining the
     * number of "races so far" which is then the basis for deciding how many races may be discarded. If a leaderboard
     * has corrections for a column for the <code>competitor</code> that are already to be applied at
     * <code>timePoint</code> (e.g., because the race can be proven to have finished at <code>timePoint</code>), then
     * that column shall be considered for discarding and counts for determining the number of races so far. Also, if a
     * tracked race is connected to the column and has started already, the column is to be considered for discarding
     * unless the column has several unordered fleets and not all fleets have started their race yet (see
     * {@link ScoringScheme#isValidInNetScore(Leaderboard, RaceColumn, Competitor, TimePoint)}).
     */
    boolean countRaceForComparisonWithDiscardingThresholds(Competitor competitor, RaceColumn raceColumn, TimePoint timePoint);
    
    /**
     * Returns the result discarding rule for this leaderboard. This may be an explicit rule set for the entire leaderboard,
     * or it may be an implicit rule that relies on other data such as a regatta's series-specific result discarding rules.
     */
    ResultDiscardingRule getResultDiscardingRule();

    /**
     * Trying to set a cross-leaderboard result discarding rule may fail with an exception if the leaderboard obtains
     * its result discarding rule in another way. For example, if the leaderboard is a {@link RegattaLeaderboard} and the
     * regatta's series define their own result discarding rules, the regatta leaderboard will use a composite
     * result discarding rule that considers all series-specific result discarding rules.
     */
    public void setCrossLeaderboardResultDiscardingRule(ThresholdBasedResultDiscardingRule discardingRule);

    Competitor getCompetitorByIdAsString(String idAsString);
    
    void addRaceColumnListener(RaceColumnListener listener);
    
    void removeRaceColumnListener(RaceColumnListener listener);
    
    /**
     * For this leaderboard computes the delay to live of the {@link TrackedRace} linked to any of the leaderboard's
     * columns that has the latest start date. If no tracked race is linked to the leaderboard, <code>null</code> is returned.
     */
    Long getDelayToLiveInMillis();
    
    /**
     * Obtains all {@link TrackedRace}s currently attached to any of the columns of this leaderboard
     */
    Iterable<TrackedRace> getTrackedRaces();

    ScoringScheme getScoringScheme();

    /**
     * Finds out the time point when any of the {@link Leaderboard#getTrackedRaces() tracked races currently attached to
     * the <code>leaderboard</code>} and the {@link Leaderboard#getScoreCorrection() score corrections} have last been
     * modified. If no tracked race is attached and no time-stamped score corrections have been applied to the leaderboard,
     * <code>null</code> is returned.
     */
    TimePoint getTimePointOfLatestModification();

    /**
     * @return <code>null</code> if no tracked race is available for <code>competitor</code> in this leaderboard
     * or the competitor hasn't started sailing a single race at <code>timePoint</code> for any of the tracked
     * races attached to this leaderboard; the fix where the maximum speed was achieved, and the speed value
     */
    Util.Pair<GPSFixMoving, Speed> getMaximumSpeedOverGround(Competitor competitor, TimePoint timePoint);
    
    /**
     * @return <code>null</code> if no tracked race is available in this leaderboard, the competitor hasn't started
     * a single race at <code>timePoint</code> or if the competitor has not finished one of the races. This method
     * computes the average speed starting with the first mark passing until <code>timePoint</code> or if earlier then
     * the timePoint of the last mark passing.
     */
    Speed getAverageSpeedOverGround(Competitor competitor, TimePoint timePoint);

    /**
     * @param legType the leg type for which to add up the times sailed
     * @return <code>null</code> if no tracked race is available for <code>competitor</code> in this leaderboard
     * or the competitor hasn't started sailing a single downwind leg at <code>timePoint</code> for any of the tracked
     * races attached to this leaderboard
     */
    Duration getTotalTimeSailedInLegType(Competitor competitor, LegType legType, TimePoint timePoint) throws NoWindException;

    /**
     * Starts counting when the gun goes off, not when the competitor passed the line.
     * 
     * @return <code>null</code> if no tracked race is available for <code>competitor</code> in this leaderboard
     * or the competitor hasn't started sailing a single race at <code>timePoint</code> for any of the tracked
     * races attached to this leaderboard
     */
    Duration getTotalTimeSailed(Competitor competitor, TimePoint timePoint);
    
    /**
     * Computes the distance the <code>competitor</code> has sailed in the tracked races in this leaderboard, starting
     * to count in each race when the competitor passes the start line, aggregating up to <code>timePoint</code> or the
     * end of the last race, whichever is first.
     * 
     * @return <code>null</code> if the <code>competitor</code> hasn't sailed any distance in any tracked race in this
     *         leaderboard
     */
    Distance getTotalDistanceTraveled(Competitor competitor, TimePoint timePoint);
    
    /**
     * Same as {@link #getNetPoints(Competitor, RaceColumn, TimePoint)}, only that for determining the discarded
     * results only <code>raceColumnsToConsider</code> are considered.
     */
    Double getNetPoints(Competitor competitor, RaceColumn raceColumn, Iterable<RaceColumn> raceColumnsToConsider,
            TimePoint timePoint) throws NoWindException;

    /**
     * Same as {@link #getNetPoints(Competitor, RaceColumn, Iterable, TimePoint)}, only that the set of discarded race columns can
     * be specified which is useful when total points are to be computed for more than one column for the same
     * competitor because then the calculation of discards (which requires looking at all columns) only needs to be done
     * once and not again for each column (which would lead to quadratic effort).
     * 
     * @param discardedRaceColumns
     *            expected to be the result of what we would get if we called {@link #getResultDiscardingRule()}.
     *            {@link ResultDiscardingRule#getDiscardedRaceColumns(Competitor, Leaderboard, Iterable, TimePoint)
     *            getDiscardedRaceColumns(competitor, this, raceColumnsToConsider, timePoint)}.
     */
    Double getNetPoints(Competitor competitor, RaceColumn raceColumn, TimePoint timePoint,
            Set<RaceColumn> discardedRaceColumns);

    TimePoint getNowMinusDelay();
    
    /**
     * Get the default {@link CourseArea} of this leaderboard.
     * @return the default {@link CourseArea} for all races of this leaderboard.
     */
    CourseArea getDefaultCourseArea();

    /**
     * Must be called when the leaderboard is removed from its server, becoming in accessible. This will give the leaderboard
     * a chance to release all its resources that won't be collected or freed automatically. In particular, a leaderboard may
     * hold on to listeners which in turn are registered with {@link TrackedRace}s and therefore won't be released to the garbage
     * collector unless the tracked race becomes unreferenced. This may take long because the tracked race can generally
     * be referenced by more than one leaderboard. For example, a test leaderboard may additionally reference a tracked
     * race already referenced by an "official" leaderboard. When the test leaderboard is removed, its listeners would not
     * be released and avoid garbage-collecting the test leaderboard. When calling this method, the leaderboard will cleanly
     * unregister its listeners from the tracked races and therefore become eligible for garbage collection.
     */
    void destroy();

    /**
     * Returns a data transfer object (DTO) that has the leaderboard's data for the race columns with basic information
     * for all columns, and with detailed information for those columns whose names are provided in
     * <code>namesOfRaceColumnsForWhichToLoadLegDetails</code>. The leaderboard is evaluated at <code>timePoint</code>,
     * or, if <code>timePoint</code> is <code>null</code>, for the "live" time point (now - delay).
     * <p>
     * 
     * The implementation uses different approaches for caching the results. For "live" requests, a
     * {@link LiveLeaderboardUpdater} is used to keep refreshing the cached results. Other queries are managed by a
     * {@link LeaderboardDTOCache} which remembers a number of results before it starts evicting the least frequently
     * used ones.
     * 
     * @param timePoint
     *            <code>null</code> for "live" results for the time point "now" - delay; otherwise, the explicit time
     *            point at which to evaluate the leaderboard status
     * @param namesOfRaceColumnsForWhichToLoadLegDetails
     *            the names of the race columns of which to expand the details in the result
     * @param trackedRegattaRegistry
     *            used to determine which of the races are still being tracked and which ones are not
     * @param baseDomainFactory
     *            required as factory and cache for various DTO types
     */
    LeaderboardDTO getLeaderboardDTO(TimePoint timePoint,
            Collection<String> namesOfRaceColumnsForWhichToLoadLegDetails,
            boolean addOverallDetails, TrackedRegattaRegistry trackedRegattaRegistry, DomainFactory baseDomainFactory, boolean fillTotalPointsUncorrected) throws NoWindException,
            InterruptedException, ExecutionException;

    NumberOfCompetitorsInLeaderboardFetcher getNumberOfCompetitorsInLeaderboardFetcher();

    /**
     * Looks through all {@link #getRaceColumns() race columns} and their {@link RaceColumn#getFleets() fleets} and checks
     * if {@code trackedRace} is {@link RaceColumn#getTrackedRace(Fleet) linked} to that combination. If such a slot is found
     * that "slot" is returned by a pair specifying the non-{@code null} {@link RaceColumn} and {@code Fleet} pair. Otherwise,
     * {@code null} is returned.
     */
    Pair<RaceColumn, Fleet> getRaceColumnAndFleet(TrackedRace trackedRace);

    /**
     * Gets the ("dominant") boat class for this leaderboard. For a {@link RegattaLeaderboard} this is the {@link Regatta}'s boat class.
     * For a {@link FlexibleLeaderboard} the implementation is more complex because no fixed boat class is set for the leaderboard. There,
     * the boat class will be determined based on the most frequently occurring boat class when iterating across the competitors.
     */
    BoatClass getBoatClass();
}
>>>>>>> bb4ecf91
<|MERGE_RESOLUTION|>--- conflicted
+++ resolved
@@ -1,4 +1,3 @@
-<<<<<<< HEAD
 package com.sap.sailing.domain.leaderboard;
 
 import java.util.Collection;
@@ -556,557 +555,4 @@
      * the boat class will be determined based on the most frequently occurring boat class when iterating across the competitors.
      */
     BoatClass getBoatClass();
-}
-=======
-package com.sap.sailing.domain.leaderboard;
-
-import java.util.Collection;
-import java.util.List;
-import java.util.Map;
-import java.util.Set;
-import java.util.concurrent.ExecutionException;
-
-import com.sap.sailing.domain.base.BoatClass;
-import com.sap.sailing.domain.base.Competitor;
-import com.sap.sailing.domain.base.CourseArea;
-import com.sap.sailing.domain.base.DomainFactory;
-import com.sap.sailing.domain.base.Fleet;
-import com.sap.sailing.domain.base.LeaderboardBase;
-import com.sap.sailing.domain.base.RaceColumn;
-import com.sap.sailing.domain.base.RaceColumnListener;
-import com.sap.sailing.domain.base.Series;
-import com.sap.sailing.domain.common.Distance;
-import com.sap.sailing.domain.common.LegType;
-import com.sap.sailing.domain.common.MaxPointsReason;
-import com.sap.sailing.domain.common.NoWindException;
-import com.sap.sailing.domain.common.Speed;
-import com.sap.sailing.domain.common.dto.LeaderboardDTO;
-import com.sap.sailing.domain.common.tracking.GPSFixMoving;
-import com.sap.sailing.domain.leaderboard.caching.LeaderboardDTOCache;
-import com.sap.sailing.domain.leaderboard.caching.LiveLeaderboardUpdater;
-import com.sap.sailing.domain.tracking.TrackedRace;
-import com.sap.sailing.domain.tracking.TrackedRegattaRegistry;
-import com.sap.sse.common.Duration;
-import com.sap.sse.common.TimePoint;
-import com.sap.sse.common.Util;
-import com.sap.sse.common.Util.Pair;
-
-/**
- * A leaderboard is used to display the results of one or more {@link TrackedRace races}. It manages the competitors'
- * scores and can aggregate them, e.g., to show the overall regatta standings. In addition to the races, a "carry"
- * column may be used to carry results of races not displayed in the leaderboard into the calculations.
- * <p>
- * 
- * While a single {@link TrackedRace} can tell about the ranks in which according to the tracking information the
- * competitors crossed the finish line, the leaderboard may overlay this information with disqualifications, changes in
- * results because the finish-line tracking was inaccurate, jury penalties and discarded results (depending on the
- * regatta rules, the worst zero, one or more races of each competitor are discarded from the aggregated points).
- * <p>
- * 
- * @author Axel Uhl (d043530)
- * 
- */
-public interface Leaderboard extends LeaderboardBase, HasRaceColumns {
-    /**
-     * If the leaderboard is a "matrix" with the cells being defined by a competitor / race "coordinate,"
-     * then this interface defines the structure of the "cells."
-     * 
-     * @author Axel Uhl (d043530)
-     *
-     */
-    public interface Entry {
-        int getTrackedRank();
-        Double getTotalPoints();
-        Double getTotalPointsUncorrected();
-        Double getNetPoints();
-        MaxPointsReason getMaxPointsReason();
-        boolean isDiscarded();
-        /**
-         * Tells if the total points have been corrected by a {@link ScoreCorrection}
-         */
-        boolean isTotalPointsCorrected();
-        
-        /**
-         * @return <code>null</code>, if the competitor's fleet in the race column cannot be determined, the
-         *         {@link Fleet} otherwise
-         */
-        Fleet getFleet();
-    }
-    
-    LeaderboardDTO computeDTO(final TimePoint timePoint,
-            final Collection<String> namesOfRaceColumnsForWhichToLoadLegDetails, boolean addOverallDetails,
-            final boolean waitForLatestAnalyses, TrackedRegattaRegistry trackedRegattaRegistry,
-            DomainFactory baseDomainFactory, boolean fillTotalPointsUncorrected) throws NoWindException;
-
-    /**
-     * Obtains the unique set of {@link Competitor} objects from all {@link TrackedRace}s currently linked to this
-     * leaderboard, with suppressed competitors removed. See also {@link #getAllCompetitors()} which also returns
-     * the suppressed competitors.
-     */
-    Iterable<Competitor> getCompetitors();
-    
-    /**
-     * A leaderboard may suppress particular competitors which are then not assigned a score and shall not be displayed
-     * in a regular view of the leaderboard. Editors for leaderboards shall, though, also display the suppressed competitors
-     * together with a visual indication showing which competitors are currently suppressed. The "suppressed-state" of a
-     * competitor can change over the life cycle of a leaderboard. A typical use case for suppressing a competitor is
-     * removing one-time entries from a series (meta-)leaderboard or suppressing a camera boat in scoring.<p>
-     * 
-     * @return all competitors in this leaderboard, including the suppressed ones.
-     */
-    Iterable<Competitor> getAllCompetitors();
-
-    /**
-     * Retrieves all competitors expected to race in the fleet and column specified.
-     * When a {@link TrackedRace} is {@link RaceColumn#getTrackedRace(Fleet) attached} to the race
-     * column for the <code>fleet</code> specified, its competitor set is returned. Otherwise,
-     * the competitors are collected from any other information, such as a regatta log and/or the
-     * race log for the combination of race column and fleet or, in case of a meta-leaderboard,
-     * from the leaderboard represented by the race column.
-     */
-    Iterable<Competitor> getAllCompetitors(RaceColumn raceColumn, Fleet fleet);
-
-    /**
-     * Same as {@link #getAllCompetitors(RaceColumn, Fleet)} with competitors from {@link #getSuppressedCompetitors()}
-     * removed
-     */
-    Iterable<Competitor> getCompetitors(RaceColumn raceColumn, Fleet fleet);
-    
-    /**
-     * Convenience method which returns the difference between {@link #getAllCompetitors()} and {@link #getCompetitors()}.
-     */
-    Iterable<Competitor> getSuppressedCompetitors();
-    
-    /**
-     * Tells whether {@code competitor} is among those {@link #getSuppressedCompetitors() suppressed}
-     */
-    boolean isSuppressed(Competitor competitor);
-
-    /**
-     * Can be used to exclude competitor from regular views of this leaderboard as well as from the scoring process.
-     * As a result of suppressing a competitor, it will no longer result from calls to {@link #getCompetitors} nor to
-     * {@link #getCompetitorsFromBestToWorst(TimePoint)} nor {@link #getCompetitorsFromBestToWorst(RaceColumn, TimePoint)}.
-     * It will, however, continue to be returned from {@link #getAllCompetitors()}.
-     */
-    void setSuppressed(Competitor competitor, boolean suppressed);
-    
-    /**
-     * Returns the first fleet found in the sequence of this leaderboard's {@link #getRaceColumns() race columns}'
-     * {@link RaceColumn#getFleets() fleets} whose name equals <code>fleetName</code>. If no such fleet is found,
-     * <code>null</code> is returned. If <code>fleetName</code> is <code>null</code>, the leaderboard may return
-     * a default fleet if it has one, or <code>null</code> otherwise.
-     */
-    Fleet getFleet(String fleetName);
-    
-    Entry getEntry(Competitor competitor, RaceColumn race, TimePoint timePoint) throws NoWindException;
-
-    /**
-     * Same as {@link #getEntry}, but the discards for the competitor across the leaderboard can be provided for better performance
-     * in case the entries for several columns shall be computed by multiple calls to this method.
-     * 
-     * @param discardedRaceColumns
-     *            expected to be the result of what we would get if we called {@link #getResultDiscardingRule()}.
-     *            {@link ResultDiscardingRule#getDiscardedRaceColumns(Competitor, Leaderboard, Iterable, TimePoint)
-     *            getDiscardedRaceColumns(competitor, this, raceColumnsToConsider, timePoint)}.
-     */
-    Entry getEntry(Competitor competitor, RaceColumn race, TimePoint timePoint, Set<RaceColumn> discardedRaceColumns) throws NoWindException;
-
-    /**
-     * Computes the competitor's ranks as they were or would have been after each race column (from left to right)
-     * was completed.<p>
-     * 
-     * A leaderboard fills up over time, usually "from left to right" with one race after another finishing.
-     * For split fleets things can vary slightly. There, one fleet may complete a few races before the another fleet
-     * starts with those races. In this case there isn't even any point in time at which all fleets have finished
-     * exactly <i>n</i> races. Still, this method pretends such a time point would have existed, actually ignoring
-     * the <i>times</i> at which a race took place but only looking at the resulting scores and discards.<p>
-     * 
-     * When computing the ranks after all columns up to and including the race column that is the key of the resulting
-     * map, the method applies the discarding and tie breaking rules as they would have had to be applied had the races
-     * in the respective column just completed.
-     * 
-     * @return The resulting map is guaranteed to have the same iteration order regarding the race columns
-     * as {@link #getRaceColumns()}.
-     */
-    Map<RaceColumn, List<Competitor>> getRankedCompetitorsFromBestToWorstAfterEachRaceColumn(TimePoint timePoint) throws NoWindException;
-    
-    /**
-     * Computes the competitor's net points sum as they were or would have been after each race column (from left to right)
-     * was completed.<p>
-     * 
-     * A leaderboard fills up over time, usually "from left to right" with one race after another finishing.
-     * For split fleets things can vary slightly. There, one fleet may complete a few races before the another fleet
-     * starts with those races. In this case there isn't even any point in time at which all fleets have finished
-     * exactly <i>n</i> races. Still, this method pretends such a time point would have existed, actually ignoring
-     * the <i>times</i> at which a race took place but only looking at the resulting scores and discards.<p>
-     * 
-     * When computing the net points sum after all columns up to and including the race column that is the key of the resulting
-     * map, the method applies the discarding and tie breaking rules as they would have had to be applied had the races
-     * in the respective column just completed.
-     * 
-     * @return The resulting map is guaranteed to have the same iteration order regarding the race columns
-     * as {@link #getRaceColumns()}.
-     */
-    Map<RaceColumn, Map<Competitor, Double>> getNetPointsSumAfterRaceColumn(TimePoint timePoint) throws NoWindException;
-    
-    /**
-     * Tells the number of points carried over from previous races not tracked by this leaderboard for
-     * the <code>competitor</code>. Returns <code>0</code> if there is no carried points definition for
-     * <code>competitor</code>.
-     */
-    double getCarriedPoints(Competitor competitor);
-
-    /**
-     * 
-     * @return an unmodifiable map of competitors and their carried points. The key set can be a true super set of what
-     *         {@link #getAllCompetitors()} returns.
-     */
-    Map<Competitor, Double> getCompetitorsForWhichThereAreCarriedPoints();
-
-    /**
-     * Shorthand for {@link TrackedRace#getRank(Competitor, com.sap.sse.common.TimePoint)} with the
-     * additional logic that in case the <code>race</code> hasn't {@link TrackedRace#hasStarted(TimePoint) started} yet
-     * or no {@link TrackedRace} exists for <code>race</code>, 0 will be returned for all those competitors. The tracked
-     * race for the correct {@link Fleet} is determined using {@link RaceColumn#getTrackedRace(Competitor)}.<p>
-     * 
-     * For each competitor tracking-wise ranking better than <code>competitor</code> but with
-     * a {@link #getMaxPointsReason(Competitor, RaceColumn, TimePoint) disqualification reason} given, <code>competitor</code>'s
-     * rank is improved by one.  
-     * 
-     * @param competitor
-     *            a competitor contained in the {@link #getCompetitors()} result
-     * @param race
-     *            a race that is contained in the {@link #getRaceColumns()} result
-     */
-    int getTrackedRank(Competitor competitor, RaceColumn race, TimePoint timePoint);
-
-    /**
-     * A possibly corrected number of points for the race specified. Defaults to the result of calling
-     * {@link #getTrackedRank(Competitor, TrackedRace, TimePoint)} but may be corrected by disqualifications or calls by
-     * the jury for the particular race that differ from the tracking results.
-     * 
-     * @param competitor
-     *            a competitor contained in the {@link #getCompetitors()} result
-     * @param raceColumn
-     *            a race that is contained in the {@link #getRaceColumns()} result
-     * @return <code>null</code> if the competitor didn't participate in the race or the race hasn't started yet at
-     *         <code>timePoint</code>
-     */
-    Double getTotalPoints(Competitor competitor, RaceColumn raceColumn, TimePoint timePoint);
-
-    /**
-     * Tells if and why a competitor received "penalty" points for a race (however the scoring rules define the
-     * points for such a penalty; usually, it would be a high score defined by the number of competitors plus one)
-     */
-    MaxPointsReason getMaxPointsReason(Competitor competitor, RaceColumn race, TimePoint timePoint);
-
-    /**
-     * A possibly corrected number of points for the race specified. Defaults to the result of calling
-     * {@link #getTotalPoints(Competitor, TrackedRace, TimePoint)} but may be corrected by the regatta rules for
-     * discarding results. If {@link #isDiscarded(Competitor, RaceColumn, TimePoint) discarded}, the points returned
-     * will be 0.
-     * 
-     * @param competitor
-     *            a competitor contained in the {@link #getCompetitors()} result
-     * @param race
-     *            a race that is contained in the {@link #getRaceColumns()} result
-     * @return <code>null</code> if the <code>competitor<code> obtained no score (yet?) in <code>race</code>. This may
-     *         happen if the competitor has no score correction for <code>race</code> in this leaderboard and there is
-     *         no tracked rank available for the competitor (e.g., because the race hasn't started yet) or the
-     *         competitor doesn't appear in any of the race column's attached tracked races. A 0.0 score is returned
-     *         if the competitor's result for <code>race</code> is discarded.
-     */
-    Double getNetPoints(Competitor competitor, RaceColumn race, TimePoint timePoint) throws NoWindException;
-
-    /**
-     * Tells whether the contribution of <code>raceColumn</code> is discarded in the current leaderboard's standings for
-     * <code>competitor</code>. A column representing a {@link RaceColumn#isMedalRace() medal race} cannot be discarded.
-     * Neither can be a race where the competitor received a non-{@link MaxPointsReason#isDiscardable() discardable}
-     * penalty or disqualification.
-     */
-    boolean isDiscarded(Competitor competitor, RaceColumn raceColumn, TimePoint timePoint);
-
-    /**
-     * Sums up the {@link #getNetPoints(Competitor, TrackedRace, TimePoint) net points} of <code>competitor</code>
-     * across all races tracked by this leaderboard, respecting the {@link RaceColumn#isStartsWithZeroScore()} property.
-     */
-    Double getNetPoints(Competitor competitor, TimePoint timePoint);
-    
-    /**
-     * Sums up the {@link #getNetPoints(Competitor, RaceColumn, TimePoint) net points} of <code>competitor</code>
-     * across all race columns listed in <code>raceColumnsToconsider</code>, respecting the
-     * {@link RaceColumn#isStartsWithZeroScore()} property.
-     */
-    Double getNetPoints(Competitor competitor, Iterable<RaceColumn> raceColumnsToConsider, TimePoint timePoint)
-            throws NoWindException;
-
-    /**
-     * Sorts the competitors according to their ranking in the race column specified. Only competitors who have a score
-     * are added to the result list. This excludes competitors whose fleet hasn't raced for the <code>raceColumn</code>
-     * yet, and those where no tracked rank is known and no manual score correction was performed.
-     * <p>
-     * 
-     * The sorting order considers this leaderboard's scoring scheme including the semantics of
-     * {@link Fleet#compareTo(Fleet) ordered fleets} and {@link RaceColumn#isMedalRace() medal races}. The ordering
-     * does not consider result discarding because when sorting for a race column it is of interest how the competitor
-     * performed in that race and not how the score affected the overall regatta score. Therefore, it is based on
-     * {@link #getTotalPoints(Competitor, RaceColumn, TimePoint)} and not on
-     * {@link #getNetPoints(Competitor, RaceColumn, TimePoint)}.
-     */
-    List<Competitor> getCompetitorsFromBestToWorst(RaceColumn raceColumn, TimePoint timePoint) throws NoWindException;
-    
-    /**
-     * Sorts the competitors according to the overall regatta standings, considering the sorting rules for
-     * {@link Series}, {@link Fleet}s, medal races, discarding rules and score corrections. A new list is
-     * created per call, so the caller may freely manipulate the result.
-     * @throws NoWindException 
-     */
-    List<Competitor> getCompetitorsFromBestToWorst(TimePoint timePoint);
-    
-    /**
-     * Returns the total rank of the given competitor.
-     */
-    int getTotalRankOfCompetitor(Competitor competitor, TimePoint timePoint) throws NoWindException;
-
-    /**
-     * Fetches all entries for all competitors of all races tracked by this leaderboard in one sweep. This saves some
-     * computational effort compared to fetching all entries separately, particularly because all
-     * {@link #isDiscarded(Competitor, RaceColumn, TimePoint) discarded races} of a competitor are computed in one
-     * sweep using {@link ResultDiscardingRule#getDiscardedRaceColumns(Competitor, Leaderboard, Iterable, TimePoint)} only once.
-     * Note that in order to get the {@link #getNetPoints(Competitor, TimePoint) total points} for a competitor
-     * for the entire leaderboard, the {@link #getCarriedPoints(Competitor) carried-over points} need to be added.
-     */
-    Map<Util.Pair<Competitor, RaceColumn>, Entry> getContent(TimePoint timePoint) throws NoWindException;
-
-    /**
-     * Retrieves all race columns that were added, either by {@link #addRace(TrackedRace, String, boolean)} or
-     * {@link #addRaceColumn(String, boolean)}.
-     */
-    Iterable<RaceColumn> getRaceColumns();
-    
-    /**
-     * Retrieves a {@link RaceColumn race column} by the name used in calls to either {@link #addRaceColumn} or
-     * {@link #addRace}. If no race column by the requested <code>name</code> exists, <code>null</code> is returned.
-     */
-    RaceColumn getRaceColumnByName(String name);
-    
-    /**
-     * A leaderboard can carry over points from races that are not tracked by this leaderboard in detail,
-     * so for which no {@link RaceColumn} column is present in this leaderboard. These scores are
-     * simply added to the scores tracked by this leaderboard in the {@link #getNetPoints(Competitor, TimePoint)}
-     * method.
-     */
-    void setCarriedPoints(Competitor competitor, double carriedPoints);
-    
-    /**
-     * Reverses the effect of {@link #setCarriedPoints(Competitor, int)}, i.e., afterwards, asking {@link #getCarriedPoints(Competitor)}
-     * will return <code>0</code>. Furthermore, other than invoking {@link #setCarriedPoints(Competitor, int) setCarriedPoints(c, 0)},
-     * this will, when executed for all competitors of this leaderboard, have {@link #hasCarriedPoints} return <code>false</code>.
-     */
-    void unsetCarriedPoints(Competitor competitor);
-    
-    /**
-     * Tells if a carry-column shall be displayed. If the result is <code>false</code>, then no
-     * {@link #setCarriedPoints(Competitor, int) scores are carried} into this leaderboard, and
-     * only the race columns will be accumulated by the board.
-     */
-    boolean hasCarriedPoints();
-    
-    boolean hasCarriedPoints(Competitor competitor);
-
-    SettableScoreCorrection getScoreCorrection();
-
-    Competitor getCompetitorByName(String competitorName);
-    
-    void setDisplayName(Competitor competitor, String displayName);
-
-    void setDisplayName(String displayName);
-
-    /**
-     * If a display name different from the competitor's {@link Competitor#getName() name} has been defined,
-     * this method returns it; otherwise, <code>null</code> is returned.
-     */
-    String getDisplayName(Competitor competitor);
-
-    /**
-     * Tells if the column represented by <code>raceColumn</code> shall be considered when counting the number of "races
-     * so far" for discarding. Although medal races are never discarded themselves, they still count in determining the
-     * number of "races so far" which is then the basis for deciding how many races may be discarded. If a leaderboard
-     * has corrections for a column for the <code>competitor</code> that are already to be applied at
-     * <code>timePoint</code> (e.g., because the race can be proven to have finished at <code>timePoint</code>), then
-     * that column shall be considered for discarding and counts for determining the number of races so far. Also, if a
-     * tracked race is connected to the column and has started already, the column is to be considered for discarding
-     * unless the column has several unordered fleets and not all fleets have started their race yet (see
-     * {@link ScoringScheme#isValidInNetScore(Leaderboard, RaceColumn, Competitor, TimePoint)}).
-     */
-    boolean countRaceForComparisonWithDiscardingThresholds(Competitor competitor, RaceColumn raceColumn, TimePoint timePoint);
-    
-    /**
-     * Returns the result discarding rule for this leaderboard. This may be an explicit rule set for the entire leaderboard,
-     * or it may be an implicit rule that relies on other data such as a regatta's series-specific result discarding rules.
-     */
-    ResultDiscardingRule getResultDiscardingRule();
-
-    /**
-     * Trying to set a cross-leaderboard result discarding rule may fail with an exception if the leaderboard obtains
-     * its result discarding rule in another way. For example, if the leaderboard is a {@link RegattaLeaderboard} and the
-     * regatta's series define their own result discarding rules, the regatta leaderboard will use a composite
-     * result discarding rule that considers all series-specific result discarding rules.
-     */
-    public void setCrossLeaderboardResultDiscardingRule(ThresholdBasedResultDiscardingRule discardingRule);
-
-    Competitor getCompetitorByIdAsString(String idAsString);
-    
-    void addRaceColumnListener(RaceColumnListener listener);
-    
-    void removeRaceColumnListener(RaceColumnListener listener);
-    
-    /**
-     * For this leaderboard computes the delay to live of the {@link TrackedRace} linked to any of the leaderboard's
-     * columns that has the latest start date. If no tracked race is linked to the leaderboard, <code>null</code> is returned.
-     */
-    Long getDelayToLiveInMillis();
-    
-    /**
-     * Obtains all {@link TrackedRace}s currently attached to any of the columns of this leaderboard
-     */
-    Iterable<TrackedRace> getTrackedRaces();
-
-    ScoringScheme getScoringScheme();
-
-    /**
-     * Finds out the time point when any of the {@link Leaderboard#getTrackedRaces() tracked races currently attached to
-     * the <code>leaderboard</code>} and the {@link Leaderboard#getScoreCorrection() score corrections} have last been
-     * modified. If no tracked race is attached and no time-stamped score corrections have been applied to the leaderboard,
-     * <code>null</code> is returned.
-     */
-    TimePoint getTimePointOfLatestModification();
-
-    /**
-     * @return <code>null</code> if no tracked race is available for <code>competitor</code> in this leaderboard
-     * or the competitor hasn't started sailing a single race at <code>timePoint</code> for any of the tracked
-     * races attached to this leaderboard; the fix where the maximum speed was achieved, and the speed value
-     */
-    Util.Pair<GPSFixMoving, Speed> getMaximumSpeedOverGround(Competitor competitor, TimePoint timePoint);
-    
-    /**
-     * @return <code>null</code> if no tracked race is available in this leaderboard, the competitor hasn't started
-     * a single race at <code>timePoint</code> or if the competitor has not finished one of the races. This method
-     * computes the average speed starting with the first mark passing until <code>timePoint</code> or if earlier then
-     * the timePoint of the last mark passing.
-     */
-    Speed getAverageSpeedOverGround(Competitor competitor, TimePoint timePoint);
-
-    /**
-     * @param legType the leg type for which to add up the times sailed
-     * @return <code>null</code> if no tracked race is available for <code>competitor</code> in this leaderboard
-     * or the competitor hasn't started sailing a single downwind leg at <code>timePoint</code> for any of the tracked
-     * races attached to this leaderboard
-     */
-    Duration getTotalTimeSailedInLegType(Competitor competitor, LegType legType, TimePoint timePoint) throws NoWindException;
-
-    /**
-     * Starts counting when the gun goes off, not when the competitor passed the line.
-     * 
-     * @return <code>null</code> if no tracked race is available for <code>competitor</code> in this leaderboard
-     * or the competitor hasn't started sailing a single race at <code>timePoint</code> for any of the tracked
-     * races attached to this leaderboard
-     */
-    Duration getTotalTimeSailed(Competitor competitor, TimePoint timePoint);
-    
-    /**
-     * Computes the distance the <code>competitor</code> has sailed in the tracked races in this leaderboard, starting
-     * to count in each race when the competitor passes the start line, aggregating up to <code>timePoint</code> or the
-     * end of the last race, whichever is first.
-     * 
-     * @return <code>null</code> if the <code>competitor</code> hasn't sailed any distance in any tracked race in this
-     *         leaderboard
-     */
-    Distance getTotalDistanceTraveled(Competitor competitor, TimePoint timePoint);
-    
-    /**
-     * Same as {@link #getNetPoints(Competitor, RaceColumn, TimePoint)}, only that for determining the discarded
-     * results only <code>raceColumnsToConsider</code> are considered.
-     */
-    Double getNetPoints(Competitor competitor, RaceColumn raceColumn, Iterable<RaceColumn> raceColumnsToConsider,
-            TimePoint timePoint) throws NoWindException;
-
-    /**
-     * Same as {@link #getNetPoints(Competitor, RaceColumn, Iterable, TimePoint)}, only that the set of discarded race columns can
-     * be specified which is useful when total points are to be computed for more than one column for the same
-     * competitor because then the calculation of discards (which requires looking at all columns) only needs to be done
-     * once and not again for each column (which would lead to quadratic effort).
-     * 
-     * @param discardedRaceColumns
-     *            expected to be the result of what we would get if we called {@link #getResultDiscardingRule()}.
-     *            {@link ResultDiscardingRule#getDiscardedRaceColumns(Competitor, Leaderboard, Iterable, TimePoint)
-     *            getDiscardedRaceColumns(competitor, this, raceColumnsToConsider, timePoint)}.
-     */
-    Double getNetPoints(Competitor competitor, RaceColumn raceColumn, TimePoint timePoint,
-            Set<RaceColumn> discardedRaceColumns);
-
-    TimePoint getNowMinusDelay();
-    
-    /**
-     * Get the default {@link CourseArea} of this leaderboard.
-     * @return the default {@link CourseArea} for all races of this leaderboard.
-     */
-    CourseArea getDefaultCourseArea();
-
-    /**
-     * Must be called when the leaderboard is removed from its server, becoming in accessible. This will give the leaderboard
-     * a chance to release all its resources that won't be collected or freed automatically. In particular, a leaderboard may
-     * hold on to listeners which in turn are registered with {@link TrackedRace}s and therefore won't be released to the garbage
-     * collector unless the tracked race becomes unreferenced. This may take long because the tracked race can generally
-     * be referenced by more than one leaderboard. For example, a test leaderboard may additionally reference a tracked
-     * race already referenced by an "official" leaderboard. When the test leaderboard is removed, its listeners would not
-     * be released and avoid garbage-collecting the test leaderboard. When calling this method, the leaderboard will cleanly
-     * unregister its listeners from the tracked races and therefore become eligible for garbage collection.
-     */
-    void destroy();
-
-    /**
-     * Returns a data transfer object (DTO) that has the leaderboard's data for the race columns with basic information
-     * for all columns, and with detailed information for those columns whose names are provided in
-     * <code>namesOfRaceColumnsForWhichToLoadLegDetails</code>. The leaderboard is evaluated at <code>timePoint</code>,
-     * or, if <code>timePoint</code> is <code>null</code>, for the "live" time point (now - delay).
-     * <p>
-     * 
-     * The implementation uses different approaches for caching the results. For "live" requests, a
-     * {@link LiveLeaderboardUpdater} is used to keep refreshing the cached results. Other queries are managed by a
-     * {@link LeaderboardDTOCache} which remembers a number of results before it starts evicting the least frequently
-     * used ones.
-     * 
-     * @param timePoint
-     *            <code>null</code> for "live" results for the time point "now" - delay; otherwise, the explicit time
-     *            point at which to evaluate the leaderboard status
-     * @param namesOfRaceColumnsForWhichToLoadLegDetails
-     *            the names of the race columns of which to expand the details in the result
-     * @param trackedRegattaRegistry
-     *            used to determine which of the races are still being tracked and which ones are not
-     * @param baseDomainFactory
-     *            required as factory and cache for various DTO types
-     */
-    LeaderboardDTO getLeaderboardDTO(TimePoint timePoint,
-            Collection<String> namesOfRaceColumnsForWhichToLoadLegDetails,
-            boolean addOverallDetails, TrackedRegattaRegistry trackedRegattaRegistry, DomainFactory baseDomainFactory, boolean fillTotalPointsUncorrected) throws NoWindException,
-            InterruptedException, ExecutionException;
-
-    NumberOfCompetitorsInLeaderboardFetcher getNumberOfCompetitorsInLeaderboardFetcher();
-
-    /**
-     * Looks through all {@link #getRaceColumns() race columns} and their {@link RaceColumn#getFleets() fleets} and checks
-     * if {@code trackedRace} is {@link RaceColumn#getTrackedRace(Fleet) linked} to that combination. If such a slot is found
-     * that "slot" is returned by a pair specifying the non-{@code null} {@link RaceColumn} and {@code Fleet} pair. Otherwise,
-     * {@code null} is returned.
-     */
-    Pair<RaceColumn, Fleet> getRaceColumnAndFleet(TrackedRace trackedRace);
-
-    /**
-     * Gets the ("dominant") boat class for this leaderboard. For a {@link RegattaLeaderboard} this is the {@link Regatta}'s boat class.
-     * For a {@link FlexibleLeaderboard} the implementation is more complex because no fixed boat class is set for the leaderboard. There,
-     * the boat class will be determined based on the most frequently occurring boat class when iterating across the competitors.
-     */
-    BoatClass getBoatClass();
-}
->>>>>>> bb4ecf91
+}