--- conflicted
+++ resolved
@@ -1,363 +1,358 @@
-package com.sap.sailing.domain.leaderboard.caching;
-
-import java.util.Collection;
-import java.util.HashMap;
-import java.util.HashSet;
-import java.util.Map;
-import java.util.Set;
-import java.util.concurrent.ExecutionException;
-import java.util.logging.Level;
-import java.util.logging.Logger;
-
-import com.sap.sailing.domain.base.DomainFactory;
-import com.sap.sailing.domain.common.NoWindException;
-import com.sap.sailing.domain.common.dto.LeaderboardDTO;
-import com.sap.sailing.domain.leaderboard.Leaderboard;
-import com.sap.sailing.domain.tracking.TrackedRegattaRegistry;
-import com.sap.sse.common.TimePoint;
-import com.sap.sse.common.impl.MillisecondsTimePoint;
-
-/**
- * Computing a leaderboard live, particularly when the fleet tracked is large, requires considerable resources.
- * Live tracking events such as new GPS fixes and wind data make caching hard because caches need to be invalidated
- * frequently. Instead of computing a {@link LeaderboardDTO} on the fly when a client asks for it, in live mode it
- * is more adequate to keep updating a ("whiteboard") cache with results which can be served to a client in live mode.
- * <p>
- * 
- * This updater, when run, keeps updating its {@link #getLiveLeaderboard live leaderboard}. It is specific to a single
- * leaderboard name and accumulates a set of race columns for which to obtain the details. It stops when no client has been asking
- * for the live leaderboard's contents for more then {@link #UPDATE_TIMEOUT_IN_MILLIS} milliseconds. It is automatically re-started
- * by the next request received.<p>
- * 
- * Clients pass their requested set of expanded columns on to this updater when they fetch the current live result from this
- * cache. Each column requested by a client will continue to be updated by this updater into the live leaderboard result
- * for a {@link #UPDATE_TIMEOUT_IN_MILLIS specific time}.<p>
- * 
- * The updater keeps computing updates until {@link #UPDATE_TIMEOUT_IN_MILLIS} after the last client request for the
- * leaderboard for which this updater is responsible has been received. Then it terminates in a "synchronized way." It can
- * be re-activated. Re-activating it works using the same synchronization facility so that no two threads for this updater
- * are running at the same time.
- * 
- * @author Axel Uhl (D043530)
- *
- */
-public class LiveLeaderboardUpdater implements Runnable {
-    private static final Logger logger = Logger.getLogger(LiveLeaderboardUpdater.class.getName());
-    
-    /**
-     * For how long shall the updater keep pre-computing results after the last request has been received; currently 60s
-     */
-    private static final long UPDATE_TIMEOUT_IN_MILLIS = 60000l;
-    
-    /**
-     * A kind of "throttle"; if leaderboard updates are computed in less than this time, don't start a new update before this time has
-     * passed since starting the last update.
-     */
-    private static final long MINIMUM_TIME_BETWEEN_UPDATES = 1000l;
-    
-    private final Leaderboard leaderboard;
-    
-    /**
-     * Live leaderboard results containing column details for all column names in
-     * {@link #columnNamesForWhichCurrentLiveLeaderboardHasTheDetails}. May be <code>null</code> if
-     * {@link #columnNamesForWhichCurrentLiveLeaderboardHasTheDetails} is empty in case no leaderboard with no column
-     * details has been computed yet. Vice versa, may contain a non-<code>null</code> result even if
-     * {@link #columnNamesForWhichCurrentLiveLeaderboardHasTheDetails} is empty because clients may only be interested
-     * currently in a live leaderboard with no column details.
-     */
-    private LeaderboardDTO currentLiveLeaderboard;
-    
-    /**
-     * When the evaluation of the live leaderboard has resulted in an exception, the exception will be passed on
-     * to callers of {@link #getLiveLeaderboard(Collection, boolean)}, wrapped by an {@link ExecutionException}.
-     * 
-     */
-    private Exception currentException;
-    
-    /**
-     * Column names for which {@link #currentLiveLeaderboard} has the details
-     */
-    private final Set<String> columnNamesForWhichCurrentLiveLeaderboardHasTheDetails;
-    
-    private boolean currentLiveLeaderboardHasOverallDetails;
-    
-    private boolean running;
-    
-    /**
-     * For each String from <code>namesOfRaceColumnsForWhichToLoadLegDetails</code> passed to
-     * {@link #getLiveLeaderboard(Collection, boolean)}, records the validity time point of the last request here when the
-     * {@link #currentLiveLeaderboard} has been updated with results containing this column details. This updater will
-     * stop computing the details for that column if the validity time for the update calculation is more than
-     * {@link #UPDATE_TIMEOUT_IN_MILLIS} milliseconds after the time point recorded here.
-     * <p>
-     */
-    private final Map<String, TimePoint> timePointOfLastRequestForColumnDetails;
-    
-    /**
-     * Tells when {@link #updateRequestTimes(Collection, boolean)} was last called with the request for overall details
-     */
-    private TimePoint timePointOfLastRequestForOverallDetails;
-    
-    /**
-     * As soon as the first {@link #getLiveLeaderboard(Collection, boolean)} request has been received, this field tells the
-     * "validity time point" (as opposed to the request time point; so not when the request was received but for which
-     * time point the request was asking the data) for which the last general request asked the leaderboard contents,
-     * regardless the combination of column details requested. This is used to decide when to stop a thread running this
-     * updater. See also {@link #run}.
-     */ 
-    private TimePoint lastRequest;
-    
-    private int cacheHitCount;
-    private int cacheMissCount;
-
-    /**
-     * If {@link #running}, holds the thread created by {@link #start()}. This thread will be stopped if computing an update
-     * takes longer than {@link #UPDATE_TIMEOUT_IN_MILLIS} milliseconds.
-     */
-    private Thread thread;
-
-    private TrackedRegattaRegistry trackedRegattaRegistry;
-
-    private DomainFactory baseDomainFactory;
-    
-    public LiveLeaderboardUpdater(Leaderboard leaderboard, TrackedRegattaRegistry trackedRegattaRegistry, DomainFactory baseDomainFactory) {
-        this.leaderboard = leaderboard;
-        this.trackedRegattaRegistry = trackedRegattaRegistry;
-        this.baseDomainFactory = baseDomainFactory;
-        this.timePointOfLastRequestForColumnDetails = new HashMap<String, TimePoint>();
-        this.columnNamesForWhichCurrentLiveLeaderboardHasTheDetails = new HashSet<String>();
-    }
-    
-    private Leaderboard getLeaderboard() {
-        return leaderboard;
-    }
-    
-    /**
-     * If the calculation of the live leaderboard has terminated abnormally by throwing an exception during the last
-     * re-calculation attempt, another re-calculation is waited for. If that again terminates abnormally by throwing an
-     * exception, that exception will be thrown by this method, wrapped by an {@link ExecutionException}. Otherwise,
-     * this method will return the last live leaderboard calculated that has the columns and details requested. If the
-     * last live leaderboard calculated doesn't have the requested properties, the method waits for the next calculation
-     * to finish which is expected to provide the leaderboard for the details and columns requested.
-     */
-    public LeaderboardDTO getLiveLeaderboard(Collection<String> namesOfRaceColumnsForWhichToLoadLegDetails, boolean addOverallDetails) throws NoWindException, ExecutionException {
-        LeaderboardDTO result = null;
-        updateRequestTimes(namesOfRaceColumnsForWhichToLoadLegDetails, addOverallDetails);
-        ensureRunning();
-        synchronized (this) {
-            if (running
-                    && columnNamesForWhichCurrentLiveLeaderboardHasTheDetails
-                            .containsAll(namesOfRaceColumnsForWhichToLoadLegDetails)
-                            && (!addOverallDetails || currentLiveLeaderboardHasOverallDetails)) {
-                result = currentLiveLeaderboard;
-                if (result != null) {
-                    cacheHitCount++;
-                }
-            }
-        }
-        if (result == null) { // current cache doesn't have the column details requested; "request" has been entered by
-            // updating the request times; now ensure the thread is running, then wait for the next result;
-            // The biggest challenge occurs when the thread is currently working on an update and takes longer than
-            // the UPDATE_TIMEOUT_IN_MILLIS for it. Then, all previous requests would be so far in the past that the
-            // thread is terminated and that in addition to that the original request would meanwhile have expired.
-            // We then need to renew the request.
-            cacheMissCount++;
-            synchronized (this) {
-                while (result == null) {
-                    if (columnNamesForWhichCurrentLiveLeaderboardHasTheDetails.containsAll(namesOfRaceColumnsForWhichToLoadLegDetails) &&
-                            (!addOverallDetails || currentLiveLeaderboardHasOverallDetails)) {
-                        result = currentLiveLeaderboard;
-                    }
-                    if (result == null) {
-                        if (logger.isLoggable(Level.FINEST)) { 
-                            logger.finest("waiting for leaderboard for "+namesOfRaceColumnsForWhichToLoadLegDetails+" and addOverallDetails="+addOverallDetails);
-                        }
-                        ensureRunning();
-                        try {
-                            this.wait();
-                        } catch (InterruptedException e) {
-                            logger.log(Level.INFO, "interrupted while waiting for LiveLeaderboardCache update", e);
-                        }
-                        if (currentException != null) {
-                            throw new ExecutionException(currentException);
-                        }
-                        if (columnNamesForWhichCurrentLiveLeaderboardHasTheDetails.containsAll(namesOfRaceColumnsForWhichToLoadLegDetails) &&
-                                (!addOverallDetails || currentLiveLeaderboardHasOverallDetails)) {
-                            result = currentLiveLeaderboard;
-                            if (logger.isLoggable(Level.FINEST)) { 
-                                logger.finest("successfully waited for leaderboard for "+namesOfRaceColumnsForWhichToLoadLegDetails+" and addOverallDetails="+addOverallDetails);
-                            }
-                        } else {
-                            if (logger.isLoggable(Level.FINEST)) { 
-                                logger.finest("waiting for leaderboard for "+namesOfRaceColumnsForWhichToLoadLegDetails+" and addOverallDetails="+addOverallDetails+" unsuccessful. Need to try again...");
-                            }
-                        }
-                    } else {
-                        if (logger.isLoggable(Level.FINEST)) { 
-                            logger.finest("leaderboard for "+namesOfRaceColumnsForWhichToLoadLegDetails+" and addOverallDetails="+addOverallDetails+" was provided in the meantime");
-                        }
-                    }
-                    // now we either have a result (good, we're done), or the thread stopped running (then we need to renew the request)
-                    // or the thread still runs but the result may have expired and therefore be null (renew the request)
-                    if (result == null) {
-                        // need to renew the request
-                        updateRequestTimes(namesOfRaceColumnsForWhichToLoadLegDetails, addOverallDetails);
-                        ensureRunning();
-                    }
-                }
-            }
-        }
-        logger.info(""+LiveLeaderboardUpdater.class.getSimpleName()+" for "+getLeaderboard().getName()+
-                " cache hits/misses: "+cacheHitCount+"/"+cacheMissCount);
-        return result;
-    }
-
-    private synchronized void ensureRunning() {
-        if (!running) {
-            start();
-        }
-    }
-
-    private synchronized void start() {
-        running = true;
-        thread = new Thread(this, "LiveLeaderboardUpdater for leaderboard "+getLeaderboard().getName());
-        thread.start();
-    }
-
-    /**
-     * Updates {@link #lastRequest} with <code>timePoint</code> and the {@link #timePointOfLastRequestForColumnDetails
-     * latest request times} for each of the column names in <code>namesOfRaceColumnsForWhichToLoadLegDetails</code> to
-     * <code>timePoint</code> if <code>timePoint</code> is newer than the last request time for the column details so
-     * far. Stores <code>result</code> as the {@link #currentLiveLeaderboard cache value} if
-     * <code>namesOfRaceColumnsForWhichToLoadLegDetails</code> contains all column names already in
-     * {@link #timePointOfLastRequestForColumnDetails}'s key set.
-     * <p>
-     * 
-     * This method assumes that <code>namesOfRaceColumnsForWhichToLoadLegDetails</code> tells the column names for which
-     * <code>result</code> has the details.
-     * 
-     * @param addOverallDetails tells whether overall details are requested for the resulting leaderboard; see also
-     * {@link Leaderboard#computeDTO(TimePoint, Collection, boolean, boolean, TrackedRegattaRegistry, DomainFactory, boolean)}.
-     */
-    private synchronized void updateRequestTimes(Collection<String> namesOfRaceColumnsForWhichToLoadLegDetails, boolean addOverallDetails) {
-        lastRequest = getLeaderboard().getNowMinusDelay();
-        for (String nameOfRaceColumn : namesOfRaceColumnsForWhichToLoadLegDetails) {
-            if (!timePointOfLastRequestForColumnDetails.containsKey(nameOfRaceColumn) ||
-                    lastRequest.after(timePointOfLastRequestForColumnDetails.get(nameOfRaceColumn))) {
-                timePointOfLastRequestForColumnDetails.put(nameOfRaceColumn, lastRequest);
-            }
-        }
-        if (addOverallDetails && (timePointOfLastRequestForOverallDetails == null || lastRequest.after(timePointOfLastRequestForOverallDetails))) {
-            timePointOfLastRequestForOverallDetails = lastRequest;
-        }
-    }
-
-    /**
-     * Updates the cache contents and notifies all waiters on this object.
-     */
-    private synchronized void updateCacheContents(Collection<String> namesOfRaceColumnsForWhichToLoadLegDetails,
-            boolean addOverallDetails, LeaderboardDTO result) {
-        currentException = null;
-        columnNamesForWhichCurrentLiveLeaderboardHasTheDetails.clear();
-        columnNamesForWhichCurrentLiveLeaderboardHasTheDetails.addAll(namesOfRaceColumnsForWhichToLoadLegDetails);
-        currentLiveLeaderboard = result;
-        currentLiveLeaderboardHasOverallDetails = addOverallDetails;
-        notifyAll();
-    }
-
-    /**
-     * Keeps computing the leaderboard for the column names that appear as key in
-     * {@link #timePointOfLastRequestForColumnDetails} and for the overall details as noted in
-     * {@link #timePointOfLastRequestForOverallDetails} until no request has happened during the
-     * {@link #UPDATE_TIMEOUT_IN_MILLIS timeout period}.
-     */
-    @Override
-    public void run() {
-        assert running;
-        try {
-            logger.info("Starting " + LiveLeaderboardUpdater.class.getSimpleName() + " thread for leaderboard "
-                    + leaderboard.getName());
-            // interrupt the current thread if not producing a single result within the overall timeout
-            while (true) {
-                MillisecondsTimePoint now = MillisecondsTimePoint.now();
-                final Long delayToLiveInMillis = getLeaderboard().getDelayToLiveInMillis();
-                TimePoint timePoint = delayToLiveInMillis == null ? now : now.minus(delayToLiveInMillis);
-                synchronized (this) {
-                    if (timePoint.asMillis() - lastRequest.asMillis() >= UPDATE_TIMEOUT_IN_MILLIS) {
-                        running = false;
-                        currentLiveLeaderboard = null; // declare cache contents for invalid because they will later be too old
-                        break; // make sure no-one sets running to true again while outside the synchronized block and
-                               // before re-evaluating the while condition
-                    }
-                }
-                TimePoint timeLastUpdateWasStarted = now;
-                try {
-                    final Set<String> namesOfRaceColumnsForWhichToLoadLegDetails = getColumnNamesForWhichToFetchDetails(timePoint);
-                    final boolean addOverallDetails = getOverallDetails(timePoint);
-                    LeaderboardDTO newCacheValue = leaderboard.computeDTO(timePoint,
-                            namesOfRaceColumnsForWhichToLoadLegDetails, addOverallDetails,
-                            /* waitForLatestAnalyses */false, trackedRegattaRegistry, baseDomainFactory, /* fillNetPointsUncorrected */ false);
-                    updateCacheContents(namesOfRaceColumnsForWhichToLoadLegDetails, addOverallDetails, newCacheValue);
-                } catch (NoWindException e) {
-                    logger.log(Level.SEVERE, "Exception during re-calculating the live leaderboard "+leaderboard.getName(), e);
-                    try {
-                        Thread.sleep(1000); // avoid running into the same NoWindException too quickly
-                    } catch (InterruptedException e1) {
-                        logger.throwing(LiveLeaderboardUpdater.class.getName(), "run", e1);
-                    }
-                }
-                TimePoint computeLeaderboardByNameFinishedAt = MillisecondsTimePoint.now();
-                long millisToSleep = MINIMUM_TIME_BETWEEN_UPDATES
-                        - (computeLeaderboardByNameFinishedAt.asMillis() - timeLastUpdateWasStarted.asMillis());
-                if (millisToSleep > 0) {
-                    try {
-                        Thread.sleep(millisToSleep);
-                    } catch (InterruptedException e) {
-                        logger.throwing(LiveLeaderboardUpdater.class.getName(), "run", e);
-                    }
-                }
-            }
-            logger.info("" + LiveLeaderboardUpdater.class.getSimpleName() + " thread for leaderboard "
-                    + leaderboard.getName() + " ending");
-        } catch (Exception e) {
-            synchronized (this) {
-                running = false;
-                currentLiveLeaderboard = null;
-                currentException = e;
-                notifyAll();
-            }
-<<<<<<< HEAD
-            logger.info("exception in "+LiveLeaderboardUpdater.class.getName()+".run(): "+e.getMessage());
-            logger.log(Level.SEVERE, "exception during updating live leaderboard", e);
-=======
-            logger.log(Level.SEVERE, "exception updating live leaderboard "+leaderboard.getName(), e);
->>>>>>> 6d9f3f73
-        }
-    }
-
-    /**
-     * Determines based on {@link #timePointOfLastRequestForOverallDetails} and the <code>timePoint</code> parameter
-     * if the duration between then is less than {@link #UPDATE_TIMEOUT_IN_MILLIS} in which case overall details are to
-     * be loaded. If {@link #timePointOfLastRequestForOverallDetails} is <code>null</code>, meaning that overall details
-     * have never been requested for the leaderboard before, <code>false</code> is returned immediately.
-     */
-    private boolean getOverallDetails(TimePoint timePoint) {
-        return timePointOfLastRequestForOverallDetails != null &&
-                !timePoint.after(timePointOfLastRequestForOverallDetails.plus(UPDATE_TIMEOUT_IN_MILLIS));
-    }
-    
-    /**
-     * Determines those column names from {@link #timePointOfLastRequestForColumnDetails}'s keys for which the last
-     * request is less then {@link #UPDATE_TIMEOUT_IN_MILLIS} milliseconds before <code>timePoint</code>
-     */
-    private Set<String> getColumnNamesForWhichToFetchDetails(TimePoint timePoint) {
-        Set<String> result = new HashSet<String>();
-        TimePoint expiredIfBefore = timePoint.minus(UPDATE_TIMEOUT_IN_MILLIS);
-        for (Map.Entry<String, TimePoint> e : timePointOfLastRequestForColumnDetails.entrySet()) {
-            if (e.getValue().after(expiredIfBefore)) {
-                result.add(e.getKey());
-            }
-        }
-        return result;
-    }
-}
+package com.sap.sailing.domain.leaderboard.caching;
+
+import java.util.Collection;
+import java.util.HashMap;
+import java.util.HashSet;
+import java.util.Map;
+import java.util.Set;
+import java.util.concurrent.ExecutionException;
+import java.util.logging.Level;
+import java.util.logging.Logger;
+
+import com.sap.sailing.domain.base.DomainFactory;
+import com.sap.sailing.domain.common.NoWindException;
+import com.sap.sailing.domain.common.dto.LeaderboardDTO;
+import com.sap.sailing.domain.leaderboard.Leaderboard;
+import com.sap.sailing.domain.tracking.TrackedRegattaRegistry;
+import com.sap.sse.common.TimePoint;
+import com.sap.sse.common.impl.MillisecondsTimePoint;
+
+/**
+ * Computing a leaderboard live, particularly when the fleet tracked is large, requires considerable resources.
+ * Live tracking events such as new GPS fixes and wind data make caching hard because caches need to be invalidated
+ * frequently. Instead of computing a {@link LeaderboardDTO} on the fly when a client asks for it, in live mode it
+ * is more adequate to keep updating a ("whiteboard") cache with results which can be served to a client in live mode.
+ * <p>
+ * 
+ * This updater, when run, keeps updating its {@link #getLiveLeaderboard live leaderboard}. It is specific to a single
+ * leaderboard name and accumulates a set of race columns for which to obtain the details. It stops when no client has been asking
+ * for the live leaderboard's contents for more then {@link #UPDATE_TIMEOUT_IN_MILLIS} milliseconds. It is automatically re-started
+ * by the next request received.<p>
+ * 
+ * Clients pass their requested set of expanded columns on to this updater when they fetch the current live result from this
+ * cache. Each column requested by a client will continue to be updated by this updater into the live leaderboard result
+ * for a {@link #UPDATE_TIMEOUT_IN_MILLIS specific time}.<p>
+ * 
+ * The updater keeps computing updates until {@link #UPDATE_TIMEOUT_IN_MILLIS} after the last client request for the
+ * leaderboard for which this updater is responsible has been received. Then it terminates in a "synchronized way." It can
+ * be re-activated. Re-activating it works using the same synchronization facility so that no two threads for this updater
+ * are running at the same time.
+ * 
+ * @author Axel Uhl (D043530)
+ *
+ */
+public class LiveLeaderboardUpdater implements Runnable {
+    private static final Logger logger = Logger.getLogger(LiveLeaderboardUpdater.class.getName());
+    
+    /**
+     * For how long shall the updater keep pre-computing results after the last request has been received; currently 60s
+     */
+    private static final long UPDATE_TIMEOUT_IN_MILLIS = 60000l;
+    
+    /**
+     * A kind of "throttle"; if leaderboard updates are computed in less than this time, don't start a new update before this time has
+     * passed since starting the last update.
+     */
+    private static final long MINIMUM_TIME_BETWEEN_UPDATES = 1000l;
+    
+    private final Leaderboard leaderboard;
+    
+    /**
+     * Live leaderboard results containing column details for all column names in
+     * {@link #columnNamesForWhichCurrentLiveLeaderboardHasTheDetails}. May be <code>null</code> if
+     * {@link #columnNamesForWhichCurrentLiveLeaderboardHasTheDetails} is empty in case no leaderboard with no column
+     * details has been computed yet. Vice versa, may contain a non-<code>null</code> result even if
+     * {@link #columnNamesForWhichCurrentLiveLeaderboardHasTheDetails} is empty because clients may only be interested
+     * currently in a live leaderboard with no column details.
+     */
+    private LeaderboardDTO currentLiveLeaderboard;
+    
+    /**
+     * When the evaluation of the live leaderboard has resulted in an exception, the exception will be passed on
+     * to callers of {@link #getLiveLeaderboard(Collection, boolean)}, wrapped by an {@link ExecutionException}.
+     * 
+     */
+    private Exception currentException;
+    
+    /**
+     * Column names for which {@link #currentLiveLeaderboard} has the details
+     */
+    private final Set<String> columnNamesForWhichCurrentLiveLeaderboardHasTheDetails;
+    
+    private boolean currentLiveLeaderboardHasOverallDetails;
+    
+    private boolean running;
+    
+    /**
+     * For each String from <code>namesOfRaceColumnsForWhichToLoadLegDetails</code> passed to
+     * {@link #getLiveLeaderboard(Collection, boolean)}, records the validity time point of the last request here when the
+     * {@link #currentLiveLeaderboard} has been updated with results containing this column details. This updater will
+     * stop computing the details for that column if the validity time for the update calculation is more than
+     * {@link #UPDATE_TIMEOUT_IN_MILLIS} milliseconds after the time point recorded here.
+     * <p>
+     */
+    private final Map<String, TimePoint> timePointOfLastRequestForColumnDetails;
+    
+    /**
+     * Tells when {@link #updateRequestTimes(Collection, boolean)} was last called with the request for overall details
+     */
+    private TimePoint timePointOfLastRequestForOverallDetails;
+    
+    /**
+     * As soon as the first {@link #getLiveLeaderboard(Collection, boolean)} request has been received, this field tells the
+     * "validity time point" (as opposed to the request time point; so not when the request was received but for which
+     * time point the request was asking the data) for which the last general request asked the leaderboard contents,
+     * regardless the combination of column details requested. This is used to decide when to stop a thread running this
+     * updater. See also {@link #run}.
+     */ 
+    private TimePoint lastRequest;
+    
+    private int cacheHitCount;
+    private int cacheMissCount;
+
+    /**
+     * If {@link #running}, holds the thread created by {@link #start()}. This thread will be stopped if computing an update
+     * takes longer than {@link #UPDATE_TIMEOUT_IN_MILLIS} milliseconds.
+     */
+    private Thread thread;
+
+    private TrackedRegattaRegistry trackedRegattaRegistry;
+
+    private DomainFactory baseDomainFactory;
+    
+    public LiveLeaderboardUpdater(Leaderboard leaderboard, TrackedRegattaRegistry trackedRegattaRegistry, DomainFactory baseDomainFactory) {
+        this.leaderboard = leaderboard;
+        this.trackedRegattaRegistry = trackedRegattaRegistry;
+        this.baseDomainFactory = baseDomainFactory;
+        this.timePointOfLastRequestForColumnDetails = new HashMap<String, TimePoint>();
+        this.columnNamesForWhichCurrentLiveLeaderboardHasTheDetails = new HashSet<String>();
+    }
+    
+    private Leaderboard getLeaderboard() {
+        return leaderboard;
+    }
+    
+    /**
+     * If the calculation of the live leaderboard has terminated abnormally by throwing an exception during the last
+     * re-calculation attempt, another re-calculation is waited for. If that again terminates abnormally by throwing an
+     * exception, that exception will be thrown by this method, wrapped by an {@link ExecutionException}. Otherwise,
+     * this method will return the last live leaderboard calculated that has the columns and details requested. If the
+     * last live leaderboard calculated doesn't have the requested properties, the method waits for the next calculation
+     * to finish which is expected to provide the leaderboard for the details and columns requested.
+     */
+    public LeaderboardDTO getLiveLeaderboard(Collection<String> namesOfRaceColumnsForWhichToLoadLegDetails, boolean addOverallDetails) throws NoWindException, ExecutionException {
+        LeaderboardDTO result = null;
+        updateRequestTimes(namesOfRaceColumnsForWhichToLoadLegDetails, addOverallDetails);
+        ensureRunning();
+        synchronized (this) {
+            if (running
+                    && columnNamesForWhichCurrentLiveLeaderboardHasTheDetails
+                            .containsAll(namesOfRaceColumnsForWhichToLoadLegDetails)
+                            && (!addOverallDetails || currentLiveLeaderboardHasOverallDetails)) {
+                result = currentLiveLeaderboard;
+                if (result != null) {
+                    cacheHitCount++;
+                }
+            }
+        }
+        if (result == null) { // current cache doesn't have the column details requested; "request" has been entered by
+            // updating the request times; now ensure the thread is running, then wait for the next result;
+            // The biggest challenge occurs when the thread is currently working on an update and takes longer than
+            // the UPDATE_TIMEOUT_IN_MILLIS for it. Then, all previous requests would be so far in the past that the
+            // thread is terminated and that in addition to that the original request would meanwhile have expired.
+            // We then need to renew the request.
+            cacheMissCount++;
+            synchronized (this) {
+                while (result == null) {
+                    if (columnNamesForWhichCurrentLiveLeaderboardHasTheDetails.containsAll(namesOfRaceColumnsForWhichToLoadLegDetails) &&
+                            (!addOverallDetails || currentLiveLeaderboardHasOverallDetails)) {
+                        result = currentLiveLeaderboard;
+                    }
+                    if (result == null) {
+                        if (logger.isLoggable(Level.FINEST)) { 
+                            logger.finest("waiting for leaderboard for "+namesOfRaceColumnsForWhichToLoadLegDetails+" and addOverallDetails="+addOverallDetails);
+                        }
+                        ensureRunning();
+                        try {
+                            this.wait();
+                        } catch (InterruptedException e) {
+                            logger.log(Level.INFO, "interrupted while waiting for LiveLeaderboardCache update", e);
+                        }
+                        if (currentException != null) {
+                            throw new ExecutionException(currentException);
+                        }
+                        if (columnNamesForWhichCurrentLiveLeaderboardHasTheDetails.containsAll(namesOfRaceColumnsForWhichToLoadLegDetails) &&
+                                (!addOverallDetails || currentLiveLeaderboardHasOverallDetails)) {
+                            result = currentLiveLeaderboard;
+                            if (logger.isLoggable(Level.FINEST)) { 
+                                logger.finest("successfully waited for leaderboard for "+namesOfRaceColumnsForWhichToLoadLegDetails+" and addOverallDetails="+addOverallDetails);
+                            }
+                        } else {
+                            if (logger.isLoggable(Level.FINEST)) { 
+                                logger.finest("waiting for leaderboard for "+namesOfRaceColumnsForWhichToLoadLegDetails+" and addOverallDetails="+addOverallDetails+" unsuccessful. Need to try again...");
+                            }
+                        }
+                    } else {
+                        if (logger.isLoggable(Level.FINEST)) { 
+                            logger.finest("leaderboard for "+namesOfRaceColumnsForWhichToLoadLegDetails+" and addOverallDetails="+addOverallDetails+" was provided in the meantime");
+                        }
+                    }
+                    // now we either have a result (good, we're done), or the thread stopped running (then we need to renew the request)
+                    // or the thread still runs but the result may have expired and therefore be null (renew the request)
+                    if (result == null) {
+                        // need to renew the request
+                        updateRequestTimes(namesOfRaceColumnsForWhichToLoadLegDetails, addOverallDetails);
+                        ensureRunning();
+                    }
+                }
+            }
+        }
+        logger.info(""+LiveLeaderboardUpdater.class.getSimpleName()+" for "+getLeaderboard().getName()+
+                " cache hits/misses: "+cacheHitCount+"/"+cacheMissCount);
+        return result;
+    }
+
+    private synchronized void ensureRunning() {
+        if (!running) {
+            start();
+        }
+    }
+
+    private synchronized void start() {
+        running = true;
+        thread = new Thread(this, "LiveLeaderboardUpdater for leaderboard "+getLeaderboard().getName());
+        thread.start();
+    }
+
+    /**
+     * Updates {@link #lastRequest} with <code>timePoint</code> and the {@link #timePointOfLastRequestForColumnDetails
+     * latest request times} for each of the column names in <code>namesOfRaceColumnsForWhichToLoadLegDetails</code> to
+     * <code>timePoint</code> if <code>timePoint</code> is newer than the last request time for the column details so
+     * far. Stores <code>result</code> as the {@link #currentLiveLeaderboard cache value} if
+     * <code>namesOfRaceColumnsForWhichToLoadLegDetails</code> contains all column names already in
+     * {@link #timePointOfLastRequestForColumnDetails}'s key set.
+     * <p>
+     * 
+     * This method assumes that <code>namesOfRaceColumnsForWhichToLoadLegDetails</code> tells the column names for which
+     * <code>result</code> has the details.
+     * 
+     * @param addOverallDetails tells whether overall details are requested for the resulting leaderboard; see also
+     * {@link Leaderboard#computeDTO(TimePoint, Collection, boolean, boolean, TrackedRegattaRegistry, DomainFactory, boolean)}.
+     */
+    private synchronized void updateRequestTimes(Collection<String> namesOfRaceColumnsForWhichToLoadLegDetails, boolean addOverallDetails) {
+        lastRequest = getLeaderboard().getNowMinusDelay();
+        for (String nameOfRaceColumn : namesOfRaceColumnsForWhichToLoadLegDetails) {
+            if (!timePointOfLastRequestForColumnDetails.containsKey(nameOfRaceColumn) ||
+                    lastRequest.after(timePointOfLastRequestForColumnDetails.get(nameOfRaceColumn))) {
+                timePointOfLastRequestForColumnDetails.put(nameOfRaceColumn, lastRequest);
+            }
+        }
+        if (addOverallDetails && (timePointOfLastRequestForOverallDetails == null || lastRequest.after(timePointOfLastRequestForOverallDetails))) {
+            timePointOfLastRequestForOverallDetails = lastRequest;
+        }
+    }
+
+    /**
+     * Updates the cache contents and notifies all waiters on this object.
+     */
+    private synchronized void updateCacheContents(Collection<String> namesOfRaceColumnsForWhichToLoadLegDetails,
+            boolean addOverallDetails, LeaderboardDTO result) {
+        currentException = null;
+        columnNamesForWhichCurrentLiveLeaderboardHasTheDetails.clear();
+        columnNamesForWhichCurrentLiveLeaderboardHasTheDetails.addAll(namesOfRaceColumnsForWhichToLoadLegDetails);
+        currentLiveLeaderboard = result;
+        currentLiveLeaderboardHasOverallDetails = addOverallDetails;
+        notifyAll();
+    }
+
+    /**
+     * Keeps computing the leaderboard for the column names that appear as key in
+     * {@link #timePointOfLastRequestForColumnDetails} and for the overall details as noted in
+     * {@link #timePointOfLastRequestForOverallDetails} until no request has happened during the
+     * {@link #UPDATE_TIMEOUT_IN_MILLIS timeout period}.
+     */
+    @Override
+    public void run() {
+        assert running;
+        try {
+            logger.info("Starting " + LiveLeaderboardUpdater.class.getSimpleName() + " thread for leaderboard "
+                    + leaderboard.getName());
+            // interrupt the current thread if not producing a single result within the overall timeout
+            while (true) {
+                MillisecondsTimePoint now = MillisecondsTimePoint.now();
+                final Long delayToLiveInMillis = getLeaderboard().getDelayToLiveInMillis();
+                TimePoint timePoint = delayToLiveInMillis == null ? now : now.minus(delayToLiveInMillis);
+                synchronized (this) {
+                    if (timePoint.asMillis() - lastRequest.asMillis() >= UPDATE_TIMEOUT_IN_MILLIS) {
+                        running = false;
+                        currentLiveLeaderboard = null; // declare cache contents for invalid because they will later be too old
+                        break; // make sure no-one sets running to true again while outside the synchronized block and
+                               // before re-evaluating the while condition
+                    }
+                }
+                TimePoint timeLastUpdateWasStarted = now;
+                try {
+                    final Set<String> namesOfRaceColumnsForWhichToLoadLegDetails = getColumnNamesForWhichToFetchDetails(timePoint);
+                    final boolean addOverallDetails = getOverallDetails(timePoint);
+                    LeaderboardDTO newCacheValue = leaderboard.computeDTO(timePoint,
+                            namesOfRaceColumnsForWhichToLoadLegDetails, addOverallDetails,
+                            /* waitForLatestAnalyses */false, trackedRegattaRegistry, baseDomainFactory, /* fillNetPointsUncorrected */ false);
+                    updateCacheContents(namesOfRaceColumnsForWhichToLoadLegDetails, addOverallDetails, newCacheValue);
+                } catch (NoWindException e) {
+                    logger.log(Level.SEVERE, "Exception during re-calculating the live leaderboard "+leaderboard.getName(), e);
+                    try {
+                        Thread.sleep(1000); // avoid running into the same NoWindException too quickly
+                    } catch (InterruptedException e1) {
+                        logger.throwing(LiveLeaderboardUpdater.class.getName(), "run", e1);
+                    }
+                }
+                TimePoint computeLeaderboardByNameFinishedAt = MillisecondsTimePoint.now();
+                long millisToSleep = MINIMUM_TIME_BETWEEN_UPDATES
+                        - (computeLeaderboardByNameFinishedAt.asMillis() - timeLastUpdateWasStarted.asMillis());
+                if (millisToSleep > 0) {
+                    try {
+                        Thread.sleep(millisToSleep);
+                    } catch (InterruptedException e) {
+                        logger.throwing(LiveLeaderboardUpdater.class.getName(), "run", e);
+                    }
+                }
+            }
+            logger.info("" + LiveLeaderboardUpdater.class.getSimpleName() + " thread for leaderboard "
+                    + leaderboard.getName() + " ending");
+        } catch (Exception e) {
+            synchronized (this) {
+                running = false;
+                currentLiveLeaderboard = null;
+                currentException = e;
+                notifyAll();
+            }
+            logger.log(Level.SEVERE, "exception updating live leaderboard "+leaderboard.getName(), e);
+        }
+    }
+
+    /**
+     * Determines based on {@link #timePointOfLastRequestForOverallDetails} and the <code>timePoint</code> parameter
+     * if the duration between then is less than {@link #UPDATE_TIMEOUT_IN_MILLIS} in which case overall details are to
+     * be loaded. If {@link #timePointOfLastRequestForOverallDetails} is <code>null</code>, meaning that overall details
+     * have never been requested for the leaderboard before, <code>false</code> is returned immediately.
+     */
+    private boolean getOverallDetails(TimePoint timePoint) {
+        return timePointOfLastRequestForOverallDetails != null &&
+                !timePoint.after(timePointOfLastRequestForOverallDetails.plus(UPDATE_TIMEOUT_IN_MILLIS));
+    }
+    
+    /**
+     * Determines those column names from {@link #timePointOfLastRequestForColumnDetails}'s keys for which the last
+     * request is less then {@link #UPDATE_TIMEOUT_IN_MILLIS} milliseconds before <code>timePoint</code>
+     */
+    private Set<String> getColumnNamesForWhichToFetchDetails(TimePoint timePoint) {
+        Set<String> result = new HashSet<String>();
+        TimePoint expiredIfBefore = timePoint.minus(UPDATE_TIMEOUT_IN_MILLIS);
+        for (Map.Entry<String, TimePoint> e : timePointOfLastRequestForColumnDetails.entrySet()) {
+            if (e.getValue().after(expiredIfBefore)) {
+                result.add(e.getKey());
+            }
+        }
+        return result;
+    }
+}