--- conflicted
+++ resolved
@@ -1,79 +1,74 @@
-package com.sap.sailing.domain.leaderboard;
-
-import com.sap.sailing.domain.base.CourseArea;
-import com.sap.sailing.domain.base.Fleet;
-import com.sap.sailing.domain.base.RaceColumn;
-import com.sap.sailing.domain.base.Regatta;
-import com.sap.sailing.domain.base.Series;
-import com.sap.sailing.domain.common.Renamable;
-import com.sap.sailing.domain.tracking.TrackedRace;
-
-/**
- * A leaderboard that allows its clients to flexibly modify the race columns arranged in this leaderboard without the
- * need to adhere to the constraints of a {@link Regatta} with its {@link Series} and {@link Fleet}s.
- * <p>
- * 
- * A leaderboard can be renamed. If a leaderboard is managed in a structure that keys leaderboards by name, that
- * structure's rules have to be obeyed to ensure the structure's consistency. For example,
- * <code>RacingEventService</code> has a <code>renameLeaderboard</code> method that ensures the internal structure's
- * consistency and invokes this method.
- * 
- * @author Axel Uhl (D043530)
- * 
- */
-public interface FlexibleLeaderboard extends Leaderboard, Renamable {
-    /**
-     * Moves the column with the name <code>name</code> up. 
-     * @param name The name of the column to move.
-     */
-    void moveRaceColumnUp(String name);
-    
-    /**
-     * Moves the column with the name <code>name</code> down. 
-     * @param name The name of the column to move.
-     */
-    void moveRaceColumnDown(String name);
-
-    /**
-     * Adds a new {@link RaceColumn} that has no {@link TrackedRace} associated yet to this leaderboard. The default
-     * fleet will be used.
-     * 
-     * @param name
-     *            the name for the new race column such that none of the columns in {@link #getRaceColumns()} has that
-     *            name yet; otherwise, an message will be logged, no race column will be added and the existing column
-     *            will be returned for robustness reasons
-     * @param medalRace
-     *            tells if the column to add represents a medal race which has double score and cannot be discarded
-     * @return the race column in the leaderboard used to represent the tracked <code>race</code>
-     */
-    RaceColumn addRaceColumn(String name, boolean medalRace);
-    
-    /**
-     * Adds a tracked race to this leaderboard. If a {@link RaceColumn} with name <code>columnName</code> already exists
-     * in this leaderboard, <code>race</code> is {@link RaceColumn#setTrackedRace(Fleet, TrackedRace) set as its tracked
-     * race} and <code>medalRace</code> is ignored. Otherwise, a new {@link RaceColumn} column, with <code>race</code>
-     * as its tracked race, is created and added to this leaderboard. The default fleet will be used.
-     * 
-     * @param medalRace
-     *            tells if the column to add represents a medal race which has double score and cannot be discarded;
-     *            ignored if the column named <code>columnName</code> already exists
-<<<<<<< HEAD
-     * @param fleet
-     *            the fleet to link the race to when the {@link RaceColumn} is created.
-=======
->>>>>>> 7246e1b9
-     * 
-     * @return the race column in the leaderboard used to represent the tracked <code>race</code>
-     */
-    RaceColumn addRace(TrackedRace race, String columnName, boolean medalRace);
-
-    void removeRaceColumn(String columnName);
-
-    void updateIsMedalRace(String raceName, boolean isMedalRace);
-
-    /**
-     * Sets the default {@link CourseArea} of this leaderboard.
-     * @param newCourseArea the {@link CourseArea} to be set.
-     */
-    void setDefaultCourseArea(CourseArea newCourseArea);
-}
+package com.sap.sailing.domain.leaderboard;
+
+import com.sap.sailing.domain.base.CourseArea;
+import com.sap.sailing.domain.base.Fleet;
+import com.sap.sailing.domain.base.RaceColumn;
+import com.sap.sailing.domain.base.Regatta;
+import com.sap.sailing.domain.base.Series;
+import com.sap.sailing.domain.common.Renamable;
+import com.sap.sailing.domain.tracking.TrackedRace;
+
+/**
+ * A leaderboard that allows its clients to flexibly modify the race columns arranged in this leaderboard without the
+ * need to adhere to the constraints of a {@link Regatta} with its {@link Series} and {@link Fleet}s.
+ * <p>
+ * 
+ * A leaderboard can be renamed. If a leaderboard is managed in a structure that keys leaderboards by name, that
+ * structure's rules have to be obeyed to ensure the structure's consistency. For example,
+ * <code>RacingEventService</code> has a <code>renameLeaderboard</code> method that ensures the internal structure's
+ * consistency and invokes this method.
+ * 
+ * @author Axel Uhl (D043530)
+ * 
+ */
+public interface FlexibleLeaderboard extends Leaderboard, Renamable {
+    /**
+     * Moves the column with the name <code>name</code> up. 
+     * @param name The name of the column to move.
+     */
+    void moveRaceColumnUp(String name);
+    
+    /**
+     * Moves the column with the name <code>name</code> down. 
+     * @param name The name of the column to move.
+     */
+    void moveRaceColumnDown(String name);
+
+    /**
+     * Adds a new {@link RaceColumn} that has no {@link TrackedRace} associated yet to this leaderboard. The default
+     * fleet will be used.
+     * 
+     * @param name
+     *            the name for the new race column such that none of the columns in {@link #getRaceColumns()} has that
+     *            name yet; otherwise, an message will be logged, no race column will be added and the existing column
+     *            will be returned for robustness reasons
+     * @param medalRace
+     *            tells if the column to add represents a medal race which has double score and cannot be discarded
+     * @return the race column in the leaderboard used to represent the tracked <code>race</code>
+     */
+    RaceColumn addRaceColumn(String name, boolean medalRace);
+    
+    /**
+     * Adds a tracked race to this leaderboard. If a {@link RaceColumn} with name <code>columnName</code> already exists
+     * in this leaderboard, <code>race</code> is {@link RaceColumn#setTrackedRace(Fleet, TrackedRace) set as its tracked
+     * race} and <code>medalRace</code> is ignored. Otherwise, a new {@link RaceColumn} column, with <code>race</code>
+     * as its tracked race, is created and added to this leaderboard. The default fleet will be used.
+     * 
+     * @param medalRace
+     *            tells if the column to add represents a medal race which has double score and cannot be discarded;
+     *            ignored if the column named <code>columnName</code> already exists
+     * 
+     * @return the race column in the leaderboard used to represent the tracked <code>race</code>
+     */
+    RaceColumn addRace(TrackedRace race, String columnName, boolean medalRace);
+
+    void removeRaceColumn(String columnName);
+
+    void updateIsMedalRace(String raceName, boolean isMedalRace);
+
+    /**
+     * Sets the default {@link CourseArea} of this leaderboard.
+     * @param newCourseArea the {@link CourseArea} to be set.
+     */
+    void setDefaultCourseArea(CourseArea newCourseArea);
+}