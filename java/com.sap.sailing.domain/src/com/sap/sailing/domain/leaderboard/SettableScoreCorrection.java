--- conflicted
+++ resolved
@@ -1,101 +1,48 @@
-<<<<<<< HEAD
-package com.sap.sailing.domain.leaderboard;
-
-import com.sap.sailing.domain.base.Competitor;
-import com.sap.sailing.domain.base.RaceColumn;
-import com.sap.sailing.domain.common.MaxPointsReason;
-import com.sap.sailing.domain.common.TimePoint;
-
-public interface SettableScoreCorrection extends ScoreCorrection {
-    void addScoreCorrectionListener(ScoreCorrectionListener listener);
-    
-    void removeScoreCorrectionListener(ScoreCorrectionListener listener);
-
-    /**
-     * @param reason
-     *            if <code>null</code>, any existing max-points reason is removed; while
-     *            {@link #getMaxPointsReason(Competitor, RaceColumn)} will return {@link MaxPointsReason#NONE}, a
-     *            call to {@link #isScoreCorrected(Competitor, RaceColumn)} will return <code>false</code> if no
-     *            other explicit score correction was made for the <code>competitor</code>.
-     */
-    void setMaxPointsReason(Competitor competitor, RaceColumn raceColumn, MaxPointsReason reason);
-    
-    /**
-     * @return a non-<code>null</code> result
-     */
-    MaxPointsReason getMaxPointsReason(Competitor competitor, RaceColumn raceColumn);
-
-    void correctScore(Competitor competitor, RaceColumn raceColumn, double points);
-
-    /**
-     * Removes a score correction which makes the competitor's score for <code>raceColumn</code> to fall back to the score
-     * determined by the tracking data.
-     */
-    void uncorrectScore(Competitor competitor, RaceColumn raceColumn);
-    
-    /**
-     * @return <code>null</code> if not set for the competitor, e.g., because no correction was made or an explicit
-     *         {@link MaxPointsReason} was provided for the competitor.
-     */
-    Double getExplicitScoreCorrection(Competitor competitor, RaceColumn raceColumn);
-
-    boolean hasCorrectionFor(RaceColumn raceInLeaderboard);
-
-    void setTimePointOfLastCorrectionsValidity(TimePoint timePointOfLastCorrectionsValidity);
-    
-    void setComment(String scoreCorrectionComment);
-    
-    void notifyListenersAboutCarriedPointsChange(Competitor competitor, Double oldCarriedPoints, Double newCarriedPoints);
-
-    void notifyListenersAboutIsSuppressedChange(Competitor competitor, boolean suppressed);
-}
-=======
-package com.sap.sailing.domain.leaderboard;
-
-import com.sap.sailing.domain.base.Competitor;
-import com.sap.sailing.domain.base.RaceColumn;
-import com.sap.sailing.domain.common.MaxPointsReason;
-import com.sap.sailing.domain.common.TimePoint;
-
-public interface SettableScoreCorrection extends ScoreCorrection {
-    void addScoreCorrectionListener(ScoreCorrectionListener listener);
-    
-    void removeScoreCorrectionListener(ScoreCorrectionListener listener);
-
-    /**
-     * @param reason
-     *            if <code>null</code>, any existing max-points reason is removed; while
-     *            {@link #getMaxPointsReason(Competitor, RaceColumn)} will return {@link MaxPointsReason#NONE}, a
-     *            call to {@link #isScoreCorrected(Competitor, RaceColumn)} will return <code>false</code> if no
-     *            other explicit score correction was made for the <code>competitor</code>.
-     */
-    void setMaxPointsReason(Competitor competitor, RaceColumn raceColumn, MaxPointsReason reason);
-    
-    /**
-     * @return a non-<code>null</code> result
-     */
-    MaxPointsReason getMaxPointsReason(Competitor competitor, RaceColumn raceColumn);
-
-    void correctScore(Competitor competitor, RaceColumn raceColumn, double points);
-
-    /**
-     * Removes a score correction which makes the competitor's score for <code>raceColumn</code> to fall back to the score
-     * determined by the tracking data.
-     */
-    void uncorrectScore(Competitor competitor, RaceColumn raceColumn);
-    
-    /**
-     * @return <code>null</code> if not set for the competitor, e.g., because no correction was made or an explicit
-     *         {@link MaxPointsReason} was provided for the competitor.
-     */
-    Double getExplicitScoreCorrection(Competitor competitor, RaceColumn raceColumn);
-
-    void setTimePointOfLastCorrectionsValidity(TimePoint timePointOfLastCorrectionsValidity);
-    
-    void setComment(String scoreCorrectionComment);
-    
-    void notifyListenersAboutCarriedPointsChange(Competitor competitor, Double oldCarriedPoints, Double newCarriedPoints);
-
-    void notifyListenersAboutIsSuppressedChange(Competitor competitor, boolean suppressed);
-}
->>>>>>> b2d41f24
+package com.sap.sailing.domain.leaderboard;
+
+import com.sap.sailing.domain.base.Competitor;
+import com.sap.sailing.domain.base.RaceColumn;
+import com.sap.sailing.domain.common.MaxPointsReason;
+import com.sap.sailing.domain.common.TimePoint;
+
+public interface SettableScoreCorrection extends ScoreCorrection {
+    void addScoreCorrectionListener(ScoreCorrectionListener listener);
+    
+    void removeScoreCorrectionListener(ScoreCorrectionListener listener);
+
+    /**
+     * @param reason
+     *            if <code>null</code>, any existing max-points reason is removed; while
+     *            {@link #getMaxPointsReason(Competitor, RaceColumn)} will return {@link MaxPointsReason#NONE}, a
+     *            call to {@link #isScoreCorrected(Competitor, RaceColumn)} will return <code>false</code> if no
+     *            other explicit score correction was made for the <code>competitor</code>.
+     */
+    void setMaxPointsReason(Competitor competitor, RaceColumn raceColumn, MaxPointsReason reason);
+    
+    /**
+     * @return a non-<code>null</code> result
+     */
+    MaxPointsReason getMaxPointsReason(Competitor competitor, RaceColumn raceColumn);
+
+    void correctScore(Competitor competitor, RaceColumn raceColumn, double points);
+
+    /**
+     * Removes a score correction which makes the competitor's score for <code>raceColumn</code> to fall back to the score
+     * determined by the tracking data.
+     */
+    void uncorrectScore(Competitor competitor, RaceColumn raceColumn);
+    
+    /**
+     * @return <code>null</code> if not set for the competitor, e.g., because no correction was made or an explicit
+     *         {@link MaxPointsReason} was provided for the competitor.
+     */
+    Double getExplicitScoreCorrection(Competitor competitor, RaceColumn raceColumn);
+
+    void setTimePointOfLastCorrectionsValidity(TimePoint timePointOfLastCorrectionsValidity);
+    
+    void setComment(String scoreCorrectionComment);
+    
+    void notifyListenersAboutCarriedPointsChange(Competitor competitor, Double oldCarriedPoints, Double newCarriedPoints);
+
+    void notifyListenersAboutIsSuppressedChange(Competitor competitor, boolean suppressed);
+}