--- conflicted
+++ resolved
@@ -899,749 +899,6 @@
         getRaceColumnListeners().notifyListenersAboutRegattaLogEventAdded(event);
     }
 
-<<<<<<< HEAD
-    @Override
-    public LeaderboardDTO computeDTO(final TimePoint timePoint,
-            final Collection<String> namesOfRaceColumnsForWhichToLoadLegDetails, boolean addOverallDetails,
-            final boolean waitForLatestAnalyses, TrackedRegattaRegistry trackedRegattaRegistry, final DomainFactory baseDomainFactory,
-            final boolean fillTotalPointsUncorrected)
-            throws NoWindException {
-        long startOfRequestHandling = System.currentTimeMillis();
-        final LeaderboardDTOCalculationReuseCache cache = new LeaderboardDTOCalculationReuseCache(timePoint);
-        final LeaderboardDTO result = new LeaderboardDTO(this.getScoreCorrection().getTimePointOfLastCorrectionsValidity() == null ? null
-                : this.getScoreCorrection().getTimePointOfLastCorrectionsValidity().asDate(), 
-                this.getScoreCorrection() == null ? null : this.getScoreCorrection().getComment(),
-                this.getScoringScheme() == null ? null : this.getScoringScheme().getType(), this
-                        .getScoringScheme().isHigherBetter(), new UUIDGenerator(), addOverallDetails);
-        result.type = getLeaderboardType();
-        result.competitors = new ArrayList<CompetitorDTO>();
-        result.name = this.getName();
-        result.displayName = this.getDisplayName();
-        result.competitorDisplayNames = new HashMap<CompetitorDTO, String>();
-        for (Competitor suppressedCompetitor : this.getSuppressedCompetitors()) {
-            result.setSuppressed(baseDomainFactory.convertToCompetitorDTO(suppressedCompetitor), true);
-        }
-        // Now create the race columns and, as a future task, set their competitorsFromBestToWorst, then wait for all these
-        // futures to finish:
-        Map<RaceColumn, Future<List<CompetitorDTO>>> competitorsFromBestToWorstTasks = new HashMap<>();
-        for (final RaceColumn raceColumn : this.getRaceColumns()) {
-            boolean isMetaLeaderboardColumn = raceColumn instanceof MetaLeaderboardColumn;
-            RaceColumnDTO raceColumnDTO = result.createEmptyRaceColumn(raceColumn.getName(), raceColumn.isMedalRace(),
-                    raceColumn instanceof RaceColumnInSeries ? ((RaceColumnInSeries) raceColumn).getRegatta().getName() : null,
-                    raceColumn instanceof RaceColumnInSeries ? ((RaceColumnInSeries) raceColumn).getSeries().getName() : null,
-                    isMetaLeaderboardColumn);
-            if (isMetaLeaderboardColumn && raceColumnDTO instanceof MetaLeaderboardRaceColumnDTO) {
-                calculateRacesMetadata((MetaLeaderboardColumn) raceColumn, (MetaLeaderboardRaceColumnDTO) raceColumnDTO,
-                        trackedRegattaRegistry, baseDomainFactory);
-            }
-            for (Fleet fleet : raceColumn.getFleets()) {
-                RegattaAndRaceIdentifier raceIdentifier = null;
-                RaceDTO race = null;
-                TrackedRace trackedRace = raceColumn.getTrackedRace(fleet);
-                final FleetDTO fleetDTO = baseDomainFactory.convertToFleetDTO(fleet);
-                if (trackedRace != null) {
-                    raceIdentifier = new RegattaNameAndRaceName(trackedRace.getTrackedRegatta().getRegatta().getName(),
-                            trackedRace.getRace().getName());
-                    race = baseDomainFactory.createRaceDTO(trackedRegattaRegistry, /* withGeoLocationData */ false, raceIdentifier, trackedRace);
-                }
-                // Note: the RaceColumnDTO won't be created by the following addRace call because it has been created
-                // above by the result.createEmptyRaceColumn call
-                result.addRace(raceColumn.getName(), raceColumn.getExplicitFactor(), raceColumn.getFactor(),
-                        raceColumn instanceof RaceColumnInSeries ? ((RaceColumnInSeries) raceColumn).getRegatta().getName() : null,
-                        raceColumn instanceof RaceColumnInSeries ? ((RaceColumnInSeries) raceColumn).getSeries().getName() : null,
-                        fleetDTO, raceColumn.isMedalRace(), raceIdentifier, race, isMetaLeaderboardColumn);
-            }
-            // List<CompetitorWithoutBoatDTO> getCompetitorWithoutBoatDTOList(List<Competitor> competitors);
-            // List<CompetitorDTO> getCompetitorDTOList(List<CompetitorWithBoat> competitors);
-            Future<List<CompetitorDTO>> task = executor.submit(
-                    () -> baseDomainFactory.getCompetitorDTOListTemp(AbstractSimpleLeaderboardImpl.this.getCompetitorsFromBestToWorst(raceColumn, timePoint)));
-            competitorsFromBestToWorstTasks.put(raceColumn, task);
-        }
-        // wait for the competitor orderings to have been computed for all race columns before continuing; subsequent tasks may depend on these data
-        for (Map.Entry<RaceColumn, Future<List<CompetitorDTO>>> raceColumnAndTaskToJoin : competitorsFromBestToWorstTasks.entrySet()) {
-            try {
-                result.setCompetitorsFromBestToWorst(raceColumnAndTaskToJoin.getKey().getName(), raceColumnAndTaskToJoin.getValue().get());
-            } catch (InterruptedException e) {
-                throw new RuntimeException(e);
-            } catch (ExecutionException e) {
-                // See also bug 1371: for stability reasons, don't let the exception percolate but rather accept
-                // null values.
-                // If new evidence is provided, a re-calculation of the leaderboard will be triggered anyway. So
-                // this helps robustness from a user's perspective.
-                logger.log(
-                        Level.SEVERE,
-                        AbstractSimpleLeaderboardImpl.class.getName() + ".computeDTO(" + this.getName() + ", "
-                                + timePoint + ", " + namesOfRaceColumnsForWhichToLoadLegDetails+", addOverallDetails="+addOverallDetails
-                                + "): exception during computing competitor ordering for race column "+raceColumnAndTaskToJoin.getKey().getName(), e);
-            }
-        }
-        result.setDelayToLiveInMillisForLatestRace(this.getDelayToLiveInMillis());
-        result.rows = new HashMap<CompetitorDTO, LeaderboardRowDTO>();
-        result.hasCarriedPoints = this.hasCarriedPoints();
-        if (this.getResultDiscardingRule() instanceof ThresholdBasedResultDiscardingRule) {
-            result.discardThresholds = ((ThresholdBasedResultDiscardingRule) this.getResultDiscardingRule())
-                    .getDiscardIndexResultsStartingWithHowManyRaces();
-        } else {
-            result.discardThresholds = null;
-        }
-        // Computing the competitor leg ranks is expensive, especially in live mode, in case new events keep
-        // invalidating the ranks cache in TrackedLegImpl. The problem then is that the sorting based on wind data is repeated for
-        // each competitor, leading to square effort. We therefore need to compute the leg ranks for those races where leg
-        // details are requested only once and pass them into getLeaderboardEntryDTO
-        final Map<Leg, LinkedHashMap<Competitor, Integer>> legRanksCache = new HashMap<Leg, LinkedHashMap<Competitor, Integer>>();
-        for (final RaceColumn raceColumn : this.getRaceColumns()) {
-            // if details for the column are requested, cache the leg's ranks
-            if (namesOfRaceColumnsForWhichToLoadLegDetails != null
-                    && namesOfRaceColumnsForWhichToLoadLegDetails.contains(raceColumn.getName())) {
-                for (Fleet fleet : raceColumn.getFleets()) {
-                    TrackedRace trackedRace = raceColumn.getTrackedRace(fleet);
-                    if (trackedRace != null) {
-                        trackedRace.getRace().getCourse().lockForRead();
-                        try {
-                            for (TrackedLeg trackedLeg : trackedRace.getTrackedLegs()) {
-                                legRanksCache.put(trackedLeg.getLeg(), trackedLeg.getRanks(timePoint, cache));
-                            }
-                        } finally {
-                            trackedRace.getRace().getCourse().unlockAfterRead();
-                        }
-                    }
-                }
-            }
-        }
-        for (final Competitor competitor : this.getCompetitorsFromBestToWorst(timePoint)) {
-            CompetitorDTO competitorDTO = baseDomainFactory.convertToCompetitorDTO(competitor);
-            LeaderboardRowDTO row = new LeaderboardRowDTO();
-            row.competitor = competitorDTO;
-            row.fieldsByRaceColumnName = new HashMap<String, LeaderboardEntryDTO>();
-            row.carriedPoints = this.hasCarriedPoints(competitor) ? this.getCarriedPoints(competitor) : null;
-            row.netPoints = this.getNetPoints(competitor, timePoint);
-            if (addOverallDetails) {
-                addOverallDetailsToRow(timePoint, competitor, row);
-            }
-            result.competitors.add(competitorDTO);
-            Map<String, Future<LeaderboardEntryDTO>> futuresForColumnName = new HashMap<String, Future<LeaderboardEntryDTO>>();
-            final Set<RaceColumn> discardedRaceColumns = getResultDiscardingRule().getDiscardedRaceColumns(competitor, this, getRaceColumns(), timePoint);
-            for (final RaceColumn raceColumn : this.getRaceColumns()) {
-                Future<LeaderboardEntryDTO> future = executor.submit(() -> {
-                        Entry entry = AbstractSimpleLeaderboardImpl.this.getEntry(competitor, raceColumn, timePoint, discardedRaceColumns);
-                        return getLeaderboardEntryDTO(entry, raceColumn, competitor, timePoint,
-                                namesOfRaceColumnsForWhichToLoadLegDetails != null
-                                        && namesOfRaceColumnsForWhichToLoadLegDetails.contains(raceColumn
-                                                .getName()), waitForLatestAnalyses, legRanksCache, baseDomainFactory,
-                                                fillTotalPointsUncorrected, cache);
-                    });
-                futuresForColumnName.put(raceColumn.getName(), future);
-            }
-            for (Map.Entry<String, Future<LeaderboardEntryDTO>> raceColumnNameAndFuture : futuresForColumnName.entrySet()) {
-                try {
-                    row.fieldsByRaceColumnName.put(raceColumnNameAndFuture.getKey(), raceColumnNameAndFuture.getValue().get());
-                } catch (InterruptedException e) {
-                    throw new RuntimeException(e);
-                } catch (ExecutionException e) {
-                    // See also bug 1371: for stability reasons, don't let the exception percolate but rather accept
-                    // null values.
-                    // If new evidence is provided, a re-calculation of the leaderboard will be triggered anyway. So
-                    // this helps robustness from a user's perspective.
-                    logger.log(
-                            Level.SEVERE,
-                            AbstractSimpleLeaderboardImpl.class.getName() + ".computeDTO(" + this.getName() + ", "
-                                    + timePoint + ", " + namesOfRaceColumnsForWhichToLoadLegDetails+", addOverallDetails="+addOverallDetails
-                                    + "): exception during computing leaderboard entry for competitor "
-                                    + competitor.getName() + " in race column " + raceColumnNameAndFuture.getKey()
-                                    + ". Leaving empty.", e);
-                }
-            }
-            result.rows.put(competitorDTO, row);
-            String displayName = this.getDisplayName(competitor);
-            if (displayName != null) {
-                result.competitorDisplayNames.put(competitorDTO, displayName);
-            }
-        }
-        logger.info("computeLeaderboardByName(" + this.getName() + ", " + timePoint + ", "
-                + namesOfRaceColumnsForWhichToLoadLegDetails + ", addOverallDetails=" + addOverallDetails + ") took "
-                + (System.currentTimeMillis() - startOfRequestHandling) + "ms");
-        return result;
-    }
-    
-    private void calculateRacesMetadata(MetaLeaderboardColumn metaLeaderboardColumn, MetaLeaderboardRaceColumnDTO columnDTO,
-            TrackedRegattaRegistry trackedRegattaRegistry, final DomainFactory baseDomainFactory) {
-        for (final RaceColumn raceColumn : metaLeaderboardColumn.getLeaderboard().getRaceColumns()) {
-            for (Fleet fleet : raceColumn.getFleets()) {
-                TrackedRace trackedRace = raceColumn.getTrackedRace(fleet);
-                if (trackedRace != null) {
-                    String regattaName = trackedRace.getTrackedRegatta().getRegatta().getName();
-                    String raceName = trackedRace.getRace().getName();
-                    RegattaAndRaceIdentifier raceIdentifier = new RegattaNameAndRaceName(regattaName, raceName);
-                    columnDTO.addRace(new BasicRaceDTO(raceIdentifier, baseDomainFactory.createTrackedRaceDTO(trackedRace)));
-                }
-            }
-        }
-    }
-
-    private void addOverallDetailsToRow(final TimePoint timePoint,
-            final Competitor competitor, LeaderboardRowDTO row) throws NoWindException {
-        final com.sap.sse.common.Util.Pair<GPSFixMoving, Speed> maximumSpeedOverGround = this.getMaximumSpeedOverGround(competitor, timePoint);
-        if (maximumSpeedOverGround != null && maximumSpeedOverGround.getB() != null) {
-            row.maximumSpeedOverGroundInKnots = maximumSpeedOverGround.getB().getKnots();
-            row.whenMaximumSpeedOverGroundWasAchieved = maximumSpeedOverGround.getA().getTimePoint().asDate();
-        }
-        Map<TrackedLeg, LegType> legTypeCache = new HashMap<>();
-        final Duration totalTimeSailedDownwind = this.getTotalTimeSailedInLegType(competitor, LegType.DOWNWIND, timePoint, legTypeCache);
-        row.totalTimeSailedDownwindInSeconds = totalTimeSailedDownwind==null?null:totalTimeSailedDownwind.asSeconds();
-        final Duration totalTimeSailedUpwind = this.getTotalTimeSailedInLegType(competitor, LegType.UPWIND, timePoint, legTypeCache);
-        row.totalTimeSailedUpwindInSeconds = totalTimeSailedUpwind==null?null:totalTimeSailedUpwind.asSeconds();
-        final Duration totalTimeSailedReaching = this.getTotalTimeSailedInLegType(competitor, LegType.REACHING, timePoint, legTypeCache);
-        row.totalTimeSailedReachingInSeconds = totalTimeSailedReaching==null?null:totalTimeSailedReaching.asSeconds();
-        final Duration totalTimeSailed = this.getTotalTimeSailed(competitor, timePoint);
-        row.totalTimeSailedInSeconds = totalTimeSailed==null?null:totalTimeSailed.asSeconds();
-        final Distance totalDistanceTraveledInMeters = this.getTotalDistanceTraveled(competitor, timePoint);
-        row.totalDistanceTraveledInMeters = totalDistanceTraveledInMeters==null?null:totalDistanceTraveledInMeters.getMeters();
-    }
-
-    /**
-     * @param waitForLatestAnalyses
-     *            if <code>false</code>, this method is allowed to read the maneuver analysis results from a cache that
-     *            may not reflect all data already received; otherwise, the method will always block for the latest
-     *            cache updates to have happened before returning.
-     * @param fillTotalPointsUncorrected
-     *            tells if {@link LeaderboardEntryDTO#totalPointsUncorrected} shall be filled; filling it is rather
-     *            expensive, especially when compared to simply retrieving a score correction, and particularly if in a
-     *            larger fleet a number of competitors haven't properly finished the race. This should only be used for
-     *            leaderboard editing where a user needs to see what the uncorrected score was that would be used when
-     *            the correction was removed.
-     */
-    private LeaderboardEntryDTO getLeaderboardEntryDTO(Entry entry, RaceColumn raceColumn, Competitor competitor,
-            TimePoint timePoint, boolean addLegDetails, boolean waitForLatestAnalyses,
-            Map<Leg, LinkedHashMap<Competitor, Integer>> legRanksCache, DomainFactory baseDomainFactory,
-            boolean fillTotalPointsUncorrected, WindLegTypeAndLegBearingCache cache) {
-        LeaderboardEntryDTO entryDTO = new LeaderboardEntryDTO();
-        TrackedRace trackedRace = raceColumn.getTrackedRace(competitor);
-        entryDTO.race = trackedRace == null ? null : trackedRace.getRaceIdentifier();
-        entryDTO.totalPoints = entry.getTotalPoints();
-        if (fillTotalPointsUncorrected) {
-            entryDTO.totalPointsUncorrected = entry.getTotalPointsUncorrected();
-        }
-        entryDTO.totalPointsCorrected = entry.isTotalPointsCorrected();
-        entryDTO.netPoints = entry.getNetPoints();
-        entryDTO.reasonForMaxPoints = entry.getMaxPointsReason();
-        entryDTO.discarded = entry.isDiscarded();
-        final GPSFixTrack<Competitor, GPSFixMoving> track = trackedRace == null ? null : trackedRace.getTrack(competitor);
-        if (trackedRace != null) {
-            Date timePointOfLastPositionFixAtOrBeforeQueryTimePoint = getTimePointOfLastFixAtOrBefore(competitor, trackedRace, timePoint);
-            if (track != null) {
-                entryDTO.averageSamplingInterval = track.getAverageIntervalBetweenRawFixes();
-            }
-            if (timePointOfLastPositionFixAtOrBeforeQueryTimePoint != null) {
-                long timeDifferenceInMs = timePoint.asMillis() - timePointOfLastPositionFixAtOrBeforeQueryTimePoint.getTime();
-                entryDTO.timeSinceLastPositionFixInSeconds = timeDifferenceInMs == 0 ? 0.0 : timeDifferenceInMs / 1000.0;  
-            } else {
-                entryDTO.timeSinceLastPositionFixInSeconds = null;  
-            }
-            final Distance averageRideHeight = trackedRace.getAverageRideHeight(competitor, timePoint);
-            entryDTO.averageRideHeightInMeters = averageRideHeight == null ? null : averageRideHeight.getMeters();
-        }
-        if (addLegDetails && trackedRace != null) {
-            try {
-                final RankingInfo rankingInfo = trackedRace.getRankingMetric().getRankingInfo(timePoint, cache);
-                RaceDetails raceDetails = getRaceDetails(trackedRace, competitor, timePoint, waitForLatestAnalyses,
-                        legRanksCache, rankingInfo, cache);
-                entryDTO.legDetails = raceDetails.getLegDetails();
-                entryDTO.windwardDistanceToCompetitorFarthestAheadInMeters = raceDetails.getWindwardDistanceToCompetitorFarthestAhead() == null ? null
-                        : raceDetails.getWindwardDistanceToCompetitorFarthestAhead().getMeters();
-                entryDTO.gapToLeaderInOwnTime = trackedRace.getRankingMetric().getGapToLeaderInOwnTime(rankingInfo, competitor, cache);
-                entryDTO.averageAbsoluteCrossTrackErrorInMeters = raceDetails.getAverageAbsoluteCrossTrackError() == null ? null
-                        : raceDetails.getAverageAbsoluteCrossTrackError().getMeters();
-                entryDTO.averageSignedCrossTrackErrorInMeters = raceDetails.getAverageSignedCrossTrackError() == null ? null
-                        : raceDetails.getAverageSignedCrossTrackError().getMeters();
-                entryDTO.calculatedTime = raceDetails.getCorrectedTime();
-                entryDTO.calculatedTimeAtEstimatedArrivalAtCompetitorFarthestAhead = raceDetails.getCorrectedTimeAtEstimatedArrivalAtCompetitorFarthestAhead();
-                entryDTO.gapToLeaderInOwnTime = raceDetails.getGapToLeaderInOwnTime();
-                final TimePoint startOfRace = trackedRace.getStartOfRace();
-                if (startOfRace != null) {
-                    Waypoint startWaypoint = trackedRace.getRace().getCourse().getFirstWaypoint();
-                    NavigableSet<MarkPassing> competitorMarkPassings = trackedRace.getMarkPassings(competitor);
-                    trackedRace.lockForRead(competitorMarkPassings);
-                    try {
-                        if (!competitorMarkPassings.isEmpty()) {
-                            final MarkPassing firstMarkPassing = competitorMarkPassings.iterator().next();
-                            if (firstMarkPassing.getWaypoint() == startWaypoint) {
-                                Distance distanceToStartLineFiveSecondsBeforeStartOfRace = trackedRace.getDistanceToStartLine(competitor, /*milliseconds before start*/ 5000);
-                                entryDTO.distanceToStartLineFiveSecondsBeforeStartInMeters = distanceToStartLineFiveSecondsBeforeStartOfRace == null ? null
-                                        : distanceToStartLineFiveSecondsBeforeStartOfRace.getMeters();
-                                Speed speedFiveSecondsBeforeStartOfRace = trackedRace.getSpeed(competitor, /*milliseconds before start*/ 5000);
-                                entryDTO.speedOverGroundFiveSecondsBeforeStartInKnots = speedFiveSecondsBeforeStartOfRace == null ? null
-                                        : speedFiveSecondsBeforeStartOfRace.getKnots();
-                                Distance distanceToStartLineAtStartOfRace = trackedRace.getDistanceToStartLine(
-                                        competitor, startOfRace);
-                                entryDTO.distanceToStartLineAtStartOfRaceInMeters = distanceToStartLineAtStartOfRace == null ? null
-                                        : distanceToStartLineAtStartOfRace.getMeters();
-                                Speed speedAtStartTime = track == null ? null : track.getEstimatedSpeed(startOfRace);
-                                entryDTO.speedOverGroundAtStartOfRaceInKnots = speedAtStartTime == null ? null
-                                        : speedAtStartTime.getKnots();
-                                TimePoint competitorStartTime = firstMarkPassing.getTimePoint();
-                                entryDTO.timeBetweenRaceStartAndCompetitorStartInSeconds = startOfRace.until(competitorStartTime).asSeconds();
-                                Speed competitorSpeedWhenPassingStart = track == null ? null : track
-                                        .getEstimatedSpeed(competitorStartTime);
-                                entryDTO.speedOverGroundAtPassingStartWaypointInKnots = competitorSpeedWhenPassingStart == null ? null
-                                        : competitorSpeedWhenPassingStart.getKnots();
-                                try {
-                                    entryDTO.startTack = trackedRace.getTack(competitor, competitorStartTime);
-                                } catch (NoWindException nwe) {
-                                    entryDTO.startTack = null; // leave empty in case no wind information is available
-                                }
-                                Distance distanceFromStarboardSideOfStartLineWhenPassingStart = trackedRace
-                                        .getDistanceFromStarboardSideOfStartLineWhenPassingStart(competitor);
-                                entryDTO.distanceToStarboardSideOfStartLineInMeters = distanceFromStarboardSideOfStartLineWhenPassingStart == null ? null
-                                        : distanceFromStarboardSideOfStartLineWhenPassingStart.getMeters();
-                            }
-                        }
-                    } finally {
-                        trackedRace.unlockAfterRead(competitorMarkPassings);
-                    }
-                }
-            } catch (InterruptedException e) {
-                throw new RuntimeException(e);
-            } catch (ExecutionException e) {
-                throw new RuntimeException(e); // the future used to calculate the leg details was interrupted; escalate as runtime exception
-            }
-        }
-        final Fleet fleet = entry.getFleet();
-        entryDTO.fleet = fleet == null ? null : baseDomainFactory.convertToFleetDTO(fleet);
-        return entryDTO;
-    }
-
-    /**
-     * Determines the time point of the last raw fix (with outliers not removed) for <code>competitor</code> in
-     * <code>trackedRace</code>. If the competitor's track is <code>null</code> or empty, <code>null</code> is returned.
-     * @param trackedRace must not be <code>null</code>
-     * @param atOrBefore find the last fix at or before the time point specified
-     */
-    private Date getTimePointOfLastFixAtOrBefore(Competitor competitor, TrackedRace trackedRace, TimePoint atOrBefore) {
-        assert trackedRace != null;
-        final Date timePointOfLastPositionFix;
-        GPSFixTrack<Competitor, GPSFixMoving> track = trackedRace.getTrack(competitor);
-        if (track == null) {
-            timePointOfLastPositionFix = null;
-        } else {
-            GPSFixMoving lastFix = track.getLastFixAtOrBefore(atOrBefore);
-            if (lastFix == null) {
-                timePointOfLastPositionFix = null;
-            } else {
-                timePointOfLastPositionFix = lastFix.getTimePoint().asDate();
-            }
-        }
-        return timePointOfLastPositionFix;
-    }
-
-    private static class RaceDetails {
-        private final List<LegEntryDTO> legDetails;
-        private final Distance windwardDistanceToCompetitorFarthestAhead;
-        private final Distance averageAbsoluteCrossTrackError;
-        private final Distance averageSignedCrossTrackError;
-        private final Duration gapToLeaderInOwnTime;
-        private final Duration correctedTime;
-        private final Duration correctedTimeAtEstimatedArrivalAtCompetitorFarthestAhead;
-
-        public RaceDetails(List<LegEntryDTO> legDetails, Distance windwardDistanceToCompetitorFarthestAhead,
-                Distance averageAbsoluteCrossTrackError, Distance averageSignedCrossTrackError,
-                Duration gapToLeaderInOwnTime, Duration correctedTime,
-                Duration correctedTimeAtEstimatedArrivalAtCompetitorFarthestAhead) {
-            super();
-            this.legDetails = legDetails;
-            this.windwardDistanceToCompetitorFarthestAhead = windwardDistanceToCompetitorFarthestAhead;
-            this.averageAbsoluteCrossTrackError = averageAbsoluteCrossTrackError;
-            this.averageSignedCrossTrackError = averageSignedCrossTrackError;
-            this.gapToLeaderInOwnTime = gapToLeaderInOwnTime;
-            this.correctedTime = correctedTime;
-            this.correctedTimeAtEstimatedArrivalAtCompetitorFarthestAhead = correctedTimeAtEstimatedArrivalAtCompetitorFarthestAhead;
-        }
-        public List<LegEntryDTO> getLegDetails() {
-            return legDetails;
-        }
-        public Distance getWindwardDistanceToCompetitorFarthestAhead() {
-            return windwardDistanceToCompetitorFarthestAhead;
-        }
-        public Distance getAverageAbsoluteCrossTrackError() {
-            return averageAbsoluteCrossTrackError;
-        }
-        public Distance getAverageSignedCrossTrackError() {
-            return averageSignedCrossTrackError;
-        }
-        public Duration getGapToLeaderInOwnTime() {
-            return gapToLeaderInOwnTime;
-        }
-        public Duration getCorrectedTime() {
-            return correctedTime;
-        }
-        public Duration getCorrectedTimeAtEstimatedArrivalAtCompetitorFarthestAhead() {
-            return correctedTimeAtEstimatedArrivalAtCompetitorFarthestAhead;
-        }
-    }
-
-    /**
-     * If <code>timePoint</code> is after the end of the race's tracking the query will be adjusted to obtain the values
-     * at the end of the {@link TrackedRace#getEndOfTracking() race's tracking time}. If the time point adjusted this
-     * way equals the end of the tracking time, the query results will be looked up in a cache first and if not found,
-     * they will be stored to the cache after calculating them. A cache invalidation {@link RaceChangeListener listener}
-     * will be registered with the race which will be triggered for any event received by the race.
-     * @param waitForLatestAnalyses
-     *            if <code>false</code>, this method is allowed to read the maneuver analysis results from a cache that
-     *            may not reflect all data already received; otherwise, the method will always block for the latest
-     *            cache updates to have happened before returning.
-     */
-    private RaceDetails getRaceDetails(TrackedRace trackedRace, Competitor competitor, TimePoint timePoint,
-            boolean waitForLatestAnalyses, Map<Leg, LinkedHashMap<Competitor, Integer>> legRanksCache,
-            RankingInfo rankingInfo, WindLegTypeAndLegBearingCache cache) throws InterruptedException, ExecutionException {
-        final RaceDetails raceDetails;
-        if (trackedRace.getEndOfTracking() != null && trackedRace.getEndOfTracking().compareTo(timePoint) < 0) {
-            raceDetails = getRaceDetailsForEndOfTrackingFromCacheOrCalculateAndCache(trackedRace, competitor, legRanksCache, rankingInfo, cache);
-        } else {
-            raceDetails = calculateRaceDetails(trackedRace, competitor, timePoint, waitForLatestAnalyses, legRanksCache, cache, rankingInfo);
-        }
-        return raceDetails;
-    }
-
-    private RaceDetails getRaceDetailsForEndOfTrackingFromCacheOrCalculateAndCache(final TrackedRace trackedRace,
-            final Competitor competitor, final Map<Leg, LinkedHashMap<Competitor, Integer>> legRanksCache,
-            RankingInfo rankingInfo, final WindLegTypeAndLegBearingCache cache) throws InterruptedException, ExecutionException {
-        final com.sap.sse.common.Util.Pair<TrackedRace, Competitor> key = new com.sap.sse.common.Util.Pair<TrackedRace, Competitor>(trackedRace, competitor);
-        RunnableFuture<RaceDetails> raceDetails;
-        final boolean needToRunRaceDetails; // when found in cache, another call to this method is already running it; else, it needs to be run here
-        synchronized (raceDetailsAtEndOfTrackingCache) {
-            raceDetails = raceDetailsAtEndOfTrackingCache.get(key);
-            if (raceDetails == null) {
-                needToRunRaceDetails = true;
-                raceDetails = new FutureTaskWithTracingGet<RaceDetails>("RaceDetails for "+trackedRace, new Callable<RaceDetails>() {
-                    @Override
-                    public RaceDetails call() throws Exception {
-                        TimePoint end = trackedRace.getEndOfRace();
-                        if (end == null) {
-                            end = trackedRace.getEndOfTracking();
-                        }
-                        return calculateRaceDetails(trackedRace, competitor, end,
-                                // TODO see bug 1358: for now, use waitForLatest==false until we've switched to optimistic locking for the course read lock
-                                /* TODO old comment when it was still true: "because this is done only once after end of tracking" */
-                                /* waitForLatestAnalyses (maneuver and cross track error) */ false,
-                                legRanksCache, cache, rankingInfo);
-                    }
-                });
-                raceDetailsAtEndOfTrackingCache.put(key, raceDetails); // this way, 
-                final CacheInvalidationListener cacheInvalidationListener = new CacheInvalidationListener(trackedRace, competitor);
-                trackedRace.addListener(cacheInvalidationListener);
-                cacheInvalidationListeners.add(cacheInvalidationListener);
-            } else {
-                needToRunRaceDetails = false;
-            }
-        }
-        // now, outside the synchronized block, run task if needed:
-        if (needToRunRaceDetails) {
-            raceDetails.run();
-        }
-        return raceDetails.get();
-    }
-
-    private RaceDetails calculateRaceDetails(TrackedRace trackedRace, Competitor competitor, TimePoint timePoint,
-            boolean waitForLatestAnalyses, Map<Leg, LinkedHashMap<Competitor, Integer>> legRanksCache,
-            WindLegTypeAndLegBearingCache cache, final RankingInfo rankingInfo) {
-        final List<LegEntryDTO> legDetails = new ArrayList<LegEntryDTO>();
-        final Course course = trackedRace.getRace().getCourse();
-        course.lockForRead(); // hold back any course re-configurations while looping over the legs
-        try {
-            for (Leg leg : course.getLegs()) {
-                LegEntryDTO legEntry;
-                // We loop over a copy of the course's legs; during a course change, legs may become "stale," even with
-                // regard to the leg/trackedLeg structures inside the tracked race which is updated by the course change
-                // immediately. That's why we've acquired a read lock for the course above.
-                TrackedLegOfCompetitor trackedLeg = trackedRace.getTrackedLeg(competitor, leg);
-                if (trackedLeg != null && trackedLeg.hasStartedLeg(timePoint)) {
-                    legEntry = createLegEntry(trackedLeg, timePoint, waitForLatestAnalyses, legRanksCache, rankingInfo, cache);
-                } else {
-                    legEntry = null;
-                }
-                legDetails.add(legEntry);
-            }
-            final Distance windwardDistanceToCompetitorFarthestAhead = trackedRace == null ? null : trackedRace
-                    .getWindwardDistanceToCompetitorFarthestAhead(competitor, timePoint, WindPositionMode.LEG_MIDDLE, rankingInfo, cache);
-            Distance averageAbsoluteCrossTrackError;
-            try {
-                averageAbsoluteCrossTrackError = trackedRace == null ? null : trackedRace.getAverageAbsoluteCrossTrackError(
-                    competitor, timePoint, waitForLatestAnalyses, cache);
-            } catch (NoWindException nwe) {
-                // without wind information, use null meaning "unknown"
-                averageAbsoluteCrossTrackError = null;
-            }
-            Distance averageSignedCrossTrackError;
-            try {
-                averageSignedCrossTrackError = trackedRace == null ? null : trackedRace.getAverageSignedCrossTrackError(
-                    competitor, timePoint, waitForLatestAnalyses, cache);
-            } catch (NoWindException nwe) {
-                // without wind information, use null meaning "unknown"
-                averageSignedCrossTrackError = null;
-            }
-            final CompetitorRankingInfo competitorRankingInfo = rankingInfo.getCompetitorRankingInfo().apply(competitor);
-            return new RaceDetails(legDetails, windwardDistanceToCompetitorFarthestAhead, averageAbsoluteCrossTrackError, averageSignedCrossTrackError,
-                    trackedRace.getRankingMetric().getGapToLeaderInOwnTime(rankingInfo, competitor, cache),
-                    trackedRace.getRankingMetric().getCorrectedTime(competitor, timePoint),
-                    competitorRankingInfo == null ? null : competitorRankingInfo.getCorrectedTimeAtEstimatedArrivalAtCompetitorFarthestAhead());
-        } finally {
-            course.unlockAfterRead();
-        }
-    }
-
-    private LegEntryDTO createLegEntry(TrackedLegOfCompetitor trackedLeg, TimePoint timePoint,
-            boolean waitForLatestAnalyses, Map<Leg, LinkedHashMap<Competitor, Integer>> legRanksCache,
-            RankingInfo rankingInfo, WindLegTypeAndLegBearingCache cache) {
-        LegEntryDTO result;
-        final Duration time = trackedLeg.getTime(timePoint);
-        if (trackedLeg == null || time == null) {
-            result = null;
-        } else {
-            result = new LegEntryDTO();
-            try {
-                result.legType = trackedLeg.getTrackedLeg().getLegType(timePoint);
-            } catch (NoWindException nwe) {
-                result.legType = null; // can't determine leg type without wind data
-            }
-            final Speed averageSpeedOverGround = trackedLeg.getAverageSpeedOverGround(timePoint);
-            result.averageSpeedOverGroundInKnots = averageSpeedOverGround == null ? null : averageSpeedOverGround.getKnots();
-            Distance averageAbsoluteCrossTrackError;
-            try {
-                averageAbsoluteCrossTrackError = trackedLeg.getAverageAbsoluteCrossTrackError(timePoint, waitForLatestAnalyses);
-            } catch (NoWindException nwe) {
-                // leave averageAbsoluteCrossTrackError as null, meaning "unknown"
-                averageAbsoluteCrossTrackError = null;
-            }
-            result.averageAbsoluteCrossTrackErrorInMeters = averageAbsoluteCrossTrackError == null ? null : averageAbsoluteCrossTrackError.getMeters();
-            Distance averageSignedCrossTrackError;
-            try {
-                averageSignedCrossTrackError = trackedLeg.getAverageSignedCrossTrackError(timePoint, waitForLatestAnalyses);
-            } catch (NoWindException nwe) {
-                // leave averageSignedCrossTrackError as null, meaning "unknown"
-                averageSignedCrossTrackError = null;
-            }
-            result.averageSignedCrossTrackErrorInMeters = averageSignedCrossTrackError == null ? null : averageSignedCrossTrackError.getMeters();
-            Double speedOverGroundInKnots;
-            if (trackedLeg.hasFinishedLeg(timePoint))  {
-                speedOverGroundInKnots = averageSpeedOverGround == null ? null : averageSpeedOverGround.getKnots();
-                final Distance averageRideHeight = trackedLeg.getAverageRideHeight(timePoint);
-                result.currentRideHeightInMeters = averageRideHeight == null ? null : averageRideHeight.getMeters();
-            } else {
-                final SpeedWithBearing speedOverGround = trackedLeg.getSpeedOverGround(timePoint);
-                speedOverGroundInKnots = speedOverGround == null ? null : speedOverGround.getKnots();
-                final Distance rideHeight = trackedLeg.getRideHeight(timePoint);
-                result.currentRideHeightInMeters = rideHeight == null ? null : rideHeight.getMeters();
-            }
-            Bearing heel = trackedLeg.getHeel(timePoint);
-            result.currentHeelInDegrees = heel == null ? null : heel.getDegrees();
-            Bearing pitch = trackedLeg.getPitch(timePoint);
-            result.currentPitchInDegrees = pitch == null ? null : pitch.getDegrees();
-            result.currentSpeedOverGroundInKnots = speedOverGroundInKnots == null ? null : speedOverGroundInKnots;
-            Distance distanceTraveled = trackedLeg.getDistanceTraveled(timePoint);
-            result.distanceTraveledInMeters = distanceTraveled == null ? null : distanceTraveled.getMeters();
-            Distance distanceTraveledConsideringGateStart = trackedLeg.getDistanceTraveledConsideringGateStart(timePoint);
-            result.distanceTraveledIncludingGateStartInMeters = distanceTraveledConsideringGateStart == null ? null : distanceTraveledConsideringGateStart.getMeters();
-            final Duration estimatedTimeToNextMarkInSeconds = trackedLeg.getEstimatedTimeToNextMark(timePoint, WindPositionMode.EXACT, cache);
-            result.estimatedTimeToNextWaypointInSeconds = estimatedTimeToNextMarkInSeconds==null?null:estimatedTimeToNextMarkInSeconds.asSeconds();
-            result.timeInMilliseconds = time.asMillis();
-            result.finished = trackedLeg.hasFinishedLeg(timePoint);
-            final TimePoint legFinishTime = trackedLeg.getFinishTime();
-            // See bug 3829: there is an unlikely possibility that legFinishTime is null and the call to hasFinishedLeg below
-            // says that the leg has already finished. This can happen if the corresponding mark passing arrives between the two
-            // calls. To avoid having to use expensive locking, we'll just double-check here if legFinishTime is null and
-            // treat this as if trackedLeg.hasFinishedLeg(timePoint) had returned false.
-            result.correctedTotalTime = trackedLeg.hasStartedLeg(timePoint) ? trackedLeg.getTrackedLeg().getTrackedRace().getRankingMetric().getCorrectedTime(trackedLeg.getCompetitor(),
-                    trackedLeg.hasFinishedLeg(timePoint) && legFinishTime != null ? legFinishTime : timePoint, cache) : null;
-            // fetch the leg gap in own corrected time from the ranking metric
-            final Duration gapToLeaderInOwnTime = trackedLeg.getTrackedLeg().getTrackedRace().getRankingMetric().
-                    getLegGapToLegLeaderInOwnTime(trackedLeg, timePoint, rankingInfo, cache);
-            result.gapToLeaderInSeconds = gapToLeaderInOwnTime == null ? null : gapToLeaderInOwnTime.asSeconds();
-            if (result.gapToLeaderInSeconds != null) {
-                final Duration gapAtEndOfPreviousLeg = getGapAtEndOfPreviousLeg(trackedLeg, rankingInfo, cache);
-                if (gapAtEndOfPreviousLeg != null) {
-                    result.gapChangeSinceLegStartInSeconds = result.gapToLeaderInSeconds - gapAtEndOfPreviousLeg.asSeconds();
-                }
-            }
-            LinkedHashMap<Competitor, Integer> legRanks = legRanksCache.get(trackedLeg.getLeg());
-            if (legRanks != null) {
-                result.rank = legRanks.get(trackedLeg.getCompetitor());
-            } else {
-                result.rank = trackedLeg.getRank(timePoint, cache);
-            }
-            result.started = trackedLeg.hasStartedLeg(timePoint);
-            Speed velocityMadeGood;
-            if (trackedLeg.hasFinishedLeg(timePoint)) {
-                velocityMadeGood = trackedLeg.getAverageVelocityMadeGood(timePoint);
-            } else {
-                velocityMadeGood = trackedLeg.getVelocityMadeGood(timePoint, WindPositionMode.EXACT);
-            }
-            result.velocityMadeGoodInKnots = velocityMadeGood == null ? null : velocityMadeGood.getKnots();
-            Distance windwardDistanceToGo = trackedLeg.getWindwardDistanceToGo(timePoint, WindPositionMode.LEG_MIDDLE);
-            result.windwardDistanceToGoInMeters = windwardDistanceToGo == null ? null : windwardDistanceToGo
-                    .getMeters();
-            final TimePoint startOfRace = trackedLeg.getTrackedLeg().getTrackedRace().getStartOfRace();
-            if (startOfRace != null && trackedLeg.hasStartedLeg(timePoint)) {
-                // not using trackedLeg.getManeuvers(...) because it may not catch the mark passing maneuver starting this leg
-                // because that may have been detected as slightly before the mark passing time, hence associated with the previous leg
-                Iterable<Maneuver> maneuvers = trackedLeg.getTrackedLeg().getTrackedRace()
-                        .getManeuvers(trackedLeg.getCompetitor(), startOfRace, timePoint, waitForLatestAnalyses);
-                if (maneuvers != null) {
-                    result.numberOfManeuvers = new HashMap<ManeuverType, Integer>();
-                    result.numberOfManeuvers.put(ManeuverType.TACK, 0);
-                    result.numberOfManeuvers.put(ManeuverType.JIBE, 0);
-                    result.numberOfManeuvers.put(ManeuverType.PENALTY_CIRCLE, 0);
-                    Map<ManeuverType, Double> totalManeuverLossInMeters = new HashMap<ManeuverType, Double>();
-                    totalManeuverLossInMeters.put(ManeuverType.TACK, 0.0);
-                    totalManeuverLossInMeters.put(ManeuverType.JIBE, 0.0);
-                    totalManeuverLossInMeters.put(ManeuverType.PENALTY_CIRCLE, 0.0);
-                    TimePoint startOfLeg = trackedLeg.getStartTime();
-                    for (Maneuver maneuver : maneuvers) {
-                        // don't count maneuvers that were in previous legs
-                        switch (maneuver.getType()) {
-                        case TACK:
-                        case JIBE:
-                        case PENALTY_CIRCLE:
-                            if (!maneuver.getTimePoint().before(startOfLeg) && (legFinishTime == null || legFinishTime.after(timePoint) ||
-                                    maneuver.getTimePoint().before(legFinishTime))) {
-                                if (maneuver.getManeuverLoss() != null) {
-                                    result.numberOfManeuvers.put(maneuver.getType(),
-                                            result.numberOfManeuvers.get(maneuver.getType()) + 1);
-                                    totalManeuverLossInMeters.put(maneuver.getType(),
-                                            totalManeuverLossInMeters.get(maneuver.getType())
-                                            + maneuver.getManeuverLoss().getMeters());
-                                }
-                            }
-                            break;
-                        case MARK_PASSING:
-                            // analyze all mark passings, not only those after this leg's start, to catch the mark passing
-                            // maneuver starting this leg, even if its time point is slightly before the mark passing starting this leg
-                            MarkPassingManeuver mpm = (MarkPassingManeuver) maneuver;
-                            if (mpm.getWaypointPassed() == trackedLeg.getLeg().getFrom()) {
-                                result.sideToWhichMarkAtLegStartWasRounded = mpm.getSide();
-                            }
-                            break;
-                        default:
-                            /* Do nothing here.
-                             * Throwing an exception destroys the toggling (and maybe other behaviour) of the leaderboard.
-                             */
-                        }
-                    }
-                    result.averageManeuverLossInMeters = new HashMap<ManeuverType, Double>();
-                    for (ManeuverType maneuverType : new ManeuverType[] { ManeuverType.TACK, ManeuverType.JIBE,
-                            ManeuverType.PENALTY_CIRCLE }) {
-                        if (result.numberOfManeuvers.get(maneuverType) != 0) {
-                            result.averageManeuverLossInMeters.put(
-                                    maneuverType,
-                                    totalManeuverLossInMeters.get(maneuverType)
-                                    / result.numberOfManeuvers.get(maneuverType));
-                        }
-                    }
-                }
-            }
-        }
-        return result;
-    }
-
-    private Duration getGapAtEndOfPreviousLeg(TrackedLegOfCompetitor trackedLeg, final RankingInfo rankingInfo, WindLegTypeAndLegBearingCache cache) {
-        final Duration result;
-        final Course course = trackedLeg.getTrackedLeg().getTrackedRace().getRace().getCourse();
-        // if trackedLeg is the first leg, compute the gap at the start of this leg; otherwise, compute gap
-        // at the end of the previous leg
-        final TimePoint timePoint = trackedLeg.getStartTime();
-        final TrackedLegOfCompetitor tloc;
-        if (course.getFirstWaypoint() == trackedLeg.getLeg().getFrom()) {
-            tloc = trackedLeg;
-        } else {
-            tloc = trackedLeg.getTrackedLeg().getTrackedRace().getTrackedLegFinishingAt(trackedLeg.getLeg().getFrom())
-                    .getTrackedLeg(trackedLeg.getCompetitor());
-        }
-        result = trackedLeg.getTrackedLeg().getTrackedRace().getRankingMetric().getLegGapToLegLeaderInOwnTime(tloc, timePoint, rankingInfo, cache);
-        return result;
-    }
-
-    private LeaderboardDTO getLiveLeaderboard(Collection<String> namesOfRaceColumnsForWhichToLoadLegDetails,
-            boolean addOverallDetails, TrackedRegattaRegistry trackedRegattaRegistry, DomainFactory baseDomainFactory) throws NoWindException, ExecutionException {
-        LiveLeaderboardUpdater liveLeaderboardUpdater = getLiveLeaderboardUpdater(trackedRegattaRegistry,
-                baseDomainFactory);
-        return liveLeaderboardUpdater.getLiveLeaderboard(namesOfRaceColumnsForWhichToLoadLegDetails, addOverallDetails);
-    }
-
-    private LiveLeaderboardUpdater getLiveLeaderboardUpdater(TrackedRegattaRegistry trackedRegattaRegistry,
-            DomainFactory baseDomainFactory) {
-        LiveLeaderboardUpdater result = this.liveLeaderboardUpdater;
-        if (result == null) {
-            synchronized (this) {
-                result = this.liveLeaderboardUpdater;
-                if (result == null) {
-                    this.liveLeaderboardUpdater = new LiveLeaderboardUpdater(this, trackedRegattaRegistry, baseDomainFactory);
-                    result = this.liveLeaderboardUpdater;
-                }
-            }
-        }
-        return result;
-    }
-    
-    private LeaderboardDTOCache getLeaderboardDTOCache() {
-        LeaderboardDTOCache result = this.leaderboardDTOCache;
-        if (result == null) {
-            synchronized (this) {
-                result = this.leaderboardDTOCache;
-                if (result == null) {
-                    // The leaderboard cache is invalidated upon all competitor and mark position changes; some analyzes
-                    // are pretty expensive, such as the maneuver re-calculation. Waiting for the latest analysis after only a
-                    // single fix was updated is too expensive if users use the replay feature while a race is still running.
-                    // Therefore, using waitForLatestAnalyses==false seems appropriate here.
-                    this.leaderboardDTOCache = new LeaderboardDTOCache(/* waitForLatestAnalyses */false, this);
-                    result = this.leaderboardDTOCache;
-                }
-            }
-        }
-        return result;
-    }
-    
-    @Override
-    public LeaderboardDTO getLeaderboardDTO(TimePoint timePoint,
-            Collection<String> namesOfRaceColumnsForWhichToLoadLegDetails, boolean addOverallDetails,
-            TrackedRegattaRegistry trackedRegattaRegistry, DomainFactory baseDomainFactory, boolean fillTotalPointsUncorrected) throws NoWindException,
-            InterruptedException, ExecutionException {
-        LeaderboardDTO result = null;
-        if (timePoint == null) {
-            // timePoint==null means live mode; however, if we're after the end of all races and after all score
-            // corrections, don't use the live leaderboard updater which would keep re-calculating over and over again, but map
-            // this to a usual non-live call which uses the regular LeaderboardDTOCache which is invalidated properly
-            // when the tracked race associations or score corrections or tracked race contents changes:
-            final TimePoint nowMinusDelay = this.getNowMinusDelay();
-            final TimePoint timePointOfLatestModification = this.getTimePointOfLatestModification();
-            if (fillTotalPointsUncorrected || (timePointOfLatestModification != null && !nowMinusDelay.before(timePointOfLatestModification))) {
-                // if there hasn't been any modification to the leaderboard since nowMinusDelay, use non-live mode
-                // and pull the result from the regular leaderboard cache:
-                timePoint = timePointOfLatestModification;
-            } else {
-                // don't use the regular leaderboard cache; the race still seems to be on; use the live leaderboard updater instead:
-                timePoint = null;
-                result = this.getLiveLeaderboard(namesOfRaceColumnsForWhichToLoadLegDetails, addOverallDetails, trackedRegattaRegistry, baseDomainFactory);
-            }
-        }
-        if (timePoint != null) {
-            if (fillTotalPointsUncorrected) {
-                // explicitly filling the uncorrected total points requires uncached recalculation
-                result = computeDTO(timePoint, namesOfRaceColumnsForWhichToLoadLegDetails, addOverallDetails,
-                        /* waitForLatestAnalyses=false because otherwise this may block, e.g., for background tasks
-                           such as maneuver and mark passing calculations */ false,
-                        trackedRegattaRegistry, baseDomainFactory, fillTotalPointsUncorrected);
-            } else {
-                // in replay we'd like up-to-date results; they are still cached
-                // which is OK because the cache is invalidated whenever any of the tracked races attached to the
-                // leaderboard changes.
-                result = getLeaderboardDTOCache().getLeaderboardByName(timePoint,
-                        namesOfRaceColumnsForWhichToLoadLegDetails, addOverallDetails, baseDomainFactory,
-                        trackedRegattaRegistry);
-            }
-        }
-        return result;
-    }
-    
-=======
->>>>>>> 5fb3a831
     public String toString() {
         return getName() + " " + (getDefaultCourseArea() != null ? getDefaultCourseArea().getName() : "<No course area defined>") + " " + (getScoringScheme() != null ? getScoringScheme().getType().name() : "<No scoring scheme set>");
     }
