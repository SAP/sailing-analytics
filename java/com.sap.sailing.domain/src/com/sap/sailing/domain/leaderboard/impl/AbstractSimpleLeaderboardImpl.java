package com.sap.sailing.domain.leaderboard.impl;

import java.io.IOException;
import java.io.ObjectInputStream;
import java.util.ArrayList;
import java.util.Collection;
import java.util.Collections;
import java.util.Comparator;
import java.util.Date;
import java.util.HashMap;
import java.util.HashSet;
import java.util.Iterator;
import java.util.LinkedHashMap;
import java.util.List;
import java.util.Map;
import java.util.NavigableSet;
import java.util.NoSuchElementException;
import java.util.Set;
import java.util.UUID;
import java.util.concurrent.Callable;
import java.util.concurrent.ExecutionException;
import java.util.concurrent.Executor;
import java.util.concurrent.Executors;
import java.util.concurrent.Future;
import java.util.concurrent.FutureTask;
import java.util.concurrent.LinkedBlockingQueue;
import java.util.concurrent.RunnableFuture;
import java.util.concurrent.ThreadPoolExecutor;
import java.util.concurrent.TimeUnit;
import java.util.logging.Level;
import java.util.logging.Logger;

import com.sap.sailing.domain.abstractlog.race.InvalidatesLeaderboardCache;
import com.sap.sailing.domain.abstractlog.race.RaceLogEvent;
import com.sap.sailing.domain.abstractlog.regatta.RegattaLogEvent;
import com.sap.sailing.domain.base.Competitor;
import com.sap.sailing.domain.base.Course;
import com.sap.sailing.domain.base.DomainFactory;
import com.sap.sailing.domain.base.Fleet;
import com.sap.sailing.domain.base.Leg;
import com.sap.sailing.domain.base.RaceColumn;
import com.sap.sailing.domain.base.RaceColumnInSeries;
import com.sap.sailing.domain.base.RaceColumnListener;
import com.sap.sailing.domain.base.Waypoint;
import com.sap.sailing.domain.common.Distance;
import com.sap.sailing.domain.common.LeaderboardType;
import com.sap.sailing.domain.common.LegType;
import com.sap.sailing.domain.common.ManeuverType;
import com.sap.sailing.domain.common.MaxPointsReason;
import com.sap.sailing.domain.common.NoWindError;
import com.sap.sailing.domain.common.NoWindException;
import com.sap.sailing.domain.common.RegattaAndRaceIdentifier;
import com.sap.sailing.domain.common.RegattaNameAndRaceName;
import com.sap.sailing.domain.common.Speed;
import com.sap.sailing.domain.common.SpeedWithBearing;
import com.sap.sailing.domain.common.dto.BasicRaceDTO;
import com.sap.sailing.domain.common.dto.CompetitorDTO;
import com.sap.sailing.domain.common.dto.FleetDTO;
import com.sap.sailing.domain.common.dto.LeaderboardDTO;
import com.sap.sailing.domain.common.dto.LeaderboardEntryDTO;
import com.sap.sailing.domain.common.dto.LeaderboardRowDTO;
import com.sap.sailing.domain.common.dto.LegEntryDTO;
import com.sap.sailing.domain.common.dto.MetaLeaderboardRaceColumnDTO;
import com.sap.sailing.domain.common.dto.RaceColumnDTO;
import com.sap.sailing.domain.common.dto.RaceDTO;
import com.sap.sailing.domain.common.tracking.GPSFixMoving;
import com.sap.sailing.domain.leaderboard.Leaderboard;
import com.sap.sailing.domain.leaderboard.NumberOfCompetitorsInLeaderboardFetcher;
import com.sap.sailing.domain.leaderboard.ResultDiscardingRule;
import com.sap.sailing.domain.leaderboard.ScoreCorrection.Result;
import com.sap.sailing.domain.leaderboard.SettableScoreCorrection;
import com.sap.sailing.domain.leaderboard.ThresholdBasedResultDiscardingRule;
import com.sap.sailing.domain.leaderboard.caching.LeaderboardDTOCache;
import com.sap.sailing.domain.leaderboard.caching.LeaderboardDTOCalculationReuseCache;
import com.sap.sailing.domain.leaderboard.caching.LiveLeaderboardUpdater;
import com.sap.sailing.domain.leaderboard.meta.MetaLeaderboardColumn;
import com.sap.sailing.domain.racelog.RaceLogIdentifier;
import com.sap.sailing.domain.ranking.RankingMetric.CompetitorRankingInfo;
import com.sap.sailing.domain.ranking.RankingMetric.RankingInfo;
import com.sap.sailing.domain.tracking.GPSFixTrack;
import com.sap.sailing.domain.tracking.Maneuver;
import com.sap.sailing.domain.tracking.MarkPassing;
import com.sap.sailing.domain.tracking.MarkPassingManeuver;
import com.sap.sailing.domain.tracking.RaceChangeListener;
import com.sap.sailing.domain.tracking.TrackedLeg;
import com.sap.sailing.domain.tracking.TrackedLegOfCompetitor;
import com.sap.sailing.domain.tracking.TrackedRace;
import com.sap.sailing.domain.tracking.TrackedRegattaRegistry;
import com.sap.sailing.domain.tracking.WindLegTypeAndLegBearingCache;
import com.sap.sailing.domain.tracking.WindPositionMode;
import com.sap.sailing.domain.tracking.impl.AbstractRaceChangeListener;
import com.sap.sailing.util.impl.RaceColumnListeners;
import com.sap.sse.common.Duration;
import com.sap.sse.common.TimePoint;
import com.sap.sse.common.Util;
import com.sap.sse.common.impl.MillisecondsTimePoint;
import com.sap.sse.concurrent.LockUtil;
import com.sap.sse.concurrent.NamedReentrantReadWriteLock;
import com.sap.sse.util.impl.ThreadFactoryWithPriority;

/**
 * Base implementation for various types of leaderboards. The {@link RaceColumnListener} implementation forwards events
 * received to all {@link RaceColumnListener} subscribed with this leaderboard. To which objects this leaderboard subscribes
 * as {@link RaceColumnListener} is left to the concrete subclasses to implement, but the race columns seem like useful
 * candidates.
 * 
 * @author Axel Uhl (d043530)
 *
 */
public abstract class AbstractSimpleLeaderboardImpl implements Leaderboard, RaceColumnListener {
    private static final long serialVersionUID = 330156778603279333L;
    
    private static final Logger logger = Logger.getLogger(AbstractSimpleLeaderboardImpl.class.getName());

    static final Double DOUBLE_0 = new Double(0);

    private final SettableScoreCorrection scoreCorrection;

    private ThresholdBasedResultDiscardingRule crossLeaderboardResultDiscardingRule;

    /**
     * The optional display name mappings for competitors. This allows a user to override the tracking-provided
     * competitor names for display in a leaderboard.
     */
    private final Map<Competitor, String> displayNames;

    /** the display name of the leaderboard */
    private String displayName;

    /**
     * Backs the {@link #getCarriedPoints(Competitor)} API with data. Can be used to prime this leaderboard
     * with aggregated results of races not tracked / displayed by this leaderboard in detail. The points
     * provided by this map are considered by {@link #getNetPoints(Competitor, TimePoint)}.
     */
    private final Map<Competitor, Double> carriedPoints;

    private final RaceColumnListeners raceColumnListeners;
    
    /**
     * A set that manages the difference between {@link #getCompetitors()} and {@link #getAllCompetitors()}. Access
     * is controlled by the {@link #suppressedCompetitorsLock} lock.
     */
    private final Set<Competitor> suppressedCompetitors;
    private final NamedReentrantReadWriteLock suppressedCompetitorsLock;

    private transient Map<com.sap.sse.common.Util.Pair<TrackedRace, Competitor>, RunnableFuture<RaceDetails>> raceDetailsAtEndOfTrackingCache;

    /**
     * This executor needs to be a different one than {@link #executor} because the tasks run by {@link #executor}
     * can depend on the results of the tasks run by {@link #raceDetailsExecutor}, and an {@link Executor} doesn't
     * move a task that is blocked by waiting for another {@link FutureTask} to the side but blocks permanently,
     * ending in a deadlock (one that cannot easily be detected by the Eclipse debugger either).
     */
    private transient Executor raceDetailsExecutor;

    /**
     * Used to remove all these listeners from their tracked races when this servlet is {@link #destroy() destroyed}.
     */
    private transient Set<CacheInvalidationListener> cacheInvalidationListeners;

    private transient ThreadPoolExecutor executor;

    private transient LiveLeaderboardUpdater liveLeaderboardUpdater;

    private transient LeaderboardDTOCache leaderboardDTOCache;
    
    /**
     * A leaderboard entry representing a snapshot of a cell at a given time point for a single race/competitor.
     * 
     * @author Axel Uhl (d043530)
     *
     */
    class EntryImpl implements Entry {
        private final Callable<Integer> trackedRankProvider;
        private final Double totalPoints;
        private final Callable<Double> totalPointsUncorrectedProvider;
        private final boolean isTotalPointsCorrected;
        private final Double netPoints;
        private final MaxPointsReason maxPointsReason;
        private final boolean discarded;
        private final Fleet fleet;

        private EntryImpl(Callable<Integer> trackedRankProvider, Double totalPoints,
                Callable<Double> totalPointsUncorrectedProvider, boolean isTotalPointsCorrected,
                Double netPoints, MaxPointsReason maxPointsReason, boolean discarded, Fleet fleet) {
            super();
            this.trackedRankProvider = trackedRankProvider;
            this.totalPoints = totalPoints;
            this.totalPointsUncorrectedProvider = totalPointsUncorrectedProvider;
            this.isTotalPointsCorrected = isTotalPointsCorrected;
            this.netPoints = netPoints;
            this.maxPointsReason = maxPointsReason;
            this.discarded = discarded;
            this.fleet = fleet;
        }
        @Override
        public int getTrackedRank() {
            try {
                return trackedRankProvider.call();
            } catch (Exception e) {
                throw new RuntimeException(e);
            }
        }
        @Override
        public Double getTotalPoints() {
            return totalPoints;
        }
        @Override
        public boolean isTotalPointsCorrected() {
            return isTotalPointsCorrected;
        }
        @Override
        public Double getNetPoints() {
            return netPoints;
        }
        @Override
        public MaxPointsReason getMaxPointsReason() {
            return maxPointsReason;
        }
        @Override
        public boolean isDiscarded() {
            return discarded;
        }
        @Override
        public Fleet getFleet() {
            return fleet;
        }
        @Override
        public Double getTotalPointsUncorrected() {
            try {
                return totalPointsUncorrectedProvider.call();
            } catch (Exception e) {
                throw new RuntimeException(e);
            }
        }
    }
    
    /**
     * Computing the competitors can be a bit expensive, particularly if the fleet is large and there may be suppressed
     * competitors, and the leaderboard may be a meta-leaderboard that refers to other leaderboards which each have
     * several tracked races attached from where the competitors need to be retrieved. Ideally, the competitors list
     * would be cached, but that is again difficult because we would have to monitor all changes in all dependent
     * leaderboards and columns and tracked races properly.
     * <p>
     * 
     * As it turns out, one of the most frequent uses of the {@link AbstractSimpleLeaderboardImpl#getCompetitors}
     * competitors list is to determine their number which in turn is only required for high-point scoring systems and
     * for computing the default score for penalties. Again, the most frequently used low-point family of scoring schemes
     * does not require this number. Yet, the scoring scheme requires an argument for polymorphic use by those that
     * need it. Instead of computing it for each call, this interface lets us defer the actual calculation until the
     * point when it's really needed. Once asked, this object will cache the result. Therefore, a new one should be
     * constructed each time the number shall be computed.
     * 
     * @author Axel Uhl (D043530)
     * 
     */
    public class NumberOfCompetitorsFetcherImpl implements NumberOfCompetitorsInLeaderboardFetcher {
        private int numberOfCompetitors = -1;
        
        @Override
        public int getNumberOfCompetitorsInLeaderboard() {
            if (numberOfCompetitors == -1) {
                numberOfCompetitors = Util.size(getCompetitors());
            }
            return numberOfCompetitors;
        }
    }

    /**
     * Handles the invalidation of the {@link SailingServiceImpl#raceDetailsAtEndOfTrackingCache} entries if the tracked
     * race changes in any way. In particular, for {@link #statusChanged}, when the status changes away from LOADING,
     * calculations may start or resume, making it necessary to clear the cache.
     * 
     * @author Axel Uhl (D043530)
     *
     */
    private class CacheInvalidationListener extends AbstractRaceChangeListener {
        private final TrackedRace trackedRace;
        private final Competitor competitor;

        public CacheInvalidationListener(TrackedRace trackedRace, Competitor competitor) {
            this.trackedRace = trackedRace;
            this.competitor = competitor;
        }

        public TrackedRace getTrackedRace() {
            return trackedRace;
        }

        public void removeFromTrackedRace() {
            trackedRace.removeListener(this);
        }

        private void invalidateCacheAndRemoveThisListenerFromTrackedRace() {
            synchronized (raceDetailsAtEndOfTrackingCache) {
                raceDetailsAtEndOfTrackingCache.remove(new com.sap.sse.common.Util.Pair<TrackedRace, Competitor>(trackedRace, competitor));
                removeFromTrackedRace();
            }
        }
        
        @Override
        protected void defaultAction() {
            invalidateCacheAndRemoveThisListenerFromTrackedRace();
        }
    }
    
    private static class UUIDGenerator implements LeaderboardDTO.UUIDGenerator {
        @Override
        public String generateRandomUUID() {
            return UUID.randomUUID().toString();
        }
    }

    public AbstractSimpleLeaderboardImpl(ThresholdBasedResultDiscardingRule resultDiscardingRule) {
        this.carriedPoints = new HashMap<Competitor, Double>();
        this.scoreCorrection = createScoreCorrection();
        this.displayNames = new HashMap<Competitor, String>();
        this.crossLeaderboardResultDiscardingRule = resultDiscardingRule;
        this.suppressedCompetitors = new HashSet<Competitor>();
        this.suppressedCompetitorsLock = new NamedReentrantReadWriteLock("suppressedCompetitorsLock", /* fair */ false);
        this.raceColumnListeners = new RaceColumnListeners();
        this.raceDetailsAtEndOfTrackingCache = new HashMap<com.sap.sse.common.Util.Pair<TrackedRace, Competitor>, RunnableFuture<RaceDetails>>();
        initTransientFields();
    }
    
    /**
     * Produces the score correction object to use in this leaderboard. Used by the constructor. Subclasses may override
     * this method to create a more specific type of score correction. This implementation produces an object of type
     * {@link ScoreCorrectionImpl}.
     */
    protected SettableScoreCorrection createScoreCorrection() {
        return new ScoreCorrectionImpl(this);
    }
    
    private void readObject(ObjectInputStream ois) throws ClassNotFoundException, IOException {
        ois.defaultReadObject();
        initTransientFields();
    }

    private void initTransientFields() {
        this.raceDetailsAtEndOfTrackingCache = new HashMap<com.sap.sse.common.Util.Pair<TrackedRace,Competitor>, RunnableFuture<RaceDetails>>();
        this.raceDetailsExecutor = Executors.newFixedThreadPool(Runtime.getRuntime().availableProcessors());
        this.cacheInvalidationListeners = new HashSet<CacheInvalidationListener>();
        // When many updates are triggered in a short period of time by a single thread, ensure that the single thread
        // providing the updates is not outperformed by all the re-calculations happening here. Leave at least one
        // core to other things, but by using at least three threads ensure that no simplistic deadlocks may occur.
        final int THREAD_POOL_SIZE = Math.max(Runtime.getRuntime().availableProcessors(), 3);
        executor = new ThreadPoolExecutor(/* corePoolSize */ THREAD_POOL_SIZE,
                /* maximumPoolSize */ THREAD_POOL_SIZE,
                /* keepAliveTime */ 60, TimeUnit.SECONDS,
                /* workQueue */ new LinkedBlockingQueue<Runnable>(), new ThreadFactoryWithPriority(Thread.NORM_PRIORITY-1, /* daemon */ true));
    }

    @Override
    public void destroy() {
        for (CacheInvalidationListener cacheInvalidationListener : cacheInvalidationListeners) {
            cacheInvalidationListener.removeFromTrackedRace();
        }
    }

    @Override
    public SettableScoreCorrection getScoreCorrection() {
        return scoreCorrection;
    }

    @Override
    public String getDisplayName(Competitor competitor) {
        return displayNames.get(competitor);
    }

    @Override
    public String getDisplayName() {
        return displayName;
    }

    @Override
    public void setDisplayName(String displayName) {
        this.displayName = displayName;
    }

    @Override
    public ResultDiscardingRule getResultDiscardingRule() {
        return crossLeaderboardResultDiscardingRule;
    }

    @Override
    public void setCarriedPoints(Competitor competitor, double carriedPoints) {
        Double oldCarriedPoints = this.carriedPoints.put(competitor, carriedPoints);
        if (!Util.equalsWithNull(oldCarriedPoints, carriedPoints)) {
            getScoreCorrection().notifyListenersAboutCarriedPointsChange(competitor, oldCarriedPoints, carriedPoints);
        }
    }

    @Override
    public double getCarriedPoints(Competitor competitor) {
        Double result = carriedPoints.get(competitor);
        return result == null ? 0 : result;
    }

    @Override
    public Map<Competitor, Double> getCompetitorsForWhichThereAreCarriedPoints() {
        return Collections.unmodifiableMap(carriedPoints);
    }

    @Override
    public void unsetCarriedPoints(Competitor competitor) {
        Double oldCarriedPoints = carriedPoints.remove(competitor);
        if (oldCarriedPoints != null) {
            getScoreCorrection().notifyListenersAboutCarriedPointsChange(competitor, oldCarriedPoints, null);
        }
    }

    @Override
    public boolean hasCarriedPoints() {
        return !carriedPoints.isEmpty();
    }

    @Override
    public boolean hasCarriedPoints(Competitor competitor) {
        return carriedPoints.containsKey(competitor);
    }

    @Override
    public void setDisplayName(Competitor competitor, String displayName) {
        String oldDisplayName = displayNames.get(competitor);
        displayNames.put(competitor, displayName);
        if (!Util.equalsWithNull(oldDisplayName, displayName)) {
            getRaceColumnListeners().notifyListenersAboutCompetitorDisplayNameChanged(competitor, oldDisplayName, displayName);
        }
    }

    @Override
    public void setCrossLeaderboardResultDiscardingRule(ThresholdBasedResultDiscardingRule discardingRule) {
        ResultDiscardingRule oldDiscardingRule = getResultDiscardingRule();
        this.crossLeaderboardResultDiscardingRule = discardingRule;
        getRaceColumnListeners().notifyListenersAboutResultDiscardingRuleChanged(oldDiscardingRule, discardingRule);
    }

    @Override
    public Double getTotalPoints(final Competitor competitor, final RaceColumn raceColumn, final TimePoint timePoint) {
        return getScoreCorrection().getCorrectedScore(
                ()->getTrackedRank(competitor, raceColumn, timePoint), competitor,
                raceColumn, timePoint, new NumberOfCompetitorsFetcherImpl(), getScoringScheme()).getCorrectedScore();
    }

    @Override
    public MaxPointsReason getMaxPointsReason(Competitor competitor, RaceColumn raceColumn, TimePoint timePoint) {
        return getScoreCorrection().getMaxPointsReason(competitor, raceColumn, timePoint);
    }

    @Override
    public boolean isDiscarded(Competitor competitor, RaceColumn raceColumn, TimePoint timePoint) {
        return isDiscarded(competitor, raceColumn, getRaceColumns(), timePoint);
    }
    
    private boolean isDiscarded(Competitor competitor, RaceColumn raceColumn,
            Iterable<RaceColumn> raceColumnsToConsider, TimePoint timePoint) {
        final Set<RaceColumn> discardedRaceColumns = getResultDiscardingRule()
                        .getDiscardedRaceColumns(competitor, this, raceColumnsToConsider, timePoint);
        return isDiscarded(competitor, raceColumn, timePoint, discardedRaceColumns);
    }

    /**
     * Same as {@link #isDiscarded(Competitor, RaceColumn, TimePoint)}, only that the set of discarded race columns can
     * be specified which is useful when net points are to be computed for more than one column for the same
     * competitor because then the calculation of discards (which requires looking at all columns) only needs to be done
     * once and not again for each column (which would lead to quadratic effort).
     * 
     * @param discardedRaceColumns
     *            expected to be the result of what we would get if we called {@link #getResultDiscardingRule()}.
     *            {@link ResultDiscardingRule#getDiscardedRaceColumns(Competitor, Leaderboard, Iterable, TimePoint)
     *            getDiscardedRaceColumns(competitor, this, raceColumnsToConsider, timePoint)}.
     */
    private boolean isDiscarded(Competitor competitor, RaceColumn raceColumn, TimePoint timePoint,
            final Set<RaceColumn> discardedRaceColumns) {
        return !raceColumn.isMedalRace()
                && getMaxPointsReason(competitor, raceColumn, timePoint).isDiscardable()
                && discardedRaceColumns.contains(raceColumn);
    }

    @Override
    public Double getNetPoints(Competitor competitor, RaceColumn raceColumn, TimePoint timePoint) throws NoWindException {
        return getNetPoints(competitor, raceColumn, getRaceColumns(), timePoint);
    }

    @Override
    public Double getNetPoints(Competitor competitor, RaceColumn raceColumn,
            Iterable<RaceColumn> raceColumnsToConsider, TimePoint timePoint) throws NoWindException {
        final Set<RaceColumn> discardedRaceColumns = getResultDiscardingRule()
                .getDiscardedRaceColumns(competitor, this, raceColumnsToConsider, timePoint);
        return getNetPoints(competitor, raceColumn, timePoint, discardedRaceColumns);
    }

    /**
     * Same as {@link #getNetPoints(Competitor, RaceColumn, Iterable, TimePoint)}, only that the set of discarded race columns can
     * be specified which is useful when net points are to be computed for more than one column for the same
     * competitor because then the calculation of discards (which requires looking at all columns) only needs to be done
     * once and not again for each column (which would lead to quadratic effort).
     * 
     * @param discardedRaceColumns
     *            expected to be the result of what we would get if we called {@link #getResultDiscardingRule()}.
     *            {@link ResultDiscardingRule#getDiscardedRaceColumns(Competitor, Leaderboard, Iterable, TimePoint)
     *            getDiscardedRaceColumns(competitor, this, raceColumnsToConsider, timePoint)}.
     */
    @Override
    public Double getNetPoints(Competitor competitor, RaceColumn raceColumn, TimePoint timePoint, Set<RaceColumn> discardedRaceColumns) {
        Double result;
        if (isDiscarded(competitor, raceColumn, timePoint, discardedRaceColumns)) {
            result = 0.0;
        } else {
            final Double totalPoints = getTotalPoints(competitor, raceColumn, timePoint);
            if (totalPoints == null) {
                result = null;
            } else {
                result = raceColumn.getFactor() * totalPoints;
            }
        }
        return result;
    }

    @Override
    public Double getNetPoints(Competitor competitor, TimePoint timePoint) {
        return getNetPoints(competitor, getRaceColumns(), timePoint);
    }

    @Override
    public Double getNetPoints(Competitor competitor, final Iterable<RaceColumn> raceColumnsToConsider,
            TimePoint timePoint) {
        // when a column with isStartsWithZeroScore() is found, only reset score if the competitor scored in any race from there on
        boolean needToResetScoreUponNextNonEmptyEntry = false;
        double result = getCarriedPoints(competitor);
        final Set<RaceColumn> discardedRaceColumns = getResultDiscardingRule()
                .getDiscardedRaceColumns(competitor, this, raceColumnsToConsider, timePoint);
        for (RaceColumn raceColumn : raceColumnsToConsider) {
            if (raceColumn.isStartsWithZeroScore()) {
                needToResetScoreUponNextNonEmptyEntry = true;
            }
            if (getScoringScheme().isValidInNetScore(this, raceColumn, competitor, timePoint)) {
                final Double netPoints = getNetPoints(competitor, raceColumn, timePoint, discardedRaceColumns);
                if (netPoints != null) {
                    if (needToResetScoreUponNextNonEmptyEntry) {
                        result = 0;
                        needToResetScoreUponNextNonEmptyEntry = false;
                    }
                    result += netPoints;
                }
            }
        }
        return result;
    }

    /**
     * All competitors with non-<code>null</code> total points are added to the result which is then sorted by total points in ascending
     * order. The fleet, if ordered, is the primary ordering criterion, followed by the total points.
     */
    @Override
    public List<Competitor> getCompetitorsFromBestToWorst(final RaceColumn raceColumn, TimePoint timePoint) throws NoWindException {
        final Map<Competitor, com.sap.sse.common.Util.Pair<Double, Fleet>> totalPointsAndFleet = new HashMap<Competitor, com.sap.sse.common.Util.Pair<Double, Fleet>>();
        for (Competitor competitor : getCompetitors()) {
            Double totalPoints = getTotalPoints(competitor, raceColumn, timePoint);
            if (totalPoints != null) {
                totalPointsAndFleet.put(competitor, new com.sap.sse.common.Util.Pair<Double, Fleet>(totalPoints, raceColumn.getFleetOfCompetitor(competitor)));
            }
        }
        List<Competitor> result = new ArrayList<Competitor>(totalPointsAndFleet.keySet());
        Collections.sort(result, new Comparator<Competitor>() {
            @Override
            public int compare(Competitor o1, Competitor o2) {
                int comparisonResult;
                if (o1 == o2) {
                    comparisonResult = 0;
                } else {
                    if (raceColumn.hasSplitFleets() && !raceColumn.hasSplitFleetContiguousScoring()) {
                        // only check fleets if there are more than one and the column is not to be contiguously scored even in case
                        // of split fleets
                        final Fleet o1Fleet = totalPointsAndFleet.get(o1).getB();
                        final Fleet o2Fleet = totalPointsAndFleet.get(o2).getB();
                        if (o1Fleet == null) {
                            if (o2Fleet == null) {
                                comparisonResult = 0;
                            } else {
                                comparisonResult = 1; // o1 ranks "worse" because it doesn't have a fleet set while o2
                                                      // has
                            }
                        } else {
                            if (o2Fleet == null) {
                                comparisonResult = -1; // o1 ranks "better" because it has a fleet set while o2 hasn't
                            } else {
                                comparisonResult = o1Fleet.compareTo(o2Fleet);
                            }
                        }
                    } else {
                        // either there are no split fleets or the split isn't relevant for scoring as for ordered fleets
                        // the scoring runs contiguously from top to bottom
                        comparisonResult = 0;
                    }
                    if (comparisonResult == 0) {
                        comparisonResult = getScoringScheme().getScoreComparator(/* nullScoresAreBetter */ false).compare(
                                totalPointsAndFleet.get(o1).getA(), totalPointsAndFleet.get(o2).getA());
                    }
                }
                return comparisonResult;
            }
        });
        return result;
    }

    @Override
    public List<Competitor> getCompetitorsFromBestToWorst(TimePoint timePoint) {
        return getCompetitorsFromBestToWorst(getRaceColumns(), timePoint);
    }
    
    private List<Competitor> getCompetitorsFromBestToWorst(Iterable<RaceColumn> raceColumnsToConsider, TimePoint timePoint) {
        List<Competitor> result = new ArrayList<Competitor>();
        for (Competitor competitor : getCompetitors()) {
            result.add(competitor);
        }
        Collections.sort(result, getTotalRankComparator(raceColumnsToConsider, timePoint));
        return result;
    }
    
    @Override
    public int getTotalRankOfCompetitor(Competitor competitor, TimePoint timePoint) throws NoWindException {
        List<Competitor> competitorsFromBestToWorst = getCompetitorsFromBestToWorst(timePoint);
        return competitorsFromBestToWorst.indexOf(competitor) + 1;
    }

    protected Comparator<? super Competitor> getTotalRankComparator(Iterable<RaceColumn> raceColumnsToConsider, TimePoint timePoint) {
        return new LeaderboardTotalRankComparator(this, timePoint, getScoringScheme(), /* nullScoresAreBetter */ false, raceColumnsToConsider);
    }

    @Override
    public RaceColumn getRaceColumnByName(String columnName) {
        RaceColumn result = null;
        for (RaceColumn r : getRaceColumns()) {
            if (r.getName().equals(columnName)) {
                result = r;
                break;
            }
        }
        return result;
    }

    @Override
    public Competitor getCompetitorByName(String competitorName) {
        for (Competitor competitor : getAllCompetitors()) {
            if (competitor.getName().equals(competitorName)) {
                return competitor;
            }
        }
        return null;
    }

    @Override
    public boolean countRaceForComparisonWithDiscardingThresholds(Competitor competitor, RaceColumn raceColumn, TimePoint timePoint) {
        TrackedRace trackedRaceForCompetitorInColumn;
        return getScoringScheme().isValidInNetScore(this, raceColumn, competitor, timePoint) && 
               (getScoreCorrection().isScoreCorrected(competitor, raceColumn, timePoint) ||
                       ((trackedRaceForCompetitorInColumn=raceColumn.getTrackedRace(competitor)) != null &&
                        trackedRaceForCompetitorInColumn.hasStarted(timePoint) &&
                        trackedRaceForCompetitorInColumn.getRank(competitor, timePoint) != 0));
    }
    
    @Override
    public void addRaceColumnListener(RaceColumnListener listener) {
        getRaceColumnListeners().addRaceColumnListener(listener);
    }

    @Override
    public void removeRaceColumnListener(RaceColumnListener listener) {
        getRaceColumnListeners().removeRaceColumnListener(listener);
    }

    @Override
    public Entry getEntry(final Competitor competitor, final RaceColumn race, final TimePoint timePoint) throws NoWindException {
        final Set<RaceColumn> discardedRaceColumns = getResultDiscardingRule().getDiscardedRaceColumns(competitor, this, getRaceColumns(), timePoint);
        return getEntry(competitor, race, timePoint, discardedRaceColumns);
    }
    
    @Override
    public Entry getEntry(final Competitor competitor, final RaceColumn race, final TimePoint timePoint,
            Set<RaceColumn> discardedRaceColumns) throws NoWindException {
        Callable<Integer> trackedRankProvider = ()->getTrackedRank(competitor, race, timePoint);
        final Result correctedResults = getScoreCorrection().getCorrectedScore(trackedRankProvider, competitor, race,
                timePoint, new NumberOfCompetitorsFetcherImpl(), getScoringScheme());
        boolean discarded = isDiscarded(competitor, race, timePoint, discardedRaceColumns);
        final Double correctedScore = correctedResults.getCorrectedScore();
        return new EntryImpl(trackedRankProvider, correctedScore, ()->correctedResults.getUncorrectedScore(),
                correctedResults.isCorrected(), discarded ? DOUBLE_0 : correctedScore == null ? null
                : Double.valueOf(correctedScore * race.getFactor()), correctedResults.getMaxPointsReason(), discarded,
                race.getFleetOfCompetitor(competitor));
    }

    @Override
    public Map<RaceColumn, List<Competitor>> getRankedCompetitorsFromBestToWorstAfterEachRaceColumn(TimePoint timePoint) throws NoWindException {
        Map<RaceColumn, List<Competitor>> result = new LinkedHashMap<>();
        List<RaceColumn> raceColumnsToConsider = new ArrayList<>();
        for (RaceColumn raceColumn : getRaceColumns()) {
            raceColumnsToConsider.add(raceColumn);
            result.put(raceColumn, getCompetitorsFromBestToWorst(raceColumnsToConsider, timePoint));
        }
        return result;
    }

    @Override
    public Map<RaceColumn, Map<Competitor, Double>> getNetPointsSumAfterRaceColumn(final TimePoint timePoint)
            throws NoWindException {
        final Map<RaceColumn, Map<Competitor, Double>> result = new LinkedHashMap<>();
        List<RaceColumn> raceColumnsToConsider = new ArrayList<>();
        Map<RaceColumn, Future<Map<Competitor, Double>>> futures = new HashMap<>();
        for (final RaceColumn raceColumn : getRaceColumns()) {
            raceColumnsToConsider.add(raceColumn);
            final Iterable<RaceColumn> finalRaceColumnsToConsider = new ArrayList<>(raceColumnsToConsider);
            futures.put(raceColumn, executor.submit(new Callable<Map<Competitor, Double>>() {
                @Override
                public Map<Competitor, Double> call() {
                    Map<Competitor, Double> netPointsSumPerCompetitorInColumn = new HashMap<>();
                    for (Competitor competitor : getCompetitors()) {
                        netPointsSumPerCompetitorInColumn.put(competitor, getNetPoints(competitor, finalRaceColumnsToConsider, timePoint));
                    }
                    synchronized (result) {
                        return netPointsSumPerCompetitorInColumn;
                    }
                }
            }));
        }
        for (RaceColumn raceColumn : getRaceColumns()) {
            try {
                result.put(raceColumn, futures.get(raceColumn).get());
            } catch (InterruptedException | ExecutionException e) {
                if (e.getCause() instanceof NoWindError) {
                    throw ((NoWindError) e.getCause()).getCause();
                } else {
                    throw new RuntimeException(e); // no caught exceptions occur in the futures executed
                }
            }
        }
        return result;
    }

    @Override
    public Map<com.sap.sse.common.Util.Pair<Competitor, RaceColumn>, Entry> getContent(final TimePoint timePoint) throws NoWindException {
        Map<com.sap.sse.common.Util.Pair<Competitor, RaceColumn>, Entry> result = new HashMap<com.sap.sse.common.Util.Pair<Competitor, RaceColumn>, Entry>();
        Map<Competitor, Set<RaceColumn>> discardedRaces = new HashMap<Competitor, Set<RaceColumn>>();
        for (final RaceColumn raceColumn : getRaceColumns()) {
            for (final Competitor competitor : getCompetitors()) {
                Callable<Integer> trackedRankProvider = ()->getTrackedRank(competitor, raceColumn, timePoint);
                final Result correctedResults = getScoreCorrection().getCorrectedScore(trackedRankProvider, competitor, raceColumn,
                        timePoint, new NumberOfCompetitorsFetcherImpl(), getScoringScheme());
                Set<RaceColumn> discardedRacesForCompetitor = discardedRaces.get(competitor);
                if (discardedRacesForCompetitor == null) {
                    discardedRacesForCompetitor = getResultDiscardingRule().getDiscardedRaceColumns(competitor, this, getRaceColumns(), timePoint);
                    discardedRaces.put(competitor, discardedRacesForCompetitor);
                }
                boolean discarded = discardedRacesForCompetitor.contains(raceColumn);
                final Double correctedScore = correctedResults.getCorrectedScore();
                Entry entry = new EntryImpl(trackedRankProvider, correctedScore,
                        ()->correctedResults.getUncorrectedScore(),
                        correctedResults.isCorrected(),
                                discarded ? DOUBLE_0 : (correctedScore==null?null:
                                        Double.valueOf((correctedScore * raceColumn.getFactor()))), correctedResults.getMaxPointsReason(),
                                discarded, raceColumn.getFleetOfCompetitor(competitor));
                result.put(new com.sap.sse.common.Util.Pair<Competitor, RaceColumn>(competitor, raceColumn), entry);
            }
        }
        return result;
    }

    @Override
    public void trackedRaceLinked(RaceColumn raceColumn, Fleet fleet, TrackedRace trackedRace) {
        getRaceColumnListeners().notifyListenersAboutTrackedRaceLinked(raceColumn, fleet, trackedRace);
    }

    @Override
    public void trackedRaceUnlinked(RaceColumn raceColumn, Fleet fleet, TrackedRace trackedRace) {
        getRaceColumnListeners().notifyListenersAboutTrackedRaceUnlinked(raceColumn, fleet, trackedRace);
        // It's generally possible that a leaderboard links to the same tracked race in multiple columns / fleets;
        // only if it no longer references the trackedRace currently unlinked from one column/fleet, also unlink
        // all cache invalidation listeners for said trackedRace
        if (!Util.contains(getTrackedRaces(), trackedRace)) {
            synchronized (cacheInvalidationListeners) {
                for (Iterator<CacheInvalidationListener> cacheInvalidationListenerIter=cacheInvalidationListeners.iterator();
                        cacheInvalidationListenerIter.hasNext(); ) {
                    CacheInvalidationListener cacheInvalidationListener = cacheInvalidationListenerIter.next();
                    if (cacheInvalidationListener.getTrackedRace() == trackedRace) {
                        cacheInvalidationListener.removeFromTrackedRace();
                        cacheInvalidationListenerIter.remove();
                    }
                }
            }
        }
    }
    
    @Override
    public void isMedalRaceChanged(RaceColumn raceColumn, boolean newIsMedalRace) {
        getRaceColumnListeners().notifyListenersAboutIsMedalRaceChanged(raceColumn, newIsMedalRace);
    }
    
    @Override
    public void isFleetsCanRunInParallelChanged(RaceColumn raceColumn, boolean newIsFleetsCanRunInParallel) {
        getRaceColumnListeners().notifyListenersAboutIsFleetsCanRunInParallelChanged(raceColumn, newIsFleetsCanRunInParallel);
    }

    @Override
<<<<<<< HEAD
    public void isStartsWithZeroScoreChanged(RaceColumn raceColumn, boolean newIsStartsWithZeroScore) {
        getRaceColumnListeners().notifyListenersAboutIsStartsWithZeroScoreChanged(raceColumn, newIsStartsWithZeroScore);
    }

    @Override
    public void isFirstColumnIsNonDiscardableCarryForwardChanged(RaceColumn raceColumn, boolean firstColumnIsNonDiscardableCarryForward) {
        getRaceColumnListeners().notifyListenersAboutIsFirstColumnIsNonDiscardableCarryForwardChanged(raceColumn, firstColumnIsNonDiscardableCarryForward);
    }

    @Override
    public void hasSplitFleetContiguousScoringChanged(RaceColumn raceColumn, boolean hasSplitFleetContiguousScoring) {
        getRaceColumnListeners().notifyListenersAboutHasSplitFleetContiguousScoringChanged(raceColumn, hasSplitFleetContiguousScoring);
    }

    @Override
    public void raceColumnMoved(RaceColumn raceColumn, int newIndex) {
        getRaceColumnListeners().notifyListenersAboutRaceColumnMoved(raceColumn, newIndex);
    }

    @Override
    public void factorChanged(RaceColumn raceColumn, Double oldFactor, Double newFactor) {
        getRaceColumnListeners().notifyListenersAboutFactorChanged(raceColumn, oldFactor, newFactor);
    }

    /**
     * A leaderboard will only accept the addition of a race column if the column's name is unique across the leaderboard.
     */
    @Override
    public boolean canAddRaceColumnToContainer(RaceColumn newRaceColumn) {
        boolean result = true;
        for (RaceColumn raceColumn : getRaceColumns()) {
            if (raceColumn.getName().equals(newRaceColumn.getName())) {
                result = false;
                break;
            }
        }
        return result;
    }

    @Override
    public void raceColumnAddedToContainer(RaceColumn raceColumn) {
        getRaceColumnListeners().notifyListenersAboutRaceColumnAddedToContainer(raceColumn);
    }

    @Override
    public void raceColumnRemovedFromContainer(RaceColumn raceColumn) {
        getRaceColumnListeners().notifyListenersAboutRaceColumnRemovedFromContainer(raceColumn);
    }

    @Override
    public void competitorDisplayNameChanged(Competitor competitor, String oldDisplayName, String displayName) {
        getRaceColumnListeners().notifyListenersAboutCompetitorDisplayNameChanged(competitor, oldDisplayName, displayName);
    }

    @Override
    public void resultDiscardingRuleChanged(ResultDiscardingRule oldDiscardingRule, ResultDiscardingRule newDiscardingRule) {
        getRaceColumnListeners().notifyListenersAboutResultDiscardingRuleChanged(oldDiscardingRule, newDiscardingRule);
    }

    @Override
    public boolean isTransient() {
        return false;
    }

    /**
     * Finds out the time point when any of the {@link Leaderboard#getTrackedRaces() tracked races currently attached to
     * the <code>leaderboard</code>} and the {@link Leaderboard#getScoreCorrection() score corrections} have last been
     * modified. If no tracked race is attached and no time-stamped score corrections have been applied to the leaderboard,
     * <code>null</code> is returned. The time point computed this way is a good choice for normalizing queries for later time
     * points in an attempt to achieve more cache hits.<p>
     * 
     * Note, however, that the result does not tell about structural changes to the leaderboard and therefore cannot be used
     * to determine the need for cache invalidation. For example, if a column is added to a leaderboard after the time point
     * returned by this method but that column's attached tracked race has finished before the time point returned by this method,
     * the result of this method won't change. Still, the contents of the leaderboard will change by a change in column structure.
     * A different means to determine the possibility of changes that happened to this leaderboard must be used for cache
     * management. Such a facility has to listen for score correction changes, tracked races being attached or detached and
     * the column structure changing.
     * 
     * @see TrackedRace#getTimePointOfNewestEvent()
     * @see SettableScoreCorrection#getTimePointOfLastCorrectionsValidity()
     */
    @Override
    public TimePoint getTimePointOfLatestModification() {
        TimePoint result = null;
        for (TrackedRace trackedRace : getTrackedRaces()) {
            if (result == null || (trackedRace.getTimePointOfNewestEvent() != null && trackedRace.getTimePointOfNewestEvent().after(result))) {
                result = trackedRace.getTimePointOfNewestEvent();
            }
        }
        TimePoint timePointOfLastScoreCorrection = getScoreCorrection().getTimePointOfLastCorrectionsValidity();
        if (timePointOfLastScoreCorrection != null && (result == null || timePointOfLastScoreCorrection.after(result))) {
            result = timePointOfLastScoreCorrection;
        }
        return result;
    }

    @Override
    public com.sap.sse.common.Util.Pair<GPSFixMoving, Speed> getMaximumSpeedOverGround(Competitor competitor, TimePoint timePoint) {
        com.sap.sse.common.Util.Pair<GPSFixMoving, Speed> result = null;
        // TODO should we ensure that competitor participated in all race columns?
        for (TrackedRace trackedRace : getTrackedRaces()) {
            if (Util.contains(trackedRace.getRace().getCompetitors(), competitor)) {
                NavigableSet<MarkPassing> markPassings = trackedRace.getMarkPassings(competitor);
                if (!markPassings.isEmpty()) {
                    TimePoint from = markPassings.first().getTimePoint();
                    TimePoint to;
                    if (timePoint.after(markPassings.last().getTimePoint()) &&
                            markPassings.last().getWaypoint() == trackedRace.getRace().getCourse().getLastWaypoint()) {
                        // stop counting when competitor finished the race
                        to = markPassings.last().getTimePoint();
                    } else {
                        to = timePoint;
                    }
                    com.sap.sse.common.Util.Pair<GPSFixMoving, Speed> maxSpeed = trackedRace.getTrack(competitor).getMaximumSpeedOverGround(from, to);
                    if (result == null || result.getB() == null ||
                            (maxSpeed != null && maxSpeed.getB() != null && maxSpeed.getB().compareTo(result.getB()) > 0)) {
                        result = maxSpeed;
                    }
                }
            }
        }
        return result;
    }

    @Override
    public Speed getAverageSpeedOverGround(Competitor competitor, TimePoint timePoint) {
        Speed result = null;
        for (TrackedRace trackedRace : getTrackedRaces()) {
            if (Util.contains(trackedRace.getRace().getCompetitors(), competitor)) {
                NavigableSet<MarkPassing> markPassings = trackedRace.getMarkPassings(competitor);
                if (!markPassings.isEmpty()) {
                    TimePoint from = markPassings.first().getTimePoint();
                    TimePoint to;
                    if (timePoint.after(markPassings.last().getTimePoint()) &&
                            markPassings.last().getWaypoint() == trackedRace.getRace().getCourse().getLastWaypoint()) {
                        // stop counting when competitor finished the race
                        to = markPassings.last().getTimePoint();
                    } else {
                        if (markPassings.last().getWaypoint() != trackedRace.getRace().getCourse().getLastWaypoint() &&
                                timePoint.after(markPassings.last().getTimePoint())) {
                            result = null;
                            break;
                        }
                        to = timePoint;
                    }
                    Distance distanceTraveled = trackedRace.getDistanceTraveled(competitor, timePoint);
                    if (distanceTraveled != null) {
                        result = distanceTraveled.inTime(to.asMillis()-from.asMillis());
                    }
                }
            }
        }
        return result;
    }
    
    @Override
    public Duration getTotalTimeSailedInLegType(Competitor competitor, LegType legType, TimePoint timePoint) throws NoWindException {
        return getTotalTimeSailedInLegType(competitor, legType, timePoint, new HashMap<TrackedLeg, LegType>());
    }
    
    private Duration getTotalTimeSailedInLegType(Competitor competitor, LegType legType, TimePoint timePoint, Map<TrackedLeg, LegType> legTypeCache) throws NoWindException {
        Duration result = null;
        // TODO should we ensure that competitor participated in all race columns?
        outerLoop:
        for (TrackedRace trackedRace : getTrackedRaces()) {
            if (Util.contains(trackedRace.getRace().getCompetitors(), competitor)) {
                trackedRace.getRace().getCourse().lockForRead();
                try {
                    for (Leg leg : trackedRace.getRace().getCourse().getLegs()) {
                        TrackedLegOfCompetitor trackedLegOfCompetitor = trackedRace.getTrackedLeg(competitor, leg);
                        if (trackedLegOfCompetitor.hasStartedLeg(timePoint)) {
                            // find out leg type at the time the competitor started the leg
                            try {
                                final TrackedLeg trackedLeg = trackedRace.getTrackedLeg(leg);
                                LegType trackedLegType = legTypeCache.get(trackedLeg);
                                if (trackedLegType == null) {
                                    final TimePoint startTime = trackedLegOfCompetitor.getStartTime();
                                    TimePoint finishTime = trackedLegOfCompetitor.getFinishTime();
                                    if (finishTime == null) {
                                        finishTime = timePoint;
                                    }
                                    trackedLegType = trackedLeg.getLegType(startTime.plus(startTime.until(finishTime).divide(2))); // middle of the leg
                                    legTypeCache.put(trackedLeg, trackedLegType);
                                }
                                if (legType == trackedLegType) {
                                    Duration timeSpentOnDownwind = trackedLegOfCompetitor.getTime(timePoint);
                                    if (timeSpentOnDownwind != null) {
                                        if (result == null) {
                                            result = timeSpentOnDownwind;
                                        } else {
                                            result = result.plus(timeSpentOnDownwind);
                                        }
                                    } else {
                                        // Although the competitor has started the leg, no value was produced. This
                                        // means that the competitor didn't finish the leg before tracking ended. No useful value
                                        // can be obtained for this competitor anymore.
                                        result = null;
                                        break outerLoop;
                                    }
                                }
                            } catch (NoWindException nwe) {
                                // without wind there is no leg type and hence there is no reasonable value for this:
                                result = null;
                                break outerLoop;
                            }
                        }
                    }
                } finally {
                    trackedRace.getRace().getCourse().unlockAfterRead();
                }
            }
        }
        return result;
    }

    @Override
    public Duration getTotalTimeSailed(Competitor competitor, TimePoint timePoint) {
        Duration result = null;
        for (TrackedRace trackedRace : getTrackedRaces()) {
            if (Util.contains(trackedRace.getRace().getCompetitors(), competitor)) {
                NavigableSet<MarkPassing> markPassings = trackedRace.getMarkPassings(competitor);
                if (!markPassings.isEmpty()) {
                    TimePoint from = trackedRace.getStartOfRace(); // start counting at race start, not when the competitor passed the line
                    if (from != null && !timePoint.before(from)) { // but only if the race started after timePoint
                        TimePoint to;
                        if (timePoint.after(markPassings.last().getTimePoint())
                                && markPassings.last().getWaypoint() == trackedRace.getRace().getCourse()
                                        .getLastWaypoint()) {
                            // stop counting when competitor finished the race
                            to = markPassings.last().getTimePoint();
                        } else {
                            if (trackedRace.getEndOfTracking() != null
                                    && timePoint.after(trackedRace.getEndOfTracking())) {
                                    result = null; // race not finished until end of tracking; no reasonable value can be
                                    // computed for competitor
                                    break;
                            } else {
                                to = timePoint;
                            }
                        }
                        Duration timeSpent = from.until(to);
                        if (result == null) {
                            result = timeSpent;
                        } else {
                            result=result.plus(timeSpent);
                        }
                    }
                }
            }
        }
        return result;
    }

    @Override
    public Distance getTotalDistanceTraveled(Competitor competitor, TimePoint timePoint) {
        Distance result = null;
        for (TrackedRace trackedRace : getTrackedRaces()) {
            TimePoint startOfRace;
            if (Util.contains(trackedRace.getRace().getCompetitors(), competitor) &&
                    (startOfRace=trackedRace.getStartOfRace()) != null &&
                    !startOfRace.after(timePoint)) {
                Distance distanceSailedInRace = trackedRace.getDistanceTraveled(competitor, timePoint);
                if (distanceSailedInRace != null) {
                    if (result == null) {
                        result = distanceSailedInRace;
                    } else {
                        result = result.add(distanceSailedInRace);
                    }
                } else {
                    // if competitor has not finished one single race in the whole
                    // series then we can not return a meaningful value for all
                    // all races
                    return null;
                }
            }
        }
        return result;
    }

    protected RaceColumnListeners getRaceColumnListeners() {
        return raceColumnListeners;
    }
    
    @Override
    public Iterable<Competitor> getCompetitors() {
        final Iterable<Competitor> result;
        // mostly the set of suppressed competitors is empty; in this case, avoid having to loop over the
        // potentially large set of competitors
        if (Util.isEmpty(getSuppressedCompetitors())) {
            result = getAllCompetitors();
        } else {
            final Iterable<Competitor> allCompetitors = getAllCompetitors();
            final Set<Competitor> suppressed = new HashSet<>();
            Util.addAll(getSuppressedCompetitors(), suppressed);
            result = getCompetitorIterableSkippingSuppressed(allCompetitors, suppressed);
        }
        return result;
    }
    
    @Override
    public Iterable<Competitor> getCompetitors(RaceColumn raceColumn, Fleet fleet) {
        return getCompetitorIterableSkippingSuppressed(getAllCompetitors(raceColumn, fleet), getSuppressedCompetitors());
    }

    /**
     * return an iterable with a smart iterator that filters out the suppressed elements on demand
     */
    protected Iterable<Competitor> getCompetitorIterableSkippingSuppressed(final Iterable<Competitor> allCompetitors,
            final Iterable<Competitor> suppressed) {
        final Iterable<Competitor> result;
        result = new Iterable<Competitor>() {
            @Override
            public Iterator<Competitor> iterator() {
                return new Iterator<Competitor>() {
                    private final Iterator<Competitor> allIter = allCompetitors.iterator();
                    private Competitor next = advance();
                    
                    private Competitor advance() {
                        next = null;
                        while (allIter.hasNext() && next == null) {
                            next = allIter.next();
                            if (Util.contains(suppressed, next)) {
                                next = null;
                            }
                        }
                        return next;
                    }
                    
                    @Override
                    public boolean hasNext() {
                        return next != null;
                    }

                    @Override
                    public Competitor next() {
                        if (next == null) {
                            throw new NoSuchElementException();
                        }
                        final Competitor result = next;
                        advance();
                        return result;
                    }
                };
            }
        };
        return result;
    }

    @Override
    public Iterable<Competitor> getSuppressedCompetitors() {
        LockUtil.lockForRead(suppressedCompetitorsLock);
        try {
            return new HashSet<Competitor>(suppressedCompetitors);
        } finally {
            LockUtil.unlockAfterRead(suppressedCompetitorsLock);
        }
    }
    
    @Override
    public void setSuppressed(Competitor competitor, boolean suppressed) {
        LockUtil.lockForWrite(suppressedCompetitorsLock);
        try {
            if (suppressed) {
                suppressedCompetitors.add(competitor);
            } else {
                suppressedCompetitors.remove(competitor);
            }
        } finally {
            LockUtil.unlockAfterWrite(suppressedCompetitorsLock);
        }
        getScoreCorrection().notifyListenersAboutIsSuppressedChange(competitor, suppressed);
    }

    @Override
    public TimePoint getNowMinusDelay() {
        final TimePoint now = MillisecondsTimePoint.now();
        final Long delayToLiveInMillis = getDelayToLiveInMillis();
        TimePoint timePoint = delayToLiveInMillis == null ? now : now.minus(delayToLiveInMillis);
        return timePoint;
    }
    
    @Override
    public void raceLogEventAdded(RaceColumn raceColumn, RaceLogIdentifier raceLogIdentifier, RaceLogEvent event) {
        getRaceColumnListeners().notifyListenersAboutRaceLogEventAdded(raceColumn, raceLogIdentifier, event);
        if (event instanceof InvalidatesLeaderboardCache) {
            // make sure to invalidate the cache as this event indicates that
            // it changes values the cache could still hold
            if (leaderboardDTOCache != null) {
                leaderboardDTOCache.invalidate(this);
            }
        }
    }

    @Override
    public void regattaLogEventAdded(RegattaLogEvent event) {
        getRaceColumnListeners().notifyListenersAboutRegattaLogEventAdded(event);
    }

    @Override
    public LeaderboardDTO computeDTO(final TimePoint timePoint,
            final Collection<String> namesOfRaceColumnsForWhichToLoadLegDetails, boolean addOverallDetails,
            final boolean waitForLatestAnalyses, TrackedRegattaRegistry trackedRegattaRegistry, final DomainFactory baseDomainFactory,
=======
    public void isStartsWithZeroScoreChanged(RaceColumn raceColumn, boolean newIsStartsWithZeroScore) {
        getRaceColumnListeners().notifyListenersAboutIsStartsWithZeroScoreChanged(raceColumn, newIsStartsWithZeroScore);
    }

    @Override
    public void isFirstColumnIsNonDiscardableCarryForwardChanged(RaceColumn raceColumn, boolean firstColumnIsNonDiscardableCarryForward) {
        getRaceColumnListeners().notifyListenersAboutIsFirstColumnIsNonDiscardableCarryForwardChanged(raceColumn, firstColumnIsNonDiscardableCarryForward);
    }

    @Override
    public void hasSplitFleetContiguousScoringChanged(RaceColumn raceColumn, boolean hasSplitFleetContiguousScoring) {
        getRaceColumnListeners().notifyListenersAboutHasSplitFleetContiguousScoringChanged(raceColumn, hasSplitFleetContiguousScoring);
    }

    @Override
    public void raceColumnMoved(RaceColumn raceColumn, int newIndex) {
        getRaceColumnListeners().notifyListenersAboutRaceColumnMoved(raceColumn, newIndex);
    }

    @Override
    public void factorChanged(RaceColumn raceColumn, Double oldFactor, Double newFactor) {
        getRaceColumnListeners().notifyListenersAboutFactorChanged(raceColumn, oldFactor, newFactor);
    }

    /**
     * A leaderboard will only accept the addition of a race column if the column's name is unique across the leaderboard.
     */
    @Override
    public boolean canAddRaceColumnToContainer(RaceColumn newRaceColumn) {
        boolean result = true;
        for (RaceColumn raceColumn : getRaceColumns()) {
            if (raceColumn.getName().equals(newRaceColumn.getName())) {
                result = false;
                break;
            }
        }
        return result;
    }

    @Override
    public void raceColumnAddedToContainer(RaceColumn raceColumn) {
        getRaceColumnListeners().notifyListenersAboutRaceColumnAddedToContainer(raceColumn);
    }

    @Override
    public void raceColumnRemovedFromContainer(RaceColumn raceColumn) {
        getRaceColumnListeners().notifyListenersAboutRaceColumnRemovedFromContainer(raceColumn);
    }

    @Override
    public void competitorDisplayNameChanged(Competitor competitor, String oldDisplayName, String displayName) {
        getRaceColumnListeners().notifyListenersAboutCompetitorDisplayNameChanged(competitor, oldDisplayName, displayName);
    }

    @Override
    public void resultDiscardingRuleChanged(ResultDiscardingRule oldDiscardingRule, ResultDiscardingRule newDiscardingRule) {
        getRaceColumnListeners().notifyListenersAboutResultDiscardingRuleChanged(oldDiscardingRule, newDiscardingRule);
    }

    @Override
    public boolean isTransient() {
        return false;
    }

    /**
     * Finds out the time point when any of the {@link Leaderboard#getTrackedRaces() tracked races currently attached to
     * the <code>leaderboard</code>} and the {@link Leaderboard#getScoreCorrection() score corrections} have last been
     * modified. If no tracked race is attached and no time-stamped score corrections have been applied to the leaderboard,
     * <code>null</code> is returned. The time point computed this way is a good choice for normalizing queries for later time
     * points in an attempt to achieve more cache hits.<p>
     * 
     * Note, however, that the result does not tell about structural changes to the leaderboard and therefore cannot be used
     * to determine the need for cache invalidation. For example, if a column is added to a leaderboard after the time point
     * returned by this method but that column's attached tracked race has finished before the time point returned by this method,
     * the result of this method won't change. Still, the contents of the leaderboard will change by a change in column structure.
     * A different means to determine the possibility of changes that happened to this leaderboard must be used for cache
     * management. Such a facility has to listen for score correction changes, tracked races being attached or detached and
     * the column structure changing.
     * 
     * @see TrackedRace#getTimePointOfNewestEvent()
     * @see SettableScoreCorrection#getTimePointOfLastCorrectionsValidity()
     */
    @Override
    public TimePoint getTimePointOfLatestModification() {
        TimePoint result = null;
        for (TrackedRace trackedRace : getTrackedRaces()) {
            if (result == null || (trackedRace.getTimePointOfNewestEvent() != null && trackedRace.getTimePointOfNewestEvent().after(result))) {
                result = trackedRace.getTimePointOfNewestEvent();
            }
        }
        TimePoint timePointOfLastScoreCorrection = getScoreCorrection().getTimePointOfLastCorrectionsValidity();
        if (timePointOfLastScoreCorrection != null && (result == null || timePointOfLastScoreCorrection.after(result))) {
            result = timePointOfLastScoreCorrection;
        }
        return result;
    }

    @Override
    public com.sap.sse.common.Util.Pair<GPSFixMoving, Speed> getMaximumSpeedOverGround(Competitor competitor, TimePoint timePoint) {
        com.sap.sse.common.Util.Pair<GPSFixMoving, Speed> result = null;
        // TODO should we ensure that competitor participated in all race columns?
        for (TrackedRace trackedRace : getTrackedRaces()) {
            if (Util.contains(trackedRace.getRace().getCompetitors(), competitor)) {
                NavigableSet<MarkPassing> markPassings = trackedRace.getMarkPassings(competitor);
                if (!markPassings.isEmpty()) {
                    TimePoint from = markPassings.first().getTimePoint();
                    TimePoint to;
                    if (timePoint.after(markPassings.last().getTimePoint()) &&
                            markPassings.last().getWaypoint() == trackedRace.getRace().getCourse().getLastWaypoint()) {
                        // stop counting when competitor finished the race
                        to = markPassings.last().getTimePoint();
                    } else {
                        to = timePoint;
                    }
                    com.sap.sse.common.Util.Pair<GPSFixMoving, Speed> maxSpeed = trackedRace.getTrack(competitor).getMaximumSpeedOverGround(from, to);
                    if (result == null || result.getB() == null ||
                            (maxSpeed != null && maxSpeed.getB() != null && maxSpeed.getB().compareTo(result.getB()) > 0)) {
                        result = maxSpeed;
                    }
                }
            }
        }
        return result;
    }

    @Override
    public Speed getAverageSpeedOverGround(Competitor competitor, TimePoint timePoint) {
        Speed result = null;
        for (TrackedRace trackedRace : getTrackedRaces()) {
            if (Util.contains(trackedRace.getRace().getCompetitors(), competitor)) {
                NavigableSet<MarkPassing> markPassings = trackedRace.getMarkPassings(competitor);
                if (!markPassings.isEmpty()) {
                    TimePoint from = markPassings.first().getTimePoint();
                    TimePoint to;
                    if (timePoint.after(markPassings.last().getTimePoint()) &&
                            markPassings.last().getWaypoint() == trackedRace.getRace().getCourse().getLastWaypoint()) {
                        // stop counting when competitor finished the race
                        to = markPassings.last().getTimePoint();
                    } else {
                        if (markPassings.last().getWaypoint() != trackedRace.getRace().getCourse().getLastWaypoint() &&
                                timePoint.after(markPassings.last().getTimePoint())) {
                            result = null;
                            break;
                        }
                        to = timePoint;
                    }
                    Distance distanceTraveled = trackedRace.getDistanceTraveled(competitor, timePoint);
                    if (distanceTraveled != null) {
                        result = distanceTraveled.inTime(to.asMillis()-from.asMillis());
                    }
                }
            }
        }
        return result;
    }
    
    @Override
    public Duration getTotalTimeSailedInLegType(Competitor competitor, LegType legType, TimePoint timePoint) throws NoWindException {
        return getTotalTimeSailedInLegType(competitor, legType, timePoint, new HashMap<TrackedLeg, LegType>());
    }
    
    private Duration getTotalTimeSailedInLegType(Competitor competitor, LegType legType, TimePoint timePoint, Map<TrackedLeg, LegType> legTypeCache) throws NoWindException {
        Duration result = null;
        // TODO should we ensure that competitor participated in all race columns?
        outerLoop:
        for (TrackedRace trackedRace : getTrackedRaces()) {
            if (Util.contains(trackedRace.getRace().getCompetitors(), competitor)) {
                trackedRace.getRace().getCourse().lockForRead();
                try {
                    for (Leg leg : trackedRace.getRace().getCourse().getLegs()) {
                        TrackedLegOfCompetitor trackedLegOfCompetitor = trackedRace.getTrackedLeg(competitor, leg);
                        if (trackedLegOfCompetitor.hasStartedLeg(timePoint)) {
                            // find out leg type at the time the competitor started the leg
                            try {
                                final TrackedLeg trackedLeg = trackedRace.getTrackedLeg(leg);
                                LegType trackedLegType = legTypeCache.get(trackedLeg);
                                if (trackedLegType == null) {
                                    final TimePoint startTime = trackedLegOfCompetitor.getStartTime();
                                    TimePoint finishTime = trackedLegOfCompetitor.getFinishTime();
                                    if (finishTime == null) {
                                        finishTime = timePoint;
                                    }
                                    trackedLegType = trackedLeg.getLegType(startTime.plus(startTime.until(finishTime).divide(2))); // middle of the leg
                                    legTypeCache.put(trackedLeg, trackedLegType);
                                }
                                if (legType == trackedLegType) {
                                    Duration timeSpentOnDownwind = trackedLegOfCompetitor.getTime(timePoint);
                                    if (timeSpentOnDownwind != null) {
                                        if (result == null) {
                                            result = timeSpentOnDownwind;
                                        } else {
                                            result = result.plus(timeSpentOnDownwind);
                                        }
                                    } else {
                                        // Although the competitor has started the leg, no value was produced. This
                                        // means that the competitor didn't finish the leg before tracking ended. No useful value
                                        // can be obtained for this competitor anymore.
                                        result = null;
                                        break outerLoop;
                                    }
                                }
                            } catch (NoWindException nwe) {
                                // without wind there is no leg type and hence there is no reasonable value for this:
                                result = null;
                                break outerLoop;
                            }
                        }
                    }
                } finally {
                    trackedRace.getRace().getCourse().unlockAfterRead();
                }
            }
        }
        return result;
    }

    @Override
    public Duration getTotalTimeSailed(Competitor competitor, TimePoint timePoint) {
        Duration result = null;
        for (TrackedRace trackedRace : getTrackedRaces()) {
            if (Util.contains(trackedRace.getRace().getCompetitors(), competitor)) {
                NavigableSet<MarkPassing> markPassings = trackedRace.getMarkPassings(competitor);
                if (!markPassings.isEmpty()) {
                    TimePoint from = trackedRace.getStartOfRace(); // start counting at race start, not when the competitor passed the line
                    if (from != null && !timePoint.before(from)) { // but only if the race started after timePoint
                        TimePoint to;
                        if (timePoint.after(markPassings.last().getTimePoint())
                                && markPassings.last().getWaypoint() == trackedRace.getRace().getCourse()
                                        .getLastWaypoint()) {
                            // stop counting when competitor finished the race
                            to = markPassings.last().getTimePoint();
                        } else {
                            if (trackedRace.getEndOfTracking() != null
                                    && timePoint.after(trackedRace.getEndOfTracking())) {
                                    result = null; // race not finished until end of tracking; no reasonable value can be
                                    // computed for competitor
                                    break;
                            } else {
                                to = timePoint;
                            }
                        }
                        Duration timeSpent = from.until(to);
                        if (result == null) {
                            result = timeSpent;
                        } else {
                            result=result.plus(timeSpent);
                        }
                    }
                }
            }
        }
        return result;
    }

    @Override
    public Distance getTotalDistanceTraveled(Competitor competitor, TimePoint timePoint) {
        Distance result = null;
        for (TrackedRace trackedRace : getTrackedRaces()) {
            TimePoint startOfRace;
            if (Util.contains(trackedRace.getRace().getCompetitors(), competitor) &&
                    (startOfRace=trackedRace.getStartOfRace()) != null &&
                    !startOfRace.after(timePoint)) {
                Distance distanceSailedInRace = trackedRace.getDistanceTraveled(competitor, timePoint);
                if (distanceSailedInRace != null) {
                    if (result == null) {
                        result = distanceSailedInRace;
                    } else {
                        result = result.add(distanceSailedInRace);
                    }
                } else {
                    // if competitor has not finished one single race in the whole
                    // series then we can not return a meaningful value for all
                    // all races
                    return null;
                }
            }
        }
        return result;
    }

    protected RaceColumnListeners getRaceColumnListeners() {
        return raceColumnListeners;
    }
    
    @Override
    public Iterable<Competitor> getCompetitors() {
        final Iterable<Competitor> result;
        // mostly the set of suppressed competitors is empty; in this case, avoid having to loop over the
        // potentially large set of competitors
        if (Util.isEmpty(getSuppressedCompetitors())) {
            result = getAllCompetitors();
        } else {
            final Iterable<Competitor> allCompetitors = getAllCompetitors();
            final Set<Competitor> suppressed = new HashSet<>();
            Util.addAll(getSuppressedCompetitors(), suppressed);
            result = getCompetitorIterableSkippingSuppressed(allCompetitors, suppressed);
        }
        return result;
    }
    
    @Override
    public Iterable<Competitor> getCompetitors(RaceColumn raceColumn, Fleet fleet) {
        return getCompetitorIterableSkippingSuppressed(getAllCompetitors(raceColumn, fleet), getSuppressedCompetitors());
    }

    /**
     * return an iterable with a smart iterator that filters out the suppressed elements on demand
     */
    protected Iterable<Competitor> getCompetitorIterableSkippingSuppressed(final Iterable<Competitor> allCompetitors,
            final Iterable<Competitor> suppressed) {
        final Iterable<Competitor> result;
        result = new Iterable<Competitor>() {
            @Override
            public Iterator<Competitor> iterator() {
                return new Iterator<Competitor>() {
                    private final Iterator<Competitor> allIter = allCompetitors.iterator();
                    private Competitor next = advance();
                    
                    private Competitor advance() {
                        next = null;
                        while (allIter.hasNext() && next == null) {
                            next = allIter.next();
                            if (Util.contains(suppressed, next)) {
                                next = null;
                            }
                        }
                        return next;
                    }
                    
                    @Override
                    public boolean hasNext() {
                        return next != null;
                    }

                    @Override
                    public Competitor next() {
                        if (next == null) {
                            throw new NoSuchElementException();
                        }
                        final Competitor result = next;
                        advance();
                        return result;
                    }
                };
            }
        };
        return result;
    }

    @Override
    public Iterable<Competitor> getSuppressedCompetitors() {
        LockUtil.lockForRead(suppressedCompetitorsLock);
        try {
            return new HashSet<Competitor>(suppressedCompetitors);
        } finally {
            LockUtil.unlockAfterRead(suppressedCompetitorsLock);
        }
    }
    
    @Override
    public boolean isSuppressed(Competitor competitor) {
        LockUtil.lockForRead(suppressedCompetitorsLock);
        try {
            return suppressedCompetitors.contains(competitor);
        } finally {
            LockUtil.unlockAfterRead(suppressedCompetitorsLock);
        }
    }
    
    @Override
    public void setSuppressed(Competitor competitor, boolean suppressed) {
        LockUtil.lockForWrite(suppressedCompetitorsLock);
        try {
            if (suppressed) {
                suppressedCompetitors.add(competitor);
            } else {
                suppressedCompetitors.remove(competitor);
            }
        } finally {
            LockUtil.unlockAfterWrite(suppressedCompetitorsLock);
        }
        getScoreCorrection().notifyListenersAboutIsSuppressedChange(competitor, suppressed);
    }

    @Override
    public TimePoint getNowMinusDelay() {
        final TimePoint now = MillisecondsTimePoint.now();
        final Long delayToLiveInMillis = getDelayToLiveInMillis();
        TimePoint timePoint = delayToLiveInMillis == null ? now : now.minus(delayToLiveInMillis);
        return timePoint;
    }
    
    @Override
    public void raceLogEventAdded(RaceColumn raceColumn, RaceLogIdentifier raceLogIdentifier, RaceLogEvent event) {
        getRaceColumnListeners().notifyListenersAboutRaceLogEventAdded(raceColumn, raceLogIdentifier, event);
        if (event instanceof InvalidatesLeaderboardCache) {
            // make sure to invalidate the cache as this event indicates that
            // it changes values the cache could still hold
            if (leaderboardDTOCache != null) {
                leaderboardDTOCache.invalidate(this);
            }
        }
    }

    @Override
    public void regattaLogEventAdded(RegattaLogEvent event) {
        getRaceColumnListeners().notifyListenersAboutRegattaLogEventAdded(event);
    }

    @Override
    public LeaderboardDTO computeDTO(final TimePoint timePoint,
            final Collection<String> namesOfRaceColumnsForWhichToLoadLegDetails, boolean addOverallDetails,
            final boolean waitForLatestAnalyses, TrackedRegattaRegistry trackedRegattaRegistry, final DomainFactory baseDomainFactory,
>>>>>>> 5223eac3
            final boolean fillTotalPointsUncorrected)
            throws NoWindException {
        long startOfRequestHandling = System.currentTimeMillis();
        final LeaderboardDTOCalculationReuseCache cache = new LeaderboardDTOCalculationReuseCache(timePoint);
        final LeaderboardDTO result = new LeaderboardDTO(this.getScoreCorrection().getTimePointOfLastCorrectionsValidity() == null ? null
                : this.getScoreCorrection().getTimePointOfLastCorrectionsValidity().asDate(), 
                this.getScoreCorrection() == null ? null : this.getScoreCorrection().getComment(),
                this.getScoringScheme() == null ? null : this.getScoringScheme().getType(), this
                        .getScoringScheme().isHigherBetter(), new UUIDGenerator(), addOverallDetails);
        result.type = getLeaderboardType();
        result.competitors = new ArrayList<CompetitorDTO>();
        result.name = this.getName();
        result.competitorDisplayNames = new HashMap<CompetitorDTO, String>();
        for (Competitor suppressedCompetitor : this.getSuppressedCompetitors()) {
            result.setSuppressed(baseDomainFactory.convertToCompetitorDTO(suppressedCompetitor), true);
        }
        // Now create the race columns and, as a future task, set their competitorsFromBestToWorst, then wait for all these
        // futures to finish:
        Map<RaceColumn, FutureTask<List<CompetitorDTO>>> competitorsFromBestToWorstTasks = new HashMap<>();
        for (final RaceColumn raceColumn : this.getRaceColumns()) {
            boolean isMetaLeaderboardColumn = raceColumn instanceof MetaLeaderboardColumn;
            RaceColumnDTO raceColumnDTO = result.createEmptyRaceColumn(raceColumn.getName(), raceColumn.isMedalRace(),
                    raceColumn instanceof RaceColumnInSeries ? ((RaceColumnInSeries) raceColumn).getRegatta().getName() : null,
                    raceColumn instanceof RaceColumnInSeries ? ((RaceColumnInSeries) raceColumn).getSeries().getName() : null,
                    isMetaLeaderboardColumn);
            if (isMetaLeaderboardColumn && raceColumnDTO instanceof MetaLeaderboardRaceColumnDTO) {
                calculateRacesMetadata((MetaLeaderboardColumn) raceColumn, (MetaLeaderboardRaceColumnDTO) raceColumnDTO,
                        trackedRegattaRegistry, baseDomainFactory);
            }
            for (Fleet fleet : raceColumn.getFleets()) {
                RegattaAndRaceIdentifier raceIdentifier = null;
                RaceDTO race = null;
                TrackedRace trackedRace = raceColumn.getTrackedRace(fleet);
                final FleetDTO fleetDTO = baseDomainFactory.convertToFleetDTO(fleet);
                if (trackedRace != null) {
                    raceIdentifier = new RegattaNameAndRaceName(trackedRace.getTrackedRegatta().getRegatta().getName(),
                            trackedRace.getRace().getName());
                    race = baseDomainFactory.createRaceDTO(trackedRegattaRegistry, /* withGeoLocationData */ false, raceIdentifier, trackedRace);
                }
                // Note: the RaceColumnDTO won't be created by the following addRace call because it has been created
                // above by the result.createEmptyRaceColumn call
                result.addRace(raceColumn.getName(), raceColumn.getExplicitFactor(), raceColumn.getFactor(),
                        raceColumn instanceof RaceColumnInSeries ? ((RaceColumnInSeries) raceColumn).getRegatta().getName() : null,
                        raceColumn instanceof RaceColumnInSeries ? ((RaceColumnInSeries) raceColumn).getSeries().getName() : null,
                        fleetDTO, raceColumn.isMedalRace(), raceIdentifier, race, isMetaLeaderboardColumn);
            }
            FutureTask<List<CompetitorDTO>> task = new FutureTask<List<CompetitorDTO>>(
                    () -> baseDomainFactory.getCompetitorDTOList(AbstractSimpleLeaderboardImpl.this.getCompetitorsFromBestToWorst(raceColumn, timePoint)));
            executor.execute(task);
            competitorsFromBestToWorstTasks.put(raceColumn, task);
        }
        // wait for the competitor orderings to have been computed for all race columns before continuing; subsequent tasks may depend on these data
        for (Map.Entry<RaceColumn, FutureTask<List<CompetitorDTO>>> raceColumnAndTaskToJoin : competitorsFromBestToWorstTasks.entrySet()) {
            try {
                result.setCompetitorsFromBestToWorst(raceColumnAndTaskToJoin.getKey().getName(), raceColumnAndTaskToJoin.getValue().get());
            } catch (InterruptedException e) {
                throw new RuntimeException(e);
            } catch (ExecutionException e) {
                // See also bug 1371: for stability reasons, don't let the exception percolate but rather accept
                // null values.
                // If new evidence is provided, a re-calculation of the leaderboard will be triggered anyway. So
                // this helps robustness from a user's perspective.
                logger.log(
                        Level.SEVERE,
                        AbstractSimpleLeaderboardImpl.class.getName() + ".computeDTO(" + this.getName() + ", "
                                + timePoint + ", " + namesOfRaceColumnsForWhichToLoadLegDetails+", addOverallDetails="+addOverallDetails
                                + "): exception during computing competitor ordering for race column "+raceColumnAndTaskToJoin.getKey().getName(), e);
            }
        }
        result.setDelayToLiveInMillisForLatestRace(this.getDelayToLiveInMillis());
        result.rows = new HashMap<CompetitorDTO, LeaderboardRowDTO>();
        result.hasCarriedPoints = this.hasCarriedPoints();
        if (this.getResultDiscardingRule() instanceof ThresholdBasedResultDiscardingRule) {
            result.discardThresholds = ((ThresholdBasedResultDiscardingRule) this.getResultDiscardingRule())
                    .getDiscardIndexResultsStartingWithHowManyRaces();
        } else {
            result.discardThresholds = null;
        }
        // Computing the competitor leg ranks is expensive, especially in live mode, in case new events keep
        // invalidating the ranks cache in TrackedLegImpl. The problem then is that the sorting based on wind data is repeated for
        // each competitor, leading to square effort. We therefore need to compute the leg ranks for those races where leg
        // details are requested only once and pass them into getLeaderboardEntryDTO
        final Map<Leg, LinkedHashMap<Competitor, Integer>> legRanksCache = new HashMap<Leg, LinkedHashMap<Competitor, Integer>>();
        for (final RaceColumn raceColumn : this.getRaceColumns()) {
            // if details for the column are requested, cache the leg's ranks
            if (namesOfRaceColumnsForWhichToLoadLegDetails != null
                    && namesOfRaceColumnsForWhichToLoadLegDetails.contains(raceColumn.getName())) {
                for (Fleet fleet : raceColumn.getFleets()) {
                    TrackedRace trackedRace = raceColumn.getTrackedRace(fleet);
                    if (trackedRace != null) {
                        trackedRace.getRace().getCourse().lockForRead();
                        try {
                            for (TrackedLeg trackedLeg : trackedRace.getTrackedLegs()) {
                                legRanksCache.put(trackedLeg.getLeg(), trackedLeg.getRanks(timePoint, cache));
                            }
                        } finally {
                            trackedRace.getRace().getCourse().unlockAfterRead();
                        }
                    }
                }
            }
        }
        for (final Competitor competitor : this.getCompetitorsFromBestToWorst(timePoint)) {
            CompetitorDTO competitorDTO = baseDomainFactory.convertToCompetitorDTO(competitor);
            LeaderboardRowDTO row = new LeaderboardRowDTO();
            row.competitor = competitorDTO;
            row.fieldsByRaceColumnName = new HashMap<String, LeaderboardEntryDTO>();
            row.carriedPoints = this.hasCarriedPoints(competitor) ? this.getCarriedPoints(competitor) : null;
            row.netPoints = this.getNetPoints(competitor, timePoint);
            if (addOverallDetails) {
                addOverallDetailsToRow(timePoint, competitor, row);
            }
            result.competitors.add(competitorDTO);
            Map<String, Future<LeaderboardEntryDTO>> futuresForColumnName = new HashMap<String, Future<LeaderboardEntryDTO>>();
            final Set<RaceColumn> discardedRaceColumns = getResultDiscardingRule().getDiscardedRaceColumns(competitor, this, getRaceColumns(), timePoint);
            for (final RaceColumn raceColumn : this.getRaceColumns()) {
                RunnableFuture<LeaderboardEntryDTO> future = new FutureTask<LeaderboardEntryDTO>(() -> {
                        Entry entry = AbstractSimpleLeaderboardImpl.this.getEntry(competitor, raceColumn, timePoint, discardedRaceColumns);
                        return getLeaderboardEntryDTO(entry, raceColumn, competitor, timePoint,
                                namesOfRaceColumnsForWhichToLoadLegDetails != null
                                        && namesOfRaceColumnsForWhichToLoadLegDetails.contains(raceColumn
                                                .getName()), waitForLatestAnalyses, legRanksCache, baseDomainFactory,
                                                fillTotalPointsUncorrected, cache);
                    });
                executor.execute(future);
                futuresForColumnName.put(raceColumn.getName(), future);
            }
            for (Map.Entry<String, Future<LeaderboardEntryDTO>> raceColumnNameAndFuture : futuresForColumnName.entrySet()) {
                try {
                    row.fieldsByRaceColumnName.put(raceColumnNameAndFuture.getKey(), raceColumnNameAndFuture.getValue().get());
                } catch (InterruptedException e) {
                    throw new RuntimeException(e);
                } catch (ExecutionException e) {
                    // See also bug 1371: for stability reasons, don't let the exception percolate but rather accept
                    // null values.
                    // If new evidence is provided, a re-calculation of the leaderboard will be triggered anyway. So
                    // this helps robustness from a user's perspective.
                    logger.log(
                            Level.SEVERE,
                            AbstractSimpleLeaderboardImpl.class.getName() + ".computeDTO(" + this.getName() + ", "
                                    + timePoint + ", " + namesOfRaceColumnsForWhichToLoadLegDetails+", addOverallDetails="+addOverallDetails
                                    + "): exception during computing leaderboard entry for competitor "
                                    + competitor.getName() + " in race column " + raceColumnNameAndFuture.getKey()
                                    + ". Leaving empty.", e);
                }
            }
            result.rows.put(competitorDTO, row);
            String displayName = this.getDisplayName(competitor);
            if (displayName != null) {
                result.competitorDisplayNames.put(competitorDTO, displayName);
            }
        }
        logger.info("computeLeaderboardByName(" + this.getName() + ", " + timePoint + ", "
                + namesOfRaceColumnsForWhichToLoadLegDetails + ", addOverallDetails=" + addOverallDetails + ") took "
                + (System.currentTimeMillis() - startOfRequestHandling) + "ms");
        return result;
    }
    
    private void calculateRacesMetadata(MetaLeaderboardColumn metaLeaderboardColumn, MetaLeaderboardRaceColumnDTO columnDTO,
            TrackedRegattaRegistry trackedRegattaRegistry, final DomainFactory baseDomainFactory) {
        for (final RaceColumn raceColumn : metaLeaderboardColumn.getLeaderboard().getRaceColumns()) {
            for (Fleet fleet : raceColumn.getFleets()) {
                TrackedRace trackedRace = raceColumn.getTrackedRace(fleet);
                if (trackedRace != null) {
                    String regattaName = trackedRace.getTrackedRegatta().getRegatta().getName();
                    String raceName = trackedRace.getRace().getName();
                    RegattaAndRaceIdentifier raceIdentifier = new RegattaNameAndRaceName(regattaName, raceName);
                    columnDTO.addRace(new BasicRaceDTO(raceIdentifier, baseDomainFactory.createTrackedRaceDTO(trackedRace)));
                }
            }
        }
    }

    private void addOverallDetailsToRow(final TimePoint timePoint,
            final Competitor competitor, LeaderboardRowDTO row) throws NoWindException {
        final com.sap.sse.common.Util.Pair<GPSFixMoving, Speed> maximumSpeedOverGround = this.getMaximumSpeedOverGround(competitor, timePoint);
        if (maximumSpeedOverGround != null && maximumSpeedOverGround.getB() != null) {
            row.maximumSpeedOverGroundInKnots = maximumSpeedOverGround.getB().getKnots();
            row.whenMaximumSpeedOverGroundWasAchieved = maximumSpeedOverGround.getA().getTimePoint().asDate();
        }
        Map<TrackedLeg, LegType> legTypeCache = new HashMap<>();
        final Duration totalTimeSailedDownwind = this.getTotalTimeSailedInLegType(competitor, LegType.DOWNWIND, timePoint, legTypeCache);
        row.totalTimeSailedDownwindInSeconds = totalTimeSailedDownwind==null?null:totalTimeSailedDownwind.asSeconds();
        final Duration totalTimeSailedUpwind = this.getTotalTimeSailedInLegType(competitor, LegType.UPWIND, timePoint, legTypeCache);
        row.totalTimeSailedUpwindInSeconds = totalTimeSailedUpwind==null?null:totalTimeSailedUpwind.asSeconds();
        final Duration totalTimeSailedReaching = this.getTotalTimeSailedInLegType(competitor, LegType.REACHING, timePoint, legTypeCache);
        row.totalTimeSailedReachingInSeconds = totalTimeSailedReaching==null?null:totalTimeSailedReaching.asSeconds();
        final Duration totalTimeSailed = this.getTotalTimeSailed(competitor, timePoint);
        row.totalTimeSailedInSeconds = totalTimeSailed==null?null:totalTimeSailed.asSeconds();
        final Distance totalDistanceTraveledInMeters = this.getTotalDistanceTraveled(competitor, timePoint);
        row.totalDistanceTraveledInMeters = totalDistanceTraveledInMeters==null?null:totalDistanceTraveledInMeters.getMeters();
    }

    /**
     * @param waitForLatestAnalyses
     *            if <code>false</code>, this method is allowed to read the maneuver analysis results from a cache that
     *            may not reflect all data already received; otherwise, the method will always block for the latest
     *            cache updates to have happened before returning.
     * @param fillTotalPointsUncorrected
     *            tells if {@link LeaderboardEntryDTO#totalPointsUncorrected} shall be filled; filling it is rather
     *            expensive, especially when compared to simply retrieving a score correction, and particularly if in a
     *            larger fleet a number of competitors haven't properly finished the race. This should only be used for
     *            leaderboard editing where a user needs to see what the uncorrected score was that would be used when
     *            the correction was removed.
     */
    private LeaderboardEntryDTO getLeaderboardEntryDTO(Entry entry, RaceColumn raceColumn, Competitor competitor,
            TimePoint timePoint, boolean addLegDetails, boolean waitForLatestAnalyses,
            Map<Leg, LinkedHashMap<Competitor, Integer>> legRanksCache, DomainFactory baseDomainFactory,
            boolean fillTotalPointsUncorrected, WindLegTypeAndLegBearingCache cache) {
        LeaderboardEntryDTO entryDTO = new LeaderboardEntryDTO();
        TrackedRace trackedRace = raceColumn.getTrackedRace(competitor);
        entryDTO.race = trackedRace == null ? null : trackedRace.getRaceIdentifier();
        entryDTO.totalPoints = entry.getTotalPoints();
        if (fillTotalPointsUncorrected) {
            entryDTO.totalPointsUncorrected = entry.getTotalPointsUncorrected();
        }
        entryDTO.totalPointsCorrected = entry.isTotalPointsCorrected();
        entryDTO.netPoints = entry.getNetPoints();
        entryDTO.reasonForMaxPoints = entry.getMaxPointsReason();
        entryDTO.discarded = entry.isDiscarded();
        final GPSFixTrack<Competitor, GPSFixMoving> track = trackedRace == null ? null : trackedRace.getTrack(competitor);
        if (trackedRace != null) {
            Date timePointOfLastPositionFixAtOrBeforeQueryTimePoint = getTimePointOfLastFixAtOrBefore(competitor, trackedRace, timePoint);
            if (track != null) {
                entryDTO.averageSamplingInterval = track.getAverageIntervalBetweenRawFixes();
            }
            if (timePointOfLastPositionFixAtOrBeforeQueryTimePoint != null) {
                long timeDifferenceInMs = timePoint.asMillis() - timePointOfLastPositionFixAtOrBeforeQueryTimePoint.getTime();
                entryDTO.timeSinceLastPositionFixInSeconds = timeDifferenceInMs == 0 ? 0.0 : timeDifferenceInMs / 1000.0;  
            } else {
                entryDTO.timeSinceLastPositionFixInSeconds = null;  
            }
        }
        if (addLegDetails && trackedRace != null) {
            try {
                final RankingInfo rankingInfo = trackedRace.getRankingMetric().getRankingInfo(timePoint, cache);
                RaceDetails raceDetails = getRaceDetails(trackedRace, competitor, timePoint, waitForLatestAnalyses,
                        legRanksCache, rankingInfo, cache);
                entryDTO.legDetails = raceDetails.getLegDetails();
                entryDTO.windwardDistanceToCompetitorFarthestAheadInMeters = raceDetails.getWindwardDistanceToCompetitorFarthestAhead() == null ? null
                        : raceDetails.getWindwardDistanceToCompetitorFarthestAhead().getMeters();
                entryDTO.gapToLeaderInOwnTime = trackedRace.getRankingMetric().getGapToLeaderInOwnTime(rankingInfo, competitor, cache);
                entryDTO.averageAbsoluteCrossTrackErrorInMeters = raceDetails.getAverageAbsoluteCrossTrackError() == null ? null
                        : raceDetails.getAverageAbsoluteCrossTrackError().getMeters();
                entryDTO.averageSignedCrossTrackErrorInMeters = raceDetails.getAverageSignedCrossTrackError() == null ? null
                        : raceDetails.getAverageSignedCrossTrackError().getMeters();
                entryDTO.calculatedTime = raceDetails.getCorrectedTime();
                entryDTO.calculatedTimeAtEstimatedArrivalAtCompetitorFarthestAhead = raceDetails.getCorrectedTimeAtEstimatedArrivalAtCompetitorFarthestAhead();
                entryDTO.gapToLeaderInOwnTime = raceDetails.getGapToLeaderInOwnTime();
                final TimePoint startOfRace = trackedRace.getStartOfRace();
                if (startOfRace != null) {
                    Waypoint startWaypoint = trackedRace.getRace().getCourse().getFirstWaypoint();
                    NavigableSet<MarkPassing> competitorMarkPassings = trackedRace.getMarkPassings(competitor);
                    trackedRace.lockForRead(competitorMarkPassings);
                    try {
                        if (!competitorMarkPassings.isEmpty()) {
                            final MarkPassing firstMarkPassing = competitorMarkPassings.iterator().next();
                            if (firstMarkPassing.getWaypoint() == startWaypoint) {
                                Distance distanceToStartLineFiveSecondsBeforeStartOfRace = trackedRace.getDistanceToStartLine(competitor, /*milliseconds before start*/ 5000);
                                entryDTO.distanceToStartLineFiveSecondsBeforeStartInMeters = distanceToStartLineFiveSecondsBeforeStartOfRace == null ? null
                                        : distanceToStartLineFiveSecondsBeforeStartOfRace.getMeters();
                                Speed speedFiveSecondsBeforeStartOfRace = trackedRace.getSpeed(competitor, /*milliseconds before start*/ 5000);
                                entryDTO.speedOverGroundFiveSecondsBeforeStartInKnots = speedFiveSecondsBeforeStartOfRace == null ? null
                                        : speedFiveSecondsBeforeStartOfRace.getKnots();
                                Distance distanceToStartLineAtStartOfRace = trackedRace.getDistanceToStartLine(
                                        competitor, startOfRace);
                                entryDTO.distanceToStartLineAtStartOfRaceInMeters = distanceToStartLineAtStartOfRace == null ? null
                                        : distanceToStartLineAtStartOfRace.getMeters();
                                Speed speedAtStartTime = track == null ? null : track.getEstimatedSpeed(startOfRace);
                                entryDTO.speedOverGroundAtStartOfRaceInKnots = speedAtStartTime == null ? null
                                        : speedAtStartTime.getKnots();
                                TimePoint competitorStartTime = firstMarkPassing.getTimePoint();
                                entryDTO.timeBetweenRaceStartAndCompetitorStartInSeconds = startOfRace.until(competitorStartTime).asSeconds();
                                Speed competitorSpeedWhenPassingStart = track == null ? null : track
                                        .getEstimatedSpeed(competitorStartTime);
                                entryDTO.speedOverGroundAtPassingStartWaypointInKnots = competitorSpeedWhenPassingStart == null ? null
                                        : competitorSpeedWhenPassingStart.getKnots();
                                try {
                                    entryDTO.startTack = trackedRace.getTack(competitor, competitorStartTime);
                                } catch (NoWindException nwe) {
                                    entryDTO.startTack = null; // leave empty in case no wind information is available
                                }
                                Distance distanceFromStarboardSideOfStartLineWhenPassingStart = trackedRace
                                        .getDistanceFromStarboardSideOfStartLineWhenPassingStart(competitor);
                                entryDTO.distanceToStarboardSideOfStartLineInMeters = distanceFromStarboardSideOfStartLineWhenPassingStart == null ? null
                                        : distanceFromStarboardSideOfStartLineWhenPassingStart.getMeters();
                            }
                        }
                    } finally {
                        trackedRace.unlockAfterRead(competitorMarkPassings);
                    }
                }
            } catch (InterruptedException e) {
                throw new RuntimeException(e);
            } catch (ExecutionException e) {
                throw new RuntimeException(e); // the future used to calculate the leg details was interrupted; escalate as runtime exception
            }
        }
        final Fleet fleet = entry.getFleet();
        entryDTO.fleet = fleet == null ? null : baseDomainFactory.convertToFleetDTO(fleet);
        return entryDTO;
    }

    /**
     * Determines the time point of the last raw fix (with outliers not removed) for <code>competitor</code> in
     * <code>trackedRace</code>. If the competitor's track is <code>null</code> or empty, <code>null</code> is returned.
     * @param trackedRace must not be <code>null</code>
     * @param atOrBefore find the last fix at or before the time point specified
     */
    private Date getTimePointOfLastFixAtOrBefore(Competitor competitor, TrackedRace trackedRace, TimePoint atOrBefore) {
        assert trackedRace != null;
        final Date timePointOfLastPositionFix;
        GPSFixTrack<Competitor, GPSFixMoving> track = trackedRace.getTrack(competitor);
        if (track == null) {
            timePointOfLastPositionFix = null;
        } else {
            GPSFixMoving lastFix = track.getLastFixAtOrBefore(atOrBefore);
            if (lastFix == null) {
                timePointOfLastPositionFix = null;
            } else {
                timePointOfLastPositionFix = lastFix.getTimePoint().asDate();
            }
        }
        return timePointOfLastPositionFix;
    }

    private static class RaceDetails {
        private final List<LegEntryDTO> legDetails;
        private final Distance windwardDistanceToCompetitorFarthestAhead;
        private final Distance averageAbsoluteCrossTrackError;
        private final Distance averageSignedCrossTrackError;
        private final Duration gapToLeaderInOwnTime;
        private final Duration correctedTime;
        private final Duration correctedTimeAtEstimatedArrivalAtCompetitorFarthestAhead;

        public RaceDetails(List<LegEntryDTO> legDetails, Distance windwardDistanceToCompetitorFarthestAhead,
                Distance averageAbsoluteCrossTrackError, Distance averageSignedCrossTrackError,
                Duration gapToLeaderInOwnTime, Duration correctedTime,
                Duration correctedTimeAtEstimatedArrivalAtCompetitorFarthestAhead) {
            super();
            this.legDetails = legDetails;
            this.windwardDistanceToCompetitorFarthestAhead = windwardDistanceToCompetitorFarthestAhead;
            this.averageAbsoluteCrossTrackError = averageAbsoluteCrossTrackError;
            this.averageSignedCrossTrackError = averageSignedCrossTrackError;
            this.gapToLeaderInOwnTime = gapToLeaderInOwnTime;
            this.correctedTime = correctedTime;
            this.correctedTimeAtEstimatedArrivalAtCompetitorFarthestAhead = correctedTimeAtEstimatedArrivalAtCompetitorFarthestAhead;
        }
        public List<LegEntryDTO> getLegDetails() {
            return legDetails;
        }
        public Distance getWindwardDistanceToCompetitorFarthestAhead() {
            return windwardDistanceToCompetitorFarthestAhead;
        }
        public Distance getAverageAbsoluteCrossTrackError() {
            return averageAbsoluteCrossTrackError;
        }
        public Distance getAverageSignedCrossTrackError() {
            return averageSignedCrossTrackError;
        }
        public Duration getGapToLeaderInOwnTime() {
            return gapToLeaderInOwnTime;
        }
        public Duration getCorrectedTime() {
            return correctedTime;
        }
        public Duration getCorrectedTimeAtEstimatedArrivalAtCompetitorFarthestAhead() {
            return correctedTimeAtEstimatedArrivalAtCompetitorFarthestAhead;
        }
    }

    /**
     * If <code>timePoint</code> is after the end of the race's tracking the query will be adjusted to obtain the values
     * at the end of the {@link TrackedRace#getEndOfTracking() race's tracking time}. If the time point adjusted this
     * way equals the end of the tracking time, the query results will be looked up in a cache first and if not found,
     * they will be stored to the cache after calculating them. A cache invalidation {@link RaceChangeListener listener}
     * will be registered with the race which will be triggered for any event received by the race.
     * @param waitForLatestAnalyses
     *            if <code>false</code>, this method is allowed to read the maneuver analysis results from a cache that
     *            may not reflect all data already received; otherwise, the method will always block for the latest
     *            cache updates to have happened before returning.
     */
    private RaceDetails getRaceDetails(TrackedRace trackedRace, Competitor competitor, TimePoint timePoint,
            boolean waitForLatestAnalyses, Map<Leg, LinkedHashMap<Competitor, Integer>> legRanksCache,
            RankingInfo rankingInfo, WindLegTypeAndLegBearingCache cache) throws InterruptedException, ExecutionException {
        final RaceDetails raceDetails;
        if (trackedRace.getEndOfTracking() != null && trackedRace.getEndOfTracking().compareTo(timePoint) < 0) {
            raceDetails = getRaceDetailsForEndOfTrackingFromCacheOrCalculateAndCache(trackedRace, competitor, legRanksCache, rankingInfo, cache);
        } else {
            raceDetails = calculateRaceDetails(trackedRace, competitor, timePoint, waitForLatestAnalyses, legRanksCache, cache, rankingInfo);
        }
        return raceDetails;
    }

    private RaceDetails getRaceDetailsForEndOfTrackingFromCacheOrCalculateAndCache(final TrackedRace trackedRace,
            final Competitor competitor, final Map<Leg, LinkedHashMap<Competitor, Integer>> legRanksCache,
            RankingInfo rankingInfo, final WindLegTypeAndLegBearingCache cache) throws InterruptedException, ExecutionException {
        final com.sap.sse.common.Util.Pair<TrackedRace, Competitor> key = new com.sap.sse.common.Util.Pair<TrackedRace, Competitor>(trackedRace, competitor);
        RunnableFuture<RaceDetails> raceDetails;
        synchronized (raceDetailsAtEndOfTrackingCache) {
            raceDetails = raceDetailsAtEndOfTrackingCache.get(key);
            if (raceDetails == null) {
                raceDetails = new FutureTask<RaceDetails>(new Callable<RaceDetails>() {
                    @Override
                    public RaceDetails call() throws Exception {
                        TimePoint end = trackedRace.getEndOfRace();
                        if (end == null) {
                            end = trackedRace.getEndOfTracking();
                        }
                        return calculateRaceDetails(trackedRace, competitor, end,
                                // TODO see bug 1358: for now, use waitForLatest==false until we've switched to optimistic locking for the course read lock
                                /* TODO old comment when it was still true: "because this is done only once after end of tracking" */
                                /* waitForLatestAnalyses (maneuver and cross track error) */ false,
                                legRanksCache, cache, rankingInfo);
                    }
                });
                raceDetailsExecutor.execute(raceDetails);
                raceDetailsAtEndOfTrackingCache.put(key, raceDetails);
                final CacheInvalidationListener cacheInvalidationListener = new CacheInvalidationListener(trackedRace, competitor);
                trackedRace.addListener(cacheInvalidationListener);
                cacheInvalidationListeners.add(cacheInvalidationListener);
            }
        }
        return raceDetails.get();
    }

    private RaceDetails calculateRaceDetails(TrackedRace trackedRace, Competitor competitor, TimePoint timePoint,
            boolean waitForLatestAnalyses, Map<Leg, LinkedHashMap<Competitor, Integer>> legRanksCache,
            WindLegTypeAndLegBearingCache cache, final RankingInfo rankingInfo) {
        final List<LegEntryDTO> legDetails = new ArrayList<LegEntryDTO>();
        final Course course = trackedRace.getRace().getCourse();
        course.lockForRead(); // hold back any course re-configurations while looping over the legs
        try {
            for (Leg leg : course.getLegs()) {
                LegEntryDTO legEntry;
                // We loop over a copy of the course's legs; during a course change, legs may become "stale," even with
                // regard to the leg/trackedLeg structures inside the tracked race which is updated by the course change
                // immediately. That's why we've acquired a read lock for the course above.
                TrackedLegOfCompetitor trackedLeg = trackedRace.getTrackedLeg(competitor, leg);
                if (trackedLeg != null && trackedLeg.hasStartedLeg(timePoint)) {
                    legEntry = createLegEntry(trackedLeg, timePoint, waitForLatestAnalyses, legRanksCache, rankingInfo, cache);
                } else {
                    legEntry = null;
                }
                legDetails.add(legEntry);
            }
            final Distance windwardDistanceToCompetitorFarthestAhead = trackedRace == null ? null : trackedRace
                    .getWindwardDistanceToCompetitorFarthestAhead(competitor, timePoint, WindPositionMode.LEG_MIDDLE, rankingInfo, cache);
            Distance averageAbsoluteCrossTrackError;
            try {
                averageAbsoluteCrossTrackError = trackedRace == null ? null : trackedRace.getAverageAbsoluteCrossTrackError(
                    competitor, timePoint, waitForLatestAnalyses, cache);
            } catch (NoWindException nwe) {
                // without wind information, use null meaning "unknown"
                averageAbsoluteCrossTrackError = null;
            }
            Distance averageSignedCrossTrackError;
            try {
                averageSignedCrossTrackError = trackedRace == null ? null : trackedRace.getAverageSignedCrossTrackError(
                    competitor, timePoint, waitForLatestAnalyses, cache);
            } catch (NoWindException nwe) {
                // without wind information, use null meaning "unknown"
                averageSignedCrossTrackError = null;
            }
            final CompetitorRankingInfo competitorRankingInfo = rankingInfo.getCompetitorRankingInfo().apply(competitor);
            return new RaceDetails(legDetails, windwardDistanceToCompetitorFarthestAhead, averageAbsoluteCrossTrackError, averageSignedCrossTrackError,
                    trackedRace.getRankingMetric().getGapToLeaderInOwnTime(rankingInfo, competitor, cache),
                    trackedRace.getRankingMetric().getCorrectedTime(competitor, timePoint),
                    competitorRankingInfo == null ? null : competitorRankingInfo.getCorrectedTimeAtEstimatedArrivalAtCompetitorFarthestAhead());
        } finally {
            course.unlockAfterRead();
        }
    }

    private LegEntryDTO createLegEntry(TrackedLegOfCompetitor trackedLeg, TimePoint timePoint,
            boolean waitForLatestAnalyses, Map<Leg, LinkedHashMap<Competitor, Integer>> legRanksCache,
            RankingInfo rankingInfo, WindLegTypeAndLegBearingCache cache) {
        LegEntryDTO result;
        final Duration time = trackedLeg.getTime(timePoint);
        if (trackedLeg == null || time == null) {
            result = null;
        } else {
            result = new LegEntryDTO();
            try {
                result.legType = trackedLeg.getTrackedLeg().getLegType(timePoint);
            } catch (NoWindException nwe) {
                result.legType = null; // can't determine leg type without wind data
            }
            final Speed averageSpeedOverGround = trackedLeg.getAverageSpeedOverGround(timePoint);
            result.averageSpeedOverGroundInKnots = averageSpeedOverGround == null ? null : averageSpeedOverGround.getKnots();
            Distance averageAbsoluteCrossTrackError;
            try {
                averageAbsoluteCrossTrackError = trackedLeg.getAverageAbsoluteCrossTrackError(timePoint, waitForLatestAnalyses);
            } catch (NoWindException nwe) {
                // leave averageAbsoluteCrossTrackError as null, meaning "unknown"
                averageAbsoluteCrossTrackError = null;
            }
            result.averageAbsoluteCrossTrackErrorInMeters = averageAbsoluteCrossTrackError == null ? null : averageAbsoluteCrossTrackError.getMeters();
            Distance averageSignedCrossTrackError;
            try {
                averageSignedCrossTrackError = trackedLeg.getAverageSignedCrossTrackError(timePoint, waitForLatestAnalyses);
            } catch (NoWindException nwe) {
                // leave averageSignedCrossTrackError as null, meaning "unknown"
                averageSignedCrossTrackError = null;
            }
            result.averageSignedCrossTrackErrorInMeters = averageSignedCrossTrackError == null ? null : averageSignedCrossTrackError.getMeters();
            Double speedOverGroundInKnots;
            if (trackedLeg.hasFinishedLeg(timePoint))  {
                speedOverGroundInKnots = averageSpeedOverGround == null ? null : averageSpeedOverGround.getKnots();
                result.currentRideHeightInMeters = trackedLeg.getAverageRideHeight(timePoint);
            } else {
                final SpeedWithBearing speedOverGround = trackedLeg.getSpeedOverGround(timePoint);
                speedOverGroundInKnots = speedOverGround == null ? null : speedOverGround.getKnots();
                result.currentRideHeightInMeters = trackedLeg.getRideHeight(timePoint);
            }
            result.currentSpeedOverGroundInKnots = speedOverGroundInKnots == null ? null : speedOverGroundInKnots;
            Distance distanceTraveled = trackedLeg.getDistanceTraveled(timePoint);
            result.distanceTraveledInMeters = distanceTraveled == null ? null : distanceTraveled.getMeters();
            Distance distanceTraveledConsideringGateStart = trackedLeg.getDistanceTraveledConsideringGateStart(timePoint);
            result.distanceTraveledIncludingGateStartInMeters = distanceTraveledConsideringGateStart == null ? null : distanceTraveledConsideringGateStart.getMeters();
            final Duration estimatedTimeToNextMarkInSeconds = trackedLeg.getEstimatedTimeToNextMark(timePoint, WindPositionMode.EXACT, cache);
            result.estimatedTimeToNextWaypointInSeconds = estimatedTimeToNextMarkInSeconds==null?null:estimatedTimeToNextMarkInSeconds.asSeconds();
            result.timeInMilliseconds = time.asMillis();
            result.finished = trackedLeg.hasFinishedLeg(timePoint);
            final TimePoint legFinishTime = trackedLeg.getFinishTime();
            result.correctedTotalTime = trackedLeg.hasStartedLeg(timePoint) ? trackedLeg.getTrackedLeg().getTrackedRace().getRankingMetric().getCorrectedTime(trackedLeg.getCompetitor(),
                    trackedLeg.hasFinishedLeg(timePoint) ? legFinishTime : timePoint, cache) : null;
            // fetch the leg gap in own corrected time from the ranking metric
            final Duration gapToLeaderInOwnTime = trackedLeg.getTrackedLeg().getTrackedRace().getRankingMetric().
                    getLegGapToLegLeaderInOwnTime(trackedLeg, timePoint, rankingInfo, cache);
            result.gapToLeaderInSeconds = gapToLeaderInOwnTime == null ? null : gapToLeaderInOwnTime.asSeconds();
            if (result.gapToLeaderInSeconds != null) {
                final Duration gapAtEndOfPreviousLeg = getGapAtEndOfPreviousLeg(trackedLeg, rankingInfo, cache);
                if (gapAtEndOfPreviousLeg != null) {
                    result.gapChangeSinceLegStartInSeconds = result.gapToLeaderInSeconds - gapAtEndOfPreviousLeg.asSeconds();
                }
            }
            LinkedHashMap<Competitor, Integer> legRanks = legRanksCache.get(trackedLeg.getLeg());
            if (legRanks != null) {
                result.rank = legRanks.get(trackedLeg.getCompetitor());
            } else {
                result.rank = trackedLeg.getRank(timePoint, cache);
            }
            result.started = trackedLeg.hasStartedLeg(timePoint);
            Speed velocityMadeGood;
            if (trackedLeg.hasFinishedLeg(timePoint)) {
                velocityMadeGood = trackedLeg.getAverageVelocityMadeGood(timePoint);
            } else {
                velocityMadeGood = trackedLeg.getVelocityMadeGood(timePoint, WindPositionMode.EXACT);
            }
            result.velocityMadeGoodInKnots = velocityMadeGood == null ? null : velocityMadeGood.getKnots();
            Distance windwardDistanceToGo = trackedLeg.getWindwardDistanceToGo(timePoint, WindPositionMode.LEG_MIDDLE);
            result.windwardDistanceToGoInMeters = windwardDistanceToGo == null ? null : windwardDistanceToGo
                    .getMeters();
            final TimePoint startOfRace = trackedLeg.getTrackedLeg().getTrackedRace().getStartOfRace();
            if (startOfRace != null && trackedLeg.hasStartedLeg(timePoint)) {
                // not using trackedLeg.getManeuvers(...) because it may not catch the mark passing maneuver starting this leg
                // because that may have been detected as slightly before the mark passing time, hence associated with the previous leg
                List<Maneuver> maneuvers = trackedLeg.getTrackedLeg().getTrackedRace()
                        .getManeuvers(trackedLeg.getCompetitor(), startOfRace, timePoint, waitForLatestAnalyses);
                if (maneuvers != null) {
                    result.numberOfManeuvers = new HashMap<ManeuverType, Integer>();
                    result.numberOfManeuvers.put(ManeuverType.TACK, 0);
                    result.numberOfManeuvers.put(ManeuverType.JIBE, 0);
                    result.numberOfManeuvers.put(ManeuverType.PENALTY_CIRCLE, 0);
                    Map<ManeuverType, Double> totalManeuverLossInMeters = new HashMap<ManeuverType, Double>();
                    totalManeuverLossInMeters.put(ManeuverType.TACK, 0.0);
                    totalManeuverLossInMeters.put(ManeuverType.JIBE, 0.0);
                    totalManeuverLossInMeters.put(ManeuverType.PENALTY_CIRCLE, 0.0);
                    TimePoint startOfLeg = trackedLeg.getStartTime();
                    for (Maneuver maneuver : maneuvers) {
                        // don't count maneuvers that were in previous legs
                        switch (maneuver.getType()) {
                        case TACK:
                        case JIBE:
                        case PENALTY_CIRCLE:
                            if (!maneuver.getTimePoint().before(startOfLeg) && (legFinishTime == null || legFinishTime.after(timePoint) ||
                                    maneuver.getTimePoint().before(legFinishTime))) {
                                if (maneuver.getManeuverLoss() != null) {
                                    result.numberOfManeuvers.put(maneuver.getType(),
                                            result.numberOfManeuvers.get(maneuver.getType()) + 1);
                                    totalManeuverLossInMeters.put(maneuver.getType(),
                                            totalManeuverLossInMeters.get(maneuver.getType())
                                            + maneuver.getManeuverLoss().getMeters());
                                }
                            }
                            break;
                        case MARK_PASSING:
                            // analyze all mark passings, not only those after this leg's start, to catch the mark passing
                            // maneuver starting this leg, even if its time point is slightly before the mark passing starting this leg
                            MarkPassingManeuver mpm = (MarkPassingManeuver) maneuver;
                            if (mpm.getWaypointPassed() == trackedLeg.getLeg().getFrom()) {
                                result.sideToWhichMarkAtLegStartWasRounded = mpm.getSide();
                            }
                            break;
                        default:
                            /* Do nothing here.
                             * Throwing an exception destroys the toggling (and maybe other behaviour) of the leaderboard.
                             */
                        }
                    }
                    result.averageManeuverLossInMeters = new HashMap<ManeuverType, Double>();
                    for (ManeuverType maneuverType : new ManeuverType[] { ManeuverType.TACK, ManeuverType.JIBE,
                            ManeuverType.PENALTY_CIRCLE }) {
                        if (result.numberOfManeuvers.get(maneuverType) != 0) {
                            result.averageManeuverLossInMeters.put(
                                    maneuverType,
                                    totalManeuverLossInMeters.get(maneuverType)
                                    / result.numberOfManeuvers.get(maneuverType));
                        }
                    }
                }
            }
        }
        return result;
    }

    private Duration getGapAtEndOfPreviousLeg(TrackedLegOfCompetitor trackedLeg, final RankingInfo rankingInfo, WindLegTypeAndLegBearingCache cache) {
        final Duration result;
        final Course course = trackedLeg.getTrackedLeg().getTrackedRace().getRace().getCourse();
        // if trackedLeg is the first leg, compute the gap at the start of this leg; otherwise, compute gap
        // at the end of the previous leg
        final TimePoint timePoint = trackedLeg.getStartTime();
        final TrackedLegOfCompetitor tloc;
        if (course.getFirstWaypoint() == trackedLeg.getLeg().getFrom()) {
            tloc = trackedLeg;
        } else {
            tloc = trackedLeg.getTrackedLeg().getTrackedRace().getTrackedLegFinishingAt(trackedLeg.getLeg().getFrom())
                    .getTrackedLeg(trackedLeg.getCompetitor());
        }
        result = trackedLeg.getTrackedLeg().getTrackedRace().getRankingMetric().getLegGapToLegLeaderInOwnTime(tloc, timePoint, rankingInfo, cache);
        return result;
    }

    private LeaderboardDTO getLiveLeaderboard(Collection<String> namesOfRaceColumnsForWhichToLoadLegDetails,
            boolean addOverallDetails, TrackedRegattaRegistry trackedRegattaRegistry, DomainFactory baseDomainFactory) throws NoWindException, ExecutionException {
        LiveLeaderboardUpdater liveLeaderboardUpdater = getLiveLeaderboardUpdater(trackedRegattaRegistry,
                baseDomainFactory);
        return liveLeaderboardUpdater.getLiveLeaderboard(namesOfRaceColumnsForWhichToLoadLegDetails, addOverallDetails);
    }

    private LiveLeaderboardUpdater getLiveLeaderboardUpdater(TrackedRegattaRegistry trackedRegattaRegistry,
            DomainFactory baseDomainFactory) {
        LiveLeaderboardUpdater result = this.liveLeaderboardUpdater;
        if (result == null) {
            synchronized (this) {
                result = this.liveLeaderboardUpdater;
                if (result == null) {
                    this.liveLeaderboardUpdater = new LiveLeaderboardUpdater(this, trackedRegattaRegistry, baseDomainFactory);
                    result = this.liveLeaderboardUpdater;
                }
            }
        }
        return result;
    }
    
    private LeaderboardDTOCache getLeaderboardDTOCache() {
        LeaderboardDTOCache result = this.leaderboardDTOCache;
        if (result == null) {
            synchronized (this) {
                result = this.leaderboardDTOCache;
                if (result == null) {
                    // The leaderboard cache is invalidated upon all competitor and mark position changes; some analyzes
                    // are pretty expensive, such as the maneuver re-calculation. Waiting for the latest analysis after only a
                    // single fix was updated is too expensive if users use the replay feature while a race is still running.
                    // Therefore, using waitForLatestAnalyses==false seems appropriate here.
                    this.leaderboardDTOCache = new LeaderboardDTOCache(/* waitForLatestAnalyses */false, this);
                    result = this.leaderboardDTOCache;
                }
            }
        }
        return result;
    }
    
    @Override
    public LeaderboardDTO getLeaderboardDTO(TimePoint timePoint,
            Collection<String> namesOfRaceColumnsForWhichToLoadLegDetails, boolean addOverallDetails,
            TrackedRegattaRegistry trackedRegattaRegistry, DomainFactory baseDomainFactory, boolean fillTotalPointsUncorrected) throws NoWindException,
            InterruptedException, ExecutionException {
        LeaderboardDTO result = null;
        if (timePoint == null) {
            // timePoint==null means live mode; however, if we're after the end of all races and after all score
            // corrections, don't use the live leaderboard updater which would keep re-calculating over and over again, but map
            // this to a usual non-live call which uses the regular LeaderboardDTOCache which is invalidated properly
            // when the tracked race associations or score corrections or tracked race contents changes:
            final TimePoint nowMinusDelay = this.getNowMinusDelay();
            final TimePoint timePointOfLatestModification = this.getTimePointOfLatestModification();
            if (fillTotalPointsUncorrected || (timePointOfLatestModification != null && !nowMinusDelay.before(timePointOfLatestModification))) {
                // if there hasn't been any modification to the leaderboard since nowMinusDelay, use non-live mode
                // and pull the result from the regular leaderboard cache:
                timePoint = timePointOfLatestModification;
            } else {
                // don't use the regular leaderboard cache; the race still seems to be on; use the live leaderboard updater instead:
                timePoint = null;
                result = this.getLiveLeaderboard(namesOfRaceColumnsForWhichToLoadLegDetails, addOverallDetails, trackedRegattaRegistry, baseDomainFactory);
            }
        }
        if (timePoint != null) {
            if (fillTotalPointsUncorrected) {
                // explicitly filling the uncorrected total points requires uncached recalculation
                result = computeDTO(timePoint, namesOfRaceColumnsForWhichToLoadLegDetails, addOverallDetails, /* waitForLatestAnalyses */ true,
                        trackedRegattaRegistry, baseDomainFactory, fillTotalPointsUncorrected);
            } else {
                // in replay we'd like up-to-date results; they are still cached
                // which is OK because the cache is invalidated whenever any of the tracked races attached to the
                // leaderboard changes.
                result = getLeaderboardDTOCache().getLeaderboardByName(timePoint,
                        namesOfRaceColumnsForWhichToLoadLegDetails, addOverallDetails, baseDomainFactory,
                        trackedRegattaRegistry);
            }
        }
        return result;
    }
    
    public String toString() {
        return getName() + " " + (getDefaultCourseArea() != null ? getDefaultCourseArea().getName() : "<No course area defined>") + " " + (getScoringScheme() != null ? getScoringScheme().getType().name() : "<No scoring scheme set>");
    }

    @Override
    public NumberOfCompetitorsInLeaderboardFetcher getNumberOfCompetitorsInLeaderboardFetcher() {
        return new NumberOfCompetitorsFetcherImpl();
    }
    
    protected abstract LeaderboardType getLeaderboardType();
    
}<|MERGE_RESOLUTION|>--- conflicted
+++ resolved
@@ -802,7 +802,6 @@
     }
 
     @Override
-<<<<<<< HEAD
     public void isStartsWithZeroScoreChanged(RaceColumn raceColumn, boolean newIsStartsWithZeroScore) {
         getRaceColumnListeners().notifyListenersAboutIsStartsWithZeroScoreChanged(raceColumn, newIsStartsWithZeroScore);
     }
@@ -1163,6 +1162,16 @@
     }
     
     @Override
+    public boolean isSuppressed(Competitor competitor) {
+        LockUtil.lockForRead(suppressedCompetitorsLock);
+        try {
+            return suppressedCompetitors.contains(competitor);
+        } finally {
+            LockUtil.unlockAfterRead(suppressedCompetitorsLock);
+        }
+    }
+    
+    @Override
     public void setSuppressed(Competitor competitor, boolean suppressed) {
         LockUtil.lockForWrite(suppressedCompetitorsLock);
         try {
@@ -1206,421 +1215,6 @@
     public LeaderboardDTO computeDTO(final TimePoint timePoint,
             final Collection<String> namesOfRaceColumnsForWhichToLoadLegDetails, boolean addOverallDetails,
             final boolean waitForLatestAnalyses, TrackedRegattaRegistry trackedRegattaRegistry, final DomainFactory baseDomainFactory,
-=======
-    public void isStartsWithZeroScoreChanged(RaceColumn raceColumn, boolean newIsStartsWithZeroScore) {
-        getRaceColumnListeners().notifyListenersAboutIsStartsWithZeroScoreChanged(raceColumn, newIsStartsWithZeroScore);
-    }
-
-    @Override
-    public void isFirstColumnIsNonDiscardableCarryForwardChanged(RaceColumn raceColumn, boolean firstColumnIsNonDiscardableCarryForward) {
-        getRaceColumnListeners().notifyListenersAboutIsFirstColumnIsNonDiscardableCarryForwardChanged(raceColumn, firstColumnIsNonDiscardableCarryForward);
-    }
-
-    @Override
-    public void hasSplitFleetContiguousScoringChanged(RaceColumn raceColumn, boolean hasSplitFleetContiguousScoring) {
-        getRaceColumnListeners().notifyListenersAboutHasSplitFleetContiguousScoringChanged(raceColumn, hasSplitFleetContiguousScoring);
-    }
-
-    @Override
-    public void raceColumnMoved(RaceColumn raceColumn, int newIndex) {
-        getRaceColumnListeners().notifyListenersAboutRaceColumnMoved(raceColumn, newIndex);
-    }
-
-    @Override
-    public void factorChanged(RaceColumn raceColumn, Double oldFactor, Double newFactor) {
-        getRaceColumnListeners().notifyListenersAboutFactorChanged(raceColumn, oldFactor, newFactor);
-    }
-
-    /**
-     * A leaderboard will only accept the addition of a race column if the column's name is unique across the leaderboard.
-     */
-    @Override
-    public boolean canAddRaceColumnToContainer(RaceColumn newRaceColumn) {
-        boolean result = true;
-        for (RaceColumn raceColumn : getRaceColumns()) {
-            if (raceColumn.getName().equals(newRaceColumn.getName())) {
-                result = false;
-                break;
-            }
-        }
-        return result;
-    }
-
-    @Override
-    public void raceColumnAddedToContainer(RaceColumn raceColumn) {
-        getRaceColumnListeners().notifyListenersAboutRaceColumnAddedToContainer(raceColumn);
-    }
-
-    @Override
-    public void raceColumnRemovedFromContainer(RaceColumn raceColumn) {
-        getRaceColumnListeners().notifyListenersAboutRaceColumnRemovedFromContainer(raceColumn);
-    }
-
-    @Override
-    public void competitorDisplayNameChanged(Competitor competitor, String oldDisplayName, String displayName) {
-        getRaceColumnListeners().notifyListenersAboutCompetitorDisplayNameChanged(competitor, oldDisplayName, displayName);
-    }
-
-    @Override
-    public void resultDiscardingRuleChanged(ResultDiscardingRule oldDiscardingRule, ResultDiscardingRule newDiscardingRule) {
-        getRaceColumnListeners().notifyListenersAboutResultDiscardingRuleChanged(oldDiscardingRule, newDiscardingRule);
-    }
-
-    @Override
-    public boolean isTransient() {
-        return false;
-    }
-
-    /**
-     * Finds out the time point when any of the {@link Leaderboard#getTrackedRaces() tracked races currently attached to
-     * the <code>leaderboard</code>} and the {@link Leaderboard#getScoreCorrection() score corrections} have last been
-     * modified. If no tracked race is attached and no time-stamped score corrections have been applied to the leaderboard,
-     * <code>null</code> is returned. The time point computed this way is a good choice for normalizing queries for later time
-     * points in an attempt to achieve more cache hits.<p>
-     * 
-     * Note, however, that the result does not tell about structural changes to the leaderboard and therefore cannot be used
-     * to determine the need for cache invalidation. For example, if a column is added to a leaderboard after the time point
-     * returned by this method but that column's attached tracked race has finished before the time point returned by this method,
-     * the result of this method won't change. Still, the contents of the leaderboard will change by a change in column structure.
-     * A different means to determine the possibility of changes that happened to this leaderboard must be used for cache
-     * management. Such a facility has to listen for score correction changes, tracked races being attached or detached and
-     * the column structure changing.
-     * 
-     * @see TrackedRace#getTimePointOfNewestEvent()
-     * @see SettableScoreCorrection#getTimePointOfLastCorrectionsValidity()
-     */
-    @Override
-    public TimePoint getTimePointOfLatestModification() {
-        TimePoint result = null;
-        for (TrackedRace trackedRace : getTrackedRaces()) {
-            if (result == null || (trackedRace.getTimePointOfNewestEvent() != null && trackedRace.getTimePointOfNewestEvent().after(result))) {
-                result = trackedRace.getTimePointOfNewestEvent();
-            }
-        }
-        TimePoint timePointOfLastScoreCorrection = getScoreCorrection().getTimePointOfLastCorrectionsValidity();
-        if (timePointOfLastScoreCorrection != null && (result == null || timePointOfLastScoreCorrection.after(result))) {
-            result = timePointOfLastScoreCorrection;
-        }
-        return result;
-    }
-
-    @Override
-    public com.sap.sse.common.Util.Pair<GPSFixMoving, Speed> getMaximumSpeedOverGround(Competitor competitor, TimePoint timePoint) {
-        com.sap.sse.common.Util.Pair<GPSFixMoving, Speed> result = null;
-        // TODO should we ensure that competitor participated in all race columns?
-        for (TrackedRace trackedRace : getTrackedRaces()) {
-            if (Util.contains(trackedRace.getRace().getCompetitors(), competitor)) {
-                NavigableSet<MarkPassing> markPassings = trackedRace.getMarkPassings(competitor);
-                if (!markPassings.isEmpty()) {
-                    TimePoint from = markPassings.first().getTimePoint();
-                    TimePoint to;
-                    if (timePoint.after(markPassings.last().getTimePoint()) &&
-                            markPassings.last().getWaypoint() == trackedRace.getRace().getCourse().getLastWaypoint()) {
-                        // stop counting when competitor finished the race
-                        to = markPassings.last().getTimePoint();
-                    } else {
-                        to = timePoint;
-                    }
-                    com.sap.sse.common.Util.Pair<GPSFixMoving, Speed> maxSpeed = trackedRace.getTrack(competitor).getMaximumSpeedOverGround(from, to);
-                    if (result == null || result.getB() == null ||
-                            (maxSpeed != null && maxSpeed.getB() != null && maxSpeed.getB().compareTo(result.getB()) > 0)) {
-                        result = maxSpeed;
-                    }
-                }
-            }
-        }
-        return result;
-    }
-
-    @Override
-    public Speed getAverageSpeedOverGround(Competitor competitor, TimePoint timePoint) {
-        Speed result = null;
-        for (TrackedRace trackedRace : getTrackedRaces()) {
-            if (Util.contains(trackedRace.getRace().getCompetitors(), competitor)) {
-                NavigableSet<MarkPassing> markPassings = trackedRace.getMarkPassings(competitor);
-                if (!markPassings.isEmpty()) {
-                    TimePoint from = markPassings.first().getTimePoint();
-                    TimePoint to;
-                    if (timePoint.after(markPassings.last().getTimePoint()) &&
-                            markPassings.last().getWaypoint() == trackedRace.getRace().getCourse().getLastWaypoint()) {
-                        // stop counting when competitor finished the race
-                        to = markPassings.last().getTimePoint();
-                    } else {
-                        if (markPassings.last().getWaypoint() != trackedRace.getRace().getCourse().getLastWaypoint() &&
-                                timePoint.after(markPassings.last().getTimePoint())) {
-                            result = null;
-                            break;
-                        }
-                        to = timePoint;
-                    }
-                    Distance distanceTraveled = trackedRace.getDistanceTraveled(competitor, timePoint);
-                    if (distanceTraveled != null) {
-                        result = distanceTraveled.inTime(to.asMillis()-from.asMillis());
-                    }
-                }
-            }
-        }
-        return result;
-    }
-    
-    @Override
-    public Duration getTotalTimeSailedInLegType(Competitor competitor, LegType legType, TimePoint timePoint) throws NoWindException {
-        return getTotalTimeSailedInLegType(competitor, legType, timePoint, new HashMap<TrackedLeg, LegType>());
-    }
-    
-    private Duration getTotalTimeSailedInLegType(Competitor competitor, LegType legType, TimePoint timePoint, Map<TrackedLeg, LegType> legTypeCache) throws NoWindException {
-        Duration result = null;
-        // TODO should we ensure that competitor participated in all race columns?
-        outerLoop:
-        for (TrackedRace trackedRace : getTrackedRaces()) {
-            if (Util.contains(trackedRace.getRace().getCompetitors(), competitor)) {
-                trackedRace.getRace().getCourse().lockForRead();
-                try {
-                    for (Leg leg : trackedRace.getRace().getCourse().getLegs()) {
-                        TrackedLegOfCompetitor trackedLegOfCompetitor = trackedRace.getTrackedLeg(competitor, leg);
-                        if (trackedLegOfCompetitor.hasStartedLeg(timePoint)) {
-                            // find out leg type at the time the competitor started the leg
-                            try {
-                                final TrackedLeg trackedLeg = trackedRace.getTrackedLeg(leg);
-                                LegType trackedLegType = legTypeCache.get(trackedLeg);
-                                if (trackedLegType == null) {
-                                    final TimePoint startTime = trackedLegOfCompetitor.getStartTime();
-                                    TimePoint finishTime = trackedLegOfCompetitor.getFinishTime();
-                                    if (finishTime == null) {
-                                        finishTime = timePoint;
-                                    }
-                                    trackedLegType = trackedLeg.getLegType(startTime.plus(startTime.until(finishTime).divide(2))); // middle of the leg
-                                    legTypeCache.put(trackedLeg, trackedLegType);
-                                }
-                                if (legType == trackedLegType) {
-                                    Duration timeSpentOnDownwind = trackedLegOfCompetitor.getTime(timePoint);
-                                    if (timeSpentOnDownwind != null) {
-                                        if (result == null) {
-                                            result = timeSpentOnDownwind;
-                                        } else {
-                                            result = result.plus(timeSpentOnDownwind);
-                                        }
-                                    } else {
-                                        // Although the competitor has started the leg, no value was produced. This
-                                        // means that the competitor didn't finish the leg before tracking ended. No useful value
-                                        // can be obtained for this competitor anymore.
-                                        result = null;
-                                        break outerLoop;
-                                    }
-                                }
-                            } catch (NoWindException nwe) {
-                                // without wind there is no leg type and hence there is no reasonable value for this:
-                                result = null;
-                                break outerLoop;
-                            }
-                        }
-                    }
-                } finally {
-                    trackedRace.getRace().getCourse().unlockAfterRead();
-                }
-            }
-        }
-        return result;
-    }
-
-    @Override
-    public Duration getTotalTimeSailed(Competitor competitor, TimePoint timePoint) {
-        Duration result = null;
-        for (TrackedRace trackedRace : getTrackedRaces()) {
-            if (Util.contains(trackedRace.getRace().getCompetitors(), competitor)) {
-                NavigableSet<MarkPassing> markPassings = trackedRace.getMarkPassings(competitor);
-                if (!markPassings.isEmpty()) {
-                    TimePoint from = trackedRace.getStartOfRace(); // start counting at race start, not when the competitor passed the line
-                    if (from != null && !timePoint.before(from)) { // but only if the race started after timePoint
-                        TimePoint to;
-                        if (timePoint.after(markPassings.last().getTimePoint())
-                                && markPassings.last().getWaypoint() == trackedRace.getRace().getCourse()
-                                        .getLastWaypoint()) {
-                            // stop counting when competitor finished the race
-                            to = markPassings.last().getTimePoint();
-                        } else {
-                            if (trackedRace.getEndOfTracking() != null
-                                    && timePoint.after(trackedRace.getEndOfTracking())) {
-                                    result = null; // race not finished until end of tracking; no reasonable value can be
-                                    // computed for competitor
-                                    break;
-                            } else {
-                                to = timePoint;
-                            }
-                        }
-                        Duration timeSpent = from.until(to);
-                        if (result == null) {
-                            result = timeSpent;
-                        } else {
-                            result=result.plus(timeSpent);
-                        }
-                    }
-                }
-            }
-        }
-        return result;
-    }
-
-    @Override
-    public Distance getTotalDistanceTraveled(Competitor competitor, TimePoint timePoint) {
-        Distance result = null;
-        for (TrackedRace trackedRace : getTrackedRaces()) {
-            TimePoint startOfRace;
-            if (Util.contains(trackedRace.getRace().getCompetitors(), competitor) &&
-                    (startOfRace=trackedRace.getStartOfRace()) != null &&
-                    !startOfRace.after(timePoint)) {
-                Distance distanceSailedInRace = trackedRace.getDistanceTraveled(competitor, timePoint);
-                if (distanceSailedInRace != null) {
-                    if (result == null) {
-                        result = distanceSailedInRace;
-                    } else {
-                        result = result.add(distanceSailedInRace);
-                    }
-                } else {
-                    // if competitor has not finished one single race in the whole
-                    // series then we can not return a meaningful value for all
-                    // all races
-                    return null;
-                }
-            }
-        }
-        return result;
-    }
-
-    protected RaceColumnListeners getRaceColumnListeners() {
-        return raceColumnListeners;
-    }
-    
-    @Override
-    public Iterable<Competitor> getCompetitors() {
-        final Iterable<Competitor> result;
-        // mostly the set of suppressed competitors is empty; in this case, avoid having to loop over the
-        // potentially large set of competitors
-        if (Util.isEmpty(getSuppressedCompetitors())) {
-            result = getAllCompetitors();
-        } else {
-            final Iterable<Competitor> allCompetitors = getAllCompetitors();
-            final Set<Competitor> suppressed = new HashSet<>();
-            Util.addAll(getSuppressedCompetitors(), suppressed);
-            result = getCompetitorIterableSkippingSuppressed(allCompetitors, suppressed);
-        }
-        return result;
-    }
-    
-    @Override
-    public Iterable<Competitor> getCompetitors(RaceColumn raceColumn, Fleet fleet) {
-        return getCompetitorIterableSkippingSuppressed(getAllCompetitors(raceColumn, fleet), getSuppressedCompetitors());
-    }
-
-    /**
-     * return an iterable with a smart iterator that filters out the suppressed elements on demand
-     */
-    protected Iterable<Competitor> getCompetitorIterableSkippingSuppressed(final Iterable<Competitor> allCompetitors,
-            final Iterable<Competitor> suppressed) {
-        final Iterable<Competitor> result;
-        result = new Iterable<Competitor>() {
-            @Override
-            public Iterator<Competitor> iterator() {
-                return new Iterator<Competitor>() {
-                    private final Iterator<Competitor> allIter = allCompetitors.iterator();
-                    private Competitor next = advance();
-                    
-                    private Competitor advance() {
-                        next = null;
-                        while (allIter.hasNext() && next == null) {
-                            next = allIter.next();
-                            if (Util.contains(suppressed, next)) {
-                                next = null;
-                            }
-                        }
-                        return next;
-                    }
-                    
-                    @Override
-                    public boolean hasNext() {
-                        return next != null;
-                    }
-
-                    @Override
-                    public Competitor next() {
-                        if (next == null) {
-                            throw new NoSuchElementException();
-                        }
-                        final Competitor result = next;
-                        advance();
-                        return result;
-                    }
-                };
-            }
-        };
-        return result;
-    }
-
-    @Override
-    public Iterable<Competitor> getSuppressedCompetitors() {
-        LockUtil.lockForRead(suppressedCompetitorsLock);
-        try {
-            return new HashSet<Competitor>(suppressedCompetitors);
-        } finally {
-            LockUtil.unlockAfterRead(suppressedCompetitorsLock);
-        }
-    }
-    
-    @Override
-    public boolean isSuppressed(Competitor competitor) {
-        LockUtil.lockForRead(suppressedCompetitorsLock);
-        try {
-            return suppressedCompetitors.contains(competitor);
-        } finally {
-            LockUtil.unlockAfterRead(suppressedCompetitorsLock);
-        }
-    }
-    
-    @Override
-    public void setSuppressed(Competitor competitor, boolean suppressed) {
-        LockUtil.lockForWrite(suppressedCompetitorsLock);
-        try {
-            if (suppressed) {
-                suppressedCompetitors.add(competitor);
-            } else {
-                suppressedCompetitors.remove(competitor);
-            }
-        } finally {
-            LockUtil.unlockAfterWrite(suppressedCompetitorsLock);
-        }
-        getScoreCorrection().notifyListenersAboutIsSuppressedChange(competitor, suppressed);
-    }
-
-    @Override
-    public TimePoint getNowMinusDelay() {
-        final TimePoint now = MillisecondsTimePoint.now();
-        final Long delayToLiveInMillis = getDelayToLiveInMillis();
-        TimePoint timePoint = delayToLiveInMillis == null ? now : now.minus(delayToLiveInMillis);
-        return timePoint;
-    }
-    
-    @Override
-    public void raceLogEventAdded(RaceColumn raceColumn, RaceLogIdentifier raceLogIdentifier, RaceLogEvent event) {
-        getRaceColumnListeners().notifyListenersAboutRaceLogEventAdded(raceColumn, raceLogIdentifier, event);
-        if (event instanceof InvalidatesLeaderboardCache) {
-            // make sure to invalidate the cache as this event indicates that
-            // it changes values the cache could still hold
-            if (leaderboardDTOCache != null) {
-                leaderboardDTOCache.invalidate(this);
-            }
-        }
-    }
-
-    @Override
-    public void regattaLogEventAdded(RegattaLogEvent event) {
-        getRaceColumnListeners().notifyListenersAboutRegattaLogEventAdded(event);
-    }
-
-    @Override
-    public LeaderboardDTO computeDTO(final TimePoint timePoint,
-            final Collection<String> namesOfRaceColumnsForWhichToLoadLegDetails, boolean addOverallDetails,
-            final boolean waitForLatestAnalyses, TrackedRegattaRegistry trackedRegattaRegistry, final DomainFactory baseDomainFactory,
->>>>>>> 5223eac3
             final boolean fillTotalPointsUncorrected)
             throws NoWindException {
         long startOfRequestHandling = System.currentTimeMillis();
