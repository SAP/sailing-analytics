package com.sap.sailing.domain.leaderboard;

import java.net.URI;
import java.util.Collections;
import java.util.HashSet;
import java.util.Map;
import java.util.Set;
import java.util.WeakHashMap;
import java.util.concurrent.ConcurrentHashMap;

import com.sap.sailing.domain.abstractlog.race.RaceLogEvent;
import com.sap.sailing.domain.base.Competitor;
import com.sap.sailing.domain.base.CompetitorChangeListener;
import com.sap.sailing.domain.base.Fleet;
import com.sap.sailing.domain.base.Nationality;
import com.sap.sailing.domain.base.RaceColumn;
import com.sap.sailing.domain.base.RaceColumnListener;
import com.sap.sailing.domain.base.WithNationality;
import com.sap.sailing.domain.common.MaxPointsReason;
import com.sap.sailing.domain.leaderboard.caching.LeaderboardCache;
import com.sap.sailing.domain.racelog.RaceLogIdentifier;
import com.sap.sailing.domain.tracking.RaceChangeListener;
import com.sap.sailing.domain.tracking.TrackedRace;
import com.sap.sailing.domain.tracking.impl.AbstractRaceChangeListener;
import com.sap.sse.common.Color;
<<<<<<< HEAD
import com.sap.sse.common.Duration;
=======
import com.sap.sse.common.TimePoint;
>>>>>>> 472ef70e
import com.sap.sse.concurrent.ConcurrentWeakHashMap;
import com.sap.sse.concurrent.LockUtil;
import com.sap.sse.concurrent.NamedReentrantReadWriteLock;

/**
 * Manages a {@link LeaderboardCache}. When a {@link Leaderboard} is {@link LeaderboardCache#add added} to the cache, it
 * start observing the leaderboard for changes through the linked {@link TrackedRace}s as a {@link RaceChangeListener}
 * and through the race columns as a {@link RaceColumnListener}. When changes affecting a leaderboard occur, the
 * {@link LeaderboardCache#removeFromCache(Leaderboard)} method is called on the leaderboard cache.
 * 
 * @author Axel Uhl (D043530)
 * 
 */
public class LeaderboardCacheManager {
    private final WeakHashMap<Leaderboard, CacheInvalidationUponScoreCorrectionListener> scoreCorrectionListeners;
    private final NamedReentrantReadWriteLock scoreCorrectionAndCompetitorChangeListenersLock;
    private final WeakHashMap<Leaderboard, CacheInvalidationUponCompetitorChangeListener> competitorChangeListeners;
    private final ConcurrentWeakHashMap<Leaderboard, ConcurrentHashMap<TrackedRace, Set<CacheInvalidationListener>>> invalidationListenersPerLeaderboard;
    private final WeakHashMap<Leaderboard, RaceColumnListener> raceColumnListeners;
    
    private class CacheInvalidationListener extends AbstractRaceChangeListener {
        private final Leaderboard leaderboard;
        private final TrackedRace trackedRace;
        
        public CacheInvalidationListener(Leaderboard leaderboard, TrackedRace trackedRace) {
            this.leaderboard = leaderboard;
            this.trackedRace = trackedRace;
        }
        
        @Override
        protected void defaultAction() {
            removeFromCache(leaderboard);
        }
        
        private void removeFromTrackedRace() {
            trackedRace.removeListener(this);
        }
    }
    
    private class CacheInvalidationUponCompetitorChangeListener implements CompetitorChangeListener {
        private static final long serialVersionUID = 8308312509904366143L;
        private final Leaderboard leaderboard;
        private final Set<Competitor> observedCompetitors;
        
        /**
         * Registers this listener as listener for all of the <code>leaderboard</code>'s current
         * {@link Leaderboard#getCompetitors() competitors}
         */
        public CacheInvalidationUponCompetitorChangeListener(Leaderboard leaderboard) {
            this.leaderboard = leaderboard;
            observedCompetitors = new HashSet<>();
            updateCompetitorListeners();
        }

        @Override
        public void sailIdChanged(String oldSailId, String newSailId) {
            removeFromCache(leaderboard);
        }

        @Override
        public void nationalityChanged(WithNationality what, Nationality oldNationality, Nationality newNationality) {
            removeFromCache(leaderboard);
        }

        @Override
        public void colorChanged(Color oldColor, Color newColor) {
            removeFromCache(leaderboard);
        }

        @Override
        public void nameChanged(String oldName, String newName) {
            removeFromCache(leaderboard);
        }

        public synchronized void updateCompetitorListeners() {
            Set<Competitor> competitorsToStopObserving = new HashSet<>(observedCompetitors);
            for (Competitor competitor : leaderboard.getCompetitors()) {
                if (!observedCompetitors.contains(competitor)) {
                    competitor.addCompetitorChangeListener(this); // start observing competitor
                } else {
                    competitorsToStopObserving.remove(competitor); // keep observing competitor
                }
            }
            for (Competitor competitorToStopObserving : competitorsToStopObserving) {
                competitorToStopObserving.removeCompetitorChangeListener(this);
                observedCompetitors.remove(competitorToStopObserving);
            }
        }

        public synchronized void removeFromAllCompetitors() {
            for (Competitor competitor : observedCompetitors) {
                competitor.removeCompetitorChangeListener(this);
            }
        }

        @Override
        public void emailChanged(String oldEmail, String newEmail) {
            //ignore (email not shown in leaderboard)
        }

        @Override
        public void flagImageChanged(URI oldFlagImageURL, URI newFlagImageURL) {
            removeFromCache(leaderboard);
        }

        @Override
        public void timeOnTimeFactorChanged(Double oldTimeOnTimeFactor, Double newTimeOnTimeFactor) {
            removeFromCache(leaderboard);
        }

        @Override
        public void timeOnDistanceAllowancePerNauticalMileChanged(Duration oldTimeOnDistanceAllowancePerNauticalMile,
                Duration newTimeOnDistanceAllowancePerNauticalMile) {
            removeFromCache(leaderboard);
        }
    }
    
    private class CacheInvalidationUponScoreCorrectionListener implements ScoreCorrectionListener {
        private final Leaderboard leaderboard;
        
        public CacheInvalidationUponScoreCorrectionListener(Leaderboard leaderboard) {
            this.leaderboard = leaderboard;
        }

        @Override
        public void correctedScoreChanced(Competitor competitor, RaceColumn raceColumn, Double oldCorrectedScore, Double newCorrectedScore) {
            removeFromCache(leaderboard);
        }

        @Override
        public void maxPointsReasonChanced(Competitor competitor, MaxPointsReason oldMaxPointsReason,
                MaxPointsReason newMaxPointsReason) {
            removeFromCache(leaderboard);
        }

        @Override
        public void carriedPointsChanged(Competitor competitor, Double oldCarriedPoints, Double newCarriedPoints) {
            removeFromCache(leaderboard);
        }

        @Override
        public void isSuppressedChanged(Competitor competitor, boolean newIsSuppressed) {
            removeFromCache(leaderboard);
        }

        @Override
        public void timePointOfLastCorrectionsValidityChanged(TimePoint oldTimePointOfLastCorrectionsValidity,
                TimePoint newTimePointOfLastCorrectionsValidity) {
            removeFromCache(leaderboard);
        }

        @Override
        public void commentChanged(String oldComment, String newComment) {
            removeFromCache(leaderboard);
        }
    }

    private final LeaderboardCache leaderboardCache;
    
    public LeaderboardCacheManager(LeaderboardCache leaderboardCache) {
        this.leaderboardCache = leaderboardCache;
        this.invalidationListenersPerLeaderboard = new ConcurrentWeakHashMap<>();
        this.raceColumnListeners = new WeakHashMap<Leaderboard, RaceColumnListener>();
        this.scoreCorrectionListeners = new WeakHashMap<>();
        this.scoreCorrectionAndCompetitorChangeListenersLock = new NamedReentrantReadWriteLock(
                "Score correction and competitor change listeners", /* fair */false);
        this.competitorChangeListeners = new WeakHashMap<>();
    }
    
    private void removeFromCache(Leaderboard leaderboard) {
        ConcurrentHashMap<TrackedRace, Set<CacheInvalidationListener>> listenersMap = invalidationListenersPerLeaderboard.remove(leaderboard);
        if (listenersMap != null) {
            for (Map.Entry<TrackedRace, Set<CacheInvalidationListener>> e : listenersMap.entrySet()) {
                synchronized (e.getValue()) { // the Set is a Collections.synchronizedSet, and synchronization is required for iteration
                    for (CacheInvalidationListener listener : e.getValue()) {
                        listener.removeFromTrackedRace();
                    }
                }
            }
        }
        synchronized (raceColumnListeners) {
            leaderboard.removeRaceColumnListener(raceColumnListeners.remove(leaderboard));
        }
        LockUtil.lockForWrite(scoreCorrectionAndCompetitorChangeListenersLock);
        final CacheInvalidationUponScoreCorrectionListener removedScoreCorrectionListener;
        final CacheInvalidationUponCompetitorChangeListener removedCompetitorChangeListener;
        try {
            removedScoreCorrectionListener = scoreCorrectionListeners.remove(leaderboard);
            removedCompetitorChangeListener = competitorChangeListeners.remove(leaderboard);
        } finally {
            LockUtil.unlockAfterWrite(scoreCorrectionAndCompetitorChangeListenersLock);
        }
        if (removedScoreCorrectionListener != null) {
            leaderboard.getScoreCorrection().removeScoreCorrectionListener(removedScoreCorrectionListener);
        }
        if (removedCompetitorChangeListener != null) {
            removedCompetitorChangeListener.removeFromAllCompetitors();
        }
        // invalidate after the listeners have been removed; this is important because invalidation may trigger a
        // re-calculation which then in turn may call add(leaderboard) asynchronously again which may be executed
        // before the listener removal happens here. This could lead to a race condition where listeners are
        // removed again after the invalidation has just added them again. See also bug 1807.
        leaderboardCache.invalidate(leaderboard);
    }
    
    public void add(Leaderboard leaderboard) {
        leaderboardCache.add(leaderboard);
        registerAsListener(leaderboard);
    }
    
    /**
     * Listens at the leaderboard for {@link TrackedRace}s being connected to / disconnected from race columns. Whenever this
     * happens, the listener structure that uses {@link CacheInvalidationListener}s to observe the individual tracked races
     * is updated accordingly. Calling this method for a <code>leaderboard</code> that is already observed has no effect.
     */
    private void registerAsListener(final Leaderboard leaderboard) {
        // only add as listener again if not yet added
        final boolean containsKey;
        LockUtil.lockForRead(scoreCorrectionAndCompetitorChangeListenersLock);
        try {
            containsKey = scoreCorrectionListeners.containsKey(leaderboard);
        } finally {
            LockUtil.unlockAfterRead(scoreCorrectionAndCompetitorChangeListenersLock);
        }
        if (!containsKey) {
            LockUtil.lockForWrite(scoreCorrectionAndCompetitorChangeListenersLock);
            try {
                for (TrackedRace trackedRace : leaderboard.getTrackedRaces()) {
                    registerListener(leaderboard, trackedRace);
                }
                final CacheInvalidationUponScoreCorrectionListener scoreCorrectionListener = new CacheInvalidationUponScoreCorrectionListener(
                        leaderboard);
                final CacheInvalidationUponCompetitorChangeListener competitorChangeListener = new CacheInvalidationUponCompetitorChangeListener(
                        leaderboard);
                leaderboard.getScoreCorrection().addScoreCorrectionListener(scoreCorrectionListener);
                scoreCorrectionListeners.put(leaderboard, scoreCorrectionListener);
                competitorChangeListeners.put(leaderboard, competitorChangeListener);
                final RaceColumnListener raceColumnListener = new RaceColumnListener() {
                    private static final long serialVersionUID = 8165124797028386317L;

                    @Override
                    public void trackedRaceLinked(RaceColumn raceColumn, Fleet fleet, TrackedRace trackedRace) {
                        removeFromCache(leaderboard);
                        registerListener(leaderboard, trackedRace);
                    }

                    /**
                     * This listener must not be serialized. See also bug 952.
                     */
                    @Override
                    public boolean isTransient() {
                        return true;
                    }

                    @Override
                    public void trackedRaceUnlinked(RaceColumn raceColumn, Fleet fleet, TrackedRace trackedRace) {
                        removeFromCache(leaderboard); // removes all listeners from invalidationListenersPerLeaderboard and from their TrackedRaces
                    }

                    @Override
                    public void isMedalRaceChanged(RaceColumn raceColumn, boolean newIsMedalRace) {
                        removeFromCache(leaderboard);
                    }

                    @Override
                    public void isStartsWithZeroScoreChanged(RaceColumn raceColumn, boolean newIsStartsWithZeroScore) {
                        removeFromCache(leaderboard);
                    }

                    @Override
                    public void hasSplitFleetContiguousScoringChanged(RaceColumn raceColumn, boolean hasSplitFleetContiguousScoring) {
                        removeFromCache(leaderboard);
                    }

                    @Override
                    public void isFirstColumnIsNonDiscardableCarryForwardChanged(RaceColumn raceColumn,
                            boolean firstColumnIsNonDiscardableCarryForward) {
                        removeFromCache(leaderboard);
                    }

                    @Override
                    public boolean canAddRaceColumnToContainer(RaceColumn raceColumn) {
                        return true;
                    }

                    @Override
                    public void raceColumnAddedToContainer(RaceColumn raceColumn) {
                        removeFromCache(leaderboard);
                    }

                    @Override
                    public void raceColumnRemovedFromContainer(RaceColumn raceColumn) {
                        removeFromCache(leaderboard);
                    }

                    @Override
                    public void raceColumnMoved(RaceColumn raceColumn, int newIndex) {
                        removeFromCache(leaderboard);
                    }

                    @Override
                    public void factorChanged(RaceColumn raceColumn, Double oldFactor, Double newFactor) {
                        removeFromCache(leaderboard);
                    }

                    @Override
                    public void resultDiscardingRuleChanged(ResultDiscardingRule oldDiscardingRule,
                            ResultDiscardingRule newDiscardingRule) {
                        removeFromCache(leaderboard);
                    }

                    @Override
                    public void competitorDisplayNameChanged(Competitor competitor, String oldDisplayName,
                            String displayName) {
                        removeFromCache(leaderboard);
                    }

                    @Override
                    public void raceLogEventAdded(RaceColumn raceColumn, RaceLogIdentifier raceLogIdentifier,
                            RaceLogEvent event) {
                        removeFromCache(leaderboard);
                    }
                };
                leaderboard.addRaceColumnListener(raceColumnListener);
                synchronized (raceColumnListeners) {
                    raceColumnListeners.put(leaderboard, raceColumnListener);
                }
            } finally {
                LockUtil.unlockAfterWrite(scoreCorrectionAndCompetitorChangeListenersLock);
            }
        }
    }

    private void registerListener(final Leaderboard leaderboard, TrackedRace trackedRace) {
        ConcurrentHashMap<TrackedRace, Set<CacheInvalidationListener>> invalidationListeners;
        final CacheInvalidationListener listener;
        listener = new CacheInvalidationListener(leaderboard, trackedRace);
        trackedRace.addListener(listener);
        invalidationListeners = invalidationListenersPerLeaderboard.get(leaderboard);
        if (invalidationListeners == null) {
            invalidationListeners = new ConcurrentHashMap<TrackedRace, Set<CacheInvalidationListener>>();
            invalidationListenersPerLeaderboard.put(leaderboard, invalidationListeners);
        }
        Set<CacheInvalidationListener> listeners = invalidationListeners.get(trackedRace);
        if (listeners == null) {
            listeners = Collections.synchronizedSet(new HashSet<CacheInvalidationListener>());
            invalidationListeners.put(trackedRace, listeners);
        }
        listeners.add(listener);
    }
}
<|MERGE_RESOLUTION|>--- conflicted
+++ resolved
@@ -1,381 +1,378 @@
-package com.sap.sailing.domain.leaderboard;
-
-import java.net.URI;
-import java.util.Collections;
-import java.util.HashSet;
-import java.util.Map;
-import java.util.Set;
-import java.util.WeakHashMap;
-import java.util.concurrent.ConcurrentHashMap;
-
-import com.sap.sailing.domain.abstractlog.race.RaceLogEvent;
-import com.sap.sailing.domain.base.Competitor;
-import com.sap.sailing.domain.base.CompetitorChangeListener;
-import com.sap.sailing.domain.base.Fleet;
-import com.sap.sailing.domain.base.Nationality;
-import com.sap.sailing.domain.base.RaceColumn;
-import com.sap.sailing.domain.base.RaceColumnListener;
-import com.sap.sailing.domain.base.WithNationality;
-import com.sap.sailing.domain.common.MaxPointsReason;
-import com.sap.sailing.domain.leaderboard.caching.LeaderboardCache;
-import com.sap.sailing.domain.racelog.RaceLogIdentifier;
-import com.sap.sailing.domain.tracking.RaceChangeListener;
-import com.sap.sailing.domain.tracking.TrackedRace;
-import com.sap.sailing.domain.tracking.impl.AbstractRaceChangeListener;
-import com.sap.sse.common.Color;
-<<<<<<< HEAD
-import com.sap.sse.common.Duration;
-=======
-import com.sap.sse.common.TimePoint;
->>>>>>> 472ef70e
-import com.sap.sse.concurrent.ConcurrentWeakHashMap;
-import com.sap.sse.concurrent.LockUtil;
-import com.sap.sse.concurrent.NamedReentrantReadWriteLock;
-
-/**
- * Manages a {@link LeaderboardCache}. When a {@link Leaderboard} is {@link LeaderboardCache#add added} to the cache, it
- * start observing the leaderboard for changes through the linked {@link TrackedRace}s as a {@link RaceChangeListener}
- * and through the race columns as a {@link RaceColumnListener}. When changes affecting a leaderboard occur, the
- * {@link LeaderboardCache#removeFromCache(Leaderboard)} method is called on the leaderboard cache.
- * 
- * @author Axel Uhl (D043530)
- * 
- */
-public class LeaderboardCacheManager {
-    private final WeakHashMap<Leaderboard, CacheInvalidationUponScoreCorrectionListener> scoreCorrectionListeners;
-    private final NamedReentrantReadWriteLock scoreCorrectionAndCompetitorChangeListenersLock;
-    private final WeakHashMap<Leaderboard, CacheInvalidationUponCompetitorChangeListener> competitorChangeListeners;
-    private final ConcurrentWeakHashMap<Leaderboard, ConcurrentHashMap<TrackedRace, Set<CacheInvalidationListener>>> invalidationListenersPerLeaderboard;
-    private final WeakHashMap<Leaderboard, RaceColumnListener> raceColumnListeners;
-    
-    private class CacheInvalidationListener extends AbstractRaceChangeListener {
-        private final Leaderboard leaderboard;
-        private final TrackedRace trackedRace;
-        
-        public CacheInvalidationListener(Leaderboard leaderboard, TrackedRace trackedRace) {
-            this.leaderboard = leaderboard;
-            this.trackedRace = trackedRace;
-        }
-        
-        @Override
-        protected void defaultAction() {
-            removeFromCache(leaderboard);
-        }
-        
-        private void removeFromTrackedRace() {
-            trackedRace.removeListener(this);
-        }
-    }
-    
-    private class CacheInvalidationUponCompetitorChangeListener implements CompetitorChangeListener {
-        private static final long serialVersionUID = 8308312509904366143L;
-        private final Leaderboard leaderboard;
-        private final Set<Competitor> observedCompetitors;
-        
-        /**
-         * Registers this listener as listener for all of the <code>leaderboard</code>'s current
-         * {@link Leaderboard#getCompetitors() competitors}
-         */
-        public CacheInvalidationUponCompetitorChangeListener(Leaderboard leaderboard) {
-            this.leaderboard = leaderboard;
-            observedCompetitors = new HashSet<>();
-            updateCompetitorListeners();
-        }
-
-        @Override
-        public void sailIdChanged(String oldSailId, String newSailId) {
-            removeFromCache(leaderboard);
-        }
-
-        @Override
-        public void nationalityChanged(WithNationality what, Nationality oldNationality, Nationality newNationality) {
-            removeFromCache(leaderboard);
-        }
-
-        @Override
-        public void colorChanged(Color oldColor, Color newColor) {
-            removeFromCache(leaderboard);
-        }
-
-        @Override
-        public void nameChanged(String oldName, String newName) {
-            removeFromCache(leaderboard);
-        }
-
-        public synchronized void updateCompetitorListeners() {
-            Set<Competitor> competitorsToStopObserving = new HashSet<>(observedCompetitors);
-            for (Competitor competitor : leaderboard.getCompetitors()) {
-                if (!observedCompetitors.contains(competitor)) {
-                    competitor.addCompetitorChangeListener(this); // start observing competitor
-                } else {
-                    competitorsToStopObserving.remove(competitor); // keep observing competitor
-                }
-            }
-            for (Competitor competitorToStopObserving : competitorsToStopObserving) {
-                competitorToStopObserving.removeCompetitorChangeListener(this);
-                observedCompetitors.remove(competitorToStopObserving);
-            }
-        }
-
-        public synchronized void removeFromAllCompetitors() {
-            for (Competitor competitor : observedCompetitors) {
-                competitor.removeCompetitorChangeListener(this);
-            }
-        }
-
-        @Override
-        public void emailChanged(String oldEmail, String newEmail) {
-            //ignore (email not shown in leaderboard)
-        }
-
-        @Override
-        public void flagImageChanged(URI oldFlagImageURL, URI newFlagImageURL) {
-            removeFromCache(leaderboard);
-        }
-
-        @Override
-        public void timeOnTimeFactorChanged(Double oldTimeOnTimeFactor, Double newTimeOnTimeFactor) {
-            removeFromCache(leaderboard);
-        }
-
-        @Override
-        public void timeOnDistanceAllowancePerNauticalMileChanged(Duration oldTimeOnDistanceAllowancePerNauticalMile,
-                Duration newTimeOnDistanceAllowancePerNauticalMile) {
-            removeFromCache(leaderboard);
-        }
-    }
-    
-    private class CacheInvalidationUponScoreCorrectionListener implements ScoreCorrectionListener {
-        private final Leaderboard leaderboard;
-        
-        public CacheInvalidationUponScoreCorrectionListener(Leaderboard leaderboard) {
-            this.leaderboard = leaderboard;
-        }
-
-        @Override
-        public void correctedScoreChanced(Competitor competitor, RaceColumn raceColumn, Double oldCorrectedScore, Double newCorrectedScore) {
-            removeFromCache(leaderboard);
-        }
-
-        @Override
-        public void maxPointsReasonChanced(Competitor competitor, MaxPointsReason oldMaxPointsReason,
-                MaxPointsReason newMaxPointsReason) {
-            removeFromCache(leaderboard);
-        }
-
-        @Override
-        public void carriedPointsChanged(Competitor competitor, Double oldCarriedPoints, Double newCarriedPoints) {
-            removeFromCache(leaderboard);
-        }
-
-        @Override
-        public void isSuppressedChanged(Competitor competitor, boolean newIsSuppressed) {
-            removeFromCache(leaderboard);
-        }
-
-        @Override
-        public void timePointOfLastCorrectionsValidityChanged(TimePoint oldTimePointOfLastCorrectionsValidity,
-                TimePoint newTimePointOfLastCorrectionsValidity) {
-            removeFromCache(leaderboard);
-        }
-
-        @Override
-        public void commentChanged(String oldComment, String newComment) {
-            removeFromCache(leaderboard);
-        }
-    }
-
-    private final LeaderboardCache leaderboardCache;
-    
-    public LeaderboardCacheManager(LeaderboardCache leaderboardCache) {
-        this.leaderboardCache = leaderboardCache;
-        this.invalidationListenersPerLeaderboard = new ConcurrentWeakHashMap<>();
-        this.raceColumnListeners = new WeakHashMap<Leaderboard, RaceColumnListener>();
-        this.scoreCorrectionListeners = new WeakHashMap<>();
-        this.scoreCorrectionAndCompetitorChangeListenersLock = new NamedReentrantReadWriteLock(
-                "Score correction and competitor change listeners", /* fair */false);
-        this.competitorChangeListeners = new WeakHashMap<>();
-    }
-    
-    private void removeFromCache(Leaderboard leaderboard) {
-        ConcurrentHashMap<TrackedRace, Set<CacheInvalidationListener>> listenersMap = invalidationListenersPerLeaderboard.remove(leaderboard);
-        if (listenersMap != null) {
-            for (Map.Entry<TrackedRace, Set<CacheInvalidationListener>> e : listenersMap.entrySet()) {
-                synchronized (e.getValue()) { // the Set is a Collections.synchronizedSet, and synchronization is required for iteration
-                    for (CacheInvalidationListener listener : e.getValue()) {
-                        listener.removeFromTrackedRace();
-                    }
-                }
-            }
-        }
-        synchronized (raceColumnListeners) {
-            leaderboard.removeRaceColumnListener(raceColumnListeners.remove(leaderboard));
-        }
-        LockUtil.lockForWrite(scoreCorrectionAndCompetitorChangeListenersLock);
-        final CacheInvalidationUponScoreCorrectionListener removedScoreCorrectionListener;
-        final CacheInvalidationUponCompetitorChangeListener removedCompetitorChangeListener;
-        try {
-            removedScoreCorrectionListener = scoreCorrectionListeners.remove(leaderboard);
-            removedCompetitorChangeListener = competitorChangeListeners.remove(leaderboard);
-        } finally {
-            LockUtil.unlockAfterWrite(scoreCorrectionAndCompetitorChangeListenersLock);
-        }
-        if (removedScoreCorrectionListener != null) {
-            leaderboard.getScoreCorrection().removeScoreCorrectionListener(removedScoreCorrectionListener);
-        }
-        if (removedCompetitorChangeListener != null) {
-            removedCompetitorChangeListener.removeFromAllCompetitors();
-        }
-        // invalidate after the listeners have been removed; this is important because invalidation may trigger a
-        // re-calculation which then in turn may call add(leaderboard) asynchronously again which may be executed
-        // before the listener removal happens here. This could lead to a race condition where listeners are
-        // removed again after the invalidation has just added them again. See also bug 1807.
-        leaderboardCache.invalidate(leaderboard);
-    }
-    
-    public void add(Leaderboard leaderboard) {
-        leaderboardCache.add(leaderboard);
-        registerAsListener(leaderboard);
-    }
-    
-    /**
-     * Listens at the leaderboard for {@link TrackedRace}s being connected to / disconnected from race columns. Whenever this
-     * happens, the listener structure that uses {@link CacheInvalidationListener}s to observe the individual tracked races
-     * is updated accordingly. Calling this method for a <code>leaderboard</code> that is already observed has no effect.
-     */
-    private void registerAsListener(final Leaderboard leaderboard) {
-        // only add as listener again if not yet added
-        final boolean containsKey;
-        LockUtil.lockForRead(scoreCorrectionAndCompetitorChangeListenersLock);
-        try {
-            containsKey = scoreCorrectionListeners.containsKey(leaderboard);
-        } finally {
-            LockUtil.unlockAfterRead(scoreCorrectionAndCompetitorChangeListenersLock);
-        }
-        if (!containsKey) {
-            LockUtil.lockForWrite(scoreCorrectionAndCompetitorChangeListenersLock);
-            try {
-                for (TrackedRace trackedRace : leaderboard.getTrackedRaces()) {
-                    registerListener(leaderboard, trackedRace);
-                }
-                final CacheInvalidationUponScoreCorrectionListener scoreCorrectionListener = new CacheInvalidationUponScoreCorrectionListener(
-                        leaderboard);
-                final CacheInvalidationUponCompetitorChangeListener competitorChangeListener = new CacheInvalidationUponCompetitorChangeListener(
-                        leaderboard);
-                leaderboard.getScoreCorrection().addScoreCorrectionListener(scoreCorrectionListener);
-                scoreCorrectionListeners.put(leaderboard, scoreCorrectionListener);
-                competitorChangeListeners.put(leaderboard, competitorChangeListener);
-                final RaceColumnListener raceColumnListener = new RaceColumnListener() {
-                    private static final long serialVersionUID = 8165124797028386317L;
-
-                    @Override
-                    public void trackedRaceLinked(RaceColumn raceColumn, Fleet fleet, TrackedRace trackedRace) {
-                        removeFromCache(leaderboard);
-                        registerListener(leaderboard, trackedRace);
-                    }
-
-                    /**
-                     * This listener must not be serialized. See also bug 952.
-                     */
-                    @Override
-                    public boolean isTransient() {
-                        return true;
-                    }
-
-                    @Override
-                    public void trackedRaceUnlinked(RaceColumn raceColumn, Fleet fleet, TrackedRace trackedRace) {
-                        removeFromCache(leaderboard); // removes all listeners from invalidationListenersPerLeaderboard and from their TrackedRaces
-                    }
-
-                    @Override
-                    public void isMedalRaceChanged(RaceColumn raceColumn, boolean newIsMedalRace) {
-                        removeFromCache(leaderboard);
-                    }
-
-                    @Override
-                    public void isStartsWithZeroScoreChanged(RaceColumn raceColumn, boolean newIsStartsWithZeroScore) {
-                        removeFromCache(leaderboard);
-                    }
-
-                    @Override
-                    public void hasSplitFleetContiguousScoringChanged(RaceColumn raceColumn, boolean hasSplitFleetContiguousScoring) {
-                        removeFromCache(leaderboard);
-                    }
-
-                    @Override
-                    public void isFirstColumnIsNonDiscardableCarryForwardChanged(RaceColumn raceColumn,
-                            boolean firstColumnIsNonDiscardableCarryForward) {
-                        removeFromCache(leaderboard);
-                    }
-
-                    @Override
-                    public boolean canAddRaceColumnToContainer(RaceColumn raceColumn) {
-                        return true;
-                    }
-
-                    @Override
-                    public void raceColumnAddedToContainer(RaceColumn raceColumn) {
-                        removeFromCache(leaderboard);
-                    }
-
-                    @Override
-                    public void raceColumnRemovedFromContainer(RaceColumn raceColumn) {
-                        removeFromCache(leaderboard);
-                    }
-
-                    @Override
-                    public void raceColumnMoved(RaceColumn raceColumn, int newIndex) {
-                        removeFromCache(leaderboard);
-                    }
-
-                    @Override
-                    public void factorChanged(RaceColumn raceColumn, Double oldFactor, Double newFactor) {
-                        removeFromCache(leaderboard);
-                    }
-
-                    @Override
-                    public void resultDiscardingRuleChanged(ResultDiscardingRule oldDiscardingRule,
-                            ResultDiscardingRule newDiscardingRule) {
-                        removeFromCache(leaderboard);
-                    }
-
-                    @Override
-                    public void competitorDisplayNameChanged(Competitor competitor, String oldDisplayName,
-                            String displayName) {
-                        removeFromCache(leaderboard);
-                    }
-
-                    @Override
-                    public void raceLogEventAdded(RaceColumn raceColumn, RaceLogIdentifier raceLogIdentifier,
-                            RaceLogEvent event) {
-                        removeFromCache(leaderboard);
-                    }
-                };
-                leaderboard.addRaceColumnListener(raceColumnListener);
-                synchronized (raceColumnListeners) {
-                    raceColumnListeners.put(leaderboard, raceColumnListener);
-                }
-            } finally {
-                LockUtil.unlockAfterWrite(scoreCorrectionAndCompetitorChangeListenersLock);
-            }
-        }
-    }
-
-    private void registerListener(final Leaderboard leaderboard, TrackedRace trackedRace) {
-        ConcurrentHashMap<TrackedRace, Set<CacheInvalidationListener>> invalidationListeners;
-        final CacheInvalidationListener listener;
-        listener = new CacheInvalidationListener(leaderboard, trackedRace);
-        trackedRace.addListener(listener);
-        invalidationListeners = invalidationListenersPerLeaderboard.get(leaderboard);
-        if (invalidationListeners == null) {
-            invalidationListeners = new ConcurrentHashMap<TrackedRace, Set<CacheInvalidationListener>>();
-            invalidationListenersPerLeaderboard.put(leaderboard, invalidationListeners);
-        }
-        Set<CacheInvalidationListener> listeners = invalidationListeners.get(trackedRace);
-        if (listeners == null) {
-            listeners = Collections.synchronizedSet(new HashSet<CacheInvalidationListener>());
-            invalidationListeners.put(trackedRace, listeners);
-        }
-        listeners.add(listener);
-    }
-}
+package com.sap.sailing.domain.leaderboard;
+
+import java.net.URI;
+import java.util.Collections;
+import java.util.HashSet;
+import java.util.Map;
+import java.util.Set;
+import java.util.WeakHashMap;
+import java.util.concurrent.ConcurrentHashMap;
+
+import com.sap.sailing.domain.abstractlog.race.RaceLogEvent;
+import com.sap.sailing.domain.base.Competitor;
+import com.sap.sailing.domain.base.CompetitorChangeListener;
+import com.sap.sailing.domain.base.Fleet;
+import com.sap.sailing.domain.base.Nationality;
+import com.sap.sailing.domain.base.RaceColumn;
+import com.sap.sailing.domain.base.RaceColumnListener;
+import com.sap.sailing.domain.base.WithNationality;
+import com.sap.sailing.domain.common.MaxPointsReason;
+import com.sap.sailing.domain.leaderboard.caching.LeaderboardCache;
+import com.sap.sailing.domain.racelog.RaceLogIdentifier;
+import com.sap.sailing.domain.tracking.RaceChangeListener;
+import com.sap.sailing.domain.tracking.TrackedRace;
+import com.sap.sailing.domain.tracking.impl.AbstractRaceChangeListener;
+import com.sap.sse.common.Color;
+import com.sap.sse.common.Duration;
+import com.sap.sse.common.TimePoint;
+import com.sap.sse.concurrent.ConcurrentWeakHashMap;
+import com.sap.sse.concurrent.LockUtil;
+import com.sap.sse.concurrent.NamedReentrantReadWriteLock;
+
+/**
+ * Manages a {@link LeaderboardCache}. When a {@link Leaderboard} is {@link LeaderboardCache#add added} to the cache, it
+ * start observing the leaderboard for changes through the linked {@link TrackedRace}s as a {@link RaceChangeListener}
+ * and through the race columns as a {@link RaceColumnListener}. When changes affecting a leaderboard occur, the
+ * {@link LeaderboardCache#removeFromCache(Leaderboard)} method is called on the leaderboard cache.
+ * 
+ * @author Axel Uhl (D043530)
+ * 
+ */
+public class LeaderboardCacheManager {
+    private final WeakHashMap<Leaderboard, CacheInvalidationUponScoreCorrectionListener> scoreCorrectionListeners;
+    private final NamedReentrantReadWriteLock scoreCorrectionAndCompetitorChangeListenersLock;
+    private final WeakHashMap<Leaderboard, CacheInvalidationUponCompetitorChangeListener> competitorChangeListeners;
+    private final ConcurrentWeakHashMap<Leaderboard, ConcurrentHashMap<TrackedRace, Set<CacheInvalidationListener>>> invalidationListenersPerLeaderboard;
+    private final WeakHashMap<Leaderboard, RaceColumnListener> raceColumnListeners;
+    
+    private class CacheInvalidationListener extends AbstractRaceChangeListener {
+        private final Leaderboard leaderboard;
+        private final TrackedRace trackedRace;
+        
+        public CacheInvalidationListener(Leaderboard leaderboard, TrackedRace trackedRace) {
+            this.leaderboard = leaderboard;
+            this.trackedRace = trackedRace;
+        }
+        
+        @Override
+        protected void defaultAction() {
+            removeFromCache(leaderboard);
+        }
+        
+        private void removeFromTrackedRace() {
+            trackedRace.removeListener(this);
+        }
+    }
+    
+    private class CacheInvalidationUponCompetitorChangeListener implements CompetitorChangeListener {
+        private static final long serialVersionUID = 8308312509904366143L;
+        private final Leaderboard leaderboard;
+        private final Set<Competitor> observedCompetitors;
+        
+        /**
+         * Registers this listener as listener for all of the <code>leaderboard</code>'s current
+         * {@link Leaderboard#getCompetitors() competitors}
+         */
+        public CacheInvalidationUponCompetitorChangeListener(Leaderboard leaderboard) {
+            this.leaderboard = leaderboard;
+            observedCompetitors = new HashSet<>();
+            updateCompetitorListeners();
+        }
+
+        @Override
+        public void sailIdChanged(String oldSailId, String newSailId) {
+            removeFromCache(leaderboard);
+        }
+
+        @Override
+        public void nationalityChanged(WithNationality what, Nationality oldNationality, Nationality newNationality) {
+            removeFromCache(leaderboard);
+        }
+
+        @Override
+        public void colorChanged(Color oldColor, Color newColor) {
+            removeFromCache(leaderboard);
+        }
+
+        @Override
+        public void nameChanged(String oldName, String newName) {
+            removeFromCache(leaderboard);
+        }
+
+        public synchronized void updateCompetitorListeners() {
+            Set<Competitor> competitorsToStopObserving = new HashSet<>(observedCompetitors);
+            for (Competitor competitor : leaderboard.getCompetitors()) {
+                if (!observedCompetitors.contains(competitor)) {
+                    competitor.addCompetitorChangeListener(this); // start observing competitor
+                } else {
+                    competitorsToStopObserving.remove(competitor); // keep observing competitor
+                }
+            }
+            for (Competitor competitorToStopObserving : competitorsToStopObserving) {
+                competitorToStopObserving.removeCompetitorChangeListener(this);
+                observedCompetitors.remove(competitorToStopObserving);
+            }
+        }
+
+        public synchronized void removeFromAllCompetitors() {
+            for (Competitor competitor : observedCompetitors) {
+                competitor.removeCompetitorChangeListener(this);
+            }
+        }
+
+        @Override
+        public void emailChanged(String oldEmail, String newEmail) {
+            //ignore (email not shown in leaderboard)
+        }
+
+        @Override
+        public void flagImageChanged(URI oldFlagImageURL, URI newFlagImageURL) {
+            removeFromCache(leaderboard);
+        }
+
+        @Override
+        public void timeOnTimeFactorChanged(Double oldTimeOnTimeFactor, Double newTimeOnTimeFactor) {
+            removeFromCache(leaderboard);
+        }
+
+        @Override
+        public void timeOnDistanceAllowancePerNauticalMileChanged(Duration oldTimeOnDistanceAllowancePerNauticalMile,
+                Duration newTimeOnDistanceAllowancePerNauticalMile) {
+            removeFromCache(leaderboard);
+        }
+    }
+    
+    private class CacheInvalidationUponScoreCorrectionListener implements ScoreCorrectionListener {
+        private final Leaderboard leaderboard;
+        
+        public CacheInvalidationUponScoreCorrectionListener(Leaderboard leaderboard) {
+            this.leaderboard = leaderboard;
+        }
+
+        @Override
+        public void correctedScoreChanced(Competitor competitor, RaceColumn raceColumn, Double oldCorrectedScore, Double newCorrectedScore) {
+            removeFromCache(leaderboard);
+        }
+
+        @Override
+        public void maxPointsReasonChanced(Competitor competitor, MaxPointsReason oldMaxPointsReason,
+                MaxPointsReason newMaxPointsReason) {
+            removeFromCache(leaderboard);
+        }
+
+        @Override
+        public void carriedPointsChanged(Competitor competitor, Double oldCarriedPoints, Double newCarriedPoints) {
+            removeFromCache(leaderboard);
+        }
+
+        @Override
+        public void isSuppressedChanged(Competitor competitor, boolean newIsSuppressed) {
+            removeFromCache(leaderboard);
+        }
+
+        @Override
+        public void timePointOfLastCorrectionsValidityChanged(TimePoint oldTimePointOfLastCorrectionsValidity,
+                TimePoint newTimePointOfLastCorrectionsValidity) {
+            removeFromCache(leaderboard);
+        }
+
+        @Override
+        public void commentChanged(String oldComment, String newComment) {
+            removeFromCache(leaderboard);
+        }
+    }
+
+    private final LeaderboardCache leaderboardCache;
+    
+    public LeaderboardCacheManager(LeaderboardCache leaderboardCache) {
+        this.leaderboardCache = leaderboardCache;
+        this.invalidationListenersPerLeaderboard = new ConcurrentWeakHashMap<>();
+        this.raceColumnListeners = new WeakHashMap<Leaderboard, RaceColumnListener>();
+        this.scoreCorrectionListeners = new WeakHashMap<>();
+        this.scoreCorrectionAndCompetitorChangeListenersLock = new NamedReentrantReadWriteLock(
+                "Score correction and competitor change listeners", /* fair */false);
+        this.competitorChangeListeners = new WeakHashMap<>();
+    }
+    
+    private void removeFromCache(Leaderboard leaderboard) {
+        ConcurrentHashMap<TrackedRace, Set<CacheInvalidationListener>> listenersMap = invalidationListenersPerLeaderboard.remove(leaderboard);
+        if (listenersMap != null) {
+            for (Map.Entry<TrackedRace, Set<CacheInvalidationListener>> e : listenersMap.entrySet()) {
+                synchronized (e.getValue()) { // the Set is a Collections.synchronizedSet, and synchronization is required for iteration
+                    for (CacheInvalidationListener listener : e.getValue()) {
+                        listener.removeFromTrackedRace();
+                    }
+                }
+            }
+        }
+        synchronized (raceColumnListeners) {
+            leaderboard.removeRaceColumnListener(raceColumnListeners.remove(leaderboard));
+        }
+        LockUtil.lockForWrite(scoreCorrectionAndCompetitorChangeListenersLock);
+        final CacheInvalidationUponScoreCorrectionListener removedScoreCorrectionListener;
+        final CacheInvalidationUponCompetitorChangeListener removedCompetitorChangeListener;
+        try {
+            removedScoreCorrectionListener = scoreCorrectionListeners.remove(leaderboard);
+            removedCompetitorChangeListener = competitorChangeListeners.remove(leaderboard);
+        } finally {
+            LockUtil.unlockAfterWrite(scoreCorrectionAndCompetitorChangeListenersLock);
+        }
+        if (removedScoreCorrectionListener != null) {
+            leaderboard.getScoreCorrection().removeScoreCorrectionListener(removedScoreCorrectionListener);
+        }
+        if (removedCompetitorChangeListener != null) {
+            removedCompetitorChangeListener.removeFromAllCompetitors();
+        }
+        // invalidate after the listeners have been removed; this is important because invalidation may trigger a
+        // re-calculation which then in turn may call add(leaderboard) asynchronously again which may be executed
+        // before the listener removal happens here. This could lead to a race condition where listeners are
+        // removed again after the invalidation has just added them again. See also bug 1807.
+        leaderboardCache.invalidate(leaderboard);
+    }
+    
+    public void add(Leaderboard leaderboard) {
+        leaderboardCache.add(leaderboard);
+        registerAsListener(leaderboard);
+    }
+    
+    /**
+     * Listens at the leaderboard for {@link TrackedRace}s being connected to / disconnected from race columns. Whenever this
+     * happens, the listener structure that uses {@link CacheInvalidationListener}s to observe the individual tracked races
+     * is updated accordingly. Calling this method for a <code>leaderboard</code> that is already observed has no effect.
+     */
+    private void registerAsListener(final Leaderboard leaderboard) {
+        // only add as listener again if not yet added
+        final boolean containsKey;
+        LockUtil.lockForRead(scoreCorrectionAndCompetitorChangeListenersLock);
+        try {
+            containsKey = scoreCorrectionListeners.containsKey(leaderboard);
+        } finally {
+            LockUtil.unlockAfterRead(scoreCorrectionAndCompetitorChangeListenersLock);
+        }
+        if (!containsKey) {
+            LockUtil.lockForWrite(scoreCorrectionAndCompetitorChangeListenersLock);
+            try {
+                for (TrackedRace trackedRace : leaderboard.getTrackedRaces()) {
+                    registerListener(leaderboard, trackedRace);
+                }
+                final CacheInvalidationUponScoreCorrectionListener scoreCorrectionListener = new CacheInvalidationUponScoreCorrectionListener(
+                        leaderboard);
+                final CacheInvalidationUponCompetitorChangeListener competitorChangeListener = new CacheInvalidationUponCompetitorChangeListener(
+                        leaderboard);
+                leaderboard.getScoreCorrection().addScoreCorrectionListener(scoreCorrectionListener);
+                scoreCorrectionListeners.put(leaderboard, scoreCorrectionListener);
+                competitorChangeListeners.put(leaderboard, competitorChangeListener);
+                final RaceColumnListener raceColumnListener = new RaceColumnListener() {
+                    private static final long serialVersionUID = 8165124797028386317L;
+
+                    @Override
+                    public void trackedRaceLinked(RaceColumn raceColumn, Fleet fleet, TrackedRace trackedRace) {
+                        removeFromCache(leaderboard);
+                        registerListener(leaderboard, trackedRace);
+                    }
+
+                    /**
+                     * This listener must not be serialized. See also bug 952.
+                     */
+                    @Override
+                    public boolean isTransient() {
+                        return true;
+                    }
+
+                    @Override
+                    public void trackedRaceUnlinked(RaceColumn raceColumn, Fleet fleet, TrackedRace trackedRace) {
+                        removeFromCache(leaderboard); // removes all listeners from invalidationListenersPerLeaderboard and from their TrackedRaces
+                    }
+
+                    @Override
+                    public void isMedalRaceChanged(RaceColumn raceColumn, boolean newIsMedalRace) {
+                        removeFromCache(leaderboard);
+                    }
+
+                    @Override
+                    public void isStartsWithZeroScoreChanged(RaceColumn raceColumn, boolean newIsStartsWithZeroScore) {
+                        removeFromCache(leaderboard);
+                    }
+
+                    @Override
+                    public void hasSplitFleetContiguousScoringChanged(RaceColumn raceColumn, boolean hasSplitFleetContiguousScoring) {
+                        removeFromCache(leaderboard);
+                    }
+
+                    @Override
+                    public void isFirstColumnIsNonDiscardableCarryForwardChanged(RaceColumn raceColumn,
+                            boolean firstColumnIsNonDiscardableCarryForward) {
+                        removeFromCache(leaderboard);
+                    }
+
+                    @Override
+                    public boolean canAddRaceColumnToContainer(RaceColumn raceColumn) {
+                        return true;
+                    }
+
+                    @Override
+                    public void raceColumnAddedToContainer(RaceColumn raceColumn) {
+                        removeFromCache(leaderboard);
+                    }
+
+                    @Override
+                    public void raceColumnRemovedFromContainer(RaceColumn raceColumn) {
+                        removeFromCache(leaderboard);
+                    }
+
+                    @Override
+                    public void raceColumnMoved(RaceColumn raceColumn, int newIndex) {
+                        removeFromCache(leaderboard);
+                    }
+
+                    @Override
+                    public void factorChanged(RaceColumn raceColumn, Double oldFactor, Double newFactor) {
+                        removeFromCache(leaderboard);
+                    }
+
+                    @Override
+                    public void resultDiscardingRuleChanged(ResultDiscardingRule oldDiscardingRule,
+                            ResultDiscardingRule newDiscardingRule) {
+                        removeFromCache(leaderboard);
+                    }
+
+                    @Override
+                    public void competitorDisplayNameChanged(Competitor competitor, String oldDisplayName,
+                            String displayName) {
+                        removeFromCache(leaderboard);
+                    }
+
+                    @Override
+                    public void raceLogEventAdded(RaceColumn raceColumn, RaceLogIdentifier raceLogIdentifier,
+                            RaceLogEvent event) {
+                        removeFromCache(leaderboard);
+                    }
+                };
+                leaderboard.addRaceColumnListener(raceColumnListener);
+                synchronized (raceColumnListeners) {
+                    raceColumnListeners.put(leaderboard, raceColumnListener);
+                }
+            } finally {
+                LockUtil.unlockAfterWrite(scoreCorrectionAndCompetitorChangeListenersLock);
+            }
+        }
+    }
+
+    private void registerListener(final Leaderboard leaderboard, TrackedRace trackedRace) {
+        ConcurrentHashMap<TrackedRace, Set<CacheInvalidationListener>> invalidationListeners;
+        final CacheInvalidationListener listener;
+        listener = new CacheInvalidationListener(leaderboard, trackedRace);
+        trackedRace.addListener(listener);
+        invalidationListeners = invalidationListenersPerLeaderboard.get(leaderboard);
+        if (invalidationListeners == null) {
+            invalidationListeners = new ConcurrentHashMap<TrackedRace, Set<CacheInvalidationListener>>();
+            invalidationListenersPerLeaderboard.put(leaderboard, invalidationListeners);
+        }
+        Set<CacheInvalidationListener> listeners = invalidationListeners.get(trackedRace);
+        if (listeners == null) {
+            listeners = Collections.synchronizedSet(new HashSet<CacheInvalidationListener>());
+            invalidationListeners.put(trackedRace, listeners);
+        }
+        listeners.add(listener);
+    }
+}