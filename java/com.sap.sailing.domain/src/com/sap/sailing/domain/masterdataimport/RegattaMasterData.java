package com.sap.sailing.domain.masterdataimport;

<<<<<<< HEAD
import com.sap.sailing.domain.base.configuration.RacingProceduresConfiguration;
import com.sap.sailing.domain.common.CourseDesignerMode;
import com.sap.sailing.domain.common.racelog.RacingProcedureType;

public class RegattaMasterData {

    private final String id;
    private final String baseName;
    private final String defaultCourseAreaId;
    private final RacingProcedureType defaultRacingProcedureType;
    private final CourseDesignerMode defaultCourseDesignerMode;
    private final RacingProceduresConfiguration proceduresConfiguration;
    private final String boatClassName;
    private final String scoringSchemeType;
    private final Iterable<SeriesMasterData> series;
    private final boolean isPersistent;
    private final String regattaName;
    private final Iterable<String> raceIdsAsStrings;
=======
import java.io.Serializable;

public class RegattaMasterData {

    private Serializable id;
    private String baseName;
    private String defaultCourseAreaId;
    private String boatClassName;
    private String scoringSchemeType;
    private Iterable<SeriesMasterData> series;
    private boolean isPersistent;
    private String regattaName;
    private Iterable<String> raceIdsAsStrings;
>>>>>>> 5a6a105c

    public RegattaMasterData(Serializable id, String baseName, String defaultCourseAreaId, String boatClassName,
            String scoringSchemeType, Iterable<SeriesMasterData> series, boolean isPersistent, String regattaName,
            Iterable<String> raceIdsAsStrings, RacingProcedureType procedureType, CourseDesignerMode designerMode,
            RacingProceduresConfiguration proceduresConfiguration) {
        this.id = id;
        this.baseName = baseName;
        this.defaultCourseAreaId = defaultCourseAreaId;
        this.boatClassName = boatClassName;
        this.scoringSchemeType = scoringSchemeType;
        this.series = series;
        this.isPersistent = isPersistent;
        this.regattaName = regattaName;
        this.raceIdsAsStrings = raceIdsAsStrings;
        this.defaultRacingProcedureType = procedureType;
        this.defaultCourseDesignerMode = designerMode;
        this.proceduresConfiguration = proceduresConfiguration;
    }

    public Iterable<String> getRaceIdsAsStrings() {
        return raceIdsAsStrings;
    }

    public Serializable getId() {
        return id;
    }

    public String getBaseName() {
        return baseName;
    }

    public String getDefaultCourseAreaId() {
        return defaultCourseAreaId;
    }

    public RacingProcedureType getDefaultRacingProcedureType() {
        return defaultRacingProcedureType;
    }

    public CourseDesignerMode getDefaultCourseDesignerMode() {
        return defaultCourseDesignerMode;
    }
    
    public RacingProceduresConfiguration getRacingProceduresConfiguration() {
        return proceduresConfiguration;
    }

    public String getBoatClassName() {
        return boatClassName;
    }

    public String getScoringSchemeType() {
        return scoringSchemeType;
    }

    public Iterable<SeriesMasterData> getSeries() {
        return series;
    }

    public boolean isPersistent() {
        return isPersistent;
    }

    public String getRegattaName() {
        return regattaName;
    }

}<|MERGE_RESOLUTION|>--- conflicted
+++ resolved
@@ -1,27 +1,9 @@
 package com.sap.sailing.domain.masterdataimport;
 
-<<<<<<< HEAD
 import com.sap.sailing.domain.base.configuration.RacingProceduresConfiguration;
 import com.sap.sailing.domain.common.CourseDesignerMode;
 import com.sap.sailing.domain.common.racelog.RacingProcedureType;
-
-public class RegattaMasterData {
-
-    private final String id;
-    private final String baseName;
-    private final String defaultCourseAreaId;
-    private final RacingProcedureType defaultRacingProcedureType;
-    private final CourseDesignerMode defaultCourseDesignerMode;
-    private final RacingProceduresConfiguration proceduresConfiguration;
-    private final String boatClassName;
-    private final String scoringSchemeType;
-    private final Iterable<SeriesMasterData> series;
-    private final boolean isPersistent;
-    private final String regattaName;
-    private final Iterable<String> raceIdsAsStrings;
-=======
 import java.io.Serializable;
-
 public class RegattaMasterData {
 
     private Serializable id;
@@ -30,11 +12,12 @@
     private String boatClassName;
     private String scoringSchemeType;
     private Iterable<SeriesMasterData> series;
+    private final RacingProcedureType defaultRacingProcedureType;
+    private final CourseDesignerMode defaultCourseDesignerMode;
+    private final RacingProceduresConfiguration proceduresConfiguration;
     private boolean isPersistent;
     private String regattaName;
     private Iterable<String> raceIdsAsStrings;
->>>>>>> 5a6a105c
-
     public RegattaMasterData(Serializable id, String baseName, String defaultCourseAreaId, String boatClassName,
             String scoringSchemeType, Iterable<SeriesMasterData> series, boolean isPersistent, String regattaName,
             Iterable<String> raceIdsAsStrings, RacingProcedureType procedureType, CourseDesignerMode designerMode,
