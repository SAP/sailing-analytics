--- conflicted
+++ resolved
@@ -131,20 +131,12 @@
     private final DynamicTrackedRace race;
     
     /**
-<<<<<<< HEAD
-     * Fixes are not considered eligible as candidates if a non-inferred start time is known for the race and the fix is
-     * {@link #EARLIEST_START_MARK_PASSING_THIS_MUCH_BEFORE_START reasonably} earlier than this start time point. They
-     * are also ignored if a non-inferred finished time for the race is known and the fix is
-     * {@link #LATEST_FINISH_MARK_PASSING_THIS_MUCH_AFTER_RACE_FINISHED reasonably} after that time point. Always
-     * holds a non-{@code null} object after the constructor has terminated.
-=======
      * Fixes are not considered eligible as candidates if this field is {@code null} (meaning a start time is not known
      * and won't be inferred from start mark passings) or a non-inferred start time is known for the race and the fix is
      * {@link #EARLIEST_START_MARK_PASSING_THIS_MUCH_BEFORE_START reasonably} earlier than this start time point. They
      * are also ignored if a non-inferred finished time for the race is known and the fix is
      * {@link #LATEST_FINISH_MARK_PASSING_THIS_MUCH_AFTER_RACE_FINISHED reasonably} after that time point. Always holds
      * a non-{@code null} object after the constructor has terminated.
->>>>>>> 88e6911f
      */
     private TimeRange timeRangeForValidCandidates;
     
@@ -164,11 +156,7 @@
     public CandidateFinderImpl(DynamicTrackedRace race, ExecutorService executor) {
         this.race = race;
         this.executor = executor;
-<<<<<<< HEAD
-        this.timeRangeForValidCandidates = new TimeRangeImpl(
-=======
         this.timeRangeForValidCandidates = getTimeRangeOrNull(
->>>>>>> 88e6911f
                 getTimePointWhenToStartConsideringCandidates(race.getStartOfRace(/* inferred */ false)),
                 getTimePointWhenToFinishConsideringCandidates(race.getFinishedTime()));
         final RaceDefinition raceDefinition = race.getRace();
@@ -534,18 +522,6 @@
 
     private Set<GPSFix> getAllFixes(Competitor c) {
         Set<GPSFix> fixes = new TreeSet<GPSFix>(comp);
-<<<<<<< HEAD
-        DynamicGPSFixTrack<Competitor, GPSFixMoving> track = race.getTrack(c);
-        track.lockForRead();
-        try {
-            for (GPSFix fix : track.getFixes(
-                    timeRangeForValidCandidates.from(), /* fromInclusive */ true,
-                    timeRangeForValidCandidates.to(),   /*  toInclusive  */ true)) {
-                fixes.add(fix);
-            }
-        } finally {
-            track.unlockAfterRead();
-=======
         if (timeRangeForValidCandidates != null) {
             DynamicGPSFixTrack<Competitor, GPSFixMoving> track = race.getTrack(c);
             track.lockForRead();
@@ -558,7 +534,6 @@
             } finally {
                 track.unlockAfterRead();
             }
->>>>>>> 88e6911f
         }
         return fixes;
     }
@@ -575,11 +550,7 @@
         TreeSet<GPSFix> affectedFixes = new TreeSet<GPSFix>(comp);
         GPSFixTrack<Competitor, GPSFixMoving> track = race.getTrack(c);
         for (GPSFix fix : fixes) {
-<<<<<<< HEAD
-            if (timeRangeForValidCandidates.includes(fix.getTimePoint())) {
-=======
             if (timeRangeForValidCandidates != null && timeRangeForValidCandidates.includes(fix.getTimePoint())) {
->>>>>>> 88e6911f
                 affectedFixes.add(fix);
                 GPSFix fixBefore;
                 GPSFix fixAfter;
@@ -736,11 +707,7 @@
                 new ArrayList<Candidate>(), new ArrayList<Candidate>());
         DynamicGPSFixTrack<Competitor, GPSFixMoving> track = race.getTrack(c);
         for (GPSFix fix : fixes) {
-<<<<<<< HEAD
-            if (timeRangeForValidCandidates.includes(fix.getTimePoint())) {
-=======
             if (timeRangeForValidCandidates  != null && timeRangeForValidCandidates.includes(fix.getTimePoint())) {
->>>>>>> 88e6911f
                 TimePoint t = fix.getTimePoint();
                 GPSFix fixBefore;
                 GPSFix fixAfter;
@@ -1471,8 +1438,6 @@
         return new Util.Pair<Mark, Mark>(portMarkWhileApproachingLine, starboardMarkWhileApproachingLine);
     }
 
-<<<<<<< HEAD
-=======
     /**
      * If the {@link #race}'s regatta is configured to infer the start times from start mark passings
      * then {@code null} must be tolerated as a value for {@code from}, leading to an open interval
@@ -1490,7 +1455,6 @@
         return result;
     }
     
->>>>>>> 88e6911f
     @Override
     public Map<Competitor, Pair<Iterable<Candidate>, Iterable<Candidate>>> getCandidateDeltasAfterRaceStartTimeChange() {
         final Map<Competitor, Pair<Iterable<Candidate>, Iterable<Candidate>>> result;
@@ -1498,11 +1462,7 @@
         final TimePoint newTimePointWhenToStartConsideringCandidates = getTimePointWhenToStartConsideringCandidates(newNonInferredStartTime);
         if (!Util.equalsWithNull(newTimePointWhenToStartConsideringCandidates, timeRangeForValidCandidates.from())) {
             final TimePoint oldTimePointWhenToStartConsideringCandidates = timeRangeForValidCandidates.from();
-<<<<<<< HEAD
-            timeRangeForValidCandidates = new TimeRangeImpl(newTimePointWhenToStartConsideringCandidates, timeRangeForValidCandidates.to());
-=======
             timeRangeForValidCandidates = getTimeRangeOrNull(newTimePointWhenToStartConsideringCandidates, timeRangeForValidCandidates.to());
->>>>>>> 88e6911f
             result = updateCandiatesAfterRaceTimeRangeChanged(newTimePointWhenToStartConsideringCandidates, oldTimePointWhenToStartConsideringCandidates);
         } else {
             result = Collections.emptyMap();
@@ -1517,11 +1477,7 @@
         final TimePoint newTimePointWhenToFinishConsideringCandidates = getTimePointWhenToFinishConsideringCandidates(newFinishedTime);
         if (!Util.equalsWithNull(timeRangeForValidCandidates.to(), newTimePointWhenToFinishConsideringCandidates)) {
             final TimePoint oldTimePointWhenToFinishConsideringCandidates = timeRangeForValidCandidates.to();
-<<<<<<< HEAD
-            timeRangeForValidCandidates = new TimeRangeImpl(timeRangeForValidCandidates.from(), newTimePointWhenToFinishConsideringCandidates);
-=======
             timeRangeForValidCandidates = getTimeRangeOrNull(timeRangeForValidCandidates.from(), newTimePointWhenToFinishConsideringCandidates);
->>>>>>> 88e6911f
             result = updateCandiatesAfterRaceTimeRangeChanged(oldTimePointWhenToFinishConsideringCandidates, newTimePointWhenToFinishConsideringCandidates);
         } else {
             result = Collections.emptyMap();
