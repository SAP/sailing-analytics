package com.sap.sailing.domain.markpassingcalculation.impl;

import java.util.ArrayList;
import java.util.Arrays;
import java.util.Collections;
import java.util.Comparator;
import java.util.HashMap;
import java.util.Iterator;
import java.util.LinkedHashMap;
import java.util.List;
import java.util.Map;
import java.util.Map.Entry;
import java.util.Set;
import java.util.TreeSet;
import java.util.logging.Logger;

import com.sap.sailing.domain.base.Competitor;
import com.sap.sailing.domain.base.Course;
import com.sap.sailing.domain.base.Leg;
import com.sap.sailing.domain.base.Mark;
import com.sap.sailing.domain.base.RaceDefinition;
import com.sap.sailing.domain.base.Waypoint;
import com.sap.sailing.domain.common.Bearing;
import com.sap.sailing.domain.common.Distance;
import com.sap.sailing.domain.common.PassingInstruction;
import com.sap.sailing.domain.common.Position;
import com.sap.sailing.domain.common.impl.DegreeBearingImpl;
import com.sap.sailing.domain.common.impl.MeterDistance;
import com.sap.sailing.domain.common.tracking.GPSFix;
import com.sap.sailing.domain.common.tracking.GPSFixMoving;
import com.sap.sailing.domain.markpassingcalculation.Candidate;
import com.sap.sailing.domain.markpassingcalculation.CandidateFinder;
import com.sap.sailing.domain.tracking.DynamicGPSFixTrack;
import com.sap.sailing.domain.tracking.DynamicTrackedRace;
import com.sap.sailing.domain.tracking.GPSFixTrack;
import com.sap.sse.common.TimePoint;
import com.sap.sse.common.TimeRange;
import com.sap.sse.common.Util;
import com.sap.sse.common.Util.Pair;

/**
 * The standard implemantation of {@link CandidateFinder}. There are two kinds of {@link Candidate}s. First of all,
 * every time a competitor passes the crossing-bearing of a waypoint, a candidate is created using linear interpolation
 * to estimate the exact time the bearing was crossed. Secondly, all local distance minima to a waypoint are candidates.
 * The probability of a candidate depends on its distance, whether it is on the right side and if it passes in the right
 * direction of its waypoint.
 * 
 * @author Nicolas Klose
 * 
 */
public class CandidateFinderImpl implements CandidateFinder {
    // The higher this is, the closer the fixes have to be to waypoint to become a Candidate
    private final int STRICTNESS_OF_DISTANCE_BASED_PROBABILITY = 7;

    // All of the penalties are multiplied onto the probability of a Candidate. A value of 0 excludes Candidates that do
    // not fit, a value of 1 imposes no penalty on each criteria
    private static final double PENALTY_FOR_WRONG_SIDE = 0.8;
    
    /**
     * The penalty factor multiplied with a candidate's probability in case the competitor passes the line of an XTE
     * candidate with passing instructions other than {@link PassingInstruction#Line} in the wrong direction, e.g.,
     * passing a single mark that is to be passed to port in the wrong direction.
     */
    private static final double PENALTY_FOR_WRONG_DIRECTION = 0.7;
    
    /**
     * The penalty factor multiplied with a candidate's probability in case the competitor passes an XTE candidate for a
     * {@link PassingInstruction#Line line} in the wrong direction, e.g., passing a start line the wrong way.
     */
    private static final double PENALTY_FOR_LINE_PASSED_IN_WRONG_DIRECTION = 0.3;
    
    /**
     * Normally, for each distance candidate there should also be a proper XTE candidate that also tells about the
     * direction in which the boat crosses the line. XTE candidates are more precise and get a penalty in case the competitor
     * crosses the virtual line in the wrong direction: {@link #PENALTY_FOR_WRONG_DIRECTION}. The penalty a competitor should
     * get for not triggering a proper XTE candidate and only producing a candidate by getting near a mark and then
     * moving away again should be penalized at least as badly as {@link #PENALTY_FOR_WRONG_DIRECTION}.
     */
    private static final double PENALTY_FOR_DISTANCE_CANDIDATES = 0.9 * PENALTY_FOR_WRONG_DIRECTION;
    
    private static final double WORST_PENALTY_FOR_OTHER_COMPETITORS_BEING_FAR_FROM_START = 0.1;
    private static final double NUMBER_OF_HULL_LENGTHS_DISTANCE_FROM_START_AT_WHICH_WORST_PENALTY_APPLIES = 10;

    private static final Logger logger = Logger.getLogger(CandidateFinderImpl.class.getName());

    
    private Map<Competitor, LinkedHashMap<GPSFix, Map<Waypoint, List<Distance>>>> distanceCache = new LinkedHashMap<>();
    private Map<Competitor, LinkedHashMap<GPSFix, Map<Waypoint, List<Distance>>>> xteCache = new LinkedHashMap<>();

    private Map<Competitor, Map<Waypoint, Map<List<GPSFix>, Candidate>>> xteCandidates = new HashMap<>();
    private Map<Competitor, Map<Waypoint, Map<GPSFix, Candidate>>> distanceCandidates = new HashMap<>();
    private final DynamicTrackedRace race;
    private final double penaltyForSkipping = Edge.getPenaltyForSkipping();
    private final Map<Waypoint, PassingInstruction> passingInstructions = new LinkedHashMap<>();
    private final Comparator<GPSFix> comp = new Comparator<GPSFix>() {
        @Override
        public int compare(GPSFix arg0, GPSFix arg1) {
            return arg0.getTimePoint().compareTo(arg1.getTimePoint());
        }
    };

    public CandidateFinderImpl(DynamicTrackedRace race) {
        this.race = race;
        RaceDefinition raceDefinition = race.getRace();
        for (Competitor c : raceDefinition.getCompetitors()) {
            xteCache.put(c, new LimitedLinkedHashMap<GPSFix, Map<Waypoint, List<Distance>>>(25));
            distanceCache.put(c, new LimitedLinkedHashMap<GPSFix, Map<Waypoint, List<Distance>>>(25));
            xteCandidates.put(c, new HashMap<Waypoint, Map<List<GPSFix>, Candidate>>());
            distanceCandidates.put(c, new HashMap<Waypoint, Map<GPSFix, Candidate>>());
        }
    }

    private class LimitedLinkedHashMap<K, V> extends LinkedHashMap<K, V> {

        private static final long serialVersionUID = 1L;
        private int limit;

        public LimitedLinkedHashMap(int limit) {
            super();
            this.limit = limit;
        }

        @Override
        protected boolean removeEldestEntry(Map.Entry<K, V> eldest) {
            return this.size() > limit;
        }
    }

    @Override
    public Util.Pair<Iterable<Candidate>, Iterable<Candidate>> getAllCandidates(Competitor c) {
        Set<GPSFix> fixes = getAllFixes(c);
        distanceCache.get(c).clear();
        xteCache.get(c).clear();
        synchronized (xteCandidates) {
            xteCandidates.get(c).clear();
        }
        synchronized (distanceCandidates) {
            distanceCandidates.get(c).clear();
        }
        return getCandidateDeltas(c, fixes);
    }

    @Override
    public Map<Competitor, List<GPSFix>> calculateFixesAffectedByNewMarkFixes(Map<Mark, List<GPSFix>> markFixes) {
        // TODO Right now creates on time stretch between the 2 outside markfixes
        Map<Competitor, List<GPSFix>> affectedFixes = new HashMap<>();
        TimePoint start = null;
        TimePoint end = null;
        for (Entry<Mark, List<GPSFix>> fixes : markFixes.entrySet()) {
            for (GPSFix fix : fixes.getValue()) {
                TimeRange timePoints = race.getOrCreateTrack(fixes.getKey()).getEstimatedPositionTimePeriodAffectedBy(fix);
                TimePoint newStart = timePoints.from();
                TimePoint newEnd = timePoints.to();
                start = start == null || start.after(newStart) ? newStart : start;
                end = end == null || end.before(newEnd) ? newEnd : end;
            }
        }
        for (Competitor c : race.getRace().getCompetitors()) {
            List<GPSFix> competitorFixes = new ArrayList<>();
            DynamicGPSFixTrack<Competitor, GPSFixMoving> track = race.getTrack(c);
            GPSFix comFix = track.getFirstFixAtOrAfter(start);
            if (comFix != null) {
                if (end != null) {
                    while (comFix != null && !comFix.getTimePoint().after(end)) {
                        competitorFixes.add(comFix);
                        distanceCache.get(c).remove(comFix);
                        xteCache.get(c).remove(comFix);
                        comFix = track.getFirstFixAfter(comFix.getTimePoint());
                    }
                } else {
                    while (comFix != null) {
                        competitorFixes.add(comFix);
                        distanceCache.get(c).remove(comFix);
                        xteCache.get(c).remove(comFix);
                        comFix = track.getFirstFixAfter(comFix.getTimePoint());
                    }
                }
            }
            if (!competitorFixes.isEmpty()) {
                affectedFixes.put(c, competitorFixes);
            }
        }
        return affectedFixes;
    }

    @Override
    public Util.Pair<Iterable<Candidate>, Iterable<Candidate>> getCandidateDeltas(Competitor c, Iterable<GPSFix> fixes) {
        List<Candidate> newCans = new ArrayList<>();
        List<Candidate> wrongCans = new ArrayList<>();
        Course course = race.getRace().getCourse();
        course.lockForRead();
        try {
            Util.Pair<List<Candidate>, List<Candidate>> distanceCandidates = checkForDistanceCandidateChanges(c, fixes,
                    race.getRace().getCourse().getWaypoints());
            Util.Pair<List<Candidate>, List<Candidate>> xteCandidates = checkForXTECandidatesChanges(c, fixes, race
                    .getRace().getCourse().getWaypoints());
            logger.finest(distanceCandidates.getA().size() + " new Distance Candidates, " + xteCandidates.getA().size()
                    + " new XTE Candidates, " + distanceCandidates.getB().size() + " removed distance Candidates and "
                    + xteCandidates.getB().size() + " removed XTE Candidates.");
            newCans.addAll(xteCandidates.getA());
            newCans.addAll(distanceCandidates.getA());
            wrongCans.addAll(xteCandidates.getB());
            wrongCans.addAll(distanceCandidates.getB());
        } finally {
            course.unlockAfterRead();
        }
        return new Util.Pair<Iterable<Candidate>, Iterable<Candidate>>(newCans, wrongCans);
    }

    private Map<Competitor, Util.Pair<List<Candidate>, List<Candidate>>> invalidateAfterCourseChange(int indexOfChange) {
        Map<Competitor, Util.Pair<List<Candidate>, List<Candidate>>> result = new HashMap<>();
        Course course = race.getRace().getCourse();
        for (Competitor c : race.getRace().getCompetitors()) {
            distanceCache.get(c).clear();
            xteCache.get(c).clear();
        }
        List<Waypoint> changedWaypoints = new ArrayList<>();
        course.lockForRead();
        try {
            for (Waypoint w : course.getWaypoints()) {
                if (course.getIndexOfWaypoint(w) > indexOfChange - 2) {
                    changedWaypoints.add(w);
                }
            }
            for (Competitor c : race.getRace().getCompetitors()) {
                List<Candidate> badCans = new ArrayList<>();
                List<Candidate> newCans = new ArrayList<>();
                for (Waypoint w : changedWaypoints) {
                    Map<List<GPSFix>, Candidate> xteCans = getXteCandidates(c, w);
                    badCans.addAll(xteCans.values());
                    xteCans.clear();
                    Map<GPSFix, Candidate> distanceCans = getDistanceCandidates(c, w);
                    badCans.addAll(distanceCans.values());
                    distanceCans.clear();
                }
                Set<GPSFix> allFixes = getAllFixes(c);
                newCans.addAll(checkForDistanceCandidateChanges(c, allFixes, changedWaypoints).getA());
                newCans.addAll(checkForXTECandidatesChanges(c, allFixes, changedWaypoints).getA());
                result.put(c, new Util.Pair<List<Candidate>, List<Candidate>>(newCans, badCans));
            }
        } finally {
            course.unlockAfterRead();
        }

        return result;
    }

    @Override
    public Map<Competitor, Util.Pair<List<Candidate>, List<Candidate>>> updateWaypoints(
            Iterable<Waypoint> addedWaypoints, Iterable<Waypoint> removedWaypoints, Integer smallestIndex) {
        Map<Competitor, List<Candidate>> removedWaypointCandidates = removeWaypoints(removedWaypoints);
        Map<Competitor, Util.Pair<List<Candidate>, List<Candidate>>> newAndUpdatedCandidates = invalidateAfterCourseChange(smallestIndex);
        for (Entry<Competitor, List<Candidate>> entry : removedWaypointCandidates.entrySet()) {
            newAndUpdatedCandidates.get(entry.getKey()).getB().addAll(entry.getValue());
        }
        return newAndUpdatedCandidates;
    }

    private Map<Competitor, List<Candidate>> removeWaypoints(Iterable<Waypoint> waypoints) {
        Map<Competitor, List<Candidate>> result = new HashMap<>();
        for (Competitor c : race.getRace().getCompetitors()) {
            result.put(c, new ArrayList<Candidate>());
        }
        for (Waypoint w : waypoints) {
            passingInstructions.remove(w);
            for (Entry<Competitor, List<Candidate>> entry : result.entrySet()) {
                Competitor c = entry.getKey();
                List<Candidate> badCans = entry.getValue();
                badCans.addAll(getXteCandidates(c, w).values());
                synchronized (xteCandidates) {
                    xteCandidates.get(c).remove(w);
                }
                badCans.addAll(getDistanceCandidates(c, w).values());
                synchronized (distanceCandidates) {
                    distanceCandidates.get(c).remove(w);
                }
            }
        }
        return result;
    }

    private Map<GPSFix, Candidate> getDistanceCandidates(Competitor c, Waypoint w) {
        synchronized (distanceCandidates) {
            Map<GPSFix, Candidate> result = distanceCandidates.get(c).get(w);
            if (result == null) {
                result = new HashMap<>();
                distanceCandidates.get(c).put(w, result);
            }
            return result;
        }
    }

    private Map<List<GPSFix>, Candidate> getXteCandidates(Competitor c, Waypoint w) {
        synchronized (xteCandidates) {
            Map<List<GPSFix>, Candidate> result = xteCandidates.get(c).get(w);
            if (result == null) {
                result = new HashMap<>();
                xteCandidates.get(c).put(w, result);
            }
            return result;
        }
    }

    private PassingInstruction determinePassingInstructions(Waypoint w) {
        final Waypoint firstWaypoint = race.getRace().getCourse().getFirstWaypoint();
        final Waypoint lastWaypoint = race.getRace().getCourse().getLastWaypoint();
        PassingInstruction instruction = w.getPassingInstructions();
        if ((w.equals(firstWaypoint) || w.equals(lastWaypoint)) && instruction == PassingInstruction.Gate) {
            instruction = PassingInstruction.Line;
        }
        if (instruction == PassingInstruction.None || instruction == null) {
            if (w.equals(firstWaypoint) || w.equals(lastWaypoint)) {
                instruction = PassingInstruction.Line;
            } else {
                int numberofMarks = 0;
                Iterator<Mark> it = w.getMarks().iterator();
                while (it.hasNext()) {
                    it.next();
                    numberofMarks++;
                }
                if (numberofMarks == 2) {
                    instruction = PassingInstruction.Gate;
                } else if (numberofMarks == 1) {
                    instruction = PassingInstruction.Single_Unknown;
                } else {
                    instruction = PassingInstruction.None;
                }
            }
        }
        return instruction;
    }

    private Set<GPSFix> getAllFixes(Competitor c) {
        Set<GPSFix> fixes = new TreeSet<GPSFix>(comp);
        DynamicGPSFixTrack<Competitor, GPSFixMoving> track = race.getTrack(c);
        try {
            track.lockForRead();
            for (GPSFix fix : track.getFixes(
                    race.getStartOfTracking() == null ? TimePoint.BeginningOfTime : race.getStartOfTracking(),
                    /* fromInclusive */true,
                    race.getEndOfTracking() == null ? TimePoint.EndOfTime : race.getEndOfTracking(),
                    /* toInclusive */true)) {
                fixes.add(fix);
            }
        } finally {
            track.unlockAfterRead();
        }
        return fixes;
    }

    /**
     * For each fix the distance to each waypoint is calculated. Then the fix is checked for being a candidate.
     */
    private Util.Pair<List<Candidate>, List<Candidate>> checkForDistanceCandidateChanges(Competitor c,
            Iterable<GPSFix> fixes, Iterable<Waypoint> waypoints) {
        Util.Pair<List<Candidate>, List<Candidate>> result = new Util.Pair<List<Candidate>, List<Candidate>>(
                new ArrayList<Candidate>(), new ArrayList<Candidate>());
        TreeSet<GPSFix> affectedFixes = new TreeSet<GPSFix>(comp);
        GPSFixTrack<Competitor, GPSFixMoving> track = race.getTrack(c);
        for (GPSFix fix : fixes) {
            affectedFixes.add(fix);
            GPSFix fixBefore;
            GPSFix fixAfter;
            try {
                track.lockForRead();
                TimePoint timePoint = fix.getTimePoint();
                fixBefore = track.getLastFixBefore(timePoint);
                fixAfter = track.getFirstFixAfter(timePoint);
            } finally {
                track.unlockAfterRead();
            }
            if (fixBefore != null) {
                affectedFixes.add(fixBefore);
            }
            if (fixAfter != null) {
                affectedFixes.add(fixAfter);
            }
        }
        for (GPSFix fix : affectedFixes) {
            TimePoint t = null;
            Position p = null;
            GPSFix fixBefore;
            GPSFix fixAfter;
            try {
                track.lockForRead();
                TimePoint timePoint = fix.getTimePoint();
                fixBefore = track.getLastFixBefore(timePoint);
                fixAfter = track.getFirstFixAfter(timePoint);
            } finally {
                track.unlockAfterRead();
            }
            if (fixBefore != null && fixAfter != null) {
                Map<Waypoint, List<Distance>> fixDistances = getDistances(c, fix);
                Map<Waypoint, List<Distance>> fixDistancesBefore = getDistances(c, fixBefore);
                Map<Waypoint, List<Distance>> fixDistancesAfter = getDistances(c, fixAfter);
                for (Waypoint w : waypoints) {
                    Boolean wasCan = false;
                    Boolean isCan = false;
                    Candidate oldCan = null;
                    Double probability = null;
                    double sidePenalty = 1;
                    Distance distance = null;
                    Double startProbabilityBasedOnOtherCompetitors = null;
                    double onCorrectSideOfWaypoint = 0.8;
                    List<Distance> waypointDistances = fixDistances.get(w);
                    List<Distance> waypointDistancesBefore = fixDistancesBefore.get(w);
                    List<Distance> waypointDistancesAfter = fixDistancesAfter.get(w);
                    // due to course changes, waypoints that exist in the waypoints collection may not have a
                    // corresponding
                    // key in passingInstructions' key set which is the basis for the waypoints for which
                    // getDistances(...)
                    // computes results; so we have to check for null here:
                    if (waypointDistances != null && waypointDistancesBefore != null && waypointDistancesAfter != null) {
                        Iterator<Distance> disIter = waypointDistances.iterator();
                        Iterator<Distance> disBeforeIter = waypointDistancesBefore.iterator();
                        Iterator<Distance> disAfterIter = waypointDistancesAfter.iterator();
                        boolean portMark = true;
                        while (disIter.hasNext() && disBeforeIter.hasNext() && disAfterIter.hasNext()) {
                            Distance dis = disIter.next();
                            Distance disBefore = disBeforeIter.next();
                            Distance disAfter = disAfterIter.next();
                            if (dis != null && disBefore != null && disAfter != null) {
                                if (Math.abs(dis.getMeters()) < Math.abs(disBefore.getMeters())
                                        && Math.abs(dis.getMeters()) < Math.abs(disAfter.getMeters())) {
                                    t = fix.getTimePoint();
                                    p = fix.getPosition();
                                    Double newProbability = getDistanceBasedProbability(w, t, dis);
                                    if (newProbability != null) {
                                        // FIXME why not generate the candidate here where we have all information at hand?
                                        final double newOnCorrectSideOfWaypointPenalty = getSidePenalty(w, p, t, portMark);
                                        newProbability *= newOnCorrectSideOfWaypointPenalty * PENALTY_FOR_DISTANCE_CANDIDATES;
                                        final Double newStartProbabilityBasedOnOtherCompetitors;
                                        if (isStartWaypoint(w)) {
                                            newStartProbabilityBasedOnOtherCompetitors = getProbabilityForStartCandidateBasedOnOtherCompetitorsBehavior(c, t);
                                            if (newStartProbabilityBasedOnOtherCompetitors != null) {
                                                newProbability *= newStartProbabilityBasedOnOtherCompetitors;
                                            }
                                        } else {
                                            newStartProbabilityBasedOnOtherCompetitors = null;
                                        }
                                        if (newProbability > penaltyForSkipping
                                                && (probability == null || newProbability > probability)) {
                                            isCan = true;
                                            probability = newProbability;
                                            sidePenalty = newOnCorrectSideOfWaypointPenalty;
                                            onCorrectSideOfWaypoint = newOnCorrectSideOfWaypointPenalty;
                                            distance = dis;
                                            startProbabilityBasedOnOtherCompetitors = newStartProbabilityBasedOnOtherCompetitors;
                                        }
                                    }
                                }
                            }
                            portMark = false;
                        }
                        oldCan = getDistanceCandidates(c, w).get(fix);
                        if (oldCan != null) {
                            wasCan = true;
                        }
                        if (!wasCan && isCan) {
                            Candidate newCan = new DistanceCandidateImpl(race.getRace().getCourse().getIndexOfWaypoint(w) + 1,
                                    t, probability, startProbabilityBasedOnOtherCompetitors, w, sidePenalty, distance);
                            getDistanceCandidates(c, w).put(fix, newCan);
                            result.getA().add(newCan);
                            logger.finest("Added distance" + newCan.toString() + "for " + c);
                        } else if (wasCan && !isCan) {
                            getDistanceCandidates(c, w).remove(fix);
                            result.getB().add(oldCan);
                        } else if (wasCan && isCan && oldCan.getProbability() != probability) {
                            Candidate newCan = new DistanceCandidateImpl(race.getRace().getCourse().getIndexOfWaypoint(w) + 1,
                                    t, probability, startProbabilityBasedOnOtherCompetitors, w, onCorrectSideOfWaypoint, distance);
                            getDistanceCandidates(c, w).put(fix, newCan);
                            result.getA().add(newCan);
                            logger.finest("Added distance" + newCan.toString() + "for " + c);
                            result.getB().add(oldCan);
                        }
                    }
                }
            }
        }
        return result;
    }

    private Map<Waypoint, List<Distance>> getDistances(Competitor c, GPSFix fix) {
        // TODO Possibly for specific waypoints
        Map<Waypoint, List<Distance>> result = distanceCache.get(c).get(fix);
        if (result == null) {
            // Else calculate distances and put them into the cache
            result = new LinkedHashMap<>();
            Course course = race.getRace().getCourse();
            course.lockForRead();
            try {
                for (Waypoint w : course.getWaypoints()) {
                    List<Distance> distances = calculateDistance(fix.getPosition(), w, fix.getTimePoint());
                    result.put(w, distances);
                }
            } finally {
                course.unlockAfterRead();
            }
            distanceCache.get(c).put(fix, result);
        }
        return result;
    }

    /**
     * For each fix the cross-track error(s) to each waypoint are calculated. Then all Util.Pairs of fixes are checked
     * for being a candidate.
     * 
     * @param waypointAsList
     */
    private Util.Pair<List<Candidate>, List<Candidate>> checkForXTECandidatesChanges(Competitor c,
            Iterable<GPSFix> fixes, Iterable<Waypoint> waypoints) {
        Util.Pair<List<Candidate>, List<Candidate>> result = new Util.Pair<List<Candidate>, List<Candidate>>(
                new ArrayList<Candidate>(), new ArrayList<Candidate>());
        DynamicGPSFixTrack<Competitor, GPSFixMoving> track = race.getTrack(c);
        for (GPSFix fix : fixes) {
            TimePoint t = fix.getTimePoint();
            GPSFix fixBefore;
            GPSFix fixAfter;
            track.lockForRead();
            try {
                fixBefore = track.getLastFixBefore(t);
                fixAfter = track.getFirstFixAfter(t);
            } finally {
                track.unlockAfterRead();
            }
            Map<Waypoint, List<Distance>> xtesBefore = null;
            Map<Waypoint, List<Distance>> xtesAfter = null;
            TimePoint tBefore = null;
            TimePoint tAfter = null;
            if (fixBefore != null) {
                xtesBefore = getXTE(c, fixBefore);
                tBefore = fixBefore.getTimePoint();
            }
            if (fixAfter != null) {
                xtesAfter = getXTE(c, fixAfter);
                tAfter = fixAfter.getTimePoint();
            }
            Map<Waypoint, List<Distance>> xtes = getXTE(c, fix);
            for (Waypoint w : waypoints) {
                List<List<GPSFix>> oldCandidates = new ArrayList<>();
                Map<List<GPSFix>, Candidate> newCandidates = new HashMap<List<GPSFix>, Candidate>();
                Map<List<GPSFix>, Candidate> waypointCandidates = getXteCandidates(c, w);
                for (List<GPSFix> fixPair : waypointCandidates.keySet()) {
                    if (fixPair.contains(fix)) {
                        oldCandidates.add(fixPair);
                    }
                }
                List<Distance> wayPointXTEs = xtes.get(w);
                int size = wayPointXTEs == null ? 0 : wayPointXTEs.size();
                if (size > 0) {
                    Double xte = wayPointXTEs.get(0).getMeters();
                    if (xte == 0) {
                        newCandidates.put(Arrays.asList(fix, fix), createCandidate(c, 0, 0, t, t, w, true));
                    } else {
                        if (fixAfter != null && xtesAfter != null && !xtesAfter.get(w).isEmpty()) {
                            Double xteAfter = xtesAfter.get(w).get(0).getMeters();
                            if (xteAfter != null && xte < 0 != xteAfter <= 0) {
                                newCandidates.put(Arrays.asList(fix, fixAfter),
                                        createCandidate(c, xte, xteAfter, t, tAfter, w, true));
                            }
                        }
                        if (fixBefore != null && !xtesBefore.get(w).isEmpty()) {
                            Double xteBefore = xtesBefore.get(w).get(0).getMeters();
                            if (xte < 0 != xteBefore <= 0) {
                                newCandidates.put(Arrays.asList(fixBefore, fix),
                                        createCandidate(c, xteBefore, xte, tBefore, t, w, true));
                            }
                        }
                    }
                }
                if (size > 1) {
                    Double xte = wayPointXTEs.get(1).getMeters();
                    if (xte == 0) {
                        newCandidates.put(Arrays.asList(fix, fix), createCandidate(c, 0, 0, t, t, w, false));
                    } else {
                        if (fixAfter != null && xtesAfter != null) {
                            Double xteAfter = xtesAfter.get(w).get(1).getMeters();
                            if (xte < 0 != xteAfter <= 0) {
                                newCandidates.put(Arrays.asList(fix, fixAfter),
                                        createCandidate(c, xte, xteAfter, t, tAfter, w, false));
                            }
                        }
                        if (fixBefore != null) {
                            Double xteBefore = xtesBefore.get(w).get(1).getMeters();
                            if (xte < 0 != xteBefore <= 0) {
                                newCandidates.put(Arrays.asList(fixBefore, fix),
                                        createCandidate(c, xteBefore, xte, tBefore, t, w, false));
                            }
                        }
                    }
                }
                for (Entry<List<GPSFix>, Candidate> candidateWithFixes : newCandidates.entrySet()) {
                    Candidate newCan = candidateWithFixes.getValue();
                    List<GPSFix> canFixes = candidateWithFixes.getKey();
                    if (oldCandidates.contains(canFixes)) {
                        oldCandidates.remove(canFixes);
                        Candidate oldCan = waypointCandidates.get(canFixes);
                        if (newCan.compareTo(oldCan) != 0) {
                            result.getB().add(oldCan);
                            waypointCandidates.remove(canFixes);
                            if (newCan.getProbability() > penaltyForSkipping) {
                                result.getA().add(newCan);
                                logger.finest("Added XTE " + newCan.toString() + "for " + c);
                                waypointCandidates.put(canFixes, newCan);
                            }
                        }
                    } else {
                        if (newCan.getProbability() > penaltyForSkipping) {
                            result.getA().add(newCan);
                            logger.finest("Added XTE " + newCan.toString() + "for " + c);
                            waypointCandidates.put(canFixes, newCan);
                        }
                    }
                }
                for (List<GPSFix> badCanFixes : oldCandidates) {
                    result.getB().add(waypointCandidates.get(badCanFixes));
                    waypointCandidates.remove(badCanFixes);
                }
            }
        }
        return result;
    }

    private Map<Waypoint, List<Distance>> getXTE(Competitor c, GPSFix fix) {
        Map<Waypoint, List<Distance>> result = xteCache.get(c).get(fix);
        if (result == null) {
            result = new HashMap<>();
            Position p = fix.getPosition();
            TimePoint t = fix.getTimePoint();
            Course course = race.getRace().getCourse();
            course.lockForRead();
            try {
                for (Waypoint w : course.getWaypoints()) {
                    List<Distance> distances = new ArrayList<>();
                    result.put(w, distances);
                    for (Util.Pair<Position, Bearing> crossingInfo : getCrossingInformation(w, t)) {
                        if (crossingInfo.getA() != null && crossingInfo.getB() != null) {
                            distances.add(p.crossTrackError(crossingInfo.getA(), crossingInfo.getB()));
                        }
                    }
                }
            } finally {
                course.unlockAfterRead();
            }
            xteCache.get(c).put(fix, result);
        }
        return result;
    }

    /**
     * Calculates the cross-track error of each fix to the position and crossing bearing of each waypoint. Gates have
     * two of these and lines always go from the port mark to the starboard mark.
     * 
     * 
     * /* private void calculateCrossTrackErrors(Competitor c, Iterable<GPSFix> fixes, Iterable<Waypoint>
     * waypointsToCalculate) { for (GPSFix fix : fixes) { Position fixPos = fix.getPosition(); TimePoint t =
     * fix.getTimePoint(); Map<Waypoint, List<Double>> waypointXTE = new HashMap<Waypoint, List<Double>>();
     * crossTrackErrors.get(c).put(fix, waypointXTE); for (Waypoint w : race.getRace().getCourse().getWaypoints()) {
     * List<Double> xte = new ArrayList<>(); waypointXTE.put(w, xte); for (Util.Pair<Position, Bearing> crossingInfo :
     * getCrossingInformation(w, t)) { xte.add(fixPos.crossTrackError(crossingInfo.getA(),
     * crossingInfo.getB()).getMeters()); } } } }
     */

    /**
     * {@code xte1} and {@code xte2} are expected to have different signums or both be 0. The method
     * interpolates between the time points {@code t1} and {@code t2} according to where the XTE is
     * assumed to have crossed 0. The candidate is then generated for this interpolated time point.
     */
    private Candidate createCandidate(Competitor c, double xte1, double xte2, TimePoint t1, TimePoint t2, Waypoint w,
            Boolean portMark) {
        final long differenceInMillis = t2.asMillis() - t1.asMillis();
        final double ratio = (Math.abs(xte1) / (Math.abs(xte1) + Math.abs(xte2)));
        final TimePoint t = t1.plus((long) (differenceInMillis * ratio));
        final Position p = race.getTrack(c).getEstimatedPosition(t, false);
        final List<Distance> distances = calculateDistance(p, w, t);
        final Distance d = portMark ? distances.get(0) : distances.get(1);
        final double sidePenalty = getSidePenalty(w, p, t, portMark);
        double probability = getDistanceBasedProbability(w, t, d) * sidePenalty;
        final Double passesInTheRightDirectionProbability = passesInTheRightDirection(w, xte1, xte2, portMark);
        // null would mean "unknown"; no penalty for those cases
        probability = passesInTheRightDirectionProbability == null ? probability : probability * passesInTheRightDirectionProbability;
        final Double startProbabilityBasedOnOtherCompetitors;
        if (isStartWaypoint(w)) {
            // add a penalty for a start candidate if we don't know the start time, it's not a gate start and
            // at time point t the other competitors are largely not even close to the start waypoint;
            // this will make start candidates much more likely if many other competitors are also very close to the
            // start, and it will help ruling out those candidates where someone is practicing a start just for themselves
            startProbabilityBasedOnOtherCompetitors = getProbabilityForStartCandidateBasedOnOtherCompetitorsBehavior(c, t);
            if (startProbabilityBasedOnOtherCompetitors != null) {
                probability *= startProbabilityBasedOnOtherCompetitors;
            }
        } else {
            startProbabilityBasedOnOtherCompetitors = null;
        }
        return new XTECandidateImpl(race.getRace().getCourse().getIndexOfWaypoint(w) + 1, t, probability,
                startProbabilityBasedOnOtherCompetitors, w, sidePenalty, passesInTheRightDirectionProbability);
    }
    
    public static class AbsoluteGeometricDistanceAndSignedProjectedDistanceToStartLine {
        private final Distance absoluteGeometricDistance;
        private final Distance signedProjectedDistance;
        public AbsoluteGeometricDistanceAndSignedProjectedDistanceToStartLine(Distance absoluteGeometricDistance,
                Distance signedProjectedDistance) {
            super();
            this.absoluteGeometricDistance = absoluteGeometricDistance;
            this.signedProjectedDistance = signedProjectedDistance;
        }
        public Distance getAbsoluteGeometricDistance() {
            return absoluteGeometricDistance;
        }
        public Distance getSignedProjectedDistance() {
            return signedProjectedDistance;
        }
        @Override
        public String toString() {
            return "AbsoluteGeometricDistanceAndSignedProjectedDistanceToStartLine [absoluteGeometricDistance="
                    + absoluteGeometricDistance + ", signedProjectedDistance=" + signedProjectedDistance + "]";
        }
    }

    /**
     * For a fixed line start it is very likely that all competitors pass the start waypoint at about the same time, or
     * that only a few competitors lag behind, e.g., because of start time penalties. This requires everyone to at least
     * be pretty close to the start waypoint at the start time, of if we're looking at a competitor starting late, the
     * field would at least have little variance and be consistently on the course side of the start line.
     * <p>
     * 
     * Therefore, a start mark passing candidate is very likely when a large share of competitors is very close to the
     * start line. If the other competitors are not very close to the start line, a start may still be likely if the
     * others are on the course side and have similar distance to the start line, whereas it becomes pretty unlikely
     * when everyone is sailing around anywhere on the course or behind the line but not being in close proximity to the
     * line and not having similar distances to the start line while being on course side.
     * 
     * <ul>
     * <li>check distance variance of other competitors; low variance could mean they started jointly</li>
     * <li>for start *line*, consider the side on which the other competitors are; don't rule out a late start if other
     * competitors have low distance variance and are on course side of the line</li>
     * <li>generally consider distance of other competitors to line</li>
     * <li>dampen "outliers" such as trackers forgotten in harbor or trackers not currently sending (80% of competitors
     * that look like they are starting seems like a good guess)</li>
     * </ul>
     * 
     * Approach: compute signed distances to start line (positive meaning on course side). Sort by absolute distance and
     * compute a {@link #weight(double) weighted} average where the boats farthest away are considered less relevant than
     * the ones closer, leading to a natural outlier removal.<p>
     * 
     * For the special case of a late starter, consider the weighted variance of the signed distance from the start line.
     * A low variance with a positive average (meaning on course side) indicates that everyone else may have started around the
     * same time, making this a probable late starter's candidate. Therefore, low variance with positive average shall increase
     * a probability that was low because of a large weighted average distance.
     * 
     * @param t
     *            the time point at which to consider the other competitors behavior relative to the start waypoint
     * @return {@code null} if the {@link #race} has a gate start or the start time is known; a probability between 0..1
     *         (inclusive) where 0 means that based on all but {@code c}'s relation to the start line it seems
     *         completely unlikely that a candidate for {@code c} at time {@code t} could have been a start candidate; 1
     *         meaning that based on the other competitors' relation to the start line at time point {@code t} is seems
     *         a fact that this must have been the start.
     * 
     */
    private Double getProbabilityForStartCandidateBasedOnOtherCompetitorsBehavior(Competitor c, TimePoint t) {
        final Double result;
        if (race.getStartOfRace(/* inferred */ false) == null && race.isGateStart() != Boolean.TRUE) {
            final Waypoint start = race.getRace().getCourse().getFirstWaypoint();
            final Iterable<Pair<Position, Bearing>> crossingInformationForStart = getCrossingInformation(start, t);
            if (start == null) {
                result = 1.0;
            } else {
                // if the start waypoint's passing instructions are unknown, assume it's a line
                final boolean startIsLine = getPassingInstructions(start) == PassingInstruction.Line;
                final List<AbsoluteGeometricDistanceAndSignedProjectedDistanceToStartLine> distancesToStartLineOfOtherCompetitors = new ArrayList<>();
                for (final Competitor otherCompetitor : race.getRace().getCompetitors()) {
                    if (otherCompetitor != c) {
                        final DynamicGPSFixTrack<Competitor, GPSFixMoving> track = race.getTrack(otherCompetitor);
                        if (track != null) {
                            final Position estimatedPositionAtT = track.getEstimatedPosition(t, /* extrapolate */ true);
                            final Distance otherCompetitorsDistanceToStartAtT = getMinDistanceOrNull(calculateDistance(estimatedPositionAtT, start, t));
                            if (otherCompetitorsDistanceToStartAtT != null) {
                                final Distance crossTrackError;
                                if (startIsLine) {
                                    Pair<Position, Bearing> crossingInformationForStartLine = crossingInformationForStart.iterator().next();
                                    crossTrackError = estimatedPositionAtT.crossTrackError(crossingInformationForStartLine.getA(),
                                            crossingInformationForStartLine.getB());
                                } else {
                                    crossTrackError = null;
                                }
                                distancesToStartLineOfOtherCompetitors.add(new
                                        AbsoluteGeometricDistanceAndSignedProjectedDistanceToStartLine(otherCompetitorsDistanceToStartAtT, crossTrackError));
                            }
                        }
                    }
                }
                result = getProbabilityOfStartBasedOnOtherCompetitorsStartLineDistances(distancesToStartLineOfOtherCompetitors, startIsLine);
            }
        } else {
            result = null;
        }
        return result;
    }

    /**
     * The method computes two probabilities of the candidate being a start: one based on the other competitors largely
     * being close to the start line, meaning a regular start where the competitor starts roughly at the same time as
     * everybody else; the other probability computed is based on the other competitors largely being in a similar
     * distance to the start line on the course side, suggesting that the competitor is starting late, but mostly
     * everybody else did start earlier and around the same time. The probability returned is the probability of
     * the start being the one <em>or</em> the other scenario which mathematically is represented by using the inverted
     * probabilities of the two start options, multiplying them and inverting the resulting probability.<p>
     * 
     * Access needs to be protected to satisfy Maven-based test cases in com.sap.sailing.domain.test bundle which is not a fragment
     */
    protected Double getProbabilityOfStartBasedOnOtherCompetitorsStartLineDistances(
            final List<AbsoluteGeometricDistanceAndSignedProjectedDistanceToStartLine> distancesToStartLineOfOtherCompetitors, boolean startIsLine) {
        final Double result;
        // sort by the absolute distance to start line
        // boats within one hull length of the start line are great indicators that we're at the start:
        final Distance hullLength = race.getRace().getBoatClass().getHullLength();
        final Distance weightedAverageAbsoluteDistance;
        if (!distancesToStartLineOfOtherCompetitors.isEmpty()) {
            Collections.sort(distancesToStartLineOfOtherCompetitors, (a, b)->a.getAbsoluteGeometricDistance().compareTo(b.getAbsoluteGeometricDistance()));
            Distance weightedAbsoluteDistanceSum = Distance.NULL;
            int i=0;
            double weightSum = 0;
            for (final AbsoluteGeometricDistanceAndSignedProjectedDistanceToStartLine d : distancesToStartLineOfOtherCompetitors) {
                final double weight = weight(((double) i)/distancesToStartLineOfOtherCompetitors.size());
                final Distance weightedDistance = d.getAbsoluteGeometricDistance().scale(weight);
                weightedAbsoluteDistanceSum = weightedAbsoluteDistanceSum.add(weightedDistance);
                weightSum += weight;
                i++;
            }
            weightedAverageAbsoluteDistance = weightedAbsoluteDistanceSum.scale(1. / weightSum);
            final double probabilityOfStartWithOthers = Math.max(WORST_PENALTY_FOR_OTHER_COMPETITORS_BEING_FAR_FROM_START, Math.min(1.0,
                    (1.-(1.-WORST_PENALTY_FOR_OTHER_COMPETITORS_BEING_FAR_FROM_START)/NUMBER_OF_HULL_LENGTHS_DISTANCE_FROM_START_AT_WHICH_WORST_PENALTY_APPLIES
                            * (weightedAverageAbsoluteDistance.divide(hullLength)-1))));
            if (startIsLine) {
                // Now look at the variance, particularly on course side: low variance may mean we are looking at a late starter
                // sort such that the boats with the least value (greatest negative amount) comes first and the last ~20% are largely ignored
                Collections.sort(distancesToStartLineOfOtherCompetitors, (a, b)->a.getSignedProjectedDistance().compareTo(b.getSignedProjectedDistance()));
                Distance weightedSignedDistanceSum = Distance.NULL;
                weightSum = 0;
                i=0;
                for (final AbsoluteGeometricDistanceAndSignedProjectedDistanceToStartLine d : distancesToStartLineOfOtherCompetitors) {
                    final double weight = weight(((double) i)/distancesToStartLineOfOtherCompetitors.size());
                    weightedSignedDistanceSum  = weightedSignedDistanceSum.add(d.getSignedProjectedDistance().scale(
                            weight));
                    weightSum += weight;
                    i++;
                }
                final Distance weightedAverageSignedDistance = weightedSignedDistanceSum.scale(1. / weightSum);
                i=0;
                double signedDistanceVarianceSumInSquareMeters = 0;
                weightSum = 0;
                for (final AbsoluteGeometricDistanceAndSignedProjectedDistanceToStartLine d : distancesToStartLineOfOtherCompetitors) {
                    final double differenceFromWeightedAverageInMeters = d.getSignedProjectedDistance().getMeters() - weightedAverageSignedDistance.getMeters();
                    final double weight = weight(((double) i)/distancesToStartLineOfOtherCompetitors.size());
                    signedDistanceVarianceSumInSquareMeters += weight*differenceFromWeightedAverageInMeters*differenceFromWeightedAverageInMeters;
                    weightSum += weight;
                    i++;
                }
                final double weightedVarianceInSquareMeters = signedDistanceVarianceSumInSquareMeters / weightSum;
                final double weightedVarianceRatioToSquaredHullLength = weightedVarianceInSquareMeters / hullLength.getMeters() / hullLength.getMeters();
                final double probabilityOfLateStart = Math.max(WORST_PENALTY_FOR_OTHER_COMPETITORS_BEING_FAR_FROM_START, Math.min(1.0,
                        (1.-(1.-WORST_PENALTY_FOR_OTHER_COMPETITORS_BEING_FAR_FROM_START)/NUMBER_OF_HULL_LENGTHS_DISTANCE_FROM_START_AT_WHICH_WORST_PENALTY_APPLIES
                                * (weightedVarianceRatioToSquaredHullLength-1))));
                result = 1. - (1.-probabilityOfLateStart) * (1.-probabilityOfStartWithOthers);
            } else {
                result = probabilityOfStartWithOthers;
            }
        } else {
            // no distance for any other competitor from the start line was available
            result = 1.0;
        }
        return result;
    }

    /**
     * Idea: sort and cut off the worst 20%. We played with weight functions for averaging the distances such that after sorting them
     * in increasing order the smaller ones get greater weight and the "outlier" ones towards the end of the sorted set receive small
     * weights. Still, if even the "best" (least) distances are far away, the result will be a low probability.
     * A function that could be helpful is this: -atan(20*(x-0.8)) + Pi/2)/Pi. The 0.8 represents the 80% starting from which the
     * weight declines sharply. The factor of 20 represents how sharp the decline is. x is between 0 and 1, representing the start
     * and the end of the sorted distance collection, respectively. Outputs are between 0 and 1, representing the weight to assign
     * to a distance while averaging.
     */
    private double weight(double relativePositionInDistanceCollectionInIncreasingOrder) {
        final double SHARPNESS_OF_DECLINE = 100;
        final double CENTER_OF_DECLINE = 0.8;
        return (-Math.atan(SHARPNESS_OF_DECLINE*(relativePositionInDistanceCollectionInIncreasingOrder-CENTER_OF_DECLINE))+Math.PI/2) / Math.PI;
    }

    private Distance getMinDistanceOrNull(List<Distance> distances) {
        Distance result = null;
        for (Distance d : distances) {
            if (d != null && (result == null || result.compareTo(d) > 0)) {
                result = d;
            }
        }
        return result;
    }

    private boolean isStartWaypoint(Waypoint w) {
        return race.getRace().getCourse().getFirstWaypoint() == w;
    }

    /**
     * Determines whether a candidate is on the correct side of a waypoint. This is defined by the crossing information.
     * The cross-track error of <code>p</code> to the crossing Position and the crossing Bearing rotated by 90deg need
     * to be negative. If the passing instructions are {@link PassingInstruction#Line}, it checks whether the boat
     * passed between the two marks.
     */
    private double getSidePenalty(Waypoint w, Position p, TimePoint t, boolean portMark) {
        boolean isOnRightSide = true;
        Distance onWrongSide = new MeterDistance(0);        
        PassingInstruction instruction = getPassingInstructions(w);
        if (instruction == PassingInstruction.Line) {
            List<Position> pos = new ArrayList<>();
            for (Mark m : w.getMarks()) {
                Position po = race.getOrCreateTrack(m).getEstimatedPosition(t, false);
                if (po == null) {
                    isOnRightSide = true;
                    break;
                }
                pos.add(po);
            }
            if (pos.size() != 2) {
                isOnRightSide = true;
            }
            Position leftMarkPos = pos.get(0);
            Position rightMarkPos = pos.get(1);
            Bearing diff1 = leftMarkPos.getBearingGreatCircle(p)
                    .getDifferenceTo(leftMarkPos.getBearingGreatCircle(rightMarkPos));
            Bearing diff2 = rightMarkPos.getBearingGreatCircle(p)
                    .getDifferenceTo(rightMarkPos.getBearingGreatCircle(leftMarkPos));
            if (Math.abs(diff1.getDegrees()) > 90 || Math.abs(diff2.getDegrees()) > 90) {
                isOnRightSide =  false;
                Distance leftDistance = p.getDistance(leftMarkPos);
                Distance rightDistance = p.getDistance(rightMarkPos);
                onWrongSide = leftDistance.getMeters() < rightDistance.getMeters() ? leftDistance : rightDistance;
            }
        } else {
            Mark m = null;
            if (instruction == PassingInstruction.Single_Unknown || instruction == PassingInstruction.Port || instruction == PassingInstruction.Starboard
                    || instruction == PassingInstruction.FixedBearing || instruction == PassingInstruction.Offset) {
                m = w.getMarks().iterator().next();
            } else if (instruction == PassingInstruction.Gate) {
                Util.Pair<Mark, Mark> pair = getPortAndStarboardMarks(t, w);
                m = portMark ? pair.getA() : pair.getB();
            }
            if (m != null) {
                Util.Pair<Position, Bearing> crossingInfo = Util.get(getCrossingInformation(w, t), portMark ? 0 : 1);
                isOnRightSide = p.crossTrackError(crossingInfo.getA(), crossingInfo.getB().add(new DegreeBearingImpl(90))).getMeters() < 0;
                if (isOnRightSide == false) {
                    onWrongSide = p.getDistance(crossingInfo.getA());
                }
            }
        }
        final double result;
        if (isOnRightSide == true) {
            result = 1;
        } else {
            //TODO There should be a constant (either the 1.5 or the -0.2) which controls how strict the the curve  is.
            result = Math.min(1.0, (1-PENALTY_FOR_WRONG_SIDE) *
<<<<<<< HEAD
                    // consider the possibility that both, mark and boat could have been GPSFix.TYPICAL_HDOP off and
                    // only start penalizing beyond this distance
                    Math.pow(1.5, -0.2 * onWrongSide.add(GPSFix.TYPICAL_HDOP.scale(-2.0)).getMeters())
                    + PENALTY_FOR_WRONG_SIDE);
=======
                            // consider the possibility that both, mark and boat could have been GPSFix.TYPICAL_HDOP off and
                            // only start penalizing beyond this distance
                            Math.pow(1.5, -0.2 * onWrongSide.add(GPSFix.TYPICAL_HDOP.scale(-2.0)).getMeters())
                            + PENALTY_FOR_WRONG_SIDE);
>>>>>>> 14539584
        }
        return result;
    }

    /**
     * Determines whether a candidate passes a waypoint in the right direction. A probability of 1 is assigned in case
     * it does. Otherwise, depending on the passing instructions, {@link #PENALTY_FOR_WRONG_DIRECTION} or
     * {@link #PENALTY_FOR_LINE_PASSED_IN_WRONG_DIRECTION} is returned as a "probability penalty" for passing the
     * waypoint in the wrong direction. The penalty is worse if {@link PassingInstruction#Line lines} are passed in the
     * wrong direction. Can only be applied to XTE-Candidates. For marks passed on port, the cross-track error should
     * switch from positive to negative and vice versa. Lines are also from positive to negative as the cross-track
     * error to a line is always positive when approaching it from the correct side.
     * 
     * @return {@code null} in case the passing instructions aren't defined and therefore the correct direction is not
     *         known
     */
    private Double passesInTheRightDirection(Waypoint w, double xte1, double xte2, boolean portMark) {
        final Double result;
        PassingInstruction instruction = getPassingInstructions(w);
        if (instruction == PassingInstruction.Single_Unknown) {
            result = null;
        } else if (instruction == PassingInstruction.Port
                || (instruction == PassingInstruction.Gate && portMark)) {
            result = xte1 > xte2 ? 1 : PENALTY_FOR_WRONG_DIRECTION;
        } else if (instruction == PassingInstruction.Starboard || (instruction == PassingInstruction.Gate && !portMark)) {
            result = xte1 < xte2 ? 1 : PENALTY_FOR_WRONG_DIRECTION;
        } else if (instruction == PassingInstruction.Line) {
            result = xte1 > xte2 ? 1 : PENALTY_FOR_LINE_PASSED_IN_WRONG_DIRECTION;
        } else {
            result = null;
        }
        return result;
    }

    /**
     * @return a probability based on the distance to <code>w</code> and the average leg lengths before and after.
     */
    private Double getDistanceBasedProbability(Waypoint w, TimePoint t, Distance distance) {
        final Double result;
        Distance legLength = getAverageLengthOfAdjacentLegs(t, w);
        if (legLength != null) {
            result = 1 / (STRICTNESS_OF_DISTANCE_BASED_PROBABILITY/* Raising this will make it stricter */
                    // reduce distance by 2x the typical HDOP, accounting for the possibility that some distance from the mark
                    // may have been caused by inaccurate GPS tracking
                    * Math.abs(Math.max(0.0, distance.add(GPSFix.TYPICAL_HDOP.scale(-2)).getMeters()) / legLength.getMeters()) + 1);
        } else {
            result = null;
        }
        return result;
    }

    /**
     * @return an average of the estimated legs before and after <code>w</code>.
     */
    private Distance getAverageLengthOfAdjacentLegs(TimePoint t, Waypoint w) {
        Course course = race.getRace().getCourse();
        if (w == course.getFirstWaypoint()) {
            return race.getTrackedLegStartingAt(w).getGreatCircleDistance(t);
        } else if (w == course.getLastWaypoint()) {
            return race.getTrackedLegFinishingAt(w).getGreatCircleDistance(t);
        } else {
            Distance before = race.getTrackedLegStartingAt(w).getGreatCircleDistance(t);
            Distance after = race.getTrackedLegFinishingAt(w).getGreatCircleDistance(t);
            if (after != null && before != null) {
                return new MeterDistance(before.add(after).getMeters() / 2);
            }
            return null;
        }
    }

    /**
     * Calculates the distance from p to each mark of w at the timepoint t.
     */
    private List<Distance> calculateDistance(Position p, Waypoint w, TimePoint t) {
        final List<Distance> distances = new ArrayList<>();
        PassingInstruction instruction = getPassingInstructions(w);
        boolean singleMark = false;
        switch (instruction) {
        case Port:
        case Single_Unknown:
        case Starboard:
        case FixedBearing:
            singleMark = true;
            break;
        case Gate:
            Util.Pair<Mark, Mark> posGate = getPortAndStarboardMarks(t, w);
            if (posGate.getA() != null) {
                Position portGatePosition = race.getOrCreateTrack(posGate.getA()).getEstimatedPosition(t, false);
                distances.add(portGatePosition != null ? p.getDistance(portGatePosition) : null);
            } else {
                distances.add(null);
            }
            if (posGate.getB() != null) {
                Position starboardGatePosition = race.getOrCreateTrack(posGate.getB()).getEstimatedPosition(t, false);
                distances.add(starboardGatePosition != null ? p.getDistance(starboardGatePosition) : null);
            } else {
                distances.add(null);
            }
            break;
        case Line:
            Util.Pair<Mark, Mark> posLine = getPortAndStarboardMarks(t, w);
            if (posLine.getA() != null && posLine.getB() != null) {
                Position portLinePosition = race.getOrCreateTrack(posLine.getA()).getEstimatedPosition(t, false);
                Position starboardLinePosition = race.getOrCreateTrack(posLine.getB()).getEstimatedPosition(t, false);
                distances.add((portLinePosition != null && starboardLinePosition != null) ? p.getDistanceToLine(
                        portLinePosition, starboardLinePosition).abs() : null);
            }
            break;
        case Offset:
            singleMark = true;
            // TODO Actually an Offset mark has two marks, only the first of which actually counts as being rounded. The
            // passing of the second mark is also of interest though.
            break;
        case None:
            break;
        default:
            break;
        }
        if (singleMark) {
            Position markPosition = race.getOrCreateTrack(w.getMarks().iterator().next())
                    .getEstimatedPosition(t, false);
            distances.add(markPosition != null ? p.getDistance(markPosition) : null);
        }
        return distances;
    }

    private PassingInstruction getPassingInstructions(Waypoint w) {
        final PassingInstruction result;
        if (passingInstructions.containsKey(w)) {
            result = passingInstructions.get(w);
        } else {
            result = determinePassingInstructions(w);
            passingInstructions.put(w, result);
        }
        return result;
    }

    /**
     * @return all possible ways to pass a waypoint, described as a position and a bearing. The line out of those two
     *         must be crossed.
     */
    private Iterable<Util.Pair<Position, Bearing>> getCrossingInformation(Waypoint w, TimePoint t) {
        List<Util.Pair<Position, Bearing>> result = new ArrayList<>();
        PassingInstruction instruction = getPassingInstructions(w);
        if (instruction == PassingInstruction.Line) {
            Util.Pair<Mark, Mark> marks = getPortAndStarboardMarks(t, w);
            Position portPosition = null;
            Bearing b = null;
            Mark portMark = marks.getA();
            Mark starBoardMark = marks.getB();
            if (portMark != null && starBoardMark != null) {
                portPosition = race.getOrCreateTrack(portMark).getEstimatedPosition(t, false);
                Position starboardPosition = race.getOrCreateTrack(starBoardMark).getEstimatedPosition(t, false);
                if (portPosition != null && starboardPosition != null) {
                    b = portPosition.getBearingGreatCircle(starboardPosition);
                    result.add(new Util.Pair<Position, Bearing>(portPosition, b));
                }
            }
        } else if (instruction == PassingInstruction.Gate) {
            Position before = race.getApproximatePosition(race.getTrackedLegFinishingAt(w).getLeg().getFrom(), t);
            Position after = race.getApproximatePosition(race.getTrackedLegStartingAt(w).getLeg().getTo(), t);
            Util.Pair<Mark, Mark> pos = getPortAndStarboardMarks(t, w);
            Mark portMark = pos.getA();
            if (portMark != null) {
                Position portPosition = race.getOrCreateTrack(portMark).getEstimatedPosition(t, false);
                Bearing crossingPort = before.getBearingGreatCircle(portPosition).middle(
                        after.getBearingGreatCircle(portPosition));
                result.add(new Util.Pair<Position, Bearing>(portPosition, crossingPort));
            }
            Mark starboardMark = pos.getB();
            if (starboardMark != null) {
                Position starboardPosition = race.getOrCreateTrack(starboardMark).getEstimatedPosition(t, false);
                Bearing crossingStarboard = before.getBearingGreatCircle(starboardPosition).middle(
                        after.getBearingGreatCircle(starboardPosition));
                result.add(new Util.Pair<Position, Bearing>(starboardPosition, crossingStarboard));
            }
        } else {
            Bearing b = null;
            Position p;
            if (instruction == PassingInstruction.FixedBearing) {
                b = w.getFixedBearing();
            } else {
                // TODO If the first of last waypoint is not a gate or line, this will lead to issues
                Bearing before = race.getTrackedLegFinishingAt(w).getLegBearing(t);
                Bearing after = race.getTrackedLegStartingAt(w).getLegBearing(t);
                if (before != null && after != null) {
                    b = before.middle(after.reverse());
                }
            }
            p = race.getOrCreateTrack(w.getMarks().iterator().next()).getEstimatedPosition(t, false);
            result.add(new Util.Pair<Position, Bearing>(p, b));
        }
        return result;
    }

    /**
     * @return the marks of a waypoint with two marks in the order port, starboard (when approaching the waypoint from
     *         the direction of the waypoint beforehand.
     */
    private Util.Pair<Mark, Mark> getPortAndStarboardMarks(TimePoint t, Waypoint w) {
        List<Position> markPositions = new ArrayList<Position>();
        for (Mark mark : w.getMarks()) {
            final Position estimatedMarkPosition = race.getOrCreateTrack(mark).getEstimatedPosition(t, /* extrapolate */
            false);
            if (estimatedMarkPosition == null) {
                return new Util.Pair<Mark, Mark>(null, null);
            }
            markPositions.add(estimatedMarkPosition);
        }
        if (markPositions.size() != 2){
            return new Util.Pair<Mark, Mark>(null, null);
        }
        final List<Leg> legs = race.getRace().getCourse().getLegs();
        final int indexOfWaypoint = race.getRace().getCourse().getIndexOfWaypoint(w);
        if (indexOfWaypoint < 0) {
            return new Util.Pair<Mark, Mark>(null, null);
        }
        final boolean isStartLine = indexOfWaypoint == 0;
        final Bearing legDeterminingDirectionBearing = race.getTrackedLeg(
                legs.get(isStartLine ? 0 : indexOfWaypoint - 1)).getLegBearing(t);
        if (legDeterminingDirectionBearing == null) {
            return new Util.Pair<Mark, Mark>(null, null);
        }
        Distance crossTrackErrorOfMark0OnLineFromMark1ToNextWaypoint = markPositions.get(0).crossTrackError(
                markPositions.get(1), legDeterminingDirectionBearing);
        final Mark starboardMarkWhileApproachingLine;
        final Mark portMarkWhileApproachingLine;
        if (crossTrackErrorOfMark0OnLineFromMark1ToNextWaypoint.getMeters() < 0) {
            portMarkWhileApproachingLine = Util.get(w.getMarks(), 0);
            starboardMarkWhileApproachingLine = Util.get(w.getMarks(), 1);
        } else {
            portMarkWhileApproachingLine = Util.get(w.getMarks(), 1);
            starboardMarkWhileApproachingLine = Util.get(w.getMarks(), 0);
        }
        return new Util.Pair<Mark, Mark>(portMarkWhileApproachingLine, starboardMarkWhileApproachingLine);
    }

}
<|MERGE_RESOLUTION|>--- conflicted
+++ resolved
@@ -1,1211 +1,1204 @@
-package com.sap.sailing.domain.markpassingcalculation.impl;
-
-import java.util.ArrayList;
-import java.util.Arrays;
-import java.util.Collections;
-import java.util.Comparator;
-import java.util.HashMap;
-import java.util.Iterator;
-import java.util.LinkedHashMap;
-import java.util.List;
-import java.util.Map;
-import java.util.Map.Entry;
-import java.util.Set;
-import java.util.TreeSet;
-import java.util.logging.Logger;
-
-import com.sap.sailing.domain.base.Competitor;
-import com.sap.sailing.domain.base.Course;
-import com.sap.sailing.domain.base.Leg;
-import com.sap.sailing.domain.base.Mark;
-import com.sap.sailing.domain.base.RaceDefinition;
-import com.sap.sailing.domain.base.Waypoint;
-import com.sap.sailing.domain.common.Bearing;
-import com.sap.sailing.domain.common.Distance;
-import com.sap.sailing.domain.common.PassingInstruction;
-import com.sap.sailing.domain.common.Position;
-import com.sap.sailing.domain.common.impl.DegreeBearingImpl;
-import com.sap.sailing.domain.common.impl.MeterDistance;
-import com.sap.sailing.domain.common.tracking.GPSFix;
-import com.sap.sailing.domain.common.tracking.GPSFixMoving;
-import com.sap.sailing.domain.markpassingcalculation.Candidate;
-import com.sap.sailing.domain.markpassingcalculation.CandidateFinder;
-import com.sap.sailing.domain.tracking.DynamicGPSFixTrack;
-import com.sap.sailing.domain.tracking.DynamicTrackedRace;
-import com.sap.sailing.domain.tracking.GPSFixTrack;
-import com.sap.sse.common.TimePoint;
-import com.sap.sse.common.TimeRange;
-import com.sap.sse.common.Util;
-import com.sap.sse.common.Util.Pair;
-
-/**
- * The standard implemantation of {@link CandidateFinder}. There are two kinds of {@link Candidate}s. First of all,
- * every time a competitor passes the crossing-bearing of a waypoint, a candidate is created using linear interpolation
- * to estimate the exact time the bearing was crossed. Secondly, all local distance minima to a waypoint are candidates.
- * The probability of a candidate depends on its distance, whether it is on the right side and if it passes in the right
- * direction of its waypoint.
- * 
- * @author Nicolas Klose
- * 
- */
-public class CandidateFinderImpl implements CandidateFinder {
-    // The higher this is, the closer the fixes have to be to waypoint to become a Candidate
-    private final int STRICTNESS_OF_DISTANCE_BASED_PROBABILITY = 7;
-
-    // All of the penalties are multiplied onto the probability of a Candidate. A value of 0 excludes Candidates that do
-    // not fit, a value of 1 imposes no penalty on each criteria
-    private static final double PENALTY_FOR_WRONG_SIDE = 0.8;
-    
-    /**
-     * The penalty factor multiplied with a candidate's probability in case the competitor passes the line of an XTE
-     * candidate with passing instructions other than {@link PassingInstruction#Line} in the wrong direction, e.g.,
-     * passing a single mark that is to be passed to port in the wrong direction.
-     */
-    private static final double PENALTY_FOR_WRONG_DIRECTION = 0.7;
-    
-    /**
-     * The penalty factor multiplied with a candidate's probability in case the competitor passes an XTE candidate for a
-     * {@link PassingInstruction#Line line} in the wrong direction, e.g., passing a start line the wrong way.
-     */
-    private static final double PENALTY_FOR_LINE_PASSED_IN_WRONG_DIRECTION = 0.3;
-    
-    /**
-     * Normally, for each distance candidate there should also be a proper XTE candidate that also tells about the
-     * direction in which the boat crosses the line. XTE candidates are more precise and get a penalty in case the competitor
-     * crosses the virtual line in the wrong direction: {@link #PENALTY_FOR_WRONG_DIRECTION}. The penalty a competitor should
-     * get for not triggering a proper XTE candidate and only producing a candidate by getting near a mark and then
-     * moving away again should be penalized at least as badly as {@link #PENALTY_FOR_WRONG_DIRECTION}.
-     */
-    private static final double PENALTY_FOR_DISTANCE_CANDIDATES = 0.9 * PENALTY_FOR_WRONG_DIRECTION;
-    
-    private static final double WORST_PENALTY_FOR_OTHER_COMPETITORS_BEING_FAR_FROM_START = 0.1;
-    private static final double NUMBER_OF_HULL_LENGTHS_DISTANCE_FROM_START_AT_WHICH_WORST_PENALTY_APPLIES = 10;
-
-    private static final Logger logger = Logger.getLogger(CandidateFinderImpl.class.getName());
-
-    
-    private Map<Competitor, LinkedHashMap<GPSFix, Map<Waypoint, List<Distance>>>> distanceCache = new LinkedHashMap<>();
-    private Map<Competitor, LinkedHashMap<GPSFix, Map<Waypoint, List<Distance>>>> xteCache = new LinkedHashMap<>();
-
-    private Map<Competitor, Map<Waypoint, Map<List<GPSFix>, Candidate>>> xteCandidates = new HashMap<>();
-    private Map<Competitor, Map<Waypoint, Map<GPSFix, Candidate>>> distanceCandidates = new HashMap<>();
-    private final DynamicTrackedRace race;
-    private final double penaltyForSkipping = Edge.getPenaltyForSkipping();
-    private final Map<Waypoint, PassingInstruction> passingInstructions = new LinkedHashMap<>();
-    private final Comparator<GPSFix> comp = new Comparator<GPSFix>() {
-        @Override
-        public int compare(GPSFix arg0, GPSFix arg1) {
-            return arg0.getTimePoint().compareTo(arg1.getTimePoint());
-        }
-    };
-
-    public CandidateFinderImpl(DynamicTrackedRace race) {
-        this.race = race;
-        RaceDefinition raceDefinition = race.getRace();
-        for (Competitor c : raceDefinition.getCompetitors()) {
-            xteCache.put(c, new LimitedLinkedHashMap<GPSFix, Map<Waypoint, List<Distance>>>(25));
-            distanceCache.put(c, new LimitedLinkedHashMap<GPSFix, Map<Waypoint, List<Distance>>>(25));
-            xteCandidates.put(c, new HashMap<Waypoint, Map<List<GPSFix>, Candidate>>());
-            distanceCandidates.put(c, new HashMap<Waypoint, Map<GPSFix, Candidate>>());
-        }
-    }
-
-    private class LimitedLinkedHashMap<K, V> extends LinkedHashMap<K, V> {
-
-        private static final long serialVersionUID = 1L;
-        private int limit;
-
-        public LimitedLinkedHashMap(int limit) {
-            super();
-            this.limit = limit;
-        }
-
-        @Override
-        protected boolean removeEldestEntry(Map.Entry<K, V> eldest) {
-            return this.size() > limit;
-        }
-    }
-
-    @Override
-    public Util.Pair<Iterable<Candidate>, Iterable<Candidate>> getAllCandidates(Competitor c) {
-        Set<GPSFix> fixes = getAllFixes(c);
-        distanceCache.get(c).clear();
-        xteCache.get(c).clear();
-        synchronized (xteCandidates) {
-            xteCandidates.get(c).clear();
-        }
-        synchronized (distanceCandidates) {
-            distanceCandidates.get(c).clear();
-        }
-        return getCandidateDeltas(c, fixes);
-    }
-
-    @Override
-    public Map<Competitor, List<GPSFix>> calculateFixesAffectedByNewMarkFixes(Map<Mark, List<GPSFix>> markFixes) {
-        // TODO Right now creates on time stretch between the 2 outside markfixes
-        Map<Competitor, List<GPSFix>> affectedFixes = new HashMap<>();
-        TimePoint start = null;
-        TimePoint end = null;
-        for (Entry<Mark, List<GPSFix>> fixes : markFixes.entrySet()) {
-            for (GPSFix fix : fixes.getValue()) {
-                TimeRange timePoints = race.getOrCreateTrack(fixes.getKey()).getEstimatedPositionTimePeriodAffectedBy(fix);
-                TimePoint newStart = timePoints.from();
-                TimePoint newEnd = timePoints.to();
-                start = start == null || start.after(newStart) ? newStart : start;
-                end = end == null || end.before(newEnd) ? newEnd : end;
-            }
-        }
-        for (Competitor c : race.getRace().getCompetitors()) {
-            List<GPSFix> competitorFixes = new ArrayList<>();
-            DynamicGPSFixTrack<Competitor, GPSFixMoving> track = race.getTrack(c);
-            GPSFix comFix = track.getFirstFixAtOrAfter(start);
-            if (comFix != null) {
-                if (end != null) {
-                    while (comFix != null && !comFix.getTimePoint().after(end)) {
-                        competitorFixes.add(comFix);
-                        distanceCache.get(c).remove(comFix);
-                        xteCache.get(c).remove(comFix);
-                        comFix = track.getFirstFixAfter(comFix.getTimePoint());
-                    }
-                } else {
-                    while (comFix != null) {
-                        competitorFixes.add(comFix);
-                        distanceCache.get(c).remove(comFix);
-                        xteCache.get(c).remove(comFix);
-                        comFix = track.getFirstFixAfter(comFix.getTimePoint());
-                    }
-                }
-            }
-            if (!competitorFixes.isEmpty()) {
-                affectedFixes.put(c, competitorFixes);
-            }
-        }
-        return affectedFixes;
-    }
-
-    @Override
-    public Util.Pair<Iterable<Candidate>, Iterable<Candidate>> getCandidateDeltas(Competitor c, Iterable<GPSFix> fixes) {
-        List<Candidate> newCans = new ArrayList<>();
-        List<Candidate> wrongCans = new ArrayList<>();
-        Course course = race.getRace().getCourse();
-        course.lockForRead();
-        try {
-            Util.Pair<List<Candidate>, List<Candidate>> distanceCandidates = checkForDistanceCandidateChanges(c, fixes,
-                    race.getRace().getCourse().getWaypoints());
-            Util.Pair<List<Candidate>, List<Candidate>> xteCandidates = checkForXTECandidatesChanges(c, fixes, race
-                    .getRace().getCourse().getWaypoints());
-            logger.finest(distanceCandidates.getA().size() + " new Distance Candidates, " + xteCandidates.getA().size()
-                    + " new XTE Candidates, " + distanceCandidates.getB().size() + " removed distance Candidates and "
-                    + xteCandidates.getB().size() + " removed XTE Candidates.");
-            newCans.addAll(xteCandidates.getA());
-            newCans.addAll(distanceCandidates.getA());
-            wrongCans.addAll(xteCandidates.getB());
-            wrongCans.addAll(distanceCandidates.getB());
-        } finally {
-            course.unlockAfterRead();
-        }
-        return new Util.Pair<Iterable<Candidate>, Iterable<Candidate>>(newCans, wrongCans);
-    }
-
-    private Map<Competitor, Util.Pair<List<Candidate>, List<Candidate>>> invalidateAfterCourseChange(int indexOfChange) {
-        Map<Competitor, Util.Pair<List<Candidate>, List<Candidate>>> result = new HashMap<>();
-        Course course = race.getRace().getCourse();
-        for (Competitor c : race.getRace().getCompetitors()) {
-            distanceCache.get(c).clear();
-            xteCache.get(c).clear();
-        }
-        List<Waypoint> changedWaypoints = new ArrayList<>();
-        course.lockForRead();
-        try {
-            for (Waypoint w : course.getWaypoints()) {
-                if (course.getIndexOfWaypoint(w) > indexOfChange - 2) {
-                    changedWaypoints.add(w);
-                }
-            }
-            for (Competitor c : race.getRace().getCompetitors()) {
-                List<Candidate> badCans = new ArrayList<>();
-                List<Candidate> newCans = new ArrayList<>();
-                for (Waypoint w : changedWaypoints) {
-                    Map<List<GPSFix>, Candidate> xteCans = getXteCandidates(c, w);
-                    badCans.addAll(xteCans.values());
-                    xteCans.clear();
-                    Map<GPSFix, Candidate> distanceCans = getDistanceCandidates(c, w);
-                    badCans.addAll(distanceCans.values());
-                    distanceCans.clear();
-                }
-                Set<GPSFix> allFixes = getAllFixes(c);
-                newCans.addAll(checkForDistanceCandidateChanges(c, allFixes, changedWaypoints).getA());
-                newCans.addAll(checkForXTECandidatesChanges(c, allFixes, changedWaypoints).getA());
-                result.put(c, new Util.Pair<List<Candidate>, List<Candidate>>(newCans, badCans));
-            }
-        } finally {
-            course.unlockAfterRead();
-        }
-
-        return result;
-    }
-
-    @Override
-    public Map<Competitor, Util.Pair<List<Candidate>, List<Candidate>>> updateWaypoints(
-            Iterable<Waypoint> addedWaypoints, Iterable<Waypoint> removedWaypoints, Integer smallestIndex) {
-        Map<Competitor, List<Candidate>> removedWaypointCandidates = removeWaypoints(removedWaypoints);
-        Map<Competitor, Util.Pair<List<Candidate>, List<Candidate>>> newAndUpdatedCandidates = invalidateAfterCourseChange(smallestIndex);
-        for (Entry<Competitor, List<Candidate>> entry : removedWaypointCandidates.entrySet()) {
-            newAndUpdatedCandidates.get(entry.getKey()).getB().addAll(entry.getValue());
-        }
-        return newAndUpdatedCandidates;
-    }
-
-    private Map<Competitor, List<Candidate>> removeWaypoints(Iterable<Waypoint> waypoints) {
-        Map<Competitor, List<Candidate>> result = new HashMap<>();
-        for (Competitor c : race.getRace().getCompetitors()) {
-            result.put(c, new ArrayList<Candidate>());
-        }
-        for (Waypoint w : waypoints) {
-            passingInstructions.remove(w);
-            for (Entry<Competitor, List<Candidate>> entry : result.entrySet()) {
-                Competitor c = entry.getKey();
-                List<Candidate> badCans = entry.getValue();
-                badCans.addAll(getXteCandidates(c, w).values());
-                synchronized (xteCandidates) {
-                    xteCandidates.get(c).remove(w);
-                }
-                badCans.addAll(getDistanceCandidates(c, w).values());
-                synchronized (distanceCandidates) {
-                    distanceCandidates.get(c).remove(w);
-                }
-            }
-        }
-        return result;
-    }
-
-    private Map<GPSFix, Candidate> getDistanceCandidates(Competitor c, Waypoint w) {
-        synchronized (distanceCandidates) {
-            Map<GPSFix, Candidate> result = distanceCandidates.get(c).get(w);
-            if (result == null) {
-                result = new HashMap<>();
-                distanceCandidates.get(c).put(w, result);
-            }
-            return result;
-        }
-    }
-
-    private Map<List<GPSFix>, Candidate> getXteCandidates(Competitor c, Waypoint w) {
-        synchronized (xteCandidates) {
-            Map<List<GPSFix>, Candidate> result = xteCandidates.get(c).get(w);
-            if (result == null) {
-                result = new HashMap<>();
-                xteCandidates.get(c).put(w, result);
-            }
-            return result;
-        }
-    }
-
-    private PassingInstruction determinePassingInstructions(Waypoint w) {
-        final Waypoint firstWaypoint = race.getRace().getCourse().getFirstWaypoint();
-        final Waypoint lastWaypoint = race.getRace().getCourse().getLastWaypoint();
-        PassingInstruction instruction = w.getPassingInstructions();
-        if ((w.equals(firstWaypoint) || w.equals(lastWaypoint)) && instruction == PassingInstruction.Gate) {
-            instruction = PassingInstruction.Line;
-        }
-        if (instruction == PassingInstruction.None || instruction == null) {
-            if (w.equals(firstWaypoint) || w.equals(lastWaypoint)) {
-                instruction = PassingInstruction.Line;
-            } else {
-                int numberofMarks = 0;
-                Iterator<Mark> it = w.getMarks().iterator();
-                while (it.hasNext()) {
-                    it.next();
-                    numberofMarks++;
-                }
-                if (numberofMarks == 2) {
-                    instruction = PassingInstruction.Gate;
-                } else if (numberofMarks == 1) {
-                    instruction = PassingInstruction.Single_Unknown;
-                } else {
-                    instruction = PassingInstruction.None;
-                }
-            }
-        }
-        return instruction;
-    }
-
-    private Set<GPSFix> getAllFixes(Competitor c) {
-        Set<GPSFix> fixes = new TreeSet<GPSFix>(comp);
-        DynamicGPSFixTrack<Competitor, GPSFixMoving> track = race.getTrack(c);
-        try {
-            track.lockForRead();
-            for (GPSFix fix : track.getFixes(
-                    race.getStartOfTracking() == null ? TimePoint.BeginningOfTime : race.getStartOfTracking(),
-                    /* fromInclusive */true,
-                    race.getEndOfTracking() == null ? TimePoint.EndOfTime : race.getEndOfTracking(),
-                    /* toInclusive */true)) {
-                fixes.add(fix);
-            }
-        } finally {
-            track.unlockAfterRead();
-        }
-        return fixes;
-    }
-
-    /**
-     * For each fix the distance to each waypoint is calculated. Then the fix is checked for being a candidate.
-     */
-    private Util.Pair<List<Candidate>, List<Candidate>> checkForDistanceCandidateChanges(Competitor c,
-            Iterable<GPSFix> fixes, Iterable<Waypoint> waypoints) {
-        Util.Pair<List<Candidate>, List<Candidate>> result = new Util.Pair<List<Candidate>, List<Candidate>>(
-                new ArrayList<Candidate>(), new ArrayList<Candidate>());
-        TreeSet<GPSFix> affectedFixes = new TreeSet<GPSFix>(comp);
-        GPSFixTrack<Competitor, GPSFixMoving> track = race.getTrack(c);
-        for (GPSFix fix : fixes) {
-            affectedFixes.add(fix);
-            GPSFix fixBefore;
-            GPSFix fixAfter;
-            try {
-                track.lockForRead();
-                TimePoint timePoint = fix.getTimePoint();
-                fixBefore = track.getLastFixBefore(timePoint);
-                fixAfter = track.getFirstFixAfter(timePoint);
-            } finally {
-                track.unlockAfterRead();
-            }
-            if (fixBefore != null) {
-                affectedFixes.add(fixBefore);
-            }
-            if (fixAfter != null) {
-                affectedFixes.add(fixAfter);
-            }
-        }
-        for (GPSFix fix : affectedFixes) {
-            TimePoint t = null;
-            Position p = null;
-            GPSFix fixBefore;
-            GPSFix fixAfter;
-            try {
-                track.lockForRead();
-                TimePoint timePoint = fix.getTimePoint();
-                fixBefore = track.getLastFixBefore(timePoint);
-                fixAfter = track.getFirstFixAfter(timePoint);
-            } finally {
-                track.unlockAfterRead();
-            }
-            if (fixBefore != null && fixAfter != null) {
-                Map<Waypoint, List<Distance>> fixDistances = getDistances(c, fix);
-                Map<Waypoint, List<Distance>> fixDistancesBefore = getDistances(c, fixBefore);
-                Map<Waypoint, List<Distance>> fixDistancesAfter = getDistances(c, fixAfter);
-                for (Waypoint w : waypoints) {
-                    Boolean wasCan = false;
-                    Boolean isCan = false;
-                    Candidate oldCan = null;
-                    Double probability = null;
-                    double sidePenalty = 1;
-                    Distance distance = null;
-                    Double startProbabilityBasedOnOtherCompetitors = null;
-                    double onCorrectSideOfWaypoint = 0.8;
-                    List<Distance> waypointDistances = fixDistances.get(w);
-                    List<Distance> waypointDistancesBefore = fixDistancesBefore.get(w);
-                    List<Distance> waypointDistancesAfter = fixDistancesAfter.get(w);
-                    // due to course changes, waypoints that exist in the waypoints collection may not have a
-                    // corresponding
-                    // key in passingInstructions' key set which is the basis for the waypoints for which
-                    // getDistances(...)
-                    // computes results; so we have to check for null here:
-                    if (waypointDistances != null && waypointDistancesBefore != null && waypointDistancesAfter != null) {
-                        Iterator<Distance> disIter = waypointDistances.iterator();
-                        Iterator<Distance> disBeforeIter = waypointDistancesBefore.iterator();
-                        Iterator<Distance> disAfterIter = waypointDistancesAfter.iterator();
-                        boolean portMark = true;
-                        while (disIter.hasNext() && disBeforeIter.hasNext() && disAfterIter.hasNext()) {
-                            Distance dis = disIter.next();
-                            Distance disBefore = disBeforeIter.next();
-                            Distance disAfter = disAfterIter.next();
-                            if (dis != null && disBefore != null && disAfter != null) {
-                                if (Math.abs(dis.getMeters()) < Math.abs(disBefore.getMeters())
-                                        && Math.abs(dis.getMeters()) < Math.abs(disAfter.getMeters())) {
-                                    t = fix.getTimePoint();
-                                    p = fix.getPosition();
-                                    Double newProbability = getDistanceBasedProbability(w, t, dis);
-                                    if (newProbability != null) {
-                                        // FIXME why not generate the candidate here where we have all information at hand?
-                                        final double newOnCorrectSideOfWaypointPenalty = getSidePenalty(w, p, t, portMark);
-                                        newProbability *= newOnCorrectSideOfWaypointPenalty * PENALTY_FOR_DISTANCE_CANDIDATES;
-                                        final Double newStartProbabilityBasedOnOtherCompetitors;
-                                        if (isStartWaypoint(w)) {
-                                            newStartProbabilityBasedOnOtherCompetitors = getProbabilityForStartCandidateBasedOnOtherCompetitorsBehavior(c, t);
-                                            if (newStartProbabilityBasedOnOtherCompetitors != null) {
-                                                newProbability *= newStartProbabilityBasedOnOtherCompetitors;
-                                            }
-                                        } else {
-                                            newStartProbabilityBasedOnOtherCompetitors = null;
-                                        }
-                                        if (newProbability > penaltyForSkipping
-                                                && (probability == null || newProbability > probability)) {
-                                            isCan = true;
-                                            probability = newProbability;
-                                            sidePenalty = newOnCorrectSideOfWaypointPenalty;
-                                            onCorrectSideOfWaypoint = newOnCorrectSideOfWaypointPenalty;
-                                            distance = dis;
-                                            startProbabilityBasedOnOtherCompetitors = newStartProbabilityBasedOnOtherCompetitors;
-                                        }
-                                    }
-                                }
-                            }
-                            portMark = false;
-                        }
-                        oldCan = getDistanceCandidates(c, w).get(fix);
-                        if (oldCan != null) {
-                            wasCan = true;
-                        }
-                        if (!wasCan && isCan) {
-                            Candidate newCan = new DistanceCandidateImpl(race.getRace().getCourse().getIndexOfWaypoint(w) + 1,
-                                    t, probability, startProbabilityBasedOnOtherCompetitors, w, sidePenalty, distance);
-                            getDistanceCandidates(c, w).put(fix, newCan);
-                            result.getA().add(newCan);
-                            logger.finest("Added distance" + newCan.toString() + "for " + c);
-                        } else if (wasCan && !isCan) {
-                            getDistanceCandidates(c, w).remove(fix);
-                            result.getB().add(oldCan);
-                        } else if (wasCan && isCan && oldCan.getProbability() != probability) {
-                            Candidate newCan = new DistanceCandidateImpl(race.getRace().getCourse().getIndexOfWaypoint(w) + 1,
-                                    t, probability, startProbabilityBasedOnOtherCompetitors, w, onCorrectSideOfWaypoint, distance);
-                            getDistanceCandidates(c, w).put(fix, newCan);
-                            result.getA().add(newCan);
-                            logger.finest("Added distance" + newCan.toString() + "for " + c);
-                            result.getB().add(oldCan);
-                        }
-                    }
-                }
-            }
-        }
-        return result;
-    }
-
-    private Map<Waypoint, List<Distance>> getDistances(Competitor c, GPSFix fix) {
-        // TODO Possibly for specific waypoints
-        Map<Waypoint, List<Distance>> result = distanceCache.get(c).get(fix);
-        if (result == null) {
-            // Else calculate distances and put them into the cache
-            result = new LinkedHashMap<>();
-            Course course = race.getRace().getCourse();
-            course.lockForRead();
-            try {
-                for (Waypoint w : course.getWaypoints()) {
-                    List<Distance> distances = calculateDistance(fix.getPosition(), w, fix.getTimePoint());
-                    result.put(w, distances);
-                }
-            } finally {
-                course.unlockAfterRead();
-            }
-            distanceCache.get(c).put(fix, result);
-        }
-        return result;
-    }
-
-    /**
-     * For each fix the cross-track error(s) to each waypoint are calculated. Then all Util.Pairs of fixes are checked
-     * for being a candidate.
-     * 
-     * @param waypointAsList
-     */
-    private Util.Pair<List<Candidate>, List<Candidate>> checkForXTECandidatesChanges(Competitor c,
-            Iterable<GPSFix> fixes, Iterable<Waypoint> waypoints) {
-        Util.Pair<List<Candidate>, List<Candidate>> result = new Util.Pair<List<Candidate>, List<Candidate>>(
-                new ArrayList<Candidate>(), new ArrayList<Candidate>());
-        DynamicGPSFixTrack<Competitor, GPSFixMoving> track = race.getTrack(c);
-        for (GPSFix fix : fixes) {
-            TimePoint t = fix.getTimePoint();
-            GPSFix fixBefore;
-            GPSFix fixAfter;
-            track.lockForRead();
-            try {
-                fixBefore = track.getLastFixBefore(t);
-                fixAfter = track.getFirstFixAfter(t);
-            } finally {
-                track.unlockAfterRead();
-            }
-            Map<Waypoint, List<Distance>> xtesBefore = null;
-            Map<Waypoint, List<Distance>> xtesAfter = null;
-            TimePoint tBefore = null;
-            TimePoint tAfter = null;
-            if (fixBefore != null) {
-                xtesBefore = getXTE(c, fixBefore);
-                tBefore = fixBefore.getTimePoint();
-            }
-            if (fixAfter != null) {
-                xtesAfter = getXTE(c, fixAfter);
-                tAfter = fixAfter.getTimePoint();
-            }
-            Map<Waypoint, List<Distance>> xtes = getXTE(c, fix);
-            for (Waypoint w : waypoints) {
-                List<List<GPSFix>> oldCandidates = new ArrayList<>();
-                Map<List<GPSFix>, Candidate> newCandidates = new HashMap<List<GPSFix>, Candidate>();
-                Map<List<GPSFix>, Candidate> waypointCandidates = getXteCandidates(c, w);
-                for (List<GPSFix> fixPair : waypointCandidates.keySet()) {
-                    if (fixPair.contains(fix)) {
-                        oldCandidates.add(fixPair);
-                    }
-                }
-                List<Distance> wayPointXTEs = xtes.get(w);
-                int size = wayPointXTEs == null ? 0 : wayPointXTEs.size();
-                if (size > 0) {
-                    Double xte = wayPointXTEs.get(0).getMeters();
-                    if (xte == 0) {
-                        newCandidates.put(Arrays.asList(fix, fix), createCandidate(c, 0, 0, t, t, w, true));
-                    } else {
-                        if (fixAfter != null && xtesAfter != null && !xtesAfter.get(w).isEmpty()) {
-                            Double xteAfter = xtesAfter.get(w).get(0).getMeters();
-                            if (xteAfter != null && xte < 0 != xteAfter <= 0) {
-                                newCandidates.put(Arrays.asList(fix, fixAfter),
-                                        createCandidate(c, xte, xteAfter, t, tAfter, w, true));
-                            }
-                        }
-                        if (fixBefore != null && !xtesBefore.get(w).isEmpty()) {
-                            Double xteBefore = xtesBefore.get(w).get(0).getMeters();
-                            if (xte < 0 != xteBefore <= 0) {
-                                newCandidates.put(Arrays.asList(fixBefore, fix),
-                                        createCandidate(c, xteBefore, xte, tBefore, t, w, true));
-                            }
-                        }
-                    }
-                }
-                if (size > 1) {
-                    Double xte = wayPointXTEs.get(1).getMeters();
-                    if (xte == 0) {
-                        newCandidates.put(Arrays.asList(fix, fix), createCandidate(c, 0, 0, t, t, w, false));
-                    } else {
-                        if (fixAfter != null && xtesAfter != null) {
-                            Double xteAfter = xtesAfter.get(w).get(1).getMeters();
-                            if (xte < 0 != xteAfter <= 0) {
-                                newCandidates.put(Arrays.asList(fix, fixAfter),
-                                        createCandidate(c, xte, xteAfter, t, tAfter, w, false));
-                            }
-                        }
-                        if (fixBefore != null) {
-                            Double xteBefore = xtesBefore.get(w).get(1).getMeters();
-                            if (xte < 0 != xteBefore <= 0) {
-                                newCandidates.put(Arrays.asList(fixBefore, fix),
-                                        createCandidate(c, xteBefore, xte, tBefore, t, w, false));
-                            }
-                        }
-                    }
-                }
-                for (Entry<List<GPSFix>, Candidate> candidateWithFixes : newCandidates.entrySet()) {
-                    Candidate newCan = candidateWithFixes.getValue();
-                    List<GPSFix> canFixes = candidateWithFixes.getKey();
-                    if (oldCandidates.contains(canFixes)) {
-                        oldCandidates.remove(canFixes);
-                        Candidate oldCan = waypointCandidates.get(canFixes);
-                        if (newCan.compareTo(oldCan) != 0) {
-                            result.getB().add(oldCan);
-                            waypointCandidates.remove(canFixes);
-                            if (newCan.getProbability() > penaltyForSkipping) {
-                                result.getA().add(newCan);
-                                logger.finest("Added XTE " + newCan.toString() + "for " + c);
-                                waypointCandidates.put(canFixes, newCan);
-                            }
-                        }
-                    } else {
-                        if (newCan.getProbability() > penaltyForSkipping) {
-                            result.getA().add(newCan);
-                            logger.finest("Added XTE " + newCan.toString() + "for " + c);
-                            waypointCandidates.put(canFixes, newCan);
-                        }
-                    }
-                }
-                for (List<GPSFix> badCanFixes : oldCandidates) {
-                    result.getB().add(waypointCandidates.get(badCanFixes));
-                    waypointCandidates.remove(badCanFixes);
-                }
-            }
-        }
-        return result;
-    }
-
-    private Map<Waypoint, List<Distance>> getXTE(Competitor c, GPSFix fix) {
-        Map<Waypoint, List<Distance>> result = xteCache.get(c).get(fix);
-        if (result == null) {
-            result = new HashMap<>();
-            Position p = fix.getPosition();
-            TimePoint t = fix.getTimePoint();
-            Course course = race.getRace().getCourse();
-            course.lockForRead();
-            try {
-                for (Waypoint w : course.getWaypoints()) {
-                    List<Distance> distances = new ArrayList<>();
-                    result.put(w, distances);
-                    for (Util.Pair<Position, Bearing> crossingInfo : getCrossingInformation(w, t)) {
-                        if (crossingInfo.getA() != null && crossingInfo.getB() != null) {
-                            distances.add(p.crossTrackError(crossingInfo.getA(), crossingInfo.getB()));
-                        }
-                    }
-                }
-            } finally {
-                course.unlockAfterRead();
-            }
-            xteCache.get(c).put(fix, result);
-        }
-        return result;
-    }
-
-    /**
-     * Calculates the cross-track error of each fix to the position and crossing bearing of each waypoint. Gates have
-     * two of these and lines always go from the port mark to the starboard mark.
-     * 
-     * 
-     * /* private void calculateCrossTrackErrors(Competitor c, Iterable<GPSFix> fixes, Iterable<Waypoint>
-     * waypointsToCalculate) { for (GPSFix fix : fixes) { Position fixPos = fix.getPosition(); TimePoint t =
-     * fix.getTimePoint(); Map<Waypoint, List<Double>> waypointXTE = new HashMap<Waypoint, List<Double>>();
-     * crossTrackErrors.get(c).put(fix, waypointXTE); for (Waypoint w : race.getRace().getCourse().getWaypoints()) {
-     * List<Double> xte = new ArrayList<>(); waypointXTE.put(w, xte); for (Util.Pair<Position, Bearing> crossingInfo :
-     * getCrossingInformation(w, t)) { xte.add(fixPos.crossTrackError(crossingInfo.getA(),
-     * crossingInfo.getB()).getMeters()); } } } }
-     */
-
-    /**
-     * {@code xte1} and {@code xte2} are expected to have different signums or both be 0. The method
-     * interpolates between the time points {@code t1} and {@code t2} according to where the XTE is
-     * assumed to have crossed 0. The candidate is then generated for this interpolated time point.
-     */
-    private Candidate createCandidate(Competitor c, double xte1, double xte2, TimePoint t1, TimePoint t2, Waypoint w,
-            Boolean portMark) {
-        final long differenceInMillis = t2.asMillis() - t1.asMillis();
-        final double ratio = (Math.abs(xte1) / (Math.abs(xte1) + Math.abs(xte2)));
-        final TimePoint t = t1.plus((long) (differenceInMillis * ratio));
-        final Position p = race.getTrack(c).getEstimatedPosition(t, false);
-        final List<Distance> distances = calculateDistance(p, w, t);
-        final Distance d = portMark ? distances.get(0) : distances.get(1);
-        final double sidePenalty = getSidePenalty(w, p, t, portMark);
-        double probability = getDistanceBasedProbability(w, t, d) * sidePenalty;
-        final Double passesInTheRightDirectionProbability = passesInTheRightDirection(w, xte1, xte2, portMark);
-        // null would mean "unknown"; no penalty for those cases
-        probability = passesInTheRightDirectionProbability == null ? probability : probability * passesInTheRightDirectionProbability;
-        final Double startProbabilityBasedOnOtherCompetitors;
-        if (isStartWaypoint(w)) {
-            // add a penalty for a start candidate if we don't know the start time, it's not a gate start and
-            // at time point t the other competitors are largely not even close to the start waypoint;
-            // this will make start candidates much more likely if many other competitors are also very close to the
-            // start, and it will help ruling out those candidates where someone is practicing a start just for themselves
-            startProbabilityBasedOnOtherCompetitors = getProbabilityForStartCandidateBasedOnOtherCompetitorsBehavior(c, t);
-            if (startProbabilityBasedOnOtherCompetitors != null) {
-                probability *= startProbabilityBasedOnOtherCompetitors;
-            }
-        } else {
-            startProbabilityBasedOnOtherCompetitors = null;
-        }
-        return new XTECandidateImpl(race.getRace().getCourse().getIndexOfWaypoint(w) + 1, t, probability,
-                startProbabilityBasedOnOtherCompetitors, w, sidePenalty, passesInTheRightDirectionProbability);
-    }
-    
-    public static class AbsoluteGeometricDistanceAndSignedProjectedDistanceToStartLine {
-        private final Distance absoluteGeometricDistance;
-        private final Distance signedProjectedDistance;
-        public AbsoluteGeometricDistanceAndSignedProjectedDistanceToStartLine(Distance absoluteGeometricDistance,
-                Distance signedProjectedDistance) {
-            super();
-            this.absoluteGeometricDistance = absoluteGeometricDistance;
-            this.signedProjectedDistance = signedProjectedDistance;
-        }
-        public Distance getAbsoluteGeometricDistance() {
-            return absoluteGeometricDistance;
-        }
-        public Distance getSignedProjectedDistance() {
-            return signedProjectedDistance;
-        }
-        @Override
-        public String toString() {
-            return "AbsoluteGeometricDistanceAndSignedProjectedDistanceToStartLine [absoluteGeometricDistance="
-                    + absoluteGeometricDistance + ", signedProjectedDistance=" + signedProjectedDistance + "]";
-        }
-    }
-
-    /**
-     * For a fixed line start it is very likely that all competitors pass the start waypoint at about the same time, or
-     * that only a few competitors lag behind, e.g., because of start time penalties. This requires everyone to at least
-     * be pretty close to the start waypoint at the start time, of if we're looking at a competitor starting late, the
-     * field would at least have little variance and be consistently on the course side of the start line.
-     * <p>
-     * 
-     * Therefore, a start mark passing candidate is very likely when a large share of competitors is very close to the
-     * start line. If the other competitors are not very close to the start line, a start may still be likely if the
-     * others are on the course side and have similar distance to the start line, whereas it becomes pretty unlikely
-     * when everyone is sailing around anywhere on the course or behind the line but not being in close proximity to the
-     * line and not having similar distances to the start line while being on course side.
-     * 
-     * <ul>
-     * <li>check distance variance of other competitors; low variance could mean they started jointly</li>
-     * <li>for start *line*, consider the side on which the other competitors are; don't rule out a late start if other
-     * competitors have low distance variance and are on course side of the line</li>
-     * <li>generally consider distance of other competitors to line</li>
-     * <li>dampen "outliers" such as trackers forgotten in harbor or trackers not currently sending (80% of competitors
-     * that look like they are starting seems like a good guess)</li>
-     * </ul>
-     * 
-     * Approach: compute signed distances to start line (positive meaning on course side). Sort by absolute distance and
-     * compute a {@link #weight(double) weighted} average where the boats farthest away are considered less relevant than
-     * the ones closer, leading to a natural outlier removal.<p>
-     * 
-     * For the special case of a late starter, consider the weighted variance of the signed distance from the start line.
-     * A low variance with a positive average (meaning on course side) indicates that everyone else may have started around the
-     * same time, making this a probable late starter's candidate. Therefore, low variance with positive average shall increase
-     * a probability that was low because of a large weighted average distance.
-     * 
-     * @param t
-     *            the time point at which to consider the other competitors behavior relative to the start waypoint
-     * @return {@code null} if the {@link #race} has a gate start or the start time is known; a probability between 0..1
-     *         (inclusive) where 0 means that based on all but {@code c}'s relation to the start line it seems
-     *         completely unlikely that a candidate for {@code c} at time {@code t} could have been a start candidate; 1
-     *         meaning that based on the other competitors' relation to the start line at time point {@code t} is seems
-     *         a fact that this must have been the start.
-     * 
-     */
-    private Double getProbabilityForStartCandidateBasedOnOtherCompetitorsBehavior(Competitor c, TimePoint t) {
-        final Double result;
-        if (race.getStartOfRace(/* inferred */ false) == null && race.isGateStart() != Boolean.TRUE) {
-            final Waypoint start = race.getRace().getCourse().getFirstWaypoint();
-            final Iterable<Pair<Position, Bearing>> crossingInformationForStart = getCrossingInformation(start, t);
-            if (start == null) {
-                result = 1.0;
-            } else {
-                // if the start waypoint's passing instructions are unknown, assume it's a line
-                final boolean startIsLine = getPassingInstructions(start) == PassingInstruction.Line;
-                final List<AbsoluteGeometricDistanceAndSignedProjectedDistanceToStartLine> distancesToStartLineOfOtherCompetitors = new ArrayList<>();
-                for (final Competitor otherCompetitor : race.getRace().getCompetitors()) {
-                    if (otherCompetitor != c) {
-                        final DynamicGPSFixTrack<Competitor, GPSFixMoving> track = race.getTrack(otherCompetitor);
-                        if (track != null) {
-                            final Position estimatedPositionAtT = track.getEstimatedPosition(t, /* extrapolate */ true);
-                            final Distance otherCompetitorsDistanceToStartAtT = getMinDistanceOrNull(calculateDistance(estimatedPositionAtT, start, t));
-                            if (otherCompetitorsDistanceToStartAtT != null) {
-                                final Distance crossTrackError;
-                                if (startIsLine) {
-                                    Pair<Position, Bearing> crossingInformationForStartLine = crossingInformationForStart.iterator().next();
-                                    crossTrackError = estimatedPositionAtT.crossTrackError(crossingInformationForStartLine.getA(),
-                                            crossingInformationForStartLine.getB());
-                                } else {
-                                    crossTrackError = null;
-                                }
-                                distancesToStartLineOfOtherCompetitors.add(new
-                                        AbsoluteGeometricDistanceAndSignedProjectedDistanceToStartLine(otherCompetitorsDistanceToStartAtT, crossTrackError));
-                            }
-                        }
-                    }
-                }
-                result = getProbabilityOfStartBasedOnOtherCompetitorsStartLineDistances(distancesToStartLineOfOtherCompetitors, startIsLine);
-            }
-        } else {
-            result = null;
-        }
-        return result;
-    }
-
-    /**
-     * The method computes two probabilities of the candidate being a start: one based on the other competitors largely
-     * being close to the start line, meaning a regular start where the competitor starts roughly at the same time as
-     * everybody else; the other probability computed is based on the other competitors largely being in a similar
-     * distance to the start line on the course side, suggesting that the competitor is starting late, but mostly
-     * everybody else did start earlier and around the same time. The probability returned is the probability of
-     * the start being the one <em>or</em> the other scenario which mathematically is represented by using the inverted
-     * probabilities of the two start options, multiplying them and inverting the resulting probability.<p>
-     * 
-     * Access needs to be protected to satisfy Maven-based test cases in com.sap.sailing.domain.test bundle which is not a fragment
-     */
-    protected Double getProbabilityOfStartBasedOnOtherCompetitorsStartLineDistances(
-            final List<AbsoluteGeometricDistanceAndSignedProjectedDistanceToStartLine> distancesToStartLineOfOtherCompetitors, boolean startIsLine) {
-        final Double result;
-        // sort by the absolute distance to start line
-        // boats within one hull length of the start line are great indicators that we're at the start:
-        final Distance hullLength = race.getRace().getBoatClass().getHullLength();
-        final Distance weightedAverageAbsoluteDistance;
-        if (!distancesToStartLineOfOtherCompetitors.isEmpty()) {
-            Collections.sort(distancesToStartLineOfOtherCompetitors, (a, b)->a.getAbsoluteGeometricDistance().compareTo(b.getAbsoluteGeometricDistance()));
-            Distance weightedAbsoluteDistanceSum = Distance.NULL;
-            int i=0;
-            double weightSum = 0;
-            for (final AbsoluteGeometricDistanceAndSignedProjectedDistanceToStartLine d : distancesToStartLineOfOtherCompetitors) {
-                final double weight = weight(((double) i)/distancesToStartLineOfOtherCompetitors.size());
-                final Distance weightedDistance = d.getAbsoluteGeometricDistance().scale(weight);
-                weightedAbsoluteDistanceSum = weightedAbsoluteDistanceSum.add(weightedDistance);
-                weightSum += weight;
-                i++;
-            }
-            weightedAverageAbsoluteDistance = weightedAbsoluteDistanceSum.scale(1. / weightSum);
-            final double probabilityOfStartWithOthers = Math.max(WORST_PENALTY_FOR_OTHER_COMPETITORS_BEING_FAR_FROM_START, Math.min(1.0,
-                    (1.-(1.-WORST_PENALTY_FOR_OTHER_COMPETITORS_BEING_FAR_FROM_START)/NUMBER_OF_HULL_LENGTHS_DISTANCE_FROM_START_AT_WHICH_WORST_PENALTY_APPLIES
-                            * (weightedAverageAbsoluteDistance.divide(hullLength)-1))));
-            if (startIsLine) {
-                // Now look at the variance, particularly on course side: low variance may mean we are looking at a late starter
-                // sort such that the boats with the least value (greatest negative amount) comes first and the last ~20% are largely ignored
-                Collections.sort(distancesToStartLineOfOtherCompetitors, (a, b)->a.getSignedProjectedDistance().compareTo(b.getSignedProjectedDistance()));
-                Distance weightedSignedDistanceSum = Distance.NULL;
-                weightSum = 0;
-                i=0;
-                for (final AbsoluteGeometricDistanceAndSignedProjectedDistanceToStartLine d : distancesToStartLineOfOtherCompetitors) {
-                    final double weight = weight(((double) i)/distancesToStartLineOfOtherCompetitors.size());
-                    weightedSignedDistanceSum  = weightedSignedDistanceSum.add(d.getSignedProjectedDistance().scale(
-                            weight));
-                    weightSum += weight;
-                    i++;
-                }
-                final Distance weightedAverageSignedDistance = weightedSignedDistanceSum.scale(1. / weightSum);
-                i=0;
-                double signedDistanceVarianceSumInSquareMeters = 0;
-                weightSum = 0;
-                for (final AbsoluteGeometricDistanceAndSignedProjectedDistanceToStartLine d : distancesToStartLineOfOtherCompetitors) {
-                    final double differenceFromWeightedAverageInMeters = d.getSignedProjectedDistance().getMeters() - weightedAverageSignedDistance.getMeters();
-                    final double weight = weight(((double) i)/distancesToStartLineOfOtherCompetitors.size());
-                    signedDistanceVarianceSumInSquareMeters += weight*differenceFromWeightedAverageInMeters*differenceFromWeightedAverageInMeters;
-                    weightSum += weight;
-                    i++;
-                }
-                final double weightedVarianceInSquareMeters = signedDistanceVarianceSumInSquareMeters / weightSum;
-                final double weightedVarianceRatioToSquaredHullLength = weightedVarianceInSquareMeters / hullLength.getMeters() / hullLength.getMeters();
-                final double probabilityOfLateStart = Math.max(WORST_PENALTY_FOR_OTHER_COMPETITORS_BEING_FAR_FROM_START, Math.min(1.0,
-                        (1.-(1.-WORST_PENALTY_FOR_OTHER_COMPETITORS_BEING_FAR_FROM_START)/NUMBER_OF_HULL_LENGTHS_DISTANCE_FROM_START_AT_WHICH_WORST_PENALTY_APPLIES
-                                * (weightedVarianceRatioToSquaredHullLength-1))));
-                result = 1. - (1.-probabilityOfLateStart) * (1.-probabilityOfStartWithOthers);
-            } else {
-                result = probabilityOfStartWithOthers;
-            }
-        } else {
-            // no distance for any other competitor from the start line was available
-            result = 1.0;
-        }
-        return result;
-    }
-
-    /**
-     * Idea: sort and cut off the worst 20%. We played with weight functions for averaging the distances such that after sorting them
-     * in increasing order the smaller ones get greater weight and the "outlier" ones towards the end of the sorted set receive small
-     * weights. Still, if even the "best" (least) distances are far away, the result will be a low probability.
-     * A function that could be helpful is this: -atan(20*(x-0.8)) + Pi/2)/Pi. The 0.8 represents the 80% starting from which the
-     * weight declines sharply. The factor of 20 represents how sharp the decline is. x is between 0 and 1, representing the start
-     * and the end of the sorted distance collection, respectively. Outputs are between 0 and 1, representing the weight to assign
-     * to a distance while averaging.
-     */
-    private double weight(double relativePositionInDistanceCollectionInIncreasingOrder) {
-        final double SHARPNESS_OF_DECLINE = 100;
-        final double CENTER_OF_DECLINE = 0.8;
-        return (-Math.atan(SHARPNESS_OF_DECLINE*(relativePositionInDistanceCollectionInIncreasingOrder-CENTER_OF_DECLINE))+Math.PI/2) / Math.PI;
-    }
-
-    private Distance getMinDistanceOrNull(List<Distance> distances) {
-        Distance result = null;
-        for (Distance d : distances) {
-            if (d != null && (result == null || result.compareTo(d) > 0)) {
-                result = d;
-            }
-        }
-        return result;
-    }
-
-    private boolean isStartWaypoint(Waypoint w) {
-        return race.getRace().getCourse().getFirstWaypoint() == w;
-    }
-
-    /**
-     * Determines whether a candidate is on the correct side of a waypoint. This is defined by the crossing information.
-     * The cross-track error of <code>p</code> to the crossing Position and the crossing Bearing rotated by 90deg need
-     * to be negative. If the passing instructions are {@link PassingInstruction#Line}, it checks whether the boat
-     * passed between the two marks.
-     */
-    private double getSidePenalty(Waypoint w, Position p, TimePoint t, boolean portMark) {
-        boolean isOnRightSide = true;
-        Distance onWrongSide = new MeterDistance(0);        
-        PassingInstruction instruction = getPassingInstructions(w);
-        if (instruction == PassingInstruction.Line) {
-            List<Position> pos = new ArrayList<>();
-            for (Mark m : w.getMarks()) {
-                Position po = race.getOrCreateTrack(m).getEstimatedPosition(t, false);
-                if (po == null) {
-                    isOnRightSide = true;
-                    break;
-                }
-                pos.add(po);
-            }
-            if (pos.size() != 2) {
-                isOnRightSide = true;
-            }
-            Position leftMarkPos = pos.get(0);
-            Position rightMarkPos = pos.get(1);
-            Bearing diff1 = leftMarkPos.getBearingGreatCircle(p)
-                    .getDifferenceTo(leftMarkPos.getBearingGreatCircle(rightMarkPos));
-            Bearing diff2 = rightMarkPos.getBearingGreatCircle(p)
-                    .getDifferenceTo(rightMarkPos.getBearingGreatCircle(leftMarkPos));
-            if (Math.abs(diff1.getDegrees()) > 90 || Math.abs(diff2.getDegrees()) > 90) {
-                isOnRightSide =  false;
-                Distance leftDistance = p.getDistance(leftMarkPos);
-                Distance rightDistance = p.getDistance(rightMarkPos);
-                onWrongSide = leftDistance.getMeters() < rightDistance.getMeters() ? leftDistance : rightDistance;
-            }
-        } else {
-            Mark m = null;
-            if (instruction == PassingInstruction.Single_Unknown || instruction == PassingInstruction.Port || instruction == PassingInstruction.Starboard
-                    || instruction == PassingInstruction.FixedBearing || instruction == PassingInstruction.Offset) {
-                m = w.getMarks().iterator().next();
-            } else if (instruction == PassingInstruction.Gate) {
-                Util.Pair<Mark, Mark> pair = getPortAndStarboardMarks(t, w);
-                m = portMark ? pair.getA() : pair.getB();
-            }
-            if (m != null) {
-                Util.Pair<Position, Bearing> crossingInfo = Util.get(getCrossingInformation(w, t), portMark ? 0 : 1);
-                isOnRightSide = p.crossTrackError(crossingInfo.getA(), crossingInfo.getB().add(new DegreeBearingImpl(90))).getMeters() < 0;
-                if (isOnRightSide == false) {
-                    onWrongSide = p.getDistance(crossingInfo.getA());
-                }
-            }
-        }
-        final double result;
-        if (isOnRightSide == true) {
-            result = 1;
-        } else {
-            //TODO There should be a constant (either the 1.5 or the -0.2) which controls how strict the the curve  is.
-            result = Math.min(1.0, (1-PENALTY_FOR_WRONG_SIDE) *
-<<<<<<< HEAD
-                    // consider the possibility that both, mark and boat could have been GPSFix.TYPICAL_HDOP off and
-                    // only start penalizing beyond this distance
-                    Math.pow(1.5, -0.2 * onWrongSide.add(GPSFix.TYPICAL_HDOP.scale(-2.0)).getMeters())
-                    + PENALTY_FOR_WRONG_SIDE);
-=======
-                            // consider the possibility that both, mark and boat could have been GPSFix.TYPICAL_HDOP off and
-                            // only start penalizing beyond this distance
-                            Math.pow(1.5, -0.2 * onWrongSide.add(GPSFix.TYPICAL_HDOP.scale(-2.0)).getMeters())
-                            + PENALTY_FOR_WRONG_SIDE);
->>>>>>> 14539584
-        }
-        return result;
-    }
-
-    /**
-     * Determines whether a candidate passes a waypoint in the right direction. A probability of 1 is assigned in case
-     * it does. Otherwise, depending on the passing instructions, {@link #PENALTY_FOR_WRONG_DIRECTION} or
-     * {@link #PENALTY_FOR_LINE_PASSED_IN_WRONG_DIRECTION} is returned as a "probability penalty" for passing the
-     * waypoint in the wrong direction. The penalty is worse if {@link PassingInstruction#Line lines} are passed in the
-     * wrong direction. Can only be applied to XTE-Candidates. For marks passed on port, the cross-track error should
-     * switch from positive to negative and vice versa. Lines are also from positive to negative as the cross-track
-     * error to a line is always positive when approaching it from the correct side.
-     * 
-     * @return {@code null} in case the passing instructions aren't defined and therefore the correct direction is not
-     *         known
-     */
-    private Double passesInTheRightDirection(Waypoint w, double xte1, double xte2, boolean portMark) {
-        final Double result;
-        PassingInstruction instruction = getPassingInstructions(w);
-        if (instruction == PassingInstruction.Single_Unknown) {
-            result = null;
-        } else if (instruction == PassingInstruction.Port
-                || (instruction == PassingInstruction.Gate && portMark)) {
-            result = xte1 > xte2 ? 1 : PENALTY_FOR_WRONG_DIRECTION;
-        } else if (instruction == PassingInstruction.Starboard || (instruction == PassingInstruction.Gate && !portMark)) {
-            result = xte1 < xte2 ? 1 : PENALTY_FOR_WRONG_DIRECTION;
-        } else if (instruction == PassingInstruction.Line) {
-            result = xte1 > xte2 ? 1 : PENALTY_FOR_LINE_PASSED_IN_WRONG_DIRECTION;
-        } else {
-            result = null;
-        }
-        return result;
-    }
-
-    /**
-     * @return a probability based on the distance to <code>w</code> and the average leg lengths before and after.
-     */
-    private Double getDistanceBasedProbability(Waypoint w, TimePoint t, Distance distance) {
-        final Double result;
-        Distance legLength = getAverageLengthOfAdjacentLegs(t, w);
-        if (legLength != null) {
-            result = 1 / (STRICTNESS_OF_DISTANCE_BASED_PROBABILITY/* Raising this will make it stricter */
-                    // reduce distance by 2x the typical HDOP, accounting for the possibility that some distance from the mark
-                    // may have been caused by inaccurate GPS tracking
-                    * Math.abs(Math.max(0.0, distance.add(GPSFix.TYPICAL_HDOP.scale(-2)).getMeters()) / legLength.getMeters()) + 1);
-        } else {
-            result = null;
-        }
-        return result;
-    }
-
-    /**
-     * @return an average of the estimated legs before and after <code>w</code>.
-     */
-    private Distance getAverageLengthOfAdjacentLegs(TimePoint t, Waypoint w) {
-        Course course = race.getRace().getCourse();
-        if (w == course.getFirstWaypoint()) {
-            return race.getTrackedLegStartingAt(w).getGreatCircleDistance(t);
-        } else if (w == course.getLastWaypoint()) {
-            return race.getTrackedLegFinishingAt(w).getGreatCircleDistance(t);
-        } else {
-            Distance before = race.getTrackedLegStartingAt(w).getGreatCircleDistance(t);
-            Distance after = race.getTrackedLegFinishingAt(w).getGreatCircleDistance(t);
-            if (after != null && before != null) {
-                return new MeterDistance(before.add(after).getMeters() / 2);
-            }
-            return null;
-        }
-    }
-
-    /**
-     * Calculates the distance from p to each mark of w at the timepoint t.
-     */
-    private List<Distance> calculateDistance(Position p, Waypoint w, TimePoint t) {
-        final List<Distance> distances = new ArrayList<>();
-        PassingInstruction instruction = getPassingInstructions(w);
-        boolean singleMark = false;
-        switch (instruction) {
-        case Port:
-        case Single_Unknown:
-        case Starboard:
-        case FixedBearing:
-            singleMark = true;
-            break;
-        case Gate:
-            Util.Pair<Mark, Mark> posGate = getPortAndStarboardMarks(t, w);
-            if (posGate.getA() != null) {
-                Position portGatePosition = race.getOrCreateTrack(posGate.getA()).getEstimatedPosition(t, false);
-                distances.add(portGatePosition != null ? p.getDistance(portGatePosition) : null);
-            } else {
-                distances.add(null);
-            }
-            if (posGate.getB() != null) {
-                Position starboardGatePosition = race.getOrCreateTrack(posGate.getB()).getEstimatedPosition(t, false);
-                distances.add(starboardGatePosition != null ? p.getDistance(starboardGatePosition) : null);
-            } else {
-                distances.add(null);
-            }
-            break;
-        case Line:
-            Util.Pair<Mark, Mark> posLine = getPortAndStarboardMarks(t, w);
-            if (posLine.getA() != null && posLine.getB() != null) {
-                Position portLinePosition = race.getOrCreateTrack(posLine.getA()).getEstimatedPosition(t, false);
-                Position starboardLinePosition = race.getOrCreateTrack(posLine.getB()).getEstimatedPosition(t, false);
-                distances.add((portLinePosition != null && starboardLinePosition != null) ? p.getDistanceToLine(
-                        portLinePosition, starboardLinePosition).abs() : null);
-            }
-            break;
-        case Offset:
-            singleMark = true;
-            // TODO Actually an Offset mark has two marks, only the first of which actually counts as being rounded. The
-            // passing of the second mark is also of interest though.
-            break;
-        case None:
-            break;
-        default:
-            break;
-        }
-        if (singleMark) {
-            Position markPosition = race.getOrCreateTrack(w.getMarks().iterator().next())
-                    .getEstimatedPosition(t, false);
-            distances.add(markPosition != null ? p.getDistance(markPosition) : null);
-        }
-        return distances;
-    }
-
-    private PassingInstruction getPassingInstructions(Waypoint w) {
-        final PassingInstruction result;
-        if (passingInstructions.containsKey(w)) {
-            result = passingInstructions.get(w);
-        } else {
-            result = determinePassingInstructions(w);
-            passingInstructions.put(w, result);
-        }
-        return result;
-    }
-
-    /**
-     * @return all possible ways to pass a waypoint, described as a position and a bearing. The line out of those two
-     *         must be crossed.
-     */
-    private Iterable<Util.Pair<Position, Bearing>> getCrossingInformation(Waypoint w, TimePoint t) {
-        List<Util.Pair<Position, Bearing>> result = new ArrayList<>();
-        PassingInstruction instruction = getPassingInstructions(w);
-        if (instruction == PassingInstruction.Line) {
-            Util.Pair<Mark, Mark> marks = getPortAndStarboardMarks(t, w);
-            Position portPosition = null;
-            Bearing b = null;
-            Mark portMark = marks.getA();
-            Mark starBoardMark = marks.getB();
-            if (portMark != null && starBoardMark != null) {
-                portPosition = race.getOrCreateTrack(portMark).getEstimatedPosition(t, false);
-                Position starboardPosition = race.getOrCreateTrack(starBoardMark).getEstimatedPosition(t, false);
-                if (portPosition != null && starboardPosition != null) {
-                    b = portPosition.getBearingGreatCircle(starboardPosition);
-                    result.add(new Util.Pair<Position, Bearing>(portPosition, b));
-                }
-            }
-        } else if (instruction == PassingInstruction.Gate) {
-            Position before = race.getApproximatePosition(race.getTrackedLegFinishingAt(w).getLeg().getFrom(), t);
-            Position after = race.getApproximatePosition(race.getTrackedLegStartingAt(w).getLeg().getTo(), t);
-            Util.Pair<Mark, Mark> pos = getPortAndStarboardMarks(t, w);
-            Mark portMark = pos.getA();
-            if (portMark != null) {
-                Position portPosition = race.getOrCreateTrack(portMark).getEstimatedPosition(t, false);
-                Bearing crossingPort = before.getBearingGreatCircle(portPosition).middle(
-                        after.getBearingGreatCircle(portPosition));
-                result.add(new Util.Pair<Position, Bearing>(portPosition, crossingPort));
-            }
-            Mark starboardMark = pos.getB();
-            if (starboardMark != null) {
-                Position starboardPosition = race.getOrCreateTrack(starboardMark).getEstimatedPosition(t, false);
-                Bearing crossingStarboard = before.getBearingGreatCircle(starboardPosition).middle(
-                        after.getBearingGreatCircle(starboardPosition));
-                result.add(new Util.Pair<Position, Bearing>(starboardPosition, crossingStarboard));
-            }
-        } else {
-            Bearing b = null;
-            Position p;
-            if (instruction == PassingInstruction.FixedBearing) {
-                b = w.getFixedBearing();
-            } else {
-                // TODO If the first of last waypoint is not a gate or line, this will lead to issues
-                Bearing before = race.getTrackedLegFinishingAt(w).getLegBearing(t);
-                Bearing after = race.getTrackedLegStartingAt(w).getLegBearing(t);
-                if (before != null && after != null) {
-                    b = before.middle(after.reverse());
-                }
-            }
-            p = race.getOrCreateTrack(w.getMarks().iterator().next()).getEstimatedPosition(t, false);
-            result.add(new Util.Pair<Position, Bearing>(p, b));
-        }
-        return result;
-    }
-
-    /**
-     * @return the marks of a waypoint with two marks in the order port, starboard (when approaching the waypoint from
-     *         the direction of the waypoint beforehand.
-     */
-    private Util.Pair<Mark, Mark> getPortAndStarboardMarks(TimePoint t, Waypoint w) {
-        List<Position> markPositions = new ArrayList<Position>();
-        for (Mark mark : w.getMarks()) {
-            final Position estimatedMarkPosition = race.getOrCreateTrack(mark).getEstimatedPosition(t, /* extrapolate */
-            false);
-            if (estimatedMarkPosition == null) {
-                return new Util.Pair<Mark, Mark>(null, null);
-            }
-            markPositions.add(estimatedMarkPosition);
-        }
-        if (markPositions.size() != 2){
-            return new Util.Pair<Mark, Mark>(null, null);
-        }
-        final List<Leg> legs = race.getRace().getCourse().getLegs();
-        final int indexOfWaypoint = race.getRace().getCourse().getIndexOfWaypoint(w);
-        if (indexOfWaypoint < 0) {
-            return new Util.Pair<Mark, Mark>(null, null);
-        }
-        final boolean isStartLine = indexOfWaypoint == 0;
-        final Bearing legDeterminingDirectionBearing = race.getTrackedLeg(
-                legs.get(isStartLine ? 0 : indexOfWaypoint - 1)).getLegBearing(t);
-        if (legDeterminingDirectionBearing == null) {
-            return new Util.Pair<Mark, Mark>(null, null);
-        }
-        Distance crossTrackErrorOfMark0OnLineFromMark1ToNextWaypoint = markPositions.get(0).crossTrackError(
-                markPositions.get(1), legDeterminingDirectionBearing);
-        final Mark starboardMarkWhileApproachingLine;
-        final Mark portMarkWhileApproachingLine;
-        if (crossTrackErrorOfMark0OnLineFromMark1ToNextWaypoint.getMeters() < 0) {
-            portMarkWhileApproachingLine = Util.get(w.getMarks(), 0);
-            starboardMarkWhileApproachingLine = Util.get(w.getMarks(), 1);
-        } else {
-            portMarkWhileApproachingLine = Util.get(w.getMarks(), 1);
-            starboardMarkWhileApproachingLine = Util.get(w.getMarks(), 0);
-        }
-        return new Util.Pair<Mark, Mark>(portMarkWhileApproachingLine, starboardMarkWhileApproachingLine);
-    }
-
-}
+package com.sap.sailing.domain.markpassingcalculation.impl;
+
+import java.util.ArrayList;
+import java.util.Arrays;
+import java.util.Collections;
+import java.util.Comparator;
+import java.util.HashMap;
+import java.util.Iterator;
+import java.util.LinkedHashMap;
+import java.util.List;
+import java.util.Map;
+import java.util.Map.Entry;
+import java.util.Set;
+import java.util.TreeSet;
+import java.util.logging.Logger;
+
+import com.sap.sailing.domain.base.Competitor;
+import com.sap.sailing.domain.base.Course;
+import com.sap.sailing.domain.base.Leg;
+import com.sap.sailing.domain.base.Mark;
+import com.sap.sailing.domain.base.RaceDefinition;
+import com.sap.sailing.domain.base.Waypoint;
+import com.sap.sailing.domain.common.Bearing;
+import com.sap.sailing.domain.common.Distance;
+import com.sap.sailing.domain.common.PassingInstruction;
+import com.sap.sailing.domain.common.Position;
+import com.sap.sailing.domain.common.impl.DegreeBearingImpl;
+import com.sap.sailing.domain.common.impl.MeterDistance;
+import com.sap.sailing.domain.common.tracking.GPSFix;
+import com.sap.sailing.domain.common.tracking.GPSFixMoving;
+import com.sap.sailing.domain.markpassingcalculation.Candidate;
+import com.sap.sailing.domain.markpassingcalculation.CandidateFinder;
+import com.sap.sailing.domain.tracking.DynamicGPSFixTrack;
+import com.sap.sailing.domain.tracking.DynamicTrackedRace;
+import com.sap.sailing.domain.tracking.GPSFixTrack;
+import com.sap.sse.common.TimePoint;
+import com.sap.sse.common.TimeRange;
+import com.sap.sse.common.Util;
+import com.sap.sse.common.Util.Pair;
+
+/**
+ * The standard implemantation of {@link CandidateFinder}. There are two kinds of {@link Candidate}s. First of all,
+ * every time a competitor passes the crossing-bearing of a waypoint, a candidate is created using linear interpolation
+ * to estimate the exact time the bearing was crossed. Secondly, all local distance minima to a waypoint are candidates.
+ * The probability of a candidate depends on its distance, whether it is on the right side and if it passes in the right
+ * direction of its waypoint.
+ * 
+ * @author Nicolas Klose
+ * 
+ */
+public class CandidateFinderImpl implements CandidateFinder {
+    // The higher this is, the closer the fixes have to be to waypoint to become a Candidate
+    private final int STRICTNESS_OF_DISTANCE_BASED_PROBABILITY = 7;
+
+    // All of the penalties are multiplied onto the probability of a Candidate. A value of 0 excludes Candidates that do
+    // not fit, a value of 1 imposes no penalty on each criteria
+    private static final double PENALTY_FOR_WRONG_SIDE = 0.8;
+    
+    /**
+     * The penalty factor multiplied with a candidate's probability in case the competitor passes the line of an XTE
+     * candidate with passing instructions other than {@link PassingInstruction#Line} in the wrong direction, e.g.,
+     * passing a single mark that is to be passed to port in the wrong direction.
+     */
+    private static final double PENALTY_FOR_WRONG_DIRECTION = 0.7;
+    
+    /**
+     * The penalty factor multiplied with a candidate's probability in case the competitor passes an XTE candidate for a
+     * {@link PassingInstruction#Line line} in the wrong direction, e.g., passing a start line the wrong way.
+     */
+    private static final double PENALTY_FOR_LINE_PASSED_IN_WRONG_DIRECTION = 0.3;
+    
+    /**
+     * Normally, for each distance candidate there should also be a proper XTE candidate that also tells about the
+     * direction in which the boat crosses the line. XTE candidates are more precise and get a penalty in case the competitor
+     * crosses the virtual line in the wrong direction: {@link #PENALTY_FOR_WRONG_DIRECTION}. The penalty a competitor should
+     * get for not triggering a proper XTE candidate and only producing a candidate by getting near a mark and then
+     * moving away again should be penalized at least as badly as {@link #PENALTY_FOR_WRONG_DIRECTION}.
+     */
+    private static final double PENALTY_FOR_DISTANCE_CANDIDATES = 0.9 * PENALTY_FOR_WRONG_DIRECTION;
+    
+    private static final double WORST_PENALTY_FOR_OTHER_COMPETITORS_BEING_FAR_FROM_START = 0.1;
+    private static final double NUMBER_OF_HULL_LENGTHS_DISTANCE_FROM_START_AT_WHICH_WORST_PENALTY_APPLIES = 10;
+
+    private static final Logger logger = Logger.getLogger(CandidateFinderImpl.class.getName());
+
+    
+    private Map<Competitor, LinkedHashMap<GPSFix, Map<Waypoint, List<Distance>>>> distanceCache = new LinkedHashMap<>();
+    private Map<Competitor, LinkedHashMap<GPSFix, Map<Waypoint, List<Distance>>>> xteCache = new LinkedHashMap<>();
+
+    private Map<Competitor, Map<Waypoint, Map<List<GPSFix>, Candidate>>> xteCandidates = new HashMap<>();
+    private Map<Competitor, Map<Waypoint, Map<GPSFix, Candidate>>> distanceCandidates = new HashMap<>();
+    private final DynamicTrackedRace race;
+    private final double penaltyForSkipping = Edge.getPenaltyForSkipping();
+    private final Map<Waypoint, PassingInstruction> passingInstructions = new LinkedHashMap<>();
+    private final Comparator<GPSFix> comp = new Comparator<GPSFix>() {
+        @Override
+        public int compare(GPSFix arg0, GPSFix arg1) {
+            return arg0.getTimePoint().compareTo(arg1.getTimePoint());
+        }
+    };
+
+    public CandidateFinderImpl(DynamicTrackedRace race) {
+        this.race = race;
+        RaceDefinition raceDefinition = race.getRace();
+        for (Competitor c : raceDefinition.getCompetitors()) {
+            xteCache.put(c, new LimitedLinkedHashMap<GPSFix, Map<Waypoint, List<Distance>>>(25));
+            distanceCache.put(c, new LimitedLinkedHashMap<GPSFix, Map<Waypoint, List<Distance>>>(25));
+            xteCandidates.put(c, new HashMap<Waypoint, Map<List<GPSFix>, Candidate>>());
+            distanceCandidates.put(c, new HashMap<Waypoint, Map<GPSFix, Candidate>>());
+        }
+    }
+
+    private class LimitedLinkedHashMap<K, V> extends LinkedHashMap<K, V> {
+
+        private static final long serialVersionUID = 1L;
+        private int limit;
+
+        public LimitedLinkedHashMap(int limit) {
+            super();
+            this.limit = limit;
+        }
+
+        @Override
+        protected boolean removeEldestEntry(Map.Entry<K, V> eldest) {
+            return this.size() > limit;
+        }
+    }
+
+    @Override
+    public Util.Pair<Iterable<Candidate>, Iterable<Candidate>> getAllCandidates(Competitor c) {
+        Set<GPSFix> fixes = getAllFixes(c);
+        distanceCache.get(c).clear();
+        xteCache.get(c).clear();
+        synchronized (xteCandidates) {
+            xteCandidates.get(c).clear();
+        }
+        synchronized (distanceCandidates) {
+            distanceCandidates.get(c).clear();
+        }
+        return getCandidateDeltas(c, fixes);
+    }
+
+    @Override
+    public Map<Competitor, List<GPSFix>> calculateFixesAffectedByNewMarkFixes(Map<Mark, List<GPSFix>> markFixes) {
+        // TODO Right now creates on time stretch between the 2 outside markfixes
+        Map<Competitor, List<GPSFix>> affectedFixes = new HashMap<>();
+        TimePoint start = null;
+        TimePoint end = null;
+        for (Entry<Mark, List<GPSFix>> fixes : markFixes.entrySet()) {
+            for (GPSFix fix : fixes.getValue()) {
+                TimeRange timePoints = race.getOrCreateTrack(fixes.getKey()).getEstimatedPositionTimePeriodAffectedBy(fix);
+                TimePoint newStart = timePoints.from();
+                TimePoint newEnd = timePoints.to();
+                start = start == null || start.after(newStart) ? newStart : start;
+                end = end == null || end.before(newEnd) ? newEnd : end;
+            }
+        }
+        for (Competitor c : race.getRace().getCompetitors()) {
+            List<GPSFix> competitorFixes = new ArrayList<>();
+            DynamicGPSFixTrack<Competitor, GPSFixMoving> track = race.getTrack(c);
+            GPSFix comFix = track.getFirstFixAtOrAfter(start);
+            if (comFix != null) {
+                if (end != null) {
+                    while (comFix != null && !comFix.getTimePoint().after(end)) {
+                        competitorFixes.add(comFix);
+                        distanceCache.get(c).remove(comFix);
+                        xteCache.get(c).remove(comFix);
+                        comFix = track.getFirstFixAfter(comFix.getTimePoint());
+                    }
+                } else {
+                    while (comFix != null) {
+                        competitorFixes.add(comFix);
+                        distanceCache.get(c).remove(comFix);
+                        xteCache.get(c).remove(comFix);
+                        comFix = track.getFirstFixAfter(comFix.getTimePoint());
+                    }
+                }
+            }
+            if (!competitorFixes.isEmpty()) {
+                affectedFixes.put(c, competitorFixes);
+            }
+        }
+        return affectedFixes;
+    }
+
+    @Override
+    public Util.Pair<Iterable<Candidate>, Iterable<Candidate>> getCandidateDeltas(Competitor c, Iterable<GPSFix> fixes) {
+        List<Candidate> newCans = new ArrayList<>();
+        List<Candidate> wrongCans = new ArrayList<>();
+        Course course = race.getRace().getCourse();
+        course.lockForRead();
+        try {
+            Util.Pair<List<Candidate>, List<Candidate>> distanceCandidates = checkForDistanceCandidateChanges(c, fixes,
+                    race.getRace().getCourse().getWaypoints());
+            Util.Pair<List<Candidate>, List<Candidate>> xteCandidates = checkForXTECandidatesChanges(c, fixes, race
+                    .getRace().getCourse().getWaypoints());
+            logger.finest(distanceCandidates.getA().size() + " new Distance Candidates, " + xteCandidates.getA().size()
+                    + " new XTE Candidates, " + distanceCandidates.getB().size() + " removed distance Candidates and "
+                    + xteCandidates.getB().size() + " removed XTE Candidates.");
+            newCans.addAll(xteCandidates.getA());
+            newCans.addAll(distanceCandidates.getA());
+            wrongCans.addAll(xteCandidates.getB());
+            wrongCans.addAll(distanceCandidates.getB());
+        } finally {
+            course.unlockAfterRead();
+        }
+        return new Util.Pair<Iterable<Candidate>, Iterable<Candidate>>(newCans, wrongCans);
+    }
+
+    private Map<Competitor, Util.Pair<List<Candidate>, List<Candidate>>> invalidateAfterCourseChange(int indexOfChange) {
+        Map<Competitor, Util.Pair<List<Candidate>, List<Candidate>>> result = new HashMap<>();
+        Course course = race.getRace().getCourse();
+        for (Competitor c : race.getRace().getCompetitors()) {
+            distanceCache.get(c).clear();
+            xteCache.get(c).clear();
+        }
+        List<Waypoint> changedWaypoints = new ArrayList<>();
+        course.lockForRead();
+        try {
+            for (Waypoint w : course.getWaypoints()) {
+                if (course.getIndexOfWaypoint(w) > indexOfChange - 2) {
+                    changedWaypoints.add(w);
+                }
+            }
+            for (Competitor c : race.getRace().getCompetitors()) {
+                List<Candidate> badCans = new ArrayList<>();
+                List<Candidate> newCans = new ArrayList<>();
+                for (Waypoint w : changedWaypoints) {
+                    Map<List<GPSFix>, Candidate> xteCans = getXteCandidates(c, w);
+                    badCans.addAll(xteCans.values());
+                    xteCans.clear();
+                    Map<GPSFix, Candidate> distanceCans = getDistanceCandidates(c, w);
+                    badCans.addAll(distanceCans.values());
+                    distanceCans.clear();
+                }
+                Set<GPSFix> allFixes = getAllFixes(c);
+                newCans.addAll(checkForDistanceCandidateChanges(c, allFixes, changedWaypoints).getA());
+                newCans.addAll(checkForXTECandidatesChanges(c, allFixes, changedWaypoints).getA());
+                result.put(c, new Util.Pair<List<Candidate>, List<Candidate>>(newCans, badCans));
+            }
+        } finally {
+            course.unlockAfterRead();
+        }
+
+        return result;
+    }
+
+    @Override
+    public Map<Competitor, Util.Pair<List<Candidate>, List<Candidate>>> updateWaypoints(
+            Iterable<Waypoint> addedWaypoints, Iterable<Waypoint> removedWaypoints, Integer smallestIndex) {
+        Map<Competitor, List<Candidate>> removedWaypointCandidates = removeWaypoints(removedWaypoints);
+        Map<Competitor, Util.Pair<List<Candidate>, List<Candidate>>> newAndUpdatedCandidates = invalidateAfterCourseChange(smallestIndex);
+        for (Entry<Competitor, List<Candidate>> entry : removedWaypointCandidates.entrySet()) {
+            newAndUpdatedCandidates.get(entry.getKey()).getB().addAll(entry.getValue());
+        }
+        return newAndUpdatedCandidates;
+    }
+
+    private Map<Competitor, List<Candidate>> removeWaypoints(Iterable<Waypoint> waypoints) {
+        Map<Competitor, List<Candidate>> result = new HashMap<>();
+        for (Competitor c : race.getRace().getCompetitors()) {
+            result.put(c, new ArrayList<Candidate>());
+        }
+        for (Waypoint w : waypoints) {
+            passingInstructions.remove(w);
+            for (Entry<Competitor, List<Candidate>> entry : result.entrySet()) {
+                Competitor c = entry.getKey();
+                List<Candidate> badCans = entry.getValue();
+                badCans.addAll(getXteCandidates(c, w).values());
+                synchronized (xteCandidates) {
+                    xteCandidates.get(c).remove(w);
+                }
+                badCans.addAll(getDistanceCandidates(c, w).values());
+                synchronized (distanceCandidates) {
+                    distanceCandidates.get(c).remove(w);
+                }
+            }
+        }
+        return result;
+    }
+
+    private Map<GPSFix, Candidate> getDistanceCandidates(Competitor c, Waypoint w) {
+        synchronized (distanceCandidates) {
+            Map<GPSFix, Candidate> result = distanceCandidates.get(c).get(w);
+            if (result == null) {
+                result = new HashMap<>();
+                distanceCandidates.get(c).put(w, result);
+            }
+            return result;
+        }
+    }
+
+    private Map<List<GPSFix>, Candidate> getXteCandidates(Competitor c, Waypoint w) {
+        synchronized (xteCandidates) {
+            Map<List<GPSFix>, Candidate> result = xteCandidates.get(c).get(w);
+            if (result == null) {
+                result = new HashMap<>();
+                xteCandidates.get(c).put(w, result);
+            }
+            return result;
+        }
+    }
+
+    private PassingInstruction determinePassingInstructions(Waypoint w) {
+        final Waypoint firstWaypoint = race.getRace().getCourse().getFirstWaypoint();
+        final Waypoint lastWaypoint = race.getRace().getCourse().getLastWaypoint();
+        PassingInstruction instruction = w.getPassingInstructions();
+        if ((w.equals(firstWaypoint) || w.equals(lastWaypoint)) && instruction == PassingInstruction.Gate) {
+            instruction = PassingInstruction.Line;
+        }
+        if (instruction == PassingInstruction.None || instruction == null) {
+            if (w.equals(firstWaypoint) || w.equals(lastWaypoint)) {
+                instruction = PassingInstruction.Line;
+            } else {
+                int numberofMarks = 0;
+                Iterator<Mark> it = w.getMarks().iterator();
+                while (it.hasNext()) {
+                    it.next();
+                    numberofMarks++;
+                }
+                if (numberofMarks == 2) {
+                    instruction = PassingInstruction.Gate;
+                } else if (numberofMarks == 1) {
+                    instruction = PassingInstruction.Single_Unknown;
+                } else {
+                    instruction = PassingInstruction.None;
+                }
+            }
+        }
+        return instruction;
+    }
+
+    private Set<GPSFix> getAllFixes(Competitor c) {
+        Set<GPSFix> fixes = new TreeSet<GPSFix>(comp);
+        DynamicGPSFixTrack<Competitor, GPSFixMoving> track = race.getTrack(c);
+        try {
+            track.lockForRead();
+            for (GPSFix fix : track.getFixes(
+                    race.getStartOfTracking() == null ? TimePoint.BeginningOfTime : race.getStartOfTracking(),
+                    /* fromInclusive */true,
+                    race.getEndOfTracking() == null ? TimePoint.EndOfTime : race.getEndOfTracking(),
+                    /* toInclusive */true)) {
+                fixes.add(fix);
+            }
+        } finally {
+            track.unlockAfterRead();
+        }
+        return fixes;
+    }
+
+    /**
+     * For each fix the distance to each waypoint is calculated. Then the fix is checked for being a candidate.
+     */
+    private Util.Pair<List<Candidate>, List<Candidate>> checkForDistanceCandidateChanges(Competitor c,
+            Iterable<GPSFix> fixes, Iterable<Waypoint> waypoints) {
+        Util.Pair<List<Candidate>, List<Candidate>> result = new Util.Pair<List<Candidate>, List<Candidate>>(
+                new ArrayList<Candidate>(), new ArrayList<Candidate>());
+        TreeSet<GPSFix> affectedFixes = new TreeSet<GPSFix>(comp);
+        GPSFixTrack<Competitor, GPSFixMoving> track = race.getTrack(c);
+        for (GPSFix fix : fixes) {
+            affectedFixes.add(fix);
+            GPSFix fixBefore;
+            GPSFix fixAfter;
+            try {
+                track.lockForRead();
+                TimePoint timePoint = fix.getTimePoint();
+                fixBefore = track.getLastFixBefore(timePoint);
+                fixAfter = track.getFirstFixAfter(timePoint);
+            } finally {
+                track.unlockAfterRead();
+            }
+            if (fixBefore != null) {
+                affectedFixes.add(fixBefore);
+            }
+            if (fixAfter != null) {
+                affectedFixes.add(fixAfter);
+            }
+        }
+        for (GPSFix fix : affectedFixes) {
+            TimePoint t = null;
+            Position p = null;
+            GPSFix fixBefore;
+            GPSFix fixAfter;
+            try {
+                track.lockForRead();
+                TimePoint timePoint = fix.getTimePoint();
+                fixBefore = track.getLastFixBefore(timePoint);
+                fixAfter = track.getFirstFixAfter(timePoint);
+            } finally {
+                track.unlockAfterRead();
+            }
+            if (fixBefore != null && fixAfter != null) {
+                Map<Waypoint, List<Distance>> fixDistances = getDistances(c, fix);
+                Map<Waypoint, List<Distance>> fixDistancesBefore = getDistances(c, fixBefore);
+                Map<Waypoint, List<Distance>> fixDistancesAfter = getDistances(c, fixAfter);
+                for (Waypoint w : waypoints) {
+                    Boolean wasCan = false;
+                    Boolean isCan = false;
+                    Candidate oldCan = null;
+                    Double probability = null;
+                    double sidePenalty = 1;
+                    Distance distance = null;
+                    Double startProbabilityBasedOnOtherCompetitors = null;
+                    double onCorrectSideOfWaypoint = 0.8;
+                    List<Distance> waypointDistances = fixDistances.get(w);
+                    List<Distance> waypointDistancesBefore = fixDistancesBefore.get(w);
+                    List<Distance> waypointDistancesAfter = fixDistancesAfter.get(w);
+                    // due to course changes, waypoints that exist in the waypoints collection may not have a
+                    // corresponding
+                    // key in passingInstructions' key set which is the basis for the waypoints for which
+                    // getDistances(...)
+                    // computes results; so we have to check for null here:
+                    if (waypointDistances != null && waypointDistancesBefore != null && waypointDistancesAfter != null) {
+                        Iterator<Distance> disIter = waypointDistances.iterator();
+                        Iterator<Distance> disBeforeIter = waypointDistancesBefore.iterator();
+                        Iterator<Distance> disAfterIter = waypointDistancesAfter.iterator();
+                        boolean portMark = true;
+                        while (disIter.hasNext() && disBeforeIter.hasNext() && disAfterIter.hasNext()) {
+                            Distance dis = disIter.next();
+                            Distance disBefore = disBeforeIter.next();
+                            Distance disAfter = disAfterIter.next();
+                            if (dis != null && disBefore != null && disAfter != null) {
+                                if (Math.abs(dis.getMeters()) < Math.abs(disBefore.getMeters())
+                                        && Math.abs(dis.getMeters()) < Math.abs(disAfter.getMeters())) {
+                                    t = fix.getTimePoint();
+                                    p = fix.getPosition();
+                                    Double newProbability = getDistanceBasedProbability(w, t, dis);
+                                    if (newProbability != null) {
+                                        // FIXME why not generate the candidate here where we have all information at hand?
+                                        final double newOnCorrectSideOfWaypointPenalty = getSidePenalty(w, p, t, portMark);
+                                        newProbability *= newOnCorrectSideOfWaypointPenalty * PENALTY_FOR_DISTANCE_CANDIDATES;
+                                        final Double newStartProbabilityBasedOnOtherCompetitors;
+                                        if (isStartWaypoint(w)) {
+                                            newStartProbabilityBasedOnOtherCompetitors = getProbabilityForStartCandidateBasedOnOtherCompetitorsBehavior(c, t);
+                                            if (newStartProbabilityBasedOnOtherCompetitors != null) {
+                                                newProbability *= newStartProbabilityBasedOnOtherCompetitors;
+                                            }
+                                        } else {
+                                            newStartProbabilityBasedOnOtherCompetitors = null;
+                                        }
+                                        if (newProbability > penaltyForSkipping
+                                                && (probability == null || newProbability > probability)) {
+                                            isCan = true;
+                                            probability = newProbability;
+                                            sidePenalty = newOnCorrectSideOfWaypointPenalty;
+                                            onCorrectSideOfWaypoint = newOnCorrectSideOfWaypointPenalty;
+                                            distance = dis;
+                                            startProbabilityBasedOnOtherCompetitors = newStartProbabilityBasedOnOtherCompetitors;
+                                        }
+                                    }
+                                }
+                            }
+                            portMark = false;
+                        }
+                        oldCan = getDistanceCandidates(c, w).get(fix);
+                        if (oldCan != null) {
+                            wasCan = true;
+                        }
+                        if (!wasCan && isCan) {
+                            Candidate newCan = new DistanceCandidateImpl(race.getRace().getCourse().getIndexOfWaypoint(w) + 1,
+                                    t, probability, startProbabilityBasedOnOtherCompetitors, w, sidePenalty, distance);
+                            getDistanceCandidates(c, w).put(fix, newCan);
+                            result.getA().add(newCan);
+                            logger.finest("Added distance" + newCan.toString() + "for " + c);
+                        } else if (wasCan && !isCan) {
+                            getDistanceCandidates(c, w).remove(fix);
+                            result.getB().add(oldCan);
+                        } else if (wasCan && isCan && oldCan.getProbability() != probability) {
+                            Candidate newCan = new DistanceCandidateImpl(race.getRace().getCourse().getIndexOfWaypoint(w) + 1,
+                                    t, probability, startProbabilityBasedOnOtherCompetitors, w, onCorrectSideOfWaypoint, distance);
+                            getDistanceCandidates(c, w).put(fix, newCan);
+                            result.getA().add(newCan);
+                            logger.finest("Added distance" + newCan.toString() + "for " + c);
+                            result.getB().add(oldCan);
+                        }
+                    }
+                }
+            }
+        }
+        return result;
+    }
+
+    private Map<Waypoint, List<Distance>> getDistances(Competitor c, GPSFix fix) {
+        // TODO Possibly for specific waypoints
+        Map<Waypoint, List<Distance>> result = distanceCache.get(c).get(fix);
+        if (result == null) {
+            // Else calculate distances and put them into the cache
+            result = new LinkedHashMap<>();
+            Course course = race.getRace().getCourse();
+            course.lockForRead();
+            try {
+                for (Waypoint w : course.getWaypoints()) {
+                    List<Distance> distances = calculateDistance(fix.getPosition(), w, fix.getTimePoint());
+                    result.put(w, distances);
+                }
+            } finally {
+                course.unlockAfterRead();
+            }
+            distanceCache.get(c).put(fix, result);
+        }
+        return result;
+    }
+
+    /**
+     * For each fix the cross-track error(s) to each waypoint are calculated. Then all Util.Pairs of fixes are checked
+     * for being a candidate.
+     * 
+     * @param waypointAsList
+     */
+    private Util.Pair<List<Candidate>, List<Candidate>> checkForXTECandidatesChanges(Competitor c,
+            Iterable<GPSFix> fixes, Iterable<Waypoint> waypoints) {
+        Util.Pair<List<Candidate>, List<Candidate>> result = new Util.Pair<List<Candidate>, List<Candidate>>(
+                new ArrayList<Candidate>(), new ArrayList<Candidate>());
+        DynamicGPSFixTrack<Competitor, GPSFixMoving> track = race.getTrack(c);
+        for (GPSFix fix : fixes) {
+            TimePoint t = fix.getTimePoint();
+            GPSFix fixBefore;
+            GPSFix fixAfter;
+            track.lockForRead();
+            try {
+                fixBefore = track.getLastFixBefore(t);
+                fixAfter = track.getFirstFixAfter(t);
+            } finally {
+                track.unlockAfterRead();
+            }
+            Map<Waypoint, List<Distance>> xtesBefore = null;
+            Map<Waypoint, List<Distance>> xtesAfter = null;
+            TimePoint tBefore = null;
+            TimePoint tAfter = null;
+            if (fixBefore != null) {
+                xtesBefore = getXTE(c, fixBefore);
+                tBefore = fixBefore.getTimePoint();
+            }
+            if (fixAfter != null) {
+                xtesAfter = getXTE(c, fixAfter);
+                tAfter = fixAfter.getTimePoint();
+            }
+            Map<Waypoint, List<Distance>> xtes = getXTE(c, fix);
+            for (Waypoint w : waypoints) {
+                List<List<GPSFix>> oldCandidates = new ArrayList<>();
+                Map<List<GPSFix>, Candidate> newCandidates = new HashMap<List<GPSFix>, Candidate>();
+                Map<List<GPSFix>, Candidate> waypointCandidates = getXteCandidates(c, w);
+                for (List<GPSFix> fixPair : waypointCandidates.keySet()) {
+                    if (fixPair.contains(fix)) {
+                        oldCandidates.add(fixPair);
+                    }
+                }
+                List<Distance> wayPointXTEs = xtes.get(w);
+                int size = wayPointXTEs == null ? 0 : wayPointXTEs.size();
+                if (size > 0) {
+                    Double xte = wayPointXTEs.get(0).getMeters();
+                    if (xte == 0) {
+                        newCandidates.put(Arrays.asList(fix, fix), createCandidate(c, 0, 0, t, t, w, true));
+                    } else {
+                        if (fixAfter != null && xtesAfter != null && !xtesAfter.get(w).isEmpty()) {
+                            Double xteAfter = xtesAfter.get(w).get(0).getMeters();
+                            if (xteAfter != null && xte < 0 != xteAfter <= 0) {
+                                newCandidates.put(Arrays.asList(fix, fixAfter),
+                                        createCandidate(c, xte, xteAfter, t, tAfter, w, true));
+                            }
+                        }
+                        if (fixBefore != null && !xtesBefore.get(w).isEmpty()) {
+                            Double xteBefore = xtesBefore.get(w).get(0).getMeters();
+                            if (xte < 0 != xteBefore <= 0) {
+                                newCandidates.put(Arrays.asList(fixBefore, fix),
+                                        createCandidate(c, xteBefore, xte, tBefore, t, w, true));
+                            }
+                        }
+                    }
+                }
+                if (size > 1) {
+                    Double xte = wayPointXTEs.get(1).getMeters();
+                    if (xte == 0) {
+                        newCandidates.put(Arrays.asList(fix, fix), createCandidate(c, 0, 0, t, t, w, false));
+                    } else {
+                        if (fixAfter != null && xtesAfter != null) {
+                            Double xteAfter = xtesAfter.get(w).get(1).getMeters();
+                            if (xte < 0 != xteAfter <= 0) {
+                                newCandidates.put(Arrays.asList(fix, fixAfter),
+                                        createCandidate(c, xte, xteAfter, t, tAfter, w, false));
+                            }
+                        }
+                        if (fixBefore != null) {
+                            Double xteBefore = xtesBefore.get(w).get(1).getMeters();
+                            if (xte < 0 != xteBefore <= 0) {
+                                newCandidates.put(Arrays.asList(fixBefore, fix),
+                                        createCandidate(c, xteBefore, xte, tBefore, t, w, false));
+                            }
+                        }
+                    }
+                }
+                for (Entry<List<GPSFix>, Candidate> candidateWithFixes : newCandidates.entrySet()) {
+                    Candidate newCan = candidateWithFixes.getValue();
+                    List<GPSFix> canFixes = candidateWithFixes.getKey();
+                    if (oldCandidates.contains(canFixes)) {
+                        oldCandidates.remove(canFixes);
+                        Candidate oldCan = waypointCandidates.get(canFixes);
+                        if (newCan.compareTo(oldCan) != 0) {
+                            result.getB().add(oldCan);
+                            waypointCandidates.remove(canFixes);
+                            if (newCan.getProbability() > penaltyForSkipping) {
+                                result.getA().add(newCan);
+                                logger.finest("Added XTE " + newCan.toString() + "for " + c);
+                                waypointCandidates.put(canFixes, newCan);
+                            }
+                        }
+                    } else {
+                        if (newCan.getProbability() > penaltyForSkipping) {
+                            result.getA().add(newCan);
+                            logger.finest("Added XTE " + newCan.toString() + "for " + c);
+                            waypointCandidates.put(canFixes, newCan);
+                        }
+                    }
+                }
+                for (List<GPSFix> badCanFixes : oldCandidates) {
+                    result.getB().add(waypointCandidates.get(badCanFixes));
+                    waypointCandidates.remove(badCanFixes);
+                }
+            }
+        }
+        return result;
+    }
+
+    private Map<Waypoint, List<Distance>> getXTE(Competitor c, GPSFix fix) {
+        Map<Waypoint, List<Distance>> result = xteCache.get(c).get(fix);
+        if (result == null) {
+            result = new HashMap<>();
+            Position p = fix.getPosition();
+            TimePoint t = fix.getTimePoint();
+            Course course = race.getRace().getCourse();
+            course.lockForRead();
+            try {
+                for (Waypoint w : course.getWaypoints()) {
+                    List<Distance> distances = new ArrayList<>();
+                    result.put(w, distances);
+                    for (Util.Pair<Position, Bearing> crossingInfo : getCrossingInformation(w, t)) {
+                        if (crossingInfo.getA() != null && crossingInfo.getB() != null) {
+                            distances.add(p.crossTrackError(crossingInfo.getA(), crossingInfo.getB()));
+                        }
+                    }
+                }
+            } finally {
+                course.unlockAfterRead();
+            }
+            xteCache.get(c).put(fix, result);
+        }
+        return result;
+    }
+
+    /**
+     * Calculates the cross-track error of each fix to the position and crossing bearing of each waypoint. Gates have
+     * two of these and lines always go from the port mark to the starboard mark.
+     * 
+     * 
+     * /* private void calculateCrossTrackErrors(Competitor c, Iterable<GPSFix> fixes, Iterable<Waypoint>
+     * waypointsToCalculate) { for (GPSFix fix : fixes) { Position fixPos = fix.getPosition(); TimePoint t =
+     * fix.getTimePoint(); Map<Waypoint, List<Double>> waypointXTE = new HashMap<Waypoint, List<Double>>();
+     * crossTrackErrors.get(c).put(fix, waypointXTE); for (Waypoint w : race.getRace().getCourse().getWaypoints()) {
+     * List<Double> xte = new ArrayList<>(); waypointXTE.put(w, xte); for (Util.Pair<Position, Bearing> crossingInfo :
+     * getCrossingInformation(w, t)) { xte.add(fixPos.crossTrackError(crossingInfo.getA(),
+     * crossingInfo.getB()).getMeters()); } } } }
+     */
+
+    /**
+     * {@code xte1} and {@code xte2} are expected to have different signums or both be 0. The method
+     * interpolates between the time points {@code t1} and {@code t2} according to where the XTE is
+     * assumed to have crossed 0. The candidate is then generated for this interpolated time point.
+     */
+    private Candidate createCandidate(Competitor c, double xte1, double xte2, TimePoint t1, TimePoint t2, Waypoint w,
+            Boolean portMark) {
+        final long differenceInMillis = t2.asMillis() - t1.asMillis();
+        final double ratio = (Math.abs(xte1) / (Math.abs(xte1) + Math.abs(xte2)));
+        final TimePoint t = t1.plus((long) (differenceInMillis * ratio));
+        final Position p = race.getTrack(c).getEstimatedPosition(t, false);
+        final List<Distance> distances = calculateDistance(p, w, t);
+        final Distance d = portMark ? distances.get(0) : distances.get(1);
+        final double sidePenalty = getSidePenalty(w, p, t, portMark);
+        double probability = getDistanceBasedProbability(w, t, d) * sidePenalty;
+        final Double passesInTheRightDirectionProbability = passesInTheRightDirection(w, xte1, xte2, portMark);
+        // null would mean "unknown"; no penalty for those cases
+        probability = passesInTheRightDirectionProbability == null ? probability : probability * passesInTheRightDirectionProbability;
+        final Double startProbabilityBasedOnOtherCompetitors;
+        if (isStartWaypoint(w)) {
+            // add a penalty for a start candidate if we don't know the start time, it's not a gate start and
+            // at time point t the other competitors are largely not even close to the start waypoint;
+            // this will make start candidates much more likely if many other competitors are also very close to the
+            // start, and it will help ruling out those candidates where someone is practicing a start just for themselves
+            startProbabilityBasedOnOtherCompetitors = getProbabilityForStartCandidateBasedOnOtherCompetitorsBehavior(c, t);
+            if (startProbabilityBasedOnOtherCompetitors != null) {
+                probability *= startProbabilityBasedOnOtherCompetitors;
+            }
+        } else {
+            startProbabilityBasedOnOtherCompetitors = null;
+        }
+        return new XTECandidateImpl(race.getRace().getCourse().getIndexOfWaypoint(w) + 1, t, probability,
+                startProbabilityBasedOnOtherCompetitors, w, sidePenalty, passesInTheRightDirectionProbability);
+    }
+    
+    public static class AbsoluteGeometricDistanceAndSignedProjectedDistanceToStartLine {
+        private final Distance absoluteGeometricDistance;
+        private final Distance signedProjectedDistance;
+        public AbsoluteGeometricDistanceAndSignedProjectedDistanceToStartLine(Distance absoluteGeometricDistance,
+                Distance signedProjectedDistance) {
+            super();
+            this.absoluteGeometricDistance = absoluteGeometricDistance;
+            this.signedProjectedDistance = signedProjectedDistance;
+        }
+        public Distance getAbsoluteGeometricDistance() {
+            return absoluteGeometricDistance;
+        }
+        public Distance getSignedProjectedDistance() {
+            return signedProjectedDistance;
+        }
+        @Override
+        public String toString() {
+            return "AbsoluteGeometricDistanceAndSignedProjectedDistanceToStartLine [absoluteGeometricDistance="
+                    + absoluteGeometricDistance + ", signedProjectedDistance=" + signedProjectedDistance + "]";
+        }
+    }
+
+    /**
+     * For a fixed line start it is very likely that all competitors pass the start waypoint at about the same time, or
+     * that only a few competitors lag behind, e.g., because of start time penalties. This requires everyone to at least
+     * be pretty close to the start waypoint at the start time, of if we're looking at a competitor starting late, the
+     * field would at least have little variance and be consistently on the course side of the start line.
+     * <p>
+     * 
+     * Therefore, a start mark passing candidate is very likely when a large share of competitors is very close to the
+     * start line. If the other competitors are not very close to the start line, a start may still be likely if the
+     * others are on the course side and have similar distance to the start line, whereas it becomes pretty unlikely
+     * when everyone is sailing around anywhere on the course or behind the line but not being in close proximity to the
+     * line and not having similar distances to the start line while being on course side.
+     * 
+     * <ul>
+     * <li>check distance variance of other competitors; low variance could mean they started jointly</li>
+     * <li>for start *line*, consider the side on which the other competitors are; don't rule out a late start if other
+     * competitors have low distance variance and are on course side of the line</li>
+     * <li>generally consider distance of other competitors to line</li>
+     * <li>dampen "outliers" such as trackers forgotten in harbor or trackers not currently sending (80% of competitors
+     * that look like they are starting seems like a good guess)</li>
+     * </ul>
+     * 
+     * Approach: compute signed distances to start line (positive meaning on course side). Sort by absolute distance and
+     * compute a {@link #weight(double) weighted} average where the boats farthest away are considered less relevant than
+     * the ones closer, leading to a natural outlier removal.<p>
+     * 
+     * For the special case of a late starter, consider the weighted variance of the signed distance from the start line.
+     * A low variance with a positive average (meaning on course side) indicates that everyone else may have started around the
+     * same time, making this a probable late starter's candidate. Therefore, low variance with positive average shall increase
+     * a probability that was low because of a large weighted average distance.
+     * 
+     * @param t
+     *            the time point at which to consider the other competitors behavior relative to the start waypoint
+     * @return {@code null} if the {@link #race} has a gate start or the start time is known; a probability between 0..1
+     *         (inclusive) where 0 means that based on all but {@code c}'s relation to the start line it seems
+     *         completely unlikely that a candidate for {@code c} at time {@code t} could have been a start candidate; 1
+     *         meaning that based on the other competitors' relation to the start line at time point {@code t} is seems
+     *         a fact that this must have been the start.
+     * 
+     */
+    private Double getProbabilityForStartCandidateBasedOnOtherCompetitorsBehavior(Competitor c, TimePoint t) {
+        final Double result;
+        if (race.getStartOfRace(/* inferred */ false) == null && race.isGateStart() != Boolean.TRUE) {
+            final Waypoint start = race.getRace().getCourse().getFirstWaypoint();
+            final Iterable<Pair<Position, Bearing>> crossingInformationForStart = getCrossingInformation(start, t);
+            if (start == null) {
+                result = 1.0;
+            } else {
+                // if the start waypoint's passing instructions are unknown, assume it's a line
+                final boolean startIsLine = getPassingInstructions(start) == PassingInstruction.Line;
+                final List<AbsoluteGeometricDistanceAndSignedProjectedDistanceToStartLine> distancesToStartLineOfOtherCompetitors = new ArrayList<>();
+                for (final Competitor otherCompetitor : race.getRace().getCompetitors()) {
+                    if (otherCompetitor != c) {
+                        final DynamicGPSFixTrack<Competitor, GPSFixMoving> track = race.getTrack(otherCompetitor);
+                        if (track != null) {
+                            final Position estimatedPositionAtT = track.getEstimatedPosition(t, /* extrapolate */ true);
+                            final Distance otherCompetitorsDistanceToStartAtT = getMinDistanceOrNull(calculateDistance(estimatedPositionAtT, start, t));
+                            if (otherCompetitorsDistanceToStartAtT != null) {
+                                final Distance crossTrackError;
+                                if (startIsLine) {
+                                    Pair<Position, Bearing> crossingInformationForStartLine = crossingInformationForStart.iterator().next();
+                                    crossTrackError = estimatedPositionAtT.crossTrackError(crossingInformationForStartLine.getA(),
+                                            crossingInformationForStartLine.getB());
+                                } else {
+                                    crossTrackError = null;
+                                }
+                                distancesToStartLineOfOtherCompetitors.add(new
+                                        AbsoluteGeometricDistanceAndSignedProjectedDistanceToStartLine(otherCompetitorsDistanceToStartAtT, crossTrackError));
+                            }
+                        }
+                    }
+                }
+                result = getProbabilityOfStartBasedOnOtherCompetitorsStartLineDistances(distancesToStartLineOfOtherCompetitors, startIsLine);
+            }
+        } else {
+            result = null;
+        }
+        return result;
+    }
+
+    /**
+     * The method computes two probabilities of the candidate being a start: one based on the other competitors largely
+     * being close to the start line, meaning a regular start where the competitor starts roughly at the same time as
+     * everybody else; the other probability computed is based on the other competitors largely being in a similar
+     * distance to the start line on the course side, suggesting that the competitor is starting late, but mostly
+     * everybody else did start earlier and around the same time. The probability returned is the probability of
+     * the start being the one <em>or</em> the other scenario which mathematically is represented by using the inverted
+     * probabilities of the two start options, multiplying them and inverting the resulting probability.<p>
+     * 
+     * Access needs to be protected to satisfy Maven-based test cases in com.sap.sailing.domain.test bundle which is not a fragment
+     */
+    protected Double getProbabilityOfStartBasedOnOtherCompetitorsStartLineDistances(
+            final List<AbsoluteGeometricDistanceAndSignedProjectedDistanceToStartLine> distancesToStartLineOfOtherCompetitors, boolean startIsLine) {
+        final Double result;
+        // sort by the absolute distance to start line
+        // boats within one hull length of the start line are great indicators that we're at the start:
+        final Distance hullLength = race.getRace().getBoatClass().getHullLength();
+        final Distance weightedAverageAbsoluteDistance;
+        if (!distancesToStartLineOfOtherCompetitors.isEmpty()) {
+            Collections.sort(distancesToStartLineOfOtherCompetitors, (a, b)->a.getAbsoluteGeometricDistance().compareTo(b.getAbsoluteGeometricDistance()));
+            Distance weightedAbsoluteDistanceSum = Distance.NULL;
+            int i=0;
+            double weightSum = 0;
+            for (final AbsoluteGeometricDistanceAndSignedProjectedDistanceToStartLine d : distancesToStartLineOfOtherCompetitors) {
+                final double weight = weight(((double) i)/distancesToStartLineOfOtherCompetitors.size());
+                final Distance weightedDistance = d.getAbsoluteGeometricDistance().scale(weight);
+                weightedAbsoluteDistanceSum = weightedAbsoluteDistanceSum.add(weightedDistance);
+                weightSum += weight;
+                i++;
+            }
+            weightedAverageAbsoluteDistance = weightedAbsoluteDistanceSum.scale(1. / weightSum);
+            final double probabilityOfStartWithOthers = Math.max(WORST_PENALTY_FOR_OTHER_COMPETITORS_BEING_FAR_FROM_START, Math.min(1.0,
+                    (1.-(1.-WORST_PENALTY_FOR_OTHER_COMPETITORS_BEING_FAR_FROM_START)/NUMBER_OF_HULL_LENGTHS_DISTANCE_FROM_START_AT_WHICH_WORST_PENALTY_APPLIES
+                            * (weightedAverageAbsoluteDistance.divide(hullLength)-1))));
+            if (startIsLine) {
+                // Now look at the variance, particularly on course side: low variance may mean we are looking at a late starter
+                // sort such that the boats with the least value (greatest negative amount) comes first and the last ~20% are largely ignored
+                Collections.sort(distancesToStartLineOfOtherCompetitors, (a, b)->a.getSignedProjectedDistance().compareTo(b.getSignedProjectedDistance()));
+                Distance weightedSignedDistanceSum = Distance.NULL;
+                weightSum = 0;
+                i=0;
+                for (final AbsoluteGeometricDistanceAndSignedProjectedDistanceToStartLine d : distancesToStartLineOfOtherCompetitors) {
+                    final double weight = weight(((double) i)/distancesToStartLineOfOtherCompetitors.size());
+                    weightedSignedDistanceSum  = weightedSignedDistanceSum.add(d.getSignedProjectedDistance().scale(
+                            weight));
+                    weightSum += weight;
+                    i++;
+                }
+                final Distance weightedAverageSignedDistance = weightedSignedDistanceSum.scale(1. / weightSum);
+                i=0;
+                double signedDistanceVarianceSumInSquareMeters = 0;
+                weightSum = 0;
+                for (final AbsoluteGeometricDistanceAndSignedProjectedDistanceToStartLine d : distancesToStartLineOfOtherCompetitors) {
+                    final double differenceFromWeightedAverageInMeters = d.getSignedProjectedDistance().getMeters() - weightedAverageSignedDistance.getMeters();
+                    final double weight = weight(((double) i)/distancesToStartLineOfOtherCompetitors.size());
+                    signedDistanceVarianceSumInSquareMeters += weight*differenceFromWeightedAverageInMeters*differenceFromWeightedAverageInMeters;
+                    weightSum += weight;
+                    i++;
+                }
+                final double weightedVarianceInSquareMeters = signedDistanceVarianceSumInSquareMeters / weightSum;
+                final double weightedVarianceRatioToSquaredHullLength = weightedVarianceInSquareMeters / hullLength.getMeters() / hullLength.getMeters();
+                final double probabilityOfLateStart = Math.max(WORST_PENALTY_FOR_OTHER_COMPETITORS_BEING_FAR_FROM_START, Math.min(1.0,
+                        (1.-(1.-WORST_PENALTY_FOR_OTHER_COMPETITORS_BEING_FAR_FROM_START)/NUMBER_OF_HULL_LENGTHS_DISTANCE_FROM_START_AT_WHICH_WORST_PENALTY_APPLIES
+                                * (weightedVarianceRatioToSquaredHullLength-1))));
+                result = 1. - (1.-probabilityOfLateStart) * (1.-probabilityOfStartWithOthers);
+            } else {
+                result = probabilityOfStartWithOthers;
+            }
+        } else {
+            // no distance for any other competitor from the start line was available
+            result = 1.0;
+        }
+        return result;
+    }
+
+    /**
+     * Idea: sort and cut off the worst 20%. We played with weight functions for averaging the distances such that after sorting them
+     * in increasing order the smaller ones get greater weight and the "outlier" ones towards the end of the sorted set receive small
+     * weights. Still, if even the "best" (least) distances are far away, the result will be a low probability.
+     * A function that could be helpful is this: -atan(20*(x-0.8)) + Pi/2)/Pi. The 0.8 represents the 80% starting from which the
+     * weight declines sharply. The factor of 20 represents how sharp the decline is. x is between 0 and 1, representing the start
+     * and the end of the sorted distance collection, respectively. Outputs are between 0 and 1, representing the weight to assign
+     * to a distance while averaging.
+     */
+    private double weight(double relativePositionInDistanceCollectionInIncreasingOrder) {
+        final double SHARPNESS_OF_DECLINE = 100;
+        final double CENTER_OF_DECLINE = 0.8;
+        return (-Math.atan(SHARPNESS_OF_DECLINE*(relativePositionInDistanceCollectionInIncreasingOrder-CENTER_OF_DECLINE))+Math.PI/2) / Math.PI;
+    }
+
+    private Distance getMinDistanceOrNull(List<Distance> distances) {
+        Distance result = null;
+        for (Distance d : distances) {
+            if (d != null && (result == null || result.compareTo(d) > 0)) {
+                result = d;
+            }
+        }
+        return result;
+    }
+
+    private boolean isStartWaypoint(Waypoint w) {
+        return race.getRace().getCourse().getFirstWaypoint() == w;
+    }
+
+    /**
+     * Determines whether a candidate is on the correct side of a waypoint. This is defined by the crossing information.
+     * The cross-track error of <code>p</code> to the crossing Position and the crossing Bearing rotated by 90deg need
+     * to be negative. If the passing instructions are {@link PassingInstruction#Line}, it checks whether the boat
+     * passed between the two marks.
+     */
+    private double getSidePenalty(Waypoint w, Position p, TimePoint t, boolean portMark) {
+        boolean isOnRightSide = true;
+        Distance onWrongSide = new MeterDistance(0);        
+        PassingInstruction instruction = getPassingInstructions(w);
+        if (instruction == PassingInstruction.Line) {
+            List<Position> pos = new ArrayList<>();
+            for (Mark m : w.getMarks()) {
+                Position po = race.getOrCreateTrack(m).getEstimatedPosition(t, false);
+                if (po == null) {
+                    isOnRightSide = true;
+                    break;
+                }
+                pos.add(po);
+            }
+            if (pos.size() != 2) {
+                isOnRightSide = true;
+            }
+            Position leftMarkPos = pos.get(0);
+            Position rightMarkPos = pos.get(1);
+            Bearing diff1 = leftMarkPos.getBearingGreatCircle(p)
+                    .getDifferenceTo(leftMarkPos.getBearingGreatCircle(rightMarkPos));
+            Bearing diff2 = rightMarkPos.getBearingGreatCircle(p)
+                    .getDifferenceTo(rightMarkPos.getBearingGreatCircle(leftMarkPos));
+            if (Math.abs(diff1.getDegrees()) > 90 || Math.abs(diff2.getDegrees()) > 90) {
+                isOnRightSide =  false;
+                Distance leftDistance = p.getDistance(leftMarkPos);
+                Distance rightDistance = p.getDistance(rightMarkPos);
+                onWrongSide = leftDistance.getMeters() < rightDistance.getMeters() ? leftDistance : rightDistance;
+            }
+        } else {
+            Mark m = null;
+            if (instruction == PassingInstruction.Single_Unknown || instruction == PassingInstruction.Port || instruction == PassingInstruction.Starboard
+                    || instruction == PassingInstruction.FixedBearing || instruction == PassingInstruction.Offset) {
+                m = w.getMarks().iterator().next();
+            } else if (instruction == PassingInstruction.Gate) {
+                Util.Pair<Mark, Mark> pair = getPortAndStarboardMarks(t, w);
+                m = portMark ? pair.getA() : pair.getB();
+            }
+            if (m != null) {
+                Util.Pair<Position, Bearing> crossingInfo = Util.get(getCrossingInformation(w, t), portMark ? 0 : 1);
+                isOnRightSide = p.crossTrackError(crossingInfo.getA(), crossingInfo.getB().add(new DegreeBearingImpl(90))).getMeters() < 0;
+                if (isOnRightSide == false) {
+                    onWrongSide = p.getDistance(crossingInfo.getA());
+                }
+            }
+        }
+        final double result;
+        if (isOnRightSide == true) {
+            result = 1;
+        } else {
+            //TODO There should be a constant (either the 1.5 or the -0.2) which controls how strict the the curve  is.
+            result = Math.min(1.0, (1-PENALTY_FOR_WRONG_SIDE) *
+                            // consider the possibility that both, mark and boat could have been GPSFix.TYPICAL_HDOP off and
+                            // only start penalizing beyond this distance
+                            Math.pow(1.5, -0.2 * onWrongSide.add(GPSFix.TYPICAL_HDOP.scale(-2.0)).getMeters())
+                            + PENALTY_FOR_WRONG_SIDE);
+        }
+        return result;
+    }
+
+    /**
+     * Determines whether a candidate passes a waypoint in the right direction. A probability of 1 is assigned in case
+     * it does. Otherwise, depending on the passing instructions, {@link #PENALTY_FOR_WRONG_DIRECTION} or
+     * {@link #PENALTY_FOR_LINE_PASSED_IN_WRONG_DIRECTION} is returned as a "probability penalty" for passing the
+     * waypoint in the wrong direction. The penalty is worse if {@link PassingInstruction#Line lines} are passed in the
+     * wrong direction. Can only be applied to XTE-Candidates. For marks passed on port, the cross-track error should
+     * switch from positive to negative and vice versa. Lines are also from positive to negative as the cross-track
+     * error to a line is always positive when approaching it from the correct side.
+     * 
+     * @return {@code null} in case the passing instructions aren't defined and therefore the correct direction is not
+     *         known
+     */
+    private Double passesInTheRightDirection(Waypoint w, double xte1, double xte2, boolean portMark) {
+        final Double result;
+        PassingInstruction instruction = getPassingInstructions(w);
+        if (instruction == PassingInstruction.Single_Unknown) {
+            result = null;
+        } else if (instruction == PassingInstruction.Port
+                || (instruction == PassingInstruction.Gate && portMark)) {
+            result = xte1 > xte2 ? 1 : PENALTY_FOR_WRONG_DIRECTION;
+        } else if (instruction == PassingInstruction.Starboard || (instruction == PassingInstruction.Gate && !portMark)) {
+            result = xte1 < xte2 ? 1 : PENALTY_FOR_WRONG_DIRECTION;
+        } else if (instruction == PassingInstruction.Line) {
+            result = xte1 > xte2 ? 1 : PENALTY_FOR_LINE_PASSED_IN_WRONG_DIRECTION;
+        } else {
+            result = null;
+        }
+        return result;
+    }
+
+    /**
+     * @return a probability based on the distance to <code>w</code> and the average leg lengths before and after.
+     */
+    private Double getDistanceBasedProbability(Waypoint w, TimePoint t, Distance distance) {
+        final Double result;
+        Distance legLength = getAverageLengthOfAdjacentLegs(t, w);
+        if (legLength != null) {
+            result = 1 / (STRICTNESS_OF_DISTANCE_BASED_PROBABILITY/* Raising this will make it stricter */
+                    // reduce distance by 2x the typical HDOP, accounting for the possibility that some distance from the mark
+                    // may have been caused by inaccurate GPS tracking
+                    * Math.abs(Math.max(0.0, distance.add(GPSFix.TYPICAL_HDOP.scale(-2)).getMeters()) / legLength.getMeters()) + 1);
+        } else {
+            result = null;
+        }
+        return result;
+    }
+
+    /**
+     * @return an average of the estimated legs before and after <code>w</code>.
+     */
+    private Distance getAverageLengthOfAdjacentLegs(TimePoint t, Waypoint w) {
+        Course course = race.getRace().getCourse();
+        if (w == course.getFirstWaypoint()) {
+            return race.getTrackedLegStartingAt(w).getGreatCircleDistance(t);
+        } else if (w == course.getLastWaypoint()) {
+            return race.getTrackedLegFinishingAt(w).getGreatCircleDistance(t);
+        } else {
+            Distance before = race.getTrackedLegStartingAt(w).getGreatCircleDistance(t);
+            Distance after = race.getTrackedLegFinishingAt(w).getGreatCircleDistance(t);
+            if (after != null && before != null) {
+                return new MeterDistance(before.add(after).getMeters() / 2);
+            }
+            return null;
+        }
+    }
+
+    /**
+     * Calculates the distance from p to each mark of w at the timepoint t.
+     */
+    private List<Distance> calculateDistance(Position p, Waypoint w, TimePoint t) {
+        final List<Distance> distances = new ArrayList<>();
+        PassingInstruction instruction = getPassingInstructions(w);
+        boolean singleMark = false;
+        switch (instruction) {
+        case Port:
+        case Single_Unknown:
+        case Starboard:
+        case FixedBearing:
+            singleMark = true;
+            break;
+        case Gate:
+            Util.Pair<Mark, Mark> posGate = getPortAndStarboardMarks(t, w);
+            if (posGate.getA() != null) {
+                Position portGatePosition = race.getOrCreateTrack(posGate.getA()).getEstimatedPosition(t, false);
+                distances.add(portGatePosition != null ? p.getDistance(portGatePosition) : null);
+            } else {
+                distances.add(null);
+            }
+            if (posGate.getB() != null) {
+                Position starboardGatePosition = race.getOrCreateTrack(posGate.getB()).getEstimatedPosition(t, false);
+                distances.add(starboardGatePosition != null ? p.getDistance(starboardGatePosition) : null);
+            } else {
+                distances.add(null);
+            }
+            break;
+        case Line:
+            Util.Pair<Mark, Mark> posLine = getPortAndStarboardMarks(t, w);
+            if (posLine.getA() != null && posLine.getB() != null) {
+                Position portLinePosition = race.getOrCreateTrack(posLine.getA()).getEstimatedPosition(t, false);
+                Position starboardLinePosition = race.getOrCreateTrack(posLine.getB()).getEstimatedPosition(t, false);
+                distances.add((portLinePosition != null && starboardLinePosition != null) ? p.getDistanceToLine(
+                        portLinePosition, starboardLinePosition).abs() : null);
+            }
+            break;
+        case Offset:
+            singleMark = true;
+            // TODO Actually an Offset mark has two marks, only the first of which actually counts as being rounded. The
+            // passing of the second mark is also of interest though.
+            break;
+        case None:
+            break;
+        default:
+            break;
+        }
+        if (singleMark) {
+            Position markPosition = race.getOrCreateTrack(w.getMarks().iterator().next())
+                    .getEstimatedPosition(t, false);
+            distances.add(markPosition != null ? p.getDistance(markPosition) : null);
+        }
+        return distances;
+    }
+
+    private PassingInstruction getPassingInstructions(Waypoint w) {
+        final PassingInstruction result;
+        if (passingInstructions.containsKey(w)) {
+            result = passingInstructions.get(w);
+        } else {
+            result = determinePassingInstructions(w);
+            passingInstructions.put(w, result);
+        }
+        return result;
+    }
+
+    /**
+     * @return all possible ways to pass a waypoint, described as a position and a bearing. The line out of those two
+     *         must be crossed.
+     */
+    private Iterable<Util.Pair<Position, Bearing>> getCrossingInformation(Waypoint w, TimePoint t) {
+        List<Util.Pair<Position, Bearing>> result = new ArrayList<>();
+        PassingInstruction instruction = getPassingInstructions(w);
+        if (instruction == PassingInstruction.Line) {
+            Util.Pair<Mark, Mark> marks = getPortAndStarboardMarks(t, w);
+            Position portPosition = null;
+            Bearing b = null;
+            Mark portMark = marks.getA();
+            Mark starBoardMark = marks.getB();
+            if (portMark != null && starBoardMark != null) {
+                portPosition = race.getOrCreateTrack(portMark).getEstimatedPosition(t, false);
+                Position starboardPosition = race.getOrCreateTrack(starBoardMark).getEstimatedPosition(t, false);
+                if (portPosition != null && starboardPosition != null) {
+                    b = portPosition.getBearingGreatCircle(starboardPosition);
+                    result.add(new Util.Pair<Position, Bearing>(portPosition, b));
+                }
+            }
+        } else if (instruction == PassingInstruction.Gate) {
+            Position before = race.getApproximatePosition(race.getTrackedLegFinishingAt(w).getLeg().getFrom(), t);
+            Position after = race.getApproximatePosition(race.getTrackedLegStartingAt(w).getLeg().getTo(), t);
+            Util.Pair<Mark, Mark> pos = getPortAndStarboardMarks(t, w);
+            Mark portMark = pos.getA();
+            if (portMark != null) {
+                Position portPosition = race.getOrCreateTrack(portMark).getEstimatedPosition(t, false);
+                Bearing crossingPort = before.getBearingGreatCircle(portPosition).middle(
+                        after.getBearingGreatCircle(portPosition));
+                result.add(new Util.Pair<Position, Bearing>(portPosition, crossingPort));
+            }
+            Mark starboardMark = pos.getB();
+            if (starboardMark != null) {
+                Position starboardPosition = race.getOrCreateTrack(starboardMark).getEstimatedPosition(t, false);
+                Bearing crossingStarboard = before.getBearingGreatCircle(starboardPosition).middle(
+                        after.getBearingGreatCircle(starboardPosition));
+                result.add(new Util.Pair<Position, Bearing>(starboardPosition, crossingStarboard));
+            }
+        } else {
+            Bearing b = null;
+            Position p;
+            if (instruction == PassingInstruction.FixedBearing) {
+                b = w.getFixedBearing();
+            } else {
+                // TODO If the first of last waypoint is not a gate or line, this will lead to issues
+                Bearing before = race.getTrackedLegFinishingAt(w).getLegBearing(t);
+                Bearing after = race.getTrackedLegStartingAt(w).getLegBearing(t);
+                if (before != null && after != null) {
+                    b = before.middle(after.reverse());
+                }
+            }
+            p = race.getOrCreateTrack(w.getMarks().iterator().next()).getEstimatedPosition(t, false);
+            result.add(new Util.Pair<Position, Bearing>(p, b));
+        }
+        return result;
+    }
+
+    /**
+     * @return the marks of a waypoint with two marks in the order port, starboard (when approaching the waypoint from
+     *         the direction of the waypoint beforehand.
+     */
+    private Util.Pair<Mark, Mark> getPortAndStarboardMarks(TimePoint t, Waypoint w) {
+        List<Position> markPositions = new ArrayList<Position>();
+        for (Mark mark : w.getMarks()) {
+            final Position estimatedMarkPosition = race.getOrCreateTrack(mark).getEstimatedPosition(t, /* extrapolate */
+            false);
+            if (estimatedMarkPosition == null) {
+                return new Util.Pair<Mark, Mark>(null, null);
+            }
+            markPositions.add(estimatedMarkPosition);
+        }
+        if (markPositions.size() != 2){
+            return new Util.Pair<Mark, Mark>(null, null);
+        }
+        final List<Leg> legs = race.getRace().getCourse().getLegs();
+        final int indexOfWaypoint = race.getRace().getCourse().getIndexOfWaypoint(w);
+        if (indexOfWaypoint < 0) {
+            return new Util.Pair<Mark, Mark>(null, null);
+        }
+        final boolean isStartLine = indexOfWaypoint == 0;
+        final Bearing legDeterminingDirectionBearing = race.getTrackedLeg(
+                legs.get(isStartLine ? 0 : indexOfWaypoint - 1)).getLegBearing(t);
+        if (legDeterminingDirectionBearing == null) {
+            return new Util.Pair<Mark, Mark>(null, null);
+        }
+        Distance crossTrackErrorOfMark0OnLineFromMark1ToNextWaypoint = markPositions.get(0).crossTrackError(
+                markPositions.get(1), legDeterminingDirectionBearing);
+        final Mark starboardMarkWhileApproachingLine;
+        final Mark portMarkWhileApproachingLine;
+        if (crossTrackErrorOfMark0OnLineFromMark1ToNextWaypoint.getMeters() < 0) {
+            portMarkWhileApproachingLine = Util.get(w.getMarks(), 0);
+            starboardMarkWhileApproachingLine = Util.get(w.getMarks(), 1);
+        } else {
+            portMarkWhileApproachingLine = Util.get(w.getMarks(), 1);
+            starboardMarkWhileApproachingLine = Util.get(w.getMarks(), 0);
+        }
+        return new Util.Pair<Mark, Mark>(portMarkWhileApproachingLine, starboardMarkWhileApproachingLine);
+    }
+
+}