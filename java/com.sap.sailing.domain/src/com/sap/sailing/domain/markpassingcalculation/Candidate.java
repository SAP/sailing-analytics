package com.sap.sailing.domain.markpassingcalculation;

import com.sap.sailing.domain.base.Waypoint;
import com.sap.sailing.domain.common.TimePoint;
import com.sap.sailing.domain.markpassingcalculation.impl.CandidateChooserImpl;
import com.sap.sailing.domain.markpassingcalculation.impl.CandidateImpl;

/**
 * Represent the possible {@link MarkPassing} of a {@link Waypoint}. It contains the {@link Waypoint} it might be passing, a
 * {@link TimePoint}, the probability that this candidate is a passing (e.g. based on the distance to the
<<<<<<< HEAD
 * {@link Waypoint}) and the one-based(!) ID of this Waypoint. The ID is one based because the standard implemantation
 * of {@link CandidateChooser} (see {@link CandidateChooserImpl}) uses a proxy Candidates at the end and the beginning
 * of the race, the one at the beginning recieves the ID 0. 
=======
 * {@link Waypoint}) and the one-based(!) ID of this Waypoint. The ID is one based because the standard implementation
 * of {@link AbstractCandidateChooser} (see {@link CandidateChooser}) uses a proxy Candidates at the end and the
 * beginning of the race, the one at the beginning receives the ID 0. Candidates are created in an
 * {@link AbstractCandidateFinder}, which determines where a passing could be and assigns them
>>>>>>> 2ef7eac7
 * 
 * @author Nicolas Klose
 * 
 */
<<<<<<< HEAD
public interface Candidate extends Comparable<CandidateImpl> {

    Waypoint getWaypoint();

    int getOneBasedIndexOfWaypoint();
=======
public class Candidate implements Comparable<Candidate> {
    private Waypoint waypoint;
    private TimePoint timePoint;
    private double distanceProbability;
    private Integer id;
    private boolean rightSide;
    private boolean rightDirection;
    private String type;

    public Candidate(int id, TimePoint timePoint, double distanceProbability, Waypoint w, boolean rightSide, boolean rightDirection, String type) {
        this.waypoint = w;
        this.timePoint = timePoint;
        this.distanceProbability = distanceProbability;
        this.id = id;
        this.rightSide = rightSide;
        this.rightDirection=rightDirection;
        this.type = type;
    }
>>>>>>> 2ef7eac7

    TimePoint getTimePoint();

<<<<<<< HEAD
    /**
     * @return the probability that this actually is a passing.
     */
    Double getProbability();

    int compareTo(Candidate arg0);
    
=======
    public TimePoint getTimePoint() {
        return timePoint;
    }

    public Double getProbability() {
        double factor= (rightSide&&rightDirection)?1:(rightSide||rightDirection)?0.7:0.4;
        double cost = distanceProbability * factor;
        return cost;
    }

    public Waypoint getWaypoint() {
        return waypoint;
    }

    public String toString() {
        return type + "-Candidate for " + id + " with cost " + getProbability() + "and Timepoint " + timePoint;
    }

    @Override
    public int compareTo(Candidate arg0) {
        return id != arg0.getID() ? id.compareTo(arg0.getID()) : timePoint != arg0.getTimePoint() ? timePoint.compareTo(arg0.getTimePoint()) : getProbability().compareTo(arg0.getProbability());
    }
>>>>>>> 2ef7eac7
}
<|MERGE_RESOLUTION|>--- conflicted
+++ resolved
@@ -1,86 +1,33 @@
-package com.sap.sailing.domain.markpassingcalculation;
-
-import com.sap.sailing.domain.base.Waypoint;
-import com.sap.sailing.domain.common.TimePoint;
-import com.sap.sailing.domain.markpassingcalculation.impl.CandidateChooserImpl;
-import com.sap.sailing.domain.markpassingcalculation.impl.CandidateImpl;
-
-/**
- * Represent the possible {@link MarkPassing} of a {@link Waypoint}. It contains the {@link Waypoint} it might be passing, a
- * {@link TimePoint}, the probability that this candidate is a passing (e.g. based on the distance to the
-<<<<<<< HEAD
- * {@link Waypoint}) and the one-based(!) ID of this Waypoint. The ID is one based because the standard implemantation
- * of {@link CandidateChooser} (see {@link CandidateChooserImpl}) uses a proxy Candidates at the end and the beginning
- * of the race, the one at the beginning recieves the ID 0. 
-=======
- * {@link Waypoint}) and the one-based(!) ID of this Waypoint. The ID is one based because the standard implementation
- * of {@link AbstractCandidateChooser} (see {@link CandidateChooser}) uses a proxy Candidates at the end and the
- * beginning of the race, the one at the beginning receives the ID 0. Candidates are created in an
- * {@link AbstractCandidateFinder}, which determines where a passing could be and assigns them
->>>>>>> 2ef7eac7
- * 
- * @author Nicolas Klose
- * 
- */
-<<<<<<< HEAD
-public interface Candidate extends Comparable<CandidateImpl> {
-
-    Waypoint getWaypoint();
-
-    int getOneBasedIndexOfWaypoint();
-=======
-public class Candidate implements Comparable<Candidate> {
-    private Waypoint waypoint;
-    private TimePoint timePoint;
-    private double distanceProbability;
-    private Integer id;
-    private boolean rightSide;
-    private boolean rightDirection;
-    private String type;
-
-    public Candidate(int id, TimePoint timePoint, double distanceProbability, Waypoint w, boolean rightSide, boolean rightDirection, String type) {
-        this.waypoint = w;
-        this.timePoint = timePoint;
-        this.distanceProbability = distanceProbability;
-        this.id = id;
-        this.rightSide = rightSide;
-        this.rightDirection=rightDirection;
-        this.type = type;
-    }
->>>>>>> 2ef7eac7
-
-    TimePoint getTimePoint();
-
-<<<<<<< HEAD
-    /**
-     * @return the probability that this actually is a passing.
-     */
-    Double getProbability();
-
-    int compareTo(Candidate arg0);
-    
-=======
-    public TimePoint getTimePoint() {
-        return timePoint;
-    }
-
-    public Double getProbability() {
-        double factor= (rightSide&&rightDirection)?1:(rightSide||rightDirection)?0.7:0.4;
-        double cost = distanceProbability * factor;
-        return cost;
-    }
-
-    public Waypoint getWaypoint() {
-        return waypoint;
-    }
-
-    public String toString() {
-        return type + "-Candidate for " + id + " with cost " + getProbability() + "and Timepoint " + timePoint;
-    }
-
-    @Override
-    public int compareTo(Candidate arg0) {
-        return id != arg0.getID() ? id.compareTo(arg0.getID()) : timePoint != arg0.getTimePoint() ? timePoint.compareTo(arg0.getTimePoint()) : getProbability().compareTo(arg0.getProbability());
-    }
->>>>>>> 2ef7eac7
-}
+package com.sap.sailing.domain.markpassingcalculation;
+
+import com.sap.sailing.domain.base.Waypoint;
+import com.sap.sailing.domain.common.TimePoint;
+import com.sap.sailing.domain.markpassingcalculation.impl.CandidateChooserImpl;
+import com.sap.sailing.domain.markpassingcalculation.impl.CandidateImpl;
+
+/**
+ * Represent the possible {@link MarkPassing} of a {@link Waypoint}. It contains the {@link Waypoint} it might be passing, a
+ * {@link TimePoint}, the probability that this candidate is a passing (e.g. based on the distance to the
+ * {@link Waypoint}) and the one-based(!) ID of this Waypoint. The ID is one based because the standard implementation
+ * of {@link CandidateChooser} (see {@link CandidateChooserImpl}) uses a proxy Candidates at the end and the beginning
+ * of the race, the one at the beginning recieves the ID 0. 
+ * 
+ * @author Nicolas Klose
+ * 
+ */
+public interface Candidate extends Comparable<CandidateImpl> {
+
+    Waypoint getWaypoint();
+
+    int getOneBasedIndexOfWaypoint();
+
+    TimePoint getTimePoint();
+
+    /**
+     * @return the probability that this actually is a passing.
+     */
+    Double getProbability();
+
+    int compareTo(Candidate arg0);
+    
+}