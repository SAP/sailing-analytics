package com.sap.sailing.domain.markpassingcalculation;

import java.util.ArrayList;
import java.util.HashMap;
import java.util.HashSet;
import java.util.List;
import java.util.Map;
import java.util.Map.Entry;
import java.util.Set;
import java.util.concurrent.Callable;
import java.util.concurrent.ExecutorService;
import java.util.concurrent.Executors;
import java.util.concurrent.LinkedBlockingQueue;
import java.util.concurrent.ThreadPoolExecutor;
import java.util.concurrent.TimeUnit;
import java.util.logging.Level;
import java.util.logging.Logger;

import com.sap.sailing.domain.base.Competitor;
import com.sap.sailing.domain.base.Mark;
import com.sap.sailing.domain.base.Waypoint;
import com.sap.sailing.domain.common.tracking.GPSFix;
import com.sap.sailing.domain.markpassingcalculation.impl.CandidateChooserImpl;
import com.sap.sailing.domain.markpassingcalculation.impl.CandidateFinderImpl;
import com.sap.sailing.domain.tracking.DynamicTrackedRace;
import com.sap.sailing.domain.tracking.MarkPassing;
import com.sap.sse.common.TimePoint;
import com.sap.sse.common.Util;
import com.sap.sse.common.Util.Pair;
import com.sap.sse.common.Util.Triple;
import com.sap.sse.util.impl.ThreadFactoryWithPriority;

/**
 * Calculates the {@link MarkPassing}s for a {@link DynamicTrackedRace} using an {@link CandidateFinder} and an
 * {@link CandidateChooser}. The finder evaluates the fixes and finds possible MarkPassings as {@link Candidate}s . The
 * chooser than finds the most likely sequence of {@link Candidate}s and updates the race with new {@link MarkPassing}s
 * for this sequence. Upon calling the constructor {@link #MarkPassingCalculator(DynamicTrackedRace, boolean)} this
 * happens for the current state of the race. In addition, for live races, the <code>listen</code> parameter of the
 * constructor should be true. Then a {@link MarkPassingUpdateListener} is initialized which puts new fixes into a queue
 * as {@link StorePositionUpdateStrategy}. A new thread will also be started to evaluate the new fixes (See
 * {@link CandidateFinder} and {@link CandidateChooser}). This continues until the {@link MarkPassingUpdateListener}
 * signals that the race is over (after {@link #stop()} is called.
 * 
 * @author Nicolas Klose
 * 
 */
public class MarkPassingCalculator {
    private final DynamicTrackedRace race;
    private CandidateFinder finder;
    private CandidateChooser chooser;
    private static final Logger logger = Logger.getLogger(MarkPassingCalculator.class.getName());
    private final MarkPassingUpdateListener listener;
    private final static ExecutorService executor = new ThreadPoolExecutor(/* corePoolSize */Math.max(Runtime
            .getRuntime().availableProcessors() - 1, 3),
    /* maximumPoolSize */Math.max(Runtime.getRuntime().availableProcessors() - 1, 3),
    /* keepAliveTime */60, TimeUnit.SECONDS,
    /* workQueue */new LinkedBlockingQueue<Runnable>(), new ThreadFactoryWithPriority(Thread.NORM_PRIORITY - 1));

    private boolean suspended = false;

    public MarkPassingCalculator(DynamicTrackedRace race, boolean listen) {
        if (listen) {
            listener = new MarkPassingUpdateListener(race);
        } else {
            listener = null;
        }
        this.race = race;
        finder = new CandidateFinderImpl(race);
        chooser = new CandidateChooserImpl(race);
        for (Competitor c : race.getRace().getCompetitors()) {
            Util.Pair<Iterable<Candidate>, Iterable<Candidate>> allCandidates = finder.getAllCandidates(c);
            chooser.calculateMarkPassDeltas(c, allCandidates.getA(), allCandidates.getB());
        }
        if (listen) {
            new Thread(new Listen(), "MarkPassingCalculator for race " + race.getRace().getName()).start();
        }
    }

    /**
     * Waits until an object is in the queue, then drains it entirely. After that the information is sorted depending on
     * whether it is a fix, an updated waypoint or an updated fixed markpassing. Finally, if <code>suspended</code> is
     * false, new passing are computed. First new wayponts are evaluated, than new fixed markpassings. Than the
     * markpassings are computed using mark and competitor fixes.
     * 
     * @author Nicolas Klose
     * 
     */
    private class Listen implements Runnable {
        @Override
        public void run() {
            try {
                logger.fine("MarkPassingCalculator is listening");
                boolean finished = false;
                Map<Competitor, List<GPSFix>> competitorFixes = new HashMap<>();
                Map<Mark, List<GPSFix>> markFixes = new HashMap<>();
                List<Waypoint> addedWaypoints = new ArrayList<>();
                List<Waypoint> removedWaypoints = new ArrayList<>();
                Integer smallestChangedWaypointIndex = null;
                List<Triple<Competitor, Integer, TimePoint>> fixedMarkPassings = new ArrayList<>();
                List<Pair<Competitor, Integer>> removedFixedMarkPassings = new ArrayList<>();
                List<Pair<Competitor, Integer>> suppressedMarkPassings = new ArrayList<>();
                List<Competitor> unsuppressedMarkPassings = new ArrayList<>();
                while (!finished) {
                    logger.finer("MPC is checking the queue");
                    List<StorePositionUpdateStrategy> allNewFixInsertions = new ArrayList<>();
                    try {
                        allNewFixInsertions.add(listener.getQueue().take());
                    } catch (InterruptedException e) {
                        logger.log(Level.SEVERE, "MarkPassingCalculator threw exception " + e.getMessage()
                                + " while waiting for new GPSFixes");
                    }
                    listener.getQueue().drainTo(allNewFixInsertions);
                    logger.finer("MPC recieved "+ allNewFixInsertions.size()+" new updates.");
                    for (StorePositionUpdateStrategy fixInsertion : allNewFixInsertions) {
                        if (listener.isEndMarker(fixInsertion)) {
                            logger.info("Stopping "+MarkPassingCalculator.this+"'s listener");
                            finished = true;
                        } else {
                            fixInsertion.storePositionUpdate(competitorFixes, markFixes, addedWaypoints, removedWaypoints,
                                    smallestChangedWaypointIndex, fixedMarkPassings, removedFixedMarkPassings,
                                    suppressedMarkPassings, unsuppressedMarkPassings);
                        }
                    }
                    if (!suspended) {
                        if (smallestChangedWaypointIndex != null) {
                            Map<Competitor, Util.Pair<List<Candidate>, List<Candidate>>> candidateDeltas = finder
                                    .updateWaypoints(addedWaypoints, removedWaypoints, smallestChangedWaypointIndex);
                            chooser.removeWaypoints(removedWaypoints);
                            chooser.addWaypoints(addedWaypoints);
                            for (Entry<Competitor, Util.Pair<List<Candidate>, List<Candidate>>> entry : candidateDeltas
                                    .entrySet()) {
                                Util.Pair<List<Candidate>, List<Candidate>> pair = entry.getValue();
                                chooser.calculateMarkPassDeltas(entry.getKey(), pair.getA(), pair.getB());
                            }
                        }
                        updateManuallySetMarkPassings(fixedMarkPassings, removedFixedMarkPassings, suppressedMarkPassings,
                                unsuppressedMarkPassings);
                        computeMarkPasses(competitorFixes, markFixes);
                        competitorFixes.clear();
                        markFixes.clear();
                        addedWaypoints.clear();
                        removedWaypoints.clear();
                        fixedMarkPassings.clear();
                        removedFixedMarkPassings.clear();
                        suppressedMarkPassings.clear();
                        unsuppressedMarkPassings.clear();
                    }
<<<<<<< HEAD
                    updateManuallySetMarkPassings(fixedMarkPassings, removedFixedMarkPassings, suppressedMarkPassings,
                            unsuppressedMarkPassings);
                    computeMarkPasses(competitorFixes, markFixes);
                    competitorFixes.clear();
                    markFixes.clear();
                    addedWaypoints.clear();
                    removedWaypoints.clear();
                    smallestChangedWaypointIndex = null;
                    fixedMarkPassings.clear();
                    removedFixedMarkPassings.clear();
                    suppressedMarkPassings.clear();
                    unsuppressedMarkPassings.clear();
=======
>>>>>>> b0dbb42a
                }
            } finally {
                logger.info("MarkPassingCalculator Listen thread terminating");
            }
        }

        private void updateManuallySetMarkPassings(List<Triple<Competitor, Integer, TimePoint>> fixedMarkPassings,
                List<Pair<Competitor, Integer>> removedMarkPassings,
                List<Pair<Competitor, Integer>> suppressedMarkPassings, List<Competitor> unsuppressedMarkPassings) {
            logger.finest("Updating manually edited MarkPassings");
            for (Pair<Competitor, Integer> pair : suppressedMarkPassings) {
                chooser.suppressMarkPassings(pair.getA(), pair.getB());
            }
            for (Competitor c : unsuppressedMarkPassings) {
                chooser.stopSuppressingMarkPassings(c);
            }

            for (Pair<Competitor, Integer> pair : removedMarkPassings) {
                chooser.removeFixedPassing(pair.getA(), pair.getB());
            }
            for (Triple<Competitor, Integer, TimePoint> triple : fixedMarkPassings) {
                chooser.setFixedPassing(triple.getA(), triple.getB(), triple.getC());
            }
        }

        /**
         * The calculation has two steps. For every mark with new fixes those competitor fixes are calculated that may
         * have changed their status as a {@link Candidate} (see {@code FixesAffectedByNewMarkFixes}). These fixes,
         * along with any new competitor fixes, are passed into the executor, one task per competitor. The
         * {@link CandidateFinder} uses the fixes to calculate any new or wrong Candidates. These are passed to the
         * {@link CandidateChooser} to calculate any new {@link MarkPassing}s (see {@link ComputeMarkPassings}).
         * 
         */
        private void computeMarkPasses(Map<Competitor, List<GPSFix>> newCompetitorFixes,
                Map<Mark, List<GPSFix>> newMarkFixes) {
            logger.finer("Calculating markpassings with " + newCompetitorFixes.size() + " new competitor Fixes and "
                    + newMarkFixes.size() + "new mark fixes.");
            Map<Competitor, Set<GPSFix>> combinedCompetitorFixes = new HashMap<>();

            for (Entry<Competitor, List<GPSFix>> competitorEntry : newCompetitorFixes.entrySet()) {
                Set<GPSFix> fixesForCompetitor = new HashSet<>();
                combinedCompetitorFixes.put(competitorEntry.getKey(), fixesForCompetitor);
                fixesForCompetitor.addAll(competitorEntry.getValue());
            }
            if (!newMarkFixes.isEmpty()) {
                // FIXME bug 2745 use new mark fixes to invalidate chooser's mark position and mutual mark/waypoint distance cache
                for (Entry<Competitor, List<GPSFix>> fixesAffectedByNewMarkFixes : finder
                        .calculateFixesAffectedByNewMarkFixes(newMarkFixes).entrySet()) {
                    Set<GPSFix> fixes = combinedCompetitorFixes.get(fixesAffectedByNewMarkFixes.getKey());
                    if (fixes == null) {
                        fixes = new HashSet<>();
                        combinedCompetitorFixes.put(fixesAffectedByNewMarkFixes.getKey(), fixes);
                    }
                    fixes.addAll(fixesAffectedByNewMarkFixes.getValue());
                }
            }
            List<Callable<Object>> tasks = new ArrayList<>();
            for (Entry<Competitor, Set<GPSFix>> c : combinedCompetitorFixes.entrySet()) {
                tasks.add(Executors.callable(new ComputeMarkPassings(c.getKey(), c.getValue())));
            }
            try {
                executor.invokeAll(tasks);
            } catch (InterruptedException e) {
                e.printStackTrace();
            }
        }

        private class ComputeMarkPassings implements Runnable {
            Competitor c;
            Iterable<GPSFix> fixes;

            public ComputeMarkPassings(Competitor c, Iterable<GPSFix> fixes) {
                this.c = c;
                this.fixes = fixes;
            }

            @Override
            public void run() {
                logger.finer("Calculating MarkPassings for " + c + " (" + Util.size(fixes) + " new fixes)");
                Util.Pair<Iterable<Candidate>, Iterable<Candidate>> candidateDeltas = finder.getCandidateDeltas(c,
                        fixes);
                logger.finer("Received " + Util.size(candidateDeltas.getA()) + " new Candidates and will remove "
                        + Util.size(candidateDeltas.getB()) + " old Candidates for " + c);
                chooser.calculateMarkPassDeltas(c, candidateDeltas.getA(), candidateDeltas.getB());
            }
        }

    }

    /**
     * Only suspends the actual calculation. Even when suspended all incoming fixes are added to the queue and sorted.
     */
    public void suspend() {
        logger.finest("Suspended MarkPassingCalculator");
        suspended = true;
    }

    /**
     * An empty object is written to the queue to ensure that any fixes that have been removed from the queue are
     * evaluated even if nothing else arrives after this is called.
     */
    public void resume() {
        logger.finest("Resumed MarkPassingCalculator");
        suspended = false;
        listener.getQueue().add(new StorePositionUpdateStrategy() {
            @Override
            public void storePositionUpdate(Map<Competitor, List<GPSFix>> competitorFixes,
                    Map<Mark, List<GPSFix>> markFixes, List<Waypoint> addedWaypoints, List<Waypoint> removedWaypoints,
                    Integer smallestChangedWaypointIndex,
                    List<Triple<Competitor, Integer, TimePoint>> fixedMarkPassings,
                    List<Pair<Competitor, Integer>> removedMarkPassings,
                    List<Pair<Competitor, Integer>> suppressedMarkPassings, List<Competitor> unSuppressedMarkPassings) {
            }
        });
    }

    public void stop() {
        listener.stop();
    }

    public void recalculateEverything() {
        finder = new CandidateFinderImpl(race);
        chooser = new CandidateChooserImpl(race);
        for (Competitor c : race.getRace().getCompetitors()) {
            Util.Pair<Iterable<Candidate>, Iterable<Candidate>> allCandidates = finder.getAllCandidates(c);
            chooser.calculateMarkPassDeltas(c, allCandidates.getA(), allCandidates.getB());
        }
    }

    public MarkPassingUpdateListener getListener() {
        return listener;
    }
}<|MERGE_RESOLUTION|>--- conflicted
+++ resolved
@@ -1,295 +1,281 @@
-package com.sap.sailing.domain.markpassingcalculation;
-
-import java.util.ArrayList;
-import java.util.HashMap;
-import java.util.HashSet;
-import java.util.List;
-import java.util.Map;
-import java.util.Map.Entry;
-import java.util.Set;
-import java.util.concurrent.Callable;
-import java.util.concurrent.ExecutorService;
-import java.util.concurrent.Executors;
-import java.util.concurrent.LinkedBlockingQueue;
-import java.util.concurrent.ThreadPoolExecutor;
-import java.util.concurrent.TimeUnit;
-import java.util.logging.Level;
-import java.util.logging.Logger;
-
-import com.sap.sailing.domain.base.Competitor;
-import com.sap.sailing.domain.base.Mark;
-import com.sap.sailing.domain.base.Waypoint;
-import com.sap.sailing.domain.common.tracking.GPSFix;
-import com.sap.sailing.domain.markpassingcalculation.impl.CandidateChooserImpl;
-import com.sap.sailing.domain.markpassingcalculation.impl.CandidateFinderImpl;
-import com.sap.sailing.domain.tracking.DynamicTrackedRace;
-import com.sap.sailing.domain.tracking.MarkPassing;
-import com.sap.sse.common.TimePoint;
-import com.sap.sse.common.Util;
-import com.sap.sse.common.Util.Pair;
-import com.sap.sse.common.Util.Triple;
-import com.sap.sse.util.impl.ThreadFactoryWithPriority;
-
-/**
- * Calculates the {@link MarkPassing}s for a {@link DynamicTrackedRace} using an {@link CandidateFinder} and an
- * {@link CandidateChooser}. The finder evaluates the fixes and finds possible MarkPassings as {@link Candidate}s . The
- * chooser than finds the most likely sequence of {@link Candidate}s and updates the race with new {@link MarkPassing}s
- * for this sequence. Upon calling the constructor {@link #MarkPassingCalculator(DynamicTrackedRace, boolean)} this
- * happens for the current state of the race. In addition, for live races, the <code>listen</code> parameter of the
- * constructor should be true. Then a {@link MarkPassingUpdateListener} is initialized which puts new fixes into a queue
- * as {@link StorePositionUpdateStrategy}. A new thread will also be started to evaluate the new fixes (See
- * {@link CandidateFinder} and {@link CandidateChooser}). This continues until the {@link MarkPassingUpdateListener}
- * signals that the race is over (after {@link #stop()} is called.
- * 
- * @author Nicolas Klose
- * 
- */
-public class MarkPassingCalculator {
-    private final DynamicTrackedRace race;
-    private CandidateFinder finder;
-    private CandidateChooser chooser;
-    private static final Logger logger = Logger.getLogger(MarkPassingCalculator.class.getName());
-    private final MarkPassingUpdateListener listener;
-    private final static ExecutorService executor = new ThreadPoolExecutor(/* corePoolSize */Math.max(Runtime
-            .getRuntime().availableProcessors() - 1, 3),
-    /* maximumPoolSize */Math.max(Runtime.getRuntime().availableProcessors() - 1, 3),
-    /* keepAliveTime */60, TimeUnit.SECONDS,
-    /* workQueue */new LinkedBlockingQueue<Runnable>(), new ThreadFactoryWithPriority(Thread.NORM_PRIORITY - 1));
-
-    private boolean suspended = false;
-
-    public MarkPassingCalculator(DynamicTrackedRace race, boolean listen) {
-        if (listen) {
-            listener = new MarkPassingUpdateListener(race);
-        } else {
-            listener = null;
-        }
-        this.race = race;
-        finder = new CandidateFinderImpl(race);
-        chooser = new CandidateChooserImpl(race);
-        for (Competitor c : race.getRace().getCompetitors()) {
-            Util.Pair<Iterable<Candidate>, Iterable<Candidate>> allCandidates = finder.getAllCandidates(c);
-            chooser.calculateMarkPassDeltas(c, allCandidates.getA(), allCandidates.getB());
-        }
-        if (listen) {
-            new Thread(new Listen(), "MarkPassingCalculator for race " + race.getRace().getName()).start();
-        }
-    }
-
-    /**
-     * Waits until an object is in the queue, then drains it entirely. After that the information is sorted depending on
-     * whether it is a fix, an updated waypoint or an updated fixed markpassing. Finally, if <code>suspended</code> is
-     * false, new passing are computed. First new wayponts are evaluated, than new fixed markpassings. Than the
-     * markpassings are computed using mark and competitor fixes.
-     * 
-     * @author Nicolas Klose
-     * 
-     */
-    private class Listen implements Runnable {
-        @Override
-        public void run() {
-            try {
-                logger.fine("MarkPassingCalculator is listening");
-                boolean finished = false;
-                Map<Competitor, List<GPSFix>> competitorFixes = new HashMap<>();
-                Map<Mark, List<GPSFix>> markFixes = new HashMap<>();
-                List<Waypoint> addedWaypoints = new ArrayList<>();
-                List<Waypoint> removedWaypoints = new ArrayList<>();
-                Integer smallestChangedWaypointIndex = null;
-                List<Triple<Competitor, Integer, TimePoint>> fixedMarkPassings = new ArrayList<>();
-                List<Pair<Competitor, Integer>> removedFixedMarkPassings = new ArrayList<>();
-                List<Pair<Competitor, Integer>> suppressedMarkPassings = new ArrayList<>();
-                List<Competitor> unsuppressedMarkPassings = new ArrayList<>();
-                while (!finished) {
-                    logger.finer("MPC is checking the queue");
-                    List<StorePositionUpdateStrategy> allNewFixInsertions = new ArrayList<>();
-                    try {
-                        allNewFixInsertions.add(listener.getQueue().take());
-                    } catch (InterruptedException e) {
-                        logger.log(Level.SEVERE, "MarkPassingCalculator threw exception " + e.getMessage()
-                                + " while waiting for new GPSFixes");
-                    }
-                    listener.getQueue().drainTo(allNewFixInsertions);
-                    logger.finer("MPC recieved "+ allNewFixInsertions.size()+" new updates.");
-                    for (StorePositionUpdateStrategy fixInsertion : allNewFixInsertions) {
-                        if (listener.isEndMarker(fixInsertion)) {
-                            logger.info("Stopping "+MarkPassingCalculator.this+"'s listener");
-                            finished = true;
-                        } else {
-                            fixInsertion.storePositionUpdate(competitorFixes, markFixes, addedWaypoints, removedWaypoints,
-                                    smallestChangedWaypointIndex, fixedMarkPassings, removedFixedMarkPassings,
-                                    suppressedMarkPassings, unsuppressedMarkPassings);
-                        }
-                    }
-                    if (!suspended) {
-                        if (smallestChangedWaypointIndex != null) {
-                            Map<Competitor, Util.Pair<List<Candidate>, List<Candidate>>> candidateDeltas = finder
-                                    .updateWaypoints(addedWaypoints, removedWaypoints, smallestChangedWaypointIndex);
-                            chooser.removeWaypoints(removedWaypoints);
-                            chooser.addWaypoints(addedWaypoints);
-                            for (Entry<Competitor, Util.Pair<List<Candidate>, List<Candidate>>> entry : candidateDeltas
-                                    .entrySet()) {
-                                Util.Pair<List<Candidate>, List<Candidate>> pair = entry.getValue();
-                                chooser.calculateMarkPassDeltas(entry.getKey(), pair.getA(), pair.getB());
-                            }
-                        }
-                        updateManuallySetMarkPassings(fixedMarkPassings, removedFixedMarkPassings, suppressedMarkPassings,
-                                unsuppressedMarkPassings);
-                        computeMarkPasses(competitorFixes, markFixes);
-                        competitorFixes.clear();
-                        markFixes.clear();
-                        addedWaypoints.clear();
-                        removedWaypoints.clear();
-                        fixedMarkPassings.clear();
-                        removedFixedMarkPassings.clear();
-                        suppressedMarkPassings.clear();
-                        unsuppressedMarkPassings.clear();
-                    }
-<<<<<<< HEAD
-                    updateManuallySetMarkPassings(fixedMarkPassings, removedFixedMarkPassings, suppressedMarkPassings,
-                            unsuppressedMarkPassings);
-                    computeMarkPasses(competitorFixes, markFixes);
-                    competitorFixes.clear();
-                    markFixes.clear();
-                    addedWaypoints.clear();
-                    removedWaypoints.clear();
-                    smallestChangedWaypointIndex = null;
-                    fixedMarkPassings.clear();
-                    removedFixedMarkPassings.clear();
-                    suppressedMarkPassings.clear();
-                    unsuppressedMarkPassings.clear();
-=======
->>>>>>> b0dbb42a
-                }
-            } finally {
-                logger.info("MarkPassingCalculator Listen thread terminating");
-            }
-        }
-
-        private void updateManuallySetMarkPassings(List<Triple<Competitor, Integer, TimePoint>> fixedMarkPassings,
-                List<Pair<Competitor, Integer>> removedMarkPassings,
-                List<Pair<Competitor, Integer>> suppressedMarkPassings, List<Competitor> unsuppressedMarkPassings) {
-            logger.finest("Updating manually edited MarkPassings");
-            for (Pair<Competitor, Integer> pair : suppressedMarkPassings) {
-                chooser.suppressMarkPassings(pair.getA(), pair.getB());
-            }
-            for (Competitor c : unsuppressedMarkPassings) {
-                chooser.stopSuppressingMarkPassings(c);
-            }
-
-            for (Pair<Competitor, Integer> pair : removedMarkPassings) {
-                chooser.removeFixedPassing(pair.getA(), pair.getB());
-            }
-            for (Triple<Competitor, Integer, TimePoint> triple : fixedMarkPassings) {
-                chooser.setFixedPassing(triple.getA(), triple.getB(), triple.getC());
-            }
-        }
-
-        /**
-         * The calculation has two steps. For every mark with new fixes those competitor fixes are calculated that may
-         * have changed their status as a {@link Candidate} (see {@code FixesAffectedByNewMarkFixes}). These fixes,
-         * along with any new competitor fixes, are passed into the executor, one task per competitor. The
-         * {@link CandidateFinder} uses the fixes to calculate any new or wrong Candidates. These are passed to the
-         * {@link CandidateChooser} to calculate any new {@link MarkPassing}s (see {@link ComputeMarkPassings}).
-         * 
-         */
-        private void computeMarkPasses(Map<Competitor, List<GPSFix>> newCompetitorFixes,
-                Map<Mark, List<GPSFix>> newMarkFixes) {
-            logger.finer("Calculating markpassings with " + newCompetitorFixes.size() + " new competitor Fixes and "
-                    + newMarkFixes.size() + "new mark fixes.");
-            Map<Competitor, Set<GPSFix>> combinedCompetitorFixes = new HashMap<>();
-
-            for (Entry<Competitor, List<GPSFix>> competitorEntry : newCompetitorFixes.entrySet()) {
-                Set<GPSFix> fixesForCompetitor = new HashSet<>();
-                combinedCompetitorFixes.put(competitorEntry.getKey(), fixesForCompetitor);
-                fixesForCompetitor.addAll(competitorEntry.getValue());
-            }
-            if (!newMarkFixes.isEmpty()) {
-                // FIXME bug 2745 use new mark fixes to invalidate chooser's mark position and mutual mark/waypoint distance cache
-                for (Entry<Competitor, List<GPSFix>> fixesAffectedByNewMarkFixes : finder
-                        .calculateFixesAffectedByNewMarkFixes(newMarkFixes).entrySet()) {
-                    Set<GPSFix> fixes = combinedCompetitorFixes.get(fixesAffectedByNewMarkFixes.getKey());
-                    if (fixes == null) {
-                        fixes = new HashSet<>();
-                        combinedCompetitorFixes.put(fixesAffectedByNewMarkFixes.getKey(), fixes);
-                    }
-                    fixes.addAll(fixesAffectedByNewMarkFixes.getValue());
-                }
-            }
-            List<Callable<Object>> tasks = new ArrayList<>();
-            for (Entry<Competitor, Set<GPSFix>> c : combinedCompetitorFixes.entrySet()) {
-                tasks.add(Executors.callable(new ComputeMarkPassings(c.getKey(), c.getValue())));
-            }
-            try {
-                executor.invokeAll(tasks);
-            } catch (InterruptedException e) {
-                e.printStackTrace();
-            }
-        }
-
-        private class ComputeMarkPassings implements Runnable {
-            Competitor c;
-            Iterable<GPSFix> fixes;
-
-            public ComputeMarkPassings(Competitor c, Iterable<GPSFix> fixes) {
-                this.c = c;
-                this.fixes = fixes;
-            }
-
-            @Override
-            public void run() {
-                logger.finer("Calculating MarkPassings for " + c + " (" + Util.size(fixes) + " new fixes)");
-                Util.Pair<Iterable<Candidate>, Iterable<Candidate>> candidateDeltas = finder.getCandidateDeltas(c,
-                        fixes);
-                logger.finer("Received " + Util.size(candidateDeltas.getA()) + " new Candidates and will remove "
-                        + Util.size(candidateDeltas.getB()) + " old Candidates for " + c);
-                chooser.calculateMarkPassDeltas(c, candidateDeltas.getA(), candidateDeltas.getB());
-            }
-        }
-
-    }
-
-    /**
-     * Only suspends the actual calculation. Even when suspended all incoming fixes are added to the queue and sorted.
-     */
-    public void suspend() {
-        logger.finest("Suspended MarkPassingCalculator");
-        suspended = true;
-    }
-
-    /**
-     * An empty object is written to the queue to ensure that any fixes that have been removed from the queue are
-     * evaluated even if nothing else arrives after this is called.
-     */
-    public void resume() {
-        logger.finest("Resumed MarkPassingCalculator");
-        suspended = false;
-        listener.getQueue().add(new StorePositionUpdateStrategy() {
-            @Override
-            public void storePositionUpdate(Map<Competitor, List<GPSFix>> competitorFixes,
-                    Map<Mark, List<GPSFix>> markFixes, List<Waypoint> addedWaypoints, List<Waypoint> removedWaypoints,
-                    Integer smallestChangedWaypointIndex,
-                    List<Triple<Competitor, Integer, TimePoint>> fixedMarkPassings,
-                    List<Pair<Competitor, Integer>> removedMarkPassings,
-                    List<Pair<Competitor, Integer>> suppressedMarkPassings, List<Competitor> unSuppressedMarkPassings) {
-            }
-        });
-    }
-
-    public void stop() {
-        listener.stop();
-    }
-
-    public void recalculateEverything() {
-        finder = new CandidateFinderImpl(race);
-        chooser = new CandidateChooserImpl(race);
-        for (Competitor c : race.getRace().getCompetitors()) {
-            Util.Pair<Iterable<Candidate>, Iterable<Candidate>> allCandidates = finder.getAllCandidates(c);
-            chooser.calculateMarkPassDeltas(c, allCandidates.getA(), allCandidates.getB());
-        }
-    }
-
-    public MarkPassingUpdateListener getListener() {
-        return listener;
-    }
+package com.sap.sailing.domain.markpassingcalculation;
+
+import java.util.ArrayList;
+import java.util.HashMap;
+import java.util.HashSet;
+import java.util.List;
+import java.util.Map;
+import java.util.Map.Entry;
+import java.util.Set;
+import java.util.concurrent.Callable;
+import java.util.concurrent.ExecutorService;
+import java.util.concurrent.Executors;
+import java.util.concurrent.LinkedBlockingQueue;
+import java.util.concurrent.ThreadPoolExecutor;
+import java.util.concurrent.TimeUnit;
+import java.util.logging.Level;
+import java.util.logging.Logger;
+
+import com.sap.sailing.domain.base.Competitor;
+import com.sap.sailing.domain.base.Mark;
+import com.sap.sailing.domain.base.Waypoint;
+import com.sap.sailing.domain.common.tracking.GPSFix;
+import com.sap.sailing.domain.markpassingcalculation.impl.CandidateChooserImpl;
+import com.sap.sailing.domain.markpassingcalculation.impl.CandidateFinderImpl;
+import com.sap.sailing.domain.tracking.DynamicTrackedRace;
+import com.sap.sailing.domain.tracking.MarkPassing;
+import com.sap.sse.common.TimePoint;
+import com.sap.sse.common.Util;
+import com.sap.sse.common.Util.Pair;
+import com.sap.sse.common.Util.Triple;
+import com.sap.sse.util.impl.ThreadFactoryWithPriority;
+
+/**
+ * Calculates the {@link MarkPassing}s for a {@link DynamicTrackedRace} using an {@link CandidateFinder} and an
+ * {@link CandidateChooser}. The finder evaluates the fixes and finds possible MarkPassings as {@link Candidate}s . The
+ * chooser than finds the most likely sequence of {@link Candidate}s and updates the race with new {@link MarkPassing}s
+ * for this sequence. Upon calling the constructor {@link #MarkPassingCalculator(DynamicTrackedRace, boolean)} this
+ * happens for the current state of the race. In addition, for live races, the <code>listen</code> parameter of the
+ * constructor should be true. Then a {@link MarkPassingUpdateListener} is initialized which puts new fixes into a queue
+ * as {@link StorePositionUpdateStrategy}. A new thread will also be started to evaluate the new fixes (See
+ * {@link CandidateFinder} and {@link CandidateChooser}). This continues until the {@link MarkPassingUpdateListener}
+ * signals that the race is over (after {@link #stop()} is called.
+ * 
+ * @author Nicolas Klose
+ * 
+ */
+public class MarkPassingCalculator {
+    private final DynamicTrackedRace race;
+    private CandidateFinder finder;
+    private CandidateChooser chooser;
+    private static final Logger logger = Logger.getLogger(MarkPassingCalculator.class.getName());
+    private final MarkPassingUpdateListener listener;
+    private final static ExecutorService executor = new ThreadPoolExecutor(/* corePoolSize */Math.max(Runtime
+            .getRuntime().availableProcessors() - 1, 3),
+    /* maximumPoolSize */Math.max(Runtime.getRuntime().availableProcessors() - 1, 3),
+    /* keepAliveTime */60, TimeUnit.SECONDS,
+    /* workQueue */new LinkedBlockingQueue<Runnable>(), new ThreadFactoryWithPriority(Thread.NORM_PRIORITY - 1));
+
+    private boolean suspended = false;
+
+    public MarkPassingCalculator(DynamicTrackedRace race, boolean listen) {
+        if (listen) {
+            listener = new MarkPassingUpdateListener(race);
+        } else {
+            listener = null;
+        }
+        this.race = race;
+        finder = new CandidateFinderImpl(race);
+        chooser = new CandidateChooserImpl(race);
+        for (Competitor c : race.getRace().getCompetitors()) {
+            Util.Pair<Iterable<Candidate>, Iterable<Candidate>> allCandidates = finder.getAllCandidates(c);
+            chooser.calculateMarkPassDeltas(c, allCandidates.getA(), allCandidates.getB());
+        }
+        if (listen) {
+            new Thread(new Listen(), "MarkPassingCalculator for race " + race.getRace().getName()).start();
+        }
+    }
+
+    /**
+     * Waits until an object is in the queue, then drains it entirely. After that the information is sorted depending on
+     * whether it is a fix, an updated waypoint or an updated fixed markpassing. Finally, if <code>suspended</code> is
+     * false, new passing are computed. First new wayponts are evaluated, than new fixed markpassings. Than the
+     * markpassings are computed using mark and competitor fixes.
+     * 
+     * @author Nicolas Klose
+     * 
+     */
+    private class Listen implements Runnable {
+        @Override
+        public void run() {
+            try {
+                logger.fine("MarkPassingCalculator is listening");
+                boolean finished = false;
+                Map<Competitor, List<GPSFix>> competitorFixes = new HashMap<>();
+                Map<Mark, List<GPSFix>> markFixes = new HashMap<>();
+                List<Waypoint> addedWaypoints = new ArrayList<>();
+                List<Waypoint> removedWaypoints = new ArrayList<>();
+                Integer smallestChangedWaypointIndex = null;
+                List<Triple<Competitor, Integer, TimePoint>> fixedMarkPassings = new ArrayList<>();
+                List<Pair<Competitor, Integer>> removedFixedMarkPassings = new ArrayList<>();
+                List<Pair<Competitor, Integer>> suppressedMarkPassings = new ArrayList<>();
+                List<Competitor> unsuppressedMarkPassings = new ArrayList<>();
+                while (!finished) {
+                    logger.finer("MPC is checking the queue");
+                    List<StorePositionUpdateStrategy> allNewFixInsertions = new ArrayList<>();
+                    try {
+                        allNewFixInsertions.add(listener.getQueue().take());
+                    } catch (InterruptedException e) {
+                        logger.log(Level.SEVERE, "MarkPassingCalculator threw exception " + e.getMessage()
+                                + " while waiting for new GPSFixes");
+                    }
+                    listener.getQueue().drainTo(allNewFixInsertions);
+                    logger.finer("MPC recieved "+ allNewFixInsertions.size()+" new updates.");
+                    for (StorePositionUpdateStrategy fixInsertion : allNewFixInsertions) {
+                        if (listener.isEndMarker(fixInsertion)) {
+                            logger.info("Stopping "+MarkPassingCalculator.this+"'s listener");
+                            finished = true;
+                        } else {
+                            fixInsertion.storePositionUpdate(competitorFixes, markFixes, addedWaypoints, removedWaypoints,
+                                    smallestChangedWaypointIndex, fixedMarkPassings, removedFixedMarkPassings,
+                                    suppressedMarkPassings, unsuppressedMarkPassings);
+                        }
+                    }
+                    if (!suspended) {
+                        if (smallestChangedWaypointIndex != null) {
+                            Map<Competitor, Util.Pair<List<Candidate>, List<Candidate>>> candidateDeltas = finder
+                                    .updateWaypoints(addedWaypoints, removedWaypoints, smallestChangedWaypointIndex);
+                            chooser.removeWaypoints(removedWaypoints);
+                            chooser.addWaypoints(addedWaypoints);
+                            for (Entry<Competitor, Util.Pair<List<Candidate>, List<Candidate>>> entry : candidateDeltas
+                                    .entrySet()) {
+                                Util.Pair<List<Candidate>, List<Candidate>> pair = entry.getValue();
+                                chooser.calculateMarkPassDeltas(entry.getKey(), pair.getA(), pair.getB());
+                            }
+                        }
+                        updateManuallySetMarkPassings(fixedMarkPassings, removedFixedMarkPassings, suppressedMarkPassings,
+                                unsuppressedMarkPassings);
+                        computeMarkPasses(competitorFixes, markFixes);
+                        competitorFixes.clear();
+                        markFixes.clear();
+                        addedWaypoints.clear();
+                        removedWaypoints.clear();
+                    smallestChangedWaypointIndex = null;
+                        fixedMarkPassings.clear();
+                        removedFixedMarkPassings.clear();
+                        suppressedMarkPassings.clear();
+                        unsuppressedMarkPassings.clear();
+                    }
+                }
+            } finally {
+                logger.info("MarkPassingCalculator Listen thread terminating");
+            }
+        }
+
+        private void updateManuallySetMarkPassings(List<Triple<Competitor, Integer, TimePoint>> fixedMarkPassings,
+                List<Pair<Competitor, Integer>> removedMarkPassings,
+                List<Pair<Competitor, Integer>> suppressedMarkPassings, List<Competitor> unsuppressedMarkPassings) {
+            logger.finest("Updating manually edited MarkPassings");
+            for (Pair<Competitor, Integer> pair : suppressedMarkPassings) {
+                chooser.suppressMarkPassings(pair.getA(), pair.getB());
+            }
+            for (Competitor c : unsuppressedMarkPassings) {
+                chooser.stopSuppressingMarkPassings(c);
+            }
+
+            for (Pair<Competitor, Integer> pair : removedMarkPassings) {
+                chooser.removeFixedPassing(pair.getA(), pair.getB());
+            }
+            for (Triple<Competitor, Integer, TimePoint> triple : fixedMarkPassings) {
+                chooser.setFixedPassing(triple.getA(), triple.getB(), triple.getC());
+            }
+        }
+
+        /**
+         * The calculation has two steps. For every mark with new fixes those competitor fixes are calculated that may
+         * have changed their status as a {@link Candidate} (see {@code FixesAffectedByNewMarkFixes}). These fixes,
+         * along with any new competitor fixes, are passed into the executor, one task per competitor. The
+         * {@link CandidateFinder} uses the fixes to calculate any new or wrong Candidates. These are passed to the
+         * {@link CandidateChooser} to calculate any new {@link MarkPassing}s (see {@link ComputeMarkPassings}).
+         * 
+         */
+        private void computeMarkPasses(Map<Competitor, List<GPSFix>> newCompetitorFixes,
+                Map<Mark, List<GPSFix>> newMarkFixes) {
+            logger.finer("Calculating markpassings with " + newCompetitorFixes.size() + " new competitor Fixes and "
+                    + newMarkFixes.size() + "new mark fixes.");
+            Map<Competitor, Set<GPSFix>> combinedCompetitorFixes = new HashMap<>();
+
+            for (Entry<Competitor, List<GPSFix>> competitorEntry : newCompetitorFixes.entrySet()) {
+                Set<GPSFix> fixesForCompetitor = new HashSet<>();
+                combinedCompetitorFixes.put(competitorEntry.getKey(), fixesForCompetitor);
+                fixesForCompetitor.addAll(competitorEntry.getValue());
+            }
+            if (!newMarkFixes.isEmpty()) {
+                // FIXME bug 2745 use new mark fixes to invalidate chooser's mark position and mutual mark/waypoint distance cache
+                for (Entry<Competitor, List<GPSFix>> fixesAffectedByNewMarkFixes : finder
+                        .calculateFixesAffectedByNewMarkFixes(newMarkFixes).entrySet()) {
+                    Set<GPSFix> fixes = combinedCompetitorFixes.get(fixesAffectedByNewMarkFixes.getKey());
+                    if (fixes == null) {
+                        fixes = new HashSet<>();
+                        combinedCompetitorFixes.put(fixesAffectedByNewMarkFixes.getKey(), fixes);
+                    }
+                    fixes.addAll(fixesAffectedByNewMarkFixes.getValue());
+                }
+            }
+            List<Callable<Object>> tasks = new ArrayList<>();
+            for (Entry<Competitor, Set<GPSFix>> c : combinedCompetitorFixes.entrySet()) {
+                tasks.add(Executors.callable(new ComputeMarkPassings(c.getKey(), c.getValue())));
+            }
+            try {
+                executor.invokeAll(tasks);
+            } catch (InterruptedException e) {
+                e.printStackTrace();
+            }
+        }
+
+        private class ComputeMarkPassings implements Runnable {
+            Competitor c;
+            Iterable<GPSFix> fixes;
+
+            public ComputeMarkPassings(Competitor c, Iterable<GPSFix> fixes) {
+                this.c = c;
+                this.fixes = fixes;
+            }
+
+            @Override
+            public void run() {
+                logger.finer("Calculating MarkPassings for " + c + " (" + Util.size(fixes) + " new fixes)");
+                Util.Pair<Iterable<Candidate>, Iterable<Candidate>> candidateDeltas = finder.getCandidateDeltas(c,
+                        fixes);
+                logger.finer("Received " + Util.size(candidateDeltas.getA()) + " new Candidates and will remove "
+                        + Util.size(candidateDeltas.getB()) + " old Candidates for " + c);
+                chooser.calculateMarkPassDeltas(c, candidateDeltas.getA(), candidateDeltas.getB());
+            }
+        }
+
+    }
+
+    /**
+     * Only suspends the actual calculation. Even when suspended all incoming fixes are added to the queue and sorted.
+     */
+    public void suspend() {
+        logger.finest("Suspended MarkPassingCalculator");
+        suspended = true;
+    }
+
+    /**
+     * An empty object is written to the queue to ensure that any fixes that have been removed from the queue are
+     * evaluated even if nothing else arrives after this is called.
+     */
+    public void resume() {
+        logger.finest("Resumed MarkPassingCalculator");
+        suspended = false;
+        listener.getQueue().add(new StorePositionUpdateStrategy() {
+            @Override
+            public void storePositionUpdate(Map<Competitor, List<GPSFix>> competitorFixes,
+                    Map<Mark, List<GPSFix>> markFixes, List<Waypoint> addedWaypoints, List<Waypoint> removedWaypoints,
+                    Integer smallestChangedWaypointIndex,
+                    List<Triple<Competitor, Integer, TimePoint>> fixedMarkPassings,
+                    List<Pair<Competitor, Integer>> removedMarkPassings,
+                    List<Pair<Competitor, Integer>> suppressedMarkPassings, List<Competitor> unSuppressedMarkPassings) {
+            }
+        });
+    }
+
+    public void stop() {
+        listener.stop();
+    }
+
+    public void recalculateEverything() {
+        finder = new CandidateFinderImpl(race);
+        chooser = new CandidateChooserImpl(race);
+        for (Competitor c : race.getRace().getCompetitors()) {
+            Util.Pair<Iterable<Candidate>, Iterable<Candidate>> allCandidates = finder.getAllCandidates(c);
+            chooser.calculateMarkPassDeltas(c, allCandidates.getA(), allCandidates.getB());
+        }
+    }
+
+    public MarkPassingUpdateListener getListener() {
+        return listener;
+    }
 }