--- conflicted
+++ resolved
@@ -1,232 +1,201 @@
-package com.sap.sailing.domain.markpassingcalculation;
-
-import java.util.ArrayList;
-import java.util.Comparator;
-import java.util.LinkedHashMap;
-import java.util.List;
-import java.util.Set;
-import java.util.TreeSet;
-import java.util.concurrent.Callable;
-import java.util.concurrent.ExecutionException;
-import java.util.concurrent.ExecutorService;
-import java.util.concurrent.Executors;
-import java.util.concurrent.FutureTask;
-import java.util.concurrent.LinkedBlockingQueue;
-import java.util.concurrent.ThreadPoolExecutor;
-import java.util.concurrent.TimeUnit;
-import java.util.logging.Level;
-import java.util.logging.Logger;
-
-import com.sap.sailing.domain.base.Competitor;
-import com.sap.sailing.domain.base.Mark;
-import com.sap.sailing.domain.base.Waypoint;
-import com.sap.sailing.domain.common.impl.Util.Pair;
-import com.sap.sailing.domain.tracking.DynamicTrackedRace;
-import com.sap.sailing.domain.tracking.GPSFix;
-import com.sap.sailing.domain.tracking.MarkPassing;
-import com.sap.sailing.util.impl.ThreadFactoryWithPriority;
-
-/**
- * Calculates the {@link MarkPassing}s for a {@link DynamicTrackedRace} using a {@link AbstractCandidateFinder} and a
- * {@link AbstractCandidateChooser}. The finder evaluates the fixes and finds possible MarkPassings as {@link Candidate}
- * s. The chooser than finds the most likely sequence of {@link Candidate}s and creates the {@link MarkPassing}s for
- * this sequence. If <code>listen</code> is true, a {@link MarkPassingUpdateListener} is initialized which puts new
- * fixes into a queue. Additionally a new Thread is started, which takes the fixes out of the queue and sorts them so
- * that each object (Competitor or Mark) has a list of Fixes in <code>combinedFixes</code>. If <code>suspended</code> is
- * false, the new Fixes are handed to the <code>executor</code> as FutureTasks, first to calculate the affected Fixes
- * and then the actual MarkPassings (See {@link CandidateFinder} and {@link CandidateChooser}). Then the listening
- * process begins again with the queue being emptied. This continues until the <code>end</code> Object is put in the
- * queue by the {@link MarkPassingUpdateListener}, signalising that the race is over.
- * 
- * @author Nicolas Klose
- * 
- */
-
-public class MarkPassingCalculator {
-    private AbstractCandidateFinder finder;
-    private AbstractCandidateChooser chooser;
-    private static final Logger logger = Logger.getLogger(MarkPassingCalculator.class.getName());
-    private MarkPassingUpdateListener listener;
-    private final static Pair<Object, GPSFix> end = new Pair<Object, GPSFix>(null, null);
-    private boolean suspended = false;
-    private final static ExecutorService executor = new ThreadPoolExecutor(/* corePoolSize */Math.max(Runtime.getRuntime()
-            .availableProcessors() - 1, 3),
-    /* maximumPoolSize */Math.max(Runtime.getRuntime().availableProcessors() - 1, 3),
-    /* keepAliveTime */60, TimeUnit.SECONDS,
-    /* workQueue */new LinkedBlockingQueue<Runnable>(), new ThreadFactoryWithPriority(Thread.NORM_PRIORITY - 1));
-
-    public MarkPassingCalculator(DynamicTrackedRace race, boolean listen) {
-        if (listen) {
-            listener = new MarkPassingUpdateListener(race, end);
-        }
-        finder = new CandidateFinder(race);
-        chooser = new CandidateChooser(race);
-        for (Competitor c : race.getRace().getCompetitors()) {
-            chooser.calculateMarkPassDeltas(c, finder.getAllCandidates(c));
-        }
-        if (listen) {
-            new Thread(new Listen(), "MarkPassingCalculator listener for race " + race.getRace().getName()).start();
-        }
-    }
-    
-   
-
-    private class Listen implements Runnable {
-
-        @Override
-        public void run() {
-            logger.fine("MarkPassingCalculator is listening for new Fixes.");
-            boolean finished = false;
-            LinkedHashMap<Object, List<GPSFix>> combinedFixes = new LinkedHashMap<>();
-            while (!finished) {
-                List<Pair<Object, GPSFix>> allNewFixes = new ArrayList<Pair<Object, GPSFix>>();
-                try {
-                    allNewFixes.add(listener.getQueue().take());
-                } catch (InterruptedException e) {
-                    logger.log(Level.SEVERE, "MarkPassingCalculator threw exception " + e.getMessage()
-                            + " while waiting for new GPSFixes");
-                }
-                listener.getQueue().drainTo(allNewFixes);
-                for (Pair<Object, GPSFix> fix : allNewFixes) {
-                    if (fix == end) {
-                        finished = true;
-                        continue;
-                    }
-                    if (!combinedFixes.containsKey(fix.getA())) {
-                        combinedFixes.put(fix.getA(), new ArrayList<GPSFix>());
-                    }
-                    combinedFixes.get(fix.getA()).add(fix.getB());
-                }
-                if (!suspended) {
-                    logger.finest("MarkPassingCalculator evaluating fixes for " + combinedFixes.size() + " objects.");
-                    computeMarkPasses(combinedFixes);
-                    combinedFixes.clear();
-                }
-            }
-        }
-        
-        private void computeMarkPasses(LinkedHashMap<Object, List<GPSFix>> combinedFixes) {
-            
-            LinkedHashMap<Competitor, Set<GPSFix>> comFixes = new LinkedHashMap<>();
-            Comparator<GPSFix> com = new Comparator<GPSFix>(){
-                @Override
-                public int compare(GPSFix arg0, GPSFix arg1) {
-                    return arg0.getTimePoint().compareTo(arg1.getTimePoint());
-                }
-            };
-            
-            List<FutureTask<LinkedHashMap<Competitor, List<GPSFix>>>> markTasks = new ArrayList<>();
-            for (Object o : combinedFixes.keySet()) {
-                if (o instanceof Mark) {
-<<<<<<< HEAD
-                    tasks.add(Executors.callable(new CheckForChangesThroughNewMarkFixes((Mark)o, combinedFixes.get(o))));
-=======
-                    FutureTask<LinkedHashMap<Competitor, List<GPSFix>>> task = new FutureTask<>(new FixesAffectedByNewMarkFixes((Mark)o, combinedFixes.get(o)));
-                    markTasks.add(task);
-                    executor.submit(task);
-                }
-                if (o instanceof Competitor){
-                    if(!comFixes.keySet().contains(o)){
-                        comFixes.put((Competitor) o, new TreeSet<GPSFix>(com));
-                    }
-                    comFixes.get(o).addAll(combinedFixes.get(o));
->>>>>>> 61ad4892
-                }
-            }
-            for(FutureTask<LinkedHashMap<Competitor, List<GPSFix>>> task : markTasks){
-                LinkedHashMap<Competitor, List<GPSFix>> fixes = new LinkedHashMap<>();
-                try {
-                    fixes = task.get();
-                } catch (InterruptedException | ExecutionException e) {
-                    logger.severe("Threw Exception " + e.getMessage()+" while calculating fixes affected by new Mark Fixes.");
-                }
-                for (Competitor c : fixes.keySet()){
-                    if(!comFixes.keySet().contains(c)){
-                        comFixes.put((Competitor) c, new TreeSet<GPSFix>(com));
-                    }
-                    comFixes.get(c).addAll(fixes.get(c));
-                }
-            }
-<<<<<<< HEAD
-            tasks.clear();
-            for (Object o : combinedFixes.keySet()) {
-                if (o instanceof Competitor) {
-                    tasks.add(Executors.callable(new ComputeMarkPassings((Competitor) o, combinedFixes.get(o))));
-                }
-=======
-            List<Callable<Object>> tasks = new ArrayList<>();
-            for (Competitor c : comFixes.keySet()) {
-                    tasks.add(Executors.callable(new ComputeMarkPassings(c, comFixes.get(c))));
->>>>>>> 61ad4892
-            }
-            try {
-                executor.invokeAll(tasks);
-            } catch (InterruptedException e) {
-                e.printStackTrace();
-            }
-        }
-
-
-        private class ComputeMarkPassings implements Runnable {
-            Competitor c;
-<<<<<<< HEAD
-            List<GPSFix> fixes;
-        
-            public ComputeMarkPassings(Competitor c, List<GPSFix> fixes) {
-=======
-            Set<GPSFix> fixes;
-        
-            public ComputeMarkPassings(Competitor c, Set<GPSFix> fixes) {
->>>>>>> 61ad4892
-                this.c = c;
-                this.fixes = fixes;
-            }
-        
-            @Override
-            public void run() {
-                chooser.calculateMarkPassDeltas(c, finder.getCandidateDeltas(c, fixes));
-            }
-        }
-
-
-<<<<<<< HEAD
-        private class CheckForChangesThroughNewMarkFixes implements Runnable {
-            Mark m;
-            Iterable<GPSFix> fixes;
-        
-            public CheckForChangesThroughNewMarkFixes(Mark m, Iterable<GPSFix> fixes) {
-=======
-        private class FixesAffectedByNewMarkFixes implements Callable<LinkedHashMap<Competitor, List<GPSFix>>> {
-            Mark m;
-            Iterable<GPSFix> fixes;
-        
-            public FixesAffectedByNewMarkFixes(Mark m, Iterable<GPSFix> fixes) {
->>>>>>> 61ad4892
-                this.m = m;
-                this.fixes = fixes;
-            }
-            @Override
-<<<<<<< HEAD
-            public void run() {
-                    finder.calculateFixesAffectedByNewMarkFixes((Mark) m, fixes);
-=======
-            public LinkedHashMap<Competitor, List<GPSFix>> call() {
-                 return finder.calculateFixesAffectedByNewMarkFixes((Mark) m, fixes);
->>>>>>> 61ad4892
-                
-            }
-        }
-    }
-
-    public void suspend() {
-        suspended = true;
-    }
-
-    public void resume() {
-        suspended = false;
-    }
-
-    public LinkedHashMap<Competitor, LinkedHashMap<Waypoint, MarkPassing>> getAllPasses() {
-        return chooser.getAllPasses();
-    }
+package com.sap.sailing.domain.markpassingcalculation;
+
+import java.util.ArrayList;
+import java.util.Comparator;
+import java.util.LinkedHashMap;
+import java.util.List;
+import java.util.Set;
+import java.util.TreeSet;
+import java.util.concurrent.Callable;
+import java.util.concurrent.ExecutionException;
+import java.util.concurrent.ExecutorService;
+import java.util.concurrent.Executors;
+import java.util.concurrent.FutureTask;
+import java.util.concurrent.LinkedBlockingQueue;
+import java.util.concurrent.ThreadPoolExecutor;
+import java.util.concurrent.TimeUnit;
+import java.util.logging.Level;
+import java.util.logging.Logger;
+
+import com.sap.sailing.domain.base.Competitor;
+import com.sap.sailing.domain.base.Mark;
+import com.sap.sailing.domain.base.Waypoint;
+import com.sap.sailing.domain.common.impl.Util.Pair;
+import com.sap.sailing.domain.tracking.DynamicTrackedRace;
+import com.sap.sailing.domain.tracking.GPSFix;
+import com.sap.sailing.domain.tracking.MarkPassing;
+import com.sap.sailing.util.impl.ThreadFactoryWithPriority;
+
+/**
+ * Calculates the {@link MarkPassing}s for a {@link DynamicTrackedRace} using a {@link AbstractCandidateFinder} and a
+ * {@link AbstractCandidateChooser}. The finder evaluates the fixes and finds possible MarkPassings as {@link Candidate}
+ * s. The chooser than finds the most likely sequence of {@link Candidate}s and creates the {@link MarkPassing}s for
+ * this sequence. If <code>listen</code> is true, a {@link MarkPassingUpdateListener} is initialized which puts new
+ * fixes into a queue. Additionally a new Thread is started, which takes the fixes out of the queue and sorts them so
+ * that each object (Competitor or Mark) has a list of Fixes in <code>combinedFixes</code>. If <code>suspended</code> is
+ * false, the new Fixes are handed to the <code>executor</code> as FutureTasks, first to calculate the affected Fixes
+ * and then the actual MarkPassings (See {@link CandidateFinder} and {@link CandidateChooser}). Then the listening
+ * process begins again with the queue being emptied. This continues until the <code>end</code> Object is put in the
+ * queue by the {@link MarkPassingUpdateListener}, signalising that the race is over.
+ * 
+ * @author Nicolas Klose
+ * 
+ */
+
+public class MarkPassingCalculator {
+    private AbstractCandidateFinder finder;
+    private AbstractCandidateChooser chooser;
+    private static final Logger logger = Logger.getLogger(MarkPassingCalculator.class.getName());
+    private MarkPassingUpdateListener listener;
+    private final static Pair<Object, GPSFix> end = new Pair<Object, GPSFix>(null, null);
+    private boolean suspended = false;
+    private final static ExecutorService executor = new ThreadPoolExecutor(/* corePoolSize */Math.max(Runtime.getRuntime()
+            .availableProcessors() - 1, 3),
+    /* maximumPoolSize */Math.max(Runtime.getRuntime().availableProcessors() - 1, 3),
+    /* keepAliveTime */60, TimeUnit.SECONDS,
+    /* workQueue */new LinkedBlockingQueue<Runnable>(), new ThreadFactoryWithPriority(Thread.NORM_PRIORITY - 1));
+
+    public MarkPassingCalculator(DynamicTrackedRace race, boolean listen) {
+        if (listen) {
+            listener = new MarkPassingUpdateListener(race, end);
+        }
+        finder = new CandidateFinder(race);
+        chooser = new CandidateChooser(race);
+        for (Competitor c : race.getRace().getCompetitors()) {
+            chooser.calculateMarkPassDeltas(c, finder.getAllCandidates(c));
+        }
+        if (listen) {
+            new Thread(new Listen(), "MarkPassingCalculator listener for race " + race.getRace().getName()).start();
+        }
+    }
+    
+   
+
+    private class Listen implements Runnable {
+
+        @Override
+        public void run() {
+            logger.fine("MarkPassingCalculator is listening for new Fixes.");
+            boolean finished = false;
+            LinkedHashMap<Object, List<GPSFix>> combinedFixes = new LinkedHashMap<>();
+            while (!finished) {
+                List<Pair<Object, GPSFix>> allNewFixes = new ArrayList<Pair<Object, GPSFix>>();
+                try {
+                    allNewFixes.add(listener.getQueue().take());
+                } catch (InterruptedException e) {
+                    logger.log(Level.SEVERE, "MarkPassingCalculator threw exception " + e.getMessage()
+                            + " while waiting for new GPSFixes");
+                }
+                listener.getQueue().drainTo(allNewFixes);
+                for (Pair<Object, GPSFix> fix : allNewFixes) {
+                    if (fix == end) {
+                        finished = true;
+                        continue;
+                    }
+                    if (!combinedFixes.containsKey(fix.getA())) {
+                        combinedFixes.put(fix.getA(), new ArrayList<GPSFix>());
+                    }
+                    combinedFixes.get(fix.getA()).add(fix.getB());
+                }
+                if (!suspended) {
+                    logger.finest("MarkPassingCalculator evaluating fixes for " + combinedFixes.size() + " objects.");
+                    computeMarkPasses(combinedFixes);
+                    combinedFixes.clear();
+                }
+            }
+        }
+        
+        private void computeMarkPasses(LinkedHashMap<Object, List<GPSFix>> combinedFixes) {
+            
+            LinkedHashMap<Competitor, Set<GPSFix>> comFixes = new LinkedHashMap<>();
+            Comparator<GPSFix> com = new Comparator<GPSFix>(){
+                @Override
+                public int compare(GPSFix arg0, GPSFix arg1) {
+                    return arg0.getTimePoint().compareTo(arg1.getTimePoint());
+                }
+            };
+            
+            List<FutureTask<LinkedHashMap<Competitor, List<GPSFix>>>> markTasks = new ArrayList<>();
+            for (Object o : combinedFixes.keySet()) {
+                if (o instanceof Mark) {
+                    FutureTask<LinkedHashMap<Competitor, List<GPSFix>>> task = new FutureTask<>(new FixesAffectedByNewMarkFixes((Mark)o, combinedFixes.get(o)));
+                    markTasks.add(task);
+                    executor.submit(task);
+                }
+                if (o instanceof Competitor){
+                    if(!comFixes.keySet().contains(o)){
+                        comFixes.put((Competitor) o, new TreeSet<GPSFix>(com));
+                    }
+                    comFixes.get(o).addAll(combinedFixes.get(o));
+                }
+            }
+            for(FutureTask<LinkedHashMap<Competitor, List<GPSFix>>> task : markTasks){
+                LinkedHashMap<Competitor, List<GPSFix>> fixes = new LinkedHashMap<>();
+                try {
+                    fixes = task.get();
+                } catch (InterruptedException | ExecutionException e) {
+                    logger.severe("Threw Exception " + e.getMessage()+" while calculating fixes affected by new Mark Fixes.");
+                }
+                for (Competitor c : fixes.keySet()){
+                    if(!comFixes.keySet().contains(c)){
+                        comFixes.put((Competitor) c, new TreeSet<GPSFix>(com));
+                    }
+                    comFixes.get(c).addAll(fixes.get(c));
+                }
+            }
+            List<Callable<Object>> tasks = new ArrayList<>();
+            for (Competitor c : comFixes.keySet()) {
+                    tasks.add(Executors.callable(new ComputeMarkPassings(c, comFixes.get(c))));
+            }
+            try {
+                executor.invokeAll(tasks);
+            } catch (InterruptedException e) {
+                e.printStackTrace();
+            }
+        }
+
+
+        private class ComputeMarkPassings implements Runnable {
+            Competitor c;
+            Set<GPSFix> fixes;
+        
+            public ComputeMarkPassings(Competitor c, Set<GPSFix> fixes) {
+                this.c = c;
+                this.fixes = fixes;
+            }
+        
+            @Override
+            public void run() {
+                chooser.calculateMarkPassDeltas(c, finder.getCandidateDeltas(c, fixes));
+            }
+        }
+
+
+        private class FixesAffectedByNewMarkFixes implements Callable<LinkedHashMap<Competitor, List<GPSFix>>> {
+            Mark m;
+            Iterable<GPSFix> fixes;
+        
+            public FixesAffectedByNewMarkFixes(Mark m, Iterable<GPSFix> fixes) {
+                this.m = m;
+                this.fixes = fixes;
+            }
+            @Override
+            public LinkedHashMap<Competitor, List<GPSFix>> call() {
+                 return finder.calculateFixesAffectedByNewMarkFixes((Mark) m, fixes);
+                
+            }
+        }
+    }
+
+    public void suspend() {
+        suspended = true;
+    }
+
+    public void resume() {
+        suspended = false;
+    }
+
+    public LinkedHashMap<Competitor, LinkedHashMap<Waypoint, MarkPassing>> getAllPasses() {
+        return chooser.getAllPasses();
+    }
 }