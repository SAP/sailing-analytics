--- conflicted
+++ resolved
@@ -16,8 +16,6 @@
 public class Edge implements Comparable<Edge> {
     private final Candidate start;
     private final Candidate end;
-<<<<<<< HEAD
-=======
 
     /**
      * The probability-reducing factor for skipping a waypoint is {@link #PENALTY_FOR_SKIPPED} but is reduced to
@@ -27,7 +25,6 @@
      * probabilities.
      */
     private final double estimatedDistanceAndStartTimingProbability;
->>>>>>> f7318a98
     
     /**
      * The penalty for an edge's probability in case the edge skips one or more waypoints and does not
@@ -48,19 +45,6 @@
      * As with {@link #PENALTY_FOR_SKIPPED}, this factor is raised to the n-th power for n waypoints skipped.
      */
     private final static double PENALTY_FOR_SKIPPED_TO_END = 0.5;
-<<<<<<< HEAD
-    
-    private final double estimatedDistanceAndStartTimingProbability;
-    private final int numberOfWaypoints;
-
-    public Edge(Candidate start, Candidate end, double estimatedDistanceAndStartTimingProbability, int numberOfWaypoints) {
-        this.numberOfWaypoints = numberOfWaypoints;
-        this.start = start;
-        this.end = end;
-        this.estimatedDistanceAndStartTimingProbability = estimatedDistanceAndStartTimingProbability;
-    }
-
-=======
 
     private final int numberOfWaypoints;
 
@@ -71,7 +55,6 @@
         this.numberOfWaypoints = numberOfWaypoints;
     }
     
->>>>>>> f7318a98
     public static double getPenaltyForSkipping() {
         return PENALTY_FOR_SKIPPED;
     }
@@ -83,16 +66,6 @@
      * probability comes from the probability of the product of the start node, end node and distance-based
      * probabilities.
      */
-<<<<<<< HEAD
-    public Double getProbability() {
-        final double penalty = end.getOneBasedIndexOfWaypoint() == numberOfWaypoints + 1 ? PENALTY_FOR_SKIPPED_TO_END : PENALTY_FOR_SKIPPED;
-        // See bug 3241 comment #38: only use the edge's end candidate's probability; the start candidate's probability is the
-        // previous edge's end probability. The only probability we'll miss this way is that of the start proxy node and that is always 1.
-        return end.getProbability() * estimatedDistanceAndStartTimingProbability *
-                Math.pow(penalty, (end.getOneBasedIndexOfWaypoint() - start.getOneBasedIndexOfWaypoint() - 1));
-    }
-
-=======
     public double getProbability() {
         final double penalty = getEnd().getOneBasedIndexOfWaypoint() == numberOfWaypoints + 1 ? PENALTY_FOR_SKIPPED_TO_END : getPenaltyForSkipping();
         // See bug 3241 comment #38: only use the edge's end candidate's probability; the start candidate's probability is the
@@ -102,7 +75,6 @@
     }
 
 
->>>>>>> f7318a98
     public Candidate getStart() {
         return start;
     }
@@ -119,10 +91,6 @@
 
     @Override
     public int compareTo(Edge o) {
-<<<<<<< HEAD
-        return start != o.getStart() ? start.compareTo(o.getStart()) : end != o.getEnd() ? end.compareTo(o.getEnd()) : getProbability().compareTo(o.getProbability());
-=======
         return start != o.getStart() ? start.compareTo(o.getStart()) : end != o.getEnd() ? end.compareTo(o.getEnd()) : Double.compare(getProbability(), o.getProbability());
->>>>>>> f7318a98
     }
 }