package com.sap.sailing.domain.markpassingcalculation.impl;

import java.util.ArrayList;
import java.util.Arrays;
import java.util.Collection;
import java.util.Collections;
import java.util.Comparator;
import java.util.HashMap;
import java.util.HashSet;
import java.util.Iterator;
import java.util.List;
import java.util.Map;
import java.util.Map.Entry;
import java.util.NavigableSet;
import java.util.Set;
import java.util.SortedSet;
import java.util.TreeSet;
import java.util.concurrent.ConcurrentHashMap;
import java.util.function.Supplier;
import java.util.logging.Logger;

import com.sap.sailing.domain.base.Competitor;
import com.sap.sailing.domain.base.Course;
import com.sap.sailing.domain.base.Waypoint;
import com.sap.sailing.domain.common.impl.KnotSpeedImpl;
import com.sap.sailing.domain.common.impl.MeterDistance;
import com.sap.sailing.domain.common.tracking.GPSFix;
import com.sap.sailing.domain.common.tracking.GPSFixMoving;
import com.sap.sailing.domain.markpassingcalculation.Candidate;
import com.sap.sailing.domain.markpassingcalculation.CandidateChooser;
import com.sap.sailing.domain.markpassingcalculation.MarkPassingCalculator;
import com.sap.sailing.domain.tracking.DynamicTrackedRace;
import com.sap.sailing.domain.tracking.GPSFixTrack;
import com.sap.sailing.domain.tracking.MarkPassing;
import com.sap.sailing.domain.tracking.TrackedLeg;
import com.sap.sailing.domain.tracking.TrackedRace;
import com.sap.sailing.domain.tracking.impl.MarkPassingImpl;
import com.sap.sailing.domain.tracking.impl.TimedComparator;
import com.sap.sse.common.Distance;
import com.sap.sse.common.Duration;
import com.sap.sse.common.Speed;
import com.sap.sse.common.TimePoint;
import com.sap.sse.common.Timed;
import com.sap.sse.common.Util;
import com.sap.sse.common.Util.Pair;
import com.sap.sse.common.impl.MillisecondsTimePoint;
import com.sap.sse.concurrent.LockUtil;
import com.sap.sse.concurrent.NamedReentrantReadWriteLock;

/**
 * The standard implementation of {@link CandidateChooser}. A graph is created, with each {@link Candidate} as a
 * vertices, all between two proxy Candidates, <code>start</code> and <code>end</code> using {@link Edge}s. These are
 * only created if the both the waypoints and the the timepoints are in chronological order and the distance-based
 * estimation is good enough. They are saved in <code>allEdges</code>, a map in which every candidate is the key to a
 * list of all the edges that start at this candidate. The shortest path between the proxy-Candidates is the most likely
 * sequence of {@link MarkPassing}s. Every time new candidates arrive, the start time of the race is checked. If it has
 * changed, the proxy start and all edges containing it are updated.
 * 
 * @author Nicolas Klose
 * @author Axel Uhl
 * 
 */
public class CandidateChooserImpl implements CandidateChooser {
    /**
     * Earlier finish mark passings are to be preferred over later ones if they otherwise seem equally likely. While the
     * {@link #getProbabilityOfActualDistanceGivenGreatCircleDistance(Distance, Distance, double)} method should usually
     * assign an equal probability of 1.0 for edges whose distance is in the range of 1.0 and
     * {@link #MAX_REASONABLE_RATIO_BETWEEN_DISTANCE_TRAVELED_AND_LEG_LENGTH} times the leg length, for the finishing
     * leg the candidates that require more distance than the minimum distance required receive an increasing penalty.
     * The maximum penalty for finishing candidates that have required
     * {@link #MAX_REASONABLE_RATIO_BETWEEN_DISTANCE_TRAVELED_AND_LEG_LENGTH} times the leg distance is expressed by
     * this constant.
     */
    private static final double PENALTY_FOR_LATEST_FINISH_PASSING = 0.95;

    /**
     * Distance ratios of actual distance traveled and leg length above this threshold will receive
     * penalties on their probability. Ratios below 1.0 receive the ratio as the penalty.
     * See {@link #getDistanceEstimationBasedProbability(Competitor, Candidate, Candidate, Distance)}.
     */
    private static final double MAX_REASONABLE_RATIO_BETWEEN_DISTANCE_TRAVELED_AND_LEG_LENGTH = 2.0;

    /**
     * Start mark passings will be considered this much before the actual race start. The race start
     * as identified by {@link TrackedRace#getStartOfRace()} is therefore {@link #EARLY_STARTS_CONSIDERED_THIS_MUCH_BEFORE_STARTTIME}
     * after {@link #raceStartTime}.
     */
    private static final Duration EARLY_STARTS_CONSIDERED_THIS_MUCH_BEFORE_STARTTIME = Duration.ONE_SECOND.times(30);
    
    /**
     * The duration after which a start mark passing's probability is considered only 50%. A perfect start mark
     * passing happening exactly at the race start time has time-wise probability of 1.0. Another delay of this much
     * lets the probability drop to 1/3, and so on.
     */
    private static final Duration DELAY_AFTER_WHICH_PROBABILITY_OF_START_HALVES = Duration.ONE_MINUTE.times(5);
    
    /**
     * In order to save the expensive distance calculation we may try to rank down an edge based on an
     * outrageously low speed the competitor would have been sailing at, based on the known distance between
     * the waypoints and the time taken between the waypoints as provided by the candidates. Anything above
     * this constant is assumed to be reasonable and gets a probability of 1 (no "penalty"). As the speed
     * drops below this value, the ratio of the actual speed estimate and this constant defined the probability
     * which then is less than 1 and therefore constitutes a penalty. Should the result be below the
     * {@link Edge#getPenaltyForSkipping() skip limit} then it is not necessary to calculate the distance
     * actually sailed, saving a lot of computational effort.<p>
     * 
     * With the current selection of 1kt and a skip probability of 0.1 any speed estimated below 0.1kt will
     * lead to the edge being discarded.
     */
    private static final Speed MINIMUM_REASONABLE_SPEED = new KnotSpeedImpl(3);
    
    private static final Speed MAXIMUM_REASONABLE_SPEED = GPSFixTrack.DEFAULT_MAX_SPEED_FOR_SMOOTHING;

    private static final double MINIMUM_PROBABILITY = Edge.getPenaltyForSkipping();

    private static final Logger logger = Logger.getLogger(CandidateChooserImpl.class.getName());

    private Map<Competitor, Map<Waypoint, MarkPassing>> currentMarkPasses = new HashMap<>();
    
    /**
     * The graph of edges connecting the candidates in time-wise ascending order. The {@link Edge#getStart()} candidate
     * always happens before the {@link Edge#getEnd()} candidate. Edges are keyed by the {@link Competitor} to whose
     * track they belong. The value maps key the edges by their {@link Edge#getStart() start candidate}.
     * <p>
     *
     * Methods operating on this collection and the collections embedded in it must be {@code synchronized} in order to
     * avoid overlapping operations. This will generally not limit concurrency further than usual, except for the
     * start-up phase where a background thread may be spawned by the constructor in case the
     * {@link MarkPassingCalculator#MarkPassingCalculator(DynamicTrackedRace, boolean, boolean)} constructor is invoked
     * with the {@code waitForInitialMarkPassingCalculation} parameter set to {@code false}. In this case, mark passing
     * calculation will be launched in the background and will not be waited for. This then needs to be synchronized
     * with the dynamic (re-)calculations triggered by fixes and other data popping in.
     */
    private Map<Competitor, Map<Candidate, Set<Edge>>> allEdges = new HashMap<>();
    
    /**
     * The candidates found, keyed by the {@link Competitor} to whose track they belong.
     * The value sets contain all candidates found, but not for all of them do we want to
     * construct {@link Edge}s in the {@link #allEdges graph}. Whenever a competitor's candidate set
     * changes, filter rules are applied to eliminate redundant and "stray" candidates. For example,
     * if a tracker has been left on the race committee boat forming one end of the start line, and
     * the tracker keeps tracking, it will swerve back and forth slightly, producing many distance
     * candidates for various waypoints. By identifying that the tracker hasn't left a small bounding
     * box over significant amounts of time, many of those candidates can be removed and represented by,
     * say, the first and the last candidate in that small bounding box.<p>
     * 
     * Furthermore, specifically for {@link DistanceCandidateImpl distance candidates} we often see
     * candidates for different marks created for approximately (sometimes even precisely) the same
     * time point. For example, if a tracker approaches a start line from the leeward side and then
     * moves away again, a candidate for the start line but also for the gate situated on the windward
     * side of the start line will be created, roughly at the same time. Of those fixes only the one or
     * two most likely ones should have edges constructed for them. This should help eliminate, e.g.,
     * candidates for the windward mark if the tracker was near the start line at that time. This augments
     * the filter rule suppressing candidates with very low probability; it takes relative probability
     * of candidates with similar time points into account.<p>
     * 
     * Note, however, that we cannot know for which lap a candidate has to be created. If the same mark
     * is referred to by more than one {@link Waypoint} in the {@link Course}, if one candidate survives
     * the filtering then the respective candidates for all occurrences of that mark have to survive, too.
     * Example: if the fix reaches maximum proximity to the windward mark, candidates for all occurrences
     * of the windward mark in the course's waypoints will result. Around that time, other candidates may
     * have been produced due to the course change also for the leeward gate or even the start line or an
     * offset mark. Comparing the probabilities of the candidates in such a narrow time window will usually
     * show as many equal-rated candidates for the windward mark as there are occurrences of the windward
     * mark in the course. All of them need to pass the filter, and not only a single one. Other candidates
     * from the time window whose probability is discernably less should be filtered.
     */
    private final Map<Competitor, NavigableSet<Candidate>> candidates;
    
    /**
     * Those candidates from {@link #candidates} that have passed the filter logic of stage 1 (of candidates in close
     * chronological sequence pick only those that have the highest probability). They are fed into the filter stage 2
     * before they may become part of the {@link #allEdges graph}.
     */
    private final Map<Competitor, MostProbableCandidatesInSmallTimeRangeFilter> mostProbableCandidatesInSmallTimeRangeFilters;
    
    /**
     * Those candidates from {@link #candidates} that have passed the filter logic of stage 2 (of candidates between
     * which the track does not leave a small bounding box pick only those at start and end of that sequence) and are
     * added to the {@link #allEdges graph}. This data structure is redundant to {@link #allEdges} and intended to speed
     * up the algorithm used to find out which candidates must be added to and removed from the graph after changes have
     * been applied to {@link #candidates} and the filter rules have been re-applied.
     */
    private final Map<Competitor, StationarySequenceBasedFilter> stationarySequenceBasedFilters;
    
    private final Map<Competitor, NavigableSet<Candidate>> fixedPassings = new HashMap<>();
    private final ConcurrentHashMap<Competitor, Integer> suppressedPassings = new ConcurrentHashMap<>();
    
    /**
     * Set to {@link #EARLY_STARTS_CONSIDERED_THIS_MUCH_BEFORE_STARTTIME} milliseconds before the actual race start,
     * in case the actual start of race is known; {@code null} otherwise.
     */
    private TimePoint raceStartTime;
    private final WaypointPositionAndDistanceCache waypointPositionAndDistanceCache;
    
    /**
     * An artificial proxy candidate that comes before the start mark passing. Its time point is set to
     * {@link #EARLY_STARTS_CONSIDERED_THIS_MUCH_BEFORE_STARTTIME} milliseconds before the race start time or <code>null</code>
     * in case the race start time is not known.
     */
    private final CandidateWithSettableTime start;
    private final CandidateWithSettableWaypointIndex end;
    private final DynamicTrackedRace race;
    
    /**
     * Most data structures in this candidate chooser are keyed by {@link Competitor} objects. When a method iterates
     * over or manipulates such a per-competitor structure it must obtain the corresponding lock from here and
     * acquire the read/write lock respectively. See {@link #getCompetitorLock}. The map is initialized in the
     * constructor and populated for all the race's competitors already. From there on it is used in read-only
     * mode, so no synchronization is necessary.
     */
    private final HashMap<Competitor, NamedReentrantReadWriteLock> perCompetitorLocks;
    
    /**
<<<<<<< HEAD
     * The {@link #start} and {@link #end} proxy candidates may have {@code null} time points and hence
     * would cause trouble with a regular {@link TimedComparator}. Therefore, this specialized comparator
     * considers the {@link #start} candidate less than all others, the {@link #end} candidate greater
     * than all others, and all other candidates are compared using a regular {@link TimedComparator},
     * but if time points are equal, disambiguation follows this order of precedence: waypoint index,
     * probability, candidate class (XTE before distance).
=======
     * Captures statistics about this candidate chooser.
>>>>>>> c9bc7802
     * 
     * @author Axel Uhl (D043530)
     *
     */
<<<<<<< HEAD
    private class StartAndEndAwareTimeBasedCandidateComparator implements Comparator<Candidate> {
        private final Comparator<Timed> timedComparator = TimedComparator.INSTANCE;
        
        @Override
        public int compare(Candidate o1, Candidate o2) {
            int result;
            if (o1 == o2) {
                result = 0;
            } else if (o1 == start || o2 == end) {
                result = -1;
            } else if (o1 == end || o2 == start) {
                result = 1;
            } else {
                result = timedComparator.compare(o1, o2);
                if (result == 0) {
                    result = Integer.compare(o1.getOneBasedIndexOfWaypoint(), o2.getOneBasedIndexOfWaypoint());
                    if (result == 0) {
                        result = Double.compare(o1.getProbability(), o2.getProbability());
                        if (result == 0) {
                            result = o2.getClass().getSimpleName().compareTo(o1.getClass().getSimpleName());
                        }
                    }
=======
    public class Stats {
        public class CompetitorStats {
            private final int candidates;
            private final int candidatesAfterHighestProbabilityInShortTimeFilter;
            private final int candidatesAfterBoundingBoxFilter;
            private final int edges;
            public CompetitorStats(int candidates, int candidatesAfterHighestProbabilityInShortTimeFilter,
                    int candidatesAfterBoundingBoxFilter, int edges) {
                super();
                this.candidates = candidates;
                this.candidatesAfterHighestProbabilityInShortTimeFilter = candidatesAfterHighestProbabilityInShortTimeFilter;
                this.candidatesAfterBoundingBoxFilter = candidatesAfterBoundingBoxFilter;
                this.edges = edges;
            }
            public int getCandidates() {
                return candidates;
            }
            public int getCandidatesAfterHighestProbabilityInShortTimeFilter() {
                return candidatesAfterHighestProbabilityInShortTimeFilter;
            }
            public int getCandidatesAfterBoundingBoxFilter() {
                return candidatesAfterBoundingBoxFilter;
            }
            public int getEdges() {
                return edges;
            }
        }
        
        public int getTotalNumberOfCandidates() {
            int result = 0;
            for (final Set<Candidate> competitorCandidates : candidates.values()) {
                result += competitorCandidates.size();
            }
            return result;
        }
        
        public int getTotalNumberOfCandidatesAfterHighestProbabilityInShortTimeFilter() {
            int result = 0;
            // TODO bug4221 implement
            return result;
        }
        
        public int getTotalNumberOfCandidatesAfterBoundingBoxFilter() {
            int result = 0;
            // TODO bug4221 implement
            return result;
        }
        
        public int getTotalNumberOfEdges() {
            int result = 0;
            for (final Map<Candidate, Set<Edge>> edgesPerCandidate : allEdges.values()) {
                for (final Set<Edge> edges : edgesPerCandidate.values()) {
                    result += edges.size();
>>>>>>> c9bc7802
                }
            }
            return result;
        }
<<<<<<< HEAD
    }
    
    private final StartAndEndAwareTimeBasedCandidateComparator CANDIDATE_COMPARATOR = new StartAndEndAwareTimeBasedCandidateComparator();
=======
        
        public Map<Competitor, CompetitorStats> getPerCompetitorStats() {
            final Map<Competitor, CompetitorStats> result = new HashMap<>();
            for (final Entry<Competitor, Set<Candidate>> competitorAndCandidates : candidates.entrySet()) {
                result.put(competitorAndCandidates.getKey(), new CompetitorStats(
                        competitorAndCandidates.getValue().size(), 0, 0, getNumberOfEdges(competitorAndCandidates.getKey()))); // TODO bug4221 populate with filter stage results
            }
            return result;
        }

        private int getNumberOfEdges(Competitor competitor) {
            int result = 0;
            for (final Set<Edge> edgeSet : allEdges.get(competitor).values()) {
                result += edgeSet.size();
            }
            return result;
        }
    }
>>>>>>> c9bc7802

    public CandidateChooserImpl(DynamicTrackedRace race) {
        this.perCompetitorLocks = new HashMap<>();
        this.race = race;
        waypointPositionAndDistanceCache = new WaypointPositionAndDistanceCache(race, Duration.ONE_MINUTE);
        final TimePoint startOfRaceWithoutInference = race.getStartOfRace(/* inferred */ false);
        raceStartTime = startOfRaceWithoutInference != null ? startOfRaceWithoutInference.
                minus(EARLY_STARTS_CONSIDERED_THIS_MUCH_BEFORE_STARTTIME) : null;
        start = new CandidateWithSettableTime(/* Index */0, raceStartTime, /* Probability */1, /* Waypoint */null);
        end = new CandidateWithSettableWaypointIndex(race.getRace().getCourse().getNumberOfWaypoints() + 1, /* TimePoint */null,
                /* Probability */1, /* Waypoint */null);
        candidates = new HashMap<>();
        mostProbableCandidatesInSmallTimeRangeFilters = new HashMap<>();
        stationarySequenceBasedFilters = new HashMap<>();
        List<Candidate> startAndEnd = Arrays.asList(start, end);
        for (Competitor c : race.getRace().getCompetitors()) {
            perCompetitorLocks.put(c, createCompetitorLock(c));
            candidates.put(c, Collections.synchronizedNavigableSet(new TreeSet<Candidate>(CANDIDATE_COMPARATOR)));
            mostProbableCandidatesInSmallTimeRangeFilters.put(c, new MostProbableCandidatesInSmallTimeRangeFilter(CANDIDATE_COMPARATOR, start, end));
            stationarySequenceBasedFilters.put(c, new StationarySequenceBasedFilter(CANDIDATE_COMPARATOR, race.getTrack(c), start, end));
            final HashMap<Waypoint, MarkPassing> currentMarkPassesForCompetitor = new HashMap<Waypoint, MarkPassing>();
            currentMarkPasses.put(c, currentMarkPassesForCompetitor);
            // in case the tracked race already has mark passings, e.g., from another mark passing calculator,
            // ensure consistency of the currentMarkPasses map with the TrackedRace:
            for (final Waypoint w : race.getRace().getCourse().getWaypoints()) {
                final MarkPassing mp = race.getMarkPassing(c, w);
                if (mp != null) {
                    currentMarkPassesForCompetitor.put(w, mp);
                }
            }
            TreeSet<Candidate> fixedPasses = new TreeSet<Candidate>(new Comparator<Candidate>() {
                @Override
                public int compare(Candidate o1, Candidate o2) {
                    final int result;
                    if (o1 == null) {
                        if (o2 == null) {
                            result = 0;
                        } else {
                            result = -1;
                        }
                    } else if (o2 == null) {
                        result = 1;
                    } else {
                        result = o1.getOneBasedIndexOfWaypoint() - o2.getOneBasedIndexOfWaypoint();
                    }
                    return result;
                }
            });
            fixedPassings.put(c, fixedPasses);
            allEdges.put(c, new HashMap<Candidate, Set<Edge>>());
            fixedPasses.addAll(startAndEnd);
            addCandidates(c, startAndEnd);
        }
    }

    public Stats getStats() {
        return new Stats();
    }
    
    private NamedReentrantReadWriteLock createCompetitorLock(Competitor c) {
        return new NamedReentrantReadWriteLock("Competitor lock for "+c+" in candidate chooser "+this, /* fair */ false);
    }

    @Override
    public void calculateMarkPassDeltas(Competitor c, Iterable<Candidate> newCans, Iterable<Candidate> oldCans) {
        calculateMarkPassDeltas(c, /* new fixes */ Collections.emptySet(), /* fixesReplacingExistingOnes */ Collections.emptySet(),
                newCans, oldCans);
    }

    @Override
    public void calculateMarkPassDeltas(Competitor c, Iterable<GPSFixMoving> newFixes,
            Iterable<GPSFixMoving> fixesReplacingExistingOnes, Iterable<Candidate> newCans, Iterable<Candidate> oldCans) {
        updateStationarySequences(c, newFixes, fixesReplacingExistingOnes);
        final TimePoint startOfRace = race.getStartOfRace(/* inference */ false);
        if (startOfRace != null) {
            final boolean startTimeUpdated;
            synchronized (this) { // protect raceStartTime check and update
                if (raceStartTime == null || !startOfRace.minus(EARLY_STARTS_CONSIDERED_THIS_MUCH_BEFORE_STARTTIME).equals(raceStartTime)) {
                    raceStartTime = startOfRace.minus(EARLY_STARTS_CONSIDERED_THIS_MUCH_BEFORE_STARTTIME);
                    startTimeUpdated = true;
                } else {
                    startTimeUpdated = false;
                }
            }
            if (startTimeUpdated) {
                Collection<Candidate> startList = Collections.singleton(start);
                for (Competitor competitor : candidates.keySet()) {
                    removeCandidates(competitor, startList);
                }
                start.setTimePoint(raceStartTime);
                for (Competitor com : allEdges.keySet()) {
                    addCandidates(com, startList);
                }
            }
        }
        removeCandidates(c, oldCans);
        addCandidates(c, newCans);
        findShortestPath(c);
    }

    /**
     * The {@link StationarySequenceBasedFilter} object for competitor {@code c} is updated using the new
     * and replacing fixes. The resulting changes in candidates passing that filter stage are
     * {@link #adjustGraph(Competitor, Pair) propagated} into the {@link #allEdges graph}, but
     * no {@link #findShortestPath(Competitor) recalculation of shortest path} is done yet.
     */
    private void updateStationarySequences(Competitor c, Iterable<GPSFixMoving> newFixes,
            Iterable<GPSFixMoving> fixesReplacingExistingOnes) {
        LockUtil.lockForWrite(perCompetitorLocks.get(c));
        try {
            adjustGraph(c, stationarySequenceBasedFilters.get(c).updateFixes(newFixes, fixesReplacingExistingOnes));
        } finally {
            LockUtil.unlockAfterWrite(perCompetitorLocks.get(c));
        }
    }

    @Override
    public void removeWaypoints(Iterable<Waypoint> waypoints) {
        for (Competitor c : currentMarkPasses.keySet()) {
            for (Waypoint w : waypoints) {
                currentMarkPasses.get(c).remove(w);
            }
        }
    }
    
    @Override
    public void updateEndProxyNodeWaypointIndex() {
        end.setOneBasedWaypointIndex(race.getRace().getCourse().getNumberOfWaypoints()+1);
    }

    @Override
    public void setFixedPassing(Competitor c, Integer zeroBasedIndexOfWaypoint, TimePoint t) {
        LockUtil.lockForWrite(perCompetitorLocks.get(c));
        try {
            Candidate fixedCan = new CandidateImpl(zeroBasedIndexOfWaypoint + 1, t, 1, Util.get(race.getRace().getCourse().getWaypoints(), zeroBasedIndexOfWaypoint));
            NavigableSet<Candidate> fixed = fixedPassings.get(c);
            if (fixed != null) { // can only set the mark passing if the competitor is still part of this race
                if (!fixed.add(fixedCan)) {
                    Candidate old = fixed.ceiling(fixedCan);
                    fixed.remove(old);
                    removeCandidates(c, Collections.singleton(old));
                    fixed.add(fixedCan);
                }
                addCandidates(c, Collections.singleton(fixedCan));
                findShortestPath(c);
            }
        } finally {
            LockUtil.unlockAfterWrite(perCompetitorLocks.get(c));
        }
    }

    @Override
    public void removeFixedPassing(Competitor c, Integer zeroBasedIndexOfWaypoint) {
        LockUtil.lockForWrite(perCompetitorLocks.get(c));
        try {
            Candidate toRemove = null;
            for (Candidate can : fixedPassings.get(c)) {
                if (can.getOneBasedIndexOfWaypoint() - 1 == zeroBasedIndexOfWaypoint) {
                    toRemove = can;
                    break;
                }
            }
            if (toRemove != null) {
                fixedPassings.get(c).remove(toRemove);
                removeCandidates(c, Arrays.asList(toRemove));
                findShortestPath(c);
            }
        } finally {
            LockUtil.unlockAfterWrite(perCompetitorLocks.get(c));
        }
    }

    @Override
    public void suppressMarkPassings(Competitor c, Integer zeroBasedIndexOfWaypoint) {
        suppressedPassings.put(c, zeroBasedIndexOfWaypoint);
        findShortestPath(c);
    }

    @Override
    public void stopSuppressingMarkPassings(Competitor c) {
        suppressedPassings.remove(c);
        findShortestPath(c);
    }

    private void createNewEdges(Competitor c, Iterable<Candidate> newCandidates) {
        assert perCompetitorLocks.get(c).isWriteLocked();
        final Boolean isGateStart = race.isGateStart();
        Map<Candidate, Set<Edge>> edgesForCompetitor = allEdges.get(c);
        final Iterable<Candidate> competitorCandidates = getFilteredCandidates(c);
        for (Candidate newCan : newCandidates) {
            synchronized (competitorCandidates) {
                for (Candidate oldCan : competitorCandidates) {
                    final Candidate early;
                    final Candidate late;
                    if (oldCan.getOneBasedIndexOfWaypoint() < newCan.getOneBasedIndexOfWaypoint()) {
                        early = oldCan;
                        late = newCan;
                    } else if (oldCan.getOneBasedIndexOfWaypoint() > newCan.getOneBasedIndexOfWaypoint()) {
                        late = oldCan;
                        early = newCan;
                    } else {
                        continue; // don't create edge from/to same waypoint
                    }
    
                    final Supplier<Double> estimatedDistanceProbabilitySupplier;
                    final double estimatedDistanceProbability;
                    final double startTimingProbability;
                    // when null, don't create an edge; when a valid distance, use this as the totalGreatCircleDistance value
                    final Distance ignoreEdgeDueToProbabilityLowerThanMinimumForSkipping;
                    if (early == start) {
                        // An edge starting at the start proxy node. If the late candidate is for a start mark passing,
                        // determine a probability not based on distance traveled but based on the
                        // time difference between scheduled start time and candidate's time point. If the "late" candidate
                        // is not for the start mark/line, meaning that mark passings including the actual start are
                        // skipped, as usual use getDistanceEstimationBasedProbability assuming a start mark passing at
                        // the race's start time.
                        if (isGateStart == Boolean.TRUE || start.getTimePoint() == null) { // TODO for gate start read gate timing and scale probability accordingly
                            startTimingProbability = 1; // no start time point known; all candidate time points equally likely
                            estimatedDistanceProbability = 1.0;
                            ignoreEdgeDueToProbabilityLowerThanMinimumForSkipping = Distance.NULL;
                            estimatedDistanceProbabilitySupplier = null; // can't tell distance sailed either because we don't know the start time
                        } else {
                            // no gate start and we know the race start time
                            if (late.getWaypoint() != null && late.getWaypoint() == race.getRace().getCourse().getFirstWaypoint()) {
                                // no skips; going from the start proxy node to a candidate for the start mark passing;
                                // calculate the probability for the start being the start given its timing and multiply
                                // with the estimation for the distance-based probability:
                                final Duration timeGapBetweenStartOfRaceAndCandidateTimePoint = early.getTimePoint()
                                        .plus(EARLY_STARTS_CONSIDERED_THIS_MUCH_BEFORE_STARTTIME).until(late.getTimePoint()).abs();
                                // Being DELAY_AFTER_WHICH_PROBABILITY_OF_START_HALVES off means a probability of 1/2; being twice this time
                                // off means 1/3, and so on
                                startTimingProbability = DELAY_AFTER_WHICH_PROBABILITY_OF_START_HALVES.divide(
                                        DELAY_AFTER_WHICH_PROBABILITY_OF_START_HALVES.plus(
                                                timeGapBetweenStartOfRaceAndCandidateTimePoint));
                                estimatedDistanceProbability = 1.0;
                                ignoreEdgeDueToProbabilityLowerThanMinimumForSkipping = Distance.NULL;
                                estimatedDistanceProbabilitySupplier = null;
                            } else {
                                startTimingProbability = 1; // can't really tell how well the start time was matched when
                                                            // we don't have a start candidate
                                if (late == end) {
                                    estimatedDistanceProbability = 1.0;
                                    ignoreEdgeDueToProbabilityLowerThanMinimumForSkipping = Distance.NULL;
                                    estimatedDistanceProbabilitySupplier = null;
                                } else {
                                    estimatedDistanceProbability = 0.0;
                                    ignoreEdgeDueToProbabilityLowerThanMinimumForSkipping = getIgnoreDueToTimingInducedEstimatedSpeeds(c, early, late);
                                    estimatedDistanceProbabilitySupplier = ()->getDistanceEstimationBasedProbability(c, early, late, ignoreEdgeDueToProbabilityLowerThanMinimumForSkipping);
                                }
                            }
                        }
                    } else {
                        startTimingProbability = 1; // no penalty for any start time difference because this edge doesn't cover a start
                        if (late == end) {
                            // final edge; we don't know anything about distances for the end proxy node
                            estimatedDistanceProbability = 1.0;
                            ignoreEdgeDueToProbabilityLowerThanMinimumForSkipping = Distance.NULL;
                            estimatedDistanceProbabilitySupplier = null;
                        } else {
                            estimatedDistanceProbability = 0.0;
                            ignoreEdgeDueToProbabilityLowerThanMinimumForSkipping = getIgnoreDueToTimingInducedEstimatedSpeeds(c, early, late);
                            estimatedDistanceProbabilitySupplier = ()->getDistanceEstimationBasedProbability(c, early, late, ignoreEdgeDueToProbabilityLowerThanMinimumForSkipping);
                        }
                    }
                    // If one of the candidates is fixed, the edge is always created unless they travel backwards in time.
                    // Otherwise the edge is only created if the distance estimation, which can be calculated as long as the
                    // candidates are not the proxy and or start is close enough to the actual distance sailed.
                    final NavigableSet<Candidate> fixed = fixedPassings.get(c);
                    // TODO this comparison does not exactly implement the condition "if distance is more likely than skipping"
                    if (travelingForwardInTimeOrUnknown(early, late) &&
                            (fixed.contains(early) || fixed.contains(late) || ignoreEdgeDueToProbabilityLowerThanMinimumForSkipping != null)) {
                        final Edge edge;
                        if (estimatedDistanceProbabilitySupplier != null) {
                            edge = new Edge(early, late,
                                        ()->startTimingProbability * estimatedDistanceProbabilitySupplier.get(), race.getRace().getCourse().getNumberOfWaypoints());
                        } else {
                            edge = new Edge(early, late,
                                    startTimingProbability * estimatedDistanceProbability, race.getRace().getCourse().getNumberOfWaypoints());
                        }
                        addEdge(edgesForCompetitor, edge);
                    }
                }
            }
        }
    }

    /**
     * @return the candidates that passed all stages of candidate filtering; see also
     *         {@link #updateFilteredCandidates(Competitor, Iterable, Iterable)}
     */
    private Iterable<Candidate> getFilteredCandidates(Competitor c) {
        return stationarySequenceBasedFilters.get(c).getFilteredCandidates();
    }

    private boolean travelingForwardInTimeOrUnknown(Candidate early, Candidate late) {
        return early.getTimePoint() == null || late.getTimePoint() == null || early.getTimePoint().before(late.getTimePoint());
    }

    private void addEdge(Map<Candidate, Set<Edge>> edgesForCompetitor, Edge e) {
        logger.finest(()->"Adding "+ e.toString());
        Set<Edge> edgeSet = edgesForCompetitor.get(e.getStart());
        if (edgeSet == null) {
            edgeSet = new HashSet<>();
            edgesForCompetitor.put(e.getStart(), edgeSet);
        }
        edgeSet.add(e); // FIXME what about edges that should replace an edge between the same two candidates? Will those edges somehow be removed?
    }

    /**
     * Calculates the most likely series of {@link MarkPassings} using the edges in {@link allEdges}. These are saved in
     * {@link #currentMarkPasses} and the {@link DynamicTrackedRace} is
     * {@link DynamicTrackedRace#updateMarkPassings(Competitor, Iterable) notified}.<p>
     * 
     * The algorithm works out optimal solutions between fixed mark passings. By default, start and end proxy
     * candidates are the only fixed elements. If more fixed elements are provided, the algorithm solves the
     * optimization problem separately for each segment and concatenates the solutions.
     */
    private void findShortestPath(Competitor c) {
        LockUtil.lockForWrite(perCompetitorLocks.get(c));
        try {
            Map<Candidate, Set<Edge>> allCompetitorEdges = allEdges.get(c);
            SortedSet<Candidate> mostLikelyCandidates = new TreeSet<>();
            NavigableSet<Candidate> fixedPasses = fixedPassings.get(c);
            Candidate startOfFixedInterval = fixedPasses.first();
            Candidate endOfFixedInterval = fixedPasses.higher(startOfFixedInterval);
            Integer zeroBasedIndexOfWaypoint = suppressedPassings.get(c);
            Integer oneBasedIndexOfSuppressedWaypoint = zeroBasedIndexOfWaypoint != null ? zeroBasedIndexOfWaypoint + 1 : end
                    .getOneBasedIndexOfWaypoint();
            while (endOfFixedInterval != null) {
                if (oneBasedIndexOfSuppressedWaypoint <= endOfFixedInterval.getOneBasedIndexOfWaypoint()) {
                    endOfFixedInterval = end;
                }
                NavigableSet<Util.Pair<Edge, Double>> currentEdgesMoreLikelyFirst = new TreeSet<>(new Comparator<Util.Pair<Edge, Double>>() {
                    @Override
                    public int compare(Util.Pair<Edge, Double> o1, Util.Pair<Edge, Double> o2) {
                        int result = o2.getB().compareTo(o1.getB());
                        return result != 0 ? result : o1.getA().compareTo(o2.getA());
                    }
                });
                Map<Candidate, Util.Pair<Candidate, Double>> candidateWithParentAndHighestTotalProbability = new HashMap<>();
                int indexOfEndOfFixedInterval = endOfFixedInterval.getOneBasedIndexOfWaypoint();
    
                boolean endFound = false;
                currentEdgesMoreLikelyFirst.add(new Util.Pair<Edge, Double>(new Edge(
                        new CandidateImpl(-1, null, /* estimated distance probability */ 1, null), startOfFixedInterval,
                        ()->1.0, race.getRace().getCourse().getNumberOfWaypoints()), 1.0));
                while (!endFound) {
                    Util.Pair<Edge, Double> mostLikelyEdgeWithProbability = currentEdgesMoreLikelyFirst.pollFirst();
                    if (mostLikelyEdgeWithProbability == null) {
                        endFound = true;
                    } else {
                        Edge currentMostLikelyEdge = mostLikelyEdgeWithProbability.getA();
                        Double currentHighestProbability = mostLikelyEdgeWithProbability.getB();
                        // If the shortest path to this candidate is already known the new edge is not added.
                        if (!candidateWithParentAndHighestTotalProbability.containsKey(currentMostLikelyEdge.getEnd())) {
                            // The most likely edge taking us to currentMostLikelyEdge.getEnd() is found. Remember it.
                            candidateWithParentAndHighestTotalProbability.put(currentMostLikelyEdge.getEnd(), new Util.Pair<Candidate, Double>(
                                    currentMostLikelyEdge.getStart(), currentHighestProbability));
                            logger.finest(()->"Added "+ currentMostLikelyEdge + " as most likely edge for " + c);
                            endFound = currentMostLikelyEdge.getEnd() == endOfFixedInterval;
                            if (!endFound) {
                                // the end of the segment was not yet found; add edges leading away from
                                // currentMostLikelyEdge.getEnd(), multiplying up their probabilities with the probability
                                // of reaching currentMostLikelyEdge.getEnd()
                                Set<Edge> edgesForNewCandidate = allCompetitorEdges.get(currentMostLikelyEdge.getEnd());
                                if (edgesForNewCandidate != null) {
                                    for (Edge e : edgesForNewCandidate) {
                                        int oneBasedIndexOfEndOfEdge = e.getEnd().getOneBasedIndexOfWaypoint();
                                        // only add edge if it stays within the current segment, not exceeding
                                        // the next fixed mark passing
                                        if (oneBasedIndexOfEndOfEdge <= indexOfEndOfFixedInterval
                                                && (oneBasedIndexOfEndOfEdge < oneBasedIndexOfSuppressedWaypoint || e.getEnd() == end)) {
                                            currentEdgesMoreLikelyFirst.add(new Util.Pair<Edge, Double>(e, currentHighestProbability * e.getProbability()));
                                        }
                                    }
                                }
                            }
                        }
                    }
                }
                final Pair<Candidate, Double> bestCandidateAndProbabilityForEndOfFixedInterval = candidateWithParentAndHighestTotalProbability.get(endOfFixedInterval);
                Candidate marker = bestCandidateAndProbabilityForEndOfFixedInterval == null ? null : bestCandidateAndProbabilityForEndOfFixedInterval.getA();
                while (marker != null && marker.getOneBasedIndexOfWaypoint() > 0) {
                    mostLikelyCandidates.add(marker);
                    marker = candidateWithParentAndHighestTotalProbability.get(marker).getA();
                }
                startOfFixedInterval = endOfFixedInterval;
                endOfFixedInterval = fixedPasses.higher(endOfFixedInterval);
            }
            boolean changed = false;
            Map<Waypoint, MarkPassing> currentPasses = currentMarkPasses.get(c);
            if (currentPasses.size() != mostLikelyCandidates.size()) {
                changed = true;
            } else {
                for (Candidate can : mostLikelyCandidates) {
                    MarkPassing currentPassing = currentPasses.get(can.getWaypoint());
                    if (currentPassing == null || currentPassing.getTimePoint().compareTo(can.getTimePoint()) != 0) {
                        changed = true;
                        break;
                    }
                }
            }
            if (changed) {
                currentPasses.clear();
                List<MarkPassing> newMarkPassings = new ArrayList<>();
                for (Candidate can : mostLikelyCandidates) {
                    if (can != start && can != end) {
                        MarkPassingImpl newMarkPassing = new MarkPassingImpl(can.getTimePoint(), can.getWaypoint(), c);
                        currentPasses.put(newMarkPassing.getWaypoint(), newMarkPassing);
                        newMarkPassings.add(newMarkPassing);
                    }
                }
                logger.fine(()->"Updating MarkPasses for " + c + " in case "+race.getRace().getName());
                race.updateMarkPassings(c, newMarkPassings);
            }
        } finally {
            LockUtil.unlockAfterWrite(perCompetitorLocks.get(c));
        }
    }

    /**
     * The timing of the candidates is put in relation to the distance between the waypoints they connect. This implies
     * a rough speed estimate. If this is completely "out of whack" (way too low or way too high), we can assume that if
     * ultimately carrying out the potentially expensive (for long-distance races) calculation of the distance sailed,
     * we would only find that the distance-based probability would be below the {@link #MINIMUM_PROBABILITY} threshold
     * such that that edge would be ignored.
     * 
     * @return {@code null} if the edge between {@code c1} and {@code c2} shall be ignored; the
     *         {@link #getMinimumTotalGreatCircleDistanceBetweenWaypoints(Waypoint, Waypoint, TimePoint) straight-line
     *         distance between the corresponding waypoints} otherwise. This distance can be used for a subsequent call
     *         to {@link #getDistanceEstimationBasedProbability(Competitor, Candidate, Candidate, Distance)} so it doesn't have
     *         to be re-calculated there.
     */
    private Distance getIgnoreDueToTimingInducedEstimatedSpeeds(Competitor c, Candidate c1, Candidate c2) {
        final boolean ignore;
        assert c1.getOneBasedIndexOfWaypoint() < c2.getOneBasedIndexOfWaypoint();
        assert c2 != end;
        final TimePoint middleOfc1Andc2 = new MillisecondsTimePoint(c1.getTimePoint().plus(c2.getTimePoint().asMillis()).asMillis() / 2);
        Waypoint first = getFirstWaypoint(c1);
        final Waypoint second = c2.getWaypoint();
        final Distance totalGreatCircleDistance = getMinimumTotalGreatCircleDistanceBetweenWaypoints(first, second, middleOfc1Andc2);
        if (totalGreatCircleDistance == null) {
            ignore = true; // no distance known; cannot tell, so ignore the edge
        } else {
            // Computing the distance traveled can be quite expensive, especially for candidates very far apart.
            // As a quick approximation let's look at how long the time between the candidates was and relate that to the minimum distance
            // between the waypoints. This leads to a speed estimation; if we take the minimum distance times two, we
            // get an upper bound for a reasonable distance sailed between the waypoints and therefore an estimation
            // for the maximum speed at which the competitor would have had to sail:
            Speed estimatedMaxSpeed = totalGreatCircleDistance.scale(2).inTime(c1.getTimePoint().until(c2.getTimePoint()));
            final double estimatedMinSpeedBasedProbability = Math.max(0, estimatedMaxSpeed.divide(MINIMUM_REASONABLE_SPEED));
            final double estimatedMaxSpeedBasedProbability = Math.max(0, MAXIMUM_REASONABLE_SPEED.divide(estimatedMaxSpeed));
            final double estimatedSpeedBasedProbabilityMinimum = Math.min(estimatedMaxSpeedBasedProbability, estimatedMinSpeedBasedProbability);
            ignore = estimatedSpeedBasedProbabilityMinimum < MINIMUM_PROBABILITY;
        }
        return ignore ? null : totalGreatCircleDistance;
    }

    /**
     * If the candidate has no waypoint associated, return the course's first waypoint; otherwise, return the candidates
     * {@link Candidate#getWaypoint() waypoint}.
     */
    private Waypoint getFirstWaypoint(Candidate candidate) {
        Waypoint first;
        if (candidate.getOneBasedIndexOfWaypoint() == 0) {
            first = race.getRace().getCourse().getFirstWaypoint();
        } else {
            first = candidate.getWaypoint();
        }
        return first;
    }

    /**
     * The distance between waypoints is used to estimate the distance that should be covered between these two
     * candidates. This estimation is then compared to the distance actually sailed. A distance smaller than the
     * estimation is (aside from a small tolerance) impossible, a distance larger get increasingly unlikely.
     * 
     * @param totalGreatCircleDistance
     *            the result of a previous
     *            {@link #getMinimumTotalGreatCircleDistanceBetweenWaypoints(Waypoint, Waypoint, TimePoint)} call for
     *            the two waypoints of {@code c1} and {@code c2}
     */
    private double getDistanceEstimationBasedProbability(Competitor c, Candidate c1, Candidate c2, Distance totalGreatCircleDistance) {
        final double result;
        assert c1.getOneBasedIndexOfWaypoint() < c2.getOneBasedIndexOfWaypoint();
        assert c2 != end;
        if (totalGreatCircleDistance == null) {
            result = 0.0; // no distance known; cannot tell
        } else {
            // Computing the distance traveled can be quite expensive, especially for candidates very far apart.
            // Let's first look at how long the time between the candidates was and relate that to the minimum distance
            // between the waypoints. This leads to a speed estimation; if we take the minimum distance times two, we
            // get an upper bound for a reasonable distance sailed between the waypoints and therefore an estimation
            // for the maximum speed at which the competitor would have had to sail:
            final Distance actualDistanceTraveled = race.getTrack(c).getDistanceTraveled(c1.getTimePoint(), c2.getTimePoint());
            final double probabilityForMaxReasonableRatioBetweenDistanceTraveledAndLegLength =
                    c2.getWaypoint() == race.getRace().getCourse().getLastWaypoint() ? PENALTY_FOR_LATEST_FINISH_PASSING : 1.0;
            result = getProbabilityOfActualDistanceGivenGreatCircleDistance(totalGreatCircleDistance, actualDistanceTraveled,
                    probabilityForMaxReasonableRatioBetweenDistanceTraveledAndLegLength);
        }
        return result;
    }

    /**
     * Based on a direct great-circle distance between waypoints and an actual distance sailed, determines how likely it
     * is that this distance sailed could have happened between those waypoints. For a reaching leg, this would be based
     * on a straight comparison of the numbers. However, with upwind and downwind legs and boats not going from mark to
     * mark on a great circle segment, distances sailed will exceed the great line circle distances.
     * <p>
     * 
     * A smaller distance than great circle from mark to mark is getting the more unlikely the shorter the distance is,
     * somewhere between the distance estimated and twice that is likely, and anything greater than that gradually
     * becomes unlikely.
     * <p>
     * 
     * Finishing legs are a special case. Here, we'd like to prefer an earlier candidate over a later one as long as the
     * earlier one still leads to a "reasonable" distance sailed, particularly if two such candidates are otherwise
     * equally highly likely. Therefore, this method accepts a parameter
     * {@code probabilityForMaxReasonableRatioBetweenDistanceTraveledAndLegLength} that configures a slight "slope" in
     * the interval that for non-finishing legs receives a constant probability of 1.0. This slope will give 1.0 for the
     * shortest possible distance and slightly less for the longest distance that for non-finishing legs would still
     * result in 1.0. The probabilities of even greater distances then starts contiguously at the end value of that
     * slope.
     * 
     * @return a number between 0 and 1 with 1 representing a "fair chance" that the actual distance sailed could have
     *         been sailed for the given great circle distance; 1 is returned for actual distances being in the range of
     *         1..2 times the great circle distance. Actual distances outside this interval reduce probability linearly
     *         for smaller distances (gradient 0.5) and varies with the one over the ratio for distances that exceed
     *         twice the great circle distance.
     */
    private double getProbabilityOfActualDistanceGivenGreatCircleDistance(Distance totalGreatCircleDistance, Distance actualDistanceTraveled,
            double probabilityForMaxReasonableRatioBetweenDistanceTraveledAndLegLength) {
        final double result;
        final double ratio = actualDistanceTraveled.getMeters() / totalGreatCircleDistance.getMeters();
        // A smaller distance than great circle from mark to mark is very unlikely, somewhere between the distance
        // estimated and double that is likely and anything greater than that gradually becomes unlikely
        if (ratio <= 1) {
            result = ratio;
        } else if (ratio <= MAX_REASONABLE_RATIO_BETWEEN_DISTANCE_TRAVELED_AND_LEG_LENGTH) {
            result = 1 - (1-probabilityForMaxReasonableRatioBetweenDistanceTraveledAndLegLength)*(ratio-1)/(MAX_REASONABLE_RATIO_BETWEEN_DISTANCE_TRAVELED_AND_LEG_LENGTH-1);
        } else {
            // start at probability probabilityForMaxReasonableRatioBetweenDistanceTraveledAndLegLength for ratio==MAX_REASONABLE_RATIO_BETWEEN_DISTANCE_TRAVELED_AND_LEG_LENGTH
            result = probabilityForMaxReasonableRatioBetweenDistanceTraveledAndLegLength/(ratio-MAX_REASONABLE_RATIO_BETWEEN_DISTANCE_TRAVELED_AND_LEG_LENGTH + 1.);
        }
        return result;
    }

    private Distance getMinimumTotalGreatCircleDistanceBetweenWaypoints(Waypoint first, final Waypoint second, final TimePoint timePoint) {
        Distance totalGreatCircleDistance = new MeterDistance(0);
        boolean legsAreBetweenCandidates = false;
        for (TrackedLeg leg : race.getTrackedLegs()) {
            Waypoint from = leg.getLeg().getFrom();
            if (from == second) {
                break;
            }
            if (from == first) {
                legsAreBetweenCandidates = true;
            }
            if (legsAreBetweenCandidates) {
                final Distance minimumDistanceToNextWaypoint = waypointPositionAndDistanceCache.getMinimumDistance(from, leg.getLeg().getTo(), timePoint);
                if (minimumDistanceToNextWaypoint == null) {
                    totalGreatCircleDistance = null;
                    break;
                } else {
                    // subtract twice the typical error margin of the position fixes of the marks, assuming that the leg could have been
                    // a little shorter in fact:
                    totalGreatCircleDistance = totalGreatCircleDistance.add(minimumDistanceToNextWaypoint).add(GPSFix.TYPICAL_HDOP.scale(-2));
                }
            }
        }
        return totalGreatCircleDistance;
    }

    /**
     * New candidates will be added to {@link #candidates}. The filtering rules will be applied to update
     * {@link #mostProbableCandidatesInSmallTimeRangeFilters} so that the sets of filtered candidates are again consistent with the contents of
     * {@link #candidates} and the filter rules. Afterwards, the {@link #allEdges graph} will be updated by removing
     * edges for candidates that are no longer part of {@link #mostProbableCandidatesInSmallTimeRangeFilters} and by adding edges for new
     * {@link #mostProbableCandidatesInSmallTimeRangeFilters}. Note that the set of {@link #mostProbableCandidatesInSmallTimeRangeFilters} may actually shrink by adding
     * a new candidate, simply because that candidate closes a gap between other candidates such that now it becomes
     * obvious that candidates previously passing the filter are really part of a cluster of little or no movement.
     */
    private void addCandidates(Competitor c, Iterable<Candidate> newCandidates) {
        LockUtil.lockForWrite(perCompetitorLocks.get(c));
        try {
            for (Candidate can : newCandidates) {
                candidates.get(c).add(can);
            }
            updateFilteredCandidatesAndAdjustGraph(c, newCandidates, /* removedCandidates */ Collections.emptySet());
        } finally {
            LockUtil.unlockAfterWrite(perCompetitorLocks.get(c));
        }
    }

    /**
     * Precondition: the {@link #candidates candidates(c)} for the competitor {@code c} have been updated.
     * <p>
     * 
     * Then this method applies the filter rules to update {@link #mostProbableCandidatesInSmallTimeRangeFilters} of filter stage 1 (based on
     * highest probability in short time ranges) and subsequently the second filter stage's
     * {@link #stationarySequenceBasedFilters}. Based on the difference in filter results, the {@link #allEdges graph} is
     * adjusted by removing edges for those candidates no longer passing the filter or no longer existing, and by adding
     * edges for candidates that have now become available as filtered candidates and that weren't before. No shortest
     * path analysis is triggered yet.
     */
    private void updateFilteredCandidatesAndAdjustGraph(Competitor c, Iterable<Candidate> newCandidates, Iterable<Candidate> removedCandidates) {
        Pair<Iterable<Candidate>, Iterable<Candidate>> filteredCandidatesAddedAndRemoved = updateFilteredCandidates(c, newCandidates, removedCandidates);
        adjustGraph(c, filteredCandidatesAddedAndRemoved);
    }

    /**
     * Adjusts the {@link #allEdges graph} based on the nodes added and removed. No {@link #findShortestPath(Competitor)
     * path analysis} is performed yet.
     */
    private void adjustGraph(Competitor c,
            Pair<Iterable<Candidate>, Iterable<Candidate>> filteredCandidatesAddedAndRemoved) {
        final Map<Candidate, Set<Edge>> competitorEdges = allEdges.get(c);
        for (final Candidate candidateRemoved : filteredCandidatesAddedAndRemoved.getB()) {
            logger.finest(()->"Removing all edges containing " + candidateRemoved + "of "+ c);
            removeEdgesForCandidate(candidateRemoved, competitorEdges);
        }
        createNewEdges(c, filteredCandidatesAddedAndRemoved.getA());
    }
    
    /**
     * Based on {@link #candidates candidates(c)}, computes the set of candidates that pass all filter rules and hence
     * are expected to be represented in the {@link #allEdges graph}. When this method returns, it has updated the
     * {@link #mostProbableCandidatesInSmallTimeRangeFilters} accordingly.<p>
     * 
     * A two-pass algorithm. In the first pass, clusters of {@link DistanceCandidateImpl distance candidates} in close
     * time-wise proximity (see {@link #CANDIDATE_FILTER_TIME_WINDOW}) are sorted by their probability. Only the group
     * with the highest probability is selected, assuming that multiple occurrences of the same mark in multiple
     * waypoints leads to very similar if not equal probabilities. This way, candidates for marks further away don't
     * depend on the overall minimum probability, but the relative ranking leads to a quick elimination of unlikely
     * candidates.
     * <p>
     * 
     * During the second pass, clusters of candidates are considered where the track between the first and the last
     * candidate of the cluster does fit into a small bounding box. This suggests that the tracker was not actively
     * sailing during this period, and only the first and the last candidate of the cluster will pass the filter.
     * <p>
     * 
     * @param competitor
     *            the competitor whose candidates to filter
     * @param newCandidates
     *            the candidates that were added to the {@link #candidates candidates(c)} collection; some of these may
     *            already have been in the collection, so the parameter actually describes a superset of the candidates
     *            added
     * @param removedCandidates
     *            the candidates that were removed from the {@link #candidates candidates(c)} collection; some of these may
     *            already have been missing from the collection, so the parameter actually describes a superset of the candidates
     *            removed
     * @return a pair whose first element holds the set of candidates that now pass the filter and didn't before, and
     *         whose second element holds the set of candidates that did pass the filter before but don't anymore
     */
    private Pair<Iterable<Candidate>, Iterable<Candidate>> updateFilteredCandidates(Competitor competitor, Iterable<Candidate> newCandidates, Iterable<Candidate> removedCandidates) {
        final NavigableSet<Candidate> competitorCandidates = candidates.get(competitor);
        // pass 1
        final Pair<Set<Candidate>, Set<Candidate>> filteredCandidatesAddedAndRemovedBasedOnMostProbableCandidatesPerSequence =
                mostProbableCandidatesInSmallTimeRangeFilters.get(competitor).updateCandidates(competitorCandidates, newCandidates, removedCandidates);
        // pass 2
        final Pair<Iterable<Candidate>, Iterable<Candidate>> candidatesOnTheMove = stationarySequenceBasedFilters.get(competitor).updateCandidates(
                filteredCandidatesAddedAndRemovedBasedOnMostProbableCandidatesPerSequence.getA(),
                filteredCandidatesAddedAndRemovedBasedOnMostProbableCandidatesPerSequence.getB());
        return candidatesOnTheMove;
    }

    /**
     * Removes the {@code wrongCandidates} from the competitor's {@link #candidates} and updates the
     * {@link #mostProbableCandidatesInSmallTimeRangeFilters} map accordingly. If filtered candidates are removed, their adjacent
     * edges are removed from the {@link #allEdges graph}. If candidates now pass the filter which
     * previously didn't, edges are inserted for them. This can happen, e.g., if a candidate is
     * removed which previously connected other candidates into a cluster which in its entirety
     * became subject to filtering and which now after the removal of the candidate is split up
     * such that the parts of the former cluster now may pass the filter.
     */
    private void removeCandidates(Competitor c, Iterable<Candidate> wrongCandidates) {
        LockUtil.lockForWrite(perCompetitorLocks.get(c));
        try {
            for (Candidate can : wrongCandidates) {
                candidates.get(c).remove(can);
            }
            updateFilteredCandidatesAndAdjustGraph(c, /* newCandidates */ Collections.emptySet(), wrongCandidates);
        } finally {
            LockUtil.unlockAfterWrite(perCompetitorLocks.get(c));
        }
    }

    private void removeEdgesForCandidate(Candidate can, Map<Candidate, Set<Edge>> edges) {
        edges.remove(can);
        for (Set<Edge> set : edges.values()) {
            for (Iterator<Edge> i = set.iterator(); i.hasNext();) {
                final Edge e = i.next();
                if (e.getStart() == can || e.getEnd() == can) {
                    i.remove();
                }
            }
        }
    }
    
    @Override
    public String toString() {
        final StringBuilder result = new StringBuilder();
        result.append(getClass().getSimpleName());
        result.append(" for race ");
        result.append(race.getRace().getName());
        result.append(". Filtered vs. original candidate ratio: ");
        long original = 0;
        long filtered = 0;
        for (final Entry<Competitor, NavigableSet<Candidate>> competitorAndCandidate : candidates.entrySet()) {
            original += competitorAndCandidate.getValue().size();
            filtered += Util.size(mostProbableCandidatesInSmallTimeRangeFilters.get(competitorAndCandidate.getKey()).getFilteredCandidates());
        }
        result.append(filtered);
        result.append("/");
        result.append(original);
        result.append("=");
        result.append((double) filtered/(double) original);
        return result.toString();
    }

    private static class CandidateWithSettableTime extends CandidateImpl {
        private static final long serialVersionUID = -1792983349299883266L;
        private TimePoint variableTimePoint;
        
        public CandidateWithSettableTime(int oneBasedIndexOfWaypoint, TimePoint p, double distanceProbability, Waypoint w) {
            super(oneBasedIndexOfWaypoint, /* time point */ null, distanceProbability, w);
            this.variableTimePoint = p;
        }

        public void setTimePoint(TimePoint t) {
            variableTimePoint = t;
        }
        
        @Override
        public TimePoint getTimePoint() {
            return variableTimePoint;
        }
    }

    private static class CandidateWithSettableWaypointIndex extends CandidateImpl {
        private static final long serialVersionUID = 5868551535609781722L;
        private int variableOneBasedWaypointIndex;
        
        public CandidateWithSettableWaypointIndex(int oneBasedIndexOfWaypoint, TimePoint p, double distanceProbability, Waypoint w) {
            super(/* oneBasedIndexOfWaypoint */ -1, p, distanceProbability, w);
            this.variableOneBasedWaypointIndex = oneBasedIndexOfWaypoint;
        }

        public void setOneBasedWaypointIndex(int oneBasedWaypointIndex) {
            this.variableOneBasedWaypointIndex = oneBasedWaypointIndex;
        }
        
        @Override
        public int getOneBasedIndexOfWaypoint() {
            return variableOneBasedWaypointIndex;
        }
    }
}<|MERGE_RESOLUTION|>--- conflicted
+++ resolved
@@ -212,21 +212,16 @@
     private final HashMap<Competitor, NamedReentrantReadWriteLock> perCompetitorLocks;
     
     /**
-<<<<<<< HEAD
      * The {@link #start} and {@link #end} proxy candidates may have {@code null} time points and hence
      * would cause trouble with a regular {@link TimedComparator}. Therefore, this specialized comparator
      * considers the {@link #start} candidate less than all others, the {@link #end} candidate greater
      * than all others, and all other candidates are compared using a regular {@link TimedComparator},
      * but if time points are equal, disambiguation follows this order of precedence: waypoint index,
      * probability, candidate class (XTE before distance).
-=======
-     * Captures statistics about this candidate chooser.
->>>>>>> c9bc7802
      * 
      * @author Axel Uhl (D043530)
      *
      */
-<<<<<<< HEAD
     private class StartAndEndAwareTimeBasedCandidateComparator implements Comparator<Candidate> {
         private final Comparator<Timed> timedComparator = TimedComparator.INSTANCE;
         
@@ -249,7 +244,20 @@
                             result = o2.getClass().getSimpleName().compareTo(o1.getClass().getSimpleName());
                         }
                     }
-=======
+                }
+            }
+            return result;
+        }
+    }
+    
+    private final StartAndEndAwareTimeBasedCandidateComparator CANDIDATE_COMPARATOR = new StartAndEndAwareTimeBasedCandidateComparator();
+
+    /**
+     * Captures statistics about this candidate chooser.
+     * 
+     * @author Axel Uhl (D043530)
+     *
+     */
     public class Stats {
         public class CompetitorStats {
             private final int candidates;
@@ -303,20 +311,14 @@
             for (final Map<Candidate, Set<Edge>> edgesPerCandidate : allEdges.values()) {
                 for (final Set<Edge> edges : edgesPerCandidate.values()) {
                     result += edges.size();
->>>>>>> c9bc7802
                 }
             }
             return result;
         }
-<<<<<<< HEAD
-    }
-    
-    private final StartAndEndAwareTimeBasedCandidateComparator CANDIDATE_COMPARATOR = new StartAndEndAwareTimeBasedCandidateComparator();
-=======
         
         public Map<Competitor, CompetitorStats> getPerCompetitorStats() {
             final Map<Competitor, CompetitorStats> result = new HashMap<>();
-            for (final Entry<Competitor, Set<Candidate>> competitorAndCandidates : candidates.entrySet()) {
+            for (final Entry<Competitor, NavigableSet<Candidate>> competitorAndCandidates : candidates.entrySet()) {
                 result.put(competitorAndCandidates.getKey(), new CompetitorStats(
                         competitorAndCandidates.getValue().size(), 0, 0, getNumberOfEdges(competitorAndCandidates.getKey()))); // TODO bug4221 populate with filter stage results
             }
@@ -331,7 +333,6 @@
             return result;
         }
     }
->>>>>>> c9bc7802
 
     public CandidateChooserImpl(DynamicTrackedRace race) {
         this.perCompetitorLocks = new HashMap<>();
