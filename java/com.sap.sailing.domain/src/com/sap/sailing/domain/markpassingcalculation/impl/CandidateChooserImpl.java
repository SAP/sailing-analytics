--- conflicted
+++ resolved
@@ -13,20 +13,14 @@
 import java.util.Set;
 import java.util.SortedSet;
 import java.util.TreeSet;
-<<<<<<< HEAD
-=======
 import java.util.concurrent.ConcurrentHashMap;
->>>>>>> f7318a98
 import java.util.logging.Logger;
 
 import com.sap.sailing.domain.base.Competitor;
 import com.sap.sailing.domain.base.Waypoint;
 import com.sap.sailing.domain.common.Distance;
-<<<<<<< HEAD
-=======
 import com.sap.sailing.domain.common.Speed;
 import com.sap.sailing.domain.common.impl.KnotSpeedImpl;
->>>>>>> f7318a98
 import com.sap.sailing.domain.common.impl.MeterDistance;
 import com.sap.sailing.domain.common.tracking.GPSFix;
 import com.sap.sailing.domain.markpassingcalculation.Candidate;
@@ -41,14 +35,9 @@
 import com.sap.sse.common.TimePoint;
 import com.sap.sse.common.Util;
 import com.sap.sse.common.Util.Pair;
-<<<<<<< HEAD
-import com.sap.sse.common.impl.MillisecondsDurationImpl;
-import com.sap.sse.common.impl.MillisecondsTimePoint;
-=======
 import com.sap.sse.common.impl.MillisecondsTimePoint;
 import com.sap.sse.concurrent.LockUtil;
 import com.sap.sse.concurrent.NamedReentrantReadWriteLock;
->>>>>>> f7318a98
 
 /**
  * The standard implementation of {@link CandidateChooser}. A graph is created, with each {@link Candidate} as a
@@ -87,20 +76,13 @@
      * as identified by {@link TrackedRace#getStartOfRace()} is therefore {@link #EARLY_STARTS_CONSIDERED_THIS_MUCH_BEFORE_STARTTIME}
      * after {@link #raceStartTime}.
      */
-<<<<<<< HEAD
-    private static final Duration EARLY_STARTS_CONSIDERED_THIS_MUCH_BEFORE_STARTTIME = new MillisecondsDurationImpl(5000);
-=======
     private static final Duration EARLY_STARTS_CONSIDERED_THIS_MUCH_BEFORE_STARTTIME = Duration.ONE_SECOND.times(30);
->>>>>>> f7318a98
     
     /**
      * The duration after which a start mark passing's probability is considered only 50%. A perfect start mark
      * passing happening exactly at the race start time has time-wise probability of 1.0. Another delay of this much
      * lets the probability drop to 1/3, and so on.
      */
-<<<<<<< HEAD
-    private static final Duration DELAY_AFTER_WHICH_PROBABILITY_OF_START_HALVES = Duration.ONE_MINUTE;
-=======
     private static final Duration DELAY_AFTER_WHICH_PROBABILITY_OF_START_HALVES = Duration.ONE_MINUTE.times(5);
     
     /**
@@ -117,7 +99,6 @@
      * lead to the edge being discarded.
      */
     private static final Speed MINIMUM_REASONABLE_SPEED = new KnotSpeedImpl(1);
->>>>>>> f7318a98
     
     private static final double MINIMUM_PROBABILITY = Edge.getPenaltyForSkipping();
 
@@ -138,11 +119,7 @@
     
     private Map<Competitor, Set<Candidate>> candidates = new HashMap<>();
     private Map<Competitor, NavigableSet<Candidate>> fixedPassings = new HashMap<>();
-<<<<<<< HEAD
-    private Map<Competitor, Integer> suppressedPassings = new HashMap<>();
-=======
     private ConcurrentHashMap<Competitor, Integer> suppressedPassings = new ConcurrentHashMap<>();
->>>>>>> f7318a98
     
     /**
      * Set to {@link #EARLY_STARTS_CONSIDERED_THIS_MUCH_BEFORE_STARTTIME} milliseconds before the actual race start,
@@ -160,9 +137,6 @@
     private final CandidateWithSettableWaypointIndex end;
     private final DynamicTrackedRace race;
     
-<<<<<<< HEAD
-    public CandidateChooserImpl(DynamicTrackedRace race) {
-=======
     /**
      * Most data structures in this candidate chooser are keyed by {@link Competitor} objects. When a method iterates
      * over or manipulates such a per-competitor structure it must obtain the corresponding lock from here and
@@ -174,7 +148,6 @@
 
     public CandidateChooserImpl(DynamicTrackedRace race) {
         this.perCompetitorLocks = new HashMap<>();
->>>>>>> f7318a98
         this.race = race;
         waypointPositionAndDistanceCache = new WaypointPositionAndDistanceCache(race, Duration.ONE_MINUTE);
         final TimePoint startOfRaceWithoutInference = race.getStartOfRace(/* inferred */ false);
@@ -186,10 +159,7 @@
         candidates = new HashMap<>();
         List<Candidate> startAndEnd = Arrays.asList(start, end);
         for (Competitor c : race.getRace().getCompetitors()) {
-<<<<<<< HEAD
-=======
             perCompetitorLocks.put(c, createCompetitorLock(c));
->>>>>>> f7318a98
             candidates.put(c, Collections.synchronizedSet(new TreeSet<Candidate>()));
             final HashMap<Waypoint, MarkPassing> currentMarkPassesForCompetitor = new HashMap<Waypoint, MarkPassing>();
             currentMarkPasses.put(c, currentMarkPassesForCompetitor);
@@ -225,15 +195,6 @@
             addCandidates(c, startAndEnd);
         }
     }
-<<<<<<< HEAD
-
-    @Override
-    public synchronized void calculateMarkPassDeltas(Competitor c, Iterable<Candidate> newCans, Iterable<Candidate> oldCans) {
-       final TimePoint startOfRace = race.getStartOfRace(/* inference */ false);
-        if (startOfRace != null) {
-            if (raceStartTime == null || !startOfRace.minus(EARLY_STARTS_CONSIDERED_THIS_MUCH_BEFORE_STARTTIME).equals(raceStartTime)) {
-                raceStartTime = startOfRace.minus(EARLY_STARTS_CONSIDERED_THIS_MUCH_BEFORE_STARTTIME);
-=======
     
     private NamedReentrantReadWriteLock createCompetitorLock(Competitor c) {
         return new NamedReentrantReadWriteLock("Competitor lock for "+c+" in candidate chooser "+this, /* fair */ false);
@@ -253,7 +214,6 @@
                 }
             }
             if (startTimeUpdated) {
->>>>>>> f7318a98
                 List<Candidate> startList = new ArrayList<>();
                 startList.add(start);
                 for (Competitor com : candidates.keySet()) {
@@ -286,19 +246,6 @@
 
     @Override
     public void setFixedPassing(Competitor c, Integer zeroBasedIndexOfWaypoint, TimePoint t) {
-<<<<<<< HEAD
-        Candidate fixedCan = new CandidateImpl(zeroBasedIndexOfWaypoint + 1, t, 1, Util.get(race.getRace().getCourse().getWaypoints(), zeroBasedIndexOfWaypoint));
-        NavigableSet<Candidate> fixed = fixedPassings.get(c);
-        if (fixed != null) { // can only set the mark passing if the competitor is still part of this race
-            if (!fixed.add(fixedCan)) {
-                Candidate old = fixed.ceiling(fixedCan);
-                fixed.remove(old);
-                removeCandidates(c, Arrays.asList(old));
-                fixed.add(fixedCan);
-            }
-            addCandidates(c, Arrays.asList(fixedCan));
-            findShortestPath(c);
-=======
         LockUtil.lockForWrite(perCompetitorLocks.get(c));
         try {
             Candidate fixedCan = new CandidateImpl(zeroBasedIndexOfWaypoint + 1, t, 1, Util.get(race.getRace().getCourse().getWaypoints(), zeroBasedIndexOfWaypoint));
@@ -315,25 +262,11 @@
             }
         } finally {
             LockUtil.unlockAfterWrite(perCompetitorLocks.get(c));
->>>>>>> f7318a98
         }
     }
 
     @Override
     public void removeFixedPassing(Competitor c, Integer zeroBasedIndexOfWaypoint) {
-<<<<<<< HEAD
-        Candidate toRemove = null;
-        for (Candidate can : fixedPassings.get(c)) {
-            if (can.getOneBasedIndexOfWaypoint() - 1 == zeroBasedIndexOfWaypoint) {
-                toRemove = can;
-                break;
-            }
-        }
-        if (toRemove != null) {
-            fixedPassings.get(c).remove(toRemove);
-            removeCandidates(c, Arrays.asList(toRemove));
-            findShortestPath(c);
-=======
         LockUtil.lockForWrite(perCompetitorLocks.get(c));
         try {
             Candidate toRemove = null;
@@ -350,7 +283,6 @@
             }
         } finally {
             LockUtil.unlockAfterWrite(perCompetitorLocks.get(c));
->>>>>>> f7318a98
         }
     }
 
@@ -366,12 +298,8 @@
         findShortestPath(c);
     }
 
-<<<<<<< HEAD
-    private synchronized void createNewEdges(Competitor c, Iterable<Candidate> newCandidates) {
-=======
     private void createNewEdges(Competitor c, Iterable<Candidate> newCandidates) {
         assert perCompetitorLocks.get(c).isWriteLocked();
->>>>>>> f7318a98
         final Boolean isGateStart = race.isGateStart();
         Map<Candidate, Set<Edge>> edges = allEdges.get(c);
         for (Candidate newCan : newCandidates) {
@@ -401,11 +329,7 @@
                         // the race's start time.
                         if (isGateStart == Boolean.TRUE || start.getTimePoint() == null) { // TODO for gate start read gate timing and scale probability accordingly
                             startTimingProbability = 1; // no start time point known; all candidate time points equally likely
-<<<<<<< HEAD
-                            estimatedDistanceProbability = 1; // can't tell distance sailed either because we don't know the start time
-=======
                             estimatedDistanceProbability = 1.0; // can't tell distance sailed either because we don't know the start time
->>>>>>> f7318a98
                         } else {
                             // no gate start and we know the race start time
                             if (late.getWaypoint() != null && late.getWaypoint() == race.getRace().getCourse().getFirstWaypoint()) {
@@ -419,30 +343,18 @@
                                 startTimingProbability = DELAY_AFTER_WHICH_PROBABILITY_OF_START_HALVES.divide(
                                         DELAY_AFTER_WHICH_PROBABILITY_OF_START_HALVES.plus(
                                                 timeGapBetweenStartOfRaceAndCandidateTimePoint));
-<<<<<<< HEAD
-                                estimatedDistanceProbability = 1;
-                            } else {
-                                startTimingProbability = 1; // can't really tell how well the start time was matched when
-                                                              // we don't have a start candidate
-                                estimatedDistanceProbability = late == end ? 1 : getDistanceEstimationBasedProbability(c, early, late);
-=======
                                 estimatedDistanceProbability = 1.0;
                             } else {
                                 startTimingProbability = 1; // can't really tell how well the start time was matched when
                                                               // we don't have a start candidate
                                 estimatedDistanceProbability = late == end ? 1.0 : getDistanceEstimationBasedProbability(c, early, late);
->>>>>>> f7318a98
                             }
                         }
                     } else {
                         startTimingProbability = 1; // no penalty for any start time difference because this edge doesn't cover a start
                         if (late == end) {
                             // final edge; we don't know anything about distances for the end proxy node
-<<<<<<< HEAD
-                            estimatedDistanceProbability = 1;
-=======
                             estimatedDistanceProbability = 1.0;
->>>>>>> f7318a98
                         } else {
                             estimatedDistanceProbability = getDistanceEstimationBasedProbability(c, early, late);
                         }
@@ -454,12 +366,8 @@
                     // TODO this comparison does not exactly implement the condition "if distance is more likely than skipping"
                     if (travelingForwardInTimeOrUnknown(early, late) &&
                             (fixed.contains(early) || fixed.contains(late) || estimatedDistanceProbability > MINIMUM_PROBABILITY)) {
-<<<<<<< HEAD
-                        addEdge(edges, new Edge(early, late, startTimingProbability * estimatedDistanceProbability, race.getRace().getCourse().getNumberOfWaypoints()));
-=======
                         addEdge(edges, new Edge(early, late,
                                 startTimingProbability * estimatedDistanceProbability, race.getRace().getCourse().getNumberOfWaypoints()));
->>>>>>> f7318a98
                     }
                 }
             }
@@ -471,11 +379,7 @@
     }
 
     private void addEdge(Map<Candidate, Set<Edge>> edges, Edge e) {
-<<<<<<< HEAD
-        logger.finest("Adding "+ e.toString());
-=======
         logger.finest(()->"Adding "+ e.toString());
->>>>>>> f7318a98
         Set<Edge> edgeSet = edges.get(e.getStart());
         if (edgeSet == null) {
             edgeSet = new HashSet<>();
@@ -493,102 +397,6 @@
      * candidates are the only fixed elements. If more fixed elements are provided, the algorithm solves the
      * optimization problem separately for each segment and concatenates the solutions.
      */
-<<<<<<< HEAD
-    private synchronized void findShortestPath(Competitor c) {
-        Map<Candidate, Set<Edge>> allCompetitorEdges = allEdges.get(c);
-        SortedSet<Candidate> mostLikelyCandidates = new TreeSet<>();
-        NavigableSet<Candidate> fixedPasses = fixedPassings.get(c);
-        Candidate startOfFixedInterval = fixedPasses.first();
-        Candidate endOfFixedInterval = fixedPasses.higher(startOfFixedInterval);
-        Integer zeroBasedIndexOfWaypoint = suppressedPassings.get(c);
-        Integer oneBasedIndexOfSuppressedWaypoint = zeroBasedIndexOfWaypoint != null ? zeroBasedIndexOfWaypoint + 1 : end
-                .getOneBasedIndexOfWaypoint();
-        while (endOfFixedInterval != null) {
-            if (oneBasedIndexOfSuppressedWaypoint <= endOfFixedInterval.getOneBasedIndexOfWaypoint()) {
-                endOfFixedInterval = end;
-            }
-            NavigableSet<Util.Pair<Edge, Double>> currentEdgesMoreLikelyFirst = new TreeSet<>(new Comparator<Util.Pair<Edge, Double>>() {
-                @Override
-                public int compare(Util.Pair<Edge, Double> o1, Util.Pair<Edge, Double> o2) {
-                    int result = o2.getB().compareTo(o1.getB());
-                    return result != 0 ? result : o1.getA().compareTo(o2.getA());
-                }
-            });
-            Map<Candidate, Util.Pair<Candidate, Double>> candidateWithParentAndHighestTotalProbability = new HashMap<>();
-            int indexOfEndOfFixedInterval = endOfFixedInterval.getOneBasedIndexOfWaypoint();
-
-            boolean endFound = false;
-            currentEdgesMoreLikelyFirst.add(new Util.Pair<Edge, Double>(new Edge(new CandidateImpl(-1, null, /* estimated distance probability */ 1, null), startOfFixedInterval,
-                    1, race.getRace().getCourse().getNumberOfWaypoints()), 1.0));
-            while (!endFound) {
-                Util.Pair<Edge, Double> mostLikelyEdgeWithProbability = currentEdgesMoreLikelyFirst.pollFirst();
-                if (mostLikelyEdgeWithProbability == null) {
-                    endFound = true;
-                } else {
-                    Edge currentMostLikelyEdge = mostLikelyEdgeWithProbability.getA();
-                    Double currentHighestProbability = mostLikelyEdgeWithProbability.getB();
-                    // If the shortest path to this candidate is already known the new edge is not added.
-                    if (!candidateWithParentAndHighestTotalProbability.containsKey(currentMostLikelyEdge.getEnd())) {
-                        // The most likely edge taking us to currentMostLikelyEdge.getEnd() is found. Remember it.
-                        candidateWithParentAndHighestTotalProbability.put(currentMostLikelyEdge.getEnd(), new Util.Pair<Candidate, Double>(
-                                currentMostLikelyEdge.getStart(), currentHighestProbability));
-                        logger.finest(()->"Added "+ currentMostLikelyEdge + " as most likely edge for " + c);
-                        endFound = currentMostLikelyEdge.getEnd() == endOfFixedInterval;
-                        if (!endFound) {
-                            // the end of the segment was not yet found; add edges leading away from
-                            // currentMostLikelyEdge.getEnd(), multiplying up their probabilities with the probability
-                            // of reaching currentMostLikelyEdge.getEnd()
-                            Set<Edge> edgesForNewCandidate = allCompetitorEdges.get(currentMostLikelyEdge.getEnd());
-                            if (edgesForNewCandidate != null) {
-                                for (Edge e : edgesForNewCandidate) {
-                                    int oneBasedIndexOfEndOfEdge = e.getEnd().getOneBasedIndexOfWaypoint();
-                                    // only add edge if it stays within the current segment, not exceeding
-                                    // the next fixed mark passing
-                                    if (oneBasedIndexOfEndOfEdge <= indexOfEndOfFixedInterval
-                                            && (oneBasedIndexOfEndOfEdge < oneBasedIndexOfSuppressedWaypoint || e.getEnd() == end)) {
-                                        currentEdgesMoreLikelyFirst.add(new Util.Pair<Edge, Double>(e, currentHighestProbability * e.getProbability()));
-                                    }
-                                }
-                            }
-                        }
-                    }
-                }
-            }
-            final Pair<Candidate, Double> bestCandidateAndProbabilityForEndOfFixedInterval = candidateWithParentAndHighestTotalProbability.get(endOfFixedInterval);
-            Candidate marker = bestCandidateAndProbabilityForEndOfFixedInterval == null ? null : bestCandidateAndProbabilityForEndOfFixedInterval.getA();
-            while (marker != null && marker.getOneBasedIndexOfWaypoint() > 0) {
-                mostLikelyCandidates.add(marker);
-                marker = candidateWithParentAndHighestTotalProbability.get(marker).getA();
-            }
-            startOfFixedInterval = endOfFixedInterval;
-            endOfFixedInterval = fixedPasses.higher(endOfFixedInterval);
-        }
-        boolean changed = false;
-        Map<Waypoint, MarkPassing> currentPasses = currentMarkPasses.get(c);
-        if (currentPasses.size() != mostLikelyCandidates.size()) {
-            changed = true;
-        } else {
-            for (Candidate can : mostLikelyCandidates) {
-                MarkPassing currentPassing = currentPasses.get(can.getWaypoint());
-                if (currentPassing == null || currentPassing.getTimePoint().compareTo(can.getTimePoint()) != 0) {
-                    changed = true;
-                    break;
-                }
-            }
-        }
-        if (changed) {
-            currentPasses.clear();
-            List<MarkPassing> newMarkPassings = new ArrayList<>();
-            for (Candidate can : mostLikelyCandidates) {
-                if (can != start && can != end) {
-                    MarkPassingImpl newMarkPassing = new MarkPassingImpl(can.getTimePoint(), can.getWaypoint(), c);
-                    currentPasses.put(newMarkPassing.getWaypoint(), newMarkPassing);
-                    newMarkPassings.add(newMarkPassing);
-                }
-            }
-            logger.fine(()->"Updating MarkPasses for " + c + " in case "+race.getRace().getName());
-            race.updateMarkPassings(c, newMarkPassings);
-=======
     private void findShortestPath(Competitor c) {
         LockUtil.lockForWrite(perCompetitorLocks.get(c));
         try {
@@ -689,7 +497,6 @@
             }
         } finally {
             LockUtil.unlockAfterWrite(perCompetitorLocks.get(c));
->>>>>>> f7318a98
         }
     }
 
@@ -712,15 +519,6 @@
         final Waypoint second = c2.getWaypoint();
         final Distance totalGreatCircleDistance = getMinimumTotalGreatCircleDistanceBetweenWaypoints(first, second, middleOfc1Andc2);
         if (totalGreatCircleDistance == null) {
-<<<<<<< HEAD
-            result = 0; // no distance known; cannot tell; low probability
-        } else {
-            final Distance actualDistanceTraveled = race.getTrack(c).getDistanceTraveled(c1.getTimePoint(), c2.getTimePoint());
-            final double probabilityForMaxReasonableRatioBetweenDistanceTraveledAndLegLength =
-                    c2.getWaypoint() == race.getRace().getCourse().getLastWaypoint() ? PENALTY_FOR_LATEST_FINISH_PASSING : 1.0;
-            result = getProbabilityOfActualDistanceGivenGreatCircleDistance(totalGreatCircleDistance, actualDistanceTraveled,
-                    probabilityForMaxReasonableRatioBetweenDistanceTraveledAndLegLength);
-=======
             result = 0.0; // no distance known; cannot tell
         } else {
             // Computing the distance traveled can be quite expensive, especially for candidates very far apart.
@@ -739,7 +537,6 @@
                 result = getProbabilityOfActualDistanceGivenGreatCircleDistance(totalGreatCircleDistance, actualDistanceTraveled,
                         probabilityForMaxReasonableRatioBetweenDistanceTraveledAndLegLength);
             }
->>>>>>> f7318a98
         }
         return result;
     }
@@ -815,28 +612,6 @@
     }
 
     private void addCandidates(Competitor c, Iterable<Candidate> newCandidates) {
-<<<<<<< HEAD
-        for (Candidate can : newCandidates) {
-            candidates.get(c).add(can);
-        }
-        createNewEdges(c, newCandidates);
-    }
-
-    private synchronized void removeCandidates(Competitor c, Iterable<Candidate> wrongCandidates) {
-        for (Candidate can : wrongCandidates) {
-            logger.finest(()->"Removing all edges containing " + can + "of "+ c);
-            candidates.get(c).remove(can);
-            Map<Candidate, Set<Edge>> edges = allEdges.get(c);
-            edges.remove(can);
-            for (Set<Edge> set : edges.values()) {
-                for (Iterator<Edge> i = set.iterator(); i.hasNext();) {
-                    final Edge e = i.next();
-                    if (e.getStart() == can || e.getEnd() == can) {
-                        i.remove();
-                    }
-                }
-            }
-=======
         LockUtil.lockForWrite(perCompetitorLocks.get(c));
         try {
             for (Candidate can : newCandidates) {
@@ -867,7 +642,6 @@
             }
         } finally {
             LockUtil.unlockAfterWrite(perCompetitorLocks.get(c));
->>>>>>> f7318a98
         }
     }
 
