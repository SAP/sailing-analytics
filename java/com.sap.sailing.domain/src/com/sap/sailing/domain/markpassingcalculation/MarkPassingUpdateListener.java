--- conflicted
+++ resolved
@@ -1,184 +1,179 @@
-package com.sap.sailing.domain.markpassingcalculation;
-
-import java.util.ArrayList;
-import java.util.List;
-import java.util.Map;
-import java.util.concurrent.BlockingQueue;
-import java.util.concurrent.LinkedBlockingQueue;
-
-import com.sap.sailing.domain.base.Competitor;
-import com.sap.sailing.domain.base.Mark;
-import com.sap.sailing.domain.base.Waypoint;
-import com.sap.sailing.domain.common.TimePoint;
-import com.sap.sailing.domain.tracking.DynamicTrackedRace;
-import com.sap.sailing.domain.tracking.GPSFix;
-import com.sap.sailing.domain.tracking.GPSFixMoving;
-import com.sap.sailing.domain.tracking.impl.AbstractRaceChangeListener;
-import com.sap.sse.common.Util.Pair;
-import com.sap.sse.common.Util.Triple;
-
-/**
- * Listens for changes that might affect the MarkPassingCalculator: new Fixes of a Competitor or a Mark and when the
- * race status changes to finished. New Fixes are put in queue to be evaluated by the {@link MarkPassingCalculator} and
- * the <code>end</code> object is passed through to signal the end of the race.
- * 
- * @author Nicolas Klose
- * 
- */
-public class MarkPassingUpdateListener extends AbstractRaceChangeListener {
-    private LinkedBlockingQueue<StorePositionUpdateStrategy> queue;
-    private final StorePositionUpdateStrategy endMarker = new StorePositionUpdateStrategy() {
-        @Override
-        public void storePositionUpdate(Map<Competitor, List<GPSFix>> competitorFixes, Map<Mark, List<GPSFix>> markFixes,
-                List<Waypoint> addedWaypoints, List<Waypoint> removedWaypoints, Integer smallestChangedWaypointIndex,
-                List<Triple<Competitor, Integer, TimePoint>> fixedMarkPassings, List<Pair<Competitor, Integer>> removedMarkPassings,
-                List<Pair<Competitor, Integer>> suppressedMarkPassings, List<Competitor> unSuppressedMarkPassings) {
-        }
-    };
-
-    /**
-     * Adds itself automatically as a Listener on the <code>race</code> and its course.
-     */
-    public MarkPassingUpdateListener(DynamicTrackedRace race) {
-        queue = new LinkedBlockingQueue<>();
-        race.addListener(this);
-        race.getRace().getCourse().addCourseListener(this);
-        race.setMarkPassingRaceLogListener(this);
-    }
-
-    public BlockingQueue<StorePositionUpdateStrategy> getQueue() {
-        return queue;
-    }
-
-    @Override
-    public void competitorPositionChanged(final GPSFixMoving fix, final Competitor competitor) {
-        queue.add(new StorePositionUpdateStrategy() {
-            @Override
-            public void storePositionUpdate(Map<Competitor, List<GPSFix>> competitorFixes, Map<Mark, List<GPSFix>> markFixes,
-                    List<Waypoint> addedWaypoints, List<Waypoint> removedWaypoints, Integer smallestChangedWaypointIndex,
-                    List<Triple<Competitor, Integer, TimePoint>> fixedMarkPassings, List<Pair<Competitor, Integer>> removedMarkPassings,
-                    List<Pair<Competitor, Integer>> suppressedMarkPassings, List<Competitor> unSuppressedMarkPassings) {
-                List<GPSFix> list = competitorFixes.get(competitor);
-                if (list == null) {
-                    list = new ArrayList<>();
-                    competitorFixes.put(competitor, list);
-                }
-                list.add(fix);
-            }
-        });
-    }
-
-    @Override
-<<<<<<< HEAD
-    public void markPositionChanged(final GPSFix fix, final Mark mark) {
-        queue.add(new StorePositionUpdateStrategy() {
-            @Override
-            public void storePositionUpdate(Map<Competitor, List<GPSFix>> competitorFixes, Map<Mark, List<GPSFix>> markFixes,
-                    List<Waypoint> addedWaypoints, List<Waypoint> removedWaypoints, Integer smallestChangedWaypointIndex,
-                    List<Triple<Competitor, Integer, TimePoint>> fixedMarkPassings, List<Pair<Competitor, Integer>> removedMarkPassings,
-                    List<Pair<Competitor, Integer>> suppressedMarkPassings, List<Competitor> unSuppressedMarkPassings) {
-                List<GPSFix> list = markFixes.get(mark);
-                if (list == null) {
-                    list = new ArrayList<>();
-                    markFixes.put(mark, list);
-                }
-                list.add(fix);
-            }
-        });
-    }
-
-    public boolean isEndMarker(StorePositionUpdateStrategy endMarkerCandidate) {
-        return endMarkerCandidate == endMarker;
-    }
-
-    public void stop() {
-        queue.add(endMarker);
-=======
-    public void markPositionChanged(GPSFix fix, Mark mark, boolean firstInTrack) {
-        queue.add(new Util.Pair<Object, GPSFix>(mark, fix));
->>>>>>> 84e75f5a
-    }
-
-    @Override
-    public void waypointAdded(final int zeroBasedIndex, final Waypoint waypointThatGotAdded) {
-        queue.add(new StorePositionUpdateStrategy() {
-            @Override
-            public void storePositionUpdate(Map<Competitor, List<GPSFix>> competitorFixes, Map<Mark, List<GPSFix>> markFixes,
-                    List<Waypoint> addedWaypoints, List<Waypoint> removedWaypoints, Integer smallestChangedWaypointIndex,
-                    List<Triple<Competitor, Integer, TimePoint>> fixedMarkPassings, List<Pair<Competitor, Integer>> removedMarkPassings,
-                    List<Pair<Competitor, Integer>> suppressedMarkPassings, List<Competitor> unSuppressedMarkPassings) {
-                addedWaypoints.add(waypointThatGotAdded);
-                if (smallestChangedWaypointIndex == null || smallestChangedWaypointIndex > zeroBasedIndex) {
-                    smallestChangedWaypointIndex = zeroBasedIndex;
-                }
-            }
-        });
-    }
-
-    @Override
-    public void waypointRemoved(final int zeroBasedIndex, final Waypoint waypointThatGotRemoved) {
-        queue.add(new StorePositionUpdateStrategy() {
-            @Override
-            public void storePositionUpdate(Map<Competitor, List<GPSFix>> competitorFixes, Map<Mark, List<GPSFix>> markFixes,
-                    List<Waypoint> addedWaypoints, List<Waypoint> removedWaypoints, Integer smallestChangedWaypointIndex,
-                    List<Triple<Competitor, Integer, TimePoint>> fixedMarkPassings, List<Pair<Competitor, Integer>> removedMarkPassings,
-                    List<Pair<Competitor, Integer>> suppressedMarkPassings, List<Competitor> unSuppressedMarkPassings) {
-                removedWaypoints.add(waypointThatGotRemoved);
-                if (smallestChangedWaypointIndex == null || smallestChangedWaypointIndex > zeroBasedIndex) {
-                    smallestChangedWaypointIndex = zeroBasedIndex;
-                }
-            }
-        });
-    }
-
-    public void addFixedPassing(final Competitor c, final Integer zeroBasedIndexOfWaypoint, final TimePoint timePointOfFixedPassing) {
-        queue.add(new StorePositionUpdateStrategy() {
-            @Override
-            public void storePositionUpdate(Map<Competitor, List<GPSFix>> competitorFixes, Map<Mark, List<GPSFix>> markFixes,
-                    List<Waypoint> addedWaypoints, List<Waypoint> removedWaypoints, Integer smallestChangedWaypointIndex,
-                    List<Triple<Competitor, Integer, TimePoint>> fixedMarkPassings, List<Pair<Competitor, Integer>> removedMarkPassings,
-                    List<Pair<Competitor, Integer>> suppressedMarkPassings, List<Competitor> unSuppressedMarkPassings) {
-                fixedMarkPassings.add(new Triple<Competitor, Integer, TimePoint>(c, zeroBasedIndexOfWaypoint, timePointOfFixedPassing));
-            }
-        });
-    }
-
-    public void removeFixedPassing(final Competitor c, final Integer zeroBasedIndexOfWaypoint) {
-        queue.add(new StorePositionUpdateStrategy() {
-            @Override
-            public void storePositionUpdate(Map<Competitor, List<GPSFix>> competitorFixes, Map<Mark, List<GPSFix>> markFixes,
-                    List<Waypoint> addedWaypoints, List<Waypoint> removedWaypoints, Integer smallestChangedWaypointIndex,
-                    List<Triple<Competitor, Integer, TimePoint>> fixedMarkPassings, List<Pair<Competitor, Integer>> removedMarkPassings,
-                    List<Pair<Competitor, Integer>> suppressedMarkPassings, List<Competitor> unSuppressedMarkPassings) {
-                removedMarkPassings.add(new Pair<Competitor, Integer>(c, zeroBasedIndexOfWaypoint));
-
-            }
-
-        });
-    }
-
-    public void addSuppressedPassing(final Competitor c, final Integer zeroBasedIndexOfWaypoint) {
-        queue.add(new StorePositionUpdateStrategy() {
-            @Override
-            public void storePositionUpdate(Map<Competitor, List<GPSFix>> competitorFixes, Map<Mark, List<GPSFix>> markFixes,
-                    List<Waypoint> addedWaypoints, List<Waypoint> removedWaypoints, Integer smallestChangedWaypointIndex,
-                    List<Triple<Competitor, Integer, TimePoint>> fixedMarkPassings, List<Pair<Competitor, Integer>> removedMarkPassings,
-                    List<Pair<Competitor, Integer>> suppressedMarkPassings, List<Competitor> unSuppressedMarkPassings) {
-                suppressedMarkPassings.add(new Pair<Competitor, Integer>(c, zeroBasedIndexOfWaypoint));
-                
-            }
-        });
-    }
-
-    public void removeSuppressedPassing(final Competitor c) {
-        queue.add(new StorePositionUpdateStrategy() {
-            @Override
-            public void storePositionUpdate(Map<Competitor, List<GPSFix>> competitorFixes, Map<Mark, List<GPSFix>> markFixes,
-                    List<Waypoint> addedWaypoints, List<Waypoint> removedWaypoints, Integer smallestChangedWaypointIndex,
-                    List<Triple<Competitor, Integer, TimePoint>> fixedMarkPassings, List<Pair<Competitor, Integer>> removedMarkPassings,
-                    List<Pair<Competitor, Integer>> suppressedMarkPassings, List<Competitor> unSuppressedMarkPassings) {
-                unSuppressedMarkPassings.add(c);
-            }
-        });
-    }
-}
+package com.sap.sailing.domain.markpassingcalculation;
+
+import java.util.ArrayList;
+import java.util.List;
+import java.util.Map;
+import java.util.concurrent.BlockingQueue;
+import java.util.concurrent.LinkedBlockingQueue;
+
+import com.sap.sailing.domain.base.Competitor;
+import com.sap.sailing.domain.base.Mark;
+import com.sap.sailing.domain.base.Waypoint;
+import com.sap.sailing.domain.common.TimePoint;
+import com.sap.sailing.domain.tracking.DynamicTrackedRace;
+import com.sap.sailing.domain.tracking.GPSFix;
+import com.sap.sailing.domain.tracking.GPSFixMoving;
+import com.sap.sailing.domain.tracking.impl.AbstractRaceChangeListener;
+import com.sap.sse.common.Util.Pair;
+import com.sap.sse.common.Util.Triple;
+
+/**
+ * Listens for changes that might affect the MarkPassingCalculator: new Fixes of a Competitor or a Mark and when the
+ * race status changes to finished. New Fixes are put in queue to be evaluated by the {@link MarkPassingCalculator} and
+ * the <code>end</code> object is passed through to signal the end of the race.
+ * 
+ * @author Nicolas Klose
+ * 
+ */
+public class MarkPassingUpdateListener extends AbstractRaceChangeListener {
+    private LinkedBlockingQueue<StorePositionUpdateStrategy> queue;
+    private final StorePositionUpdateStrategy endMarker = new StorePositionUpdateStrategy() {
+        @Override
+        public void storePositionUpdate(Map<Competitor, List<GPSFix>> competitorFixes, Map<Mark, List<GPSFix>> markFixes,
+                List<Waypoint> addedWaypoints, List<Waypoint> removedWaypoints, Integer smallestChangedWaypointIndex,
+                List<Triple<Competitor, Integer, TimePoint>> fixedMarkPassings, List<Pair<Competitor, Integer>> removedMarkPassings,
+                List<Pair<Competitor, Integer>> suppressedMarkPassings, List<Competitor> unSuppressedMarkPassings) {
+        }
+    };
+
+    /**
+     * Adds itself automatically as a Listener on the <code>race</code> and its course.
+     */
+    public MarkPassingUpdateListener(DynamicTrackedRace race) {
+        queue = new LinkedBlockingQueue<>();
+        race.addListener(this);
+        race.getRace().getCourse().addCourseListener(this);
+        race.setMarkPassingRaceLogListener(this);
+    }
+
+    public BlockingQueue<StorePositionUpdateStrategy> getQueue() {
+        return queue;
+    }
+
+    @Override
+    public void competitorPositionChanged(final GPSFixMoving fix, final Competitor competitor) {
+        queue.add(new StorePositionUpdateStrategy() {
+            @Override
+            public void storePositionUpdate(Map<Competitor, List<GPSFix>> competitorFixes, Map<Mark, List<GPSFix>> markFixes,
+                    List<Waypoint> addedWaypoints, List<Waypoint> removedWaypoints, Integer smallestChangedWaypointIndex,
+                    List<Triple<Competitor, Integer, TimePoint>> fixedMarkPassings, List<Pair<Competitor, Integer>> removedMarkPassings,
+                    List<Pair<Competitor, Integer>> suppressedMarkPassings, List<Competitor> unSuppressedMarkPassings) {
+                List<GPSFix> list = competitorFixes.get(competitor);
+                if (list == null) {
+                    list = new ArrayList<>();
+                    competitorFixes.put(competitor, list);
+                }
+                list.add(fix);
+            }
+        });
+    }
+
+    @Override
+    public void markPositionChanged(final GPSFix fix, final Mark mark, boolean firstInTrack) {
+        queue.add(new StorePositionUpdateStrategy() {
+            @Override
+            public void storePositionUpdate(Map<Competitor, List<GPSFix>> competitorFixes, Map<Mark, List<GPSFix>> markFixes,
+                    List<Waypoint> addedWaypoints, List<Waypoint> removedWaypoints, Integer smallestChangedWaypointIndex,
+                    List<Triple<Competitor, Integer, TimePoint>> fixedMarkPassings, List<Pair<Competitor, Integer>> removedMarkPassings,
+                    List<Pair<Competitor, Integer>> suppressedMarkPassings, List<Competitor> unSuppressedMarkPassings) {
+                List<GPSFix> list = markFixes.get(mark);
+                if (list == null) {
+                    list = new ArrayList<>();
+                    markFixes.put(mark, list);
+                }
+                list.add(fix);
+            }
+        });
+    }
+
+    public boolean isEndMarker(StorePositionUpdateStrategy endMarkerCandidate) {
+        return endMarkerCandidate == endMarker;
+    }
+
+    public void stop() {
+        queue.add(endMarker);
+    }
+
+    @Override
+    public void waypointAdded(final int zeroBasedIndex, final Waypoint waypointThatGotAdded) {
+        queue.add(new StorePositionUpdateStrategy() {
+            @Override
+            public void storePositionUpdate(Map<Competitor, List<GPSFix>> competitorFixes, Map<Mark, List<GPSFix>> markFixes,
+                    List<Waypoint> addedWaypoints, List<Waypoint> removedWaypoints, Integer smallestChangedWaypointIndex,
+                    List<Triple<Competitor, Integer, TimePoint>> fixedMarkPassings, List<Pair<Competitor, Integer>> removedMarkPassings,
+                    List<Pair<Competitor, Integer>> suppressedMarkPassings, List<Competitor> unSuppressedMarkPassings) {
+                addedWaypoints.add(waypointThatGotAdded);
+                if (smallestChangedWaypointIndex == null || smallestChangedWaypointIndex > zeroBasedIndex) {
+                    smallestChangedWaypointIndex = zeroBasedIndex;
+                }
+            }
+        });
+    }
+
+    @Override
+    public void waypointRemoved(final int zeroBasedIndex, final Waypoint waypointThatGotRemoved) {
+        queue.add(new StorePositionUpdateStrategy() {
+            @Override
+            public void storePositionUpdate(Map<Competitor, List<GPSFix>> competitorFixes, Map<Mark, List<GPSFix>> markFixes,
+                    List<Waypoint> addedWaypoints, List<Waypoint> removedWaypoints, Integer smallestChangedWaypointIndex,
+                    List<Triple<Competitor, Integer, TimePoint>> fixedMarkPassings, List<Pair<Competitor, Integer>> removedMarkPassings,
+                    List<Pair<Competitor, Integer>> suppressedMarkPassings, List<Competitor> unSuppressedMarkPassings) {
+                removedWaypoints.add(waypointThatGotRemoved);
+                if (smallestChangedWaypointIndex == null || smallestChangedWaypointIndex > zeroBasedIndex) {
+                    smallestChangedWaypointIndex = zeroBasedIndex;
+                }
+            }
+        });
+    }
+
+    public void addFixedPassing(final Competitor c, final Integer zeroBasedIndexOfWaypoint, final TimePoint timePointOfFixedPassing) {
+        queue.add(new StorePositionUpdateStrategy() {
+            @Override
+            public void storePositionUpdate(Map<Competitor, List<GPSFix>> competitorFixes, Map<Mark, List<GPSFix>> markFixes,
+                    List<Waypoint> addedWaypoints, List<Waypoint> removedWaypoints, Integer smallestChangedWaypointIndex,
+                    List<Triple<Competitor, Integer, TimePoint>> fixedMarkPassings, List<Pair<Competitor, Integer>> removedMarkPassings,
+                    List<Pair<Competitor, Integer>> suppressedMarkPassings, List<Competitor> unSuppressedMarkPassings) {
+                fixedMarkPassings.add(new Triple<Competitor, Integer, TimePoint>(c, zeroBasedIndexOfWaypoint, timePointOfFixedPassing));
+            }
+        });
+    }
+
+    public void removeFixedPassing(final Competitor c, final Integer zeroBasedIndexOfWaypoint) {
+        queue.add(new StorePositionUpdateStrategy() {
+            @Override
+            public void storePositionUpdate(Map<Competitor, List<GPSFix>> competitorFixes, Map<Mark, List<GPSFix>> markFixes,
+                    List<Waypoint> addedWaypoints, List<Waypoint> removedWaypoints, Integer smallestChangedWaypointIndex,
+                    List<Triple<Competitor, Integer, TimePoint>> fixedMarkPassings, List<Pair<Competitor, Integer>> removedMarkPassings,
+                    List<Pair<Competitor, Integer>> suppressedMarkPassings, List<Competitor> unSuppressedMarkPassings) {
+                removedMarkPassings.add(new Pair<Competitor, Integer>(c, zeroBasedIndexOfWaypoint));
+
+            }
+
+        });
+    }
+
+    public void addSuppressedPassing(final Competitor c, final Integer zeroBasedIndexOfWaypoint) {
+        queue.add(new StorePositionUpdateStrategy() {
+            @Override
+            public void storePositionUpdate(Map<Competitor, List<GPSFix>> competitorFixes, Map<Mark, List<GPSFix>> markFixes,
+                    List<Waypoint> addedWaypoints, List<Waypoint> removedWaypoints, Integer smallestChangedWaypointIndex,
+                    List<Triple<Competitor, Integer, TimePoint>> fixedMarkPassings, List<Pair<Competitor, Integer>> removedMarkPassings,
+                    List<Pair<Competitor, Integer>> suppressedMarkPassings, List<Competitor> unSuppressedMarkPassings) {
+                suppressedMarkPassings.add(new Pair<Competitor, Integer>(c, zeroBasedIndexOfWaypoint));
+                
+            }
+        });
+    }
+
+    public void removeSuppressedPassing(final Competitor c) {
+        queue.add(new StorePositionUpdateStrategy() {
+            @Override
+            public void storePositionUpdate(Map<Competitor, List<GPSFix>> competitorFixes, Map<Mark, List<GPSFix>> markFixes,
+                    List<Waypoint> addedWaypoints, List<Waypoint> removedWaypoints, Integer smallestChangedWaypointIndex,
+                    List<Triple<Competitor, Integer, TimePoint>> fixedMarkPassings, List<Pair<Competitor, Integer>> removedMarkPassings,
+                    List<Pair<Competitor, Integer>> suppressedMarkPassings, List<Competitor> unSuppressedMarkPassings) {
+                unSuppressedMarkPassings.add(c);
+            }
+        });
+    }
+}