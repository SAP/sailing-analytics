package com.sap.sailing.domain.markpassingcalculation;

import java.util.ArrayList;
import java.util.List;
import java.util.Map;
import java.util.concurrent.BlockingQueue;
import java.util.concurrent.LinkedBlockingQueue;

import com.sap.sailing.domain.base.Competitor;
import com.sap.sailing.domain.base.CourseListener;
import com.sap.sailing.domain.base.Mark;
import com.sap.sailing.domain.base.Waypoint;
import com.sap.sailing.domain.tracking.GPSFix;
import com.sap.sailing.domain.tracking.GPSFixMoving;
import com.sap.sailing.domain.tracking.MarkPassing;
import com.sap.sailing.domain.tracking.TrackedRace;
import com.sap.sailing.domain.tracking.impl.AbstractRaceChangeListener;

/**
 * Listens for changes that might affect the MarkPassingCalculator: new Fixes of a Competitor or a Mark and when the
 * race status changes to finished. New Fixes are put in queue to be evaluated by the {@link MarkPassingCalculator} and
 * the <code>end</code> object is passed through to signal the end of the race.
 * 
 * @author Nicolas Klose
 * 
 */
<<<<<<< HEAD
public class MarkPassingUpdateListener extends AbstractRaceChangeListener implements CourseListener {
    private LinkedBlockingQueue<StorePositionUpdateStrategy> queue;
    private final StorePositionUpdateStrategy endMarker = new StorePositionUpdateStrategy() {
        @Override
        public void storePositionUpdate(Map<Competitor, List<GPSFix>> competitorFixes, Map<Mark, List<GPSFix>> markFixes, Integer smallestWaypoint,
                List<MarkPassing> fixMarkPassing, List<MarkPassing> removeFixedMarkPassing) {
        }
    };
=======
public class MarkPassingUpdateListener extends AbstractRaceChangeListener {
    private final LinkedBlockingQueue<Pair<Object, GPSFix>> queue;
    private final Pair<Object, GPSFix> end;
>>>>>>> 2ef7eac7

    /**
     * Adds itself automatically as a Listener on the <code>race</code> and its course.
     */
    public MarkPassingUpdateListener(TrackedRace race) {
        queue = new LinkedBlockingQueue<>();
        race.addListener(this);
        race.getRace().getCourse().addCourseListener(this);
    }

    public BlockingQueue<StorePositionUpdateStrategy> getQueue() {
        return queue;
    }

    @Override
    public void competitorPositionChanged(final GPSFixMoving fix, final Competitor competitor) {
        queue.add(new StorePositionUpdateStrategy() {
            @Override
            public void storePositionUpdate(Map<Competitor, List<GPSFix>> competitorFixes, Map<Mark, List<GPSFix>> markFixes, Integer smallestWaypoint,
                    List<MarkPassing> fixMarkPassing, List<MarkPassing> removeFixedMarkPassing) {
                List<GPSFix> list = competitorFixes.get(competitor);
                if (list == null) {
                    list = new ArrayList<>();
                    competitorFixes.put(competitor, list);
                }
                list.add(fix);
            }
        });
    }

    @Override
    public void markPositionChanged(final GPSFix fix, final Mark mark) {
        queue.add(new StorePositionUpdateStrategy() {
            @Override
            public void storePositionUpdate(Map<Competitor, List<GPSFix>> competitorFixes, Map<Mark, List<GPSFix>> markFixes, Integer smalletWaypoint,
                    List<MarkPassing> fixMarkPassing, List<MarkPassing> removeFixedMarkPassing) {
                List<GPSFix> list = markFixes.get(mark);
                if (list == null) {
                    list = new ArrayList<>();
                    markFixes.put(mark, list);
                }
                list.add(fix);
            }
        });
    }

    public boolean isEndMarker(StorePositionUpdateStrategy endMarkerCandidate) {
        return endMarkerCandidate == endMarker;
    }

    public void stop() {
        queue.add(endMarker);
    }

    @Override
<<<<<<< HEAD
    public void waypointAdded(final int zeroBasedIndex, Waypoint waypointThatGotAdded) {
        queue.add(new StorePositionUpdateStrategy() {
            @Override
            public void storePositionUpdate(Map<Competitor, List<GPSFix>> competitorFixes, Map<Mark, List<GPSFix>> markFixes, Integer smallestWaypoint,
                    List<MarkPassing> fixMarkPassing, List<MarkPassing> removeFixedMarkPassing) {
                if(smallestWaypoint==null||smallestWaypoint>zeroBasedIndex){
                    smallestWaypoint = zeroBasedIndex;
                }
            }
        });
    }

    @Override
    public void waypointRemoved(final int zeroBasedIndex, Waypoint waypointThatGotRemoved) {
        queue.add(new StorePositionUpdateStrategy() {
            @Override
            public void storePositionUpdate(Map<Competitor, List<GPSFix>> competitorFixes, Map<Mark, List<GPSFix>> markFixes, Integer smallestWaypoint,
                    List<MarkPassing> fixMarkPassing, List<MarkPassing> removeFixedMarkPassing) {
                if(smallestWaypoint==null||smallestWaypoint>zeroBasedIndex){
                    smallestWaypoint = zeroBasedIndex;
                }
            }
        });
=======
    public void statusChanged(TrackedRaceStatus newStatus) {
        if (newStatus.getStatus() == TrackedRaceStatusEnum.FINISHED) {
            queue.add(end);
        }
>>>>>>> 2ef7eac7
    }

}
<|MERGE_RESOLUTION|>--- conflicted
+++ resolved
@@ -1,128 +1,114 @@
-package com.sap.sailing.domain.markpassingcalculation;
-
-import java.util.ArrayList;
-import java.util.List;
-import java.util.Map;
-import java.util.concurrent.BlockingQueue;
-import java.util.concurrent.LinkedBlockingQueue;
-
-import com.sap.sailing.domain.base.Competitor;
-import com.sap.sailing.domain.base.CourseListener;
-import com.sap.sailing.domain.base.Mark;
-import com.sap.sailing.domain.base.Waypoint;
-import com.sap.sailing.domain.tracking.GPSFix;
-import com.sap.sailing.domain.tracking.GPSFixMoving;
-import com.sap.sailing.domain.tracking.MarkPassing;
-import com.sap.sailing.domain.tracking.TrackedRace;
-import com.sap.sailing.domain.tracking.impl.AbstractRaceChangeListener;
-
-/**
- * Listens for changes that might affect the MarkPassingCalculator: new Fixes of a Competitor or a Mark and when the
- * race status changes to finished. New Fixes are put in queue to be evaluated by the {@link MarkPassingCalculator} and
- * the <code>end</code> object is passed through to signal the end of the race.
- * 
- * @author Nicolas Klose
- * 
- */
-<<<<<<< HEAD
-public class MarkPassingUpdateListener extends AbstractRaceChangeListener implements CourseListener {
-    private LinkedBlockingQueue<StorePositionUpdateStrategy> queue;
-    private final StorePositionUpdateStrategy endMarker = new StorePositionUpdateStrategy() {
-        @Override
-        public void storePositionUpdate(Map<Competitor, List<GPSFix>> competitorFixes, Map<Mark, List<GPSFix>> markFixes, Integer smallestWaypoint,
-                List<MarkPassing> fixMarkPassing, List<MarkPassing> removeFixedMarkPassing) {
-        }
-    };
-=======
-public class MarkPassingUpdateListener extends AbstractRaceChangeListener {
-    private final LinkedBlockingQueue<Pair<Object, GPSFix>> queue;
-    private final Pair<Object, GPSFix> end;
->>>>>>> 2ef7eac7
-
-    /**
-     * Adds itself automatically as a Listener on the <code>race</code> and its course.
-     */
-    public MarkPassingUpdateListener(TrackedRace race) {
-        queue = new LinkedBlockingQueue<>();
-        race.addListener(this);
-        race.getRace().getCourse().addCourseListener(this);
-    }
-
-    public BlockingQueue<StorePositionUpdateStrategy> getQueue() {
-        return queue;
-    }
-
-    @Override
-    public void competitorPositionChanged(final GPSFixMoving fix, final Competitor competitor) {
-        queue.add(new StorePositionUpdateStrategy() {
-            @Override
-            public void storePositionUpdate(Map<Competitor, List<GPSFix>> competitorFixes, Map<Mark, List<GPSFix>> markFixes, Integer smallestWaypoint,
-                    List<MarkPassing> fixMarkPassing, List<MarkPassing> removeFixedMarkPassing) {
-                List<GPSFix> list = competitorFixes.get(competitor);
-                if (list == null) {
-                    list = new ArrayList<>();
-                    competitorFixes.put(competitor, list);
-                }
-                list.add(fix);
-            }
-        });
-    }
-
-    @Override
-    public void markPositionChanged(final GPSFix fix, final Mark mark) {
-        queue.add(new StorePositionUpdateStrategy() {
-            @Override
-            public void storePositionUpdate(Map<Competitor, List<GPSFix>> competitorFixes, Map<Mark, List<GPSFix>> markFixes, Integer smalletWaypoint,
-                    List<MarkPassing> fixMarkPassing, List<MarkPassing> removeFixedMarkPassing) {
-                List<GPSFix> list = markFixes.get(mark);
-                if (list == null) {
-                    list = new ArrayList<>();
-                    markFixes.put(mark, list);
-                }
-                list.add(fix);
-            }
-        });
-    }
-
-    public boolean isEndMarker(StorePositionUpdateStrategy endMarkerCandidate) {
-        return endMarkerCandidate == endMarker;
-    }
-
-    public void stop() {
-        queue.add(endMarker);
-    }
-
-    @Override
-<<<<<<< HEAD
-    public void waypointAdded(final int zeroBasedIndex, Waypoint waypointThatGotAdded) {
-        queue.add(new StorePositionUpdateStrategy() {
-            @Override
-            public void storePositionUpdate(Map<Competitor, List<GPSFix>> competitorFixes, Map<Mark, List<GPSFix>> markFixes, Integer smallestWaypoint,
-                    List<MarkPassing> fixMarkPassing, List<MarkPassing> removeFixedMarkPassing) {
-                if(smallestWaypoint==null||smallestWaypoint>zeroBasedIndex){
-                    smallestWaypoint = zeroBasedIndex;
-                }
-            }
-        });
-    }
-
-    @Override
-    public void waypointRemoved(final int zeroBasedIndex, Waypoint waypointThatGotRemoved) {
-        queue.add(new StorePositionUpdateStrategy() {
-            @Override
-            public void storePositionUpdate(Map<Competitor, List<GPSFix>> competitorFixes, Map<Mark, List<GPSFix>> markFixes, Integer smallestWaypoint,
-                    List<MarkPassing> fixMarkPassing, List<MarkPassing> removeFixedMarkPassing) {
-                if(smallestWaypoint==null||smallestWaypoint>zeroBasedIndex){
-                    smallestWaypoint = zeroBasedIndex;
-                }
-            }
-        });
-=======
-    public void statusChanged(TrackedRaceStatus newStatus) {
-        if (newStatus.getStatus() == TrackedRaceStatusEnum.FINISHED) {
-            queue.add(end);
-        }
->>>>>>> 2ef7eac7
-    }
-
-}
+package com.sap.sailing.domain.markpassingcalculation;
+
+import java.util.ArrayList;
+import java.util.List;
+import java.util.Map;
+import java.util.concurrent.BlockingQueue;
+import java.util.concurrent.LinkedBlockingQueue;
+
+import com.sap.sailing.domain.base.Competitor;
+import com.sap.sailing.domain.base.CourseListener;
+import com.sap.sailing.domain.base.Mark;
+import com.sap.sailing.domain.base.Waypoint;
+import com.sap.sailing.domain.tracking.GPSFix;
+import com.sap.sailing.domain.tracking.GPSFixMoving;
+import com.sap.sailing.domain.tracking.MarkPassing;
+import com.sap.sailing.domain.tracking.TrackedRace;
+import com.sap.sailing.domain.tracking.impl.AbstractRaceChangeListener;
+
+/**
+ * Listens for changes that might affect the MarkPassingCalculator: new Fixes of a Competitor or a Mark and when the
+ * race status changes to finished. New Fixes are put in queue to be evaluated by the {@link MarkPassingCalculator} and
+ * the <code>end</code> object is passed through to signal the end of the race.
+ * 
+ * @author Nicolas Klose
+ * 
+ */
+public class MarkPassingUpdateListener extends AbstractRaceChangeListener implements CourseListener {
+    private LinkedBlockingQueue<StorePositionUpdateStrategy> queue;
+    private final StorePositionUpdateStrategy endMarker = new StorePositionUpdateStrategy() {
+        @Override
+        public void storePositionUpdate(Map<Competitor, List<GPSFix>> competitorFixes, Map<Mark, List<GPSFix>> markFixes, Integer smallestWaypoint,
+                List<MarkPassing> fixMarkPassing, List<MarkPassing> removeFixedMarkPassing) {
+        }
+    };
+
+    /**
+     * Adds itself automatically as a Listener on the <code>race</code> and its course.
+     */
+    public MarkPassingUpdateListener(TrackedRace race) {
+        queue = new LinkedBlockingQueue<>();
+        race.addListener(this);
+        race.getRace().getCourse().addCourseListener(this);
+    }
+
+    public BlockingQueue<StorePositionUpdateStrategy> getQueue() {
+        return queue;
+    }
+
+    @Override
+    public void competitorPositionChanged(final GPSFixMoving fix, final Competitor competitor) {
+        queue.add(new StorePositionUpdateStrategy() {
+            @Override
+            public void storePositionUpdate(Map<Competitor, List<GPSFix>> competitorFixes, Map<Mark, List<GPSFix>> markFixes, Integer smallestWaypoint,
+                    List<MarkPassing> fixMarkPassing, List<MarkPassing> removeFixedMarkPassing) {
+                List<GPSFix> list = competitorFixes.get(competitor);
+                if (list == null) {
+                    list = new ArrayList<>();
+                    competitorFixes.put(competitor, list);
+                }
+                list.add(fix);
+            }
+        });
+    }
+
+    @Override
+    public void markPositionChanged(final GPSFix fix, final Mark mark) {
+        queue.add(new StorePositionUpdateStrategy() {
+            @Override
+            public void storePositionUpdate(Map<Competitor, List<GPSFix>> competitorFixes, Map<Mark, List<GPSFix>> markFixes, Integer smalletWaypoint,
+                    List<MarkPassing> fixMarkPassing, List<MarkPassing> removeFixedMarkPassing) {
+                List<GPSFix> list = markFixes.get(mark);
+                if (list == null) {
+                    list = new ArrayList<>();
+                    markFixes.put(mark, list);
+                }
+                list.add(fix);
+            }
+        });
+    }
+
+    public boolean isEndMarker(StorePositionUpdateStrategy endMarkerCandidate) {
+        return endMarkerCandidate == endMarker;
+    }
+
+    public void stop() {
+        queue.add(endMarker);
+    }
+
+    @Override
+    public void waypointAdded(final int zeroBasedIndex, Waypoint waypointThatGotAdded) {
+        queue.add(new StorePositionUpdateStrategy() {
+            @Override
+            public void storePositionUpdate(Map<Competitor, List<GPSFix>> competitorFixes, Map<Mark, List<GPSFix>> markFixes, Integer smallestWaypoint,
+                    List<MarkPassing> fixMarkPassing, List<MarkPassing> removeFixedMarkPassing) {
+                if(smallestWaypoint==null||smallestWaypoint>zeroBasedIndex){
+                    smallestWaypoint = zeroBasedIndex;
+                }
+            }
+        });
+    }
+    @Override
+    public void waypointRemoved(final int zeroBasedIndex, Waypoint waypointThatGotRemoved) {
+        queue.add(new StorePositionUpdateStrategy() {
+            @Override
+            public void storePositionUpdate(Map<Competitor, List<GPSFix>> competitorFixes, Map<Mark, List<GPSFix>> markFixes, Integer smallestWaypoint,
+                    List<MarkPassing> fixMarkPassing, List<MarkPassing> removeFixedMarkPassing) {
+                if(smallestWaypoint==null||smallestWaypoint>zeroBasedIndex){
+                    smallestWaypoint = zeroBasedIndex;
+                }
+            }
+        });
+    }
+
+}