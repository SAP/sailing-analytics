package com.sap.sailing.domain.markpassingcalculation;

import java.util.ArrayList;
import java.util.Arrays;
import java.util.Comparator;
import java.util.Iterator;
import java.util.LinkedHashMap;
import java.util.List;
import java.util.Set;
import java.util.TreeMap;
import java.util.TreeSet;
import java.util.logging.Level;
import java.util.logging.Logger;

import com.sap.sailing.domain.base.Competitor;
import com.sap.sailing.domain.base.Leg;
import com.sap.sailing.domain.base.Mark;
import com.sap.sailing.domain.base.Waypoint;
import com.sap.sailing.domain.common.Bearing;
import com.sap.sailing.domain.common.PassingInstruction;
import com.sap.sailing.domain.common.Position;
import com.sap.sailing.domain.common.TimePoint;
import com.sap.sailing.domain.common.impl.DegreeBearingImpl;
import com.sap.sailing.domain.common.impl.Util.Pair;
import com.sap.sailing.domain.tracking.DynamicTrackedRace;
import com.sap.sailing.domain.tracking.GPSFix;

/**
 * The standard implemantation of {@link AbstractCandidateFinder}. The fixes are evaluated for their distance to each
 * Waypoint. Every local minimum is a Candidate, and its probability depends on its ratio to the average lengths of the
 * {@link Leg}s before and after it.
 * 
 * @author Nicolas Klose
 * 
 */
public class CandidateFinder implements AbstractCandidateFinder {

    private static final Logger logger = Logger.getLogger(CandidateFinder.class.getName());

    private LinkedHashMap<Competitor, TreeMap<GPSFix, LinkedHashMap<Waypoint, Pair<Double, Double>>>> crossTrackErrors = new LinkedHashMap<>();
    private LinkedHashMap<Competitor, TreeMap<GPSFix, LinkedHashMap<Waypoint, Double>>> distances = new LinkedHashMap<>();
    private LinkedHashMap<Competitor, LinkedHashMap<Waypoint, LinkedHashMap<List<GPSFix>, Candidate>>> cteCandidates = new LinkedHashMap<>();
    private LinkedHashMap<Competitor, LinkedHashMap<Waypoint, LinkedHashMap<GPSFix, Candidate>>> distanceCandidates = new LinkedHashMap<>();
    private final DynamicTrackedRace race;
    private final double penaltyForSkipping = 1 - Edge.penaltyForSkipped;
    private final LinkedHashMap<Waypoint, PassingInstruction> passingInstructions = new LinkedHashMap<>();
    private final Comparator<GPSFix> comp = new Comparator<GPSFix>() {
        @Override
        public int compare(GPSFix arg0, GPSFix arg1) {
            return arg0.getTimePoint().compareTo(arg1.getTimePoint());
        }
    };

    // TODO Identical Waypoints (ControlPoint and PassingInstruction) are calculated twice.

    public CandidateFinder(DynamicTrackedRace race) {
        this.race = race;

        for (Competitor c : race.getRace().getCompetitors()) {
            crossTrackErrors.put(c, new TreeMap<GPSFix, LinkedHashMap<Waypoint, Pair<Double, Double>>>(comp));
            distances.put(c, new TreeMap<GPSFix, LinkedHashMap<Waypoint, Double>>(comp));
            cteCandidates.put(c, new LinkedHashMap<Waypoint, LinkedHashMap<List<GPSFix>, Candidate>>());
            distanceCandidates.put(c, new LinkedHashMap<Waypoint, LinkedHashMap<GPSFix, Candidate>>());
            for (Waypoint w : race.getRace().getCourse().getWaypoints()) {
                cteCandidates.get(c).put(w, new LinkedHashMap<List<GPSFix>, Candidate>());
                distanceCandidates.get(c).put(w, new LinkedHashMap<GPSFix, Candidate>());
                PassingInstruction instruction = w.getPassingInstructions();
<<<<<<< HEAD
                if (instruction == null) {
=======
                if (instruction == PassingInstruction.None || instruction == null) {
>>>>>>> 61ad4892
                    if (w.equals(race.getRace().getCourse().getFirstWaypoint()) || w.equals(race.getRace().getCourse().getLastWaypoint())) {
                        instruction = PassingInstruction.Line;
                    } else {
                        int numberofMarks = 0;
                        Iterator<Mark> it = w.getMarks().iterator();
                        while (it.hasNext()) {
                            it.next();
                            numberofMarks++;
                        }
                        if (numberofMarks == 2) {
                            instruction = PassingInstruction.Gate;
                        } else if (numberofMarks == 1) {
                            instruction = PassingInstruction.Port;
                        } else {
                            instruction = PassingInstruction.None;
                        }
                    }
                }
                passingInstructions.put(w, instruction);
            }
        }
    }

    @Override
    public Pair<List<Candidate>, List<Candidate>> getAllCandidates(Competitor c) {
        Set<GPSFix> fixes = new TreeSet<GPSFix>(comp);
        try {
            race.getTrack(c).lockForRead();
            for (GPSFix fix : race.getTrack(c).getFixes()) {
                fixes.add(fix);
            }
        } finally {
            race.getTrack(c).unlockAfterRead();
        }
        for (Waypoint w : passingInstructions.keySet()) {
            cteCandidates.get(c).get(w).clear();
            distanceCandidates.get(c).get(w).clear();
        }
        return getCandidateDeltas(c, fixes);
    }
<<<<<<< HEAD

    @Override
    public void calculateFixesAffectedByNewMarkFixes(Mark mark, Iterable<GPSFix> gps) {

=======

    @Override
    public LinkedHashMap<Competitor, List<GPSFix>> calculateFixesAffectedByNewMarkFixes(Mark mark, Iterable<GPSFix> gps) {

>>>>>>> 61ad4892
        TreeSet<GPSFix> fixes = new TreeSet<GPSFix>(comp);
        for (GPSFix fix : gps) {
            fixes.add(fix);
        }
        LinkedHashMap<Competitor, List<GPSFix>> affectedFixes = new LinkedHashMap<>();
        for (Competitor c : race.getRace().getCompetitors()) {
            affectedFixes.put(c, new ArrayList<GPSFix>());
        }
        for (GPSFix fix : fixes) {
            GPSFix end = fixes.higher(fix);
            for (Competitor c : affectedFixes.keySet()) {
                GPSFix comFix = crossTrackErrors.get(c).ceilingKey(fix);
                if (comFix != null) {
                    if (end != null) {
                        while (comFix.getTimePoint().before(end.getTimePoint())) {
                            affectedFixes.get(c).add(comFix);
                            comFix = crossTrackErrors.get(c).higherKey(comFix);
                        }
                    } else {
                        while (comFix != null) {
                            affectedFixes.get(c).add(comFix);
                            comFix = crossTrackErrors.get(c).higherKey(comFix);
                        }
                    }
                }
            }
<<<<<<< HEAD
        }
        for (Competitor c : affectedFixes.keySet()) {
            getCandidateDeltas(c, affectedFixes.get(c));
=======
>>>>>>> 61ad4892
        }
        return affectedFixes;
    }

    @Override
<<<<<<< HEAD
    public Pair<List<Candidate>, List<Candidate>> getCandidateDeltas(Competitor c, List<GPSFix> fixes) {
        if (logger.getLevel() == Level.FINEST) {
            logger.finest("Reevaluating " + fixes.size() + " fixes for" + c);
        }
        ArrayList<Candidate> newCans = new ArrayList<>();
        ArrayList<Candidate> wrongCans = new ArrayList<>();
        LinkedHashMap<Waypoint, Pair<List<Candidate>, List<Candidate>>> cteCandidates = checkForCTECandidatesChanges(c, fixes);
        LinkedHashMap<Waypoint, Pair<List<Candidate>, List<Candidate>>> distanceCandidates = checkForDistanceCandidateChanges(c, fixes);
=======
    public Pair<List<Candidate>, List<Candidate>> getCandidateDeltas(Competitor c, Iterable<GPSFix> fixes) {
        if (logger.getLevel() == Level.FINEST) {
            logger.finest("Reevaluating MarkPasses for" + c);
        }
        ArrayList<Candidate> newCans = new ArrayList<>();
        ArrayList<Candidate> wrongCans = new ArrayList<>();
        LinkedHashMap<Waypoint, Pair<List<Candidate>, List<Candidate>>> distanceCandidates = checkForDistanceCandidateChanges(c, fixes);
        LinkedHashMap<Waypoint, Pair<List<Candidate>, List<Candidate>>> cteCandidates = checkForCTECandidatesChanges(c, fixes);
>>>>>>> 61ad4892
        for (Waypoint w : passingInstructions.keySet()) {
            newCans.addAll(cteCandidates.get(w).getA());
            newCans.addAll(distanceCandidates.get(w).getA());
            wrongCans.addAll(distanceCandidates.get(w).getB());
            wrongCans.addAll(cteCandidates.get(w).getB());
        }
        logger.fine(newCans.size() + " new Candidates and " + wrongCans.size() + " removed Candidates for " + c);
        return new Pair<List<Candidate>, List<Candidate>>(newCans, wrongCans);
    }

<<<<<<< HEAD
    private LinkedHashMap<Waypoint, Pair<List<Candidate>, List<Candidate>>> checkForDistanceCandidateChanges(Competitor c, List<GPSFix> fixes) {
=======
    private LinkedHashMap<Waypoint, Pair<List<Candidate>, List<Candidate>>> checkForDistanceCandidateChanges(Competitor c, Iterable<GPSFix> fixes) {
>>>>>>> 61ad4892
        LinkedHashMap<Waypoint, Pair<List<Candidate>, List<Candidate>>> result = new LinkedHashMap<>();
        calculatesDistances(c, fixes);
        for (Waypoint w : passingInstructions.keySet()) {
            result.put(w, new Pair<List<Candidate>, List<Candidate>>(new ArrayList<Candidate>(), new ArrayList<Candidate>()));
        }
        Set<GPSFix> affectedFixes = new TreeSet<GPSFix>(comp);
        for (GPSFix fix : fixes) {
            affectedFixes.add(fix);
            GPSFix fixBefore = distances.get(c).lowerKey(fix);
            GPSFix fixAfter = distances.get(c).higherKey(fix);
            if (fixBefore != null) {
                affectedFixes.add(fixBefore);
            }
            if (fixAfter != null) {
                affectedFixes.add(fixAfter);
            }
        }
        for (GPSFix fix : affectedFixes) {
            TimePoint t = null;
            Position p = null;
            GPSFix fixBefore = distances.get(c).lowerKey(fix);
            GPSFix fixAfter = distances.get(c).higherKey(fix);
            for (Waypoint w : passingInstructions.keySet()) {
                Double cost = null;
                Boolean wasCan = false;
                Candidate oldCan = null;
                Boolean isCan = false;
                for (GPSFix possibleCanFix : distanceCandidates.get(c).get(w).keySet()) {
                    if (possibleCanFix.equals(fix)) {
                        wasCan = true;
                        oldCan = distanceCandidates.get(c).get(w).get(possibleCanFix);
                        break;
                    }
                }
                Double dis1 = fixBefore != null ? distances.get(c).get(fixBefore).get(w) : null;
                Double dis2 = distances.get(c).get(fix).get(w);
                Double dis3 = fixAfter != null ? distances.get(c).get(fixAfter).get(w) : null;
                if (dis1 != null && dis3 != null && dis2 < dis1 && dis2 < dis3) {
                    t = fix.getTimePoint();
                    p = fix.getPosition();
<<<<<<< HEAD
                    cost = getDistanceLikelyhood(w, p, t) * isOnCorrectSideOfWaypoint(w, p, t) * 0.85;
=======
                    cost = getDistanceLikelyhood(w, p, t) * 0.85;
>>>>>>> 61ad4892
                    if (cost > penaltyForSkipping) {
                        isCan = true;
                    }
                }
                if (!wasCan && isCan) {
<<<<<<< HEAD
                    Candidate newCan = new Candidate(race.getRace().getCourse().getIndexOfWaypoint(w) + 1, t, cost, w);
=======
                    Candidate newCan = new Candidate(race.getRace().getCourse().getIndexOfWaypoint(w) + 1, t, cost, w, isOnCorrectSideOfWaypoint(w, p, t), "Distance");
>>>>>>> 61ad4892
                    distanceCandidates.get(c).get(w).put(fix, newCan);
                    result.get(w).getA().add(newCan);
                } else if (wasCan && !isCan) {
                    distanceCandidates.get(c).get(w).remove(fix);
                    result.get(w).getB().add(oldCan);
                } else if (wasCan && isCan && oldCan.getProbability() != cost) {
<<<<<<< HEAD
                    Candidate newCan = new Candidate(race.getRace().getCourse().getIndexOfWaypoint(w) + 1, t, cost, w);
=======
                    Candidate newCan = new Candidate(race.getRace().getCourse().getIndexOfWaypoint(w) + 1, t, cost, w, isOnCorrectSideOfWaypoint(w, p, t), "Distance");
>>>>>>> 61ad4892
                    distanceCandidates.get(c).get(w).put(fix, newCan);
                    result.get(w).getA().add(newCan);
                    result.get(w).getB().add(oldCan);
                }
            }
        }
        return result;
    }

<<<<<<< HEAD
    private void calculatesDistances(Competitor c, List<GPSFix> fixes) {
=======
    private void calculatesDistances(Competitor c, Iterable<GPSFix> fixes) {
>>>>>>> 61ad4892
        for (GPSFix fix : fixes) {
            distances.get(c).put(fix, new LinkedHashMap<Waypoint, Double>());
            for (Waypoint w : passingInstructions.keySet()) {
                double distance = calculateDistance(fix.getPosition(), w, fix.getTimePoint());
                distances.get(c).get(fix).put(w, distance);
            }
        }
    }

    private LinkedHashMap<Waypoint, Pair<List<Candidate>, List<Candidate>>> checkForCTECandidatesChanges(Competitor c, Iterable<GPSFix> fixes) {
<<<<<<< HEAD

        // Cases: New Fix: Not, New to either side, interrupts
        // Changed CTE: Stopped, became

=======
>>>>>>> 61ad4892
        calculateCrossTrackErrors(c, fixes);
        LinkedHashMap<Waypoint, Pair<List<Candidate>, List<Candidate>>> result = new LinkedHashMap<>();
        for (Waypoint w : passingInstructions.keySet()) {
            result.put(w, new Pair<List<Candidate>, List<Candidate>>(new ArrayList<Candidate>(), new ArrayList<Candidate>()));
        }
        for (GPSFix fix : fixes) {
<<<<<<< HEAD
             GPSFix fixBefore = crossTrackErrors.get(c).lowerKey(fix);
=======
            GPSFix fixBefore = crossTrackErrors.get(c).lowerKey(fix);
>>>>>>> 61ad4892
            GPSFix fixAfter = crossTrackErrors.get(c).higherKey(fix);
            for (Waypoint w : passingInstructions.keySet()) {
                List<List<GPSFix>> oldCandidates = new ArrayList<>();
                Set<List<GPSFix>> newCandidates = new TreeSet<List<GPSFix>>(new Comparator<List<GPSFix>>() {
                    @Override
                    public int compare(List<GPSFix> arg0, List<GPSFix> arg1) {
                        int firstFix = arg0.get(0).getTimePoint().compareTo(arg1.get(0).getTimePoint());
                        return firstFix != 0 ? firstFix : arg0.get(1).getTimePoint().compareTo(arg1.get(1).getTimePoint());
                    }

                });
                for (List<GPSFix> fixPair : cteCandidates.get(c).get(w).keySet()) {
<<<<<<< HEAD
                    if(fixPair.contains(fix)){
                        oldCandidates.add(fixPair);
                    }
                }
                if (crossTrackErrors.get(c).get(fix).get(w).getA() == 0
                        || (crossTrackErrors.get(c).get(fix).get(w).getB() != null && crossTrackErrors.get(c).get(fix).get(w).getB() == 0)) {
                    newCandidates.add(Arrays.asList(fix, fix));
                } else {
                    if (fixAfter != null && crossTrackErrorSignChanges(fix, fixAfter, w, c)) {
                        newCandidates.add(Arrays.asList(fix, fixAfter));
                    }
                    if (fixBefore != null && crossTrackErrorSignChanges(fix, fixBefore, w, c)) {
                        newCandidates.add(Arrays.asList(fixBefore, fix));
                    }
                }
                //TODO fill result!!!
                
=======
                    if (fixPair.contains(fix)) {
                        oldCandidates.add(fixPair);
                    }
                }
                if (crossTrackErrors.get(c).get(fix).get(w).getA() == 0
                        || (crossTrackErrors.get(c).get(fix).get(w).getB() != null && crossTrackErrors.get(c).get(fix).get(w).getB() == 0)) {
                    newCandidates.add(Arrays.asList(fix, fix));
                } else {
                    if (fixAfter != null && crossTrackErrorSignChanges(fix, fixAfter, w, c)) {
                        newCandidates.add(Arrays.asList(fix, fixAfter));
                    }
                    if (fixBefore != null && crossTrackErrorSignChanges(fix, fixBefore, w, c)) {
                        newCandidates.add(Arrays.asList(fixBefore, fix));
                    }
                }
                for (List<GPSFix> canFixes : newCandidates) {
                    Candidate newCan = createCandidate(c, canFixes.get(0), canFixes.get(1), w);
                    if (oldCandidates.contains(canFixes)) {
                        oldCandidates.remove(canFixes);
                        if (newCan.getProbability() != cteCandidates.get(c).get(w).get(canFixes).getProbability()) {
                            result.get(w).getB().add(cteCandidates.get(c).get(w).get(canFixes));
                            cteCandidates.get(c).get(w).remove(canFixes);
                            if (newCan.getProbability() > penaltyForSkipping) {
                                result.get(w).getA().add(newCan);
                                cteCandidates.get(c).get(w).put(canFixes, newCan);
                            }
                        }
                    } else {
                        if (newCan.getProbability() > penaltyForSkipping) {
                            result.get(w).getA().add(newCan);
                            cteCandidates.get(c).get(w).put(canFixes, newCan);
                        }
                    }
                }
                for (List<GPSFix> badCanFixes : oldCandidates) {
                    result.get(w).getB().add(cteCandidates.get(c).get(w).get(badCanFixes));
                    cteCandidates.get(c).get(w).remove(badCanFixes);
                }
            }
        }
        return result;
    }

    private void calculateCrossTrackErrors(Competitor c, Iterable<GPSFix> fixes) {
        for (GPSFix fix : fixes) {
            crossTrackErrors.get(c).put(fix, new LinkedHashMap<Waypoint, Pair<Double, Double>>());
            for (Waypoint w : passingInstructions.keySet()) {
                Iterator<Mark> it = w.getMarks().iterator();
                List<Mark> marks = new ArrayList<Mark>();
                while (it.hasNext()) {
                    marks.add(it.next());
                }
                Pair<Double, Double> ctes;
                Position fixPos = fix.getPosition();
                Position markPos = race.getOrCreateTrack(marks.get(0)).getEstimatedPosition(fix.getTimePoint(), true);
                Bearing crossingBearing = race.getCrossingBearing(w, fix.getTimePoint());
                double cte1 = fixPos.crossTrackError(markPos, crossingBearing).getMeters();
                ctes = new Pair<Double, Double>(cte1, null);
                if (passingInstructions.get(w) == PassingInstruction.Gate) {
                    double cte2 = fix.getPosition()
                            .crossTrackError(race.getOrCreateTrack(marks.get(1)).getEstimatedPosition(fix.getTimePoint(), true), race.getCrossingBearing(w, fix.getTimePoint()))
                            .getMeters();
                    ctes = new Pair<Double, Double>(cte1, cte2);
                }
                crossTrackErrors.get(c).get(fix).put(w, ctes);
>>>>>>> 61ad4892
            }
        }
        return result;
    }

    private void calculateCrossTrackErrors(Competitor c, Iterable<GPSFix> fixes) {
        for (GPSFix fix : fixes) {
            crossTrackErrors.get(c).put(fix, new LinkedHashMap<Waypoint, Pair<Double, Double>>());
            for (Waypoint w : passingInstructions.keySet()) {
                Iterator<Mark> it = w.getMarks().iterator();
                List<Mark> marks = new ArrayList<Mark>();
                while (it.hasNext()) {
                    marks.add(it.next());
                }
                Pair<Double, Double> ctes;
                Position fixPos = fix.getPosition();
                Position markPos = race.getOrCreateTrack(marks.get(0)).getEstimatedPosition(fix.getTimePoint(), true);
                Bearing crossingBearing = race.getCrossingBearing(w, fix.getTimePoint());
                double cte1 = fixPos.crossTrackError(markPos, crossingBearing).getMeters();
                ctes = new Pair<Double, Double>(cte1, null);
                if (passingInstructions.get(w) == PassingInstruction.Gate) {
                    double cte2 = fix.getPosition()
                            .crossTrackError(race.getOrCreateTrack(marks.get(1)).getEstimatedPosition(fix.getTimePoint(), true), race.getCrossingBearing(w, fix.getTimePoint()))
                            .getMeters();
                    ctes = new Pair<Double, Double>(cte1, cte2);
                }
                crossTrackErrors.get(c).get(fix).put(w, ctes);
            }
        }
    }

    private boolean crossTrackErrorSignChanges(GPSFix fix, GPSFix fix2, Waypoint w, Competitor c) {
        if ((crossTrackErrors.get(c).get(fix).get(w).getA() < 0) != (crossTrackErrors.get(c).get(fix2).get(w).getA() <= 0)) {
            return true;
        } else if (passingInstructions.get(w) == PassingInstruction.Gate
                && (crossTrackErrors.get(c).get(fix).get(w).getB() < 0) != (crossTrackErrors.get(c).get(fix2).get(w).getB() <= 0)) {
            return true;
        }
        return false;
    }

    private Candidate createCandidate(Competitor c, GPSFix fix1, GPSFix fix2, Waypoint w) {

        double cte1 = crossTrackErrors.get(c).get(fix1).get(w).getA();
        double cte2 = crossTrackErrors.get(c).get(fix2).get(w).getA();
        if ((cte1 < 0 && cte2 < 0) || (cte1 > 0 && cte2 > 0)) {
            cte1 = crossTrackErrors.get(c).get(fix1).get(w).getB();
            cte2 = crossTrackErrors.get(c).get(fix2).get(w).getB();
        }
        TimePoint start = fix1.getTimePoint();
        long differenceInMillis = fix2.getTimePoint().asMillis() - fix1.getTimePoint().asMillis();
        double ratio = (Math.abs(cte1) / (Math.abs(cte1) + Math.abs(cte2)));
        TimePoint t = start.plus((long) (differenceInMillis * ratio));
        Position p = race.getTrack(c).getEstimatedPosition(t, true);
        double cost = getDistanceLikelyhood(w, p, t) * isOnCorrectSideOfWaypoint(w, p, t) * passesInTheRightDirection(w, cte1, cte2);

        return new Candidate(race.getRace().getCourse().getIndexOfWaypoint(w) + 1, t, cost, w);
    }

    private double isOnCorrectSideOfWaypoint(Waypoint w, Position p, TimePoint t) {
        if (w.getPassingInstructions() == PassingInstruction.Port || w.getPassingInstructions() == PassingInstruction.Starboard
                || w.getPassingInstructions() == PassingInstruction.FixedBearing) {
            return p.crossTrackError(race.getOrCreateTrack(w.getMarks().iterator().next()).getEstimatedPosition(t, true),
                    race.getCrossingBearing(w, t).add(new DegreeBearingImpl(90))).getMeters() < 0 ? 1 : 0.5;

        } else if (w.getPassingInstructions() == PassingInstruction.Gate) {
            // TODO
        } else if (w.getPassingInstructions() == PassingInstruction.Line) {
            // TODO
        } else if (w.getPassingInstructions() == PassingInstruction.Offset) {
            // TODO
        }
        return 1;
    }

    private double passesInTheRightDirection(Waypoint w, double cte1, double cte2) {
        if (w.getPassingInstructions() == PassingInstruction.Port) {
            return cte1 > cte2 ? 1 : 0.5;
        }
        if (w.getPassingInstructions() == PassingInstruction.Starboard) {
            return cte1 < cte2 ? 1 : 0.5;
        } else if (w.getPassingInstructions() == PassingInstruction.Gate) {
            // TODO
        } else if (w.getPassingInstructions() == PassingInstruction.Line) {
            // TODO
        } else if (w.getPassingInstructions() == PassingInstruction.Offset) {
            // TODO
        } else if (w.getPassingInstructions() == PassingInstruction.FixedBearing) {
            // TODO
        }
        return 1;
    }

    private double getDistanceLikelyhood(Waypoint w, Position p, TimePoint t) {
        return 1 / (50 * Math.abs(calculateDistance(p, w, t) / getLegLength(t, w)) + 1);
    }

    private boolean crossTrackErrorSignChanges(GPSFix fix, GPSFix fix2, Waypoint w, Competitor c) {
        if ((crossTrackErrors.get(c).get(fix).get(w).getA() < 0) != (crossTrackErrors.get(c).get(fix2).get(w).getA() <= 0)) {
            return true;
        } else if (passingInstructions.get(w) == PassingInstruction.Gate
                && (crossTrackErrors.get(c).get(fix).get(w).getB() < 0) != (crossTrackErrors.get(c).get(fix2).get(w).getB() <= 0)) {
            return true;
        }
        return false;
    }

    private Candidate createCandidate(Competitor c, GPSFix fix1, GPSFix fix2, Waypoint w) {

        double cte1 = crossTrackErrors.get(c).get(fix1).get(w).getA();
        double cte2 = crossTrackErrors.get(c).get(fix2).get(w).getA();
        if ((cte1 < 0 && cte2 < 0) || (cte1 > 0 && cte2 > 0)) {
            cte1 = crossTrackErrors.get(c).get(fix1).get(w).getB();
            cte2 = crossTrackErrors.get(c).get(fix2).get(w).getB();
        }
        TimePoint start = fix1.getTimePoint();
        long differenceInMillis = fix2.getTimePoint().asMillis() - fix1.getTimePoint().asMillis();
        double ratio = (Math.abs(cte1) / (Math.abs(cte1) + Math.abs(cte2)));
        TimePoint t = start.plus((long) (differenceInMillis * ratio));
        Position p = race.getTrack(c).getEstimatedPosition(t, true);
        double cost = getDistanceLikelyhood(w, p, t);
        return new Candidate(race.getRace().getCourse().getIndexOfWaypoint(w) + 1, t, cost, w, isOnCorrectSideOfWaypoint(w, p, t), "CTE");
    }

    private boolean isOnCorrectSideOfWaypoint(Waypoint w, Position p, TimePoint t) {
        if (w.getPassingInstructions() == PassingInstruction.Port || w.getPassingInstructions() == PassingInstruction.Starboard
                || w.getPassingInstructions() == PassingInstruction.FixedBearing) {
            return p.crossTrackError(race.getOrCreateTrack(w.getMarks().iterator().next()).getEstimatedPosition(t, true),
                    race.getCrossingBearing(w, t).add(new DegreeBearingImpl(90))).getMeters() < 0;

        } else if (w.getPassingInstructions() == PassingInstruction.Gate) {
            // TODO
        } else if (w.getPassingInstructions() == PassingInstruction.Line) {
            // TODO
        } else if (w.getPassingInstructions() == PassingInstruction.Offset) {
            // TODO
        }
        return true;
    }

    private double passesInTheRightDirection(Waypoint w, double cte1, double cte2) {
        if (w.getPassingInstructions() == PassingInstruction.Port) {
            return cte1 > cte2 ? 1 : 0.5;
        }
        if (w.getPassingInstructions() == PassingInstruction.Starboard) {
            return cte1 < cte2 ? 1 : 0.5;
        } else if (w.getPassingInstructions() == PassingInstruction.Gate) {
            // TODO
        } else if (w.getPassingInstructions() == PassingInstruction.Line) {
            // TODO
        } else if (w.getPassingInstructions() == PassingInstruction.Offset) {
            // TODO
        } else if (w.getPassingInstructions() == PassingInstruction.FixedBearing) {
            // TODO
        }
        return 1;
    }

    private double getDistanceLikelyhood(Waypoint w, Position p, TimePoint t) {
        return 1 / (200 * Math.abs(calculateDistance(p, w, t) / getLegLength(t, w)) + 1);
    }

    private double getLegLength(TimePoint t, Waypoint w) {
        if (w == race.getRace().getCourse().getFirstWaypoint()) {
            return race.getTrackedLegStartingAt(w).getGreatCircleDistance(t).getMeters();
        } else if (w == race.getRace().getCourse().getLastWaypoint()) {
            return race.getTrackedLegFinishingAt(w).getGreatCircleDistance(t).getMeters();
        } else {
            return (race.getTrackedLegStartingAt(w).getGreatCircleDistance(t).getMeters() + race.getTrackedLegFinishingAt(w).getGreatCircleDistance(t).getMeters()) / 2;
        }
    }

    private double calculateDistance(Position p, Waypoint w, TimePoint t) {
        double distance = 0;
        PassingInstruction instruction = passingInstructions.get(w);
        ArrayList<Position> positions = new ArrayList<>();
        for (Mark m : w.getMarks()) {
            positions.add(race.getOrCreateTrack(m).getEstimatedPosition(t, false));
        }
<<<<<<< HEAD
        if (instruction.equals(PassingInstruction.Port) || instruction.equals(PassingInstruction.Starboard) || instruction.equals(PassingInstruction.Offset)
                || instruction.equals(PassingInstruction.None)) {
=======
        if (instruction.equals(PassingInstruction.Port) || instruction.equals(PassingInstruction.Starboard) || instruction.equals(PassingInstruction.Offset)) {
>>>>>>> 61ad4892
            distance = p.getDistance(positions.get(0)).getMeters();
        }
        if (instruction.equals(PassingInstruction.Line)) {
            distance = p.getDistanceToLine(positions.get(0), positions.get(1)).getMeters();
            if (race.getRace().getCourse().getIndexOfWaypoint(w) == 0) {
            }
        }
        if (instruction.equals(PassingInstruction.Gate)) {
            if (p.getDistance(positions.get(0)).getMeters() < p.getDistance(positions.get(1)).getMeters()) {
                distance = p.getDistance(positions.get(0)).getMeters();
            } else {
                distance = p.getDistance(positions.get(1)).getMeters();
            }
        }
        return distance;
    }
}
<|MERGE_RESOLUTION|>--- conflicted
+++ resolved
@@ -1,601 +1,424 @@
-package com.sap.sailing.domain.markpassingcalculation;
-
-import java.util.ArrayList;
-import java.util.Arrays;
-import java.util.Comparator;
-import java.util.Iterator;
-import java.util.LinkedHashMap;
-import java.util.List;
-import java.util.Set;
-import java.util.TreeMap;
-import java.util.TreeSet;
-import java.util.logging.Level;
-import java.util.logging.Logger;
-
-import com.sap.sailing.domain.base.Competitor;
-import com.sap.sailing.domain.base.Leg;
-import com.sap.sailing.domain.base.Mark;
-import com.sap.sailing.domain.base.Waypoint;
-import com.sap.sailing.domain.common.Bearing;
-import com.sap.sailing.domain.common.PassingInstruction;
-import com.sap.sailing.domain.common.Position;
-import com.sap.sailing.domain.common.TimePoint;
-import com.sap.sailing.domain.common.impl.DegreeBearingImpl;
-import com.sap.sailing.domain.common.impl.Util.Pair;
-import com.sap.sailing.domain.tracking.DynamicTrackedRace;
-import com.sap.sailing.domain.tracking.GPSFix;
-
-/**
- * The standard implemantation of {@link AbstractCandidateFinder}. The fixes are evaluated for their distance to each
- * Waypoint. Every local minimum is a Candidate, and its probability depends on its ratio to the average lengths of the
- * {@link Leg}s before and after it.
- * 
- * @author Nicolas Klose
- * 
- */
-public class CandidateFinder implements AbstractCandidateFinder {
-
-    private static final Logger logger = Logger.getLogger(CandidateFinder.class.getName());
-
-    private LinkedHashMap<Competitor, TreeMap<GPSFix, LinkedHashMap<Waypoint, Pair<Double, Double>>>> crossTrackErrors = new LinkedHashMap<>();
-    private LinkedHashMap<Competitor, TreeMap<GPSFix, LinkedHashMap<Waypoint, Double>>> distances = new LinkedHashMap<>();
-    private LinkedHashMap<Competitor, LinkedHashMap<Waypoint, LinkedHashMap<List<GPSFix>, Candidate>>> cteCandidates = new LinkedHashMap<>();
-    private LinkedHashMap<Competitor, LinkedHashMap<Waypoint, LinkedHashMap<GPSFix, Candidate>>> distanceCandidates = new LinkedHashMap<>();
-    private final DynamicTrackedRace race;
-    private final double penaltyForSkipping = 1 - Edge.penaltyForSkipped;
-    private final LinkedHashMap<Waypoint, PassingInstruction> passingInstructions = new LinkedHashMap<>();
-    private final Comparator<GPSFix> comp = new Comparator<GPSFix>() {
-        @Override
-        public int compare(GPSFix arg0, GPSFix arg1) {
-            return arg0.getTimePoint().compareTo(arg1.getTimePoint());
-        }
-    };
-
-    // TODO Identical Waypoints (ControlPoint and PassingInstruction) are calculated twice.
-
-    public CandidateFinder(DynamicTrackedRace race) {
-        this.race = race;
-
-        for (Competitor c : race.getRace().getCompetitors()) {
-            crossTrackErrors.put(c, new TreeMap<GPSFix, LinkedHashMap<Waypoint, Pair<Double, Double>>>(comp));
-            distances.put(c, new TreeMap<GPSFix, LinkedHashMap<Waypoint, Double>>(comp));
-            cteCandidates.put(c, new LinkedHashMap<Waypoint, LinkedHashMap<List<GPSFix>, Candidate>>());
-            distanceCandidates.put(c, new LinkedHashMap<Waypoint, LinkedHashMap<GPSFix, Candidate>>());
-            for (Waypoint w : race.getRace().getCourse().getWaypoints()) {
-                cteCandidates.get(c).put(w, new LinkedHashMap<List<GPSFix>, Candidate>());
-                distanceCandidates.get(c).put(w, new LinkedHashMap<GPSFix, Candidate>());
-                PassingInstruction instruction = w.getPassingInstructions();
-<<<<<<< HEAD
-                if (instruction == null) {
-=======
-                if (instruction == PassingInstruction.None || instruction == null) {
->>>>>>> 61ad4892
-                    if (w.equals(race.getRace().getCourse().getFirstWaypoint()) || w.equals(race.getRace().getCourse().getLastWaypoint())) {
-                        instruction = PassingInstruction.Line;
-                    } else {
-                        int numberofMarks = 0;
-                        Iterator<Mark> it = w.getMarks().iterator();
-                        while (it.hasNext()) {
-                            it.next();
-                            numberofMarks++;
-                        }
-                        if (numberofMarks == 2) {
-                            instruction = PassingInstruction.Gate;
-                        } else if (numberofMarks == 1) {
-                            instruction = PassingInstruction.Port;
-                        } else {
-                            instruction = PassingInstruction.None;
-                        }
-                    }
-                }
-                passingInstructions.put(w, instruction);
-            }
-        }
-    }
-
-    @Override
-    public Pair<List<Candidate>, List<Candidate>> getAllCandidates(Competitor c) {
-        Set<GPSFix> fixes = new TreeSet<GPSFix>(comp);
-        try {
-            race.getTrack(c).lockForRead();
-            for (GPSFix fix : race.getTrack(c).getFixes()) {
-                fixes.add(fix);
-            }
-        } finally {
-            race.getTrack(c).unlockAfterRead();
-        }
-        for (Waypoint w : passingInstructions.keySet()) {
-            cteCandidates.get(c).get(w).clear();
-            distanceCandidates.get(c).get(w).clear();
-        }
-        return getCandidateDeltas(c, fixes);
-    }
-<<<<<<< HEAD
-
-    @Override
-    public void calculateFixesAffectedByNewMarkFixes(Mark mark, Iterable<GPSFix> gps) {
-
-=======
-
-    @Override
-    public LinkedHashMap<Competitor, List<GPSFix>> calculateFixesAffectedByNewMarkFixes(Mark mark, Iterable<GPSFix> gps) {
-
->>>>>>> 61ad4892
-        TreeSet<GPSFix> fixes = new TreeSet<GPSFix>(comp);
-        for (GPSFix fix : gps) {
-            fixes.add(fix);
-        }
-        LinkedHashMap<Competitor, List<GPSFix>> affectedFixes = new LinkedHashMap<>();
-        for (Competitor c : race.getRace().getCompetitors()) {
-            affectedFixes.put(c, new ArrayList<GPSFix>());
-        }
-        for (GPSFix fix : fixes) {
-            GPSFix end = fixes.higher(fix);
-            for (Competitor c : affectedFixes.keySet()) {
-                GPSFix comFix = crossTrackErrors.get(c).ceilingKey(fix);
-                if (comFix != null) {
-                    if (end != null) {
-                        while (comFix.getTimePoint().before(end.getTimePoint())) {
-                            affectedFixes.get(c).add(comFix);
-                            comFix = crossTrackErrors.get(c).higherKey(comFix);
-                        }
-                    } else {
-                        while (comFix != null) {
-                            affectedFixes.get(c).add(comFix);
-                            comFix = crossTrackErrors.get(c).higherKey(comFix);
-                        }
-                    }
-                }
-            }
-<<<<<<< HEAD
-        }
-        for (Competitor c : affectedFixes.keySet()) {
-            getCandidateDeltas(c, affectedFixes.get(c));
-=======
->>>>>>> 61ad4892
-        }
-        return affectedFixes;
-    }
-
-    @Override
-<<<<<<< HEAD
-    public Pair<List<Candidate>, List<Candidate>> getCandidateDeltas(Competitor c, List<GPSFix> fixes) {
-        if (logger.getLevel() == Level.FINEST) {
-            logger.finest("Reevaluating " + fixes.size() + " fixes for" + c);
-        }
-        ArrayList<Candidate> newCans = new ArrayList<>();
-        ArrayList<Candidate> wrongCans = new ArrayList<>();
-        LinkedHashMap<Waypoint, Pair<List<Candidate>, List<Candidate>>> cteCandidates = checkForCTECandidatesChanges(c, fixes);
-        LinkedHashMap<Waypoint, Pair<List<Candidate>, List<Candidate>>> distanceCandidates = checkForDistanceCandidateChanges(c, fixes);
-=======
-    public Pair<List<Candidate>, List<Candidate>> getCandidateDeltas(Competitor c, Iterable<GPSFix> fixes) {
-        if (logger.getLevel() == Level.FINEST) {
-            logger.finest("Reevaluating MarkPasses for" + c);
-        }
-        ArrayList<Candidate> newCans = new ArrayList<>();
-        ArrayList<Candidate> wrongCans = new ArrayList<>();
-        LinkedHashMap<Waypoint, Pair<List<Candidate>, List<Candidate>>> distanceCandidates = checkForDistanceCandidateChanges(c, fixes);
-        LinkedHashMap<Waypoint, Pair<List<Candidate>, List<Candidate>>> cteCandidates = checkForCTECandidatesChanges(c, fixes);
->>>>>>> 61ad4892
-        for (Waypoint w : passingInstructions.keySet()) {
-            newCans.addAll(cteCandidates.get(w).getA());
-            newCans.addAll(distanceCandidates.get(w).getA());
-            wrongCans.addAll(distanceCandidates.get(w).getB());
-            wrongCans.addAll(cteCandidates.get(w).getB());
-        }
-        logger.fine(newCans.size() + " new Candidates and " + wrongCans.size() + " removed Candidates for " + c);
-        return new Pair<List<Candidate>, List<Candidate>>(newCans, wrongCans);
-    }
-
-<<<<<<< HEAD
-    private LinkedHashMap<Waypoint, Pair<List<Candidate>, List<Candidate>>> checkForDistanceCandidateChanges(Competitor c, List<GPSFix> fixes) {
-=======
-    private LinkedHashMap<Waypoint, Pair<List<Candidate>, List<Candidate>>> checkForDistanceCandidateChanges(Competitor c, Iterable<GPSFix> fixes) {
->>>>>>> 61ad4892
-        LinkedHashMap<Waypoint, Pair<List<Candidate>, List<Candidate>>> result = new LinkedHashMap<>();
-        calculatesDistances(c, fixes);
-        for (Waypoint w : passingInstructions.keySet()) {
-            result.put(w, new Pair<List<Candidate>, List<Candidate>>(new ArrayList<Candidate>(), new ArrayList<Candidate>()));
-        }
-        Set<GPSFix> affectedFixes = new TreeSet<GPSFix>(comp);
-        for (GPSFix fix : fixes) {
-            affectedFixes.add(fix);
-            GPSFix fixBefore = distances.get(c).lowerKey(fix);
-            GPSFix fixAfter = distances.get(c).higherKey(fix);
-            if (fixBefore != null) {
-                affectedFixes.add(fixBefore);
-            }
-            if (fixAfter != null) {
-                affectedFixes.add(fixAfter);
-            }
-        }
-        for (GPSFix fix : affectedFixes) {
-            TimePoint t = null;
-            Position p = null;
-            GPSFix fixBefore = distances.get(c).lowerKey(fix);
-            GPSFix fixAfter = distances.get(c).higherKey(fix);
-            for (Waypoint w : passingInstructions.keySet()) {
-                Double cost = null;
-                Boolean wasCan = false;
-                Candidate oldCan = null;
-                Boolean isCan = false;
-                for (GPSFix possibleCanFix : distanceCandidates.get(c).get(w).keySet()) {
-                    if (possibleCanFix.equals(fix)) {
-                        wasCan = true;
-                        oldCan = distanceCandidates.get(c).get(w).get(possibleCanFix);
-                        break;
-                    }
-                }
-                Double dis1 = fixBefore != null ? distances.get(c).get(fixBefore).get(w) : null;
-                Double dis2 = distances.get(c).get(fix).get(w);
-                Double dis3 = fixAfter != null ? distances.get(c).get(fixAfter).get(w) : null;
-                if (dis1 != null && dis3 != null && dis2 < dis1 && dis2 < dis3) {
-                    t = fix.getTimePoint();
-                    p = fix.getPosition();
-<<<<<<< HEAD
-                    cost = getDistanceLikelyhood(w, p, t) * isOnCorrectSideOfWaypoint(w, p, t) * 0.85;
-=======
-                    cost = getDistanceLikelyhood(w, p, t) * 0.85;
->>>>>>> 61ad4892
-                    if (cost > penaltyForSkipping) {
-                        isCan = true;
-                    }
-                }
-                if (!wasCan && isCan) {
-<<<<<<< HEAD
-                    Candidate newCan = new Candidate(race.getRace().getCourse().getIndexOfWaypoint(w) + 1, t, cost, w);
-=======
-                    Candidate newCan = new Candidate(race.getRace().getCourse().getIndexOfWaypoint(w) + 1, t, cost, w, isOnCorrectSideOfWaypoint(w, p, t), "Distance");
->>>>>>> 61ad4892
-                    distanceCandidates.get(c).get(w).put(fix, newCan);
-                    result.get(w).getA().add(newCan);
-                } else if (wasCan && !isCan) {
-                    distanceCandidates.get(c).get(w).remove(fix);
-                    result.get(w).getB().add(oldCan);
-                } else if (wasCan && isCan && oldCan.getProbability() != cost) {
-<<<<<<< HEAD
-                    Candidate newCan = new Candidate(race.getRace().getCourse().getIndexOfWaypoint(w) + 1, t, cost, w);
-=======
-                    Candidate newCan = new Candidate(race.getRace().getCourse().getIndexOfWaypoint(w) + 1, t, cost, w, isOnCorrectSideOfWaypoint(w, p, t), "Distance");
->>>>>>> 61ad4892
-                    distanceCandidates.get(c).get(w).put(fix, newCan);
-                    result.get(w).getA().add(newCan);
-                    result.get(w).getB().add(oldCan);
-                }
-            }
-        }
-        return result;
-    }
-
-<<<<<<< HEAD
-    private void calculatesDistances(Competitor c, List<GPSFix> fixes) {
-=======
-    private void calculatesDistances(Competitor c, Iterable<GPSFix> fixes) {
->>>>>>> 61ad4892
-        for (GPSFix fix : fixes) {
-            distances.get(c).put(fix, new LinkedHashMap<Waypoint, Double>());
-            for (Waypoint w : passingInstructions.keySet()) {
-                double distance = calculateDistance(fix.getPosition(), w, fix.getTimePoint());
-                distances.get(c).get(fix).put(w, distance);
-            }
-        }
-    }
-
-    private LinkedHashMap<Waypoint, Pair<List<Candidate>, List<Candidate>>> checkForCTECandidatesChanges(Competitor c, Iterable<GPSFix> fixes) {
-<<<<<<< HEAD
-
-        // Cases: New Fix: Not, New to either side, interrupts
-        // Changed CTE: Stopped, became
-
-=======
->>>>>>> 61ad4892
-        calculateCrossTrackErrors(c, fixes);
-        LinkedHashMap<Waypoint, Pair<List<Candidate>, List<Candidate>>> result = new LinkedHashMap<>();
-        for (Waypoint w : passingInstructions.keySet()) {
-            result.put(w, new Pair<List<Candidate>, List<Candidate>>(new ArrayList<Candidate>(), new ArrayList<Candidate>()));
-        }
-        for (GPSFix fix : fixes) {
-<<<<<<< HEAD
-             GPSFix fixBefore = crossTrackErrors.get(c).lowerKey(fix);
-=======
-            GPSFix fixBefore = crossTrackErrors.get(c).lowerKey(fix);
->>>>>>> 61ad4892
-            GPSFix fixAfter = crossTrackErrors.get(c).higherKey(fix);
-            for (Waypoint w : passingInstructions.keySet()) {
-                List<List<GPSFix>> oldCandidates = new ArrayList<>();
-                Set<List<GPSFix>> newCandidates = new TreeSet<List<GPSFix>>(new Comparator<List<GPSFix>>() {
-                    @Override
-                    public int compare(List<GPSFix> arg0, List<GPSFix> arg1) {
-                        int firstFix = arg0.get(0).getTimePoint().compareTo(arg1.get(0).getTimePoint());
-                        return firstFix != 0 ? firstFix : arg0.get(1).getTimePoint().compareTo(arg1.get(1).getTimePoint());
-                    }
-
-                });
-                for (List<GPSFix> fixPair : cteCandidates.get(c).get(w).keySet()) {
-<<<<<<< HEAD
-                    if(fixPair.contains(fix)){
-                        oldCandidates.add(fixPair);
-                    }
-                }
-                if (crossTrackErrors.get(c).get(fix).get(w).getA() == 0
-                        || (crossTrackErrors.get(c).get(fix).get(w).getB() != null && crossTrackErrors.get(c).get(fix).get(w).getB() == 0)) {
-                    newCandidates.add(Arrays.asList(fix, fix));
-                } else {
-                    if (fixAfter != null && crossTrackErrorSignChanges(fix, fixAfter, w, c)) {
-                        newCandidates.add(Arrays.asList(fix, fixAfter));
-                    }
-                    if (fixBefore != null && crossTrackErrorSignChanges(fix, fixBefore, w, c)) {
-                        newCandidates.add(Arrays.asList(fixBefore, fix));
-                    }
-                }
-                //TODO fill result!!!
-                
-=======
-                    if (fixPair.contains(fix)) {
-                        oldCandidates.add(fixPair);
-                    }
-                }
-                if (crossTrackErrors.get(c).get(fix).get(w).getA() == 0
-                        || (crossTrackErrors.get(c).get(fix).get(w).getB() != null && crossTrackErrors.get(c).get(fix).get(w).getB() == 0)) {
-                    newCandidates.add(Arrays.asList(fix, fix));
-                } else {
-                    if (fixAfter != null && crossTrackErrorSignChanges(fix, fixAfter, w, c)) {
-                        newCandidates.add(Arrays.asList(fix, fixAfter));
-                    }
-                    if (fixBefore != null && crossTrackErrorSignChanges(fix, fixBefore, w, c)) {
-                        newCandidates.add(Arrays.asList(fixBefore, fix));
-                    }
-                }
-                for (List<GPSFix> canFixes : newCandidates) {
-                    Candidate newCan = createCandidate(c, canFixes.get(0), canFixes.get(1), w);
-                    if (oldCandidates.contains(canFixes)) {
-                        oldCandidates.remove(canFixes);
-                        if (newCan.getProbability() != cteCandidates.get(c).get(w).get(canFixes).getProbability()) {
-                            result.get(w).getB().add(cteCandidates.get(c).get(w).get(canFixes));
-                            cteCandidates.get(c).get(w).remove(canFixes);
-                            if (newCan.getProbability() > penaltyForSkipping) {
-                                result.get(w).getA().add(newCan);
-                                cteCandidates.get(c).get(w).put(canFixes, newCan);
-                            }
-                        }
-                    } else {
-                        if (newCan.getProbability() > penaltyForSkipping) {
-                            result.get(w).getA().add(newCan);
-                            cteCandidates.get(c).get(w).put(canFixes, newCan);
-                        }
-                    }
-                }
-                for (List<GPSFix> badCanFixes : oldCandidates) {
-                    result.get(w).getB().add(cteCandidates.get(c).get(w).get(badCanFixes));
-                    cteCandidates.get(c).get(w).remove(badCanFixes);
-                }
-            }
-        }
-        return result;
-    }
-
-    private void calculateCrossTrackErrors(Competitor c, Iterable<GPSFix> fixes) {
-        for (GPSFix fix : fixes) {
-            crossTrackErrors.get(c).put(fix, new LinkedHashMap<Waypoint, Pair<Double, Double>>());
-            for (Waypoint w : passingInstructions.keySet()) {
-                Iterator<Mark> it = w.getMarks().iterator();
-                List<Mark> marks = new ArrayList<Mark>();
-                while (it.hasNext()) {
-                    marks.add(it.next());
-                }
-                Pair<Double, Double> ctes;
-                Position fixPos = fix.getPosition();
-                Position markPos = race.getOrCreateTrack(marks.get(0)).getEstimatedPosition(fix.getTimePoint(), true);
-                Bearing crossingBearing = race.getCrossingBearing(w, fix.getTimePoint());
-                double cte1 = fixPos.crossTrackError(markPos, crossingBearing).getMeters();
-                ctes = new Pair<Double, Double>(cte1, null);
-                if (passingInstructions.get(w) == PassingInstruction.Gate) {
-                    double cte2 = fix.getPosition()
-                            .crossTrackError(race.getOrCreateTrack(marks.get(1)).getEstimatedPosition(fix.getTimePoint(), true), race.getCrossingBearing(w, fix.getTimePoint()))
-                            .getMeters();
-                    ctes = new Pair<Double, Double>(cte1, cte2);
-                }
-                crossTrackErrors.get(c).get(fix).put(w, ctes);
->>>>>>> 61ad4892
-            }
-        }
-        return result;
-    }
-
-    private void calculateCrossTrackErrors(Competitor c, Iterable<GPSFix> fixes) {
-        for (GPSFix fix : fixes) {
-            crossTrackErrors.get(c).put(fix, new LinkedHashMap<Waypoint, Pair<Double, Double>>());
-            for (Waypoint w : passingInstructions.keySet()) {
-                Iterator<Mark> it = w.getMarks().iterator();
-                List<Mark> marks = new ArrayList<Mark>();
-                while (it.hasNext()) {
-                    marks.add(it.next());
-                }
-                Pair<Double, Double> ctes;
-                Position fixPos = fix.getPosition();
-                Position markPos = race.getOrCreateTrack(marks.get(0)).getEstimatedPosition(fix.getTimePoint(), true);
-                Bearing crossingBearing = race.getCrossingBearing(w, fix.getTimePoint());
-                double cte1 = fixPos.crossTrackError(markPos, crossingBearing).getMeters();
-                ctes = new Pair<Double, Double>(cte1, null);
-                if (passingInstructions.get(w) == PassingInstruction.Gate) {
-                    double cte2 = fix.getPosition()
-                            .crossTrackError(race.getOrCreateTrack(marks.get(1)).getEstimatedPosition(fix.getTimePoint(), true), race.getCrossingBearing(w, fix.getTimePoint()))
-                            .getMeters();
-                    ctes = new Pair<Double, Double>(cte1, cte2);
-                }
-                crossTrackErrors.get(c).get(fix).put(w, ctes);
-            }
-        }
-    }
-
-    private boolean crossTrackErrorSignChanges(GPSFix fix, GPSFix fix2, Waypoint w, Competitor c) {
-        if ((crossTrackErrors.get(c).get(fix).get(w).getA() < 0) != (crossTrackErrors.get(c).get(fix2).get(w).getA() <= 0)) {
-            return true;
-        } else if (passingInstructions.get(w) == PassingInstruction.Gate
-                && (crossTrackErrors.get(c).get(fix).get(w).getB() < 0) != (crossTrackErrors.get(c).get(fix2).get(w).getB() <= 0)) {
-            return true;
-        }
-        return false;
-    }
-
-    private Candidate createCandidate(Competitor c, GPSFix fix1, GPSFix fix2, Waypoint w) {
-
-        double cte1 = crossTrackErrors.get(c).get(fix1).get(w).getA();
-        double cte2 = crossTrackErrors.get(c).get(fix2).get(w).getA();
-        if ((cte1 < 0 && cte2 < 0) || (cte1 > 0 && cte2 > 0)) {
-            cte1 = crossTrackErrors.get(c).get(fix1).get(w).getB();
-            cte2 = crossTrackErrors.get(c).get(fix2).get(w).getB();
-        }
-        TimePoint start = fix1.getTimePoint();
-        long differenceInMillis = fix2.getTimePoint().asMillis() - fix1.getTimePoint().asMillis();
-        double ratio = (Math.abs(cte1) / (Math.abs(cte1) + Math.abs(cte2)));
-        TimePoint t = start.plus((long) (differenceInMillis * ratio));
-        Position p = race.getTrack(c).getEstimatedPosition(t, true);
-        double cost = getDistanceLikelyhood(w, p, t) * isOnCorrectSideOfWaypoint(w, p, t) * passesInTheRightDirection(w, cte1, cte2);
-
-        return new Candidate(race.getRace().getCourse().getIndexOfWaypoint(w) + 1, t, cost, w);
-    }
-
-    private double isOnCorrectSideOfWaypoint(Waypoint w, Position p, TimePoint t) {
-        if (w.getPassingInstructions() == PassingInstruction.Port || w.getPassingInstructions() == PassingInstruction.Starboard
-                || w.getPassingInstructions() == PassingInstruction.FixedBearing) {
-            return p.crossTrackError(race.getOrCreateTrack(w.getMarks().iterator().next()).getEstimatedPosition(t, true),
-                    race.getCrossingBearing(w, t).add(new DegreeBearingImpl(90))).getMeters() < 0 ? 1 : 0.5;
-
-        } else if (w.getPassingInstructions() == PassingInstruction.Gate) {
-            // TODO
-        } else if (w.getPassingInstructions() == PassingInstruction.Line) {
-            // TODO
-        } else if (w.getPassingInstructions() == PassingInstruction.Offset) {
-            // TODO
-        }
-        return 1;
-    }
-
-    private double passesInTheRightDirection(Waypoint w, double cte1, double cte2) {
-        if (w.getPassingInstructions() == PassingInstruction.Port) {
-            return cte1 > cte2 ? 1 : 0.5;
-        }
-        if (w.getPassingInstructions() == PassingInstruction.Starboard) {
-            return cte1 < cte2 ? 1 : 0.5;
-        } else if (w.getPassingInstructions() == PassingInstruction.Gate) {
-            // TODO
-        } else if (w.getPassingInstructions() == PassingInstruction.Line) {
-            // TODO
-        } else if (w.getPassingInstructions() == PassingInstruction.Offset) {
-            // TODO
-        } else if (w.getPassingInstructions() == PassingInstruction.FixedBearing) {
-            // TODO
-        }
-        return 1;
-    }
-
-    private double getDistanceLikelyhood(Waypoint w, Position p, TimePoint t) {
-        return 1 / (50 * Math.abs(calculateDistance(p, w, t) / getLegLength(t, w)) + 1);
-    }
-
-    private boolean crossTrackErrorSignChanges(GPSFix fix, GPSFix fix2, Waypoint w, Competitor c) {
-        if ((crossTrackErrors.get(c).get(fix).get(w).getA() < 0) != (crossTrackErrors.get(c).get(fix2).get(w).getA() <= 0)) {
-            return true;
-        } else if (passingInstructions.get(w) == PassingInstruction.Gate
-                && (crossTrackErrors.get(c).get(fix).get(w).getB() < 0) != (crossTrackErrors.get(c).get(fix2).get(w).getB() <= 0)) {
-            return true;
-        }
-        return false;
-    }
-
-    private Candidate createCandidate(Competitor c, GPSFix fix1, GPSFix fix2, Waypoint w) {
-
-        double cte1 = crossTrackErrors.get(c).get(fix1).get(w).getA();
-        double cte2 = crossTrackErrors.get(c).get(fix2).get(w).getA();
-        if ((cte1 < 0 && cte2 < 0) || (cte1 > 0 && cte2 > 0)) {
-            cte1 = crossTrackErrors.get(c).get(fix1).get(w).getB();
-            cte2 = crossTrackErrors.get(c).get(fix2).get(w).getB();
-        }
-        TimePoint start = fix1.getTimePoint();
-        long differenceInMillis = fix2.getTimePoint().asMillis() - fix1.getTimePoint().asMillis();
-        double ratio = (Math.abs(cte1) / (Math.abs(cte1) + Math.abs(cte2)));
-        TimePoint t = start.plus((long) (differenceInMillis * ratio));
-        Position p = race.getTrack(c).getEstimatedPosition(t, true);
-        double cost = getDistanceLikelyhood(w, p, t);
-        return new Candidate(race.getRace().getCourse().getIndexOfWaypoint(w) + 1, t, cost, w, isOnCorrectSideOfWaypoint(w, p, t), "CTE");
-    }
-
-    private boolean isOnCorrectSideOfWaypoint(Waypoint w, Position p, TimePoint t) {
-        if (w.getPassingInstructions() == PassingInstruction.Port || w.getPassingInstructions() == PassingInstruction.Starboard
-                || w.getPassingInstructions() == PassingInstruction.FixedBearing) {
-            return p.crossTrackError(race.getOrCreateTrack(w.getMarks().iterator().next()).getEstimatedPosition(t, true),
-                    race.getCrossingBearing(w, t).add(new DegreeBearingImpl(90))).getMeters() < 0;
-
-        } else if (w.getPassingInstructions() == PassingInstruction.Gate) {
-            // TODO
-        } else if (w.getPassingInstructions() == PassingInstruction.Line) {
-            // TODO
-        } else if (w.getPassingInstructions() == PassingInstruction.Offset) {
-            // TODO
-        }
-        return true;
-    }
-
-    private double passesInTheRightDirection(Waypoint w, double cte1, double cte2) {
-        if (w.getPassingInstructions() == PassingInstruction.Port) {
-            return cte1 > cte2 ? 1 : 0.5;
-        }
-        if (w.getPassingInstructions() == PassingInstruction.Starboard) {
-            return cte1 < cte2 ? 1 : 0.5;
-        } else if (w.getPassingInstructions() == PassingInstruction.Gate) {
-            // TODO
-        } else if (w.getPassingInstructions() == PassingInstruction.Line) {
-            // TODO
-        } else if (w.getPassingInstructions() == PassingInstruction.Offset) {
-            // TODO
-        } else if (w.getPassingInstructions() == PassingInstruction.FixedBearing) {
-            // TODO
-        }
-        return 1;
-    }
-
-    private double getDistanceLikelyhood(Waypoint w, Position p, TimePoint t) {
-        return 1 / (200 * Math.abs(calculateDistance(p, w, t) / getLegLength(t, w)) + 1);
-    }
-
-    private double getLegLength(TimePoint t, Waypoint w) {
-        if (w == race.getRace().getCourse().getFirstWaypoint()) {
-            return race.getTrackedLegStartingAt(w).getGreatCircleDistance(t).getMeters();
-        } else if (w == race.getRace().getCourse().getLastWaypoint()) {
-            return race.getTrackedLegFinishingAt(w).getGreatCircleDistance(t).getMeters();
-        } else {
-            return (race.getTrackedLegStartingAt(w).getGreatCircleDistance(t).getMeters() + race.getTrackedLegFinishingAt(w).getGreatCircleDistance(t).getMeters()) / 2;
-        }
-    }
-
-    private double calculateDistance(Position p, Waypoint w, TimePoint t) {
-        double distance = 0;
-        PassingInstruction instruction = passingInstructions.get(w);
-        ArrayList<Position> positions = new ArrayList<>();
-        for (Mark m : w.getMarks()) {
-            positions.add(race.getOrCreateTrack(m).getEstimatedPosition(t, false));
-        }
-<<<<<<< HEAD
-        if (instruction.equals(PassingInstruction.Port) || instruction.equals(PassingInstruction.Starboard) || instruction.equals(PassingInstruction.Offset)
-                || instruction.equals(PassingInstruction.None)) {
-=======
-        if (instruction.equals(PassingInstruction.Port) || instruction.equals(PassingInstruction.Starboard) || instruction.equals(PassingInstruction.Offset)) {
->>>>>>> 61ad4892
-            distance = p.getDistance(positions.get(0)).getMeters();
-        }
-        if (instruction.equals(PassingInstruction.Line)) {
-            distance = p.getDistanceToLine(positions.get(0), positions.get(1)).getMeters();
-            if (race.getRace().getCourse().getIndexOfWaypoint(w) == 0) {
-            }
-        }
-        if (instruction.equals(PassingInstruction.Gate)) {
-            if (p.getDistance(positions.get(0)).getMeters() < p.getDistance(positions.get(1)).getMeters()) {
-                distance = p.getDistance(positions.get(0)).getMeters();
-            } else {
-                distance = p.getDistance(positions.get(1)).getMeters();
-            }
-        }
-        return distance;
-    }
-}
+package com.sap.sailing.domain.markpassingcalculation;
+
+import java.util.ArrayList;
+import java.util.Arrays;
+import java.util.Comparator;
+import java.util.Iterator;
+import java.util.LinkedHashMap;
+import java.util.List;
+import java.util.Set;
+import java.util.TreeMap;
+import java.util.TreeSet;
+import java.util.logging.Level;
+import java.util.logging.Logger;
+
+import com.sap.sailing.domain.base.Competitor;
+import com.sap.sailing.domain.base.Leg;
+import com.sap.sailing.domain.base.Mark;
+import com.sap.sailing.domain.base.Waypoint;
+import com.sap.sailing.domain.common.Bearing;
+import com.sap.sailing.domain.common.PassingInstruction;
+import com.sap.sailing.domain.common.Position;
+import com.sap.sailing.domain.common.TimePoint;
+import com.sap.sailing.domain.common.impl.DegreeBearingImpl;
+import com.sap.sailing.domain.common.impl.Util.Pair;
+import com.sap.sailing.domain.tracking.DynamicTrackedRace;
+import com.sap.sailing.domain.tracking.GPSFix;
+
+/**
+ * The standard implemantation of {@link AbstractCandidateFinder}. The fixes are evaluated for their distance to each
+ * Waypoint. Every local minimum is a Candidate, and its probability depends on its ratio to the average lengths of the
+ * {@link Leg}s before and after it.
+ * 
+ * @author Nicolas Klose
+ * 
+ */
+public class CandidateFinder implements AbstractCandidateFinder {
+
+    private static final Logger logger = Logger.getLogger(CandidateFinder.class.getName());
+
+    private LinkedHashMap<Competitor, TreeMap<GPSFix, LinkedHashMap<Waypoint, Pair<Double, Double>>>> crossTrackErrors = new LinkedHashMap<>();
+    private LinkedHashMap<Competitor, TreeMap<GPSFix, LinkedHashMap<Waypoint, Double>>> distances = new LinkedHashMap<>();
+    private LinkedHashMap<Competitor, LinkedHashMap<Waypoint, LinkedHashMap<List<GPSFix>, Candidate>>> cteCandidates = new LinkedHashMap<>();
+    private LinkedHashMap<Competitor, LinkedHashMap<Waypoint, LinkedHashMap<GPSFix, Candidate>>> distanceCandidates = new LinkedHashMap<>();
+    private final DynamicTrackedRace race;
+    private final double penaltyForSkipping = 1 - Edge.penaltyForSkipped;
+    private final LinkedHashMap<Waypoint, PassingInstruction> passingInstructions = new LinkedHashMap<>();
+    private final Comparator<GPSFix> comp = new Comparator<GPSFix>() {
+        @Override
+        public int compare(GPSFix arg0, GPSFix arg1) {
+            return arg0.getTimePoint().compareTo(arg1.getTimePoint());
+        }
+    };
+
+    // TODO Identical Waypoints (ControlPoint and PassingInstruction) are calculated twice.
+
+    public CandidateFinder(DynamicTrackedRace race) {
+        this.race = race;
+
+        for (Competitor c : race.getRace().getCompetitors()) {
+            crossTrackErrors.put(c, new TreeMap<GPSFix, LinkedHashMap<Waypoint, Pair<Double, Double>>>(comp));
+            distances.put(c, new TreeMap<GPSFix, LinkedHashMap<Waypoint, Double>>(comp));
+            cteCandidates.put(c, new LinkedHashMap<Waypoint, LinkedHashMap<List<GPSFix>, Candidate>>());
+            distanceCandidates.put(c, new LinkedHashMap<Waypoint, LinkedHashMap<GPSFix, Candidate>>());
+            for (Waypoint w : race.getRace().getCourse().getWaypoints()) {
+                cteCandidates.get(c).put(w, new LinkedHashMap<List<GPSFix>, Candidate>());
+                distanceCandidates.get(c).put(w, new LinkedHashMap<GPSFix, Candidate>());
+                PassingInstruction instruction = w.getPassingInstructions();
+                if (instruction == PassingInstruction.None || instruction == null) {
+                    if (w.equals(race.getRace().getCourse().getFirstWaypoint()) || w.equals(race.getRace().getCourse().getLastWaypoint())) {
+                        instruction = PassingInstruction.Line;
+                    } else {
+                        int numberofMarks = 0;
+                        Iterator<Mark> it = w.getMarks().iterator();
+                        while (it.hasNext()) {
+                            it.next();
+                            numberofMarks++;
+                        }
+                        if (numberofMarks == 2) {
+                            instruction = PassingInstruction.Gate;
+                        } else if (numberofMarks == 1) {
+                            instruction = PassingInstruction.Port;
+                        } else {
+                            instruction = PassingInstruction.None;
+                        }
+                    }
+                }
+                passingInstructions.put(w, instruction);
+            }
+        }
+    }
+
+    @Override
+    public Pair<List<Candidate>, List<Candidate>> getAllCandidates(Competitor c) {
+        Set<GPSFix> fixes = new TreeSet<GPSFix>(comp);
+        try {
+            race.getTrack(c).lockForRead();
+            for (GPSFix fix : race.getTrack(c).getFixes()) {
+                fixes.add(fix);
+            }
+        } finally {
+            race.getTrack(c).unlockAfterRead();
+        }
+        for (Waypoint w : passingInstructions.keySet()) {
+            cteCandidates.get(c).get(w).clear();
+            distanceCandidates.get(c).get(w).clear();
+        }
+        return getCandidateDeltas(c, fixes);
+    }
+
+    @Override
+    public LinkedHashMap<Competitor, List<GPSFix>> calculateFixesAffectedByNewMarkFixes(Mark mark, Iterable<GPSFix> gps) {
+
+        TreeSet<GPSFix> fixes = new TreeSet<GPSFix>(comp);
+        for (GPSFix fix : gps) {
+            fixes.add(fix);
+        }
+        LinkedHashMap<Competitor, List<GPSFix>> affectedFixes = new LinkedHashMap<>();
+        for (Competitor c : race.getRace().getCompetitors()) {
+            affectedFixes.put(c, new ArrayList<GPSFix>());
+        }
+        for (GPSFix fix : fixes) {
+            GPSFix end = fixes.higher(fix);
+            for (Competitor c : affectedFixes.keySet()) {
+                GPSFix comFix = crossTrackErrors.get(c).ceilingKey(fix);
+                if (comFix != null) {
+                    if (end != null) {
+                        while (comFix.getTimePoint().before(end.getTimePoint())) {
+                            affectedFixes.get(c).add(comFix);
+                            comFix = crossTrackErrors.get(c).higherKey(comFix);
+                        }
+                    } else {
+                        while (comFix != null) {
+                            affectedFixes.get(c).add(comFix);
+                            comFix = crossTrackErrors.get(c).higherKey(comFix);
+                        }
+                    }
+                }
+            }
+        }
+        return affectedFixes;
+    }
+
+    @Override
+    public Pair<List<Candidate>, List<Candidate>> getCandidateDeltas(Competitor c, Iterable<GPSFix> fixes) {
+        if (logger.getLevel() == Level.FINEST) {
+            logger.finest("Reevaluating MarkPasses for" + c);
+        }
+        ArrayList<Candidate> newCans = new ArrayList<>();
+        ArrayList<Candidate> wrongCans = new ArrayList<>();
+        LinkedHashMap<Waypoint, Pair<List<Candidate>, List<Candidate>>> distanceCandidates = checkForDistanceCandidateChanges(c, fixes);
+        LinkedHashMap<Waypoint, Pair<List<Candidate>, List<Candidate>>> cteCandidates = checkForCTECandidatesChanges(c, fixes);
+        for (Waypoint w : passingInstructions.keySet()) {
+            newCans.addAll(cteCandidates.get(w).getA());
+            newCans.addAll(distanceCandidates.get(w).getA());
+            wrongCans.addAll(distanceCandidates.get(w).getB());
+            wrongCans.addAll(cteCandidates.get(w).getB());
+        }
+        logger.fine(newCans.size() + " new Candidates and " + wrongCans.size() + " removed Candidates for " + c);
+        return new Pair<List<Candidate>, List<Candidate>>(newCans, wrongCans);
+    }
+
+    private LinkedHashMap<Waypoint, Pair<List<Candidate>, List<Candidate>>> checkForDistanceCandidateChanges(Competitor c, Iterable<GPSFix> fixes) {
+        LinkedHashMap<Waypoint, Pair<List<Candidate>, List<Candidate>>> result = new LinkedHashMap<>();
+        calculatesDistances(c, fixes);
+        for (Waypoint w : passingInstructions.keySet()) {
+            result.put(w, new Pair<List<Candidate>, List<Candidate>>(new ArrayList<Candidate>(), new ArrayList<Candidate>()));
+        }
+        Set<GPSFix> affectedFixes = new TreeSet<GPSFix>(comp);
+        for (GPSFix fix : fixes) {
+            affectedFixes.add(fix);
+            GPSFix fixBefore = distances.get(c).lowerKey(fix);
+            GPSFix fixAfter = distances.get(c).higherKey(fix);
+            if (fixBefore != null) {
+                affectedFixes.add(fixBefore);
+            }
+            if (fixAfter != null) {
+                affectedFixes.add(fixAfter);
+            }
+        }
+        for (GPSFix fix : affectedFixes) {
+            TimePoint t = null;
+            Position p = null;
+            GPSFix fixBefore = distances.get(c).lowerKey(fix);
+            GPSFix fixAfter = distances.get(c).higherKey(fix);
+            for (Waypoint w : passingInstructions.keySet()) {
+                Double cost = null;
+                Boolean wasCan = false;
+                Candidate oldCan = null;
+                Boolean isCan = false;
+                for (GPSFix possibleCanFix : distanceCandidates.get(c).get(w).keySet()) {
+                    if (possibleCanFix.equals(fix)) {
+                        wasCan = true;
+                        oldCan = distanceCandidates.get(c).get(w).get(possibleCanFix);
+                        break;
+                    }
+                }
+                Double dis1 = fixBefore != null ? distances.get(c).get(fixBefore).get(w) : null;
+                Double dis2 = distances.get(c).get(fix).get(w);
+                Double dis3 = fixAfter != null ? distances.get(c).get(fixAfter).get(w) : null;
+                if (dis1 != null && dis3 != null && dis2 < dis1 && dis2 < dis3) {
+                    t = fix.getTimePoint();
+                    p = fix.getPosition();
+                    cost = getDistanceLikelyhood(w, p, t) * 0.85;
+                    if (cost > penaltyForSkipping) {
+                        isCan = true;
+                    }
+                }
+                if (!wasCan && isCan) {
+                    Candidate newCan = new Candidate(race.getRace().getCourse().getIndexOfWaypoint(w) + 1, t, cost, w, isOnCorrectSideOfWaypoint(w, p, t), "Distance");
+                    distanceCandidates.get(c).get(w).put(fix, newCan);
+                    result.get(w).getA().add(newCan);
+                } else if (wasCan && !isCan) {
+                    distanceCandidates.get(c).get(w).remove(fix);
+                    result.get(w).getB().add(oldCan);
+                } else if (wasCan && isCan && oldCan.getProbability() != cost) {
+                    Candidate newCan = new Candidate(race.getRace().getCourse().getIndexOfWaypoint(w) + 1, t, cost, w, isOnCorrectSideOfWaypoint(w, p, t), "Distance");
+                    distanceCandidates.get(c).get(w).put(fix, newCan);
+                    result.get(w).getA().add(newCan);
+                    result.get(w).getB().add(oldCan);
+                }
+            }
+        }
+        return result;
+    }
+
+    private void calculatesDistances(Competitor c, Iterable<GPSFix> fixes) {
+        for (GPSFix fix : fixes) {
+            distances.get(c).put(fix, new LinkedHashMap<Waypoint, Double>());
+            for (Waypoint w : passingInstructions.keySet()) {
+                double distance = calculateDistance(fix.getPosition(), w, fix.getTimePoint());
+                distances.get(c).get(fix).put(w, distance);
+            }
+        }
+    }
+
+    private LinkedHashMap<Waypoint, Pair<List<Candidate>, List<Candidate>>> checkForCTECandidatesChanges(Competitor c, Iterable<GPSFix> fixes) {
+        calculateCrossTrackErrors(c, fixes);
+        LinkedHashMap<Waypoint, Pair<List<Candidate>, List<Candidate>>> result = new LinkedHashMap<>();
+        for (Waypoint w : passingInstructions.keySet()) {
+            result.put(w, new Pair<List<Candidate>, List<Candidate>>(new ArrayList<Candidate>(), new ArrayList<Candidate>()));
+        }
+        for (GPSFix fix : fixes) {
+            GPSFix fixBefore = crossTrackErrors.get(c).lowerKey(fix);
+            GPSFix fixAfter = crossTrackErrors.get(c).higherKey(fix);
+            for (Waypoint w : passingInstructions.keySet()) {
+                List<List<GPSFix>> oldCandidates = new ArrayList<>();
+                Set<List<GPSFix>> newCandidates = new TreeSet<List<GPSFix>>(new Comparator<List<GPSFix>>() {
+                    @Override
+                    public int compare(List<GPSFix> arg0, List<GPSFix> arg1) {
+                        int firstFix = arg0.get(0).getTimePoint().compareTo(arg1.get(0).getTimePoint());
+                        return firstFix != 0 ? firstFix : arg0.get(1).getTimePoint().compareTo(arg1.get(1).getTimePoint());
+                    }
+
+                });
+                for (List<GPSFix> fixPair : cteCandidates.get(c).get(w).keySet()) {
+                    if (fixPair.contains(fix)) {
+                        oldCandidates.add(fixPair);
+                    }
+                }
+                if (crossTrackErrors.get(c).get(fix).get(w).getA() == 0
+                        || (crossTrackErrors.get(c).get(fix).get(w).getB() != null && crossTrackErrors.get(c).get(fix).get(w).getB() == 0)) {
+                    newCandidates.add(Arrays.asList(fix, fix));
+                } else {
+                    if (fixAfter != null && crossTrackErrorSignChanges(fix, fixAfter, w, c)) {
+                        newCandidates.add(Arrays.asList(fix, fixAfter));
+                    }
+                    if (fixBefore != null && crossTrackErrorSignChanges(fix, fixBefore, w, c)) {
+                        newCandidates.add(Arrays.asList(fixBefore, fix));
+                    }
+                }
+                for (List<GPSFix> canFixes : newCandidates) {
+                    Candidate newCan = createCandidate(c, canFixes.get(0), canFixes.get(1), w);
+                    if (oldCandidates.contains(canFixes)) {
+                        oldCandidates.remove(canFixes);
+                        if (newCan.getProbability() != cteCandidates.get(c).get(w).get(canFixes).getProbability()) {
+                            result.get(w).getB().add(cteCandidates.get(c).get(w).get(canFixes));
+                            cteCandidates.get(c).get(w).remove(canFixes);
+                            if (newCan.getProbability() > penaltyForSkipping) {
+                                result.get(w).getA().add(newCan);
+                                cteCandidates.get(c).get(w).put(canFixes, newCan);
+                            }
+                        }
+                    } else {
+                        if (newCan.getProbability() > penaltyForSkipping) {
+                            result.get(w).getA().add(newCan);
+                            cteCandidates.get(c).get(w).put(canFixes, newCan);
+                        }
+                    }
+                }
+                for (List<GPSFix> badCanFixes : oldCandidates) {
+                    result.get(w).getB().add(cteCandidates.get(c).get(w).get(badCanFixes));
+                    cteCandidates.get(c).get(w).remove(badCanFixes);
+                }
+            }
+        }
+        return result;
+    }
+
+    private void calculateCrossTrackErrors(Competitor c, Iterable<GPSFix> fixes) {
+        for (GPSFix fix : fixes) {
+            crossTrackErrors.get(c).put(fix, new LinkedHashMap<Waypoint, Pair<Double, Double>>());
+            for (Waypoint w : passingInstructions.keySet()) {
+                Iterator<Mark> it = w.getMarks().iterator();
+                List<Mark> marks = new ArrayList<Mark>();
+                while (it.hasNext()) {
+                    marks.add(it.next());
+                }
+                Pair<Double, Double> ctes;
+                Position fixPos = fix.getPosition();
+                Position markPos = race.getOrCreateTrack(marks.get(0)).getEstimatedPosition(fix.getTimePoint(), true);
+                Bearing crossingBearing = race.getCrossingBearing(w, fix.getTimePoint());
+                double cte1 = fixPos.crossTrackError(markPos, crossingBearing).getMeters();
+                ctes = new Pair<Double, Double>(cte1, null);
+                if (passingInstructions.get(w) == PassingInstruction.Gate) {
+                    double cte2 = fix.getPosition()
+                            .crossTrackError(race.getOrCreateTrack(marks.get(1)).getEstimatedPosition(fix.getTimePoint(), true), race.getCrossingBearing(w, fix.getTimePoint()))
+                            .getMeters();
+                    ctes = new Pair<Double, Double>(cte1, cte2);
+                }
+                crossTrackErrors.get(c).get(fix).put(w, ctes);
+            }
+        }
+    }
+
+    private boolean crossTrackErrorSignChanges(GPSFix fix, GPSFix fix2, Waypoint w, Competitor c) {
+        if ((crossTrackErrors.get(c).get(fix).get(w).getA() < 0) != (crossTrackErrors.get(c).get(fix2).get(w).getA() <= 0)) {
+            return true;
+        } else if (passingInstructions.get(w) == PassingInstruction.Gate
+                && (crossTrackErrors.get(c).get(fix).get(w).getB() < 0) != (crossTrackErrors.get(c).get(fix2).get(w).getB() <= 0)) {
+            return true;
+        }
+        return false;
+    }
+
+    private Candidate createCandidate(Competitor c, GPSFix fix1, GPSFix fix2, Waypoint w) {
+
+        double cte1 = crossTrackErrors.get(c).get(fix1).get(w).getA();
+        double cte2 = crossTrackErrors.get(c).get(fix2).get(w).getA();
+        if ((cte1 < 0 && cte2 < 0) || (cte1 > 0 && cte2 > 0)) {
+            cte1 = crossTrackErrors.get(c).get(fix1).get(w).getB();
+            cte2 = crossTrackErrors.get(c).get(fix2).get(w).getB();
+        }
+        TimePoint start = fix1.getTimePoint();
+        long differenceInMillis = fix2.getTimePoint().asMillis() - fix1.getTimePoint().asMillis();
+        double ratio = (Math.abs(cte1) / (Math.abs(cte1) + Math.abs(cte2)));
+        TimePoint t = start.plus((long) (differenceInMillis * ratio));
+        Position p = race.getTrack(c).getEstimatedPosition(t, true);
+        double cost = getDistanceLikelyhood(w, p, t);
+        return new Candidate(race.getRace().getCourse().getIndexOfWaypoint(w) + 1, t, cost, w, isOnCorrectSideOfWaypoint(w, p, t), "CTE");
+    }
+
+    private boolean isOnCorrectSideOfWaypoint(Waypoint w, Position p, TimePoint t) {
+        if (w.getPassingInstructions() == PassingInstruction.Port || w.getPassingInstructions() == PassingInstruction.Starboard
+                || w.getPassingInstructions() == PassingInstruction.FixedBearing) {
+            return p.crossTrackError(race.getOrCreateTrack(w.getMarks().iterator().next()).getEstimatedPosition(t, true),
+                    race.getCrossingBearing(w, t).add(new DegreeBearingImpl(90))).getMeters() < 0;
+
+        } else if (w.getPassingInstructions() == PassingInstruction.Gate) {
+            // TODO
+        } else if (w.getPassingInstructions() == PassingInstruction.Line) {
+            // TODO
+        } else if (w.getPassingInstructions() == PassingInstruction.Offset) {
+            // TODO
+        }
+        return true;
+    }
+
+    private double passesInTheRightDirection(Waypoint w, double cte1, double cte2) {
+        if (w.getPassingInstructions() == PassingInstruction.Port) {
+            return cte1 > cte2 ? 1 : 0.5;
+        }
+        if (w.getPassingInstructions() == PassingInstruction.Starboard) {
+            return cte1 < cte2 ? 1 : 0.5;
+        } else if (w.getPassingInstructions() == PassingInstruction.Gate) {
+            // TODO
+        } else if (w.getPassingInstructions() == PassingInstruction.Line) {
+            // TODO
+        } else if (w.getPassingInstructions() == PassingInstruction.Offset) {
+            // TODO
+        } else if (w.getPassingInstructions() == PassingInstruction.FixedBearing) {
+            // TODO
+        }
+        return 1;
+    }
+
+    private double getDistanceLikelyhood(Waypoint w, Position p, TimePoint t) {
+        return 1 / (200 * Math.abs(calculateDistance(p, w, t) / getLegLength(t, w)) + 1);
+    }
+
+    private double getLegLength(TimePoint t, Waypoint w) {
+        if (w == race.getRace().getCourse().getFirstWaypoint()) {
+            return race.getTrackedLegStartingAt(w).getGreatCircleDistance(t).getMeters();
+        } else if (w == race.getRace().getCourse().getLastWaypoint()) {
+            return race.getTrackedLegFinishingAt(w).getGreatCircleDistance(t).getMeters();
+        } else {
+            return (race.getTrackedLegStartingAt(w).getGreatCircleDistance(t).getMeters() + race.getTrackedLegFinishingAt(w).getGreatCircleDistance(t).getMeters()) / 2;
+        }
+    }
+
+    private double calculateDistance(Position p, Waypoint w, TimePoint t) {
+        double distance = 0;
+        PassingInstruction instruction = passingInstructions.get(w);
+        ArrayList<Position> positions = new ArrayList<>();
+        for (Mark m : w.getMarks()) {
+            positions.add(race.getOrCreateTrack(m).getEstimatedPosition(t, false));
+        }
+        if (instruction.equals(PassingInstruction.Port) || instruction.equals(PassingInstruction.Starboard) || instruction.equals(PassingInstruction.Offset)) {
+            distance = p.getDistance(positions.get(0)).getMeters();
+        }
+        if (instruction.equals(PassingInstruction.Line)) {
+            distance = p.getDistanceToLine(positions.get(0), positions.get(1)).getMeters();
+            if (race.getRace().getCourse().getIndexOfWaypoint(w) == 0) {
+            }
+        }
+        if (instruction.equals(PassingInstruction.Gate)) {
+            if (p.getDistance(positions.get(0)).getMeters() < p.getDistance(positions.get(1)).getMeters()) {
+                distance = p.getDistance(positions.get(0)).getMeters();
+            } else {
+                distance = p.getDistance(positions.get(1)).getMeters();
+            }
+        }
+        return distance;
+    }
+}