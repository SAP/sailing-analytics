package com.sap.sailing.domain.markpassingcalculation;

import java.util.List;
import java.util.Map;

import com.sap.sailing.domain.base.Competitor;
import com.sap.sailing.domain.base.Mark;
import com.sap.sailing.domain.base.Waypoint;
<<<<<<< HEAD
import com.sap.sailing.domain.common.impl.Util.Pair;
=======
import com.sap.sailing.domain.common.Bearing;
import com.sap.sailing.domain.common.Distance;
import com.sap.sailing.domain.common.PassingInstruction;
import com.sap.sailing.domain.common.Position;
import com.sap.sailing.domain.common.TimePoint;
import com.sap.sailing.domain.common.impl.DegreeBearingImpl;
import com.sap.sailing.domain.common.impl.MeterDistance;
import com.sap.sailing.domain.tracking.DynamicTrackedRace;
>>>>>>> aa2ef192
import com.sap.sailing.domain.tracking.GPSFix;
import com.sap.sse.common.Util;

/**
 * Converts the incoming GPSFixes of competitors and marks into {@link Candidate}s for each competitor.
 * 
 * @author Nicolas Klose
 */
<<<<<<< HEAD
public interface CandidateFinder {

    /**
     * @return The fixes for each Competitor that may have changed their status as a {@link Candidate} because of new mark fixes..
     */
    Map<Competitor, List<GPSFix>> calculateFixesAffectedByNewMarkFixes(Mark mark, Iterable<GPSFix> gps);

    /**
     * @param fixes
     *            Either new fixes or fixes that may have changed their status, e.g. as a result of new mark
     *            fixes.
     * @return new {@link Candidate}s and those that should be removed.
     */
    Pair<Iterable<Candidate>, Iterable<Candidate>> getCandidateDeltas(Competitor c, Iterable<GPSFix> fixes);

    /**
     * When initializing or refreshing the calculator, the whole race until now is evaluated. For that purpose all of the
     * {@link Candidate}s are needed instead of just the deltas.
     */
    Pair<Iterable<Candidate>, Iterable<Candidate>> getAllCandidates(Competitor c);
    
    Map<Competitor, Pair<List<Candidate>, List<Candidate>>> updateWaypoints(Iterable<Waypoint> addedWaypoints, Iterable<Waypoint> removedWaypoints, Integer smallestIndex);

=======
public class CandidateFinder implements AbstractCandidateFinder {

    private static final Logger logger = Logger.getLogger(CandidateFinder.class.getName());

    private LinkedHashMap<Competitor, TreeMap<GPSFix, LinkedHashMap<Waypoint, Util.Pair<Double, Double>>>> crossTrackErrors = new LinkedHashMap<>();
    private LinkedHashMap<Competitor, TreeMap<GPSFix, LinkedHashMap<Waypoint, Distance>>> distances = new LinkedHashMap<>();
    private LinkedHashMap<Competitor, LinkedHashMap<Waypoint, LinkedHashMap<List<GPSFix>, Candidate>>> cteCandidates = new LinkedHashMap<>();
    private LinkedHashMap<Competitor, LinkedHashMap<Waypoint, LinkedHashMap<GPSFix, Candidate>>> distanceCandidates = new LinkedHashMap<>();
    private final DynamicTrackedRace race;
    private final double penaltyForSkipping = 1 - Edge.getPenaltyForSkipping();
    private final LinkedHashMap<Waypoint, PassingInstruction> passingInstructions = new LinkedHashMap<>();
    private final Comparator<GPSFix> comp = new Comparator<GPSFix>() {
        @Override
        public int compare(GPSFix arg0, GPSFix arg1) {
            return arg0.getTimePoint().compareTo(arg1.getTimePoint());
        }
    };

    private double strictness = 9; // Higher = stricter; 9

    public CandidateFinder(DynamicTrackedRace race) {
        this.race = race;
        for (Competitor c : race.getRace().getCompetitors()) {
            crossTrackErrors.put(c, new TreeMap<GPSFix, LinkedHashMap<Waypoint, Util.Pair<Double, Double>>>(comp));
            distances.put(c, new TreeMap<GPSFix, LinkedHashMap<Waypoint, Distance>>(comp));
            cteCandidates.put(c, new LinkedHashMap<Waypoint, LinkedHashMap<List<GPSFix>, Candidate>>());
            distanceCandidates.put(c, new LinkedHashMap<Waypoint, LinkedHashMap<GPSFix, Candidate>>());
            for (Waypoint w : race.getRace().getCourse().getWaypoints()) {
                cteCandidates.get(c).put(w, new LinkedHashMap<List<GPSFix>, Candidate>());
                distanceCandidates.get(c).put(w, new LinkedHashMap<GPSFix, Candidate>());
            }
        }
        for (Waypoint w : race.getRace().getCourse().getWaypoints()) {
            PassingInstruction instruction = w.getPassingInstructions();
            if (instruction == PassingInstruction.None || instruction == null) {
                if (w.equals(race.getRace().getCourse().getFirstWaypoint()) || w.equals(race.getRace().getCourse().getLastWaypoint())) {
                    instruction = PassingInstruction.Line;
                } else {
                    int numberofMarks = 0;
                    Iterator<Mark> it = w.getMarks().iterator();
                    while (it.hasNext()) {
                        it.next();
                        numberofMarks++;
                    }
                    if (numberofMarks == 2) {
                        instruction = PassingInstruction.Gate;
                    } else if (numberofMarks == 1) {
                        instruction = PassingInstruction.Port;
                    } else {
                        instruction = PassingInstruction.None;
                    }
                }
            }
            passingInstructions.put(w, instruction);
        }
        Edge.setNumberOfWayoints(passingInstructions.keySet().size());
    }

    @Override
    public Util.Pair<Iterable<Candidate>, Iterable<Candidate>> getAllCandidates(Competitor c) {
        Set<GPSFix> fixes = new TreeSet<GPSFix>(comp);
        try {
            race.getTrack(c).lockForRead();
            for (GPSFix fix : race.getTrack(c).getFixes()) {
                fixes.add(fix);
            }
        } finally {
            race.getTrack(c).unlockAfterRead();
        }
        for (Waypoint w : passingInstructions.keySet()) {
            cteCandidates.get(c).get(w).clear();
            distanceCandidates.get(c).get(w).clear();
        }
        return getCandidateDeltas(c, fixes);
    }

    @Override
    public LinkedHashMap<Competitor,List<GPSFix>> calculateFixesAffectedByNewMarkFixes(Mark mark, Iterable<GPSFix> gps) {
        TreeSet<GPSFix> fixes = new TreeSet<GPSFix>(comp);
        for (GPSFix fix : gps) {
            fixes.add(fix);
        }
        LinkedHashMap<Competitor, List<GPSFix>> affectedFixes = new LinkedHashMap<>();
        for (Competitor c : race.getRace().getCompetitors()) {
            affectedFixes.put(c, new ArrayList<GPSFix>());
        }
        for (GPSFix fix : fixes) {
            GPSFix end = fixes.higher(fix);
            for (Competitor c : affectedFixes.keySet()) {
                GPSFix comFix = crossTrackErrors.get(c).ceilingKey(fix);
                if (end != null) {
                    while (comFix != null && comFix.getTimePoint().before(end.getTimePoint())) {
                        affectedFixes.get(c).add(comFix);
                        comFix = crossTrackErrors.get(c).higherKey(comFix);
                    }
                } else {
                    while (comFix != null) {
                        affectedFixes.get(c).add(comFix);
                        comFix = crossTrackErrors.get(c).higherKey(comFix);
                    }
                }
            }
        }
        return affectedFixes;
    }

    @Override
    public Util.Pair<Iterable<Candidate>, Iterable<Candidate>> getCandidateDeltas(Competitor c, Iterable<GPSFix> fixes) {
        if (logger.getLevel() == Level.FINEST) {
            logger.finest("Reevaluating MarkPasses for" + c);
        }
        Set<Candidate> newCans = new TreeSet<>();
        Set<Candidate> wrongCans = new TreeSet<>();
        LinkedHashMap<Waypoint, Util.Pair<List<Candidate>, List<Candidate>>> distanceCandidates = checkForDistanceCandidateChanges(c, fixes);
        LinkedHashMap<Waypoint, Util.Pair<List<Candidate>, List<Candidate>>> cteCandidates = checkForCTECandidatesChanges(c, fixes);
        for (Waypoint w : passingInstructions.keySet()) {
            newCans.addAll(cteCandidates.get(w).getA());
            newCans.addAll(distanceCandidates.get(w).getA());
            wrongCans.addAll(distanceCandidates.get(w).getB());
            wrongCans.addAll(cteCandidates.get(w).getB());
        }
        if (newCans.size() != 0 || wrongCans.size() != 0) {
            logger.fine(newCans.size() + " new Candidates and " + wrongCans.size() + " removed Candidates for " + c);
        }
        return new Util.Pair<Iterable<Candidate>, Iterable<Candidate>>(newCans, wrongCans);
    }

    private LinkedHashMap<Waypoint, Util.Pair<List<Candidate>, List<Candidate>>> checkForDistanceCandidateChanges(Competitor c, Iterable<GPSFix> fixes) {
        LinkedHashMap<Waypoint, Util.Pair<List<Candidate>, List<Candidate>>> result = new LinkedHashMap<>();
        calculatesDistances(c, fixes);
        for (Waypoint w : passingInstructions.keySet()) {
            result.put(w, new Util.Pair<List<Candidate>, List<Candidate>>(new ArrayList<Candidate>(), new ArrayList<Candidate>()));
        }
        Set<GPSFix> affectedFixes = new TreeSet<GPSFix>(comp);
        for (GPSFix fix : fixes) {
            affectedFixes.add(fix);
            GPSFix fixBefore = distances.get(c).lowerKey(fix);
            GPSFix fixAfter = distances.get(c).higherKey(fix);
            if (fixBefore != null) {
                affectedFixes.add(fixBefore);
            }
            if (fixAfter != null) {
                affectedFixes.add(fixAfter);
            }
        }
        for (GPSFix fix : affectedFixes) {
            TimePoint t = null;
            Position p = null;
            GPSFix fixBefore = distances.get(c).lowerKey(fix);
            GPSFix fixAfter = distances.get(c).higherKey(fix);
            for (Waypoint w : passingInstructions.keySet()) {
                Double cost = null;
                Boolean wasCan = false;
                Candidate oldCan = null;
                Boolean isCan = false;
                Distance dis = distances.get(c).get(fix).get(w);
                Distance disBefore = fixBefore != null ? distances.get(c).get(fixBefore).get(w) : null;
                Distance disAfter = fixAfter != null ? distances.get(c).get(fixAfter).get(w) : null;
                if (dis == null || disBefore == null || disAfter == null) {
                    continue;
                }
                if (disBefore != null && disAfter != null && dis.getMeters() < disBefore.getMeters() && dis.getMeters() < disAfter.getMeters()) {
                    t = fix.getTimePoint();
                    p = fix.getPosition();
                    cost = getDistanceLikelyhood(w, p, t);
                    if (cost == null) {
                        continue;
                    }
                    cost *= 0.9;
                    if (cost > penaltyForSkipping) {
                        isCan = true;
                    }
                }
                for (GPSFix possibleCanFix : distanceCandidates.get(c).get(w).keySet()) {
                    if (possibleCanFix.equals(fix)) {
                        wasCan = true;
                        oldCan = distanceCandidates.get(c).get(w).get(possibleCanFix);
                        break;
                    }
                }
                if (!wasCan && isCan) {
                    Candidate newCan = new Candidate(race.getRace().getCourse().getIndexOfWaypoint(w) + 1, t, cost, w, isOnCorrectSideOfWaypoint(w, p, t), true, "Distance");
                    distanceCandidates.get(c).get(w).put(fix, newCan);
                    result.get(w).getA().add(newCan);
                } else if (wasCan && !isCan) {
                    distanceCandidates.get(c).get(w).remove(fix);
                    result.get(w).getB().add(oldCan);
                } else if (wasCan && isCan && oldCan.getProbability() != cost) {
                    Candidate newCan = new Candidate(race.getRace().getCourse().getIndexOfWaypoint(w) + 1, t, cost, w, isOnCorrectSideOfWaypoint(w, p, t), true, "Distance");
                    distanceCandidates.get(c).get(w).put(fix, newCan);
                    result.get(w).getA().add(newCan);
                    result.get(w).getB().add(oldCan);
                }
            }
        }
        return result;
    }

    private void calculatesDistances(Competitor c, Iterable<GPSFix> fixes) {
        for (GPSFix fix : fixes) {
            distances.get(c).put(fix, new LinkedHashMap<Waypoint, Distance>());
            for (Waypoint w : passingInstructions.keySet()) {
                Distance distance = calculateDistance(fix.getPosition(), w, fix.getTimePoint());
                distances.get(c).get(fix).put(w, distance);
            }
        }
    }

    private LinkedHashMap<Waypoint, Util.Pair<List<Candidate>, List<Candidate>>> checkForCTECandidatesChanges(Competitor c, Iterable<GPSFix> fixes) {
        calculateCrossTrackErrors(c, fixes);
        LinkedHashMap<Waypoint, Util.Pair<List<Candidate>, List<Candidate>>> result = new LinkedHashMap<>();
        for (Waypoint w : passingInstructions.keySet()) {
            result.put(w, new Util.Pair<List<Candidate>, List<Candidate>>(new ArrayList<Candidate>(), new ArrayList<Candidate>()));
        }
        for (GPSFix fix : fixes) {
            GPSFix fixBefore = crossTrackErrors.get(c).lowerKey(fix);
            GPSFix fixAfter = crossTrackErrors.get(c).higherKey(fix);
            for (Waypoint w : passingInstructions.keySet()) {
                List<List<GPSFix>> oldCandidates = new ArrayList<>();
                Set<List<GPSFix>> newCandidates = new TreeSet<List<GPSFix>>(new Comparator<List<GPSFix>>() {
                    @Override
                    public int compare(List<GPSFix> arg0, List<GPSFix> arg1) {
                        int firstFix = arg0.get(0).getTimePoint().compareTo(arg1.get(0).getTimePoint());
                        return firstFix != 0 ? firstFix : arg0.get(1).getTimePoint().compareTo(arg1.get(1).getTimePoint());
                    }
                });
                for (List<GPSFix> fixPair : cteCandidates.get(c).get(w).keySet()) {
                    if (fixPair.contains(fix)) {
                        oldCandidates.add(fixPair);
                    }
                }
                if ((crossTrackErrors.get(c).get(fix).get(w).getA() != null && crossTrackErrors.get(c).get(fix).get(w).getA() == 0)
                        || (crossTrackErrors.get(c).get(fix).get(w).getB() != null && crossTrackErrors.get(c).get(fix).get(w).getB() == 0)) {
                    newCandidates.add(Arrays.asList(fix, fix));
                } else {
                    if (fixAfter != null && crossTrackErrorSignChanges(fix, fixAfter, w, c)) {
                        newCandidates.add(Arrays.asList(fix, fixAfter));
                    }
                    if (fixBefore != null && crossTrackErrorSignChanges(fix, fixBefore, w, c)) {
                        newCandidates.add(Arrays.asList(fixBefore, fix));
                    }
                }
                for (List<GPSFix> canFixes : newCandidates) {
                    Candidate newCan = createCandidate(c, canFixes.get(0), canFixes.get(1), w);
                    if (oldCandidates.contains(canFixes)) {
                        oldCandidates.remove(canFixes);
                        if (newCan.getProbability() != cteCandidates.get(c).get(w).get(canFixes).getProbability()) {
                            result.get(w).getB().add(cteCandidates.get(c).get(w).get(canFixes));
                            cteCandidates.get(c).get(w).remove(canFixes);
                            if (newCan.getProbability() > penaltyForSkipping) {
                                result.get(w).getA().add(newCan);
                                cteCandidates.get(c).get(w).put(canFixes, newCan);
                            }
                        }
                    } else {
                        if (newCan.getProbability() > penaltyForSkipping) {
                            result.get(w).getA().add(newCan);
                            cteCandidates.get(c).get(w).put(canFixes, newCan);
                        }
                    }
                }
                for (List<GPSFix> badCanFixes : oldCandidates) {
                    result.get(w).getB().add(cteCandidates.get(c).get(w).get(badCanFixes));
                    cteCandidates.get(c).get(w).remove(badCanFixes);
                }
            }
        }
        return result;
    }

    private void calculateCrossTrackErrors(Competitor c, Iterable<GPSFix> fixes) {
        for (GPSFix fix : fixes) {
            crossTrackErrors.get(c).put(fix, new LinkedHashMap<Waypoint, Util.Pair<Double, Double>>());
            for (Waypoint w : passingInstructions.keySet()) {
                Iterator<Mark> it = w.getMarks().iterator();
                List<Mark> marks = new ArrayList<Mark>();
                while (it.hasNext()) {
                    marks.add(it.next());
                }
                Util.Pair<Double, Double> ctes;
                Position fixPos = fix.getPosition();
                Position markPos = race.getOrCreateTrack(marks.get(0)).getEstimatedPosition(fix.getTimePoint(), false);
                Bearing crossingBearing = race.getCrossingBearing(w, fix.getTimePoint());
                Double cte1 = null;
                Double cte2 = null;
                if (crossingBearing != null) {
                    cte1 = fixPos.crossTrackError(markPos, crossingBearing).getMeters();
                    if (passingInstructions.get(w) == PassingInstruction.Gate) {
                        cte2 = fixPos.crossTrackError(race.getOrCreateTrack(marks.get(1)).getEstimatedPosition(fix.getTimePoint(), false), crossingBearing).getMeters();

                    }
                }
                ctes = new Util.Pair<Double, Double>(cte1, cte2);
                crossTrackErrors.get(c).get(fix).put(w, ctes);
            }
        }
    }

    private boolean crossTrackErrorSignChanges(GPSFix fix, GPSFix fix2, Waypoint w, Competitor c) {
        Double cte = crossTrackErrors.get(c).get(fix).get(w).getA();
        Double cte2 = crossTrackErrors.get(c).get(fix2).get(w).getA();
        if (cte!=null&&cte2!=null&&( cte< 0) != (cte2<= 0)) {
            return true;
        } else if (passingInstructions.get(w) == PassingInstruction.Gate){
            cte = crossTrackErrors.get(c).get(fix).get(w).getB();
            cte2 = crossTrackErrors.get(c).get(fix2).get(w).getB();
            if (cte!=null&&cte2!=null&&( cte< 0) != (cte2<= 0)) {
                return true;
            } 
        }
        return false;
    }

    private Candidate createCandidate(Competitor c, GPSFix fix1, GPSFix fix2, Waypoint w) {
        double cte1 = crossTrackErrors.get(c).get(fix1).get(w).getA();
        double cte2 = crossTrackErrors.get(c).get(fix2).get(w).getA();
        if ((cte1 < 0 && cte2 < 0) || (cte1 > 0 && cte2 > 0)) {
            cte1 = crossTrackErrors.get(c).get(fix1).get(w).getB();
            cte2 = crossTrackErrors.get(c).get(fix2).get(w).getB();
        }
        TimePoint start = fix1.getTimePoint();
        long differenceInMillis = fix2.getTimePoint().asMillis() - fix1.getTimePoint().asMillis();
        double ratio = (Math.abs(cte1) / (Math.abs(cte1) + Math.abs(cte2)));
        TimePoint t = start.plus((long) (differenceInMillis * ratio));
        Position p = race.getTrack(c).getEstimatedPosition(t, true);
        double cost = getDistanceLikelyhood(w, p, t);
        return new Candidate(race.getRace().getCourse().getIndexOfWaypoint(w) + 1, t, cost, w, isOnCorrectSideOfWaypoint(w, p, t), passesInTheRightDirection(w, cte1, cte2), "CTE");
    }

    private boolean isOnCorrectSideOfWaypoint(Waypoint w, Position p, TimePoint t) {
        boolean result = true;
        if (passingInstructions.get(w) == PassingInstruction.Port || passingInstructions.get(w) == PassingInstruction.Starboard
                || passingInstructions.get(w) == PassingInstruction.FixedBearing) {
            result = p.crossTrackError(race.getOrCreateTrack(w.getMarks().iterator().next()).getEstimatedPosition(t, true),
                    race.getCrossingBearing(w, t).add(new DegreeBearingImpl(90))).getMeters() < 0;
        } else if (passingInstructions.get(w) == PassingInstruction.Gate) {
            // TODO
        } else if (passingInstructions.get(w) == PassingInstruction.Offset) {
            // TODO
        }
        return result;
    }

    private boolean passesInTheRightDirection(Waypoint w, double cte1, double cte2) {
        boolean result = true;
        if (passingInstructions.get(w) == PassingInstruction.Port) {
            result = cte1 > cte2 ? true : false;
        } else if (passingInstructions.get(w) == PassingInstruction.Starboard) {
            result = cte1 < cte2 ? true : false;
        } else if (passingInstructions.get(w) == PassingInstruction.Line) {
            result = cte1 > cte2 ? true : false;
        } else if (passingInstructions.get(w) == PassingInstruction.Gate) {
            // TODO
        } else if (passingInstructions.get(w) == PassingInstruction.Offset) {
            // TODO
        } else if (passingInstructions.get(w) == PassingInstruction.FixedBearing) {
            // TODO
        }
        if (result == false) {
            System.currentTimeMillis();
        }
        return result;
    }

    private Double getDistanceLikelyhood(Waypoint w, Position p, TimePoint t) {
        Distance distance = calculateDistance(p, w, t);
        Distance legLength = getLegLength(t, w);
        if (legLength != null) {
            double result = 1 / (strictness * Math.abs(distance.getMeters() / legLength.getMeters()) + 1);
            // Auch NormalVerteilung??!
            return result;
        }
        return null;
    }

    private Distance getLegLength(TimePoint t, Waypoint w) {
        if (w == race.getRace().getCourse().getFirstWaypoint()) {
            return race.getTrackedLegStartingAt(w).getGreatCircleDistance(t);
        } else if (w == race.getRace().getCourse().getLastWaypoint()) {
            return race.getTrackedLegFinishingAt(w).getGreatCircleDistance(t);
        } else {
            Distance before = race.getTrackedLegStartingAt(w).getGreatCircleDistance(t);
            Distance after = race.getTrackedLegFinishingAt(w).getGreatCircleDistance(t);
            if (after != null && before != null) {
                return new MeterDistance(before.add(after).getMeters() / 2);
            }
            return null;
        }
    }

    private Distance calculateDistance(Position p, Waypoint w, TimePoint t) {
        Distance distance = null;
        PassingInstruction instruction = passingInstructions.get(w);
        Position p1 = null;
        Position p2 = null;

        if (instruction == PassingInstruction.Line) {
            Util.Pair<Mark, Mark> pos = race.getPortAndStarboardMarks(t, w);
            p1 = pos.getA() == null ? null : race.getOrCreateTrack(pos.getA()).getEstimatedPosition(t, false);
            p2 = pos.getB() == null ? null : race.getOrCreateTrack(pos.getB()).getEstimatedPosition(t, false);
        } else {
            int i = 1;
            for (Mark m : w.getMarks()) {
                Position markPos = race.getOrCreateTrack(m).getEstimatedPosition(t, false);
                if (i == 1) {
                    p1 = markPos;
                } else {
                    p2 = markPos;
                }
                i++;
            }
        }
        if (instruction.equals(PassingInstruction.Port) || instruction.equals(PassingInstruction.Starboard) || instruction.equals(PassingInstruction.Offset)) {
            distance = p1 != null ? p.getDistance(p1) : null;
        }
        if (instruction.equals(PassingInstruction.Line)) {
            distance = (p1 != null && p2 != null) ? p.getDistanceToLine(p1, p2) : p1 != null ? p.getDistance(p1) : p2 != null ? p.getDistance(p1) : null;
        }
        if (instruction.equals(PassingInstruction.Gate)) {
            Distance d1 = p1 != null ? p.getDistance(p1) : null;
            Distance d2 = p2 != null ? p.getDistance(p2) : null;
            distance = d1 != null && d2 != null ? (d1.getMeters() < d2.getMeters() ? d1 : d2) : d1 == null ? d2 : d1;
        }
        return distance;
    }
>>>>>>> aa2ef192
}
<|MERGE_RESOLUTION|>--- conflicted
+++ resolved
@@ -1,480 +1,40 @@
-package com.sap.sailing.domain.markpassingcalculation;
-
-import java.util.List;
-import java.util.Map;
-
-import com.sap.sailing.domain.base.Competitor;
-import com.sap.sailing.domain.base.Mark;
-import com.sap.sailing.domain.base.Waypoint;
-<<<<<<< HEAD
-import com.sap.sailing.domain.common.impl.Util.Pair;
-=======
-import com.sap.sailing.domain.common.Bearing;
-import com.sap.sailing.domain.common.Distance;
-import com.sap.sailing.domain.common.PassingInstruction;
-import com.sap.sailing.domain.common.Position;
-import com.sap.sailing.domain.common.TimePoint;
-import com.sap.sailing.domain.common.impl.DegreeBearingImpl;
-import com.sap.sailing.domain.common.impl.MeterDistance;
-import com.sap.sailing.domain.tracking.DynamicTrackedRace;
->>>>>>> aa2ef192
-import com.sap.sailing.domain.tracking.GPSFix;
-import com.sap.sse.common.Util;
-
-/**
- * Converts the incoming GPSFixes of competitors and marks into {@link Candidate}s for each competitor.
- * 
- * @author Nicolas Klose
- */
-<<<<<<< HEAD
-public interface CandidateFinder {
-
-    /**
-     * @return The fixes for each Competitor that may have changed their status as a {@link Candidate} because of new mark fixes..
-     */
-    Map<Competitor, List<GPSFix>> calculateFixesAffectedByNewMarkFixes(Mark mark, Iterable<GPSFix> gps);
-
-    /**
-     * @param fixes
-     *            Either new fixes or fixes that may have changed their status, e.g. as a result of new mark
-     *            fixes.
-     * @return new {@link Candidate}s and those that should be removed.
-     */
-    Pair<Iterable<Candidate>, Iterable<Candidate>> getCandidateDeltas(Competitor c, Iterable<GPSFix> fixes);
-
-    /**
-     * When initializing or refreshing the calculator, the whole race until now is evaluated. For that purpose all of the
-     * {@link Candidate}s are needed instead of just the deltas.
-     */
-    Pair<Iterable<Candidate>, Iterable<Candidate>> getAllCandidates(Competitor c);
-    
-    Map<Competitor, Pair<List<Candidate>, List<Candidate>>> updateWaypoints(Iterable<Waypoint> addedWaypoints, Iterable<Waypoint> removedWaypoints, Integer smallestIndex);
-
-=======
-public class CandidateFinder implements AbstractCandidateFinder {
-
-    private static final Logger logger = Logger.getLogger(CandidateFinder.class.getName());
-
-    private LinkedHashMap<Competitor, TreeMap<GPSFix, LinkedHashMap<Waypoint, Util.Pair<Double, Double>>>> crossTrackErrors = new LinkedHashMap<>();
-    private LinkedHashMap<Competitor, TreeMap<GPSFix, LinkedHashMap<Waypoint, Distance>>> distances = new LinkedHashMap<>();
-    private LinkedHashMap<Competitor, LinkedHashMap<Waypoint, LinkedHashMap<List<GPSFix>, Candidate>>> cteCandidates = new LinkedHashMap<>();
-    private LinkedHashMap<Competitor, LinkedHashMap<Waypoint, LinkedHashMap<GPSFix, Candidate>>> distanceCandidates = new LinkedHashMap<>();
-    private final DynamicTrackedRace race;
-    private final double penaltyForSkipping = 1 - Edge.getPenaltyForSkipping();
-    private final LinkedHashMap<Waypoint, PassingInstruction> passingInstructions = new LinkedHashMap<>();
-    private final Comparator<GPSFix> comp = new Comparator<GPSFix>() {
-        @Override
-        public int compare(GPSFix arg0, GPSFix arg1) {
-            return arg0.getTimePoint().compareTo(arg1.getTimePoint());
-        }
-    };
-
-    private double strictness = 9; // Higher = stricter; 9
-
-    public CandidateFinder(DynamicTrackedRace race) {
-        this.race = race;
-        for (Competitor c : race.getRace().getCompetitors()) {
-            crossTrackErrors.put(c, new TreeMap<GPSFix, LinkedHashMap<Waypoint, Util.Pair<Double, Double>>>(comp));
-            distances.put(c, new TreeMap<GPSFix, LinkedHashMap<Waypoint, Distance>>(comp));
-            cteCandidates.put(c, new LinkedHashMap<Waypoint, LinkedHashMap<List<GPSFix>, Candidate>>());
-            distanceCandidates.put(c, new LinkedHashMap<Waypoint, LinkedHashMap<GPSFix, Candidate>>());
-            for (Waypoint w : race.getRace().getCourse().getWaypoints()) {
-                cteCandidates.get(c).put(w, new LinkedHashMap<List<GPSFix>, Candidate>());
-                distanceCandidates.get(c).put(w, new LinkedHashMap<GPSFix, Candidate>());
-            }
-        }
-        for (Waypoint w : race.getRace().getCourse().getWaypoints()) {
-            PassingInstruction instruction = w.getPassingInstructions();
-            if (instruction == PassingInstruction.None || instruction == null) {
-                if (w.equals(race.getRace().getCourse().getFirstWaypoint()) || w.equals(race.getRace().getCourse().getLastWaypoint())) {
-                    instruction = PassingInstruction.Line;
-                } else {
-                    int numberofMarks = 0;
-                    Iterator<Mark> it = w.getMarks().iterator();
-                    while (it.hasNext()) {
-                        it.next();
-                        numberofMarks++;
-                    }
-                    if (numberofMarks == 2) {
-                        instruction = PassingInstruction.Gate;
-                    } else if (numberofMarks == 1) {
-                        instruction = PassingInstruction.Port;
-                    } else {
-                        instruction = PassingInstruction.None;
-                    }
-                }
-            }
-            passingInstructions.put(w, instruction);
-        }
-        Edge.setNumberOfWayoints(passingInstructions.keySet().size());
-    }
-
-    @Override
-    public Util.Pair<Iterable<Candidate>, Iterable<Candidate>> getAllCandidates(Competitor c) {
-        Set<GPSFix> fixes = new TreeSet<GPSFix>(comp);
-        try {
-            race.getTrack(c).lockForRead();
-            for (GPSFix fix : race.getTrack(c).getFixes()) {
-                fixes.add(fix);
-            }
-        } finally {
-            race.getTrack(c).unlockAfterRead();
-        }
-        for (Waypoint w : passingInstructions.keySet()) {
-            cteCandidates.get(c).get(w).clear();
-            distanceCandidates.get(c).get(w).clear();
-        }
-        return getCandidateDeltas(c, fixes);
-    }
-
-    @Override
-    public LinkedHashMap<Competitor,List<GPSFix>> calculateFixesAffectedByNewMarkFixes(Mark mark, Iterable<GPSFix> gps) {
-        TreeSet<GPSFix> fixes = new TreeSet<GPSFix>(comp);
-        for (GPSFix fix : gps) {
-            fixes.add(fix);
-        }
-        LinkedHashMap<Competitor, List<GPSFix>> affectedFixes = new LinkedHashMap<>();
-        for (Competitor c : race.getRace().getCompetitors()) {
-            affectedFixes.put(c, new ArrayList<GPSFix>());
-        }
-        for (GPSFix fix : fixes) {
-            GPSFix end = fixes.higher(fix);
-            for (Competitor c : affectedFixes.keySet()) {
-                GPSFix comFix = crossTrackErrors.get(c).ceilingKey(fix);
-                if (end != null) {
-                    while (comFix != null && comFix.getTimePoint().before(end.getTimePoint())) {
-                        affectedFixes.get(c).add(comFix);
-                        comFix = crossTrackErrors.get(c).higherKey(comFix);
-                    }
-                } else {
-                    while (comFix != null) {
-                        affectedFixes.get(c).add(comFix);
-                        comFix = crossTrackErrors.get(c).higherKey(comFix);
-                    }
-                }
-            }
-        }
-        return affectedFixes;
-    }
-
-    @Override
-    public Util.Pair<Iterable<Candidate>, Iterable<Candidate>> getCandidateDeltas(Competitor c, Iterable<GPSFix> fixes) {
-        if (logger.getLevel() == Level.FINEST) {
-            logger.finest("Reevaluating MarkPasses for" + c);
-        }
-        Set<Candidate> newCans = new TreeSet<>();
-        Set<Candidate> wrongCans = new TreeSet<>();
-        LinkedHashMap<Waypoint, Util.Pair<List<Candidate>, List<Candidate>>> distanceCandidates = checkForDistanceCandidateChanges(c, fixes);
-        LinkedHashMap<Waypoint, Util.Pair<List<Candidate>, List<Candidate>>> cteCandidates = checkForCTECandidatesChanges(c, fixes);
-        for (Waypoint w : passingInstructions.keySet()) {
-            newCans.addAll(cteCandidates.get(w).getA());
-            newCans.addAll(distanceCandidates.get(w).getA());
-            wrongCans.addAll(distanceCandidates.get(w).getB());
-            wrongCans.addAll(cteCandidates.get(w).getB());
-        }
-        if (newCans.size() != 0 || wrongCans.size() != 0) {
-            logger.fine(newCans.size() + " new Candidates and " + wrongCans.size() + " removed Candidates for " + c);
-        }
-        return new Util.Pair<Iterable<Candidate>, Iterable<Candidate>>(newCans, wrongCans);
-    }
-
-    private LinkedHashMap<Waypoint, Util.Pair<List<Candidate>, List<Candidate>>> checkForDistanceCandidateChanges(Competitor c, Iterable<GPSFix> fixes) {
-        LinkedHashMap<Waypoint, Util.Pair<List<Candidate>, List<Candidate>>> result = new LinkedHashMap<>();
-        calculatesDistances(c, fixes);
-        for (Waypoint w : passingInstructions.keySet()) {
-            result.put(w, new Util.Pair<List<Candidate>, List<Candidate>>(new ArrayList<Candidate>(), new ArrayList<Candidate>()));
-        }
-        Set<GPSFix> affectedFixes = new TreeSet<GPSFix>(comp);
-        for (GPSFix fix : fixes) {
-            affectedFixes.add(fix);
-            GPSFix fixBefore = distances.get(c).lowerKey(fix);
-            GPSFix fixAfter = distances.get(c).higherKey(fix);
-            if (fixBefore != null) {
-                affectedFixes.add(fixBefore);
-            }
-            if (fixAfter != null) {
-                affectedFixes.add(fixAfter);
-            }
-        }
-        for (GPSFix fix : affectedFixes) {
-            TimePoint t = null;
-            Position p = null;
-            GPSFix fixBefore = distances.get(c).lowerKey(fix);
-            GPSFix fixAfter = distances.get(c).higherKey(fix);
-            for (Waypoint w : passingInstructions.keySet()) {
-                Double cost = null;
-                Boolean wasCan = false;
-                Candidate oldCan = null;
-                Boolean isCan = false;
-                Distance dis = distances.get(c).get(fix).get(w);
-                Distance disBefore = fixBefore != null ? distances.get(c).get(fixBefore).get(w) : null;
-                Distance disAfter = fixAfter != null ? distances.get(c).get(fixAfter).get(w) : null;
-                if (dis == null || disBefore == null || disAfter == null) {
-                    continue;
-                }
-                if (disBefore != null && disAfter != null && dis.getMeters() < disBefore.getMeters() && dis.getMeters() < disAfter.getMeters()) {
-                    t = fix.getTimePoint();
-                    p = fix.getPosition();
-                    cost = getDistanceLikelyhood(w, p, t);
-                    if (cost == null) {
-                        continue;
-                    }
-                    cost *= 0.9;
-                    if (cost > penaltyForSkipping) {
-                        isCan = true;
-                    }
-                }
-                for (GPSFix possibleCanFix : distanceCandidates.get(c).get(w).keySet()) {
-                    if (possibleCanFix.equals(fix)) {
-                        wasCan = true;
-                        oldCan = distanceCandidates.get(c).get(w).get(possibleCanFix);
-                        break;
-                    }
-                }
-                if (!wasCan && isCan) {
-                    Candidate newCan = new Candidate(race.getRace().getCourse().getIndexOfWaypoint(w) + 1, t, cost, w, isOnCorrectSideOfWaypoint(w, p, t), true, "Distance");
-                    distanceCandidates.get(c).get(w).put(fix, newCan);
-                    result.get(w).getA().add(newCan);
-                } else if (wasCan && !isCan) {
-                    distanceCandidates.get(c).get(w).remove(fix);
-                    result.get(w).getB().add(oldCan);
-                } else if (wasCan && isCan && oldCan.getProbability() != cost) {
-                    Candidate newCan = new Candidate(race.getRace().getCourse().getIndexOfWaypoint(w) + 1, t, cost, w, isOnCorrectSideOfWaypoint(w, p, t), true, "Distance");
-                    distanceCandidates.get(c).get(w).put(fix, newCan);
-                    result.get(w).getA().add(newCan);
-                    result.get(w).getB().add(oldCan);
-                }
-            }
-        }
-        return result;
-    }
-
-    private void calculatesDistances(Competitor c, Iterable<GPSFix> fixes) {
-        for (GPSFix fix : fixes) {
-            distances.get(c).put(fix, new LinkedHashMap<Waypoint, Distance>());
-            for (Waypoint w : passingInstructions.keySet()) {
-                Distance distance = calculateDistance(fix.getPosition(), w, fix.getTimePoint());
-                distances.get(c).get(fix).put(w, distance);
-            }
-        }
-    }
-
-    private LinkedHashMap<Waypoint, Util.Pair<List<Candidate>, List<Candidate>>> checkForCTECandidatesChanges(Competitor c, Iterable<GPSFix> fixes) {
-        calculateCrossTrackErrors(c, fixes);
-        LinkedHashMap<Waypoint, Util.Pair<List<Candidate>, List<Candidate>>> result = new LinkedHashMap<>();
-        for (Waypoint w : passingInstructions.keySet()) {
-            result.put(w, new Util.Pair<List<Candidate>, List<Candidate>>(new ArrayList<Candidate>(), new ArrayList<Candidate>()));
-        }
-        for (GPSFix fix : fixes) {
-            GPSFix fixBefore = crossTrackErrors.get(c).lowerKey(fix);
-            GPSFix fixAfter = crossTrackErrors.get(c).higherKey(fix);
-            for (Waypoint w : passingInstructions.keySet()) {
-                List<List<GPSFix>> oldCandidates = new ArrayList<>();
-                Set<List<GPSFix>> newCandidates = new TreeSet<List<GPSFix>>(new Comparator<List<GPSFix>>() {
-                    @Override
-                    public int compare(List<GPSFix> arg0, List<GPSFix> arg1) {
-                        int firstFix = arg0.get(0).getTimePoint().compareTo(arg1.get(0).getTimePoint());
-                        return firstFix != 0 ? firstFix : arg0.get(1).getTimePoint().compareTo(arg1.get(1).getTimePoint());
-                    }
-                });
-                for (List<GPSFix> fixPair : cteCandidates.get(c).get(w).keySet()) {
-                    if (fixPair.contains(fix)) {
-                        oldCandidates.add(fixPair);
-                    }
-                }
-                if ((crossTrackErrors.get(c).get(fix).get(w).getA() != null && crossTrackErrors.get(c).get(fix).get(w).getA() == 0)
-                        || (crossTrackErrors.get(c).get(fix).get(w).getB() != null && crossTrackErrors.get(c).get(fix).get(w).getB() == 0)) {
-                    newCandidates.add(Arrays.asList(fix, fix));
-                } else {
-                    if (fixAfter != null && crossTrackErrorSignChanges(fix, fixAfter, w, c)) {
-                        newCandidates.add(Arrays.asList(fix, fixAfter));
-                    }
-                    if (fixBefore != null && crossTrackErrorSignChanges(fix, fixBefore, w, c)) {
-                        newCandidates.add(Arrays.asList(fixBefore, fix));
-                    }
-                }
-                for (List<GPSFix> canFixes : newCandidates) {
-                    Candidate newCan = createCandidate(c, canFixes.get(0), canFixes.get(1), w);
-                    if (oldCandidates.contains(canFixes)) {
-                        oldCandidates.remove(canFixes);
-                        if (newCan.getProbability() != cteCandidates.get(c).get(w).get(canFixes).getProbability()) {
-                            result.get(w).getB().add(cteCandidates.get(c).get(w).get(canFixes));
-                            cteCandidates.get(c).get(w).remove(canFixes);
-                            if (newCan.getProbability() > penaltyForSkipping) {
-                                result.get(w).getA().add(newCan);
-                                cteCandidates.get(c).get(w).put(canFixes, newCan);
-                            }
-                        }
-                    } else {
-                        if (newCan.getProbability() > penaltyForSkipping) {
-                            result.get(w).getA().add(newCan);
-                            cteCandidates.get(c).get(w).put(canFixes, newCan);
-                        }
-                    }
-                }
-                for (List<GPSFix> badCanFixes : oldCandidates) {
-                    result.get(w).getB().add(cteCandidates.get(c).get(w).get(badCanFixes));
-                    cteCandidates.get(c).get(w).remove(badCanFixes);
-                }
-            }
-        }
-        return result;
-    }
-
-    private void calculateCrossTrackErrors(Competitor c, Iterable<GPSFix> fixes) {
-        for (GPSFix fix : fixes) {
-            crossTrackErrors.get(c).put(fix, new LinkedHashMap<Waypoint, Util.Pair<Double, Double>>());
-            for (Waypoint w : passingInstructions.keySet()) {
-                Iterator<Mark> it = w.getMarks().iterator();
-                List<Mark> marks = new ArrayList<Mark>();
-                while (it.hasNext()) {
-                    marks.add(it.next());
-                }
-                Util.Pair<Double, Double> ctes;
-                Position fixPos = fix.getPosition();
-                Position markPos = race.getOrCreateTrack(marks.get(0)).getEstimatedPosition(fix.getTimePoint(), false);
-                Bearing crossingBearing = race.getCrossingBearing(w, fix.getTimePoint());
-                Double cte1 = null;
-                Double cte2 = null;
-                if (crossingBearing != null) {
-                    cte1 = fixPos.crossTrackError(markPos, crossingBearing).getMeters();
-                    if (passingInstructions.get(w) == PassingInstruction.Gate) {
-                        cte2 = fixPos.crossTrackError(race.getOrCreateTrack(marks.get(1)).getEstimatedPosition(fix.getTimePoint(), false), crossingBearing).getMeters();
-
-                    }
-                }
-                ctes = new Util.Pair<Double, Double>(cte1, cte2);
-                crossTrackErrors.get(c).get(fix).put(w, ctes);
-            }
-        }
-    }
-
-    private boolean crossTrackErrorSignChanges(GPSFix fix, GPSFix fix2, Waypoint w, Competitor c) {
-        Double cte = crossTrackErrors.get(c).get(fix).get(w).getA();
-        Double cte2 = crossTrackErrors.get(c).get(fix2).get(w).getA();
-        if (cte!=null&&cte2!=null&&( cte< 0) != (cte2<= 0)) {
-            return true;
-        } else if (passingInstructions.get(w) == PassingInstruction.Gate){
-            cte = crossTrackErrors.get(c).get(fix).get(w).getB();
-            cte2 = crossTrackErrors.get(c).get(fix2).get(w).getB();
-            if (cte!=null&&cte2!=null&&( cte< 0) != (cte2<= 0)) {
-                return true;
-            } 
-        }
-        return false;
-    }
-
-    private Candidate createCandidate(Competitor c, GPSFix fix1, GPSFix fix2, Waypoint w) {
-        double cte1 = crossTrackErrors.get(c).get(fix1).get(w).getA();
-        double cte2 = crossTrackErrors.get(c).get(fix2).get(w).getA();
-        if ((cte1 < 0 && cte2 < 0) || (cte1 > 0 && cte2 > 0)) {
-            cte1 = crossTrackErrors.get(c).get(fix1).get(w).getB();
-            cte2 = crossTrackErrors.get(c).get(fix2).get(w).getB();
-        }
-        TimePoint start = fix1.getTimePoint();
-        long differenceInMillis = fix2.getTimePoint().asMillis() - fix1.getTimePoint().asMillis();
-        double ratio = (Math.abs(cte1) / (Math.abs(cte1) + Math.abs(cte2)));
-        TimePoint t = start.plus((long) (differenceInMillis * ratio));
-        Position p = race.getTrack(c).getEstimatedPosition(t, true);
-        double cost = getDistanceLikelyhood(w, p, t);
-        return new Candidate(race.getRace().getCourse().getIndexOfWaypoint(w) + 1, t, cost, w, isOnCorrectSideOfWaypoint(w, p, t), passesInTheRightDirection(w, cte1, cte2), "CTE");
-    }
-
-    private boolean isOnCorrectSideOfWaypoint(Waypoint w, Position p, TimePoint t) {
-        boolean result = true;
-        if (passingInstructions.get(w) == PassingInstruction.Port || passingInstructions.get(w) == PassingInstruction.Starboard
-                || passingInstructions.get(w) == PassingInstruction.FixedBearing) {
-            result = p.crossTrackError(race.getOrCreateTrack(w.getMarks().iterator().next()).getEstimatedPosition(t, true),
-                    race.getCrossingBearing(w, t).add(new DegreeBearingImpl(90))).getMeters() < 0;
-        } else if (passingInstructions.get(w) == PassingInstruction.Gate) {
-            // TODO
-        } else if (passingInstructions.get(w) == PassingInstruction.Offset) {
-            // TODO
-        }
-        return result;
-    }
-
-    private boolean passesInTheRightDirection(Waypoint w, double cte1, double cte2) {
-        boolean result = true;
-        if (passingInstructions.get(w) == PassingInstruction.Port) {
-            result = cte1 > cte2 ? true : false;
-        } else if (passingInstructions.get(w) == PassingInstruction.Starboard) {
-            result = cte1 < cte2 ? true : false;
-        } else if (passingInstructions.get(w) == PassingInstruction.Line) {
-            result = cte1 > cte2 ? true : false;
-        } else if (passingInstructions.get(w) == PassingInstruction.Gate) {
-            // TODO
-        } else if (passingInstructions.get(w) == PassingInstruction.Offset) {
-            // TODO
-        } else if (passingInstructions.get(w) == PassingInstruction.FixedBearing) {
-            // TODO
-        }
-        if (result == false) {
-            System.currentTimeMillis();
-        }
-        return result;
-    }
-
-    private Double getDistanceLikelyhood(Waypoint w, Position p, TimePoint t) {
-        Distance distance = calculateDistance(p, w, t);
-        Distance legLength = getLegLength(t, w);
-        if (legLength != null) {
-            double result = 1 / (strictness * Math.abs(distance.getMeters() / legLength.getMeters()) + 1);
-            // Auch NormalVerteilung??!
-            return result;
-        }
-        return null;
-    }
-
-    private Distance getLegLength(TimePoint t, Waypoint w) {
-        if (w == race.getRace().getCourse().getFirstWaypoint()) {
-            return race.getTrackedLegStartingAt(w).getGreatCircleDistance(t);
-        } else if (w == race.getRace().getCourse().getLastWaypoint()) {
-            return race.getTrackedLegFinishingAt(w).getGreatCircleDistance(t);
-        } else {
-            Distance before = race.getTrackedLegStartingAt(w).getGreatCircleDistance(t);
-            Distance after = race.getTrackedLegFinishingAt(w).getGreatCircleDistance(t);
-            if (after != null && before != null) {
-                return new MeterDistance(before.add(after).getMeters() / 2);
-            }
-            return null;
-        }
-    }
-
-    private Distance calculateDistance(Position p, Waypoint w, TimePoint t) {
-        Distance distance = null;
-        PassingInstruction instruction = passingInstructions.get(w);
-        Position p1 = null;
-        Position p2 = null;
-
-        if (instruction == PassingInstruction.Line) {
-            Util.Pair<Mark, Mark> pos = race.getPortAndStarboardMarks(t, w);
-            p1 = pos.getA() == null ? null : race.getOrCreateTrack(pos.getA()).getEstimatedPosition(t, false);
-            p2 = pos.getB() == null ? null : race.getOrCreateTrack(pos.getB()).getEstimatedPosition(t, false);
-        } else {
-            int i = 1;
-            for (Mark m : w.getMarks()) {
-                Position markPos = race.getOrCreateTrack(m).getEstimatedPosition(t, false);
-                if (i == 1) {
-                    p1 = markPos;
-                } else {
-                    p2 = markPos;
-                }
-                i++;
-            }
-        }
-        if (instruction.equals(PassingInstruction.Port) || instruction.equals(PassingInstruction.Starboard) || instruction.equals(PassingInstruction.Offset)) {
-            distance = p1 != null ? p.getDistance(p1) : null;
-        }
-        if (instruction.equals(PassingInstruction.Line)) {
-            distance = (p1 != null && p2 != null) ? p.getDistanceToLine(p1, p2) : p1 != null ? p.getDistance(p1) : p2 != null ? p.getDistance(p1) : null;
-        }
-        if (instruction.equals(PassingInstruction.Gate)) {
-            Distance d1 = p1 != null ? p.getDistance(p1) : null;
-            Distance d2 = p2 != null ? p.getDistance(p2) : null;
-            distance = d1 != null && d2 != null ? (d1.getMeters() < d2.getMeters() ? d1 : d2) : d1 == null ? d2 : d1;
-        }
-        return distance;
-    }
->>>>>>> aa2ef192
-}
+package com.sap.sailing.domain.markpassingcalculation;
+
+import java.util.List;
+import java.util.Map;
+
+import com.sap.sailing.domain.base.Competitor;
+import com.sap.sailing.domain.base.Mark;
+import com.sap.sailing.domain.base.Waypoint;
+import com.sap.sailing.domain.tracking.GPSFix;
+import com.sap.sse.common.Util;
+
+/**
+ * Converts the incoming GPSFixes of competitors and marks into {@link Candidate}s for each competitor.
+ * 
+ * @author Nicolas Klose
+ */
+public interface CandidateFinder {
+
+    /**
+     * @return The fixes for each Competitor that may have changed their status as a {@link Candidate} because of new mark fixes..
+     */
+    Map<Competitor, List<GPSFix>> calculateFixesAffectedByNewMarkFixes(Mark mark, Iterable<GPSFix> gps);
+
+    /**
+     * @param fixes
+     *            Either new fixes or fixes that may have changed their status, e.g. as a result of new mark
+     *            fixes.
+     * @return new {@link Candidate}s and those that should be removed.
+     */
+    Pair<Iterable<Candidate>, Iterable<Candidate>> getCandidateDeltas(Competitor c, Iterable<GPSFix> fixes);
+
+    /**
+     * When initializing or refreshing the calculator, the whole race until now is evaluated. For that purpose all of the
+     * {@link Candidate}s are needed instead of just the deltas.
+     */
+    Pair<Iterable<Candidate>, Iterable<Candidate>> getAllCandidates(Competitor c);
+    
+    Map<Competitor, Pair<List<Candidate>, List<Candidate>>> updateWaypoints(Iterable<Waypoint> addedWaypoints, Iterable<Waypoint> removedWaypoints, Integer smallestIndex);
+
+}