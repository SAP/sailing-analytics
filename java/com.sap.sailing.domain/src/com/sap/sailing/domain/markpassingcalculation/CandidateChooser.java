--- conflicted
+++ resolved
@@ -1,172 +1,32 @@
-package com.sap.sailing.domain.markpassingcalculation;
-
-import com.sap.sailing.domain.base.Competitor;
-import com.sap.sailing.domain.base.Waypoint;
-import com.sap.sailing.domain.common.TimePoint;
-<<<<<<< HEAD
-import com.sap.sailing.domain.markpassingcalculation.impl.CandidateImpl;
-import com.sap.sailing.domain.tracking.DynamicTrackedRace;
-import com.sap.sailing.domain.tracking.MarkPassing;
-
-public interface CandidateChooser {
-=======
-import com.sap.sailing.domain.common.impl.MeterDistance;
-import com.sap.sailing.domain.tracking.DynamicTrackedRace;
-import com.sap.sailing.domain.tracking.MarkPassing;
-import com.sap.sailing.domain.tracking.TrackedLeg;
-import com.sap.sailing.domain.tracking.impl.MarkPassingImpl;
-import com.sap.sse.common.Util;
-
-/**
- * The standard implementation of {@link AbstractCandidateChooser}. A graph is created, with each {@link Candidate} as a
- * vertices between two proxy Candidates, <code>start</code> and <code>end</code>. The probability of an {@link Edge} is
- * equal to the probability of the two Candidates plus and estimation of the distance traveled between the them. A
- * shortest path-algorithm is then used to find the most likely sequence of {@link MarkPassing}s.
- * 
- * @author Nicolas Klose
- * 
- */
-public class CandidateChooser implements AbstractCandidateChooser {
-
-    private static final Logger logger = Logger.getLogger(CandidateChooser.class.getName());
-
-    private LinkedHashMap<Competitor, LinkedHashMap<Waypoint, MarkPassing>> currentMarkPasses = new LinkedHashMap<>();
-    private LinkedHashMap<Competitor, Set<Edge>> allEdges = new LinkedHashMap<>();
-    private LinkedHashMap<Competitor, Set<Candidate>> candidates = new LinkedHashMap<>();
-    private TimePoint raceStartTime;
-    private Candidate start;
-    private Candidate end;
-    private final DynamicTrackedRace race;
-    private final double penaltyForSkipping = 1 - Edge.getPenaltyForSkipping();
-    private static double strictness = 900; // Lower = stricter; 900
-
-    public CandidateChooser(DynamicTrackedRace race) {
-        logger.setLevel(Level.INFO);
-        this.race = race;
-        raceStartTime = race.getStartOfRace()!=null?race.getStartOfRace().minus(2000):null;
-        start = new Candidate(/*Index*/0, raceStartTime, /*Probability*/1, /*Waypoint*/null, /*right Side*/true, /*right Direction*/true, "Proxy");
-        end = new Candidate(race.getRace().getCourse().getIndexOfWaypoint(race.getRace().getCourse().getLastWaypoint()) + 2, /*TimePoint*/null, 
-                /*Probability*/1, /*Waypoint*/null, /*right Side*/true, /*right Direction*/true, "Proxy");
-        candidates = new LinkedHashMap<>();
-        for (Competitor c : race.getRace().getCompetitors()) {
-            candidates.put(c, new TreeSet<Candidate>());
-            currentMarkPasses.put(c, new LinkedHashMap<Waypoint, MarkPassing>());
-            allEdges.put(c, new TreeSet<Edge>());
-            addCandidates(Arrays.asList(start, end), c);
-        }
-    }
-
-    @Override
-    public LinkedHashMap<Competitor, LinkedHashMap<Waypoint, MarkPassing>> getAllPasses() {
-        return currentMarkPasses;
-    }
-
-    @Override
-    public void calculateMarkPassDeltas(Competitor c, Util.Pair<Iterable<Candidate>, Iterable<Candidate>> candidateDeltas) {
-        if (race.getStartOfRace() != null && (raceStartTime == null || !race.getStartOfRace().minus(2000).equals(raceStartTime))) {
-            raceStartTime = race.getStartOfRace().minus(2000);
-            for (Competitor com : allEdges.keySet()) {
-                removeCandidates(Arrays.asList(start), com);
-            }
-            start = new Candidate(0, raceStartTime, /*Probability*/1, /*Waypoint*/null, /*right Side*/true, /*right Direction*/true, "Proxy");
-            for (Competitor com : allEdges.keySet()) {
-                addCandidates(Arrays.asList(start), com);
-            }
-        }
-        removeCandidates(candidateDeltas.getB(), c);
-        addCandidates(candidateDeltas.getA(), c);
-        findShortestPath(c);
-    }
-
-    private void createNewEdges(Competitor co, Iterable<Candidate> newCandidates) {
-        for (Candidate newCan : newCandidates) {
-            for (Candidate oldCan : candidates.get(co)) {
-                Candidate early = newCan;
-                Candidate late = oldCan;
-                if (oldCan.getID() < newCan.getID()) {
-                    early = oldCan;
-                    late = newCan;
-                }
-                if (raceStartTime != null) {
-                    if (late == end && early != end) {
-                        allEdges.get(co).add(new Edge(early, late, 1));
-                    } else if (!(early.getID() == late.getID()) && !late.getTimePoint().before(early.getTimePoint()) && estimatedDistance(co, early, late) > penaltyForSkipping) {
-                        Edge e = new Edge(early, late, estimatedDistance(co, early, late));
-                        allEdges.get(co).add(e);
-                    }
-                } else {
-                    if ((late == end || early == start) && early != late) {
-                        allEdges.get(co).add(new Edge(early, late, 1));
-                    } else if (!(early.getID() == late.getID()) && late.getTimePoint().after(early.getTimePoint()) && estimatedDistance(co, early, late) > penaltyForSkipping) {
-                        allEdges.get(co).add(new Edge(early, late, estimatedDistance(co, early, late)));
-                    }
-                }
-            }
-        }
-    }
-
-    private void findShortestPath(Competitor co) {
-        boolean changed = false;
-        ArrayList<Edge> all = new ArrayList<>();
-        for (Edge e : allEdges.get(co)) {
-            all.add(e);
-        }
-        LinkedHashMap<Candidate, Util.Pair<Candidate, Double>> candidateWithParent = new LinkedHashMap<>();
-        candidateWithParent.put(start, new Util.Pair<Candidate, Double>(null, 0.0));
-        Util.Pair<Edge, Double> currentMostLikelyEdge = null;
-        while (!candidateWithParent.containsKey(end)) {
-            currentMostLikelyEdge = null;
-            for (Edge e : all) {
-                if (candidateWithParent.containsKey(e.getStart())) {
-                    Double cost = candidateWithParent.get(e.getStart()).getB() + e.getProbability();
-                    if (currentMostLikelyEdge == null) {
-                        currentMostLikelyEdge = new Util.Pair<Edge, Double>(e, cost);
-                    } else if (cost < currentMostLikelyEdge.getB()) {
-                        currentMostLikelyEdge = new Util.Pair<Edge, Double>(e, cost);
-                    }
-                }
-            }
-            if (!candidateWithParent.containsKey(currentMostLikelyEdge.getA().getEnd())) {
-                candidateWithParent.put(currentMostLikelyEdge.getA().getEnd(), new Util.Pair<Candidate, Double>(currentMostLikelyEdge.getA().getStart(), currentMostLikelyEdge.getB()));
-            }
-            all.remove(currentMostLikelyEdge.getA());
-        }
-        Candidate marker = candidateWithParent.get(end).getA();
-        while (!(marker == start)) {
-            if (currentMarkPasses.get(co).get(marker.getWaypoint()) == null || !currentMarkPasses.get(co).get(marker.getWaypoint()).getTimePoint().equals(marker.getTimePoint())) {
-                currentMarkPasses.get(co).put(marker.getWaypoint(), new MarkPassingImpl(marker.getTimePoint(), marker.getWaypoint(), co));
-                changed = true;
-            }
-            marker = candidateWithParent.get(marker).getA();
-        }
-        if (changed) {
-            logger.info("New MarkPasses for " + co);
-            List<MarkPassing> markPassDeltas = new ArrayList<>();
-            for (MarkPassing m : currentMarkPasses.get(co).values()) {
-                markPassDeltas.add(m);
-            }
-            race.updateMarkPassings(co, markPassDeltas);
-        }
-    }
->>>>>>> aa2ef192
-
-    /**
-     * Calculates any new {@link MarkPassing}s and notifies the {@link DynamicTrackedRace}.
-     * 
-     * @param candidateDeltas
-     *            new {@link CandidateImpl}s and those that should be removed.
-     */
-
-    public void calculateMarkPassDeltas(Competitor c, Iterable<Candidate> newCans, Iterable<Candidate> oldCans);
-
-    void removeWaypoints(Iterable<Waypoint> ways);
-
-    void setFixedPassing(Competitor c, Waypoint w, TimePoint t);
-
-    void removeFixedPassing(Competitor c, Waypoint w);
-    
-    void suppressMarkPassings(Competitor c, Waypoint firstSuppressedWaypoint);
-    
-    void stopSuppressingMarkPassings(Competitor c);
-    
-}
+package com.sap.sailing.domain.markpassingcalculation;
+
+import com.sap.sailing.domain.base.Competitor;
+import com.sap.sailing.domain.base.Waypoint;
+import com.sap.sailing.domain.common.TimePoint;
+import com.sap.sailing.domain.markpassingcalculation.impl.CandidateImpl;
+import com.sap.sailing.domain.tracking.DynamicTrackedRace;
+import com.sap.sailing.domain.tracking.MarkPassing;
+
+public interface CandidateChooser {
+import com.sap.sse.common.Util;
+
+    /**
+     * Calculates any new {@link MarkPassing}s and notifies the {@link DynamicTrackedRace}.
+     * 
+     * @param candidateDeltas
+     *            new {@link CandidateImpl}s and those that should be removed.
+     */
+
+    public void calculateMarkPassDeltas(Competitor c, Iterable<Candidate> newCans, Iterable<Candidate> oldCans);
+
+    void removeWaypoints(Iterable<Waypoint> ways);
+
+    void setFixedPassing(Competitor c, Waypoint w, TimePoint t);
+
+    void removeFixedPassing(Competitor c, Waypoint w);
+    
+    void suppressMarkPassings(Competitor c, Waypoint firstSuppressedWaypoint);
+    
+    void stopSuppressingMarkPassings(Competitor c);
+    
+}