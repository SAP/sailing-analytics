<<<<<<< HEAD
package com.sap.sailing.domain.tracking.impl;

import com.sap.sailing.domain.base.Regatta;
import com.sap.sailing.domain.base.RaceDefinition;
import com.sap.sailing.domain.racecommittee.RaceCommitteeStore;
import com.sap.sailing.domain.tracking.DynamicRaceDefinitionSet;
import com.sap.sailing.domain.tracking.DynamicTrackedRegatta;
import com.sap.sailing.domain.tracking.DynamicTrackedRace;
import com.sap.sailing.domain.tracking.WindStore;

public class DynamicTrackedRegattaImpl extends TrackedRegattaImpl implements DynamicTrackedRegatta {
    private static final long serialVersionUID = -90155868534737120L;

    public DynamicTrackedRegattaImpl(Regatta regatta) {
        super(regatta);
    }

    @Override
    public DynamicTrackedRace getTrackedRace(RaceDefinition race) {
        return (DynamicTrackedRace) super.getTrackedRace(race);
    }

    @Override
    public DynamicTrackedRace getExistingTrackedRace(RaceDefinition race) {
        return (DynamicTrackedRace) super.getExistingTrackedRace(race);
    }

    @Override
    public DynamicTrackedRace createTrackedRace(RaceDefinition raceDefinition, WindStore windStore,
            long delayToLiveInMillis, long millisecondsOverWhichToAverageWind, long millisecondsOverWhichToAverageSpeed,
            DynamicRaceDefinitionSet raceDefinitionSetToUpdate, RaceCommitteeStore raceCommitteeStore) {
        DynamicTrackedRace result = (DynamicTrackedRace) super.createTrackedRace(raceDefinition, windStore, delayToLiveInMillis, millisecondsOverWhichToAverageWind,
                millisecondsOverWhichToAverageSpeed, raceDefinitionSetToUpdate, raceCommitteeStore);
        addTrackedRace(result);
        return result;
    }
}
=======
package com.sap.sailing.domain.tracking.impl;

import com.sap.sailing.domain.base.Regatta;
import com.sap.sailing.domain.base.RaceDefinition;
import com.sap.sailing.domain.tracking.DynamicRaceDefinitionSet;
import com.sap.sailing.domain.tracking.DynamicTrackedRegatta;
import com.sap.sailing.domain.tracking.DynamicTrackedRace;
import com.sap.sailing.domain.tracking.WindStore;

public class DynamicTrackedRegattaImpl extends TrackedRegattaImpl implements DynamicTrackedRegatta {
    private static final long serialVersionUID = -90155868534737120L;

    public DynamicTrackedRegattaImpl(Regatta regatta) {
        super(regatta);
    }

    @Override
    public DynamicTrackedRace getTrackedRace(RaceDefinition race) {
        return (DynamicTrackedRace) super.getTrackedRace(race);
    }

    @Override
    public DynamicTrackedRace getExistingTrackedRace(RaceDefinition race) {
        return (DynamicTrackedRace) super.getExistingTrackedRace(race);
    }

    @Override
    public DynamicTrackedRace createTrackedRace(RaceDefinition raceDefinition, WindStore windStore,
            long delayToLiveInMillis, long millisecondsOverWhichToAverageWind, long millisecondsOverWhichToAverageSpeed,
            DynamicRaceDefinitionSet raceDefinitionSetToUpdate) {
        return (DynamicTrackedRace) super.createTrackedRace(raceDefinition, windStore, delayToLiveInMillis, millisecondsOverWhichToAverageWind,
                millisecondsOverWhichToAverageSpeed, raceDefinitionSetToUpdate);
    }
}
>>>>>>> 97b1ad82
<|MERGE_RESOLUTION|>--- conflicted
+++ resolved
@@ -1,74 +1,35 @@
-<<<<<<< HEAD
-package com.sap.sailing.domain.tracking.impl;
-
-import com.sap.sailing.domain.base.Regatta;
-import com.sap.sailing.domain.base.RaceDefinition;
-import com.sap.sailing.domain.racecommittee.RaceCommitteeStore;
-import com.sap.sailing.domain.tracking.DynamicRaceDefinitionSet;
-import com.sap.sailing.domain.tracking.DynamicTrackedRegatta;
-import com.sap.sailing.domain.tracking.DynamicTrackedRace;
-import com.sap.sailing.domain.tracking.WindStore;
-
-public class DynamicTrackedRegattaImpl extends TrackedRegattaImpl implements DynamicTrackedRegatta {
-    private static final long serialVersionUID = -90155868534737120L;
-
-    public DynamicTrackedRegattaImpl(Regatta regatta) {
-        super(regatta);
-    }
-
-    @Override
-    public DynamicTrackedRace getTrackedRace(RaceDefinition race) {
-        return (DynamicTrackedRace) super.getTrackedRace(race);
-    }
-
-    @Override
-    public DynamicTrackedRace getExistingTrackedRace(RaceDefinition race) {
-        return (DynamicTrackedRace) super.getExistingTrackedRace(race);
-    }
-
-    @Override
-    public DynamicTrackedRace createTrackedRace(RaceDefinition raceDefinition, WindStore windStore,
-            long delayToLiveInMillis, long millisecondsOverWhichToAverageWind, long millisecondsOverWhichToAverageSpeed,
-            DynamicRaceDefinitionSet raceDefinitionSetToUpdate, RaceCommitteeStore raceCommitteeStore) {
-        DynamicTrackedRace result = (DynamicTrackedRace) super.createTrackedRace(raceDefinition, windStore, delayToLiveInMillis, millisecondsOverWhichToAverageWind,
-                millisecondsOverWhichToAverageSpeed, raceDefinitionSetToUpdate, raceCommitteeStore);
-        addTrackedRace(result);
-        return result;
-    }
-}
-=======
-package com.sap.sailing.domain.tracking.impl;
-
-import com.sap.sailing.domain.base.Regatta;
-import com.sap.sailing.domain.base.RaceDefinition;
-import com.sap.sailing.domain.tracking.DynamicRaceDefinitionSet;
-import com.sap.sailing.domain.tracking.DynamicTrackedRegatta;
-import com.sap.sailing.domain.tracking.DynamicTrackedRace;
-import com.sap.sailing.domain.tracking.WindStore;
-
-public class DynamicTrackedRegattaImpl extends TrackedRegattaImpl implements DynamicTrackedRegatta {
-    private static final long serialVersionUID = -90155868534737120L;
-
-    public DynamicTrackedRegattaImpl(Regatta regatta) {
-        super(regatta);
-    }
-
-    @Override
-    public DynamicTrackedRace getTrackedRace(RaceDefinition race) {
-        return (DynamicTrackedRace) super.getTrackedRace(race);
-    }
-
-    @Override
-    public DynamicTrackedRace getExistingTrackedRace(RaceDefinition race) {
-        return (DynamicTrackedRace) super.getExistingTrackedRace(race);
-    }
-
-    @Override
-    public DynamicTrackedRace createTrackedRace(RaceDefinition raceDefinition, WindStore windStore,
-            long delayToLiveInMillis, long millisecondsOverWhichToAverageWind, long millisecondsOverWhichToAverageSpeed,
-            DynamicRaceDefinitionSet raceDefinitionSetToUpdate) {
-        return (DynamicTrackedRace) super.createTrackedRace(raceDefinition, windStore, delayToLiveInMillis, millisecondsOverWhichToAverageWind,
-                millisecondsOverWhichToAverageSpeed, raceDefinitionSetToUpdate);
-    }
-}
->>>>>>> 97b1ad82
+package com.sap.sailing.domain.tracking.impl;
+
+import com.sap.sailing.domain.base.Regatta;
+import com.sap.sailing.domain.base.RaceDefinition;
+import com.sap.sailing.domain.racecommittee.RaceCommitteeStore;
+import com.sap.sailing.domain.tracking.DynamicRaceDefinitionSet;
+import com.sap.sailing.domain.tracking.DynamicTrackedRegatta;
+import com.sap.sailing.domain.tracking.DynamicTrackedRace;
+import com.sap.sailing.domain.tracking.WindStore;
+
+public class DynamicTrackedRegattaImpl extends TrackedRegattaImpl implements DynamicTrackedRegatta {
+    private static final long serialVersionUID = -90155868534737120L;
+
+    public DynamicTrackedRegattaImpl(Regatta regatta) {
+        super(regatta);
+    }
+
+    @Override
+    public DynamicTrackedRace getTrackedRace(RaceDefinition race) {
+        return (DynamicTrackedRace) super.getTrackedRace(race);
+    }
+
+    @Override
+    public DynamicTrackedRace getExistingTrackedRace(RaceDefinition race) {
+        return (DynamicTrackedRace) super.getExistingTrackedRace(race);
+    }
+
+    @Override
+    public DynamicTrackedRace createTrackedRace(RaceDefinition raceDefinition, WindStore windStore,
+            long delayToLiveInMillis, long millisecondsOverWhichToAverageWind, long millisecondsOverWhichToAverageSpeed,
+            DynamicRaceDefinitionSet raceDefinitionSetToUpdate, RaceCommitteeStore raceCommitteeStore) {
+        return (DynamicTrackedRace) super.createTrackedRace(raceDefinition, windStore, delayToLiveInMillis, millisecondsOverWhichToAverageWind,
+                millisecondsOverWhichToAverageSpeed, raceDefinitionSetToUpdate, raceCommitteeStore);
+    }
+}