package com.sap.sailing.domain.tracking.impl;

import java.util.Collections;
import java.util.Iterator;
import java.util.List;
import java.util.Set;
import java.util.function.BiFunction;

import com.sap.sailing.domain.base.Boat;
import com.sap.sailing.domain.base.Competitor;
import com.sap.sailing.domain.base.Leg;
import com.sap.sailing.domain.base.Waypoint;
import com.sap.sailing.domain.common.LegType;
import com.sap.sailing.domain.common.ManeuverType;
import com.sap.sailing.domain.common.NoWindException;
import com.sap.sailing.domain.common.Position;
import com.sap.sailing.domain.common.SpeedWithBearing;
import com.sap.sailing.domain.common.Wind;
import com.sap.sailing.domain.common.TackType;
import com.sap.sailing.domain.common.impl.KnotSpeedWithBearingImpl;
import com.sap.sailing.domain.common.tracking.BravoFix;
import com.sap.sailing.domain.common.tracking.GPSFixMoving;
import com.sap.sailing.domain.leaderboard.caching.LeaderboardDTOCalculationReuseCache;
import com.sap.sailing.domain.ranking.RankingMetric.RankingInfo;
import com.sap.sailing.domain.tracking.BravoFixTrack;
import com.sap.sailing.domain.tracking.GPSFixTrack;
import com.sap.sailing.domain.tracking.Maneuver;
import com.sap.sailing.domain.tracking.MarkPassing;
import com.sap.sailing.domain.tracking.TrackedLegOfCompetitor;
import com.sap.sailing.domain.tracking.WindLegTypeAndLegBearingAndORCPerformanceCurveCache;
import com.sap.sailing.domain.tracking.WindPositionMode;
import com.sap.sse.common.Bearing;
import com.sap.sse.common.Distance;
import com.sap.sse.common.Duration;
import com.sap.sse.common.Speed;
import com.sap.sse.common.TimePoint;
import com.sap.sse.common.Util;

/**
 * Provides a convenient view on the tracked leg, projecting to a single competitor's performance.
 * 
 * @author Axel Uhl (d043530)
 *
 */
public class TrackedLegOfCompetitorImpl implements TrackedLegOfCompetitor {
    private static final long serialVersionUID = -7060076837717432808L;
    private final TrackedLegImpl trackedLeg;
    private final Competitor competitor;
    private final Boat boat;
    
    public TrackedLegOfCompetitorImpl(TrackedLegImpl trackedLeg, Competitor competitor, Boat boat) {
        this.trackedLeg = trackedLeg;
        this.competitor = competitor;
        this.boat = boat;
    }

    @Override
    public TrackedLegImpl getTrackedLeg() {
        return trackedLeg;
    }

    @Override
    public Competitor getCompetitor() {
        return competitor;
    }

    @Override
    public Boat getBoat() {
        return boat;
    }

    @Override
    public Leg getLeg() {
        return trackedLeg.getLeg();
    }
    
    private TrackedRaceImpl getTrackedRace() {
        return getTrackedLeg().getTrackedRace();
    }

    @Override
    public TimePoint getTimePointNotAfterFinishingOfLeg(TimePoint timePoint) {
        final TimePoint result;
        MarkPassing passedStartWaypoint = getTrackedRace().getMarkPassing(getCompetitor(),
                getTrackedLeg().getLeg().getFrom());
        if (passedStartWaypoint != null && !passedStartWaypoint.getTimePoint().after(timePoint)) {
            MarkPassing passedEndWaypoint = getMarkPassingForLegEnd();
            if (passedEndWaypoint != null && timePoint.after(passedEndWaypoint.getTimePoint())) {
                // the query asks for a time point after the competitor has finished the leg; return the total leg time
                result = passedEndWaypoint.getTimePoint();
            } else {
                if (getTrackedRace().getEndOfTracking() != null && timePoint.after(getTrackedRace().getEndOfTracking())) {
                    result = getTrackedRace().getEndOfTracking();
                } else {
                    result = timePoint;
                }
            }
        } else {
            result = null;
        }
        return result;
    }
    
    @Override
    public Duration getTime(TimePoint timePoint) {
        final Duration result;
        MarkPassing passedStartWaypoint = getMarkPassingForLegStart();
        if (passedStartWaypoint == null) {
            result = null;
        } else {
            final TimePoint timePointNotAfterFinishingOfLeg = getTimePointNotAfterFinishingOfLeg(timePoint);
            result = timePointNotAfterFinishingOfLeg == null ? null : passedStartWaypoint.getTimePoint().until(timePointNotAfterFinishingOfLeg);
        }
        return result;
    }

    @Override
    public Distance getDistanceTraveled(TimePoint timePoint) {
        MarkPassing legStart = getMarkPassingForLegStart();
        if (legStart == null) {
            return null;
        } else {
            MarkPassing legEnd = getMarkPassingForLegEnd();
            TimePoint end = timePoint;
            if (legEnd != null && timePoint.compareTo(legEnd.getTimePoint()) > 0) {
                // timePoint is after leg finish; take leg end and end time point
                end = legEnd.getTimePoint();
            }
            return getTrackedRace().getTrack(getCompetitor()).getDistanceTraveled(legStart.getTimePoint(), end);
        }
    }
    
    @Override
    public Distance getDistanceTraveledConsideringGateStart(TimePoint timePoint) {
        final Distance result;
        final Distance preResult = getDistanceTraveled(timePoint);
        final Waypoint from = getLeg().getFrom();
        if (preResult != null && from == getTrackedRace().getRace().getCourse().getFirstWaypoint()) {
            result = preResult.add(getTrackedRace().getAdditionalGateStartDistance(getCompetitor(), timePoint));
        } else {
            result = preResult;
        }
        return result;
    }

    private MarkPassing getMarkPassingForLegStart() {
        MarkPassing legStart = getTrackedRace().getMarkPassing(getCompetitor(), getLeg().getFrom());
        return legStart;
    }

    private MarkPassing getMarkPassingForLegEnd() {
        MarkPassing legEnd = getTrackedRace().getMarkPassing(getCompetitor(), getLeg().getTo());
        return legEnd;
    }

    @Override
    public Speed getAverageSpeedOverGround(TimePoint timePoint) {
        Speed result;
        MarkPassing legStart = getMarkPassingForLegStart();
        if (legStart == null) {
            result = null;
        } else {
            TimePoint timePointToUse;
            if (hasFinishedLeg(timePoint)) {
                timePointToUse = getMarkPassingForLegEnd().getTimePoint();
            } else {
                // use time point of latest fix if before timePoint, otherwise timePoint
                GPSFixMoving lastFix = getTrackedRace().getTrack(getCompetitor()).getLastRawFix();
                if (lastFix == null) {
                    // No fix at all? Then we can't determine any speed 
                    timePointToUse = null;
                } else if (lastFix.getTimePoint().compareTo(timePoint) < 0) {
                    timePointToUse = lastFix.getTimePoint();
                } else {
                    timePointToUse = timePoint;
                }
            }
            if (timePointToUse != null) {
                Distance d = getDistanceTraveled(timePointToUse);
                result = d.inTime(legStart.getTimePoint().until(timePointToUse));
            } else {
                result = null;
            }
        }
        return result;
    }

    @Override
    public Distance getAverageRideHeight(TimePoint timePoint) {
        MarkPassing legStart = getMarkPassingForLegStart();
        if (legStart != null) {
            BravoFixTrack<Competitor> track = getTrackedRace()
                    .<BravoFix, BravoFixTrack<Competitor>> getSensorTrack(getCompetitor(), BravoFixTrack.TRACK_NAME);
            if (track != null) {
                TimePoint endTimePoint = hasFinishedLeg(timePoint) ? getMarkPassingForLegEnd().getTimePoint() : timePoint;
                return track.getAverageRideHeight(legStart.getTimePoint(), endTimePoint);
            }
        }
        return null;
    }

    @Override
    public Util.Pair<GPSFixMoving, Speed> getMaximumSpeedOverGround(TimePoint timePoint) {
        // fetch all fixes on this leg so far and determine their maximum speed
        MarkPassing legStart = getMarkPassingForLegStart();
        if (legStart == null) {
            return null;
        }
        MarkPassing legEnd = getMarkPassingForLegEnd();
        TimePoint to;
        if (legEnd == null || legEnd.getTimePoint().compareTo(timePoint) >= 0) {
            to = timePoint;
        } else {
            to = legEnd.getTimePoint();
        }
        GPSFixTrack<Competitor, GPSFixMoving> track = getTrackedRace().getTrack(getCompetitor());
        return track.getMaximumSpeedOverGround(legStart.getTimePoint(), to);
    }

    @Override
    public Distance getWindwardDistanceToGo(LegType legTypeOrNull, TimePoint timePoint, WindPositionMode windPositionMode, WindLegTypeAndLegBearingAndORCPerformanceCurveCache cache) {
        final Distance result;
        if (hasFinishedLeg(timePoint)) {
            result = Distance.NULL;
        } else {
            result = getWindwardDistanceTo(legTypeOrNull, getLeg().getTo(), timePoint, windPositionMode, cache);
        }
        return result;
    }
    
    @Override
    public Distance getWindwardDistanceToGo(TimePoint timePoint, WindPositionMode windPositionMode, WindLegTypeAndLegBearingAndORCPerformanceCurveCache cache) {
        return getWindwardDistanceToGo(/* legTypeOrNull == null means infer leg type from wind and leg geometry */ null,
                timePoint, windPositionMode, cache);
    }

    @Override
    public Distance getWindwardDistanceToGo(TimePoint timePoint, WindPositionMode windPositionMode) {
        return getWindwardDistanceToGo(timePoint, windPositionMode, new LeaderboardDTOCalculationReuseCache(timePoint));
    }

    /**
     * If the current {@link #getLeg() leg} is +/- {@link LegType#UPWIND_DOWNWIND_TOLERANCE_IN_DEG} degrees collinear
     * with the wind's bearing, the competitor's position is projected onto the line crossing <code>waypoint</code> (its
     * approximate position) in the wind's bearing, and the distance from the projection to the <code>waypoint</code> is
     * returned. Otherwise, it is assumed that the leg is neither an upwind nor a downwind leg, and hence the
     * along-track distance to <code>waypoint</code> is returned. A cache for wind and leg type / bearing can be passed
     * to avoid their redundant calculation during a single round-trip.
     * <p>
     * 
     * If no wind information is available, again the along-track distance to <code>waypoint</code> is returned.
     * <p>
     * 
     * If the competitor's position or the waypoint's position cannot be determined, <code>null</code> is returned.
     * <code>null</code> is also returned if the leg's bearing cannot be determined because for at least one of its two
     * waypoints no mark has a known position.
     * <p>
     * 
     * The distance returned may turn negative if the competitor sailed past the approximate windward position of the
     * leg's {@link Leg#getTo() end waypoint} but hasn't finished the leg yet.
     * 
     * @param legTypeOrNull
     *            if {@code null}, the leg type will be determined for the {@code at} time point based on the wind at
     *            the middle of the leg and the leg's geometry at that time point. Otherwise, the leg type specified
     *            will be used; in particular, for {@link LegType#UPWIND} and {@link LegType#DOWNWIND}, projection to
     *            the wind direction at the leg middle will be used; for {@link LegType#REACHING}, projection to the
     *            rhumb line will be used.
     * 
     */
    private Distance getWindwardDistanceTo(LegType legTypeOrNull, Waypoint waypoint, TimePoint at,
            WindPositionMode windPositionMode, WindLegTypeAndLegBearingAndORCPerformanceCurveCache cache) {
        final Distance result;
        Position estimatedPosition = getTrackedRace().getTrack(getCompetitor()).getEstimatedPosition(at, false);
        if (!hasStartedLeg(at) || estimatedPosition == null) {
            // covers the case with no fixes for this leg yet, also if the mark passing has already been received
            estimatedPosition = getTrackedRace().getOrCreateTrack(getLeg().getFrom().getMarks().iterator().next())
                    .getEstimatedPosition(at, false);
        }
        if (estimatedPosition == null) { // may happen if mark positions haven't been received yet
            result = null;
        } else {
            final Position approximateWaypointPosition = getTrackedRace().getApproximatePosition(waypoint, at);
            if (approximateWaypointPosition == null) {
                result = null;
            } else {
                result = getTrackedLeg().getWindwardDistance(legTypeOrNull, estimatedPosition, approximateWaypointPosition, at, windPositionMode, cache);
            }
        }
        return result;
    }

    /**
     * Projects <code>speed</code> onto the wind direction for upwind/downwind legs to see how fast a boat travels
     * "along the wind's direction." For reaching legs (neither upwind nor downwind), the speed is projected onto the
     * leg's direction.
     * 
     * @param speed
     *            if {@code null} then {@code null} will be returned
     * @param windPositionMode
     *            see {@link #getWind(Position, TimePoint, Set)}
     * 
     * @throws NoWindException
     *             in case the wind direction is not known
     */
    private SpeedWithBearing getWindwardSpeed(SpeedWithBearing speed, final TimePoint at, WindPositionMode windPositionMode,
            WindLegTypeAndLegBearingAndORCPerformanceCurveCache cache) {
        final SpeedWithBearing result;
        if (speed != null) {
            Bearing projectToBearing;
            try {
                if (cache.getLegType(getTrackedLeg(), at) != LegType.REACHING) {
                    final Wind wind = getTrackedRace().getWind(windPositionMode, getTrackedLeg(), getCompetitor(), at, cache);
                    if (wind == null) {
                        // This is not really likely to happen because wind==null would have let the call
                        // to cache.getLegType(...) fail with a NoWindException
                        throw new NoWindException("Need at least wind direction to determine windward speed");
                    }
                    projectToBearing = wind.getBearing();
                } else {
                    projectToBearing = cache.getLegBearing(getTrackedLeg(), at);
                }
            } catch (NoWindException nwe) {
                // as fallback in the absence of wind information, project to leg bearing
                projectToBearing = cache.getLegBearing(getTrackedLeg(), at);
            }
            if (speed.getBearing() != null && projectToBearing != null) {
                double cos = Math.cos(speed.getBearing().getRadians() - projectToBearing.getRadians());
                if (cos < 0) {
                    projectToBearing = projectToBearing.reverse();
                }
                result = new KnotSpeedWithBearingImpl(Math.abs(speed.getKnots() * cos), projectToBearing);
            } else {
                result = null;
            }
        } else {
            result = null;
        }
        return result;
    }

    /**
     * Calculates the competitor's rank at {@code timePoint} based on the {@link WindPositionMode#LEG_MIDDLE} wind
     * direction for upwind and downwind legs, or based on the leg's rhumb line for reaching legs.
     */
    @Override
    public int getRank(TimePoint timePoint) {
        return getRank(timePoint, new LeaderboardDTOCalculationReuseCache(timePoint));
    }
    
    @Override
    public int getRank(TimePoint timePoint, WindLegTypeAndLegBearingAndORCPerformanceCurveCache cache) {
        int result = 0;
        if (hasStartedLeg(timePoint)) {
            List<TrackedLegOfCompetitor> competitorTracksByRank = getTrackedLeg().getCompetitorTracksOrderedByRank(timePoint, cache);
            result = competitorTracksByRank.indexOf(this)+1;
        }
        return result;
    }

    @Override
    public Speed getAverageVelocityMadeGood(TimePoint timePoint) {
        return getAverageVelocityMadeGood(timePoint, new LeaderboardDTOCalculationReuseCache(timePoint));
    }

    @Override
    public Speed getAverageVelocityMadeGood(TimePoint timePoint, WindLegTypeAndLegBearingAndORCPerformanceCurveCache cache) {
        Speed result = null;
        MarkPassing start = getMarkPassingForLegStart();
        if (start != null && start.getTimePoint().compareTo(timePoint) <= 0) {
            MarkPassing end = getMarkPassingForLegEnd();
            final TimePoint to;
            if (end != null && timePoint.compareTo(end.getTimePoint()) >= 0) {
                to = end.getTimePoint();
            } else {
                to = timePoint;
            }
            final Position endPos = getTrackedRace().getTrack(getCompetitor()).getEstimatedPosition(to, /* extrapolate */false);
            if (endPos != null) {
                final Position startPos = getTrackedRace().getTrack(getCompetitor()).getEstimatedPosition(start.getTimePoint(), false);
                if (startPos != null) {
                    Distance d = getTrackedLeg().getAbsoluteWindwardDistance(startPos, endPos, to,
                            WindPositionMode.EXACT, cache);
                    result = d == null ? null : d.inTime(to.asMillis() - start.getTimePoint().asMillis());
                }
            }
        }
        return result;
    }

    
    @Override
    public Integer getNumberOfTacks(TimePoint timePoint, boolean waitForLatest) throws NoWindException {
        Integer result = null;
        if (hasStartedLeg(timePoint)) {
            Iterable<Maneuver> maneuvers = getManeuvers(timePoint, waitForLatest);
            result = 0;
            for (Maneuver maneuver : maneuvers) {
                if (maneuver.getType() == ManeuverType.TACK) {
                    result++;
                }
            }
        }
        return result;
    }

    @Override
    public Iterable<Maneuver> getManeuvers(TimePoint timePoint, boolean waitForLatest) throws NoWindException {
        final Iterable<Maneuver> maneuvers;
        MarkPassing legStart = getMarkPassingForLegStart();
        if (legStart == null) {
            maneuvers = Collections.emptyList();
        } else {
            TimePoint start = legStart.getTimePoint();
            MarkPassing legEnd = getMarkPassingForLegEnd();
            TimePoint end = timePoint;
            if (legEnd != null && timePoint.compareTo(legEnd.getTimePoint()) > 0) {
                // timePoint is after leg finish; take leg end and end time point
                end = legEnd.getTimePoint();
            }
            maneuvers = getTrackedRace().getManeuvers(getCompetitor(),
                    start, end, waitForLatest);
        }
        return maneuvers;
    }

    @Override
    public Integer getNumberOfJibes(TimePoint timePoint, boolean waitForLatest) throws NoWindException {
        Integer result = null;
        if (hasStartedLeg(timePoint)) {
            Iterable<Maneuver> maneuvers = getManeuvers(timePoint, waitForLatest);
            result = 0;
            for (Maneuver maneuver : maneuvers) {
                if (maneuver.getType() == ManeuverType.JIBE) {
                    result++;
                }
            }
        }
        return result;
    }

    @Override
    public Integer getNumberOfPenaltyCircles(TimePoint timePoint, boolean waitForLatest) throws NoWindException {
        Integer result = null;
        if (hasStartedLeg(timePoint)) {
            Iterable<Maneuver> maneuvers = getManeuvers(timePoint, waitForLatest);
            result = 0;
            for (Maneuver maneuver : maneuvers) {
                if (maneuver.getType() == ManeuverType.PENALTY_CIRCLE) {
                    result++;
                }
            }
        }
        return result;
    }

    @Override
    public Distance getWindwardDistanceToCompetitorFarthestAhead(TimePoint timePoint, WindPositionMode windPositionMode, final RankingInfo rankingInfo) {
        return getWindwardDistanceToCompetitorFarthestAhead(timePoint, windPositionMode, rankingInfo, new LeaderboardDTOCalculationReuseCache(timePoint));
    }
    
    @Override
    public Distance getWindwardDistanceToCompetitorFarthestAhead(TimePoint timePoint, WindPositionMode windPositionMode, final RankingInfo rankingInfo, WindLegTypeAndLegBearingAndORCPerformanceCurveCache cache) {
        assert rankingInfo.getTimePoint().equals(timePoint); // the ranking info must be for timePoint
        Distance result;
        final TimePoint competitorLegStartTime = getStartTime();
        if (competitorLegStartTime != null && !timePoint.before(competitorLegStartTime)) {
            // only deliver a result if the competitor has started the leg at or before timePoint
            final TimePoint competitorLegFinishTime = getFinishTime();
            final TimePoint effectiveTimePoint;
            final RankingInfo effectiveRankingInfo;
            if (competitorLegFinishTime != null && timePoint.after(competitorLegFinishTime)) {
                // the competitor finished the leg before timePoint; use the finishing time point for all calculations,
                // including determining who is farthest ahead at that point in time:
                effectiveTimePoint = competitorLegFinishTime;
                effectiveRankingInfo = getTrackedRace().getRankingMetric().getRankingInfo(effectiveTimePoint);
            } else {
                effectiveTimePoint = timePoint;
                effectiveRankingInfo = rankingInfo;
            }
            final Competitor competitorFarthestAhead = effectiveRankingInfo.getCompetitorFarthestAhead();
            if (competitorFarthestAhead == getCompetitor()) {
                result = Distance.NULL;
            } else {
                final TrackedLegOfCompetitor leaderLeg = getTrackedRace().getCurrentLeg(competitorFarthestAhead, effectiveTimePoint);
                Position leaderPosition = getTrackedRace().getTrack(competitorFarthestAhead).getEstimatedPosition(effectiveTimePoint, /* extrapolate */ false);
                Position currentPosition = getTrackedRace().getTrack(getCompetitor()).getEstimatedPosition(effectiveTimePoint, /* extrapolate */ false);
                if (leaderPosition != null && currentPosition != null) {
                    result = Distance.NULL;
                    boolean foundCompetitorsLeg = false;
                    getTrackedRace().getRace().getCourse().lockForRead();
                    try {
                        for (Leg leg : getTrackedRace().getRace().getCourse().getLegs()) {
                            if (leg == getLeg()) {
                                foundCompetitorsLeg = true;
                            }
                            if (foundCompetitorsLeg) {
                                // if the leaderLeg is null, the leader has already finished the race
                                if (leaderLeg == null || leg != leaderLeg.getLeg()) {
                                    // add distance to next mark because the leader is not in the same leg (but ahead because it's the leader)
                                    Position nextMarkPosition = cache.getApproximatePosition(getTrackedRace(), leg.getTo(), effectiveTimePoint);
                                    if (nextMarkPosition == null) {
                                        result = null;
                                        break;
                                    } else {
                                        Distance distanceToNextMark = getTrackedRace().getTrackedLeg(leg)
                                                .getAbsoluteWindwardDistance(currentPosition, nextMarkPosition, effectiveTimePoint, windPositionMode, cache);
                                        if (distanceToNextMark != null) {
                                            result = result.add(distanceToNextMark);
                                        } else {
                                            result = null;
                                            break;
                                        }
                                    }
                                    currentPosition = nextMarkPosition;
                                } else {
                                    // we're now in the same leg with leader; compute windward distance to leader
                                    final Distance absoluteWindwardDistance = getTrackedRace().getTrackedLeg(leg)
                                            .getAbsoluteWindwardDistance(currentPosition, leaderPosition, effectiveTimePoint, windPositionMode, cache);
                                    if (absoluteWindwardDistance != null) {
                                        result = result.add(absoluteWindwardDistance);
                                    } else {
                                        result = null;
                                    }
                                    break;
                                }
                            }
                        }
                    } finally {
                        getTrackedRace().getRace().getCourse().unlockAfterRead();
                    }
                } else {
                    result = null;
                }
            }
        } else {
            result = null;
        }
        return result;
    }

    @Override
    public Distance getAverageAbsoluteCrossTrackError(TimePoint timePoint, boolean waitForLatestAnalysis) {
        final Distance result;
        MarkPassing legStart = getMarkPassingForLegStart();
        if (legStart != null) {
            final TimePoint to = getTimePointNotAfterFinishingOfLeg(timePoint);
            if (to != null) {
                result = getTrackedRace().getAverageAbsoluteCrossTrackError(competitor, legStart.getTimePoint(), to,
                        /* upwindOnly */ false, waitForLatestAnalysis);
            } else {
                result = null;
            }
        } else {
            result = null;
        }
        return result;
    }

    @Override
    public Distance getAverageSignedCrossTrackError(TimePoint timePoint, boolean waitForLatestAnalysis) {
        final Distance result;
        final MarkPassing legStartMarkPassing = getMarkPassingForLegStart();
        if (legStartMarkPassing != null) {
            TimePoint legStart = legStartMarkPassing.getTimePoint();
            final TimePoint to = getTimePointNotAfterFinishingOfLeg(timePoint);
            result = getTrackedRace().getAverageSignedCrossTrackError(competitor, legStart, to, /* upwindOnly */ false, waitForLatestAnalysis);
        } else {
            result = null;
        }
        return result;
    }

    @Override
    public Distance getAbsoluteCrossTrackError(TimePoint timePoint) {
        final Distance result;
        final GPSFixTrack<Competitor, GPSFixMoving> track = getTrackedRace().getTrack(getCompetitor());
        if (track != null) {
            final Position estimatedPosition = track.getEstimatedPosition(timePoint, /* extrapolate */ true);
            if (estimatedPosition != null) {
                result = getTrackedLeg().getAbsoluteCrossTrackError(estimatedPosition, timePoint);
            } else {
                result = null;
            }
        } else {
            result = null;
        }
        return result;
    }

    @Override
    public Distance getSignedCrossTrackError(TimePoint timePoint) {
        final Distance result;
        final GPSFixTrack<Competitor, GPSFixMoving> track = getTrackedRace().getTrack(getCompetitor());
        if (track != null) {
            final Position estimatedPosition = track.getEstimatedPosition(timePoint, /* extrapolate */ true);
            if (estimatedPosition != null) {
                result = getTrackedLeg().getSignedCrossTrackError(estimatedPosition, timePoint);
            } else {
                result = null;
            }
        } else {
            result = null;
        }
        return result;
    }

    @Override
    public Duration getGapToLeader(TimePoint timePoint, final Competitor leaderInLegAtTimePoint,
            final RankingInfo rankingInfo, WindPositionMode windPositionMode) throws NoWindException {
        return getGapToLeader(timePoint, leaderInLegAtTimePoint, windPositionMode, rankingInfo, new LeaderboardDTOCalculationReuseCache(timePoint));
    }
    
    @Override
    public Duration getGapToLeader(TimePoint timePoint, final Competitor leaderInLegAtTimePoint,
            WindPositionMode windPositionMode, final RankingInfo rankingInfo, WindLegTypeAndLegBearingAndORCPerformanceCurveCache cache) {
        return getGapToLeader(timePoint, ()->leaderInLegAtTimePoint, windPositionMode, rankingInfo, cache);
    }

    @FunctionalInterface
    private static interface LeaderGetter {
        Competitor getLeader();
    }

    @Override
    public Duration getGapToLeader(final TimePoint timePoint, final RankingInfo rankingInfo, WindPositionMode windPositionMode) {
        return getGapToLeader(timePoint, windPositionMode, rankingInfo, new LeaderboardDTOCalculationReuseCache(timePoint));
    }

    @Override
    public Duration getGapToLeader(final TimePoint timePoint, WindPositionMode windPositionMode, final RankingInfo rankingInfo, WindLegTypeAndLegBearingAndORCPerformanceCurveCache cache) {
        return getGapToLeader(timePoint, ()->getTrackedLeg().getLeader(hasFinishedLeg(timePoint) ? getFinishTime() : timePoint),
                windPositionMode, rankingInfo, new LeaderboardDTOCalculationReuseCache(timePoint));
    }
    
    private Duration getGapToLeader(TimePoint timePoint, LeaderGetter leaderGetter, WindPositionMode windPositionMode, RankingInfo rankingInfo, WindLegTypeAndLegBearingAndORCPerformanceCurveCache cache) {
        // If a competitor already completed this leg, compute the estimated arrival time at the
        // end of this leg and compare to the first mark passing for the end of this leg; if this leg's competitor also already
        // finished the leg, return the difference between this competitor's leg completion time point and the leader's completion
        // time point; else, calculate the windward distance to the leader and divide by
        // the windward speed
        // See also bug1080: using the average VMG instead of the current VMG may produce better results
        Speed windwardSpeed = getAverageVelocityMadeGood(timePoint, cache);
        // Has our competitor started the leg already? If not, we won't be able to compute a gap
        if (hasStartedLeg(timePoint)) {
            Iterable<MarkPassing> markPassingsInOrder = getTrackedRace().getMarkPassingsInOrder(getLeg().getTo());
            if (markPassingsInOrder != null) {
                MarkPassing firstMarkPassing = null;
                getTrackedRace().lockForRead(markPassingsInOrder);
                try {
                    Iterator<MarkPassing> markPassingsForLegEnd = markPassingsInOrder.iterator();
                    if (markPassingsForLegEnd.hasNext()) {
                        firstMarkPassing = markPassingsForLegEnd.next();
                    }
                } finally {
                    getTrackedRace().unlockAfterRead(markPassingsInOrder);
                }
                if (firstMarkPassing != null) {
                    // someone has already finished the leg
                    TimePoint whenLeaderFinishedLeg = firstMarkPassing.getTimePoint();
                    // Was it before the requested timePoint?
                    if (whenLeaderFinishedLeg.compareTo(timePoint) <= 0) {
                        // Has our competitor also already finished this leg?
                        if (hasFinishedLeg(timePoint)) {
                            // Yes, so the gap is the time period between the time points at which the leader and
                            // our competitor finished this leg.
                            return whenLeaderFinishedLeg.until(getMarkPassingForLegEnd().getTimePoint());
                        } else {
                            if (windwardSpeed == null) {
                                return null;
                            } else {
                                // leader has finished already; our competitor hasn't
                                Distance windwardDistanceToGo = getWindwardDistanceToGo(timePoint, windPositionMode);
                                Duration durationSinceLeaderPassedMarkToTimePoint = whenLeaderFinishedLeg.until(timePoint);
                                return windwardSpeed.getDuration(windwardDistanceToGo).plus(durationSinceLeaderPassedMarkToTimePoint);
                            }
                        }
                    }
                }
                // no-one has finished this leg yet at timePoint
                Competitor leader = leaderGetter.getLeader();
                // Maybe our competitor is the leader. Check:
                if (leader == getCompetitor()) {
                    return Duration.NULL; // the leader's gap to the leader
                } else {
                    if (windwardSpeed == null) {
                        return null;
                    } else {
                        // no, we're not the leader, so compute our windward distance and divide by our current VMG
                        Position ourEstimatedPosition = getTrackedRace().getTrack(getCompetitor())
                                .getEstimatedPosition(timePoint, false);
                        Position leaderEstimatedPosition = getTrackedRace().getTrack(leader).getEstimatedPosition(
                                timePoint, false);
                        if (ourEstimatedPosition == null || leaderEstimatedPosition == null) {
                            return null;
                        } else {
                            Distance windwardDistanceToGo = getTrackedLeg().getAbsoluteWindwardDistance(ourEstimatedPosition,
                                    leaderEstimatedPosition, timePoint, windPositionMode);
                            return windwardSpeed.getDuration(windwardDistanceToGo);
                        }
                    }
                }
            }
        }
        // else our competitor hasn't started the leg yet, so we can't compute a gap since we don't
        // have a speed estimate; leave result == null
        return null;
    }

    @Override
    public boolean hasStartedLeg(TimePoint timePoint) {
        MarkPassing markPassingForLegStart = getMarkPassingForLegStart();
        return markPassingForLegStart != null && markPassingForLegStart.getTimePoint().compareTo(timePoint) <= 0;
    }

    @Override
    public boolean hasFinishedLeg(TimePoint timePoint) {
        MarkPassing markPassingForLegEnd = getMarkPassingForLegEnd();
        return markPassingForLegEnd != null && markPassingForLegEnd.getTimePoint().compareTo(timePoint) <= 0;
    }
    
    @Override
    public TimePoint getStartTime() {
        MarkPassing markPassingForLegStart = getMarkPassingForLegStart();
        return markPassingForLegStart == null ? null : markPassingForLegStart.getTimePoint();
    }

    @Override
    public TimePoint getFinishTime() {
        MarkPassing markPassingForLegEnd = getMarkPassingForLegEnd();
        return markPassingForLegEnd == null ? null : markPassingForLegEnd.getTimePoint();
    }

    @Override
    public Speed getVelocityMadeGood(TimePoint at, WindPositionMode windPositionMode) {
        return getVelocityMadeGood(at, windPositionMode, new LeaderboardDTOCalculationReuseCache(at));
    }
    
    @Override
    public SpeedWithBearing getVelocityMadeGood(TimePoint at, WindPositionMode windPositionMode, WindLegTypeAndLegBearingAndORCPerformanceCurveCache cache) {
        if (hasStartedLeg(at)) {
            TimePoint timePoint;
            if (hasFinishedLeg(at)) {
                // use the leg finishing time point
                timePoint = getMarkPassingForLegEnd().getTimePoint();
            } else {
                timePoint = at;
            }
            SpeedWithBearing speedOverGround = getSpeedOverGround(timePoint);
            return speedOverGround == null ? null : getWindwardSpeed(speedOverGround, timePoint, windPositionMode, cache);
        } else {
            return null;
        }
    }

    @Override
    public SpeedWithBearing getSpeedOverGround(TimePoint at) {
        if (hasStartedLeg(at)) {
            TimePoint timePoint;
            if (hasFinishedLeg(at)) {
                // use the leg finishing time point
                timePoint = getMarkPassingForLegEnd().getTimePoint();
            } else {
                timePoint = at;
            }
            return getTrackedRace().getTrack(getCompetitor()).getEstimatedSpeed(timePoint);
        } else {
            return null;
        }
    }
    
    @Override
    public Bearing getHeel(TimePoint at) {
        return getExpeditionValueFromBravoFixTrackIfLegIsStarted(at, BravoFixTrack::getHeel);
    }

    @Override
    public Bearing getPitch(TimePoint at) {
        return getExpeditionValueFromBravoFixTrackIfLegIsStarted(at, BravoFixTrack::getPitch);
    }

    @Override
    public Distance getRideHeight(TimePoint at) {
        return getExpeditionValueFromBravoFixTrackIfLegIsStarted(at, BravoFixTrack::getRideHeight);
    }
    
    @Override
    public Distance getDistanceFoiled(TimePoint at) {
        return getAverageExpeditionValueWithTimeRangeFromBravoFixTrackIfLegIsStarted(at, BravoFixTrack::getDistanceSpentFoiling);
    }

    @Override
    public Duration getDurationFoiled(TimePoint at) {
        return getAverageExpeditionValueWithTimeRangeFromBravoFixTrackIfLegIsStarted(at, BravoFixTrack::getTimeSpentFoiling);
    }

    @Override
    public Duration getEstimatedTimeToNextMark(TimePoint timePoint, WindPositionMode windPositionMode) {
        return getEstimatedTimeToNextMark(timePoint, windPositionMode, new LeaderboardDTOCalculationReuseCache(timePoint));
    }

    @Override
    public Duration getEstimatedTimeToNextMark(TimePoint timePoint, WindPositionMode windPositionMode, WindLegTypeAndLegBearingAndORCPerformanceCurveCache cache) {
        final Duration result;
        if (hasFinishedLeg(timePoint)) {
            result = Duration.NULL;
        } else {
            if (hasStartedLeg(timePoint)) {
                Distance windwardDistanceToGo = getWindwardDistanceToGo(timePoint, windPositionMode);
                Speed vmg = getVelocityMadeGood(timePoint, windPositionMode, cache);
                result = vmg == null ? null : vmg.getDuration(windwardDistanceToGo);
            } else {
                result = null;
            }
        }
        return result;
    }

    @Override
    public String toString() {
        return "TrackedLegOfCompetitor for "+getCompetitor()+" in leg "+getLeg();
    }

    @Override
    public Double getExpeditionAWA(TimePoint at) {
        return getExpeditionValueFromBravoFixTrackIfLegIsStarted(at, BravoFixTrack::getExpeditionAWAIfAvailable);
    }

    @Override
    public Double getExpeditionAWS(TimePoint at) {
        return getExpeditionValueFromBravoFixTrackIfLegIsStarted(at, BravoFixTrack::getExpeditionAWSIfAvailable);
    }

    @Override
    public Double getExpeditionTWA(TimePoint at) {
        return getExpeditionValueFromBravoFixTrackIfLegIsStarted(at, BravoFixTrack::getExpeditionTWAIfAvailable);
    }

    @Override
    public Double getExpeditionTWS(TimePoint at) {
        return getExpeditionValueFromBravoFixTrackIfLegIsStarted(at, BravoFixTrack::getExpeditionTWSIfAvailable);
    }

    @Override
    public Double getExpeditionTWD(TimePoint at) {
        return getExpeditionValueFromBravoFixTrackIfLegIsStarted(at, BravoFixTrack::getExpeditionTWDIfAvailable);
    }

    @Override
    public Double getExpeditionTargTWA(TimePoint at) {
        return getExpeditionValueFromBravoFixTrackIfLegIsStarted(at, BravoFixTrack::getExpeditionTargTWAIfAvailable);
    }

    @Override
    public Double getExpeditionBoatSpeed(TimePoint at) {
        return getExpeditionValueFromBravoFixTrackIfLegIsStarted(at, BravoFixTrack::getExpeditionBoatSpeedIfAvailable);
    }

    @Override
    public Double getExpeditionTargBoatSpeed(TimePoint at) {
        return getExpeditionValueFromBravoFixTrackIfLegIsStarted(at, BravoFixTrack::getExpeditionTargBoatSpeedIfAvailable);
    }

    @Override
    public Double getExpeditionSOG(TimePoint at) {
        return getExpeditionValueFromBravoFixTrackIfLegIsStarted(at, BravoFixTrack::getExpeditionSOGIfAvailable);
    }

    @Override
    public Double getExpeditionCOG(TimePoint at) {
        return getExpeditionValueFromBravoFixTrackIfLegIsStarted(at, BravoFixTrack::getExpeditionCOGIfAvailable);
    }

    @Override
    public Double getExpeditionForestayLoad(TimePoint at) {
        return getExpeditionValueFromBravoFixTrackIfLegIsStarted(at, BravoFixTrack::getExpeditionForestayLoadIfAvailable);
    }

    @Override
    public Double getExpeditionRake(TimePoint at) {
        return getExpeditionValueFromBravoFixTrackIfLegIsStarted(at, BravoFixTrack::getExpeditionRakeIfAvailable);
    }

    @Override
    public Double getExpeditionCourseDetail(TimePoint at) {
        return getExpeditionValueFromBravoFixTrackIfLegIsStarted(at, BravoFixTrack::getExpeditionCourseDetailIfAvailable);
    }

    @Override
    public Double getExpeditionHeading(TimePoint at) {
        return getExpeditionValueFromBravoFixTrackIfLegIsStarted(at, BravoFixTrack::getExpeditionHeadingIfAvailable);
    }

    @Override
    public Double getExpeditionVMG(TimePoint at) {
        return getExpeditionValueFromBravoFixTrackIfLegIsStarted(at, BravoFixTrack::getExpeditionVMGIfAvailable);
    }

    @Override
    public Double getExpeditionVMGTargVMGDelta(TimePoint at) {
        return getExpeditionValueFromBravoFixTrackIfLegIsStarted(at, BravoFixTrack::getExpeditionVMGTargVMGDeltaIfAvailable);
    }

    @Override
    public Double getExpeditionRateOfTurn(TimePoint at) {
        return getExpeditionValueFromBravoFixTrackIfLegIsStarted(at, BravoFixTrack::getExpeditionRateOfTurnIfAvailable);
    }

    @Override
    public Double getExpeditionRudderAngle(TimePoint at) {
        Double result = null;
        final Bearing valueOrNull = getExpeditionValueFromBravoFixTrackIfLegIsStarted(at, BravoFixTrack::getRudderIfAvailable);
        if(valueOrNull != null) {
            result = valueOrNull.getDegrees();
        }
        return result;
    }

    @Override
    public Double getExpeditionTargetHeel(TimePoint at) {
        return getExpeditionValueFromBravoFixTrackIfLegIsStarted(at, BravoFixTrack::getExpeditionTargetHeelIfAvailable);
    }

    @Override
    public Double getExpeditionTimeToPortLayline(TimePoint at) {
        return getExpeditionValueFromBravoFixTrackIfLegIsStarted(at, BravoFixTrack::getExpeditionTimeToPortLaylineIfAvailable);
    }

    @Override
    public Double getExpeditionTimeToStbLayline(TimePoint at) {
        return getExpeditionValueFromBravoFixTrackIfLegIsStarted(at, BravoFixTrack::getExpeditionTimeToStbLaylineIfAvailable);
    }

    @Override
    public Double getExpeditionDistToPortLayline(TimePoint at) {
        return getExpeditionValueFromBravoFixTrackIfLegIsStarted(at, BravoFixTrack::getExpeditionDistToPortLaylineIfAvailable);
    }

    @Override
    public Double getExpeditionDistToStbLayline(TimePoint at) {
        return getExpeditionValueFromBravoFixTrackIfLegIsStarted(at, BravoFixTrack::getExpeditionDistToStbLaylineIfAvailable);
    }

    @Override
    public Double getExpeditionTimeToGunInSeconds(TimePoint at) {
        return getExpeditionValueFromBravoFixTrackIfLegIsStarted(at, BravoFixTrack::getExpeditionTimeToGunInSecondsIfAvailable);
    }

    @Override
    public Double getExpeditionTimeToCommitteeBoat(TimePoint at) {
        return getExpeditionValueFromBravoFixTrackIfLegIsStarted(at, BravoFixTrack::getExpeditionTimeToCommitteeBoatIfAvailable);
    }

    @Override
    public Double getExpeditionTimeToPin(TimePoint at) {
        return getExpeditionValueFromBravoFixTrackIfLegIsStarted(at, BravoFixTrack::getExpeditionTimeToPinIfAvailable);
    }

    @Override
    public Double getExpeditionTimeToBurnToLineInSeconds(TimePoint at) {
        return getExpeditionValueFromBravoFixTrackIfLegIsStarted(at, BravoFixTrack::getExpeditionTimeToBurnToLineInSecondsIfAvailable);
    }

    @Override
    public Double getExpeditionTimeToBurnToCommitteeBoat(TimePoint at) {
        return getExpeditionValueFromBravoFixTrackIfLegIsStarted(at, BravoFixTrack::getExpeditionTimeToBurnToCommitteeBoatIfAvailable);
    }

    @Override
    public Double getExpeditionTimeToBurnToPin(TimePoint at) {
        return getExpeditionValueFromBravoFixTrackIfLegIsStarted(at, BravoFixTrack::getExpeditionTimeToBurnToPinIfAvailable);
    }

    @Override
    public Double getExpeditionDistanceToCommitteeBoat(TimePoint at) {
        return getExpeditionValueFromBravoFixTrackIfLegIsStarted(at, BravoFixTrack::getExpeditionDistanceToCommitteeBoatIfAvailable);
    }

    @Override
    public Double getExpeditionDistanceToPinDetail(TimePoint at) {
        return getExpeditionValueFromBravoFixTrackIfLegIsStarted(at, BravoFixTrack::getExpeditionDistanceToPinDetailIfAvailable);
    }

    @Override
    public Double getExpeditionDistanceBelowLineInMeters(TimePoint at) {
        return getExpeditionValueFromBravoFixTrackIfLegIsStarted(at, BravoFixTrack::getExpeditionDistanceBelowLineInMetersIfAvailable);
    }

    @Override
    public Double getExpeditionLineSquareForWindDirection(TimePoint at) {
        return getExpeditionValueFromBravoFixTrackIfLegIsStarted(at, BravoFixTrack::getExpeditionLineSquareForWindIfAvailable);
    }
    
    @Override
    public Double getExpeditionBaroIfAvailable(TimePoint at) {
        return getExpeditionValueFromBravoFixTrackIfLegIsStarted(at, BravoFixTrack::getExpeditionBaroIfAvailable);
    }

    @Override
    public Double getExpeditionLoadSIfAvailable(TimePoint at) {
        return getExpeditionValueFromBravoFixTrackIfLegIsStarted(at, BravoFixTrack::getExpeditionLoadSIfAvailable);
    }

    @Override
    public Double getExpeditionLoadPIfAvailable(TimePoint at) {
        return getExpeditionValueFromBravoFixTrackIfLegIsStarted(at, BravoFixTrack::getExpeditionLoadPIfAvailable);
    }

    @Override
    public Double getExpeditionJibCarPortIfAvailable(TimePoint at) {
        return getExpeditionValueFromBravoFixTrackIfLegIsStarted(at, BravoFixTrack::getExpeditionJibCarPortIfAvailable);
    }

    @Override
    public Double getExpeditionJibCarStbdIfAvailable(TimePoint at) {
        return getExpeditionValueFromBravoFixTrackIfLegIsStarted(at, BravoFixTrack::getExpeditionJibCarStbdIfAvailable);
    }

    @Override
    public Double getExpeditionMastButtIfAvailable(TimePoint at) {
        return getExpeditionValueFromBravoFixTrackIfLegIsStarted(at, BravoFixTrack::getExpeditionMastButtIfAvailable);
    }
    
    @Override
    public Double getAverageExpeditionAWA(TimePoint at) {
        return getAverageExpeditionValueWithTimeRangeFromBravoFixTrackIfLegIsStarted(at, BravoFixTrack::getAverageExpeditionAWAIfAvailable);
    }
    
    @Override
    public Double getAverageExpeditionAWS(TimePoint at) {
        return getAverageExpeditionValueWithTimeRangeFromBravoFixTrackIfLegIsStarted(at, BravoFixTrack::getAverageExpeditionAWSIfAvailable);
    }
    
    @Override
    public Double getAverageExpeditionTWA(TimePoint at) {
        return getAverageExpeditionValueWithTimeRangeFromBravoFixTrackIfLegIsStarted(at, BravoFixTrack::getAverageExpeditionTWAIfAvailable);
    }
    
    @Override
    public Double getAverageExpeditionTWS(TimePoint at) {
        return getAverageExpeditionValueWithTimeRangeFromBravoFixTrackIfLegIsStarted(at, BravoFixTrack::getAverageExpeditionTWSIfAvailable);
    }
    
    @Override
    public Double getAverageExpeditionTWD(TimePoint at) {
        return getAverageExpeditionValueWithTimeRangeFromBravoFixTrackIfLegIsStarted(at, BravoFixTrack::getAverageExpeditionTWDIfAvailable);
    }
    
    @Override
    public Double getAverageExpeditionTargTWA(TimePoint at) {
        return getAverageExpeditionValueWithTimeRangeFromBravoFixTrackIfLegIsStarted(at, BravoFixTrack::getAverageExpeditionTargTWAIfAvailable);
    }
    
    @Override
    public Double getAverageExpeditionBoatSpeed(TimePoint at) {
        return getAverageExpeditionValueWithTimeRangeFromBravoFixTrackIfLegIsStarted(at, BravoFixTrack::getAverageExpeditionBoatSpeedIfAvailable);
    }
    
    @Override
    public Double getAverageExpeditionTargBoatSpeed(TimePoint at) {
        return getAverageExpeditionValueWithTimeRangeFromBravoFixTrackIfLegIsStarted(at, BravoFixTrack::getAverageExpeditionTargBoatSpeedIfAvailable);
    }
    
    @Override
    public Double getAverageExpeditionSOG(TimePoint at) {
        return getAverageExpeditionValueWithTimeRangeFromBravoFixTrackIfLegIsStarted(at, BravoFixTrack::getAverageExpeditionSOGIfAvailable);
    }
    
    @Override
    public Double getAverageExpeditionCOG(TimePoint at) {
        return getAverageExpeditionValueWithTimeRangeFromBravoFixTrackIfLegIsStarted(at, BravoFixTrack::getAverageExpeditionCOGIfAvailable);
    }
    
    @Override
    public Double getAverageExpeditionForestayLoad(TimePoint at) {
        return getAverageExpeditionValueWithTimeRangeFromBravoFixTrackIfLegIsStarted(at, BravoFixTrack::getAverageExpeditionForestayLoadIfAvailable);
    }
    
    @Override
    public Double getAverageExpeditionRake(TimePoint at) {
        return getAverageExpeditionValueWithTimeRangeFromBravoFixTrackIfLegIsStarted(at, BravoFixTrack::getAverageExpeditionRakeIfAvailable);
    }
    
    @Override
    public Double getAverageExpeditionCourseDetail(TimePoint at) {
        return getAverageExpeditionValueWithTimeRangeFromBravoFixTrackIfLegIsStarted(at, BravoFixTrack::getAverageExpeditionCourseDetailIfAvailable);
    }
    
    @Override
    public Double getAverageExpeditionHeading(TimePoint at) {
        return getAverageExpeditionValueWithTimeRangeFromBravoFixTrackIfLegIsStarted(at, BravoFixTrack::getAverageExpeditionHeadingIfAvailable);
    }
    
    @Override
    public Double getAverageExpeditionVMG(TimePoint at) {
        return getAverageExpeditionValueWithTimeRangeFromBravoFixTrackIfLegIsStarted(at, BravoFixTrack::getAverageExpeditionVMGIfAvailable);
    }
    
    @Override
    public Double getAverageExpeditionVMGTargVMGDelta(TimePoint at) {
        return getAverageExpeditionValueWithTimeRangeFromBravoFixTrackIfLegIsStarted(at, BravoFixTrack::getAverageExpeditionVMGTargVMGDeltaIfAvailable);
    }
    
    @Override
    public Double getAverageExpeditionRateOfTurn(TimePoint at) {
        return getAverageExpeditionValueWithTimeRangeFromBravoFixTrackIfLegIsStarted(at, BravoFixTrack::getAverageExpeditionRateOfTurnIfAvailable);
    }
    
    @Override
    public Double getAverageExpeditionRudderAngle(TimePoint at) {
        return getAverageExpeditionValueWithTimeRangeFromBravoFixTrackIfLegIsStarted(at, BravoFixTrack::getAverageExpeditionRudderAngleIfAvailable);
    }
    
    @Override
    public Double getAverageExpeditionTargetHeel(TimePoint at) {
        return getAverageExpeditionValueWithTimeRangeFromBravoFixTrackIfLegIsStarted(at, BravoFixTrack::getAverageExpeditionTargetHeelIfAvailable);
    }
    
    @Override
    public Double getAverageExpeditionTimeToPortLayline(TimePoint at) {
        return getAverageExpeditionValueWithTimeRangeFromBravoFixTrackIfLegIsStarted(at, BravoFixTrack::getAverageExpeditionTimeToPortLaylineIfAvailable);
    }
    
    @Override
    public Double getAverageExpeditionTimeToStbLayline(TimePoint at) {
        return getAverageExpeditionValueWithTimeRangeFromBravoFixTrackIfLegIsStarted(at, BravoFixTrack::getAverageExpeditionTimeToStbLaylineIfAvailable);
    }
    
    @Override
    public Double getAverageExpeditionDistToPortLayline(TimePoint at) {
        return getAverageExpeditionValueWithTimeRangeFromBravoFixTrackIfLegIsStarted(at, BravoFixTrack::getAverageExpeditionDistToPortLaylineIfAvailable);
    }
    
    @Override
    public Double getAverageExpeditionDistToStbLayline(TimePoint at) {
        return getAverageExpeditionValueWithTimeRangeFromBravoFixTrackIfLegIsStarted(at, BravoFixTrack::getAverageExpeditionDistToStbLaylineIfAvailable);
    }
    
    @Override
    public Double getAverageExpeditionTimeToGunInSeconds(TimePoint at) {
        return getAverageExpeditionValueWithTimeRangeFromBravoFixTrackIfLegIsStarted(at, BravoFixTrack::getAverageExpeditionTimeToGunInSecondsIfAvailable);
    }
    
    @Override
    public Double getAverageExpeditionTimeToCommitteeBoat(TimePoint at) {
        return getAverageExpeditionValueWithTimeRangeFromBravoFixTrackIfLegIsStarted(at, BravoFixTrack::getAverageExpeditionTimeToCommitteeBoatIfAvailable);
    }
    
    @Override
    public Double getAverageExpeditionTimeToPin(TimePoint at) {
        return getAverageExpeditionValueWithTimeRangeFromBravoFixTrackIfLegIsStarted(at, BravoFixTrack::getAverageExpeditionTimeToPinIfAvailable);
    }
    
    @Override
    public Double getAverageExpeditionTimeToBurnToLineInSeconds(TimePoint at) {
        return getAverageExpeditionValueWithTimeRangeFromBravoFixTrackIfLegIsStarted(at, BravoFixTrack::getAverageExpeditionTimeToBurnToLineInSecondsIfAvailable);
    }
    
    @Override
    public Double getAverageExpeditionTimeToBurnToCommitteeBoat(TimePoint at) {
        return getAverageExpeditionValueWithTimeRangeFromBravoFixTrackIfLegIsStarted(at, BravoFixTrack::getAverageExpeditionTimeToBurnToCommitteeBoatIfAvailable);
    }
    
    @Override
    public Double getAverageExpeditionTimeToBurnToPin(TimePoint at) {
        return getAverageExpeditionValueWithTimeRangeFromBravoFixTrackIfLegIsStarted(at, BravoFixTrack::getAverageExpeditionTimeToBurnToPinIfAvailable);
    }
    
    @Override
    public Double getAverageExpeditionDistanceToCommitteeBoat(TimePoint at) {
        return getAverageExpeditionValueWithTimeRangeFromBravoFixTrackIfLegIsStarted(at, BravoFixTrack::getAverageExpeditionDistanceToCommitteeBoatIfAvailable);
    }
    
    @Override
    public Double getAverageExpeditionDistanceToPinDetail(TimePoint at) {
        return getAverageExpeditionValueWithTimeRangeFromBravoFixTrackIfLegIsStarted(at, BravoFixTrack::getAverageExpeditionDistanceToPinDetailIfAvailable);
    }
    
    @Override
    public Double getAverageExpeditionDistanceBelowLineInMeters(TimePoint at) {
        return getAverageExpeditionValueWithTimeRangeFromBravoFixTrackIfLegIsStarted(at, BravoFixTrack::getAverageExpeditionDistanceBelowLineInMetersIfAvailable);
    }
    
    @Override
    public Double getAverageExpeditionLineSquareForWindDirection(TimePoint at) {
        return getAverageExpeditionValueWithTimeRangeFromBravoFixTrackIfLegIsStarted(at, BravoFixTrack::getAverageExpeditionLineSquareForWindIfAvailable);
    }
    
    @Override
    public Double getAverageExpeditionBaroIfAvailable(TimePoint at) {
        return getAverageExpeditionValueWithTimeRangeFromBravoFixTrackIfLegIsStarted(at, BravoFixTrack::getAverageExpeditionBaroIfAvailable);
    }
    
    @Override
    public Double getAverageExpeditionLoadSIfAvailable(TimePoint at) {
        return getAverageExpeditionValueWithTimeRangeFromBravoFixTrackIfLegIsStarted(at, BravoFixTrack::getAverageExpeditionLoadSIfAvailable);
    }
    
    @Override
    public Double getAverageExpeditionLoadPIfAvailable(TimePoint at) {
        return getAverageExpeditionValueWithTimeRangeFromBravoFixTrackIfLegIsStarted(at, BravoFixTrack::getAverageExpeditionLoadPIfAvailable);
    }
    
    @Override
    public Double getAverageExpeditionJibCarPortIfAvailable(TimePoint at) {
        return getAverageExpeditionValueWithTimeRangeFromBravoFixTrackIfLegIsStarted(at, BravoFixTrack::getAverageExpeditionJibCarPortIfAvailable);
    }
    
    @Override
    public Double getAverageExpeditionJibCarStbdIfAvailable(TimePoint at) {
        return getAverageExpeditionValueWithTimeRangeFromBravoFixTrackIfLegIsStarted(at, BravoFixTrack::getAverageExpeditionJibCarStbdIfAvailable);
    }
    
    @Override
    public Double getAverageExpeditionMastButtIfAvailable(TimePoint at) {
        return getAverageExpeditionValueWithTimeRangeFromBravoFixTrackIfLegIsStarted(at, BravoFixTrack::getAverageExpeditionMastButtIfAvailable);
    }
    
    private <R> R getExpeditionValueFromBravoFixTrackIfLegIsStarted(TimePoint at, BiFunction<BravoFixTrack<Competitor>, TimePoint, R> valueExtractor) {
        final R result;
        if (hasStartedLeg(at)) {
            TimePoint timePoint = hasFinishedLeg(at) ? getMarkPassingForLegEnd().getTimePoint() : at;
            BravoFixTrack<Competitor> track = getTrackedRace()
                    .<BravoFix, BravoFixTrack<Competitor>> getSensorTrack(competitor, BravoFixTrack.TRACK_NAME);
            result = track == null ? null : valueExtractor.apply(track, timePoint);
        } else {
            result = null;
        }
        return result;
    }
    
    private <R> R getAverageExpeditionValueWithTimeRangeFromBravoFixTrackIfLegIsStarted(TimePoint at, BravoTrackValueExtractor<R> valueExtractor) {
        if (hasStartedLeg(at)) {
            BravoFixTrack<Competitor> track = getTrackedRace()
                    .<BravoFix, BravoFixTrack<Competitor>> getSensorTrack(getCompetitor(), BravoFixTrack.TRACK_NAME);
            if (track != null) {
                TimePoint endTimePoint = hasFinishedLeg(at) ? getMarkPassingForLegEnd().getTimePoint() : at;
                return valueExtractor.getValue(track, getMarkPassingForLegStart().getTimePoint(), endTimePoint);
            }
        }
        return null;
    }
    
    private interface BravoTrackValueExtractor<R> {
        R getValue(BravoFixTrack<Competitor> track, TimePoint from, TimePoint to);
    }
    
    @Override
<<<<<<< HEAD
    public TackType getTackType(TimePoint timePoint){
        return getTackType(timePoint, new LeaderboardDTOCalculationReuseCache(timePoint));
    }
    
    @Override
    public TackType getTackType(TimePoint timePoint, WindLegTypeAndLegBearingAndORCPerformanceCurveCache cache) {
=======
    public TackType getTackType(TimePoint timePoint, WindLegTypeAndLegBearingAndORCPerformanceCurveCache cache) throws NoWindException {
>>>>>>> 4b424e2c
        final TackType result;
        final MarkPassing start = getMarkPassingForLegStart();
        final MarkPassing end = getMarkPassingForLegEnd();
        if (start != null && timePoint.after(start.getTimePoint()) && end != null
                && timePoint.before(end.getTimePoint())) {
            // TODO: missing solution for cases with PassingInstruction Offset and FixedBearing
            final Position waypointPosition = cache.getApproximatePosition(getTrackedRace(), getLeg().getTo(),
                    timePoint);
            final Wind wind = cache.getWind(getTrackedRace(), competitor, timePoint);
            final Position competitorPosition = getTrackedRace().getTrack(competitor).getEstimatedPosition(timePoint,
                    /* extrapolate */ true);
            if (waypointPosition != null && wind != null && competitorPosition != null) {
                final Bearing windBearing = wind.getFrom();
                final Bearing cog = getSpeedOverGround(timePoint).getBearing();
                final Bearing bearingToWaypoint = competitorPosition.getBearingGreatCircle(waypointPosition);
                final Bearing diffWindToBoat = windBearing.getDifferenceTo(cog).abs();
                final Bearing diffMarkToBoat = bearingToWaypoint.getDifferenceTo(cog).abs();
                if (diffMarkToBoat.compareTo(diffWindToBoat) < 0) {
                    result = TackType.LONGTACK;
                } else {
                    result = TackType.SHORTTACK;
                }
            } else {
                result = null;
            }
        } else {
            result = null;
        }
        return result;
    }
}<|MERGE_RESOLUTION|>--- conflicted
+++ resolved
@@ -1245,16 +1245,7 @@
     }
     
     @Override
-<<<<<<< HEAD
-    public TackType getTackType(TimePoint timePoint){
-        return getTackType(timePoint, new LeaderboardDTOCalculationReuseCache(timePoint));
-    }
-    
-    @Override
     public TackType getTackType(TimePoint timePoint, WindLegTypeAndLegBearingAndORCPerformanceCurveCache cache) {
-=======
-    public TackType getTackType(TimePoint timePoint, WindLegTypeAndLegBearingAndORCPerformanceCurveCache cache) throws NoWindException {
->>>>>>> 4b424e2c
         final TackType result;
         final MarkPassing start = getMarkPassingForLegStart();
         final MarkPassing end = getMarkPassingForLegEnd();
