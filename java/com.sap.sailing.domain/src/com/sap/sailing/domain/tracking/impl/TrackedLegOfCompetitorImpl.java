package com.sap.sailing.domain.tracking.impl;

import java.util.ArrayList;
import java.util.Iterator;
import java.util.List;
import java.util.ListIterator;
import java.util.NavigableSet;
import java.util.Set;

import com.sap.sailing.domain.base.Competitor;
import com.sap.sailing.domain.base.Leg;
import com.sap.sailing.domain.base.Mark;
import com.sap.sailing.domain.base.Waypoint;
import com.sap.sailing.domain.common.Bearing;
import com.sap.sailing.domain.common.Distance;
import com.sap.sailing.domain.common.LegType;
import com.sap.sailing.domain.common.ManeuverType;
import com.sap.sailing.domain.common.NoWindException;
import com.sap.sailing.domain.common.Position;
import com.sap.sailing.domain.common.Speed;
import com.sap.sailing.domain.common.SpeedWithBearing;
import com.sap.sailing.domain.common.Wind;
import com.sap.sailing.domain.common.impl.KnotSpeedImpl;
import com.sap.sailing.domain.common.impl.KnotSpeedWithBearingImpl;
import com.sap.sailing.domain.common.impl.MeterDistance;
import com.sap.sailing.domain.common.tracking.GPSFixMoving;
import com.sap.sailing.domain.leaderboard.caching.LeaderboardDTOCalculationReuseCache;
<<<<<<< HEAD
=======
import com.sap.sailing.domain.ranking.RankingMetric.RankingInfo;
>>>>>>> 41e44b42
import com.sap.sailing.domain.tracking.GPSFixTrack;
import com.sap.sailing.domain.tracking.Maneuver;
import com.sap.sailing.domain.tracking.MarkPassing;
import com.sap.sailing.domain.tracking.TrackedLeg;
import com.sap.sailing.domain.tracking.TrackedLegOfCompetitor;
import com.sap.sailing.domain.tracking.TrackedRace;
import com.sap.sailing.domain.tracking.WindLegTypeAndLegBearingCache;
import com.sap.sailing.domain.tracking.WindPositionMode;
import com.sap.sse.common.Duration;
import com.sap.sse.common.TimePoint;
import com.sap.sse.common.Util;
import com.sap.sse.util.impl.ArrayListNavigableSet;

/**
 * Provides a convenient view on the tracked leg, projecting to a single competitor's performance.
 * 
 * @author Axel Uhl (d043530)
 *
 */
public class TrackedLegOfCompetitorImpl implements TrackedLegOfCompetitor {
    private static final long serialVersionUID = -7060076837717432808L;
    private final TrackedLegImpl trackedLeg;
    private final Competitor competitor;
    
    public TrackedLegOfCompetitorImpl(TrackedLegImpl trackedLeg, Competitor competitor) {
        this.trackedLeg = trackedLeg;
        this.competitor = competitor;
    }

    @Override
    public TrackedLegImpl getTrackedLeg() {
        return trackedLeg;
    }

    @Override
    public Competitor getCompetitor() {
        return competitor;
    }

    @Override
    public Leg getLeg() {
        return trackedLeg.getLeg();
    }
    
    private TrackedRace getTrackedRace() {
        return getTrackedLeg().getTrackedRace();
    }

    @Override
    public TimePoint getTimePointNotAfterFinishingOfLeg(TimePoint timePoint) {
        final TimePoint result;
        MarkPassing passedStartWaypoint = getTrackedRace().getMarkPassing(getCompetitor(),
                getTrackedLeg().getLeg().getFrom());
        if (passedStartWaypoint != null && !passedStartWaypoint.getTimePoint().after(timePoint)) {
            MarkPassing passedEndWaypoint = getMarkPassingForLegEnd();
            if (passedEndWaypoint != null && timePoint.after(passedEndWaypoint.getTimePoint())) {
                // the query asks for a time point after the competitor has finished the leg; return the total leg time
                result = passedEndWaypoint.getTimePoint();
            } else {
                if (getTrackedRace().getEndOfTracking() != null && timePoint.after(getTrackedRace().getEndOfTracking())) {
                    result = getTrackedRace().getEndOfTracking();
                } else {
                    result = timePoint;
                }
            }
        } else {
            result = null;
        }
        return result;
    }
    
    @Override
    public Duration getTime(TimePoint timePoint) {
        final Duration result;
        MarkPassing passedStartWaypoint = getMarkPassingForLegStart();
        if (passedStartWaypoint == null) {
            result = null;
        } else {
            final TimePoint timePointNotAfterFinishingOfLeg = getTimePointNotAfterFinishingOfLeg(timePoint);
            result = timePointNotAfterFinishingOfLeg == null ? null : passedStartWaypoint.getTimePoint().until(timePointNotAfterFinishingOfLeg);
        }
        return result;
    }

    @Override
    public Distance getDistanceTraveled(TimePoint timePoint) {
        MarkPassing legStart = getMarkPassingForLegStart();
        if (legStart == null) {
            return null;
        } else {
            MarkPassing legEnd = getMarkPassingForLegEnd();
            TimePoint end = timePoint;
            if (legEnd != null && timePoint.compareTo(legEnd.getTimePoint()) > 0) {
                // timePoint is after leg finish; take leg end and end time point
                end = legEnd.getTimePoint();
            }
            return getTrackedRace().getTrack(getCompetitor()).getDistanceTraveled(legStart.getTimePoint(), end);
        }
    }
    
    @Override
    public Distance getDistanceTraveledConsideringGateStart(TimePoint timePoint) {
        final Distance result;
        final Distance preResult = getDistanceTraveled(timePoint);
        final Waypoint from = getLeg().getFrom();
        if (preResult != null && from == getTrackedRace().getRace().getCourse().getFirstWaypoint()) {
            result = preResult.add(getTrackedRace().getAdditionalGateStartDistance(getCompetitor(), timePoint));
        } else {
            result = preResult;
        }
        return result;
    }

    private MarkPassing getMarkPassingForLegStart() {
        MarkPassing legStart = getTrackedRace().getMarkPassing(getCompetitor(), getLeg().getFrom());
        return legStart;
    }

    private MarkPassing getMarkPassingForLegEnd() {
        MarkPassing legEnd = getTrackedRace().getMarkPassing(getCompetitor(), getLeg().getTo());
        return legEnd;
    }

    @Override
    public Speed getAverageSpeedOverGround(TimePoint timePoint) {
        Speed result;
        MarkPassing legStart = getMarkPassingForLegStart();
        if (legStart == null) {
            result = null;
        } else {
            TimePoint timePointToUse;
            if (hasFinishedLeg(timePoint)) {
                timePointToUse = getMarkPassingForLegEnd().getTimePoint();
            } else {
                // use time point of latest fix if before timePoint, otherwise timePoint
                GPSFixMoving lastFix = getTrackedRace().getTrack(getCompetitor()).getLastRawFix();
                if (lastFix == null) {
                    // No fix at all? Then we can't determine any speed 
                    timePointToUse = null;
                } else if (lastFix.getTimePoint().compareTo(timePoint) < 0) {
                    timePointToUse = lastFix.getTimePoint();
                } else {
                    timePointToUse = timePoint;
                }
            }
            if (timePointToUse != null) {
                Distance d = getDistanceTraveled(timePointToUse);
                long millis = timePointToUse.asMillis() - legStart.getTimePoint().asMillis();
                result = d.inTime(millis);
            } else {
                result = null;
            }
        }
        return result;
    }

    @Override
    public Util.Pair<GPSFixMoving, Speed> getMaximumSpeedOverGround(TimePoint timePoint) {
        // fetch all fixes on this leg so far and determine their maximum speed
        MarkPassing legStart = getMarkPassingForLegStart();
        if (legStart == null) {
            return null;
        }
        MarkPassing legEnd = getMarkPassingForLegEnd();
        TimePoint to;
        if (legEnd == null || legEnd.getTimePoint().compareTo(timePoint) >= 0) {
            to = timePoint;
        } else {
            to = legEnd.getTimePoint();
        }
        GPSFixTrack<Competitor, GPSFixMoving> track = getTrackedRace().getTrack(getCompetitor());
        return track.getMaximumSpeedOverGround(legStart.getTimePoint(), to);
    }

    
    @Override
    public Distance getWindwardDistanceToGo(TimePoint timePoint, WindPositionMode windPositionMode, WindLegTypeAndLegBearingCache cache) {
        if (hasFinishedLeg(timePoint)) {
            return Distance.NULL;
        } else {
            Distance result = null;
            for (Mark mark : getLeg().getTo().getMarks()) {
                Distance d = getWindwardDistanceTo(mark, timePoint, windPositionMode, cache);
                if (result == null || d != null && d.compareTo(result) < 0) {
                    result = d;
                }
            }
            return result;
        }
    }

    @Override
    public Distance getWindwardDistanceToGo(TimePoint timePoint, WindPositionMode windPositionMode) {
        return getWindwardDistanceToGo(timePoint, windPositionMode, new LeaderboardDTOCalculationReuseCache(timePoint));
    }

    /**
     * If the current {@link #getLeg() leg} is +/- {@link #UPWIND_DOWNWIND_TOLERANCE_IN_DEG} degrees collinear with the
     * wind's bearing, the competitor's position is projected onto the line crossing <code>mark</code> in the wind's
     * bearing, and the distance from the projection to the <code>mark</code> is returned. Otherwise, it is assumed that
     * the leg is neither an upwind nor a downwind leg, and hence the true distance to <code>mark</code> is returned. A
     * cache for wind and leg type / bearing can be passed to avoid their redundant calculation during a single
     * round-trip.<p>
     * 
     * If no wind information is available, again the true geometrical distance to <code>mark</code> is returned.
     */
    private Distance getWindwardDistanceTo(Mark mark, TimePoint at, WindPositionMode windPositionMode, WindLegTypeAndLegBearingCache cache) {
        Position estimatedPosition = getTrackedRace().getTrack(getCompetitor()).getEstimatedPosition(at, false);
        if (!hasStartedLeg(at) || estimatedPosition == null) {
            // covers the case with no fixes for this leg yet, also if the mark passing has already been received
            estimatedPosition = getTrackedRace().getOrCreateTrack(getLeg().getFrom().getMarks().iterator().next())
                    .getEstimatedPosition(at, false);
        }
        if (estimatedPosition == null) { // may happen if mark positions haven't been received yet
            return null;
        }
        final Position estimatedMarkPosition = getTrackedRace().getOrCreateTrack(mark).getEstimatedPosition(at, false);
        if (estimatedMarkPosition == null) {
            return null;
        }
        return getTrackedLeg().getAbsoluteWindwardDistance(estimatedPosition, estimatedMarkPosition, at, windPositionMode, cache);
    }

    /**
     * Projects <code>speed</code> onto the wind direction for upwind/downwind legs to see how fast a boat travels
     * "along the wind's direction." For reaching legs (neither upwind nor downwind), the speed is projected onto
     * the leg's direction.
     * @param windPositionMode see {@link #getWind(Position, TimePoint, Set)}
     * 
     * @throws NoWindException in case the wind direction is not known
     */
    private SpeedWithBearing getWindwardSpeed(SpeedWithBearing speed, final TimePoint at, WindPositionMode windPositionMode,
            WindLegTypeAndLegBearingCache cache) {
        SpeedWithBearing result = null;
        if (speed != null) {
            Bearing projectToBearing;
            try {
                if (cache.getLegType(getTrackedLeg(), at) != LegType.REACHING) {
                    final Wind wind;
                    if (windPositionMode == WindPositionMode.EXACT) {
                        wind = cache.getWind(getTrackedRace(), getCompetitor(), at);
                    } else {
                        wind = getTrackedRace().getWind(
                                getTrackedLeg().getEffectiveWindPosition(
                                        () -> getTrackedRace().getTrack(getCompetitor())
                                                .getEstimatedPosition(at, false), at, windPositionMode), at);
                    }
                    if (wind == null) {
                        throw new NoWindException("Need at least wind direction to determine windward speed");
                    }
                    projectToBearing = wind.getBearing();
                } else {
                    projectToBearing = cache.getLegBearing(getTrackedLeg(), at);
                }
            } catch (NoWindException nwe) {
                // as fallback in the absence of wind information, project to leg bearing
                projectToBearing = cache.getLegBearing(getTrackedLeg(), at);
            }
            double cos = Math.cos(speed.getBearing().getRadians() - projectToBearing.getRadians());
            if (cos < 0) {
                projectToBearing = projectToBearing.reverse();
            }
            result = new KnotSpeedWithBearingImpl(Math.abs(speed.getKnots() * cos), projectToBearing);
        }
        return result;
    }

    /**
     * For now, we have an incredibly simple wind "model" which assigns a single common wind force and bearing to all
     * positions on the course, only variable over time.
     * 
     * @param windPositionMode
     *            For {@link WindPositionMode#EXACT}, the wind at position <code>p</code> is determined. For type
     *            {@link WindPositionMode#LEG_MIDDLE}, the {@link TrackedLeg#getMiddleOfLeg middle of the tracked leg}
     *            is determined and used as position. If the mode is {@link WindPositionMode#GLOBAL_AVERAGE}, <code>null</code>
     *            is passed as position to {@link TrackedRace#getWind(Position, TimePoint)} which yields a general average
     *            of the various wind sources available for the race, independent of any position.
     */
    @Override
    public int getRank(TimePoint timePoint) {
        return getRank(timePoint, new LeaderboardDTOCalculationReuseCache(timePoint));
    }
    
    @Override
    public int getRank(TimePoint timePoint, WindLegTypeAndLegBearingCache cache) {
        int result = 0;
        if (hasStartedLeg(timePoint)) {
            List<TrackedLegOfCompetitor> competitorTracksByRank = getTrackedLeg().getCompetitorTracksOrderedByRank(timePoint, cache);
            result = competitorTracksByRank.indexOf(this)+1;
        }
        return result;
    }

    @Override
    public Speed getAverageVelocityMadeGood(TimePoint timePoint) {
        return getAverageVelocityMadeGood(timePoint, new LeaderboardDTOCalculationReuseCache(timePoint));
    }

    @Override
    public Speed getAverageVelocityMadeGood(TimePoint timePoint, WindLegTypeAndLegBearingCache cache) {
        Speed result = null;
        MarkPassing start = getMarkPassingForLegStart();
        if (start != null && start.getTimePoint().compareTo(timePoint) <= 0) {
            MarkPassing end = getMarkPassingForLegEnd();
            final TimePoint to;
            if (end != null && timePoint.compareTo(end.getTimePoint()) >= 0) {
                to = end.getTimePoint();
            } else {
                to = timePoint;
            }
            final Position endPos = getTrackedRace().getTrack(getCompetitor()).getEstimatedPosition(to, /* extrapolate */false);
            if (endPos != null) {
                Distance d = getTrackedLeg().getAbsoluteWindwardDistance(
                        getTrackedRace().getTrack(getCompetitor()).getEstimatedPosition(start.getTimePoint(), false),
                        endPos, to, WindPositionMode.EXACT, cache);
                result = d.inTime(to.asMillis() - start.getTimePoint().asMillis());
            }
        }
        return result;
    }

    
    @Override
    public Integer getNumberOfTacks(TimePoint timePoint, boolean waitForLatest) throws NoWindException {
        Integer result = null;
        if (hasStartedLeg(timePoint)) {
            List<Maneuver> maneuvers = getManeuvers(timePoint, waitForLatest);
            result = 0;
            for (Maneuver maneuver : maneuvers) {
                if (maneuver.getType() == ManeuverType.TACK) {
                    result++;
                }
            }
        }
        return result;
    }

    @Override
    public List<Maneuver> getManeuvers(TimePoint timePoint, boolean waitForLatest) throws NoWindException {
        MarkPassing legEnd = getMarkPassingForLegEnd();
        TimePoint end = timePoint;
        if (legEnd != null && timePoint.compareTo(legEnd.getTimePoint()) > 0) {
            // timePoint is after leg finish; take leg end and end time point
            end = legEnd.getTimePoint();
        }
        List<Maneuver> maneuvers = getTrackedRace().getManeuvers(getCompetitor(),
                getMarkPassingForLegStart().getTimePoint(), end, waitForLatest);
        return maneuvers;
    }

    @Override
    public Integer getNumberOfJibes(TimePoint timePoint, boolean waitForLatest) throws NoWindException {
        Integer result = null;
        if (hasStartedLeg(timePoint)) {
            List<Maneuver> maneuvers = getManeuvers(timePoint, waitForLatest);
            result = 0;
            for (Maneuver maneuver : maneuvers) {
                if (maneuver.getType() == ManeuverType.JIBE) {
                    result++;
                }
            }
        }
        return result;
    }

    @Override
    public Integer getNumberOfPenaltyCircles(TimePoint timePoint, boolean waitForLatest) throws NoWindException {
        Integer result = null;
        if (hasStartedLeg(timePoint)) {
            List<Maneuver> maneuvers = getManeuvers(timePoint, waitForLatest);
            result = 0;
            for (Maneuver maneuver : maneuvers) {
                if (maneuver.getType() == ManeuverType.PENALTY_CIRCLE) {
                    result++;
                }
            }
        }
        return result;
    }

    @Override
<<<<<<< HEAD
    public Distance getWindwardDistanceToOverallLeader(TimePoint timePoint, WindPositionMode windPositionMode) {
        return getWindwardDistanceToOverallLeader(timePoint, windPositionMode, new LeaderboardDTOCalculationReuseCache(timePoint));
    }
    
    @Override
    public Distance getWindwardDistanceToOverallLeader(TimePoint timePoint, WindPositionMode windPositionMode, WindLegTypeAndLegBearingCache cache) {
        // FIXME bug 607 it seems the following fetches the leader of this leg, not the overall leader; validate!!! Use getTrackedRace().getRanks() instead
        Competitor leader = getTrackedRace().getOverallLeader(timePoint, cache);
        TrackedLegOfCompetitor leaderLeg = getTrackedRace().getCurrentLeg(leader, timePoint);
=======
    public Distance getWindwardDistanceToCompetitorFarthestAhead(TimePoint timePoint, WindPositionMode windPositionMode, final RankingInfo rankingInfo) {
        return getWindwardDistanceToCompetitorFarthestAhead(timePoint, windPositionMode, rankingInfo, new LeaderboardDTOCalculationReuseCache(timePoint));
    }
    
    @Override
    public Distance getWindwardDistanceToCompetitorFarthestAhead(TimePoint timePoint, WindPositionMode windPositionMode, final RankingInfo rankingInfo, WindLegTypeAndLegBearingCache cache) {
        // FIXME bug 607 it seems the following fetches the leader of this leg, not the overall leader; validate!!! Use getTrackedRace().getRanks() instead
        Competitor competitorFarthestAhead = rankingInfo.getCompetitorFarthestAhead();
        TrackedLegOfCompetitor leaderLeg = getTrackedRace().getCurrentLeg(competitorFarthestAhead, timePoint);
>>>>>>> 41e44b42
        Distance result = null;
        Position leaderPosition = getTrackedRace().getTrack(competitorFarthestAhead).getEstimatedPosition(timePoint, /* extrapolate */ false);
        Position currentPosition = getTrackedRace().getTrack(getCompetitor()).getEstimatedPosition(timePoint, /* extrapolate */ false);
        if (leaderPosition != null && currentPosition != null) {
            result = Distance.NULL;
            boolean foundCompetitorsLeg = false;
            getTrackedRace().getRace().getCourse().lockForRead();
            try {
                for (Leg leg : getTrackedRace().getRace().getCourse().getLegs()) {
                    if (leg == getLeg()) {
                        foundCompetitorsLeg = true;
                    }
                    if (foundCompetitorsLeg) {
                        // if the leaderLeg is null, the leader has already arrived
                        if (leaderLeg == null || leg != leaderLeg.getLeg()) {
                            // add distance to next mark
                            Position nextMarkPosition = getTrackedRace().getApproximatePosition(leg.getTo(), timePoint);
                            Distance distanceToNextMark = getTrackedRace().getTrackedLeg(leg)
                                    .getAbsoluteWindwardDistance(currentPosition, nextMarkPosition, timePoint, windPositionMode, cache);
                            result = new MeterDistance(result.getMeters() + distanceToNextMark.getMeters());
                            currentPosition = nextMarkPosition;
                        } else {
                            // we're now in the same leg with leader; compute windward distance to leader
                            result = new MeterDistance(result.getMeters()
                                    + getTrackedRace().getTrackedLeg(leg)
                                            .getAbsoluteWindwardDistance(currentPosition, leaderPosition, timePoint, windPositionMode, cache)
                                            .getMeters());
                            break;
                        }
                    }
                }
            } finally {
                getTrackedRace().getRace().getCourse().unlockAfterRead();
            }
        }
        return result;
    }

    @Override
    public Distance getAverageAbsoluteCrossTrackError(TimePoint timePoint, boolean waitForLatestAnalysis) throws NoWindException {
        final Distance result;
        MarkPassing legStart = getMarkPassingForLegStart();
        if (legStart != null) {
            final TimePoint to = getTimePointNotAfterFinishingOfLeg(timePoint);
            if (to != null) {
                result = getTrackedRace().getAverageAbsoluteCrossTrackError(competitor, legStart.getTimePoint(), to,
                        /* upwindOnly */ false, waitForLatestAnalysis);
            } else {
                result = null;
            }
        } else {
            result = null;
        }
        return result;
    }

    @Override
    public Distance getAverageSignedCrossTrackError(TimePoint timePoint, boolean waitForLatestAnalysis) throws NoWindException {
        final Distance result;
        final MarkPassing legStartMarkPassing = getMarkPassingForLegStart();
        if (legStartMarkPassing != null) {
            TimePoint legStart = legStartMarkPassing.getTimePoint();
            final TimePoint to = getTimePointNotAfterFinishingOfLeg(timePoint);
            result = getTrackedRace().getAverageSignedCrossTrackError(competitor, legStart, to, /* upwindOnly */ false, waitForLatestAnalysis);
        } else {
            result = null;
        }
        return result;
    }

    @Override
<<<<<<< HEAD
    public Duration getGapToLeader(TimePoint timePoint, final Competitor leaderInLegAtTimePoint, WindPositionMode windPositionMode)
            throws NoWindException {
        return getGapToLeader(timePoint, leaderInLegAtTimePoint, windPositionMode, new LeaderboardDTOCalculationReuseCache(timePoint));
=======
    public Duration getGapToLeader(TimePoint timePoint, final Competitor leaderInLegAtTimePoint,
            final RankingInfo rankingInfo, WindPositionMode windPositionMode) throws NoWindException {
        return getGapToLeader(timePoint, leaderInLegAtTimePoint, windPositionMode, rankingInfo, new LeaderboardDTOCalculationReuseCache(timePoint));
>>>>>>> 41e44b42
    }
    
    @Override
    public Duration getGapToLeader(TimePoint timePoint, final Competitor leaderInLegAtTimePoint,
<<<<<<< HEAD
            WindPositionMode windPositionMode, WindLegTypeAndLegBearingCache cache) {
        return getGapToLeader(timePoint, ()->leaderInLegAtTimePoint, windPositionMode, cache);
=======
            WindPositionMode windPositionMode, final RankingInfo rankingInfo, WindLegTypeAndLegBearingCache cache) {
        return getGapToLeader(timePoint, ()->leaderInLegAtTimePoint, windPositionMode, rankingInfo, cache);
>>>>>>> 41e44b42
    }

    @FunctionalInterface
    private static interface LeaderGetter {
        Competitor getLeader();
    }

    @Override
<<<<<<< HEAD
    public Duration getGapToLeader(final TimePoint timePoint, WindPositionMode windPositionMode) {
        return getGapToLeader(timePoint, windPositionMode, new LeaderboardDTOCalculationReuseCache(timePoint));
    }

    @Override
    public Duration getGapToLeader(final TimePoint timePoint, WindPositionMode windPositionMode, WindLegTypeAndLegBearingCache cache) {
        return getGapToLeader(timePoint, ()->getTrackedLeg().getLeader(hasFinishedLeg(timePoint) ? getFinishTime() : timePoint),
                windPositionMode, new LeaderboardDTOCalculationReuseCache(timePoint));
    }
    
    private Duration getGapToLeader(TimePoint timePoint, LeaderGetter leaderGetter, WindPositionMode windPositionMode, WindLegTypeAndLegBearingCache cache) {
=======
    public Duration getGapToLeader(final TimePoint timePoint, final RankingInfo rankingInfo, WindPositionMode windPositionMode) {
        return getGapToLeader(timePoint, windPositionMode, rankingInfo, new LeaderboardDTOCalculationReuseCache(timePoint));
    }

    @Override
    public Duration getGapToLeader(final TimePoint timePoint, WindPositionMode windPositionMode, final RankingInfo rankingInfo, WindLegTypeAndLegBearingCache cache) {
        return getGapToLeader(timePoint, ()->getTrackedLeg().getLeader(hasFinishedLeg(timePoint) ? getFinishTime() : timePoint),
                windPositionMode, rankingInfo, new LeaderboardDTOCalculationReuseCache(timePoint));
    }
    
    private Duration getGapToLeader(TimePoint timePoint, LeaderGetter leaderGetter, WindPositionMode windPositionMode, RankingInfo rankingInfo, WindLegTypeAndLegBearingCache cache) {
>>>>>>> 41e44b42
        // If a competitor already completed this leg, compute the estimated arrival time at the
        // end of this leg and compare to the first mark passing for the end of this leg; if this leg's competitor also already
        // finished the leg, return the difference between this competitor's leg completion time point and the leader's completion
        // time point; else, calculate the windward distance to the leader and divide by
        // the windward speed
        // See also bug1080: using the average VMG instead of the current VMG may produce better results
        Speed windwardSpeed = getAverageVelocityMadeGood(timePoint, cache);
        // Has our competitor started the leg already? If not, we won't be able to compute a gap
        if (hasStartedLeg(timePoint)) {
            Iterable<MarkPassing> markPassingsInOrder = getTrackedRace().getMarkPassingsInOrder(getLeg().getTo());
            if (markPassingsInOrder != null) {
                MarkPassing firstMarkPassing = null;
                getTrackedRace().lockForRead(markPassingsInOrder);
                try {
                    Iterator<MarkPassing> markPassingsForLegEnd = markPassingsInOrder.iterator();
                    if (markPassingsForLegEnd.hasNext()) {
                        firstMarkPassing = markPassingsForLegEnd.next();
                    }
                } finally {
                    getTrackedRace().unlockAfterRead(markPassingsInOrder);
                }
                if (firstMarkPassing != null) {
                    // someone has already finished the leg
                    TimePoint whenLeaderFinishedLeg = firstMarkPassing.getTimePoint();
                    // Was it before the requested timePoint?
                    if (whenLeaderFinishedLeg.compareTo(timePoint) <= 0) {
                        // Has our competitor also already finished this leg?
                        if (hasFinishedLeg(timePoint)) {
                            // Yes, so the gap is the time period between the time points at which the leader and
                            // our competitor finished this leg.
                            return whenLeaderFinishedLeg.until(getMarkPassingForLegEnd().getTimePoint()); 
                        } else {
                            if (windwardSpeed == null) {
                                return null;
                            } else {
                                // leader has finished already; our competitor hasn't
                                Distance windwardDistanceToGo = getWindwardDistanceToGo(timePoint, windPositionMode);
                                Duration durationSinceLeaderPassedMarkToTimePoint = whenLeaderFinishedLeg.until(timePoint);
                                return windwardSpeed.getDuration(windwardDistanceToGo).plus(durationSinceLeaderPassedMarkToTimePoint);
                            }
                        }
                    }
                }
                // no-one has finished this leg yet at timePoint
                Competitor leader = leaderGetter.getLeader();
                // Maybe our competitor is the leader. Check:
                if (leader == getCompetitor()) {
                    return Duration.NULL; // the leader's gap to the leader
                } else {
                    if (windwardSpeed == null) {
                        return null;
                    } else {
                        // no, we're not the leader, so compute our windward distance and divide by our current VMG
                        Position ourEstimatedPosition = getTrackedRace().getTrack(getCompetitor())
                                .getEstimatedPosition(timePoint, false);
                        Position leaderEstimatedPosition = getTrackedRace().getTrack(leader).getEstimatedPosition(
                                timePoint, false);
                        if (ourEstimatedPosition == null || leaderEstimatedPosition == null) {
                            return null;
                        } else {
                            Distance windwardDistanceToGo = getTrackedLeg().getAbsoluteWindwardDistance(ourEstimatedPosition,
                                    leaderEstimatedPosition, timePoint, windPositionMode);
                            return windwardSpeed.getDuration(windwardDistanceToGo);
                        }
                    }
                }
            }
        }
        // else our competitor hasn't started the leg yet, so we can't compute a gap since we don't
        // have a speed estimate; leave result == null
        return null;
    }

    @Override
    public boolean hasStartedLeg(TimePoint timePoint) {
        MarkPassing markPassingForLegStart = getMarkPassingForLegStart();
        return markPassingForLegStart != null && markPassingForLegStart.getTimePoint().compareTo(timePoint) <= 0;
    }

    @Override
    public boolean hasFinishedLeg(TimePoint timePoint) {
        MarkPassing markPassingForLegEnd = getMarkPassingForLegEnd();
        return markPassingForLegEnd != null && markPassingForLegEnd.getTimePoint().compareTo(timePoint) <= 0;
    }
    
    @Override
    public TimePoint getStartTime() {
        MarkPassing markPassingForLegStart = getMarkPassingForLegStart();
        return markPassingForLegStart == null ? null : markPassingForLegStart.getTimePoint();
    }

    @Override
    public TimePoint getFinishTime() {
        MarkPassing markPassingForLegEnd = getMarkPassingForLegEnd();
        return markPassingForLegEnd == null ? null : markPassingForLegEnd.getTimePoint();
    }

    @Override
    public Speed getVelocityMadeGood(TimePoint at, WindPositionMode windPositionMode) throws NoWindException {
        return getVelocityMadeGood(at, windPositionMode, new LeaderboardDTOCalculationReuseCache(at));
    }
    
    @Override
    public Speed getVelocityMadeGood(TimePoint at, WindPositionMode windPositionMode, WindLegTypeAndLegBearingCache cache) {
        if (hasStartedLeg(at)) {
            TimePoint timePoint;
            if (hasFinishedLeg(at)) {
                // use the leg finishing time point
                timePoint = getMarkPassingForLegEnd().getTimePoint();
            } else {
                timePoint = at;
            }
            SpeedWithBearing speedOverGround = getSpeedOverGround(timePoint);
            return speedOverGround == null ? null : getWindwardSpeed(speedOverGround, timePoint, windPositionMode, cache);
        } else {
            return null;
        }
    }

    @Override
    public SpeedWithBearing getSpeedOverGround(TimePoint at) {
        if (hasStartedLeg(at)) {
            TimePoint timePoint;
            if (hasFinishedLeg(at)) {
                // use the leg finishing time point
                timePoint = getMarkPassingForLegEnd().getTimePoint();
            } else {
                timePoint = at;
            }
            return getTrackedRace().getTrack(getCompetitor()).getEstimatedSpeed(timePoint);
        } else {
            return null;
        }
    }

    @Override
    public Duration getEstimatedTimeToNextMark(TimePoint timePoint, WindPositionMode windPositionMode) {
        return getEstimatedTimeToNextMark(timePoint, windPositionMode, new LeaderboardDTOCalculationReuseCache(timePoint));
    }

    @Override
    public Duration getEstimatedTimeToNextMark(TimePoint timePoint, WindPositionMode windPositionMode, WindLegTypeAndLegBearingCache cache) {
        final Duration result;
        if (hasFinishedLeg(timePoint)) {
            result = Duration.NULL;
        } else {
            if (hasStartedLeg(timePoint)) {
                Distance windwardDistanceToGo = getWindwardDistanceToGo(timePoint, windPositionMode);
                Speed vmg = getVelocityMadeGood(timePoint, windPositionMode, cache);
                result = vmg == null ? null : vmg.getDuration(windwardDistanceToGo);
            } else {
                result = null;
            }
        }
        return result;
    }

    @Override
    public Distance getManeuverLoss(TimePoint timePointBeforeManeuver,
            TimePoint maneuverTimePoint, TimePoint timePointAfterManeuver) throws NoWindException {
        assert timePointBeforeManeuver != null;
        assert timePointAfterManeuver != null;
        Distance result;
        final GPSFixTrack<Competitor, GPSFixMoving> track = getTrackedRace().getTrack(getCompetitor());
        List<GPSFixMoving> fixes = getFixesToConsiderForManeuverLossAnalysis(timePointBeforeManeuver,
                maneuverTimePoint, timePointAfterManeuver);
        TimePoint timePointWhenSpeedStartedToDrop = fixes.get(0).getTimePoint();
        SpeedWithBearing speedWhenSpeedStartedToDrop = track.getEstimatedSpeed(timePointWhenSpeedStartedToDrop);
        if (speedWhenSpeedStartedToDrop != null) {
            TimePoint timePointWhenSpeedLevelledOffAfterManeuver = fixes.get(fixes.size()-1).getTimePoint();
            SpeedWithBearing speedAfterManeuver = track.getEstimatedSpeed(timePointWhenSpeedLevelledOffAfterManeuver);
            if (speedAfterManeuver != null) {
                // For upwind/downwind legs, find the mean course between inbound and outbound course and project actual and
                // extrapolated positions onto it:
                Bearing middleManeuverAngle = speedWhenSpeedStartedToDrop.getBearing().middle(speedAfterManeuver.getBearing());
                // extrapolate maximum speed before maneuver to time point of maximum speed after maneuver and project resulting position
                // onto the average maneuver course; compare to the projected position actually reached at the time point of maximum speed after
                // maneuver:
                Position positionWhenSpeedStartedToDrop = track.getEstimatedPosition(timePointWhenSpeedStartedToDrop, /* extrapolate */ false);
                Position extrapolatedPositionAtTimePointOfMaxSpeedAfterManeuver = 
                        speedWhenSpeedStartedToDrop.travelTo(positionWhenSpeedStartedToDrop, timePointWhenSpeedStartedToDrop, timePointWhenSpeedLevelledOffAfterManeuver);
                Position actualPositionAtTimePointOfMaxSpeedAfterManeuver = track.getEstimatedPosition(timePointWhenSpeedLevelledOffAfterManeuver, /* extrapolate */ false);
                Position projectedExtrapolatedPositionAtTimePointOfMaxSpeedAfterManeuver =
                        extrapolatedPositionAtTimePointOfMaxSpeedAfterManeuver.projectToLineThrough(positionWhenSpeedStartedToDrop, middleManeuverAngle);
                Position projectedActualPositionAtTimePointOfMaxSpeedAfterManeuver =
                        actualPositionAtTimePointOfMaxSpeedAfterManeuver.projectToLineThrough(positionWhenSpeedStartedToDrop, middleManeuverAngle);
                result = projectedActualPositionAtTimePointOfMaxSpeedAfterManeuver.getDistance(projectedExtrapolatedPositionAtTimePointOfMaxSpeedAfterManeuver);
            } else {
                result = null;
            }
        } else {
            result = null;
        }
        return result;
    }

    /**
     * Fetches the set of fixes that encompass the maneuver. Usually, during a maneuver a boat loses speed over ground
     * before it has reached the new tack and starts accelerating again, until the speed levels off. We assume that the
     * <code>timePointBeforeManeuver</code> minus some excess time based on the approximate maneuver duration is the
     * earliest time point to analyze. Starting there, we look for speed over ground minima between then and
     * <code>timePointAfterManeuver</code> plus three times the approximate maneuver time as excess time. There may be
     * multiple minima. We choose the one that has the best "fit" in terms of being close to the
     * <code>maneuverTimePoint</code> and being low in terms of speed over ground. From that time point, the nearest
     * maximum speeds over ground before and after are determined, and the fixes between them are returned.
     */
    private List<GPSFixMoving> getFixesToConsiderForManeuverLossAnalysis(TimePoint timePointBeforeManeuver,
            TimePoint maneuverTimePoint, TimePoint timePointAfterManeuver) {
        final long EXCESS_TIME_BEFORE_MANEUVER_END_TO_SCAN_IN_MILLIS = getCompetitor().getBoat().getBoatClass().getApproximateManeuverDurationInMilliseconds();
        final long EXCESS_TIME_AFTER_MANEUVER_END_TO_SCAN_IN_MILLIS = 3*EXCESS_TIME_BEFORE_MANEUVER_END_TO_SCAN_IN_MILLIS;
        List<GPSFixMoving> fixes = new ArrayList<>();
        NavigableSet<GPSFixMoving> maxima = new ArrayListNavigableSet<GPSFixMoving>(new TimedComparator());
        NavigableSet<GPSFixMoving> minima = new ArrayListNavigableSet<GPSFixMoving>(new TimedComparator());
        GPSFixTrack<Competitor, GPSFixMoving> track = getTrackedRace().getTrack(getCompetitor());
        Speed lastSpeed = Speed.NULL;
        Speed lastLastSpeed = Speed.NULL;
        GPSFixMoving lastFix = null;
        Speed minimumSpeed = new KnotSpeedImpl(Double.MAX_VALUE);
        track.lockForRead();
        try {
            Iterator<GPSFixMoving> fixIter = track.getFixesIterator(
                    timePointBeforeManeuver.minus(EXCESS_TIME_BEFORE_MANEUVER_END_TO_SCAN_IN_MILLIS), /* inclusive */true);
            GPSFixMoving fix;
            // The timePointAfterManeuver is determined based on the geometric shape of the boat's trajectory, not on
            // the speed development. To understand the full maneuver loss, we need to follow the boat speed until it levels off,
            // but no further than some reasonable threshold because the wind may continue to pick up, letting the boat accelerate
            // over a time much longer than accounted for by the maneuver.
            while (fixIter.hasNext()) {
                fix = fixIter.next();
                final SpeedWithBearing estimatedSpeedAtFix = track.getEstimatedSpeed(fix.getTimePoint());
                if (lastFix != null && lastSpeed != null && lastLastSpeed != null && estimatedSpeedAtFix != null) {
                    if (lastSpeed.compareTo(lastLastSpeed) > 0 && lastSpeed.compareTo(estimatedSpeedAtFix) > 0) {
                        maxima.add(lastFix);
                    } else if (lastSpeed.compareTo(lastLastSpeed) < 0 && lastSpeed.compareTo(estimatedSpeedAtFix) < 0) {
                        minima.add(lastFix);
                        if (lastSpeed.compareTo(minimumSpeed) < 0) {
                            minimumSpeed = lastSpeed;
                        }
                    }
                }
                if (fix.getTimePoint().after(timePointAfterManeuver.plus(EXCESS_TIME_AFTER_MANEUVER_END_TO_SCAN_IN_MILLIS))) {
                    break;
                }
                fixes.add(fix);
                lastLastSpeed = lastSpeed;
                lastSpeed = estimatedSpeedAtFix;
                lastFix = fix;
            }
        } finally {
            track.unlockAfterRead();
        }
        GPSFixMoving fixWithLowestSpeedOverGround = getBestFittingSpeedMinimumInManeuver(minima, maxima, minimumSpeed, maneuverTimePoint);
        if (fixWithLowestSpeedOverGround == null) {
            fixWithLowestSpeedOverGround = fixes.get(0);
        }
        // now remove all fixes before the last maximum before the fix with the lowest speed over ground during the maneuver if
        // there was such a maximum; otherwise, leave all fixes from the maneuver start on in place.
        final long MAX_SMOOTHENING_INTERVAL_MILLIS = getCompetitor().getBoat().getBoatClass().getApproximateManeuverDurationInMilliseconds();
        GPSFixMoving lastMaxSpeedFixBeforeLowSpeed = maxima.lower(fixWithLowestSpeedOverGround);
        // now check if there's a greater one that's only a little bit earlier
        if (lastMaxSpeedFixBeforeLowSpeed != null) {
            GPSFixMoving stillGreater;
            while ((stillGreater=maxima.lower(lastMaxSpeedFixBeforeLowSpeed)) != null &&
                    track.getEstimatedSpeed(stillGreater.getTimePoint()).compareTo(
                            track.getEstimatedSpeed(lastMaxSpeedFixBeforeLowSpeed.getTimePoint())) > 0 &&
                    lastMaxSpeedFixBeforeLowSpeed.getTimePoint().asMillis()-
                    stillGreater.getTimePoint().asMillis() < MAX_SMOOTHENING_INTERVAL_MILLIS) {
                lastMaxSpeedFixBeforeLowSpeed = stillGreater;
            }
            Iterator<GPSFixMoving> i = fixes.iterator();
            while (i.hasNext() && i.next().getTimePoint().before(lastMaxSpeedFixBeforeLowSpeed.getTimePoint())) {
                i.remove();
            }
        }
        // now remove all fixes after the first maximum after the global minimum:
        GPSFixMoving firstMaxSpeedFixAfterLowSpeed = maxima.higher(fixWithLowestSpeedOverGround);
        if (firstMaxSpeedFixAfterLowSpeed != null) {
            GPSFixMoving stillGreater;
            while ((stillGreater=maxima.higher(firstMaxSpeedFixAfterLowSpeed)) != null &&
                    track.getEstimatedSpeed(stillGreater.getTimePoint()).compareTo(
                            track.getEstimatedSpeed(firstMaxSpeedFixAfterLowSpeed.getTimePoint())) > 0 &&
                    stillGreater.getTimePoint().asMillis() - firstMaxSpeedFixAfterLowSpeed.getTimePoint().asMillis()
                     < MAX_SMOOTHENING_INTERVAL_MILLIS) {
                firstMaxSpeedFixAfterLowSpeed = stillGreater;
            }
            ListIterator<GPSFixMoving> i = fixes.listIterator(fixes.size());
            while (i.hasPrevious() && i.previous().getTimePoint().after(firstMaxSpeedFixAfterLowSpeed.getTimePoint())) {
                i.remove();
            }
        }
        return fixes;
    }

    private GPSFixMoving getBestFittingSpeedMinimumInManeuver(NavigableSet<GPSFixMoving> minima,
            NavigableSet<GPSFixMoving> maxima, Speed minimumSpeed, TimePoint maneuverTimePoint) {
        // Idea: being 10x the approximate maneuver duration away from maneuverTimePoint is as bad as having twice the percentage between min
        // and max speed (min = 0%; max=100%).
        GPSFixMoving bestSpeedMinimum = null;
        Speed maxSpeed = null;
        for (GPSFixMoving maximum : maxima) {
            if (maxSpeed == null || maximum.getSpeed().getKnots() > maxSpeed.getKnots()) {
                maxSpeed = maximum.getSpeed();
            }
        }
        if (maxSpeed != null) {
            double speedDifferenceBetweenMaxAndMinInKnots = maxSpeed.getKnots() - minimumSpeed.getKnots();
            double lowestBadness = Double.MAX_VALUE;
            final long approximateManeuverTimeInMillis = getCompetitor().getBoat().getBoatClass()
                    .getApproximateManeuverDurationInMilliseconds();
            final GPSFixTrack<Competitor, GPSFixMoving> track = getTrackedRace().getTrack(getCompetitor());
            for (GPSFixMoving minimum : minima) {
                // best speedBadness can be 1 which represents the absolute speed minimum in the interval considered
                double speedBadness = 1 + (track.getEstimatedSpeed(minimum.getTimePoint()).getKnots() - minimumSpeed.getKnots()) /
                        speedDifferenceBetweenMaxAndMinInKnots;
                // best timePointBadness can be 1 which is a minimum exactly at the maneuver time point
                double timePointBadness = 1.
                        + (double) Math.abs(minimum.getTimePoint().asMillis() - maneuverTimePoint.asMillis())
                        / (double) approximateManeuverTimeInMillis / 10.;
                final double totalBadness = speedBadness * timePointBadness;
                if (totalBadness < lowestBadness) {
                    bestSpeedMinimum = minimum;
                    lowestBadness = totalBadness;
                }
            }
        }
        return bestSpeedMinimum;
    }
    
    @Override
    public Bearing getBeatAngle(TimePoint at) throws NoWindException {
        return getBeatAngle(at, new LeaderboardDTOCalculationReuseCache(at));
    }
    
    @Override
    public Bearing getBeatAngle(TimePoint at, WindLegTypeAndLegBearingCache cache) throws NoWindException {
        Bearing beatAngle = null;
        Bearing projectToBearing;
        Wind wind = cache.getWind(getTrackedRace(), getCompetitor(), at);
        if (wind == null) {
            throw new NoWindException("Need at least wind direction to determine windward speed");
        }
        projectToBearing = wind.getFrom();
        SpeedWithBearing speed = getSpeedOverGround(at);
        if (speed != null) {
            beatAngle = speed.getBearing().getDifferenceTo(projectToBearing);
        }
        return beatAngle;
    }
    
    @Override
    public String toString() {
        return "TrackedLegOfCompetitor for "+getCompetitor()+" in leg "+getLeg();
    }
}<|MERGE_RESOLUTION|>--- conflicted
+++ resolved
@@ -25,10 +25,7 @@
 import com.sap.sailing.domain.common.impl.MeterDistance;
 import com.sap.sailing.domain.common.tracking.GPSFixMoving;
 import com.sap.sailing.domain.leaderboard.caching.LeaderboardDTOCalculationReuseCache;
-<<<<<<< HEAD
-=======
 import com.sap.sailing.domain.ranking.RankingMetric.RankingInfo;
->>>>>>> 41e44b42
 import com.sap.sailing.domain.tracking.GPSFixTrack;
 import com.sap.sailing.domain.tracking.Maneuver;
 import com.sap.sailing.domain.tracking.MarkPassing;
@@ -410,17 +407,6 @@
     }
 
     @Override
-<<<<<<< HEAD
-    public Distance getWindwardDistanceToOverallLeader(TimePoint timePoint, WindPositionMode windPositionMode) {
-        return getWindwardDistanceToOverallLeader(timePoint, windPositionMode, new LeaderboardDTOCalculationReuseCache(timePoint));
-    }
-    
-    @Override
-    public Distance getWindwardDistanceToOverallLeader(TimePoint timePoint, WindPositionMode windPositionMode, WindLegTypeAndLegBearingCache cache) {
-        // FIXME bug 607 it seems the following fetches the leader of this leg, not the overall leader; validate!!! Use getTrackedRace().getRanks() instead
-        Competitor leader = getTrackedRace().getOverallLeader(timePoint, cache);
-        TrackedLegOfCompetitor leaderLeg = getTrackedRace().getCurrentLeg(leader, timePoint);
-=======
     public Distance getWindwardDistanceToCompetitorFarthestAhead(TimePoint timePoint, WindPositionMode windPositionMode, final RankingInfo rankingInfo) {
         return getWindwardDistanceToCompetitorFarthestAhead(timePoint, windPositionMode, rankingInfo, new LeaderboardDTOCalculationReuseCache(timePoint));
     }
@@ -430,7 +416,6 @@
         // FIXME bug 607 it seems the following fetches the leader of this leg, not the overall leader; validate!!! Use getTrackedRace().getRanks() instead
         Competitor competitorFarthestAhead = rankingInfo.getCompetitorFarthestAhead();
         TrackedLegOfCompetitor leaderLeg = getTrackedRace().getCurrentLeg(competitorFarthestAhead, timePoint);
->>>>>>> 41e44b42
         Distance result = null;
         Position leaderPosition = getTrackedRace().getTrack(competitorFarthestAhead).getEstimatedPosition(timePoint, /* extrapolate */ false);
         Position currentPosition = getTrackedRace().getTrack(getCompetitor()).getEstimatedPosition(timePoint, /* extrapolate */ false);
@@ -502,26 +487,15 @@
     }
 
     @Override
-<<<<<<< HEAD
-    public Duration getGapToLeader(TimePoint timePoint, final Competitor leaderInLegAtTimePoint, WindPositionMode windPositionMode)
-            throws NoWindException {
-        return getGapToLeader(timePoint, leaderInLegAtTimePoint, windPositionMode, new LeaderboardDTOCalculationReuseCache(timePoint));
-=======
     public Duration getGapToLeader(TimePoint timePoint, final Competitor leaderInLegAtTimePoint,
             final RankingInfo rankingInfo, WindPositionMode windPositionMode) throws NoWindException {
         return getGapToLeader(timePoint, leaderInLegAtTimePoint, windPositionMode, rankingInfo, new LeaderboardDTOCalculationReuseCache(timePoint));
->>>>>>> 41e44b42
     }
     
     @Override
     public Duration getGapToLeader(TimePoint timePoint, final Competitor leaderInLegAtTimePoint,
-<<<<<<< HEAD
-            WindPositionMode windPositionMode, WindLegTypeAndLegBearingCache cache) {
-        return getGapToLeader(timePoint, ()->leaderInLegAtTimePoint, windPositionMode, cache);
-=======
             WindPositionMode windPositionMode, final RankingInfo rankingInfo, WindLegTypeAndLegBearingCache cache) {
         return getGapToLeader(timePoint, ()->leaderInLegAtTimePoint, windPositionMode, rankingInfo, cache);
->>>>>>> 41e44b42
     }
 
     @FunctionalInterface
@@ -530,19 +504,6 @@
     }
 
     @Override
-<<<<<<< HEAD
-    public Duration getGapToLeader(final TimePoint timePoint, WindPositionMode windPositionMode) {
-        return getGapToLeader(timePoint, windPositionMode, new LeaderboardDTOCalculationReuseCache(timePoint));
-    }
-
-    @Override
-    public Duration getGapToLeader(final TimePoint timePoint, WindPositionMode windPositionMode, WindLegTypeAndLegBearingCache cache) {
-        return getGapToLeader(timePoint, ()->getTrackedLeg().getLeader(hasFinishedLeg(timePoint) ? getFinishTime() : timePoint),
-                windPositionMode, new LeaderboardDTOCalculationReuseCache(timePoint));
-    }
-    
-    private Duration getGapToLeader(TimePoint timePoint, LeaderGetter leaderGetter, WindPositionMode windPositionMode, WindLegTypeAndLegBearingCache cache) {
-=======
     public Duration getGapToLeader(final TimePoint timePoint, final RankingInfo rankingInfo, WindPositionMode windPositionMode) {
         return getGapToLeader(timePoint, windPositionMode, rankingInfo, new LeaderboardDTOCalculationReuseCache(timePoint));
     }
@@ -554,7 +515,6 @@
     }
     
     private Duration getGapToLeader(TimePoint timePoint, LeaderGetter leaderGetter, WindPositionMode windPositionMode, RankingInfo rankingInfo, WindLegTypeAndLegBearingCache cache) {
->>>>>>> 41e44b42
         // If a competitor already completed this leg, compute the estimated arrival time at the
         // end of this leg and compare to the first mark passing for the end of this leg; if this leg's competitor also already
         // finished the leg, return the difference between this competitor's leg completion time point and the leader's completion
