package com.sap.sailing.domain.tracking.impl;

import java.util.ArrayList;
import java.util.Iterator;
import java.util.List;
import java.util.ListIterator;
import java.util.NavigableSet;
import java.util.concurrent.Callable;

import com.sap.sailing.domain.base.Competitor;
import com.sap.sailing.domain.base.Leg;
import com.sap.sailing.domain.base.Mark;
import com.sap.sailing.domain.common.Bearing;
import com.sap.sailing.domain.common.Distance;
import com.sap.sailing.domain.common.Duration;
import com.sap.sailing.domain.common.LegType;
import com.sap.sailing.domain.common.ManeuverType;
import com.sap.sailing.domain.common.NoWindException;
import com.sap.sailing.domain.common.Position;
import com.sap.sailing.domain.common.Speed;
import com.sap.sailing.domain.common.SpeedWithBearing;
import com.sap.sailing.domain.common.TimePoint;
import com.sap.sailing.domain.common.impl.KnotSpeedImpl;
import com.sap.sailing.domain.common.impl.KnotSpeedWithBearingImpl;
import com.sap.sailing.domain.common.impl.MeterDistance;
import com.sap.sailing.domain.tracking.GPSFixMoving;
import com.sap.sailing.domain.tracking.GPSFixTrack;
import com.sap.sailing.domain.tracking.Maneuver;
import com.sap.sailing.domain.tracking.MarkPassing;
import com.sap.sailing.domain.tracking.TrackedLeg;
import com.sap.sailing.domain.tracking.TrackedLegOfCompetitor;
import com.sap.sailing.domain.tracking.TrackedRace;
import com.sap.sailing.domain.tracking.Wind;
<<<<<<< HEAD
=======
import com.sap.sailing.domain.tracking.WindLegTypeAndLegBearingCache;
>>>>>>> 85b29b66
import com.sap.sailing.domain.tracking.WindPositionMode;
import com.sap.sailing.util.impl.ArrayListNavigableSet;
import com.sap.sse.common.Util;

/**
 * Provides a convenient view on the tracked leg, projecting to a single competitor's performance.
 * 
 * @author Axel Uhl (d043530)
 *
 */
public class TrackedLegOfCompetitorImpl implements TrackedLegOfCompetitor {
    private static final long serialVersionUID = -7060076837717432808L;
    private final TrackedLegImpl trackedLeg;
    private final Competitor competitor;
    
    public TrackedLegOfCompetitorImpl(TrackedLegImpl trackedLeg, Competitor competitor) {
        this.trackedLeg = trackedLeg;
        this.competitor = competitor;
    }

    @Override
    public TrackedLegImpl getTrackedLeg() {
        return trackedLeg;
    }

    @Override
    public Competitor getCompetitor() {
        return competitor;
    }

    @Override
    public Leg getLeg() {
        return trackedLeg.getLeg();
    }
    
    private TrackedRace getTrackedRace() {
        return getTrackedLeg().getTrackedRace();
    }

    @Override
    public Duration getTime(TimePoint timePoint) {
        Duration result;
        MarkPassing passedStartWaypoint = getTrackedRace().getMarkPassing(getCompetitor(),
                getTrackedLeg().getLeg().getFrom());
        if (passedStartWaypoint != null && !passedStartWaypoint.getTimePoint().after(timePoint)) {
            MarkPassing passedEndWaypoint = getTrackedRace().getMarkPassing(getCompetitor(),
                    getTrackedLeg().getLeg().getTo());
            if (passedEndWaypoint != null && timePoint.after(passedEndWaypoint.getTimePoint())) {
                // the query asks for a time point after the competitor has finished the leg; return the total leg time
                result = passedStartWaypoint.getTimePoint().until(passedEndWaypoint.getTimePoint());
            } else {
                if (getTrackedRace().getEndOfTracking() != null && timePoint.after(getTrackedRace().getEndOfTracking())) {
                    result = null;
                } else {
                    result = passedStartWaypoint.getTimePoint().until(timePoint);
                }
            }
        } else {
            result = null;
        }
        return result;
    }

    @Override
    public Distance getDistanceTraveled(TimePoint timePoint) {
        MarkPassing legStart = getMarkPassingForLegStart();
        if (legStart == null) {
            return null;
        } else {
            MarkPassing legEnd = getMarkPassingForLegEnd();
            TimePoint end = timePoint;
            if (legEnd != null && timePoint.compareTo(legEnd.getTimePoint()) > 0) {
                // timePoint is after leg finish; take leg end and end time point
                end = legEnd.getTimePoint();
            }
            return getTrackedRace().getTrack(getCompetitor()).getDistanceTraveled(legStart.getTimePoint(), end);
        }
    }

    private MarkPassing getMarkPassingForLegStart() {
        MarkPassing legStart = getTrackedRace().getMarkPassing(getCompetitor(), getLeg().getFrom());
        return legStart;
    }

    private MarkPassing getMarkPassingForLegEnd() {
        MarkPassing legEnd = getTrackedRace().getMarkPassing(getCompetitor(), getLeg().getTo());
        return legEnd;
    }

    @Override
    public Speed getAverageSpeedOverGround(TimePoint timePoint) {
        Speed result;
        MarkPassing legStart = getMarkPassingForLegStart();
        if (legStart == null) {
            result = null;
        } else {
            TimePoint timePointToUse;
            if (hasFinishedLeg(timePoint)) {
                timePointToUse = getMarkPassingForLegEnd().getTimePoint();
            } else {
                // use time point of latest fix if before timePoint, otherwise timePoint
                GPSFixMoving lastFix = getTrackedRace().getTrack(getCompetitor()).getLastRawFix();
                if (lastFix == null) {
                    // No fix at all? Then we can't determine any speed 
                    timePointToUse = null;
                } else if (lastFix.getTimePoint().compareTo(timePoint) < 0) {
                    timePointToUse = lastFix.getTimePoint();
                } else {
                    timePointToUse = timePoint;
                }
            }
            if (timePointToUse != null) {
                Distance d = getDistanceTraveled(timePointToUse);
                long millis = timePointToUse.asMillis() - legStart.getTimePoint().asMillis();
                result = d.inTime(millis);
            } else {
                result = null;
            }
        }
        return result;
    }

    @Override
    public Util.Pair<GPSFixMoving, Speed> getMaximumSpeedOverGround(TimePoint timePoint) {
        // fetch all fixes on this leg so far and determine their maximum speed
        MarkPassing legStart = getMarkPassingForLegStart();
        if (legStart == null) {
            return null;
        }
        MarkPassing legEnd = getMarkPassingForLegEnd();
        TimePoint to;
        if (legEnd == null || legEnd.getTimePoint().compareTo(timePoint) >= 0) {
            to = timePoint;
        } else {
            to = legEnd.getTimePoint();
        }
        GPSFixTrack<Competitor, GPSFixMoving> track = getTrackedRace().getTrack(getCompetitor());
        return track.getMaximumSpeedOverGround(legStart.getTimePoint(), to);
    }

    @Override
    public Distance getWindwardDistanceToGo(TimePoint timePoint, WindPositionMode windPositionMode) throws NoWindException {
        if (hasFinishedLeg(timePoint)) {
            return Distance.NULL;
        } else {
            Distance result = null;
            for (Mark mark : getLeg().getTo().getMarks()) {
                Distance d = getWindwardDistanceTo(mark, timePoint, windPositionMode);
                if (result == null || d != null && d.compareTo(result) < 0) {
                    result = d;
                }
            }
            return result;
        }
    }

    /**
     * If the current {@link #getLeg() leg} is +/- {@link #UPWIND_DOWNWIND_TOLERANCE_IN_DEG} degrees collinear with the
     * wind's bearing, the competitor's position is projected onto the line crossing <code>mark</code> in the wind's
     * bearing, and the distance from the projection to the <code>mark</code> is returned. Otherwise, it is assumed that
     * the leg is neither an upwind nor a downwind leg, and hence the true distance to <code>mark</code> is returned.
     * @param windPositionMode TODO
     */
    private Distance getWindwardDistanceTo(Mark mark, TimePoint at, WindPositionMode windPositionMode) throws NoWindException {
        Position estimatedPosition = getTrackedRace().getTrack(getCompetitor()).getEstimatedPosition(at, false);
        if (!hasStartedLeg(at) || estimatedPosition == null) {
            // covers the case with no fixes for this leg yet, also if the mark passing has already been received
            estimatedPosition = getTrackedRace().getOrCreateTrack(getLeg().getFrom().getMarks().iterator().next())
                    .getEstimatedPosition(at, false);
        }
        if (estimatedPosition == null) { // may happen if mark positions haven't been received yet
            return null;
        }
        final Position estimatedMarkPosition = getTrackedRace().getOrCreateTrack(mark).getEstimatedPosition(at, false);
        if (estimatedMarkPosition == null) {
            return null;
        }
        return getTrackedLeg().getAbsoluteWindwardDistance(estimatedPosition, estimatedMarkPosition, at, windPositionMode);
    }

    /**
     * Projects <code>speed</code> onto the wind direction for upwind/downwind legs to see how fast a boat travels
     * "along the wind's direction." For reaching legs (neither upwind nor downwind), the speed is projected onto
     * the leg's direction.
     * @param windPositionMode see {@link #getWind(Position, TimePoint, WindPositionMode)}
     * 
     * @throws NoWindException in case the wind direction is not known
     */
<<<<<<< HEAD
    private SpeedWithBearing getWindwardSpeed(SpeedWithBearing speed, TimePoint at, WindPositionMode windPositionMode) throws NoWindException {
        SpeedWithBearing result = null;
        if (speed != null) {
            Bearing projectToBearing;
            if (getTrackedLeg().isUpOrDownwindLeg(at)) {
                Wind wind = getWind(getTrackedRace().getTrack(getCompetitor()).getEstimatedPosition(at, false), at, windPositionMode);
=======
    private SpeedWithBearing getWindwardSpeed(SpeedWithBearing speed, final TimePoint at, WindPositionMode windPositionMode,
            WindLegTypeAndLegBearingCache cache) throws NoWindException {
        SpeedWithBearing result = null;
        if (speed != null) {
            Bearing projectToBearing;
            if (cache.getLegType(getTrackedLeg(), at) != LegType.REACHING) {
                final Wind wind;
                if (windPositionMode == WindPositionMode.EXACT) {
                    wind = cache.getWind(getTrackedRace(), getCompetitor(), at);
                } else {
                    wind = getTrackedRace().getWind(
                            getTrackedLeg().getEffectiveWindPosition(
                                    new Callable<Position>() { @Override public Position call() {
                                        return getTrackedRace().getTrack(getCompetitor()).getEstimatedPosition(at, false);
                                    }}, at, windPositionMode), at);
                }
>>>>>>> 85b29b66
                if (wind == null) {
                    throw new NoWindException("Need at least wind direction to determine windward speed");
                }
                projectToBearing = wind.getBearing();
            } else {
                projectToBearing = cache.getLegBearing(getTrackedLeg(), at);
            }
            double cos = Math.cos(speed.getBearing().getRadians() - projectToBearing.getRadians());
            if (cos < 0) {
                projectToBearing = projectToBearing.reverse();
            }
            result = new KnotSpeedWithBearingImpl(Math.abs(speed.getKnots() * cos), projectToBearing);
        }
        return result;
    }

    /**
     * For now, we have an incredibly simple wind "model" which assigns a single common wind force and bearing to all
     * positions on the course, only variable over time.
     * 
     * @param windPositionMode
     *            For {@link WindPositionMode#EXACT}, the wind at position <code>p</code> is determined. For type
     *            {@link WindPositionMode#LEG_MIDDLE}, the {@link TrackedLeg#getMiddleOfLeg middle of the tracked leg}
     *            is determined and used as position. If the mode is {@link WindPositionMode#GLOBAL_AVERAGE}, <code>null</code>
     *            is passed as position to {@link TrackedRace#getWind(Position, TimePoint)} which yields a general average
     *            of the various wind sources available for the race, independent of any position.
     */
<<<<<<< HEAD
    Wind getWind(Position p, TimePoint at, WindPositionMode windPositionMode) {
        return getTrackedRace().getWind(getTrackedLeg().getEffectiveWindPosition(p, at, windPositionMode), at);
    }

=======
>>>>>>> 85b29b66
    @Override
    public int getRank(TimePoint timePoint) {
        int result = 0;
        if (hasStartedLeg(timePoint)) {
            List<TrackedLegOfCompetitor> competitorTracksByRank = getTrackedLeg().getCompetitorTracksOrderedByRank(timePoint);
            result = competitorTracksByRank.indexOf(this)+1;
        }
        return result;
    }

    @Override
    public Speed getAverageVelocityMadeGood(TimePoint timePoint) throws NoWindException {
        return getAverageVelocityMadeGood(timePoint, new NoCachingWindLegTypeAndLegBearingCache());
    }

    @Override
    public Speed getAverageVelocityMadeGood(TimePoint timePoint, WindLegTypeAndLegBearingCache cache) throws NoWindException {
        Speed result = null;
        MarkPassing start = getMarkPassingForLegStart();
        if (start != null && start.getTimePoint().compareTo(timePoint) <= 0) {
            MarkPassing end = getMarkPassingForLegEnd();
            if (end != null) {
                TimePoint to;
                if (timePoint.compareTo(end.getTimePoint()) >= 0) {
                    to = end.getTimePoint();
                } else {
                    to = timePoint;
                }
                Position endPos = getTrackedRace().getTrack(getCompetitor()).getEstimatedPosition(to, /* extrapolate */ false);
                if (endPos != null) {
                    Distance d = getTrackedLeg().getAbsoluteWindwardDistance(
                            getTrackedRace().getTrack(getCompetitor())
                                    .getEstimatedPosition(start.getTimePoint(), false), endPos, to, WindPositionMode.EXACT);
                    result = d.inTime(to.asMillis() - start.getTimePoint().asMillis());
                }
            }
        }
        return result;
    }

    
    @Override
    public Integer getNumberOfTacks(TimePoint timePoint) throws NoWindException {
        Integer result = null;
        if (hasStartedLeg(timePoint)) {
            List<Maneuver> maneuvers = getManeuvers(timePoint, /* waitForLatest */ true);
            result = 0;
            for (Maneuver maneuver : maneuvers) {
                if (maneuver.getType() == ManeuverType.TACK) {
                    result++;
                }
            }
        }
        return result;
    }

    @Override
    public List<Maneuver> getManeuvers(TimePoint timePoint, boolean waitForLatest) throws NoWindException {
        MarkPassing legEnd = getMarkPassingForLegEnd();
        TimePoint end = timePoint;
        if (legEnd != null && timePoint.compareTo(legEnd.getTimePoint()) > 0) {
            // timePoint is after leg finish; take leg end and end time point
            end = legEnd.getTimePoint();
        }
        List<Maneuver> maneuvers = getTrackedRace().getManeuvers(getCompetitor(),
                getMarkPassingForLegStart().getTimePoint(), end, waitForLatest);
        return maneuvers;
    }

    @Override
    public Integer getNumberOfJibes(TimePoint timePoint) throws NoWindException {
        Integer result = null;
        if (hasStartedLeg(timePoint)) {
            List<Maneuver> maneuvers = getManeuvers(timePoint, /* waitForLatest */ true);
            result = 0;
            for (Maneuver maneuver : maneuvers) {
                if (maneuver.getType() == ManeuverType.JIBE) {
                    result++;
                }
            }
        }
        return result;
    }

    @Override
    public Integer getNumberOfPenaltyCircles(TimePoint timePoint) throws NoWindException {
        Integer result = null;
        if (hasStartedLeg(timePoint)) {
            List<Maneuver> maneuvers = getManeuvers(timePoint, /* waitForLatest */ true);
            result = 0;
            for (Maneuver maneuver : maneuvers) {
                if (maneuver.getType() == ManeuverType.PENALTY_CIRCLE) {
                    result++;
                }
            }
        }
        return result;
    }

    @Override
    public Distance getWindwardDistanceToOverallLeader(TimePoint timePoint, WindPositionMode windPositionMode) throws NoWindException {
        // FIXME bug 607 it seems the following fetches the leader of this leg, not the overall leader; validate!!! Use getTrackedRace().getRanks() instead
        Competitor leader = getTrackedRace().getOverallLeader(timePoint);
        TrackedLegOfCompetitor leaderLeg = getTrackedRace().getCurrentLeg(leader, timePoint);
        Distance result = null;
        Position leaderPosition = getTrackedRace().getTrack(leader).getEstimatedPosition(timePoint, /* extrapolate */ false);
        Position currentPosition = getTrackedRace().getTrack(getCompetitor()).getEstimatedPosition(timePoint, /* extrapolate */ false);
        if (leaderPosition != null && currentPosition != null) {
            result = Distance.NULL;
            boolean foundCompetitorsLeg = false;
            getTrackedRace().getRace().getCourse().lockForRead();
            try {
                for (Leg leg : getTrackedRace().getRace().getCourse().getLegs()) {
                    if (leg == getLeg()) {
                        foundCompetitorsLeg = true;
                    }
                    if (foundCompetitorsLeg) {
                        // if the leaderLeg is null, the leader has already arrived
                        if (leaderLeg == null || leg != leaderLeg.getLeg()) {
                            // add distance to next mark
                            Position nextMarkPosition = getTrackedRace().getApproximatePosition(leg.getTo(), timePoint);
                            Distance distanceToNextMark = getTrackedRace().getTrackedLeg(leg)
                                    .getAbsoluteWindwardDistance(currentPosition, nextMarkPosition, timePoint, windPositionMode);
                            result = new MeterDistance(result.getMeters() + distanceToNextMark.getMeters());
                            currentPosition = nextMarkPosition;
                        } else {
                            // we're now in the same leg with leader; compute windward distance to leader
                            result = new MeterDistance(result.getMeters()
                                    + getTrackedRace().getTrackedLeg(leg)
                                            .getAbsoluteWindwardDistance(currentPosition, leaderPosition, timePoint, windPositionMode)
                                            .getMeters());
                            break;
                        }
                    }
                }
            } finally {
                getTrackedRace().getRace().getCourse().unlockAfterRead();
            }
        }
        return result;
    }

    @Override
    public Distance getAverageAbsoluteCrossTrackError(TimePoint timePoint, boolean waitForLatestAnalysis) throws NoWindException {
        Distance result = null;
        final MarkPassing legStartMarkPassing = getTrackedRace().getMarkPassing(competitor, getLeg().getFrom());
        if (legStartMarkPassing != null) {
            TimePoint legStart = legStartMarkPassing.getTimePoint();
            final MarkPassing legEndMarkPassing = getTrackedRace().getMarkPassing(competitor, getLeg().getTo());
            TimePoint to;
            if (legEndMarkPassing == null || legEndMarkPassing.getTimePoint().compareTo(timePoint) > 0) {
                to = timePoint;
            } else {
                to = legEndMarkPassing.getTimePoint();
            }
            result = getTrackedRace().getAverageAbsoluteCrossTrackError(competitor, legStart, to, /* upwindOnly */ false, waitForLatestAnalysis);
        }
        return result;
    }

    @Override
    public Distance getAverageSignedCrossTrackError(TimePoint timePoint, boolean waitForLatestAnalysis) throws NoWindException {
        Distance result = null;
        final MarkPassing legStartMarkPassing = getTrackedRace().getMarkPassing(competitor, getLeg().getFrom());
        if (legStartMarkPassing != null) {
            TimePoint legStart = legStartMarkPassing.getTimePoint();
            final MarkPassing legEndMarkPassing = getTrackedRace().getMarkPassing(competitor, getLeg().getTo());
            TimePoint to;
            if (legEndMarkPassing == null || legEndMarkPassing.getTimePoint().compareTo(timePoint) > 0) {
                to = timePoint;
            } else {
                to = legEndMarkPassing.getTimePoint();
            }
            result = getTrackedRace().getAverageSignedCrossTrackError(competitor, legStart, to, /* upwindOnly */ false, waitForLatestAnalysis);
        }
        return result;
    }

    @Override
    public Double getGapToLeaderInSeconds(TimePoint timePoint, final Competitor leaderInLegAtTimePoint, WindPositionMode windPositionMode)
<<<<<<< HEAD
=======
            throws NoWindException {
        return getGapToLeaderInSeconds(timePoint, leaderInLegAtTimePoint, windPositionMode, new NoCachingWindLegTypeAndLegBearingCache());
    }
    
    @Override
    public Double getGapToLeaderInSeconds(TimePoint timePoint, final Competitor leaderInLegAtTimePoint,
            WindPositionMode windPositionMode, WindLegTypeAndLegBearingCache cache)
>>>>>>> 85b29b66
            throws NoWindException {
        return getGapToLeaderInSeconds(timePoint, new LeaderGetter() {
            @Override
            public Competitor getLeader() {
                return leaderInLegAtTimePoint;
            }
<<<<<<< HEAD
        }, windPositionMode);
=======
        }, windPositionMode, cache);
>>>>>>> 85b29b66
    }

    private static interface LeaderGetter {
        Competitor getLeader();
    }

    @Override
    public Double getGapToLeaderInSeconds(final TimePoint timePoint, WindPositionMode windPositionMode) throws NoWindException {
        return getGapToLeaderInSeconds(timePoint, windPositionMode, new NoCachingWindLegTypeAndLegBearingCache());
    }

    @Override
<<<<<<< HEAD
    public Double getGapToLeaderInSeconds(final TimePoint timePoint, WindPositionMode windPositionMode) throws NoWindException {
=======
    public Double getGapToLeaderInSeconds(final TimePoint timePoint, WindPositionMode windPositionMode,
            WindLegTypeAndLegBearingCache cache) throws NoWindException {
>>>>>>> 85b29b66
        return getGapToLeaderInSeconds(timePoint, new LeaderGetter() {
            @Override
            public Competitor getLeader() {
                return getTrackedLeg().getLeader(hasFinishedLeg(timePoint) ? getFinishTime() : timePoint);
            }
<<<<<<< HEAD
        }, windPositionMode);
    }
    
    private Double getGapToLeaderInSeconds(TimePoint timePoint, LeaderGetter leaderGetter, WindPositionMode windPositionMode) throws NoWindException {
=======
        }, windPositionMode, new NoCachingWindLegTypeAndLegBearingCache());
    }
    
    private Double getGapToLeaderInSeconds(TimePoint timePoint, LeaderGetter leaderGetter, WindPositionMode windPositionMode, WindLegTypeAndLegBearingCache cache) throws NoWindException {
>>>>>>> 85b29b66
        // If the leader already completed this leg, compute the estimated arrival time at the
        // end of this leg; if this leg's competitor also already finished the leg, return the
        // difference between this competitor's leg completion time point and the leader's completion
        // time point; else, calculate the windward distance to the leader and divide by
        // the windward speed
<<<<<<< HEAD
        Speed windwardSpeed = getWindwardSpeed(getTrackedRace().getTrack(getCompetitor()).getEstimatedSpeed(timePoint), timePoint, windPositionMode);
=======
        Speed windwardSpeed = getWindwardSpeed(getTrackedRace().getTrack(getCompetitor()).getEstimatedSpeed(timePoint), timePoint, windPositionMode, cache);
>>>>>>> 85b29b66
        Double result = null;
        // Has our competitor started the leg already? If not, we won't be able to compute a gap
        if (hasStartedLeg(timePoint)) {
            Iterable<MarkPassing> markPassingsInOrder = getTrackedRace().getMarkPassingsInOrder(getLeg().getTo());
            if (markPassingsInOrder != null) {
                MarkPassing firstMarkPassing = null;
                getTrackedRace().lockForRead(markPassingsInOrder);
                try {
                    Iterator<MarkPassing> markPassingsForLegEnd = markPassingsInOrder.iterator();
                    if (markPassingsForLegEnd.hasNext()) {
                        firstMarkPassing = markPassingsForLegEnd.next();
                    }
                } finally {
                    getTrackedRace().unlockAfterRead(markPassingsInOrder);
                }
                if (firstMarkPassing != null) {
                    // someone has already finished the leg
                    TimePoint whenLeaderFinishedLeg = firstMarkPassing.getTimePoint();
                    // Was it before the requested timePoint?
                    if (whenLeaderFinishedLeg.compareTo(timePoint) <= 0) {
                        // Has our competitor also already finished this leg?
                        if (hasFinishedLeg(timePoint)) {
                            // Yes, so the gap is the time period between the time points at which the leader and
                            // our competitor finished this leg.
                            return (getMarkPassingForLegEnd().getTimePoint().asMillis() - whenLeaderFinishedLeg
                                    .asMillis()) / 1000.;
                        } else {
                            if (windwardSpeed == null) {
                                return null;
                            } else {
                                // leader has finished already; our competitor hasn't
                                Distance windwardDistanceToGo = getWindwardDistanceToGo(timePoint, windPositionMode);
                                long millisSinceLeaderPassedMarkToTimePoint = timePoint.asMillis()
                                        - whenLeaderFinishedLeg.asMillis();
                                return windwardDistanceToGo.getMeters() / windwardSpeed.getMetersPerSecond()
                                        + millisSinceLeaderPassedMarkToTimePoint / 1000.;
                            }
                        }
                    }
                }
                // no-one has finished this leg yet at timePoint
                Competitor leader = leaderGetter.getLeader();
                // Maybe our competitor is the leader. Check:
                if (leader == getCompetitor()) {
                    return 0.0; // the leader's gap to the leader
                } else {
                    if (windwardSpeed == null) {
                        return null;
                    } else {
                        // no, we're not the leader, so compute our windward distance and divide by our current VMG
                        Position ourEstimatedPosition = getTrackedRace().getTrack(getCompetitor())
                                .getEstimatedPosition(timePoint, false);
                        Position leaderEstimatedPosition = getTrackedRace().getTrack(leader).getEstimatedPosition(
                                timePoint, false);
                        if (ourEstimatedPosition == null || leaderEstimatedPosition == null) {
                            return null;
                        } else {
                            Distance windwardDistanceToGo = getTrackedLeg().getAbsoluteWindwardDistance(ourEstimatedPosition,
                                    leaderEstimatedPosition, timePoint, windPositionMode);
                            return windwardDistanceToGo.getMeters() / windwardSpeed.getMetersPerSecond();
                        }
                    }
                }
            }
        }
        // else our competitor hasn't started the leg yet, so we can't compute a gap since we don't
        // have a speed estimate; leave result == null
        return result;
    }

    @Override
    public boolean hasStartedLeg(TimePoint timePoint) {
        MarkPassing markPassingForLegStart = getMarkPassingForLegStart();
        return markPassingForLegStart != null && markPassingForLegStart.getTimePoint().compareTo(timePoint) <= 0;
    }

    @Override
    public boolean hasFinishedLeg(TimePoint timePoint) {
        MarkPassing markPassingForLegEnd = getMarkPassingForLegEnd();
        return markPassingForLegEnd != null && markPassingForLegEnd.getTimePoint().compareTo(timePoint) <= 0;
    }
    
    @Override
    public TimePoint getStartTime() {
        MarkPassing markPassingForLegStart = getMarkPassingForLegStart();
        return markPassingForLegStart == null ? null : markPassingForLegStart.getTimePoint();
    }

    @Override
    public TimePoint getFinishTime() {
        MarkPassing markPassingForLegEnd = getMarkPassingForLegEnd();
        return markPassingForLegEnd == null ? null : markPassingForLegEnd.getTimePoint();
    }

    @Override
    public Speed getVelocityMadeGood(TimePoint at, WindPositionMode windPositionMode) throws NoWindException {
<<<<<<< HEAD
=======
        return getVelocityMadeGood(at, windPositionMode, new NoCachingWindLegTypeAndLegBearingCache());
    }
    
    @Override
    public Speed getVelocityMadeGood(TimePoint at, WindPositionMode windPositionMode, WindLegTypeAndLegBearingCache cache) throws NoWindException {
>>>>>>> 85b29b66
        if (hasStartedLeg(at)) {
            TimePoint timePoint;
            if (hasFinishedLeg(at)) {
                // use the leg finishing time point
                timePoint = getMarkPassingForLegEnd().getTimePoint();
            } else {
                timePoint = at;
            }
            SpeedWithBearing speedOverGround = getSpeedOverGround(timePoint);
<<<<<<< HEAD
            return speedOverGround == null ? null : getWindwardSpeed(speedOverGround, timePoint, windPositionMode);
=======
            return speedOverGround == null ? null : getWindwardSpeed(speedOverGround, timePoint, windPositionMode, cache);
>>>>>>> 85b29b66
        } else {
            return null;
        }
    }

    @Override
    public SpeedWithBearing getSpeedOverGround(TimePoint at) {
        if (hasStartedLeg(at)) {
            TimePoint timePoint;
            if (hasFinishedLeg(at)) {
                // use the leg finishing time point
                timePoint = getMarkPassingForLegEnd().getTimePoint();
            } else {
                timePoint = at;
            }
            return getTrackedRace().getTrack(getCompetitor()).getEstimatedSpeed(timePoint);
        } else {
            return null;
        }
    }

    @Override
    public Double getEstimatedTimeToNextMarkInSeconds(TimePoint timePoint, WindPositionMode windPositionMode) throws NoWindException {
<<<<<<< HEAD
=======
        return getEstimatedTimeToNextMarkInSeconds(timePoint, windPositionMode, new NoCachingWindLegTypeAndLegBearingCache());
    }

    @Override
    public Double getEstimatedTimeToNextMarkInSeconds(TimePoint timePoint, WindPositionMode windPositionMode,
            WindLegTypeAndLegBearingCache cache) throws NoWindException {
>>>>>>> 85b29b66
        Double result;
        if (hasFinishedLeg(timePoint)) {
            result = 0.0;
        } else {
            if (hasStartedLeg(timePoint)) {
                Distance windwardDistanceToGo = getWindwardDistanceToGo(timePoint, windPositionMode);
<<<<<<< HEAD
                Speed vmg = getVelocityMadeGood(timePoint, windPositionMode);
=======
                Speed vmg = getVelocityMadeGood(timePoint, windPositionMode, cache);
>>>>>>> 85b29b66
                result = vmg == null ? null : windwardDistanceToGo.getMeters() / vmg.getMetersPerSecond();
            } else {
                result = null;
            }
        }
        return result;
    }

    @Override
    public Distance getManeuverLoss(TimePoint timePointBeforeManeuver,
            TimePoint maneuverTimePoint, TimePoint timePointAfterManeuver) throws NoWindException {
        assert timePointBeforeManeuver != null;
        assert timePointAfterManeuver != null;
        Distance result;
        final GPSFixTrack<Competitor, GPSFixMoving> track = getTrackedRace().getTrack(getCompetitor());
        List<GPSFixMoving> fixes = getFixesToConsiderForManeuverLossAnalysis(timePointBeforeManeuver,
                maneuverTimePoint, timePointAfterManeuver);
        TimePoint timePointWhenSpeedStartedToDrop = fixes.get(0).getTimePoint();
        SpeedWithBearing speedWhenSpeedStartedToDrop = track.getEstimatedSpeed(timePointWhenSpeedStartedToDrop);
        if (speedWhenSpeedStartedToDrop != null) {
            TimePoint timePointWhenSpeedLevelledOffAfterManeuver = fixes.get(fixes.size()-1).getTimePoint();
            SpeedWithBearing speedAfterManeuver = track.getEstimatedSpeed(timePointWhenSpeedLevelledOffAfterManeuver);
            if (speedAfterManeuver != null) {
                // For upwind/downwind legs, find the mean course between inbound and outbound course and project actual and
                // extrapolated positions onto it:
                Bearing middleManeuverAngle = speedWhenSpeedStartedToDrop.getBearing().middle(speedAfterManeuver.getBearing());
                // extrapolate maximum speed before maneuver to time point of maximum speed after maneuver and project resulting position
                // onto the average maneuver course; compare to the projected position actually reached at the time point of maximum speed after
                // maneuver:
                Position positionWhenSpeedStartedToDrop = track.getEstimatedPosition(timePointWhenSpeedStartedToDrop, /* extrapolate */ false);
                Position extrapolatedPositionAtTimePointOfMaxSpeedAfterManeuver = 
                        speedWhenSpeedStartedToDrop.travelTo(positionWhenSpeedStartedToDrop, timePointWhenSpeedStartedToDrop, timePointWhenSpeedLevelledOffAfterManeuver);
                Position actualPositionAtTimePointOfMaxSpeedAfterManeuver = track.getEstimatedPosition(timePointWhenSpeedLevelledOffAfterManeuver, /* extrapolate */ false);
                Position projectedExtrapolatedPositionAtTimePointOfMaxSpeedAfterManeuver =
                        extrapolatedPositionAtTimePointOfMaxSpeedAfterManeuver.projectToLineThrough(positionWhenSpeedStartedToDrop, middleManeuverAngle);
                Position projectedActualPositionAtTimePointOfMaxSpeedAfterManeuver =
                        actualPositionAtTimePointOfMaxSpeedAfterManeuver.projectToLineThrough(positionWhenSpeedStartedToDrop, middleManeuverAngle);
                result = projectedActualPositionAtTimePointOfMaxSpeedAfterManeuver.getDistance(projectedExtrapolatedPositionAtTimePointOfMaxSpeedAfterManeuver);
            } else {
                result = null;
            }
        } else {
            result = null;
        }
        return result;
    }

    /**
     * Fetches the set of fixes that encompass the maneuver. Usually, during a maneuver a boat loses speed over ground
     * before it has reached the new tack and starts accelerating again, until the speed levels off. We assume that the
     * <code>timePointBeforeManeuver</code> minus some excess time based on the approximate maneuver duration is the
     * earliest time point to analyze. Starting there, we look for speed over ground minima between then and
     * <code>timePointAfterManeuver</code> plus three times the approximate maneuver time as excess time. There may be
     * multiple minima. We choose the one that has the best "fit" in terms of being close to the
     * <code>maneuverTimePoint</code> and being low in terms of speed over ground. From that time point, the nearest
     * maximum speeds over ground before and after are determined, and the fixes between them are returned.
     */
    private List<GPSFixMoving> getFixesToConsiderForManeuverLossAnalysis(TimePoint timePointBeforeManeuver,
            TimePoint maneuverTimePoint, TimePoint timePointAfterManeuver) {
        final long EXCESS_TIME_BEFORE_MANEUVER_END_TO_SCAN_IN_MILLIS = getCompetitor().getBoat().getBoatClass().getApproximateManeuverDurationInMilliseconds();
        final long EXCESS_TIME_AFTER_MANEUVER_END_TO_SCAN_IN_MILLIS = 3*EXCESS_TIME_BEFORE_MANEUVER_END_TO_SCAN_IN_MILLIS;
        List<GPSFixMoving> fixes = new ArrayList<>();
        NavigableSet<GPSFixMoving> maxima = new ArrayListNavigableSet<GPSFixMoving>(new TimedComparator());
        NavigableSet<GPSFixMoving> minima = new ArrayListNavigableSet<GPSFixMoving>(new TimedComparator());
        GPSFixTrack<Competitor, GPSFixMoving> track = getTrackedRace().getTrack(getCompetitor());
        Speed lastSpeed = Speed.NULL;
        Speed lastLastSpeed = Speed.NULL;
        GPSFixMoving lastFix = null;
        Speed minimumSpeed = new KnotSpeedImpl(Double.MAX_VALUE);
        track.lockForRead();
        try {
            Iterator<GPSFixMoving> fixIter = track.getFixesIterator(
                    timePointBeforeManeuver.minus(EXCESS_TIME_BEFORE_MANEUVER_END_TO_SCAN_IN_MILLIS), /* inclusive */true);
            GPSFixMoving fix;
            // The timePointAfterManeuver is determined based on the geometric shape of the boat's trajectory, not on
            // the speed development. To understand the full maneuver loss, we need to follow the boat speed until it levels off,
            // but no further than some reasonable threshold because the wind may continue to pick up, letting the boat accelerate
            // over a time much longer than accounted for by the maneuver.
            while (fixIter.hasNext()) {
                fix = fixIter.next();
                final SpeedWithBearing estimatedSpeedAtFix = track.getEstimatedSpeed(fix.getTimePoint());
                if (lastFix != null && lastSpeed != null && lastLastSpeed != null && estimatedSpeedAtFix != null) {
                    if (lastSpeed.compareTo(lastLastSpeed) > 0 && lastSpeed.compareTo(estimatedSpeedAtFix) > 0) {
                        maxima.add(lastFix);
                    } else if (lastSpeed.compareTo(lastLastSpeed) < 0 && lastSpeed.compareTo(estimatedSpeedAtFix) < 0) {
                        minima.add(lastFix);
                        if (lastSpeed.compareTo(minimumSpeed) < 0) {
                            minimumSpeed = lastSpeed;
                        }
                    }
                }
                if (fix.getTimePoint().after(timePointAfterManeuver.plus(EXCESS_TIME_AFTER_MANEUVER_END_TO_SCAN_IN_MILLIS))) {
                    break;
                }
                fixes.add(fix);
                lastLastSpeed = lastSpeed;
                lastSpeed = estimatedSpeedAtFix;
                lastFix = fix;
            }
        } finally {
            track.unlockAfterRead();
        }
        GPSFixMoving fixWithLowestSpeedOverGround = getBestFittingSpeedMinimumInManeuver(minima, maxima, minimumSpeed, maneuverTimePoint);
        if (fixWithLowestSpeedOverGround == null) {
            fixWithLowestSpeedOverGround = fixes.get(0);
        }
        // now remove all fixes before the last maximum before the fix with the lowest speed over ground during the maneuver if
        // there was such a maximum; otherwise, leave all fixes from the maneuver start on in place.
        final long MAX_SMOOTHENING_INTERVAL_MILLIS = getCompetitor().getBoat().getBoatClass().getApproximateManeuverDurationInMilliseconds();
        GPSFixMoving lastMaxSpeedFixBeforeLowSpeed = maxima.lower(fixWithLowestSpeedOverGround);
        // now check if there's a greater one that's only a little bit earlier
        if (lastMaxSpeedFixBeforeLowSpeed != null) {
            GPSFixMoving stillGreater;
            while ((stillGreater=maxima.lower(lastMaxSpeedFixBeforeLowSpeed)) != null &&
                    track.getEstimatedSpeed(stillGreater.getTimePoint()).compareTo(
                            track.getEstimatedSpeed(lastMaxSpeedFixBeforeLowSpeed.getTimePoint())) > 0 &&
                    lastMaxSpeedFixBeforeLowSpeed.getTimePoint().asMillis()-
                    stillGreater.getTimePoint().asMillis() < MAX_SMOOTHENING_INTERVAL_MILLIS) {
                lastMaxSpeedFixBeforeLowSpeed = stillGreater;
            }
            Iterator<GPSFixMoving> i = fixes.iterator();
            while (i.hasNext() && i.next().getTimePoint().before(lastMaxSpeedFixBeforeLowSpeed.getTimePoint())) {
                i.remove();
            }
        }
        // now remove all fixes after the first maximum after the global minimum:
        GPSFixMoving firstMaxSpeedFixAfterLowSpeed = maxima.higher(fixWithLowestSpeedOverGround);
        if (firstMaxSpeedFixAfterLowSpeed != null) {
            GPSFixMoving stillGreater;
            while ((stillGreater=maxima.higher(firstMaxSpeedFixAfterLowSpeed)) != null &&
                    track.getEstimatedSpeed(stillGreater.getTimePoint()).compareTo(
                            track.getEstimatedSpeed(firstMaxSpeedFixAfterLowSpeed.getTimePoint())) > 0 &&
                    stillGreater.getTimePoint().asMillis() - firstMaxSpeedFixAfterLowSpeed.getTimePoint().asMillis()
                     < MAX_SMOOTHENING_INTERVAL_MILLIS) {
                firstMaxSpeedFixAfterLowSpeed = stillGreater;
            }
            ListIterator<GPSFixMoving> i = fixes.listIterator(fixes.size());
            while (i.hasPrevious() && i.previous().getTimePoint().after(firstMaxSpeedFixAfterLowSpeed.getTimePoint())) {
                i.remove();
            }
        }
        return fixes;
    }

    private GPSFixMoving getBestFittingSpeedMinimumInManeuver(NavigableSet<GPSFixMoving> minima,
            NavigableSet<GPSFixMoving> maxima, Speed minimumSpeed, TimePoint maneuverTimePoint) {
        // Idea: being 10x the approximate maneuver duration away from maneuverTimePoint is as bad as having twice the percentage between min
        // and max speed (min = 0%; max=100%).
        GPSFixMoving bestSpeedMinimum = null;
        Speed maxSpeed = null;
        for (GPSFixMoving maximum : maxima) {
            if (maxSpeed == null || maximum.getSpeed().getKnots() > maxSpeed.getKnots()) {
                maxSpeed = maximum.getSpeed();
            }
        }
        if (maxSpeed != null) {
            double speedDifferenceBetweenMaxAndMinInKnots = maxSpeed.getKnots() - minimumSpeed.getKnots();
            double lowestBadness = Double.MAX_VALUE;
            final long approximateManeuverTimeInMillis = getCompetitor().getBoat().getBoatClass()
                    .getApproximateManeuverDurationInMilliseconds();
            final GPSFixTrack<Competitor, GPSFixMoving> track = getTrackedRace().getTrack(getCompetitor());
            for (GPSFixMoving minimum : minima) {
                // best speedBadness can be 1 which represents the absolute speed minimum in the interval considered
                double speedBadness = 1 + (track.getEstimatedSpeed(minimum.getTimePoint()).getKnots() - minimumSpeed.getKnots()) /
                        speedDifferenceBetweenMaxAndMinInKnots;
                // best timePointBadness can be 1 which is a minimum exactly at the maneuver time point
                double timePointBadness = 1.
                        + (double) Math.abs(minimum.getTimePoint().asMillis() - maneuverTimePoint.asMillis())
                        / (double) approximateManeuverTimeInMillis / 10.;
                final double totalBadness = speedBadness * timePointBadness;
                if (totalBadness < lowestBadness) {
                    bestSpeedMinimum = minimum;
                    lowestBadness = totalBadness;
                }
            }
        }
        return bestSpeedMinimum;
    }
    
    @Override
    public Bearing getBeatAngle(TimePoint at) throws NoWindException {
        return getBeatAngle(at, new NoCachingWindLegTypeAndLegBearingCache());
    }
    
    @Override
    public Bearing getBeatAngle(TimePoint at, WindLegTypeAndLegBearingCache cache) throws NoWindException {
        Bearing beatAngle = null;
        Bearing projectToBearing;
<<<<<<< HEAD
        if (getTrackedLeg().isUpOrDownwindLeg(at)) {
            Wind wind = getWind(getTrackedRace().getTrack(getCompetitor()).getEstimatedPosition(at, false), at, WindPositionMode.EXACT);
=======
        if (cache.getLegType(getTrackedLeg(), at) != LegType.REACHING) {
            Wind wind = cache.getWind(getTrackedRace(), getCompetitor(), at);
>>>>>>> 85b29b66
            if (wind == null) {
                throw new NoWindException("Need at least wind direction to determine windward speed");
            }
            projectToBearing = wind.getBearing();
        } else {
            projectToBearing = cache.getLegBearing(getTrackedLeg(), at);
        }
        SpeedWithBearing speed = getSpeedOverGround(at);
        if (speed != null) {
            beatAngle = projectToBearing.getDifferenceTo(speed.getBearing());
        }
        return beatAngle;
    }
}<|MERGE_RESOLUTION|>--- conflicted
+++ resolved
@@ -31,10 +31,7 @@
 import com.sap.sailing.domain.tracking.TrackedLegOfCompetitor;
 import com.sap.sailing.domain.tracking.TrackedRace;
 import com.sap.sailing.domain.tracking.Wind;
-<<<<<<< HEAD
-=======
 import com.sap.sailing.domain.tracking.WindLegTypeAndLegBearingCache;
->>>>>>> 85b29b66
 import com.sap.sailing.domain.tracking.WindPositionMode;
 import com.sap.sailing.util.impl.ArrayListNavigableSet;
 import com.sap.sse.common.Util;
@@ -196,7 +193,6 @@
      * wind's bearing, the competitor's position is projected onto the line crossing <code>mark</code> in the wind's
      * bearing, and the distance from the projection to the <code>mark</code> is returned. Otherwise, it is assumed that
      * the leg is neither an upwind nor a downwind leg, and hence the true distance to <code>mark</code> is returned.
-     * @param windPositionMode TODO
      */
     private Distance getWindwardDistanceTo(Mark mark, TimePoint at, WindPositionMode windPositionMode) throws NoWindException {
         Position estimatedPosition = getTrackedRace().getTrack(getCompetitor()).getEstimatedPosition(at, false);
@@ -223,14 +219,6 @@
      * 
      * @throws NoWindException in case the wind direction is not known
      */
-<<<<<<< HEAD
-    private SpeedWithBearing getWindwardSpeed(SpeedWithBearing speed, TimePoint at, WindPositionMode windPositionMode) throws NoWindException {
-        SpeedWithBearing result = null;
-        if (speed != null) {
-            Bearing projectToBearing;
-            if (getTrackedLeg().isUpOrDownwindLeg(at)) {
-                Wind wind = getWind(getTrackedRace().getTrack(getCompetitor()).getEstimatedPosition(at, false), at, windPositionMode);
-=======
     private SpeedWithBearing getWindwardSpeed(SpeedWithBearing speed, final TimePoint at, WindPositionMode windPositionMode,
             WindLegTypeAndLegBearingCache cache) throws NoWindException {
         SpeedWithBearing result = null;
@@ -247,7 +235,6 @@
                                         return getTrackedRace().getTrack(getCompetitor()).getEstimatedPosition(at, false);
                                     }}, at, windPositionMode), at);
                 }
->>>>>>> 85b29b66
                 if (wind == null) {
                     throw new NoWindException("Need at least wind direction to determine windward speed");
                 }
@@ -275,13 +262,6 @@
      *            is passed as position to {@link TrackedRace#getWind(Position, TimePoint)} which yields a general average
      *            of the various wind sources available for the race, independent of any position.
      */
-<<<<<<< HEAD
-    Wind getWind(Position p, TimePoint at, WindPositionMode windPositionMode) {
-        return getTrackedRace().getWind(getTrackedLeg().getEffectiveWindPosition(p, at, windPositionMode), at);
-    }
-
-=======
->>>>>>> 85b29b66
     @Override
     public int getRank(TimePoint timePoint) {
         int result = 0;
@@ -462,8 +442,6 @@
 
     @Override
     public Double getGapToLeaderInSeconds(TimePoint timePoint, final Competitor leaderInLegAtTimePoint, WindPositionMode windPositionMode)
-<<<<<<< HEAD
-=======
             throws NoWindException {
         return getGapToLeaderInSeconds(timePoint, leaderInLegAtTimePoint, windPositionMode, new NoCachingWindLegTypeAndLegBearingCache());
     }
@@ -471,18 +449,13 @@
     @Override
     public Double getGapToLeaderInSeconds(TimePoint timePoint, final Competitor leaderInLegAtTimePoint,
             WindPositionMode windPositionMode, WindLegTypeAndLegBearingCache cache)
->>>>>>> 85b29b66
             throws NoWindException {
         return getGapToLeaderInSeconds(timePoint, new LeaderGetter() {
             @Override
             public Competitor getLeader() {
                 return leaderInLegAtTimePoint;
             }
-<<<<<<< HEAD
-        }, windPositionMode);
-=======
         }, windPositionMode, cache);
->>>>>>> 85b29b66
     }
 
     private static interface LeaderGetter {
@@ -495,38 +468,23 @@
     }
 
     @Override
-<<<<<<< HEAD
-    public Double getGapToLeaderInSeconds(final TimePoint timePoint, WindPositionMode windPositionMode) throws NoWindException {
-=======
     public Double getGapToLeaderInSeconds(final TimePoint timePoint, WindPositionMode windPositionMode,
             WindLegTypeAndLegBearingCache cache) throws NoWindException {
->>>>>>> 85b29b66
         return getGapToLeaderInSeconds(timePoint, new LeaderGetter() {
             @Override
             public Competitor getLeader() {
                 return getTrackedLeg().getLeader(hasFinishedLeg(timePoint) ? getFinishTime() : timePoint);
             }
-<<<<<<< HEAD
-        }, windPositionMode);
-    }
-    
-    private Double getGapToLeaderInSeconds(TimePoint timePoint, LeaderGetter leaderGetter, WindPositionMode windPositionMode) throws NoWindException {
-=======
         }, windPositionMode, new NoCachingWindLegTypeAndLegBearingCache());
     }
     
     private Double getGapToLeaderInSeconds(TimePoint timePoint, LeaderGetter leaderGetter, WindPositionMode windPositionMode, WindLegTypeAndLegBearingCache cache) throws NoWindException {
->>>>>>> 85b29b66
         // If the leader already completed this leg, compute the estimated arrival time at the
         // end of this leg; if this leg's competitor also already finished the leg, return the
         // difference between this competitor's leg completion time point and the leader's completion
         // time point; else, calculate the windward distance to the leader and divide by
         // the windward speed
-<<<<<<< HEAD
-        Speed windwardSpeed = getWindwardSpeed(getTrackedRace().getTrack(getCompetitor()).getEstimatedSpeed(timePoint), timePoint, windPositionMode);
-=======
         Speed windwardSpeed = getWindwardSpeed(getTrackedRace().getTrack(getCompetitor()).getEstimatedSpeed(timePoint), timePoint, windPositionMode, cache);
->>>>>>> 85b29b66
         Double result = null;
         // Has our competitor started the leg already? If not, we won't be able to compute a gap
         if (hasStartedLeg(timePoint)) {
@@ -623,14 +581,11 @@
 
     @Override
     public Speed getVelocityMadeGood(TimePoint at, WindPositionMode windPositionMode) throws NoWindException {
-<<<<<<< HEAD
-=======
         return getVelocityMadeGood(at, windPositionMode, new NoCachingWindLegTypeAndLegBearingCache());
     }
     
     @Override
     public Speed getVelocityMadeGood(TimePoint at, WindPositionMode windPositionMode, WindLegTypeAndLegBearingCache cache) throws NoWindException {
->>>>>>> 85b29b66
         if (hasStartedLeg(at)) {
             TimePoint timePoint;
             if (hasFinishedLeg(at)) {
@@ -640,11 +595,7 @@
                 timePoint = at;
             }
             SpeedWithBearing speedOverGround = getSpeedOverGround(timePoint);
-<<<<<<< HEAD
-            return speedOverGround == null ? null : getWindwardSpeed(speedOverGround, timePoint, windPositionMode);
-=======
             return speedOverGround == null ? null : getWindwardSpeed(speedOverGround, timePoint, windPositionMode, cache);
->>>>>>> 85b29b66
         } else {
             return null;
         }
@@ -668,26 +619,19 @@
 
     @Override
     public Double getEstimatedTimeToNextMarkInSeconds(TimePoint timePoint, WindPositionMode windPositionMode) throws NoWindException {
-<<<<<<< HEAD
-=======
         return getEstimatedTimeToNextMarkInSeconds(timePoint, windPositionMode, new NoCachingWindLegTypeAndLegBearingCache());
     }
 
     @Override
     public Double getEstimatedTimeToNextMarkInSeconds(TimePoint timePoint, WindPositionMode windPositionMode,
             WindLegTypeAndLegBearingCache cache) throws NoWindException {
->>>>>>> 85b29b66
         Double result;
         if (hasFinishedLeg(timePoint)) {
             result = 0.0;
         } else {
             if (hasStartedLeg(timePoint)) {
                 Distance windwardDistanceToGo = getWindwardDistanceToGo(timePoint, windPositionMode);
-<<<<<<< HEAD
-                Speed vmg = getVelocityMadeGood(timePoint, windPositionMode);
-=======
                 Speed vmg = getVelocityMadeGood(timePoint, windPositionMode, cache);
->>>>>>> 85b29b66
                 result = vmg == null ? null : windwardDistanceToGo.getMeters() / vmg.getMetersPerSecond();
             } else {
                 result = null;
@@ -876,13 +820,8 @@
     public Bearing getBeatAngle(TimePoint at, WindLegTypeAndLegBearingCache cache) throws NoWindException {
         Bearing beatAngle = null;
         Bearing projectToBearing;
-<<<<<<< HEAD
-        if (getTrackedLeg().isUpOrDownwindLeg(at)) {
-            Wind wind = getWind(getTrackedRace().getTrack(getCompetitor()).getEstimatedPosition(at, false), at, WindPositionMode.EXACT);
-=======
         if (cache.getLegType(getTrackedLeg(), at) != LegType.REACHING) {
             Wind wind = cache.getWind(getTrackedRace(), getCompetitor(), at);
->>>>>>> 85b29b66
             if (wind == null) {
                 throw new NoWindException("Need at least wind direction to determine windward speed");
             }
