--- conflicted
+++ resolved
@@ -1,128 +1,67 @@
-<<<<<<< HEAD
-package com.sap.sailing.domain.tracking.impl;
-
-import java.util.Map;
-
-import com.sap.sailing.domain.base.Mark;
-import com.sap.sailing.domain.base.Competitor;
-import com.sap.sailing.domain.base.Waypoint;
-import com.sap.sailing.domain.common.TimePoint;
-import com.sap.sailing.domain.common.WindSource;
-import com.sap.sailing.domain.racecommittee.RaceCommitteeEvent;
-import com.sap.sailing.domain.tracking.GPSFix;
-import com.sap.sailing.domain.tracking.GPSFixMoving;
-import com.sap.sailing.domain.tracking.MarkPassing;
-import com.sap.sailing.domain.tracking.RaceChangeListener;
-import com.sap.sailing.domain.tracking.Wind;
-
-public abstract class AbstractRaceChangeListener implements RaceChangeListener {
-
-    @Override
-    public void windSourcesToExcludeChanged(Iterable<? extends WindSource> windSourcesToExclude) {
-    }
-
-    @Override
-    public void raceTimesChanged(TimePoint startOfTracking, TimePoint endOfTracking, TimePoint startTimeReceived) {
-    }
-
-    @Override
-    public void markPositionChanged(GPSFix fix, Mark mark) {
-    }
-
-    @Override
-    public void windDataReceived(Wind wind, WindSource windSource) {
-    }
-
-    @Override
-    public void windDataRemoved(Wind wind, WindSource windSource) {
-    }
-
-    @Override
-    public void windAveragingChanged(long oldMillisecondsOverWhichToAverage, long newMillisecondsOverWhichToAverage) {
-    }
-
-    @Override
-    public void competitorPositionChanged(GPSFixMoving fix, Competitor item) {
-    }
-
-    @Override
-    public void markPassingReceived(Competitor competitor, Map<Waypoint, MarkPassing> oldMarkPassings, Iterable<MarkPassing> markPassings) {
-    }
-
-    @Override
-    public void speedAveragingChanged(long oldMillisecondsOverWhichToAverage, long newMillisecondsOverWhichToAverage) {
-    }
-
-    @Override
-    public void delayToLiveChanged(long delayToLiveInMillis) {
-    }
-    
-    @Override
-	public void raceCommitteeEventReceived(RaceCommitteeEvent event) {
-	}
-
-}
-=======
-package com.sap.sailing.domain.tracking.impl;
-
-import java.util.Map;
-
-import com.sap.sailing.domain.base.Mark;
-import com.sap.sailing.domain.base.Competitor;
-import com.sap.sailing.domain.base.Waypoint;
-import com.sap.sailing.domain.common.TimePoint;
-import com.sap.sailing.domain.common.WindSource;
-import com.sap.sailing.domain.tracking.GPSFix;
-import com.sap.sailing.domain.tracking.GPSFixMoving;
-import com.sap.sailing.domain.tracking.MarkPassing;
-import com.sap.sailing.domain.tracking.RaceChangeListener;
-import com.sap.sailing.domain.tracking.TrackedRaceStatus;
-import com.sap.sailing.domain.tracking.Wind;
-
-public abstract class AbstractRaceChangeListener implements RaceChangeListener {
-
-    @Override
-    public void statusChanged(TrackedRaceStatus newStatus) {}
-
-    @Override
-    public void windSourcesToExcludeChanged(Iterable<? extends WindSource> windSourcesToExclude) {
-    }
-
-    @Override
-    public void raceTimesChanged(TimePoint startOfTracking, TimePoint endOfTracking, TimePoint startTimeReceived) {
-    }
-
-    @Override
-    public void markPositionChanged(GPSFix fix, Mark mark) {
-    }
-
-    @Override
-    public void windDataReceived(Wind wind, WindSource windSource) {
-    }
-
-    @Override
-    public void windDataRemoved(Wind wind, WindSource windSource) {
-    }
-
-    @Override
-    public void windAveragingChanged(long oldMillisecondsOverWhichToAverage, long newMillisecondsOverWhichToAverage) {
-    }
-
-    @Override
-    public void competitorPositionChanged(GPSFixMoving fix, Competitor item) {
-    }
-
-    @Override
-    public void markPassingReceived(Competitor competitor, Map<Waypoint, MarkPassing> oldMarkPassings, Iterable<MarkPassing> markPassings) {
-    }
-
-    @Override
-    public void speedAveragingChanged(long oldMillisecondsOverWhichToAverage, long newMillisecondsOverWhichToAverage) {
-    }
-
-    @Override
-    public void delayToLiveChanged(long delayToLiveInMillis) {
-    }
-
-}
->>>>>>> 97b1ad82
+package com.sap.sailing.domain.tracking.impl;
+
+import java.util.Map;
+
+import com.sap.sailing.domain.base.Mark;
+import com.sap.sailing.domain.base.Competitor;
+import com.sap.sailing.domain.base.Waypoint;
+import com.sap.sailing.domain.common.TimePoint;
+import com.sap.sailing.domain.common.WindSource;
+import com.sap.sailing.domain.racecommittee.RaceCommitteeEvent;
+import com.sap.sailing.domain.tracking.GPSFix;
+import com.sap.sailing.domain.tracking.GPSFixMoving;
+import com.sap.sailing.domain.tracking.MarkPassing;
+import com.sap.sailing.domain.tracking.RaceChangeListener;
+import com.sap.sailing.domain.tracking.TrackedRaceStatus;
+import com.sap.sailing.domain.tracking.Wind;
+
+public abstract class AbstractRaceChangeListener implements RaceChangeListener {
+
+    @Override
+    public void statusChanged(TrackedRaceStatus newStatus) {}
+
+    @Override
+    public void windSourcesToExcludeChanged(Iterable<? extends WindSource> windSourcesToExclude) {
+    }
+
+    @Override
+    public void raceTimesChanged(TimePoint startOfTracking, TimePoint endOfTracking, TimePoint startTimeReceived) {
+    }
+
+    @Override
+    public void markPositionChanged(GPSFix fix, Mark mark) {
+    }
+
+    @Override
+    public void windDataReceived(Wind wind, WindSource windSource) {
+    }
+
+    @Override
+    public void windDataRemoved(Wind wind, WindSource windSource) {
+    }
+
+    @Override
+    public void windAveragingChanged(long oldMillisecondsOverWhichToAverage, long newMillisecondsOverWhichToAverage) {
+    }
+
+    @Override
+    public void competitorPositionChanged(GPSFixMoving fix, Competitor item) {
+    }
+
+    @Override
+    public void markPassingReceived(Competitor competitor, Map<Waypoint, MarkPassing> oldMarkPassings, Iterable<MarkPassing> markPassings) {
+    }
+
+    @Override
+    public void speedAveragingChanged(long oldMillisecondsOverWhichToAverage, long newMillisecondsOverWhichToAverage) {
+    }
+
+    @Override
+    public void delayToLiveChanged(long delayToLiveInMillis) {
+    }
+    
+    @Override
+	public void raceCommitteeEventReceived(RaceCommitteeEvent event) {
+	}
+
+}