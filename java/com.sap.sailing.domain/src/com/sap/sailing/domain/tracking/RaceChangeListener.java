--- conflicted
+++ resolved
@@ -1,84 +1,42 @@
-<<<<<<< HEAD
-package com.sap.sailing.domain.tracking;
-
-import java.util.Map;
-
-import com.sap.sailing.domain.base.Mark;
-import com.sap.sailing.domain.base.Competitor;
-import com.sap.sailing.domain.base.Waypoint;
-import com.sap.sailing.domain.common.TimePoint;
-import com.sap.sailing.domain.common.WindSource;
-import com.sap.sailing.domain.racecommittee.RaceCommitteeEvent;
-
-
-public interface RaceChangeListener {
-    void competitorPositionChanged(GPSFixMoving fix, Competitor competitor);
-    
-    void markPositionChanged(GPSFix fix, Mark mark);
-    
-    /**
-     * Invoked after the mark passings have been updated in the {@link TrackedRace}.
-     * 
-     * @param oldMarkPassings
-     *            the mark passings replaced by <code>markPassings</code>, keyed by the waypoints
-     */
-    void markPassingReceived(Competitor competitor, Map<Waypoint, MarkPassing> oldMarkPassings, Iterable<MarkPassing> markPassings);
-
-    void speedAveragingChanged(long oldMillisecondsOverWhichToAverage, long newMillisecondsOverWhichToAverage);
-
-    void windDataReceived(Wind wind, WindSource windSource);
-    
-    void windDataRemoved(Wind wind, WindSource windSource);
-
-    void windAveragingChanged(long oldMillisecondsOverWhichToAverage, long newMillisecondsOverWhichToAverage);
-
-    void raceTimesChanged(TimePoint startOfTracking, TimePoint endOfTracking, TimePoint startTimeReceived);
-
-    void delayToLiveChanged(long delayToLiveInMillis);
-
-    void windSourcesToExcludeChanged(Iterable<? extends WindSource> windSourcesToExclude);
-
-	void raceCommitteeEventReceived(RaceCommitteeEvent event);
-}
-=======
-package com.sap.sailing.domain.tracking;
-
-import java.util.Map;
-
-import com.sap.sailing.domain.base.Mark;
-import com.sap.sailing.domain.base.Competitor;
-import com.sap.sailing.domain.base.Waypoint;
-import com.sap.sailing.domain.common.TimePoint;
-import com.sap.sailing.domain.common.WindSource;
-
-
-public interface RaceChangeListener {
-    void competitorPositionChanged(GPSFixMoving fix, Competitor competitor);
-    
-    void markPositionChanged(GPSFix fix, Mark mark);
-    
-    /**
-     * Invoked after the mark passings have been updated in the {@link TrackedRace}.
-     * 
-     * @param oldMarkPassings
-     *            the mark passings replaced by <code>markPassings</code>, keyed by the waypoints
-     */
-    void markPassingReceived(Competitor competitor, Map<Waypoint, MarkPassing> oldMarkPassings, Iterable<MarkPassing> markPassings);
-
-    void speedAveragingChanged(long oldMillisecondsOverWhichToAverage, long newMillisecondsOverWhichToAverage);
-
-    void windDataReceived(Wind wind, WindSource windSource);
-    
-    void windDataRemoved(Wind wind, WindSource windSource);
-
-    void windAveragingChanged(long oldMillisecondsOverWhichToAverage, long newMillisecondsOverWhichToAverage);
-
-    void raceTimesChanged(TimePoint startOfTracking, TimePoint endOfTracking, TimePoint startTimeReceived);
-
-    void delayToLiveChanged(long delayToLiveInMillis);
-
-    void windSourcesToExcludeChanged(Iterable<? extends WindSource> windSourcesToExclude);
-    
-    void statusChanged(TrackedRaceStatus newStatus);
-}
->>>>>>> 97b1ad82
+package com.sap.sailing.domain.tracking;
+
+import java.util.Map;
+
+import com.sap.sailing.domain.base.Mark;
+import com.sap.sailing.domain.base.Competitor;
+import com.sap.sailing.domain.base.Waypoint;
+import com.sap.sailing.domain.common.TimePoint;
+import com.sap.sailing.domain.common.WindSource;
+import com.sap.sailing.domain.racecommittee.RaceCommitteeEvent;
+
+
+public interface RaceChangeListener {
+    void competitorPositionChanged(GPSFixMoving fix, Competitor competitor);
+    
+    void markPositionChanged(GPSFix fix, Mark mark);
+    
+    /**
+     * Invoked after the mark passings have been updated in the {@link TrackedRace}.
+     * 
+     * @param oldMarkPassings
+     *            the mark passings replaced by <code>markPassings</code>, keyed by the waypoints
+     */
+    void markPassingReceived(Competitor competitor, Map<Waypoint, MarkPassing> oldMarkPassings, Iterable<MarkPassing> markPassings);
+
+    void speedAveragingChanged(long oldMillisecondsOverWhichToAverage, long newMillisecondsOverWhichToAverage);
+
+    void windDataReceived(Wind wind, WindSource windSource);
+    
+    void windDataRemoved(Wind wind, WindSource windSource);
+
+    void windAveragingChanged(long oldMillisecondsOverWhichToAverage, long newMillisecondsOverWhichToAverage);
+
+    void raceTimesChanged(TimePoint startOfTracking, TimePoint endOfTracking, TimePoint startTimeReceived);
+
+    void delayToLiveChanged(long delayToLiveInMillis);
+
+    void windSourcesToExcludeChanged(Iterable<? extends WindSource> windSourcesToExclude);
+	void raceCommitteeEventReceived(RaceCommitteeEvent event);
+
+    void statusChanged(TrackedRaceStatus newStatus);
+}