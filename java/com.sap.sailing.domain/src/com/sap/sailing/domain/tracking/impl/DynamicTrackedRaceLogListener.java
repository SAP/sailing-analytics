package com.sap.sailing.domain.tracking.impl;

import java.util.HashSet;
import java.util.Set;
import java.util.logging.Logger;

import com.sap.sailing.domain.base.Competitor;
import com.sap.sailing.domain.base.CourseBase;
import com.sap.sailing.domain.common.TimePoint;
import com.sap.sailing.domain.common.WindSource;
import com.sap.sailing.domain.common.WindSourceType;
import com.sap.sailing.domain.common.impl.WindSourceImpl;
import com.sap.sailing.domain.common.racelog.RaceLogRaceStatus;
import com.sap.sailing.domain.markpassingcalculation.MarkPassingUpdateListener;
import com.sap.sailing.domain.racelog.RaceLog;
import com.sap.sailing.domain.racelog.RaceLogCourseDesignChangedEvent;
import com.sap.sailing.domain.racelog.RaceLogEvent;
import com.sap.sailing.domain.racelog.RaceLogPassChangeEvent;
import com.sap.sailing.domain.racelog.RaceLogStartTimeEvent;
import com.sap.sailing.domain.racelog.RaceLogWindFixEvent;
import com.sap.sailing.domain.racelog.RevokeEvent;
import com.sap.sailing.domain.racelog.analyzing.impl.FixedMarkPassingsFinder;
import com.sap.sailing.domain.racelog.analyzing.impl.LastPublishedCourseDesignFinder;
import com.sap.sailing.domain.racelog.analyzing.impl.StartTimeFinder;
import com.sap.sailing.domain.racelog.analyzing.impl.SuppressedMarkPassingsFinder;
import com.sap.sailing.domain.racelog.analyzing.impl.WindFixesFinder;
import com.sap.sailing.domain.racelog.impl.BaseRaceLogEventVisitor;
import com.sap.sailing.domain.racelog.tracking.FixedMarkPassingEvent;
import com.sap.sailing.domain.racelog.tracking.SuppressedMarkPassingsEvent;
import com.sap.sailing.domain.tracking.DynamicTrackedRace;
import com.sap.sailing.domain.tracking.Wind;
import com.sap.sse.common.Util.Pair;
import com.sap.sse.common.Util.Triple;

/**
 * TODO: this class could be a good place to leverage more information about a race containing in the {@link RaceLog}.
 * This includes for example the {@link RaceLogRaceStatus} indicating the current race's start.
 */
public class DynamicTrackedRaceLogListener extends BaseRaceLogEventVisitor {

    private static final Logger logger = Logger.getLogger(DynamicTrackedRaceLogListener.class.getName());

    private Set<RaceLog> raceLogs = new HashSet<>();

    private DynamicTrackedRace trackedRace;

    private final WindSource raceCommitteeWindSource;

    private LastPublishedCourseDesignFinder courseDesignFinder;
    private StartTimeFinder startTimeFinder;

    private FixedMarkPassingsFinder fixedPassingsFinder;
    private SuppressedMarkPassingsFinder suppressedPassingsFinder;
    private MarkPassingUpdateListener markPassingUpdateListener;

    public DynamicTrackedRaceLogListener(DynamicTrackedRace trackedRace) {
        this.trackedRace = trackedRace;
        raceCommitteeWindSource = new WindSourceImpl(WindSourceType.RACECOMMITTEE);
    }

    public void addTo(RaceLog raceLog) {
<<<<<<< HEAD
        raceLog.addListener(this);
        raceLogs.add(raceLog);
        trackedRace.invalidateStartTime();
        trackedRace.invalidateEndTime();
        courseDesignFinder = new LastPublishedCourseDesignFinder(raceLog);
        startTimeFinder = new StartTimeFinder(raceLog);
        initializeWindTrack(raceLog);
        analyze();
        if (markPassingUpdateListener != null) {
            suppressedPassingsFinder = new SuppressedMarkPassingsFinder(raceLog);
            fixedPassingsFinder = new FixedMarkPassingsFinder(raceLog);
            analyzeMarkPassings();
        }
    }

    private void analyzeMarkPassings() {
        for (Pair<Competitor, Integer> pair : suppressedPassingsFinder.analyze()) {
            setSuppressedPassing(pair.getA(), pair.getB());
        }
        for (Triple<Competitor, Integer, TimePoint> triple : fixedPassingsFinder.analyze()) {
            setFixedMarkPassing(triple.getA(), triple.getB(), triple.getC());
        }
    }

    public void setMarkPassingUpdateListener(MarkPassingUpdateListener listener) {
        markPassingUpdateListener = listener;
=======
        if (raceLog == null) {
            logger.severe("Trying to add "+this+" as listener to a null race log for tracked race "+trackedRace.getRace());
        } else {
            raceLog.addListener(this);
            trackedRace.invalidateStartTime();
            trackedRace.invalidateEndTime();
            courseDesignFinder = new LastPublishedCourseDesignFinder(raceLog);
            startTimeFinder = new StartTimeFinder(raceLog);
            initializeWindTrack(raceLog);
            analyze();
        }
>>>>>>> 63aace56
    }

    /**
     * Retrieves all wind fixes available in the race log and adds them to the wind track for RACECOMMITTEEE
     * 
     * @param raceLog
     *            The race log from which the available wind fixes shall be retrieved.
     */
    private void initializeWindTrack(RaceLog raceLog) {
        WindFixesFinder windFixesFinder = new WindFixesFinder(raceLog);
        for (Wind wind : windFixesFinder.analyze()) {
            trackedRace.recordWind(wind, raceCommitteeWindSource);
        }
    }

    public void removeFrom(RaceLog raceLog) {
        // Gets called whenever a RaceColumn was already linked to a TrackedRace on linkage.
        // Maybe we need to reset the status of the old race somehow? There might be no new
        // TrackedRace to be linked...
        // Maybe something like this is needed:
        // TODO:
        // ??? trackedRace.setStatus(new TrackedRaceStatusImpl(TrackedRaceStatusEnum.PREPARED, 0.0));
        if (raceLog != null) {
            trackedRace.invalidateStartTime();
            removeAllWindFixesFromWindTrack(raceLog);
            raceLog.removeListener(this);
            raceLogs.remove(raceLog);
            // TODO Notify MPC
        }
    }

    /**
     * Removes all wind fixes that are in the RaceLog from the RACECOMMITTEE wind source
     * 
     * @param raceLog
     *            the RaceLog of which the wind fixes shall be removed
     */
    private void removeAllWindFixesFromWindTrack(RaceLog raceLog) {
        WindFixesFinder windFixesFinder = new WindFixesFinder(raceLog);
        for (Wind wind : windFixesFinder.analyze()) {
            trackedRace.removeWind(wind, raceCommitteeWindSource);
        }
    }

    private void analyze() {
        analyzeCourseDesign(null);
    }

    private void analyzeCourseDesign(CourseBase courseBaseProvidedByEvent) {
        CourseBase courseDesign = courseDesignFinder.analyze();
        if (courseDesign == null) {
            courseDesign = courseBaseProvidedByEvent;
        }

        // On the initial analyze step after attaching the RaceLog there might be no course design.
        if (courseDesign != null) {
            // Because this code can be triggered by an obsolete (delayed) event...
            // ... onCourseDesignChangedByRaceCommittee() might be called more than once.
            trackedRace.onCourseDesignChangedByRaceCommittee(courseDesign);
        } else {
            logger.info("Could not find any course design update on race log of " + trackedRace.getRace().getName()
                    + "! Not sending out any events.");
        }
    }

    private void analyzeStartTime(TimePoint startTimeProvidedByEvent) {
        /* start time will be set by StartTimeAnalyzer in TrackedRace.getStartTime() */
        trackedRace.invalidateStartTime();

        TimePoint startTime = startTimeFinder.analyze();
        if (startTime == null) {
            startTime = startTimeProvidedByEvent;
        }

        if (startTime != null) {
            /* invoke listeners with received start time, this will also trigger tractrac update */
            trackedRace.onStartTimeChangedByRaceCommittee(startTime);
        } else {
            logger.info("Could not find any valid start time on race log of " + trackedRace.getRace().getName()
                    + "! Not sending out any events.");
        }
    }

    private void setFixedMarkPassing(Competitor c, Integer zeroBasedIndexOfPassedWaypoint, TimePoint timePointOfFixedPassing) {
        markPassingUpdateListener.addFixedPassing(c, zeroBasedIndexOfPassedWaypoint, timePointOfFixedPassing);
    }

    private void setSuppressedPassing(Competitor c, Integer zeroBasedIndexOfWaypoint) {
        markPassingUpdateListener.addSuppressedPassing(c, zeroBasedIndexOfWaypoint);
    }

    @Override
    public void visit(RaceLogPassChangeEvent event) {
        trackedRace.invalidateStartTime();
        /* reset start time */
        trackedRace.onStartTimeChangedByRaceCommittee(null);
    }

    @Override
    public void visit(RaceLogStartTimeEvent event) {
        analyzeStartTime(event.getStartTime());
    }

    @Override
    public void visit(RaceLogCourseDesignChangedEvent event) {
        analyzeCourseDesign(event.getCourseDesign());
    }

    @Override
    public void visit(RaceLogWindFixEvent event) {
        // add the wind fix to the race committee WindTrack
        trackedRace.recordWind(event.getWindFix(), raceCommitteeWindSource);
    }

    @Override
    public void visit(FixedMarkPassingEvent event) {
        if (markPassingUpdateListener != null) {
            setFixedMarkPassing(event.getInvolvedBoats().get(0), event.getZeroBasedIndexOfPassedWaypoint(),
                    event.getTimePointOfFixedPassing());
        }
    }

    @Override
    public void visit(SuppressedMarkPassingsEvent event) {
        if (markPassingUpdateListener != null) {
            setSuppressedPassing(event.getInvolvedBoats().get(0), event.getIndexOfFirstSuppressedWaypoint());
        }
    }

    @Override
    public void visit(RevokeEvent event) {
        if (markPassingUpdateListener != null) {
            RaceLogEvent revokedEvent = null;
            for (RaceLog log : raceLogs) {
                revokedEvent = log.getEventById(event.getRevokedEventId());
                if (revokedEvent != null) {
                    break;
                }
            }
            if (revokedEvent instanceof SuppressedMarkPassingsEvent) {
                markPassingUpdateListener.removeSuppressedPassing(revokedEvent.getInvolvedBoats().get(0));
            }
            if (revokedEvent instanceof FixedMarkPassingEvent) {
                markPassingUpdateListener.removeFixedPassing(revokedEvent.getInvolvedBoats().get(0),
                        ((FixedMarkPassingEvent) revokedEvent).getZeroBasedIndexOfPassedWaypoint());
            }
        }
    }
}<|MERGE_RESOLUTION|>--- conflicted
+++ resolved
@@ -59,46 +59,35 @@
     }
 
     public void addTo(RaceLog raceLog) {
-<<<<<<< HEAD
-        raceLog.addListener(this);
-        raceLogs.add(raceLog);
-        trackedRace.invalidateStartTime();
-        trackedRace.invalidateEndTime();
-        courseDesignFinder = new LastPublishedCourseDesignFinder(raceLog);
-        startTimeFinder = new StartTimeFinder(raceLog);
-        initializeWindTrack(raceLog);
-        analyze();
-        if (markPassingUpdateListener != null) {
-            suppressedPassingsFinder = new SuppressedMarkPassingsFinder(raceLog);
-            fixedPassingsFinder = new FixedMarkPassingsFinder(raceLog);
-            analyzeMarkPassings();
-        }
-    }
-
-    private void analyzeMarkPassings() {
-        for (Pair<Competitor, Integer> pair : suppressedPassingsFinder.analyze()) {
-            setSuppressedPassing(pair.getA(), pair.getB());
-        }
-        for (Triple<Competitor, Integer, TimePoint> triple : fixedPassingsFinder.analyze()) {
-            setFixedMarkPassing(triple.getA(), triple.getB(), triple.getC());
-        }
-    }
-
-    public void setMarkPassingUpdateListener(MarkPassingUpdateListener listener) {
-        markPassingUpdateListener = listener;
-=======
         if (raceLog == null) {
             logger.severe("Trying to add "+this+" as listener to a null race log for tracked race "+trackedRace.getRace());
         } else {
             raceLog.addListener(this);
+        raceLogs.add(raceLog);
             trackedRace.invalidateStartTime();
             trackedRace.invalidateEndTime();
             courseDesignFinder = new LastPublishedCourseDesignFinder(raceLog);
             startTimeFinder = new StartTimeFinder(raceLog);
             initializeWindTrack(raceLog);
             analyze();
-        }
->>>>>>> 63aace56
+        if (markPassingUpdateListener != null) {
+            suppressedPassingsFinder = new SuppressedMarkPassingsFinder(raceLog);
+            fixedPassingsFinder = new FixedMarkPassingsFinder(raceLog);
+            analyzeMarkPassings();
+        }
+    }
+
+    private void analyzeMarkPassings() {
+        for (Pair<Competitor, Integer> pair : suppressedPassingsFinder.analyze()) {
+            setSuppressedPassing(pair.getA(), pair.getB());
+        }
+        for (Triple<Competitor, Integer, TimePoint> triple : fixedPassingsFinder.analyze()) {
+            setFixedMarkPassing(triple.getA(), triple.getB(), triple.getC());
+        }
+    }
+
+    public void setMarkPassingUpdateListener(MarkPassingUpdateListener listener) {
+        markPassingUpdateListener = listener;
     }
 
     /**
