--- conflicted
+++ resolved
@@ -297,13 +297,9 @@
     protected transient MarkPassingCalculator markPassingCalculator;
     private final boolean hasMarkPassingCalculator;
     
-<<<<<<< HEAD
-    private final ConcurrentHashMap<Mark, GPSFixTrack<Mark, GPSFix>> markTracks;
+    private final ConcurrentMap<Mark, GPSFixTrack<Mark, GPSFix>> markTracks;
 
     private final Map<Pair<Competitor, String>, DynamicTrack<?>> sensorTracks;
-=======
-    private final ConcurrentMap<Mark, GPSFixTrack<Mark, GPSFix>> markTracks;
->>>>>>> 668f664d
     
     private final Map<String, Sideline> courseSidelines;
 
@@ -3325,136 +3321,6 @@
         }
     }
     
-<<<<<<< HEAD
-=======
-    /**
-     * Loads the GPS fixes as per the device registrations in the <code>log</code> into this race. The <code>log</code>
-     * is added to the <code>addLogToMap</code> data structure while holding <code>this</code> object's monitor, and all
-     * waiters on <code>this</code> object are notified when done with adding the <code>log</code> to
-     * <code>addLogToMap</code>.
-     */
-    private void loadFixesForLog(
-            final RegattaLog log, ConcurrentMap<Serializable, RegattaLog> addLogToMap, final boolean waitForGPSFixesToLoad) {
-        if (log != null) {
-            // Use the new log, that possibly contains device mappings, to load GPSFix tracks from the DB
-            // When this tracked race is to be serialized, wait for the loading from stores to complete.
-            final TimePoint startOfTimeWindowToLoad = getStartOfTracking(); // TODO consider race log's startOfTracking event; note, however, that the log is attached only by the call to loadFixesForLog below
-            final TimePoint endOfTimeWindowToLoad = getEndOfTracking(); // TODO consider race log's endOfTracking event; note, however, that the log is attached only by the call to loadFixesForLog below
-            loadFixesForLog(log, addLogToMap, startOfTimeWindowToLoad, endOfTimeWindowToLoad, waitForGPSFixesToLoad);
-        } else {
-            logger.severe("Got a request to attach log for an empty log!");
-        }
-    }
-
-    /**
-     * Loads the GPS fixes as per the device registrations in the <code>log</code> into this race, cropped to the time
-     * interval specified by <code>startOfTimeWindowToLoad</code> and </code>endOfTimeWindowToLoad</code>. The
-     * <code>log</code> is added to the <code>addLogToMap</code> data structure (if <code>addLogToMap</code> is not
-     * <code>null</code>) while holding <code>this</code> object's monitor, and all waiters on <code>this</code> object
-     * are notified when done with adding the <code>log</code> to <code>addLogToMap</code>.
-     * 
-     * @param addLogToMap
-     *            the log will be added to this map after the {@link #loadingFromGPSFixStore} flag has been set and only when the
-     *            loading thread has successfully acquired the write lock of {@link #getLoadingFromGPSFixStoreLock()}. When done loading,
-     *            all waiters on <code>this</code> object will be notified. If the map is not <code>null</code>, the key used to enter
-     *            the log is the {@link AbstractLog#getId() log's ID}.
-     * @param startOfTimeWindowToLoad
-     *            the time to use to crop the beginning of the time range for which to load fixes; if <code>null</code>,
-     *            the start of the time range will be restricted only by the device mapping intervals
-     * @param endOfTimeWindowToLoad
-     *            the time to use to crop the end of the time range for which to load fixes; if <code>null</code>,
-     *            the end of the time range will be restricted only by the device mapping intervals
-     */
-    private void loadFixesForLog(final RegattaLog log,
-            ConcurrentMap<Serializable, RegattaLog> addLogToMap, final TimePoint startOfTimeWindowToLoad,
-            final TimePoint endOfTimeWindowToLoad, final boolean waitForGPSFixesToLoad) {
-        Thread t = new Thread("Mongo mark and competitor track loader for tracked race " + getRace().getName() + ", log "
-                + log.getId()+" from "+startOfTimeWindowToLoad+" to "+endOfTimeWindowToLoad) {
-            @Override
-            public void run() {
-                LockUtil.lockForRead(getSerializationLock());
-                LockUtil.lockForWrite(getLoadingFromGPSFixStoreLock());
-                synchronized (TrackedRaceImpl.this) {
-                    loadingFromGPSFixStore = true; // indicates that the serialization lock is now safely held
-                    if (addLogToMap != null) {
-                        addLogToMap.put(log.getId(), log);
-                    }
-                    TrackedRaceImpl.this.notifyAll();
-                }
-                try {
-                    logger.info("Started loading competitor tracks for " + getRace().getName() + " for log " + log.getId());
-                    for (Competitor competitor : race.getCompetitors()) {
-                        try {
-                            gpsFixStore.loadCompetitorTrack(
-                                    (DynamicGPSFixTrack<Competitor, GPSFixMoving>) tracks.get(competitor), log,
-                                    competitor, startOfTimeWindowToLoad, endOfTimeWindowToLoad);
-                        } catch (TransformationException | NoCorrespondingServiceRegisteredException e) {
-                            logger.log(Level.WARNING, "Could not load track for " + competitor, e);
-                        }
-                    }
-                    logger.info("Finished loading competitor tracks for " + getRace().getName());
-                    logger.info("Started loading mark tracks for " + getRace().getName());
-                    for (Mark mark : getMarksFromRegattaLogs()) {
-                        final DynamicGPSFixTrack<Mark, GPSFix> markTrack = (DynamicGPSFixTrack<Mark, GPSFix>) getOrCreateTrack(mark);
-                        loadMarkTrack(log, mark, markTrack, startOfTimeWindowToLoad, endOfTimeWindowToLoad);
-                    }
-                    logger.info("Finished loading mark tracks for " + getRace().getName());
-                } finally {
-                    synchronized (TrackedRaceImpl.this) {
-                        loadingFromGPSFixStore = false;
-                        TrackedRaceImpl.this.notifyAll();
-                    }
-                    LockUtil.unlockAfterWrite(getLoadingFromGPSFixStoreLock());
-                    LockUtil.unlockAfterRead(getSerializationLock());
-                    logger.info("Thread "+getName()+" done.");
-                }
-            }
-        };
-        t.start();
-        if (waitForGPSFixesToLoad) {
-            try {
-                t.join();
-            } catch (InterruptedException e) {
-                logger.log(Level.WARNING, "Got interrupted while waiting for loading of GPS fixes from log "+log+" to finish", e);
-            }
-        }
-    }
-
-    /**
-     * Loads the GPS fixes for a mark from the {@link #gpsFixStore} and adds them to {@code intoTrack}. The device
-     * mappings are expected to be found in {@code logWithDeviceMappings}. The fixes added have to be within
-     * {@code from} and {@code to}, inclusively, with one exception: if no fix is found within this interval at all, all
-     * fixes found for the mark are loaded to make sure that any position data that may give a hint for the interval
-     * requests is loaded.
-     */
-    private void loadMarkTrack(final RegattaLog logWithDeviceMappings, Mark mark,
-            final DynamicGPSFixTrack<Mark, GPSFix> intoTrack, final TimePoint from, final TimePoint to) {
-        try {
-            gpsFixStore.loadMarkTrack(intoTrack, logWithDeviceMappings, mark, from, to);
-            if (intoTrack.getFirstRawFix() == null) {
-                logger.fine("Loading mark positions from outside of start/end of tracking interval ("+
-                        from+".."+to+
-                        ") because no fixes were found in that interval");
-                // got an empty track for the mark; try again without constraining the mapping interval
-                // by start/end of tracking to at least attempt to get fixes at all in case there were any
-                // within the device mapping interval specified
-                gpsFixStore.loadMarkTrack(intoTrack,
-                        logWithDeviceMappings, mark, /* startOfTimeWindowToLoad */ null, /* endOfTimeWindowToLoad */ null);
-            }
-        } catch (TransformationException | NoCorrespondingServiceRegisteredException e) {
-            logger.log(Level.WARNING, "Could not load track for " + mark, e);
-        }
-    }
-
-    /**
-     * Tells if currently the race is loading GPS fixes from the {@link GPSFixStore}. Clients may {@link Object#wait()} on <code>this</code>
-     * object and will be notified whenever a change of this flag's value occurs.
-     */
-    public boolean isLoadingFromGPSFixStore() {
-        return loadingFromGPSFixStore;
-    }
-
->>>>>>> 668f664d
     @Override
     public void attachRaceLog(RaceLog raceLog) {
         synchronized (TrackedRaceImpl.this) {
