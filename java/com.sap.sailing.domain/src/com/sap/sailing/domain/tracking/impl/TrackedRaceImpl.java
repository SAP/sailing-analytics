package com.sap.sailing.domain.tracking.impl;

import java.io.IOException;
import java.io.ObjectInputStream;
import java.io.ObjectOutputStream;
import java.io.Serializable;
import java.util.ArrayList;
import java.util.Arrays;
import java.util.Collections;
import java.util.Comparator;
import java.util.ConcurrentModificationException;
import java.util.Date;
import java.util.HashMap;
import java.util.HashSet;
import java.util.Iterator;
import java.util.LinkedHashMap;
import java.util.LinkedList;
import java.util.List;
import java.util.ListIterator;
import java.util.Map;
import java.util.Map.Entry;
import java.util.NavigableSet;
import java.util.Set;
import java.util.Timer;
import java.util.TimerTask;
import java.util.WeakHashMap;
import java.util.concurrent.Callable;
import java.util.concurrent.ConcurrentHashMap;
import java.util.concurrent.ConcurrentMap;
import java.util.concurrent.ConcurrentSkipListSet;
import java.util.concurrent.ExecutionException;
import java.util.concurrent.Future;
import java.util.concurrent.FutureTask;
import java.util.function.Consumer;
import java.util.logging.Level;
import java.util.logging.Logger;

import com.sap.sailing.domain.abstractlog.race.RaceLog;
import com.sap.sailing.domain.abstractlog.race.RaceLogDependentStartTimeEvent;
import com.sap.sailing.domain.abstractlog.race.RaceLogEndOfTrackingEvent;
import com.sap.sailing.domain.abstractlog.race.RaceLogEvent;
import com.sap.sailing.domain.abstractlog.race.RaceLogGateLineOpeningTimeEvent;
import com.sap.sailing.domain.abstractlog.race.RaceLogRaceStatusEvent;
import com.sap.sailing.domain.abstractlog.race.RaceLogStartOfTrackingEvent;
import com.sap.sailing.domain.abstractlog.race.SimpleRaceLogIdentifier;
import com.sap.sailing.domain.abstractlog.race.analyzing.impl.FinishedTimeFinder;
import com.sap.sailing.domain.abstractlog.race.analyzing.impl.RaceLogResolver;
import com.sap.sailing.domain.abstractlog.race.analyzing.impl.StartTimeFinder;
import com.sap.sailing.domain.abstractlog.race.analyzing.impl.TrackingTimesFinder;
import com.sap.sailing.domain.abstractlog.race.impl.RaceLogGateLineOpeningTimeEventImpl;
import com.sap.sailing.domain.abstractlog.race.state.RaceState;
import com.sap.sailing.domain.abstractlog.race.state.ReadonlyRaceState;
import com.sap.sailing.domain.abstractlog.race.state.impl.RaceStateImpl;
import com.sap.sailing.domain.abstractlog.race.state.racingprocedure.ReadonlyRacingProcedure;
import com.sap.sailing.domain.abstractlog.regatta.RegattaLog;
import com.sap.sailing.domain.abstractlog.regatta.tracking.analyzing.impl.RegattaLogDefinedMarkAnalyzer;
import com.sap.sailing.domain.base.BoatClass;
import com.sap.sailing.domain.base.Competitor;
import com.sap.sailing.domain.base.Course;
import com.sap.sailing.domain.base.CourseListener;
import com.sap.sailing.domain.base.Leg;
import com.sap.sailing.domain.base.Mark;
import com.sap.sailing.domain.base.RaceDefinition;
import com.sap.sailing.domain.base.SharedDomainFactory;
import com.sap.sailing.domain.base.Sideline;
import com.sap.sailing.domain.base.SpeedWithBearingWithConfidence;
import com.sap.sailing.domain.base.SpeedWithConfidence;
import com.sap.sailing.domain.base.Waypoint;
import com.sap.sailing.domain.base.impl.CourseImpl;
import com.sap.sailing.domain.base.impl.DouglasPeucker;
import com.sap.sailing.domain.base.impl.SpeedWithConfidenceImpl;
import com.sap.sailing.domain.common.Bearing;
import com.sap.sailing.domain.common.BearingChangeAnalyzer;
import com.sap.sailing.domain.common.CourseChange;
import com.sap.sailing.domain.common.Distance;
import com.sap.sailing.domain.common.LegType;
import com.sap.sailing.domain.common.ManeuverType;
import com.sap.sailing.domain.common.NauticalSide;
import com.sap.sailing.domain.common.NoWindException;
import com.sap.sailing.domain.common.Position;
import com.sap.sailing.domain.common.RegattaAndRaceIdentifier;
import com.sap.sailing.domain.common.RegattaNameAndRaceName;
import com.sap.sailing.domain.common.Speed;
import com.sap.sailing.domain.common.SpeedWithBearing;
import com.sap.sailing.domain.common.Tack;
import com.sap.sailing.domain.common.TargetTimeInfo;
import com.sap.sailing.domain.common.TargetTimeInfo.LegTargetTimeInfo;
import com.sap.sailing.domain.common.TimingConstants;
import com.sap.sailing.domain.common.TrackedRaceStatusEnum;
import com.sap.sailing.domain.common.Wind;
import com.sap.sailing.domain.common.WindSource;
import com.sap.sailing.domain.common.WindSourceType;
import com.sap.sailing.domain.common.abstractlog.TimePointSpecificationFoundInLog;
import com.sap.sailing.domain.common.confidence.BearingWithConfidence;
import com.sap.sailing.domain.common.confidence.BearingWithConfidenceCluster;
import com.sap.sailing.domain.common.confidence.HasConfidence;
import com.sap.sailing.domain.common.confidence.Weigher;
import com.sap.sailing.domain.common.confidence.impl.BearingWithConfidenceImpl;
import com.sap.sailing.domain.common.confidence.impl.HyperbolicTimeDifferenceWeigher;
import com.sap.sailing.domain.common.confidence.impl.PositionAndTimePointWeigher;
import com.sap.sailing.domain.common.confidence.impl.ScalableWind;
import com.sap.sailing.domain.common.impl.CentralAngleDistance;
import com.sap.sailing.domain.common.impl.CourseChangeImpl;
import com.sap.sailing.domain.common.impl.DegreeBearingImpl;
import com.sap.sailing.domain.common.impl.KnotSpeedImpl;
import com.sap.sailing.domain.common.impl.KnotSpeedWithBearingImpl;
import com.sap.sailing.domain.common.impl.TargetTimeInfoImpl;
import com.sap.sailing.domain.common.impl.WindImpl;
import com.sap.sailing.domain.common.impl.WindSourceImpl;
import com.sap.sailing.domain.common.racelog.RaceLogRaceStatus;
import com.sap.sailing.domain.common.racelog.RacingProcedureType;
import com.sap.sailing.domain.common.scalablevalue.impl.ScalablePosition;
import com.sap.sailing.domain.common.tracking.GPSFix;
import com.sap.sailing.domain.common.tracking.GPSFixMoving;
import com.sap.sailing.domain.common.tracking.SensorFix;
import com.sap.sailing.domain.confidence.ConfidenceBasedWindAverager;
import com.sap.sailing.domain.confidence.ConfidenceFactory;
import com.sap.sailing.domain.leaderboard.caching.LeaderboardDTOCalculationReuseCache;
import com.sap.sailing.domain.markpassingcalculation.MarkPassingCalculator;
import com.sap.sailing.domain.polars.NotEnoughDataHasBeenAddedException;
import com.sap.sailing.domain.polars.PolarDataService;
import com.sap.sailing.domain.ranking.OneDesignRankingMetric;
import com.sap.sailing.domain.ranking.RankingMetric;
import com.sap.sailing.domain.ranking.RankingMetric.RankingInfo;
import com.sap.sailing.domain.ranking.RankingMetricConstructor;
import com.sap.sailing.domain.tracking.BravoFixTrack;
import com.sap.sailing.domain.tracking.DynamicSensorFixTrack;
import com.sap.sailing.domain.tracking.DynamicTrack;
import com.sap.sailing.domain.tracking.GPSFixTrack;
import com.sap.sailing.domain.tracking.GPSTrackListener;
import com.sap.sailing.domain.tracking.LineDetails;
import com.sap.sailing.domain.tracking.Maneuver;
import com.sap.sailing.domain.tracking.MarkPassing;
import com.sap.sailing.domain.tracking.MarkPositionAtTimePointCache;
import com.sap.sailing.domain.tracking.RaceChangeListener;
import com.sap.sailing.domain.tracking.RaceExecutionOrderProvider;
import com.sap.sailing.domain.tracking.RaceListener;
import com.sap.sailing.domain.tracking.SensorFixTrack;
import com.sap.sailing.domain.tracking.Track;
import com.sap.sailing.domain.tracking.TrackFactory;
import com.sap.sailing.domain.tracking.TrackedLeg;
import com.sap.sailing.domain.tracking.TrackedLegOfCompetitor;
import com.sap.sailing.domain.tracking.TrackedRace;
import com.sap.sailing.domain.tracking.TrackedRaceStatus;
import com.sap.sailing.domain.tracking.TrackedRaceWithWindEssentials;
import com.sap.sailing.domain.tracking.TrackedRegatta;
import com.sap.sailing.domain.tracking.WindLegTypeAndLegBearingCache;
import com.sap.sailing.domain.tracking.WindPositionMode;
import com.sap.sailing.domain.tracking.WindStore;
import com.sap.sailing.domain.tracking.WindTrack;
import com.sap.sailing.domain.tracking.WindWithConfidence;
import com.sap.sailing.util.TrackedRaceUtil;
import com.sap.sailing.util.TrackedRaceUtil.BearingStep;
import com.sap.sse.common.Duration;
import com.sap.sse.common.IsManagedByCache;
import com.sap.sse.common.TimePoint;
import com.sap.sse.common.Timed;
import com.sap.sse.common.Util;
import com.sap.sse.common.Util.Pair;
import com.sap.sse.common.impl.MillisecondsTimePoint;
import com.sap.sse.concurrent.LockUtil;
import com.sap.sse.concurrent.NamedReentrantReadWriteLock;
import com.sap.sse.util.IdentityWrapper;
import com.sap.sse.util.SmartFutureCache;
import com.sap.sse.util.SmartFutureCache.AbstractCacheUpdater;
import com.sap.sse.util.SmartFutureCache.EmptyUpdateInterval;
import com.sap.sse.util.impl.ArrayListNavigableSet;
import com.sap.sse.util.impl.FutureTaskWithTracingGet;

import difflib.DiffUtils;
import difflib.Patch;
import difflib.PatchFailedException;

public abstract class TrackedRaceImpl extends TrackedRaceWithWindEssentials implements CourseListener {
    private static final long serialVersionUID = -4825546964220003507L;

    private static final Logger logger = Logger.getLogger(TrackedRaceImpl.class.getName());

    // TODO make this variable
    private static final long DELAY_FOR_CACHE_CLEARING_IN_MILLISECONDS = 7500;

    public static final Duration TIME_BEFORE_START_TO_TRACK_WIND_MILLIS = Duration.ONE_MINUTE.times(4); // let wind
                                                                                                        // start four
                                                                                                        // minutes
                                                                                                        // before race

    public static final Duration EXTRA_LONG_TIME_BEFORE_START_TO_TRACK_WIND_MILLIS = Duration.ONE_HOUR;

    private TrackedRaceStatus status;

    private final Object statusNotifier;

    /**
     * By default, all wind sources are used, none are excluded. However, e.g., for performance reasons, particular wind
     * sources such as the track-based estimation wind source, may be excluded by adding them to this set.
     */
    private final ConcurrentMap<WindSource, TrackedRaceImpl> windSourcesToExclude;

    /**
     * Keeps the oldest timestamp that is fed into this tracked race, either from a boat fix, a mark fix, a race
     * start/finish or a course definition.
     */
    private TimePoint timePointOfOldestEvent;

    /**
     * The start of tracking time as announced by the tracking infrastructure.
     */
    private TimePoint startOfTrackingReceived;

    /**
     * The end of tracking time as announced by the tracking infrastructure.
     */
    private TimePoint endOfTrackingReceived;

    /**
     * The start and end of tracking inferred via RaceLog, the received timepoint (see above) and mapping intervals. For
     * the precedence order see {@link #updateStartAndEndOfTracking(boolean)}.
     */
    private TimePoint startOfTracking;
    private TimePoint endOfTracking;

    /**
     * Race start time as announced by the tracking infrastructure
     */
    private TimePoint startTimeReceived;

    /**
     * The calculated race start time
     */
    private TimePoint startTime;

    /**
     * Maintained in lock-step with {@link #startTime}, only that {@code null} will be contained if {@link #startTime}
     * was only inferred from start mark passings and no other, more official, information such as
     * {@link #getStartTimeReceived()} or a start time coming from an attached {@link RaceLog}.
     */
    private TimePoint startTimeWithoutInferenceFromStartMarkPassings;

    /**
     * The calculated race end time
     */
    private TimePoint endTime;

    /**
     * The time set by race management ("Blue Flag Down" event) for when the race has finished. This field caches what
     * today comes from the {@link RaceLog}s in the form of {@link RaceLogRaceStatusEvent}s setting the status to
     * {@link RaceLogRaceStatus#FINISHED} and is computed by the {@link DynamicTrackedRaceLogListener#getFinishedTime()}
     * method based on the {@link RaceState}s it manages for all the {@link RaceLog}s currently attached to this race.
     */
    private TimePoint finishedTime;

    /**
     * The first and last passing times of all course waypoints
     */
    private transient List<Pair<Waypoint, Pair<TimePoint, TimePoint>>> markPassingsTimes;

    /**
     * The latest time point contained by any of the events received and processed
     */
    private TimePoint timePointOfNewestEvent;

    /**
     * Time stamp that the event received last from the underlying push service carried on it
     */
    private TimePoint timePointOfLastEvent;

    private long updateCount;

    /**
     * Limit for the cache size in {@link #competitorRankings} and respectively in {@link #competitorRankingsLocks}.
     */
    private static final int MAX_COMPETITOR_RANKINGS_CACHE_SIZE = 10;

    private transient LinkedHashMap<TimePoint, List<Competitor>> competitorRankings;

    /**
     * The locks managed here correspond with the {@link #competitorRankings} structure. When
     * {@link #getCompetitorsFromBestToWorst(TimePoint)} starts to compute rankings, it locks the write lock for the
     * time point. Readers use the read lock. Checking / entering a lock into this map uses <code>synchronized</code> on
     * the map itself.
     */
    private transient LinkedHashMap<TimePoint, NamedReentrantReadWriteLock> competitorRankingsLocks;

    /**
     * legs appear in the order in which they appear in the race's course
     */
    private final LinkedHashMap<Leg, TrackedLeg> trackedLegs;

    private final Map<Competitor, GPSFixTrack<Competitor, GPSFixMoving>> tracks;

    private final Map<Competitor, NavigableSet<MarkPassing>> markPassingsForCompetitor;

    /**
     * The mark passing sets used as values are ordered by time stamp.
     */
    private final Map<Waypoint, NavigableSet<MarkPassing>> markPassingsForWaypoint;

    /**
     * Values are the <code>from</code> and <code>to</code> time points between which the maneuvers have been previously
     * computed. Clients wanting to know maneuvers for the competitor outside of this time interval need to (re-)compute
     * them.
     */
    private transient SmartFutureCache<Competitor, com.sap.sse.common.Util.Triple<TimePoint, TimePoint, List<Maneuver>>, EmptyUpdateInterval> maneuverCache;

    private transient ConcurrentMap<TimePoint, Future<Wind>> directionFromStartToNextMarkCache;

    protected transient MarkPassingCalculator markPassingCalculator;

    private final ConcurrentMap<Mark, GPSFixTrack<Mark, GPSFix>> markTracks;

    /**
     * Mapping of {@link Competitor} to generic {@link DynamicTrack} implementation. Because the same competitor could
     * be mapped to several different tracks, a combined key of competitor object and track name identifier string is
     * used. This identifier is usually defined within the track interface (e.g. see {@link BravoFixTrack#TRACK_NAME}).
     */
    private final Map<Pair<Competitor, String>, DynamicTrack<?>> sensorTracks;

    private final Map<String, Sideline> courseSidelines;

    protected long millisecondsOverWhichToAverageSpeed;

    private final Map<Mark, StartToNextMarkCacheInvalidationListener> startToNextMarkCacheInvalidationListeners;

    private transient Timer cacheInvalidationTimer;
    private transient Object cacheInvalidationTimerLock;

    /**
     * handled by {@link #suspendAllCachesNotUpdatingWhileLoading()} and
     * {@link #resumeAllCachesNotUpdatingWhileLoading()}.
     */
    private boolean cachesSuspended;

    /**
     * Whether during {@link #cachesSuspended suspended caches mode} the maneuver re-calculation was triggered; will
     * lead to triggering the maneuver re-calculation when caches are {@link #resumeAllCachesNotUpdatingWhileLoading()
     * resumed}.
     */
    private boolean triggerManeuverCacheInvalidationForAllCompetitors;

    /**
     * Keys are the {@link RaceLog#getId() IDs} of the race logs that are stored as values.
     */
    protected transient ConcurrentMap<Serializable, RaceLog> attachedRaceLogs;

    /**
     * Holds optional race states for the race logs in {@link #attachedRaceLogs}. By using a {@link WeakHashMap}, these
     * race states can be garbage-collected when the race log is no longer attached. The race states are created lazily,
     * synchronizing on this weak hash map.
     */
    protected transient WeakHashMap<RaceLog, ReadonlyRaceState> raceStates;

    /**
     * Keys are the {@link RegattaLog#getId() IDs} of the regatta logs that are stored as values.
     */
    protected transient ConcurrentMap<Serializable, RegattaLog> attachedRegattaLogs;

    private transient ConcurrentMap<RaceExecutionOrderProvider, RaceExecutionOrderProvider> attachedRaceExecutionOrderProviders;

    /**
     * The time delay to the current point in time in milliseconds.
     */
    private long delayToLiveInMillis;

    private enum LoadingFromStoresState {
        NOT_STARTED, RUNNING, FINISHED
    };

    /**
     * The constructor loads wind fixes from the {@link #windStore} asynchronously. When completed all threads currently
     * waiting on this object are notified.
     */
    private LoadingFromStoresState loadingFromWindStoreState = LoadingFromStoresState.NOT_STARTED;

    private transient CrossTrackErrorCache crossTrackErrorCache;

    /**
     * Wind and loading is started in a background thread during object construction. If a client needs to ensure that
     * wind loading either has terminated or has not yet begun, it can obtain the read lock of this lock. The wind
     * loading procedure will obtain the write lock before it starts loading wind fixes.
     */
    private final NamedReentrantReadWriteLock loadingFromWindStoreLock;

    /**
     * @see #loadingFromWindStoreLock but for GPSFixStore
     */
    private final NamedReentrantReadWriteLock loadingFromGPSFixStoreLock;

    private final ConcurrentMap<IdentityWrapper<Iterable<MarkPassing>>, NamedReentrantReadWriteLock> locksForMarkPassings;

    /**
     * Caches wind requests for a few seconds to accelerate access in live mode
     */
    private transient ShortTimeWindCache shortTimeWindCache;

    private transient PolarDataService polarDataService;

    /**
     * Tells how ranks are to be assigned to the competitors at any time during the race. For one-design boat classes
     * this will usually happen by projecting the competitors to the wind direction for upwind and downwind legs or to
     * the leg's rhumb line for reaching legs, then comparing positions. For handicap races using a time-on-time,
     * time-on-distance, combination thereof or a more complicated scheme such as ORC Performance Curve, the ranking
     * process needs to take into account the competitor-specific correction factors defined in the measurement
     * certificate.
     */
    private final RankingMetric rankingMetric;

    /**
     * Required in particular to resolve {@link SimpleRaceLogIdentifier}s that appear in
     * {@link RaceLogDependentStartTimeEvent}s. The usual implementation on the server side is provided by
     * <code>RacingEventService</code> which is not serializable. Therefore, the reference must be established again
     * after de-serialization by invoking {@link #setRaceLogResolver}.
     */
    private transient RaceLogResolver raceLogResolver;

    private final NamedReentrantReadWriteLock sensorTracksLock;

    /**
     * Constructs the tracked race with one-design ranking.
     */
    public TrackedRaceImpl(final TrackedRegatta trackedRegatta, RaceDefinition race, final Iterable<Sideline> sidelines,
            final WindStore windStore, long delayToLiveInMillis, final long millisecondsOverWhichToAverageWind,
            long millisecondsOverWhichToAverageSpeed, long delayForWindEstimationCacheInvalidation,
            boolean useInternalMarkPassingAlgorithm, RaceLogResolver raceLogResolver) {
        this(trackedRegatta, race, sidelines, windStore, delayToLiveInMillis, millisecondsOverWhichToAverageWind,
                millisecondsOverWhichToAverageSpeed, delayForWindEstimationCacheInvalidation,
                useInternalMarkPassingAlgorithm, OneDesignRankingMetric::new, raceLogResolver);
    }

    /**
     * Constructs the tracked race with a configurable ranking metric.
     * 
     * @param rankingMetricConstructor
     *            the function that creates the ranking metric, passing this tracked race as argument. Callers may use a
     *            constructor method reference if the {@link RankingMetric} implementation to instantiate takes a single
     *            {@link TrackedRace} argument.
     */
    public TrackedRaceImpl(final TrackedRegatta trackedRegatta, RaceDefinition race, final Iterable<Sideline> sidelines,
            final WindStore windStore, long delayToLiveInMillis, final long millisecondsOverWhichToAverageWind,
            long millisecondsOverWhichToAverageSpeed, long delayForWindEstimationCacheInvalidation,
            boolean useInternalMarkPassingAlgorithm, RankingMetricConstructor rankingMetricConstructor,
            RaceLogResolver raceLogResolver) {
        super(race, trackedRegatta, windStore, millisecondsOverWhichToAverageWind);
        this.raceLogResolver = raceLogResolver;
        rankingMetric = rankingMetricConstructor.apply(this);
        raceStates = new WeakHashMap<>();
        shortTimeWindCache = new ShortTimeWindCache(this, millisecondsOverWhichToAverageWind / 2);
        locksForMarkPassings = new ConcurrentHashMap<IdentityWrapper<Iterable<MarkPassing>>, NamedReentrantReadWriteLock>();
        attachedRaceLogs = new ConcurrentHashMap<>();
        attachedRegattaLogs = new ConcurrentHashMap<>();
        attachedRaceExecutionOrderProviders = new ConcurrentHashMap<>();
        this.status = new TrackedRaceStatusImpl(TrackedRaceStatusEnum.PREPARED, 0.0);
        this.statusNotifier = new Object[0];
        this.loadingFromWindStoreLock = new NamedReentrantReadWriteLock(
                "Loading from wind store lock for tracked race " + race.getName(), /* fair */ false);
        this.loadingFromGPSFixStoreLock = new NamedReentrantReadWriteLock(
                "Loading from GPSFix store lock for tracked race " + race.getName(), /* fair */ false);
        this.cacheInvalidationTimerLock = new Object();
        this.updateCount = 0;
        this.windSourcesToExclude = new ConcurrentHashMap<>();
        this.directionFromStartToNextMarkCache = new ConcurrentHashMap<TimePoint, Future<Wind>>();
        this.millisecondsOverWhichToAverageSpeed = millisecondsOverWhichToAverageSpeed;
        this.delayToLiveInMillis = delayToLiveInMillis;
        this.startToNextMarkCacheInvalidationListeners = new ConcurrentHashMap<Mark, TrackedRaceImpl.StartToNextMarkCacheInvalidationListener>();
        this.maneuverCache = createManeuverCache();
        this.markTracks = new ConcurrentHashMap<Mark, GPSFixTrack<Mark, GPSFix>>();
        int i = 0;
        for (Waypoint waypoint : race.getCourse().getWaypoints()) {
            for (Mark mark : waypoint.getMarks()) {
                getOrCreateTrack(mark);
                if (i < 2) {
                    // add cache invalidation listeners for first and second waypoint's marks for
                    // directionFromStartToNextMarkCache
                    addStartToNextMarkCacheInvalidationListener(mark);
                }
            }
            i++;
        }
        courseSidelines = new LinkedHashMap<String, Sideline>();
        for (Sideline sideline : sidelines) {
            courseSidelines.put(sideline.getName(), sideline);
            for (Mark mark : sideline.getMarks()) {
                getOrCreateTrack(mark);
            }
        }
        trackedLegs = new LinkedHashMap<Leg, TrackedLeg>();
        race.getCourse().lockForRead();
        try {
            for (Leg leg : race.getCourse().getLegs()) {
                trackedLegs.put(leg, createTrackedLeg(leg));
            }
            getRace().getCourse().addCourseListener(this);
        } finally {
            race.getCourse().unlockAfterRead();
        }
        markPassingsForCompetitor = new HashMap<Competitor, NavigableSet<MarkPassing>>();
        tracks = new HashMap<Competitor, GPSFixTrack<Competitor, GPSFixMoving>>();
        for (Competitor competitor : race.getCompetitors()) {
            markPassingsForCompetitor.put(competitor,
                    new ConcurrentSkipListSet<MarkPassing>(MarkPassingByTimeComparator.INSTANCE));
            tracks.put(competitor,
                    new DynamicGPSFixMovingTrackImpl<Competitor>(competitor, millisecondsOverWhichToAverageSpeed));
        }
        markPassingsForWaypoint = new ConcurrentHashMap<Waypoint, NavigableSet<MarkPassing>>();
        for (Waypoint waypoint : race.getCourse().getWaypoints()) {
            markPassingsForWaypoint.put(waypoint,
                    new ConcurrentSkipListSet<MarkPassing>(MarkPassingsByTimeAndCompetitorIdComparator.INSTANCE));
        }
        markPassingsTimes = new ArrayList<Pair<Waypoint, Pair<TimePoint, TimePoint>>>();
        this.crossTrackErrorCache = new CrossTrackErrorCache(this);
        loadingFromWindStoreState = LoadingFromStoresState.NOT_STARTED;
        // When this tracked race is to be serialized, wait for the loading from stores to complete.
        new Thread("Mongo wind loader for tracked race " + getRace().getName()) {
            @Override
            public void run() {
                LockUtil.lockForRead(getSerializationLock());
                LockUtil.lockForWrite(getLoadingFromWindStoreLock());
                synchronized (TrackedRaceImpl.this) {
                    loadingFromWindStoreState = LoadingFromStoresState.RUNNING; // indicates that the serialization lock
                                                                                // is now safely held
                    TrackedRaceImpl.this.notifyAll();
                }
                try {
                    logger.info("Started loading wind tracks for " + getRace().getName());
                    final Map<? extends WindSource, ? extends WindTrack> loadedWindTracks = windStore.loadWindTracks(
                            trackedRegatta.getRegatta().getName(), TrackedRaceImpl.this,
                            millisecondsOverWhichToAverageWind);
                    windTracks.putAll(loadedWindTracks);
                    updateEventTimePoints(loadedWindTracks.values());
                    logger.info("Finished loading wind tracks for " + getRace().getName() + ". Found "
                            + windTracks.size() + " wind tracks for this race.");
                } finally {
                    synchronized (TrackedRaceImpl.this) {
                        loadingFromWindStoreState = LoadingFromStoresState.FINISHED;
                        TrackedRaceImpl.this.notifyAll();
                    }
                    synchronized (loadingFromWindStoreState) {
                        loadingFromWindStoreState.notifyAll();
                    }
                    LockUtil.unlockAfterWrite(getLoadingFromWindStoreLock());
                    LockUtil.unlockAfterRead(getSerializationLock());
                }
            }
        }.start();
        // by default, a tracked race offers one course-based wind estimation and one track-based wind estimation track;
        // other wind tracks may be added as fixes are received for them and as they are loaded from the persistent
        // store
        WindSource courseBasedWindSource = new WindSourceImpl(WindSourceType.COURSE_BASED);
        windTracks.put(courseBasedWindSource,
                getOrCreateWindTrack(courseBasedWindSource, delayForWindEstimationCacheInvalidation));
        WindSource trackBasedWindSource = new WindSourceImpl(WindSourceType.TRACK_BASED_ESTIMATION);
        windTracks.put(trackBasedWindSource,
                getOrCreateWindTrack(trackBasedWindSource, delayForWindEstimationCacheInvalidation));
        competitorRankings = createCompetitorRankingsCache();
        competitorRankingsLocks = createCompetitorRankingsLockMap();
        if (useInternalMarkPassingAlgorithm) {
            markPassingCalculator = createMarkPassingCalculator();
            this.trackedRegatta.addRaceListener(new RaceListener() {
                @Override
                public void raceAdded(TrackedRace trackedRace) {
                }

                @Override
                public void raceRemoved(TrackedRace trackedRace) {
                    if (trackedRace == TrackedRaceImpl.this) {
                        // stop mark passing calculator when tracked race is removed:
                        markPassingCalculator.stop();
                    }
                }
            });
        } else {
            markPassingCalculator = null;
        }
        sensorTracks = new HashMap<>();
        sensorTracksLock = new NamedReentrantReadWriteLock("sensorTracksLock", true);
        // now wait until wind loading has at least started; then we know that the serialization lock is safely held by
        // the loader
        try {
            waitUntilLoadingFromWindStoreComplete();
        } catch (InterruptedException e) {
            logger.log(Level.SEVERE, "Waiting for loading from stores to finish was interrupted", e);
        }
    }

    @Override
    public RankingMetric getRankingMetric() {
        return rankingMetric;
    }

    private LinkedHashMap<TimePoint, NamedReentrantReadWriteLock> createCompetitorRankingsLockMap() {
        return new LinkedHashMap<TimePoint, NamedReentrantReadWriteLock>() {
            private static final long serialVersionUID = 6298801656693955386L;

            @Override
            protected boolean removeEldestEntry(Entry<TimePoint, NamedReentrantReadWriteLock> eldest) {
                return size() > MAX_COMPETITOR_RANKINGS_CACHE_SIZE;
            }
        };
    }

    private LinkedHashMap<TimePoint, List<Competitor>> createCompetitorRankingsCache() {
        return new LinkedHashMap<TimePoint, List<Competitor>>() {
            private static final long serialVersionUID = -6044369612727021861L;

            @Override
            protected boolean removeEldestEntry(Entry<TimePoint, List<Competitor>> eldest) {
                return size() > MAX_COMPETITOR_RANKINGS_CACHE_SIZE;
            }
        };
    }

    /**
     * Assuming that the tracks were loaded from the persistent store, this method updates the time stamps that frame
     * the data held by this tracked race. See {@link #timePointOfLastEvent}, {@link #timePointOfNewestEvent} and
     * {@link #timePointOfOldestEvent}.
     */
    private void updateEventTimePoints(Iterable<? extends Track<? extends Timed>> tracks) {
        for (Track<? extends Timed> track : tracks) {
            track.lockForRead();

            try {
                for (Timed fix : track.getRawFixes()) {
                    updated(fix.getTimePoint());
                }
            } finally {
                track.unlockAfterRead();
            }
        }
    }

    /**
     * Object serialization obtains a read lock for the course so that in cannot change while serializing this object.
     */
    private void writeObject(ObjectOutputStream s) throws IOException {
        // obtain the course's read lock because a course change during serialization could lead to
        // trackedLegs being inconsistent with getRace().getCourse().getLegs()
        getRace().getCourse().lockForRead();
        try {
            LockUtil.lockForWrite(getSerializationLock());
            try {
                s.defaultWriteObject();
            } finally {
                LockUtil.unlockAfterWrite(getSerializationLock());
            }
        } finally {
            getRace().getCourse().unlockAfterRead();
        }
    }

    /**
     * Deserialization has to be maintained in lock-step with {@link #writeObject(ObjectOutputStream) serialization}.
     * When de-serializing, a possibly remote {@link #windStore} is ignored because it is transient. Instead, an
     * {@link EmptyWindStore} is used for the de-serialized instance.
     */
    private void readObject(ObjectInputStream ois) throws ClassNotFoundException, IOException, PatchFailedException {
        ois.defaultReadObject();
        getRace().getCourse().addCourseListener(this);
        raceStates = new WeakHashMap<>();
        attachedRaceLogs = new ConcurrentHashMap<>();
        attachedRegattaLogs = new ConcurrentHashMap<>();
        attachedRaceExecutionOrderProviders = new ConcurrentHashMap<>();
        markPassingsTimes = new ArrayList<Pair<Waypoint, Pair<TimePoint, TimePoint>>>();
        // The short time wind cache needs to be there before operations such as maneuver recalculation try to access it
        shortTimeWindCache = new ShortTimeWindCache(this, millisecondsOverWhichToAverageWind / 2);
        cacheInvalidationTimerLock = new Object();
        windStore = EmptyWindStore.INSTANCE;
        competitorRankings = createCompetitorRankingsCache();
        competitorRankingsLocks = createCompetitorRankingsLockMap();
        directionFromStartToNextMarkCache = new ConcurrentHashMap<>();
        crossTrackErrorCache = new CrossTrackErrorCache(this);
        crossTrackErrorCache.invalidate();
        maneuverCache = createManeuverCache();
        // considering the unlikely possibility that the course and this tracked race's internal structures
        // may be inconsistent, e.g., due to non-atomic serialization of course and tracked race; see bug 2223
        adjustStructureToCourse();
        triggerManeuverCacheRecalculationForAllCompetitors();
        logger.info("Deserialized race " + getRace().getName());
    }

    /**
     * When the {@link TrackedRace} object and the {@link RaceDefinition} and in particular its {@link CourseImpl}
     * objects are not atomically serialized, inconsistencies may occur during de-serialization. In particular, the
     * tracked race's leg-oriented structures may not consistently reflect the course's leg sequence because a course
     * update could have happened between course serialization and tracked race serialization.
     * <p>
     * 
     * To fix this, the list of waypoints as found in this tracked race's leg-oriented structures, compared to the
     * course's waypoint list, produces a patch that can be applied to this tracked race, resulting in the necessary
     * {@link #waypointAdded(int, Waypoint)} and {@link #waypointRemoved(int, Waypoint)} calls.
     */
    private void adjustStructureToCourse() throws PatchFailedException {
        final TrackedRaceAsWaypointList trackedRaceAsWaypointList = new TrackedRaceAsWaypointList(this);
        Patch<Waypoint> diff = DiffUtils.diff(trackedRaceAsWaypointList, getRace().getCourse().getWaypoints());
        if (!diff.isEmpty()) {
            logger.warning("Found inconsistency between race's course (" + getRace().getCourse()
                    + ") and TrackedRace's structures in " + this + "; fixing");
        }
        diff.applyToInPlace(trackedRaceAsWaypointList);
    }

    @Override
    public synchronized void waitUntilLoadingFromWindStoreComplete() throws InterruptedException {
        while (loadingFromWindStoreState != LoadingFromStoresState.FINISHED) {
            wait();
        }
    }

    @Override
    public synchronized void waitForLoadingToFinish() throws InterruptedException {
    }

    private SmartFutureCache<Competitor, com.sap.sse.common.Util.Triple<TimePoint, TimePoint, List<Maneuver>>, EmptyUpdateInterval> createManeuverCache() {
        return new SmartFutureCache<Competitor, com.sap.sse.common.Util.Triple<TimePoint, TimePoint, List<Maneuver>>, EmptyUpdateInterval>(
                new AbstractCacheUpdater<Competitor, com.sap.sse.common.Util.Triple<TimePoint, TimePoint, List<Maneuver>>, EmptyUpdateInterval>() {

                    @Override
                    public com.sap.sse.common.Util.Triple<TimePoint, TimePoint, List<Maneuver>> computeCacheUpdate(
                            Competitor competitor, EmptyUpdateInterval updateInterval) throws NoWindException {
                        return computeManeuvers(competitor);
                    }
                }, /* nameForLocks */"Maneuver cache for race " + getRace().getName());
    }

    /**
     * Precondition: race has already been set, e.g., in constructor before this method is called
     */
    abstract protected TrackedLeg createTrackedLeg(Leg leg);

    public RegattaAndRaceIdentifier getRaceIdentifier() {
        return new RegattaNameAndRaceName(getTrackedRegatta().getRegatta().getName(), getRace().getName());
    }

    @Override
    public NavigableSet<MarkPassing> getMarkPassings(Competitor competitor) {
        return getMarkPassings(competitor, /* waitForLatestUpdates */ false);
    }

    @Override
    public NavigableSet<MarkPassing> getMarkPassings(Competitor competitor, boolean waitForLatestUpdates) {
        if (waitForLatestUpdates && markPassingCalculator != null) {
            markPassingCalculator.lockForRead();
        }
        try {
            return markPassingsForCompetitor.get(competitor);
        } finally {
            if (waitForLatestUpdates && markPassingCalculator != null) {
                markPassingCalculator.unlockForRead();
            }
        }
    }

    protected NavigableSet<MarkPassing> getMarkPassingsInOrderAsNavigableSet(Waypoint waypoint) {
        return markPassingsForWaypoint.get(waypoint);
    }

    @Override
    public WindStore getWindStore() {
        return windStore;
    }

    @Override
    public NavigableSet<MarkPassing> getMarkPassingsInOrder(Waypoint waypoint) {
        return getMarkPassingsInOrderAsNavigableSet(waypoint);
    }

    protected NavigableSet<MarkPassing> getOrCreateMarkPassingsInOrderAsNavigableSet(Waypoint waypoint) {
        NavigableSet<MarkPassing> result = getMarkPassingsInOrderAsNavigableSet(waypoint);
        if (result == null) {
            result = createMarkPassingsCollectionForWaypoint(waypoint);
        }
        return result;
    }

    protected NavigableSet<MarkPassing> createMarkPassingsCollectionForWaypoint(Waypoint waypoint) {
        final ConcurrentSkipListSet<MarkPassing> result = new ConcurrentSkipListSet<MarkPassing>(
                MarkPassingsByTimeAndCompetitorIdComparator.INSTANCE);
        LockUtil.lockForRead(getSerializationLock());
        try {
            markPassingsForWaypoint.put(waypoint, result);
        } finally {
            LockUtil.unlockAfterRead(getSerializationLock());
        }
        return result;
    }

    @Override
    public TimePoint getStartOfTracking() {
        return startOfTracking;
    }

    /**
     * Monitor object to synchronize access to the {@link #updateStartAndEndOfTracking(boolean)} method. See bug 3922.
     */
    private final Serializable updateStartAndEndOfTrackingMonitor = "updateStartAndEndOfTrackingMonitor";

    /**
     * Updates the start and end of tracking in the following precedence order:
     * 
     * <ol>
     * <li>start/end of tracking in Racelog</li>
     * <li>manually set start/end of tracking via {@link #setStartOfTrackingReceived(TimePoint, boolean)} and
     * {@link #setEndOfTrackingReceived(TimePoint, boolean)}</li>
     * <li>start/end of race in Racelog -/+
     * {@link #START_TRACKING_THIS_MUCH_BEFORE_RACE_START}/{@link #STOP_TRACKING_THIS_MUCH_AFTER_RACE_FINISH}</li>
     * </ol>
     */
    public void updateStartAndEndOfTracking(boolean waitForGPSFixesToLoad) {
        final TimePoint oldStartOfTracking;
        final TimePoint oldEndOfTracking;
        synchronized (updateStartAndEndOfTrackingMonitor) {
            final Pair<TimePointSpecificationFoundInLog, TimePointSpecificationFoundInLog> trackingTimesFromRaceLog = this
                    .getTrackingTimesFromRaceLogs();
            oldStartOfTracking = getStartOfTracking();
            oldEndOfTracking = getEndOfTracking();
            boolean startOfTrackingFound = false;
            boolean endOfTrackingFound = false;
            // check race log
            if (trackingTimesFromRaceLog != null) {
                if (trackingTimesFromRaceLog.getA() != null) {
                    startOfTracking = trackingTimesFromRaceLog.getA().getTimePoint();
                    startOfTrackingFound = true;
                }
                if (trackingTimesFromRaceLog.getB() != null) {
                    endOfTracking = trackingTimesFromRaceLog.getB().getTimePoint();
                    endOfTrackingFound = true;
                }
            }
            // check "received" variants coming from a connector directly
            if (!startOfTrackingFound || !endOfTrackingFound) {
                if (startOfTrackingReceived != null && !startOfTrackingFound) {
                    startOfTrackingFound = true;
                    startOfTracking = startOfTrackingReceived;
                }
                if (endOfTrackingReceived != null && !endOfTrackingFound) {
                    endOfTrackingFound = true;
                    endOfTracking = endOfTrackingReceived;
                }
            }
            // check for start/finished times in race log and add a few minutes on the ends
            if (!startOfTrackingFound || !endOfTrackingFound) {
                if (!startOfTrackingFound && getStartOfRace() != null) {
                    startOfTracking = getStartOfRace().minus(START_TRACKING_THIS_MUCH_BEFORE_RACE_START);
                    startOfTrackingFound = true;
                }
                if (!endOfTrackingFound && getFinishedTime() != null) {
                    endOfTracking = getFinishedTime().plus(STOP_TRACKING_THIS_MUCH_AFTER_RACE_FINISH);
                    endOfTrackingFound = true;
                }
            }
        }
        startOfTrackingChanged(oldStartOfTracking, waitForGPSFixesToLoad);
        endOfTrackingChanged(oldEndOfTracking, waitForGPSFixesToLoad);
    }

    @Override
    public TimePoint getEndOfTracking() {
        return endOfTracking;
    }

    public void invalidateStartTime() {
        updateStartOfRaceCacheFields();
        updateStartAndEndOfTracking(/* waitForGPSFixesToLoad */ false);
    }

    public void invalidateEndTime() {
        endTime = null;
        updateStartAndEndOfTracking(/* waitForGPSFixesToLoad */ false);
    }

    protected void invalidateMarkPassingTimes() {
        synchronized (markPassingsTimes) {
            markPassingsTimes.clear();
        }
        updateStartAndEndOfTracking(/* waitForGPSFixesToLoad */ false);
    }

    /**
     * The race log supports the event types {@link RaceLogStartOfTrackingEvent} and {@link RaceLogEndOfTrackingEvent}.
     * These are to take precedence over any other start/end of tracking specification (see bug 3196). This method uses
     * the {@link TrackingTimesFinder} to analyze all {@link #attachedRaceLogs race logs attached} to find tracking
     * times specifications. If no tracking times specification is found at all, <code>null</code> is returned. Note
     * that even when a valid pair is returned, the components may be <code>null</code>. This may either indicate that
     * no event for that part of the tracking interval was found, or that an event was found that explicitly specified
     * {@code null} to force an open interval on that end.
     */
    @Override
    public Pair<TimePointSpecificationFoundInLog, TimePointSpecificationFoundInLog> getTrackingTimesFromRaceLogs() {
        for (final RaceLog raceLog : attachedRaceLogs.values()) {
            Pair<TimePointSpecificationFoundInLog, TimePointSpecificationFoundInLog> result = new TrackingTimesFinder(
                    raceLog).analyze();
            if (result != null) {
                return result;
            }
        }
        return null;
    }

    @Override
    public Pair<TimePoint, TimePoint> getStartAndFinishedTimeFromRaceLogs() {
        // Only one of the RaceLogs should have valid data, so one doesn't have to compare all the
        // start/finished time values in order to find the earliest startTime/latestFinishedTime
        for (final RaceLog raceLog : attachedRaceLogs.values()) {
            TimePoint startTime = new StartTimeFinder(raceLogResolver, raceLog).analyze().getStartTime();
            TimePoint finishedTime = new FinishedTimeFinder(raceLog).analyze();
            if (startTime != null || finishedTime != null) {
                return new Util.Pair<TimePoint, TimePoint>(startTime, finishedTime);
            }
        }
        return null;
    }

    /**
     * Calculates the start time of the race from various sources. The highest precedence take the
     * {@link #attachedRaceLogs race logs}, followed by the field {@link #startTimeReceived} which can explicitly be set
     * using {@link #setStartTimeReceived(TimePoint)}. If that does not provide any start time either, a start time is
     * attempted to be inferred from the time points of the start mark passing events.
     */
    @Override
    public TimePoint getStartOfRace() {
        return getStartOfRace(/* inferred */ true);
    }

    @Override
    public TimePoint getStartOfRace(boolean inferred) {
        final TimePoint result;
        if (inferred) {
            result = startTime;
        } else {
            result = startTimeWithoutInferenceFromStartMarkPassings;
        }
        return result;
    }

    /**
     * monitor for {@link #updateStartOfRaceCacheFields()}; has to be serializable, therefore {@link String} and not
     * {@link Object}.
     */
    private final String updateStartOfRaceCacheFieldsMonitor = "";

    protected void updateStartOfRaceCacheFields() {
        synchronized (updateStartOfRaceCacheFieldsMonitor) {
            TimePoint newStartTime = null;
            TimePoint newStartTimeWithoutInferenceFromStartMarkPassings = null;
            for (RaceLog raceLog : attachedRaceLogs.values()) {
                logger.finest(() -> "Analyzing race log " + raceLog + " for race " + this.getRace().getName());
                newStartTime = new StartTimeFinder(raceLogResolver, raceLog).analyze().getStartTime();
                if (newStartTime != null) {
                    newStartTimeWithoutInferenceFromStartMarkPassings = newStartTime;
                    final TimePoint finalNewStartTime = newStartTime;
                    logger.finest(() -> "Found start time " + finalNewStartTime + " in race log " + raceLog
                            + " for race " + this.getRace().getName());
                    break;
                }
            }
            if (newStartTime == null) {
                logger.finest(() -> "No start time found in race logs for race " + getRace().getName());
                newStartTime = getStartTimeReceived();
                if (newStartTime != null) {
                    newStartTimeWithoutInferenceFromStartMarkPassings = newStartTime;
                }
                // If not null, check if the first mark passing for the start line is too much after the
                // startTimeReceived; if so, return an adjusted, later start time.
                // If no official start time was received, try to estimate the start time using the mark passings for
                // the start line.
                final Waypoint firstWaypoint;
                if (getTrackedRegatta().getRegatta().useStartTimeInference()
                        && (firstWaypoint = getRace().getCourse().getFirstWaypoint()) != null) {
                    // in this "if" branch update only startTime, not startTimeWithoutInferenceFromStartMarkPassings
                    if (startTimeReceived != null) {
                        // plausibility check for start time received, based on start mark passings; if no boat started
                        // within
                        // a grace period of MAX_TIME_BETWEEN_START_AND_FIRST_MARK_PASSING_IN_MILLISECONDS after the
                        // start time
                        // received then the startTimeReceived is believed to be wrong
                        TimePoint timeOfFirstMarkPassing = getFirstPassingTime(firstWaypoint);
                        if (timeOfFirstMarkPassing != null) {
                            long startTimeReceived2timeOfFirstMarkPassingFirstMark = timeOfFirstMarkPassing.asMillis()
                                    - startTimeReceived.asMillis();
                            if (startTimeReceived2timeOfFirstMarkPassingFirstMark > MAX_TIME_BETWEEN_START_AND_FIRST_MARK_PASSING_IN_MILLISECONDS) {
                                newStartTime = new MillisecondsTimePoint(timeOfFirstMarkPassing.asMillis()
                                        - MAX_TIME_BETWEEN_START_AND_FIRST_MARK_PASSING_IN_MILLISECONDS);
                                final TimePoint finalNewStartTime = newStartTime;
                                logger.finest(() -> "Using start mark passings for start time of race "
                                        + this.getRace().getName() + ": " + finalNewStartTime);
                            } else {
                                newStartTime = startTimeReceived;
                                final TimePoint finalNewStartTime = newStartTime;
                                logger.finest(() -> "Using start mark received for race " + this.getRace().getName()
                                        + ": " + finalNewStartTime);
                            }
                        }
                    } else {
                        final NavigableSet<MarkPassing> markPassingsForFirstWaypointInOrder = getMarkPassingsInOrderAsNavigableSet(
                                firstWaypoint);
                        if (markPassingsForFirstWaypointInOrder != null) {
                            newStartTime = calculateStartOfRaceFromMarkPassings(markPassingsForFirstWaypointInOrder,
                                    getRace().getCompetitors());
                            if (newStartTime != null && logger.isLoggable(Level.FINEST)) {
                                logger.finest("Using start mark passings for start time of race "
                                        + this.getRace().getName() + ": " + newStartTime);
                            }
                        }
                    }
                }
            }
            startTime = newStartTime;
            startTimeWithoutInferenceFromStartMarkPassings = newStartTimeWithoutInferenceFromStartMarkPassings;
        }
    }

    /**
     * Calculates the end time of the race from the mark passings of the last course waypoint
     */
    @Override
    public TimePoint getEndOfRace() {
        if (endTime == null) {
            endTime = getLastPassingOfFinishLine();
        }
        return endTime;
    }

    @Override
    public TimePoint getFinishedTime() {
        return finishedTime;
    }

    protected void setFinishedTime(final TimePoint newFinishedTime) {
        finishedTime = newFinishedTime;
    }

    private TimePoint getLastPassingOfFinishLine() {
        TimePoint passingTime = null;
        final Waypoint lastWaypoint = getRace().getCourse().getLastWaypoint();
        if (lastWaypoint != null) {
            NavigableSet<MarkPassing> markPassingsInOrder = getMarkPassingsInOrder(lastWaypoint);
            if (markPassingsInOrder != null) {
                lockForRead(markPassingsInOrder);
                try {
                    final MarkPassing last = markPassingsInOrder.isEmpty() ? null : markPassingsInOrder.last();
                    if (last != null) {
                        passingTime = last.getTimePoint();
                    }
                } finally {
                    unlockAfterRead(markPassingsInOrder);
                }
            }
        }
        return passingTime;
    }

    private TimePoint getFirstPassingTime(Waypoint waypoint) {
        NavigableSet<MarkPassing> markPassingsInOrder = getMarkPassingsInOrderAsNavigableSet(waypoint);
        MarkPassing firstMarkPassing = null;
        if (markPassingsInOrder != null) {
            lockForRead(markPassingsInOrder);
            try {
                if (!markPassingsInOrder.isEmpty()) {
                    firstMarkPassing = markPassingsInOrder.first();
                }
            } finally {
                unlockAfterRead(markPassingsInOrder);
            }
        }
        TimePoint timeOfFirstMarkPassing = null;
        if (firstMarkPassing != null) {
            timeOfFirstMarkPassing = firstMarkPassing.getTimePoint();
        }
        return timeOfFirstMarkPassing;
    }

    /**
     * Determines the largest group of competitors that started within a one-minute time period and returns the time
     * point of the earliest start mark passing within that group.
     */
    private TimePoint calculateStartOfRaceFromMarkPassings(NavigableSet<MarkPassing> markPassings,
            Iterable<Competitor> competitors) {
        TimePoint startOfRace = null;
        // Find the first mark passing within the largest cluster crossing the line within one minute.
        lockForRead(markPassings);
        try {
            if (markPassings != null) {
                int largestStartGroupWithinOneMinuteSize = 0;
                MarkPassing startOfLargestGroupSoFar = null;
                int candiateGroupSize = 0;
                MarkPassing candidateForStartOfLargestGroupSoFar = null;
                Iterator<MarkPassing> iterator = markPassings.iterator();
                // sweep over all start mark passings and for each element find the number of competitors that passed
                // the start up to one minute later;
                // pick the start mark passing of the competitor leading the largest such group
                while (iterator.hasNext()) {
                    MarkPassing currentMarkPassing = iterator.next();
                    if (candidateForStartOfLargestGroupSoFar == null) {
                        // first start mark passing
                        candidateForStartOfLargestGroupSoFar = currentMarkPassing;
                        candiateGroupSize = 1;
                        startOfLargestGroupSoFar = currentMarkPassing;
                        largestStartGroupWithinOneMinuteSize = 1;
                    } else {
                        if (candidateForStartOfLargestGroupSoFar.getTimePoint().until(currentMarkPassing.getTimePoint())
                                .compareTo(Duration.ONE_MINUTE) <= 0) {
                            // currentMarkPassing is within one minute of candidateForStartOfLargestGroupSoFar; extend
                            // candidate group...
                            candiateGroupSize++;
                            if (candiateGroupSize > largestStartGroupWithinOneMinuteSize) {
                                // ...and remember as best fit if greater than largest group so far
                                startOfLargestGroupSoFar = candidateForStartOfLargestGroupSoFar;
                                largestStartGroupWithinOneMinuteSize = candiateGroupSize;
                            }
                        } else {
                            // currentMarkPassing is more than a minute after candidateForStartOfLargestGroupSoFar;
                            // advance candidateForStartOfLargestGroupSoFar and reduce group size counter, until
                            // candidateForStartOfLargestGroupSoFar is again within the one-minute interval; may catch
                            // up all the way to currentMarkPassing if that was more than a minute after its predecessor
                            while (candidateForStartOfLargestGroupSoFar.getTimePoint()
                                    .until(currentMarkPassing.getTimePoint()).compareTo(Duration.ONE_MINUTE) > 0) {
                                candidateForStartOfLargestGroupSoFar = markPassings
                                        .higher(candidateForStartOfLargestGroupSoFar);
                                candiateGroupSize--;
                            }
                        }
                    }
                }
                startOfRace = startOfLargestGroupSoFar == null ? null : startOfLargestGroupSoFar.getTimePoint();
            }
        } finally {
            unlockAfterRead(markPassings);
        }
        return startOfRace;
    }

    @Override
    public boolean hasStarted(TimePoint at) {
        return getStartOfRace() != null && getStartOfRace().compareTo(at) <= 0;
    }

    @Override
    public boolean isLive(TimePoint at) {
        final TimePoint startOfLivePeriod;
        final TimePoint endOfLivePeriod;
        if (!hasGPSData() || !hasWindData()) {
            startOfLivePeriod = null;
            endOfLivePeriod = null;
        } else {
            if (getStartOfRace() == null) {
                startOfLivePeriod = getStartOfTracking();
            } else {
                startOfLivePeriod = getStartOfRace().minus(TimingConstants.PRE_START_PHASE_DURATION_IN_MILLIS);
            }
            if (getEndOfRace() == null) {
                if (getTimePointOfNewestEvent() != null) {
                    endOfLivePeriod = getTimePointOfNewestEvent().plus(TimingConstants.IS_LIVE_GRACE_PERIOD_IN_MILLIS)
                            .plus(getDelayToLiveInMillis());
                } else {
                    endOfLivePeriod = null;
                }
            } else {
                endOfLivePeriod = getEndOfRace().plus(TimingConstants.IS_LIVE_GRACE_PERIOD_IN_MILLIS);
            }
        }

        // if an empty timepoint is given then take the start of the race
        if (at == null) {
            at = startOfLivePeriod.plus(1);
        }

        // whenLastTrackedRaceWasLive is null if there is no tracked race for fleet, or the tracked race hasn't started
        // yet at the server time
        // when this DTO was assembled, or there were no GPS or wind data
        final boolean result = startOfLivePeriod != null && endOfLivePeriod != null && !startOfLivePeriod.after(at)
                && !at.after(endOfLivePeriod);
        return result;
    }

    @Override
    public RaceDefinition getRace() {
        return race;
    }

    @Override
    public Iterable<TrackedLeg> getTrackedLegs() {
        // ensure that no course modification is carried out while copying the tracked legs
        getRace().getCourse().lockForRead();
        try {
            return new ArrayList<TrackedLeg>(trackedLegs.values());
        } finally {
            getRace().getCourse().unlockAfterRead();
        }
    }

    @Override
    public Iterable<Pair<Waypoint, Pair<TimePoint, TimePoint>>> getMarkPassingsTimes() {
        getRace().getCourse().lockForRead(); // ensure the list of waypoints doesn't change while we're updating the
                                             // markPassingTimes structure
        try {
            synchronized (markPassingsTimes) {
                if (markPassingsTimes.isEmpty()) {
                    // Remark: sometimes it can happen that a mark passing with a wrong time stamp breaks the right time
                    // order of the waypoint times
                    Date previousLegPassingTime = null;
                    for (Waypoint waypoint : getRace().getCourse().getWaypoints()) {
                        TimePoint firstPassingTime = null;
                        TimePoint lastPassingTime = null;
                        NavigableSet<MarkPassing> markPassings = getMarkPassingsInOrderAsNavigableSet(waypoint);
                        if (markPassings != null && !markPassings.isEmpty()) {
                            // ensure the leg times are in the right time order; there may perhaps be left-overs for
                            // marks to be reached later that
                            // claim it has been passed in the past which may have been an accidental tracker
                            // read-out;
                            // the results of getMarkPassingsInOrder(to) has by definition an ascending time-point
                            // ordering
                            lockForRead(markPassings);
                            try {
                                for (MarkPassing currentMarkPassing : markPassings) {
                                    Date currentPassingDate = currentMarkPassing.getTimePoint().asDate();
                                    if (previousLegPassingTime == null
                                            || currentPassingDate.after(previousLegPassingTime)) {
                                        firstPassingTime = currentMarkPassing.getTimePoint();
                                        previousLegPassingTime = currentPassingDate;
                                        break;
                                    }
                                }
                            } finally {
                                unlockAfterRead(markPassings);
                            }
                        }
                        Pair<TimePoint, TimePoint> timesPair = new Pair<TimePoint, TimePoint>(firstPassingTime,
                                lastPassingTime);
                        markPassingsTimes.add(new Pair<Waypoint, Pair<TimePoint, TimePoint>>(waypoint, timesPair));
                    }
                }
                return markPassingsTimes;
            }
        } finally {
            getRace().getCourse().unlockAfterRead();
        }
    }

    @Override
    public Distance getDistanceTraveledIncludingGateStart(Competitor competitor, TimePoint timePoint) {
        return getDistanceTraveled(competitor, timePoint, /* consider gate start */ true);
    }

    @Override
    public Distance getDistanceTraveled(Competitor competitor, TimePoint timePoint) {
        return getDistanceTraveled(competitor, timePoint, /* consider gate start */ false);
    }

    private Distance getDistanceTraveled(Competitor competitor, TimePoint timePoint, boolean considerGateStart) {
        final Distance result;
        NavigableSet<MarkPassing> markPassings = getMarkPassings(competitor);
        try {
            lockForRead(markPassings);
            if (markPassings.isEmpty()) {
                result = null;
            } else {
                TimePoint end = timePoint;
                final TrackedLegOfCompetitor trackedLegOfCompetitor;
                if (markPassings.last().getWaypoint() == getRace().getCourse().getLastWaypoint()
                        && timePoint.compareTo(markPassings.last().getTimePoint()) > 0) {
                    // competitor has finished race at or before the requested time point; use time point of crossing
                    // the finish line
                    end = markPassings.last().getTimePoint();
                } else {
                    final TimePoint endOfTracking = getEndOfTracking();
                    if ((trackedLegOfCompetitor = getTrackedLeg(competitor, timePoint)) == null
                            || (endOfTracking != null && !trackedLegOfCompetitor.hasFinishedLeg(endOfTracking)
                                    && (timePoint.after(endOfTracking)
                                            || getStatus().getStatus() == TrackedRaceStatusEnum.FINISHED))) {
                        // If the race is no longer tracking and hence no more data can be expected, and the competitor
                        // hasn't finished a leg after the requested time point, no valid distance traveled can be
                        // determined
                        // for the competitor in this race the the time point requested
                        end = null;
                    }
                }
                if (end == null) {
                    result = null;
                } else {
                    final Distance preResult = getTrack(competitor)
                            .getDistanceTraveled(markPassings.first().getTimePoint(), end);
                    if (considerGateStart && preResult != null) {
                        result = preResult.add(getAdditionalGateStartDistance(competitor, timePoint));
                    } else {
                        result = preResult;
                    }
                }
            }
            return result;
        } finally {
            unlockAfterRead(markPassings);
        }
    }

    @Override
    public GPSFixTrack<Competitor, GPSFixMoving> getTrack(Competitor competitor) {
        return tracks.get(competitor);
    }

    @Override
    public TrackedLeg getTrackedLegFinishingAt(Waypoint endOfLeg) {
        getRace().getCourse().lockForRead();
        try {
            int indexOfWaypoint = getRace().getCourse().getIndexOfWaypoint(endOfLeg);
            if (indexOfWaypoint == -1) {
                throw new IllegalArgumentException("Waypoint " + endOfLeg + " not found in " + getRace().getCourse());
            } else if (indexOfWaypoint == 0) {
                throw new IllegalArgumentException(
                        "Waypoint " + endOfLeg + " isn't end of any leg in " + getRace().getCourse());
            }
            return trackedLegs.get(race.getCourse().getLegs().get(indexOfWaypoint - 1));
        } finally {
            getRace().getCourse().unlockAfterRead();
        }
    }

    @Override
    public TrackedLeg getTrackedLegStartingAt(Waypoint startOfLeg) {
        getRace().getCourse().lockForRead();
        try {
            int indexOfWaypoint = getRace().getCourse().getIndexOfWaypoint(startOfLeg);
            if (indexOfWaypoint == -1) {
                throw new IllegalArgumentException("Waypoint " + startOfLeg + " not found in " + getRace().getCourse());
            } else if (indexOfWaypoint == getRace().getCourse().getNumberOfWaypoints() - 1) {
                throw new IllegalArgumentException(
                        "Waypoint " + startOfLeg + " isn't start of any leg in " + getRace().getCourse());
            }
            return trackedLegs.get(race.getCourse().getLeg(indexOfWaypoint));
        } finally {
            getRace().getCourse().unlockAfterRead();
        }
    }

    @Override
    public TrackedLegOfCompetitor getTrackedLeg(Competitor competitor, TimePoint at) {
        NavigableSet<MarkPassing> roundings = getMarkPassings(competitor);
        lockForRead(roundings);
        try {
            NavigableSet<MarkPassing> localRoundings = new ArrayListNavigableSet<>(roundings.size(),
                    new TimedComparator());
            localRoundings.addAll(roundings);
        } finally {
            unlockAfterRead(roundings);
        }
        TrackedLegOfCompetitor result = null;
        if (roundings != null) {
            TrackedLeg trackedLeg;
            // obtain last waypoint before obtaining mark passings monitor because obtaining the last waypoint
            // obtains the read lock for the course
            final Waypoint lastWaypoint = getRace().getCourse().getLastWaypoint();
            MarkPassing lastBeforeOrAt = roundings.floor(new DummyMarkPassingWithTimePointOnly(at));
            // already finished the race?
            if (lastBeforeOrAt != null) {
                // and not at or after last mark passing
                if (lastWaypoint != lastBeforeOrAt.getWaypoint()) {
                    trackedLeg = getTrackedLegStartingAt(lastBeforeOrAt.getWaypoint());
                } else {
                    // exactly *at* last mark passing?
                    if (!roundings.isEmpty() && at.equals(roundings.last().getTimePoint())) {
                        // exactly at finish line; return last leg
                        trackedLeg = getTrackedLegFinishingAt(lastBeforeOrAt.getWaypoint());
                    } else {
                        // no, then we're after the last mark passing
                        trackedLeg = null;
                    }
                }
            } else {
                // before beginning of race
                trackedLeg = null;
            }
            if (trackedLeg != null) {
                result = trackedLeg.getTrackedLeg(competitor);
            }
        }
        return result;
    }

    public TrackedLeg getTrackedLeg(Leg leg) {
        getRace().getCourse().lockForRead();
        try {
            return trackedLegs.get(leg);
        } finally {
            getRace().getCourse().unlockAfterRead();
        }
    }

    @Override
    public TrackedLegOfCompetitor getTrackedLeg(Competitor competitor, Leg leg) {
        final TrackedLeg trackedLeg = getTrackedLeg(leg);
        return trackedLeg == null ? null : trackedLeg.getTrackedLeg(competitor);
    }

    @Override
    public long getUpdateCount() {
        return updateCount;
    }

    @Override
    public int getRankDifference(Competitor competitor, Leg leg, TimePoint timePoint) {
        int previousRank;
        if (leg == getRace().getCourse().getFirstLeg()) {
            // first leg; report rank difference from 0
            previousRank = 0;
        } else {
            TrackedLeg previousLeg = getTrackedLegFinishingAt(leg.getFrom());
            previousRank = previousLeg.getTrackedLeg(competitor).getRank(timePoint);
        }
        int currentRank = getTrackedLeg(competitor, leg).getRank(timePoint);
        return currentRank - previousRank;
    }

    @Override
    public int getRank(Competitor competitor) throws NoWindException {
        return getRank(competitor, MillisecondsTimePoint.now());
    }

    @Override
    public Competitor getOverallLeader(TimePoint timePoint) {
        return getOverallLeader(timePoint, new LeaderboardDTOCalculationReuseCache(timePoint));
    }

    @Override
    public Competitor getOverallLeader(TimePoint timePoint, WindLegTypeAndLegBearingCache cache) {
        Competitor result = null;
        List<Competitor> ranks = getCompetitorsFromBestToWorst(timePoint, cache);
        if (ranks != null && !ranks.isEmpty()) {
            result = ranks.iterator().next();
        }
        return result;
    }

    @Override
    public int getRank(Competitor competitor, TimePoint timePoint) {
        int result;
        final NavigableSet<MarkPassing> markPassings = getMarkPassings(competitor);
        if (markPassings.isEmpty()) {
            result = 0;
        } else {
            final boolean hasMarkPassingAtOrBeforeTimePoint;
            lockForRead(markPassings);
            try {
                hasMarkPassingAtOrBeforeTimePoint = markPassings
                        .floor(new DummyMarkPassingWithTimePointOnly(timePoint)) == null;
            } finally {
                unlockAfterRead(markPassings);
            }
            if (hasMarkPassingAtOrBeforeTimePoint) {
                // no mark passing at or before timePoint; competitor has not started / participated yet
                result = 0;
            } else {
                result = getCompetitorsFromBestToWorst(timePoint).indexOf(competitor) + 1;
            }
        }
        return result;
    }

    @Override
    public List<Competitor> getCompetitorsFromBestToWorst(TimePoint timePoint) {
        return getCompetitorsFromBestToWorst(timePoint, new LeaderboardDTOCalculationReuseCache(timePoint));
    }

    @Override
    public List<Competitor> getCompetitorsFromBestToWorst(TimePoint unadjustedTimePoint,
            WindLegTypeAndLegBearingCache cache) {
        final TimePoint timePoint;
        // normalize the time point to get cache hits when asking for time points that are later than
        // the last time point affected by any event received for this tracked race
        if (Util.compareToWithNull(unadjustedTimePoint, getTimePointOfNewestEvent(), /* nullIsLess */ true) <= 0) {
            timePoint = unadjustedTimePoint;
        } else {
            timePoint = getTimePointOfNewestEvent();
        }
        NamedReentrantReadWriteLock readWriteLock;
        synchronized (competitorRankingsLocks) {
            readWriteLock = competitorRankingsLocks.get(timePoint);
            if (readWriteLock == null) {
                readWriteLock = new NamedReentrantReadWriteLock(
                        "competitor rankings for race " + getRace().getName() + " for time point " + timePoint,
                        /* fair */false);
                competitorRankingsLocks.put(timePoint, readWriteLock);
            }
        }
        List<Competitor> rankedCompetitors;
        synchronized (competitorRankings) {
            rankedCompetitors = competitorRankings.get(timePoint);
        }
        if (rankedCompetitors == null) {
            LockUtil.lockForWrite(readWriteLock);
            try {
                if (rankedCompetitors == null) {
                    rankedCompetitors = competitorRankings.get(timePoint); // try again; maybe a writer released the
                                                                           // write lock after updating the cache
                    if (rankedCompetitors == null) {
                        // RaceRankComparator requires course read lock
                        getRace().getCourse().lockForRead();
                        try {
                            Comparator<Competitor> comparator = getRankingMetric().getRaceRankingComparator(timePoint,
                                    cache);
                            rankedCompetitors = new ArrayList<Competitor>();
                            for (Competitor c : getRace().getCompetitors()) {
                                rankedCompetitors.add(c);
                            }
                            Collections.sort(rankedCompetitors, comparator);
                        } finally {
                            getRace().getCourse().unlockAfterRead();
                        }
                        synchronized (competitorRankings) {
                            competitorRankings.put(timePoint, rankedCompetitors);
                        }
                    }
                }
            } finally {
                LockUtil.unlockAfterWrite(readWriteLock);
            }
        }
        return rankedCompetitors;
    }

    @Override
    public Distance getAverageAbsoluteCrossTrackError(Competitor competitor, TimePoint timePoint,
            boolean waitForLatestAnalysis) throws NoWindException {
        return getAverageAbsoluteCrossTrackError(competitor, timePoint, waitForLatestAnalysis,
                new LeaderboardDTOCalculationReuseCache(timePoint));
    }

    @Override
    public Distance getAverageAbsoluteCrossTrackError(Competitor competitor, TimePoint timePoint,
            boolean waitForLatestAnalysis, WindLegTypeAndLegBearingCache cache) throws NoWindException {
        NavigableSet<MarkPassing> markPassings = getMarkPassings(competitor);
        TimePoint from = null;
        lockForRead(markPassings);
        try {
            if (markPassings != null && !markPassings.isEmpty()) {
                from = markPassings.iterator().next().getTimePoint();
            }
        } finally {
            unlockAfterRead(markPassings);
        }
        Distance result;
        if (from != null) {
            result = getAverageAbsoluteCrossTrackError(competitor, from, timePoint, /* upwindOnly */true,
                    waitForLatestAnalysis);
        } else {
            result = null;
        }
        return result;
    }

    @Override
    public Distance getAverageSignedCrossTrackError(Competitor competitor, TimePoint timePoint,
            boolean waitForLatestAnalysis) throws NoWindException {
        return getAverageSignedCrossTrackError(competitor, timePoint, waitForLatestAnalysis,
                new LeaderboardDTOCalculationReuseCache(timePoint));
    }

    @Override
    public Distance getAverageSignedCrossTrackError(Competitor competitor, TimePoint timePoint,
            boolean waitForLatestAnalyses, WindLegTypeAndLegBearingCache cache) throws NoWindException {
        NavigableSet<MarkPassing> markPassings = getMarkPassings(competitor);
        TimePoint from = null;
        lockForRead(markPassings);
        try {
            if (markPassings != null && !markPassings.isEmpty()) {
                from = markPassings.iterator().next().getTimePoint();
            }
        } finally {
            unlockAfterRead(markPassings);
        }
        Distance result;
        if (from != null) {
            result = getAverageSignedCrossTrackError(competitor, from, timePoint, /* upwindOnly */true,
                    waitForLatestAnalyses);
        } else {
            result = null;
        }
        return result;
    }

    @Override
    public Distance getAverageAbsoluteCrossTrackError(Competitor competitor, TimePoint from, TimePoint to,
            boolean upwindOnly, boolean waitForLatestAnalysis) throws NoWindException {
        Distance result;
        result = crossTrackErrorCache.getAverageAbsoluteCrossTrackError(competitor, from, to, upwindOnly,
                waitForLatestAnalysis);
        return result;
    }

    @Override
    public Distance getAverageSignedCrossTrackError(Competitor competitor, TimePoint from, TimePoint to,
            boolean upwindOnly, boolean waitForLatestAnalysis) throws NoWindException {
        Distance result;
        result = crossTrackErrorCache.getAverageSignedCrossTrackError(competitor, from, to, upwindOnly,
                waitForLatestAnalysis);
        return result;
    }

    @Override
    public Distance getAverageRideHeight(Competitor competitor, TimePoint timePoint) {
        final Distance result;
        BravoFixTrack<Competitor> track = getSensorTrack(competitor, BravoFixTrack.TRACK_NAME);
        final Leg firstLeg;
        final TrackedLegOfCompetitor firstTrackedLeg;
        if (track != null && (firstLeg = getRace().getCourse().getFirstLeg()) != null
                && (firstTrackedLeg = getTrackedLeg(competitor, firstLeg)).hasStartedLeg(timePoint)) {
            final TrackedLegOfCompetitor lastTrackedLeg = getTrackedLegFinishingAt(
                    getRace().getCourse().getLastWaypoint()).getTrackedLeg(competitor);
            TimePoint endTimePoint = lastTrackedLeg.hasFinishedLeg(timePoint) ? lastTrackedLeg.getFinishTime()
                    : timePoint;
            result = track.getAverageRideHeight(firstTrackedLeg.getStartTime(), endTimePoint);
        } else {
            result = null;
        }
        return result;
    }

    @Override
    public TrackedLegOfCompetitor getCurrentLeg(Competitor competitor, TimePoint timePoint) {
        // If the mark passing that starts a leg happened exactly at timePoint, the MarkPassingByTimeComparator won't
        // consider
        // them equal because
        NavigableSet<MarkPassing> competitorMarkPassings = markPassingsForCompetitor.get(competitor);
        DummyMarkPassingWithTimePointAndCompetitor markPassingTimePoint = new DummyMarkPassingWithTimePointAndCompetitor(
                timePoint, competitor);
        TrackedLegOfCompetitor result = null;
        if (!competitorMarkPassings.isEmpty()) {
            final Course course = getRace().getCourse();
            course.lockForRead();
            try {
                MarkPassing lastMarkPassingAtOfBeforeTimePoint = competitorMarkPassings.floor(markPassingTimePoint);
                if (lastMarkPassingAtOfBeforeTimePoint != null) {
                    Waypoint waypointPassedLastAtOrBeforeTimePoint = lastMarkPassingAtOfBeforeTimePoint.getWaypoint();
                    // don't return a leg if competitor has already finished last leg and therefore the race
                    if (waypointPassedLastAtOrBeforeTimePoint != course.getLastWaypoint()) {
                        result = getTrackedLegStartingAt(waypointPassedLastAtOrBeforeTimePoint)
                                .getTrackedLeg(competitor);
                    }
                }
            } finally {
                course.unlockAfterRead();
            }
        }
        return result;
    }

    @Override
    public TrackedLeg getCurrentLeg(TimePoint timePoint) {
        Waypoint lastWaypointPassed = null;
        int indexOfLastWaypointPassed = -1;
        for (Map.Entry<Waypoint, NavigableSet<MarkPassing>> entry : markPassingsForWaypoint.entrySet()) {
            if (!entry.getValue().isEmpty()) {
                MarkPassing first = entry.getValue().first();
                // Did the mark passing happen at or before the requested time point?
                if (first.getTimePoint().compareTo(timePoint) <= 0) {
                    int indexOfWaypoint = getRace().getCourse().getIndexOfWaypoint(entry.getKey());
                    if (indexOfWaypoint > indexOfLastWaypointPassed) {
                        indexOfLastWaypointPassed = indexOfWaypoint;
                        lastWaypointPassed = entry.getKey();
                    }
                }
            }
        }
        TrackedLeg result = null;
        if (lastWaypointPassed != null && lastWaypointPassed != getRace().getCourse().getLastWaypoint()) {
            result = getTrackedLegStartingAt(lastWaypointPassed);
        }
        return result;
    }

    @Override
    public int getLastLegStarted(TimePoint timePoint) {
        int result = 0;
        int indexOfLastWaypointPassed = -1;
        int legCount = race.getCourse().getLegs().size();
        for (Map.Entry<Waypoint, NavigableSet<MarkPassing>> entry : markPassingsForWaypoint.entrySet()) {
            if (!entry.getValue().isEmpty()) {
                MarkPassing first = entry.getValue().first();
                // Did the mark passing happen at or before the requested time point?
                if (first.getTimePoint().compareTo(timePoint) <= 0) {
                    int indexOfWaypoint = getRace().getCourse().getIndexOfWaypoint(entry.getKey());
                    if (indexOfWaypoint > indexOfLastWaypointPassed) {
                        indexOfLastWaypointPassed = indexOfWaypoint;
                    }
                }
            }
        }
        if (indexOfLastWaypointPassed >= 0) {
            result = indexOfLastWaypointPassed + 1 < legCount ? indexOfLastWaypointPassed + 1 : legCount;
        }
        return result;
    }

    @Override
    public MarkPassing getMarkPassing(Competitor competitor, Waypoint waypoint) {
        final Iterable<MarkPassing> markPassings = getMarkPassingsInOrder(waypoint);
        if (markPassings != null) {
            lockForRead(markPassings);
            try {
                for (MarkPassing markPassing : markPassings) {
                    if (markPassing.getCompetitor() == competitor) {
                        return markPassing;
                    }
                }
            } finally {
                unlockAfterRead(markPassings);
            }
        }
        return null;
    }

    /**
     * This method was a synchronization bottleneck when it was using a regular HashMap for {@link #markTracks}. It is
     * frequently used, and the most frequent case is that the <code>get</code> call on {@link #markTracks} succeeds
     * with a non-<code>null</code> result. To improve performance for this case, {@link #markTracks} now is a
     * {@link ConcurrentHashMap} that can be read while writes are going on without locking or synchronization. Only if
     * the <code>get</code> call does not provide a result, the entire procedure is repeated, this time with
     * synchronization to avoid duplicate track creation for the same mark.
     */
    @Override
    public GPSFixTrack<Mark, GPSFix> getOrCreateTrack(Mark mark) {
        return getOrCreateTrack(mark, true);
    }

    @Override
    public GPSFixTrack<Mark, GPSFix> getTrack(Mark mark) {
        return getOrCreateTrack(mark, false);
    }

    private GPSFixTrack<Mark, GPSFix> getOrCreateTrack(Mark mark, boolean createIfNotExistent) {
        GPSFixTrack<Mark, GPSFix> result = markTracks.get(mark);
        if (result == null) {
            // try again, this time with more expensive synchronization
            synchronized (markTracks) {
                LockUtil.lockForRead(getSerializationLock());
                try {
                    result = markTracks.get(mark);
                    if (result == null && createIfNotExistent) {
                        result = createMarkTrack(mark);
                        markTracks.put(mark, result);
                    }
                } finally {
                    LockUtil.unlockAfterRead(getSerializationLock());
                }
            }
        }
        return result;
    }

    protected DynamicGPSFixTrackImpl<Mark> createMarkTrack(Mark mark) {
        return new DynamicGPSFixTrackImpl<Mark>(mark, millisecondsOverWhichToAverageSpeed);
    }

    @Override
    public Position getApproximatePosition(Waypoint waypoint, TimePoint timePoint,
            MarkPositionAtTimePointCache markPositionCache) {
        assert timePoint.equals(markPositionCache.getTimePoint());
        assert this == markPositionCache.getTrackedRace();
        Position result = null;
        for (Mark mark : waypoint.getMarks()) {
            Position nextPos = markPositionCache.getEstimatedPosition(mark);
            if (result == null) {
                result = nextPos;
            } else if (nextPos != null) {
                result = result.translateGreatCircle(result.getBearingGreatCircle(nextPos),
                        result.getDistance(nextPos).scale(0.5));
            }
        }
        return result;
    }

    @Override
    public boolean hasWindData() {
        boolean result = false;
        Course course = getRace().getCourse();
        TimePoint timepoint = getStartOfRace();
        if (timepoint == null) {
            timepoint = getStartOfTracking();
        }
        if (timepoint != null) {
            Position position = null;
            for (Waypoint waypoint : course.getWaypoints()) {
                position = getApproximatePosition(waypoint, timepoint);
                if (position != null) {
                    break;
                }
            }
            // position may be null if no waypoint's position is known; in that case, a "Global" wind value will be
            // looked up
            Wind wind = getWind(position, timepoint);
            if (wind != null) {
                result = true;
            }
        }
        return result;
    }
<<<<<<< HEAD

    @Override
    public boolean hasGPSData() {
        boolean result = false;
        if (!tracks.values().isEmpty()) {
            for (GPSFixTrack<Competitor, GPSFixMoving> gpsTrack : tracks.values()) {
                if (!gpsTrack.isEmpty()) {
                    result = true;
                    break;
                }
            }
        }
        return result;
    }

=======
    
>>>>>>> 66ed13d0
    /**
     * Checks whether the {@link Wind#getTimePoint()} is in range of start and end {@link TimePoint}s plus extra time
     * for wind recording. If, based on a {@link RaceExecutionOrderProvider}, there is no previous race that takes the
     * wind fix, an extended time range lead (see
     * {@link TrackedRaceImpl#EXTRA_LONG_TIME_BEFORE_START_TO_TRACK_WIND_MILLIS}) is used to record wind even a long
     * time before the race start.
     * <p>
     * 
     * A race does not record wind when both, {@link #getStartOfTracking()} and {@link #getStartOfRace()} are
     * <code>null</code>. Wind is not recorded when it is after the later of {@link #getEndOfRace()} and
     * {@link #getEndOfTracking()} and one of the two is not <code>null</code>.
     */
    @Override
    public boolean takesWindFixWithTimePoint(TimePoint timePoint) {
        final Set<TrackedRace> visited = new HashSet<>();
        visited.add(this);
        return takesWindFixWithTimePointRecursively(timePoint, visited);
    }

    /**
     * @param visited
     *            used to avoid endless recursion if cyclic predecessor relations are delivered by a
     *            {@link RaceExecutionOrderProvider}
     */
    @Override
    public boolean takesWindFixWithTimePointRecursively(TimePoint windFixTimePoint, Set<TrackedRace> visited) {
        final boolean result;
        final TimePoint earliestStartTimePoint = Util.getEarliestOfTimePoints(getStartOfRace(), getStartOfTracking());
        final TimePoint latestEndTimePoint = Util.getLatestOfTimePoints(getEndOfRace(), getEndOfTracking());
        if (earliestStartTimePoint != null) {
            // first check if the fix meets the criteria set by the latestEndTimePoint: either the latestEndTimePoint is
            // null, meaning an
            // open interval which will continue to accept late wind fixes, or the fix time point is before the
            // latestEndTimePoint plus a grace
            // interval:
            if (latestEndTimePoint == null || windFixTimePoint.minus(TimingConstants.IS_LIVE_GRACE_PERIOD_IN_MILLIS)
                    .before(latestEndTimePoint)) {
                // then check, if fix is accepted anyway because it's after
                // earliestStartTimePoint.minus(TIME_BEFORE_START_TO_TRACK_WIND_MILLIS)
                // and before latestEndTimePoint.plus(IS_LIVE_GRACE_PERIOD_IN_MILLIS) or latestEndTimePoint is null. In
                // this case, no expensive
                // recursive check whether previous races take the fix are required.
                if (windFixTimePoint.plus(TIME_BEFORE_START_TO_TRACK_WIND_MILLIS).after(earliestStartTimePoint)) {
                    result = true;
                } else {
                    // if the fix is older than even the extended lead interval would accept, don't accept the fix:
                    if (windFixTimePoint.plus(EXTRA_LONG_TIME_BEFORE_START_TO_TRACK_WIND_MILLIS)
                            .before(earliestStartTimePoint)) {
                        result = false;
                    } else {
                        // the fix is in the critical interval between EXTRA_LONG_TIME_BEFORE_START_TO_TRACK_WIND_MILLIS
                        // and
                        // TIME_BEFORE_START_TO_TRACK_WIND_MILLIS before the earliestStartTimePoint; the fix shall only
                        // be accepted
                        // if no previous race exists that accepts it
                        result = noPreviousRaceTakesWindFixWithTimePoint(windFixTimePoint, visited);
                    }
                }
            } else {
                result = false; // don't accept the fix if it's after the latest end time point plus some grace interval
            }
        } else {
            result = false; // don't accept a fix if we don't have any start time information about the race
        }
        return result;
    }

    private boolean noPreviousRaceTakesWindFixWithTimePoint(TimePoint timePoint, Set<TrackedRace> visited) {
        final boolean result;
        Set<TrackedRace> previousRacesInExecutionOrder = getPreviousRacesFromAttachedRaceExecutionOrderProviders();
        if (previousRacesInExecutionOrder == null || !previousRacesInExecutionOrder.stream()
                .filter(tr -> visited.add(tr) && tr.takesWindFixWithTimePointRecursively(timePoint, visited)).findAny()
                .isPresent()) {
            result = true;
        } else {
            result = false;
        }
        return result;
    }

    @Override
    public Wind getWind(Position p, TimePoint at) {
        return getWind(p, at, getWindSourcesToExclude());
    }

    @Override
    public Wind getWind(Position p, TimePoint at, Set<WindSource> windSourcesToExclude) {
        final WindWithConfidence<Pair<Position, TimePoint>> windWithConfidence = getWindWithConfidence(p, at,
                windSourcesToExclude);
        return windWithConfidence == null ? null : windWithConfidence.getObject();
    }

    @Override
    public WindWithConfidence<Pair<Position, TimePoint>> getWindWithConfidence(Position p, TimePoint at) {
        return getWindWithConfidence(p, at, getWindSourcesToExclude());
    }

    @Override
    public Set<WindSource> getWindSourcesToExclude() {
        return Collections.unmodifiableSet(windSourcesToExclude.keySet());
    }

    @Override
    public void setWindSourcesToExclude(Iterable<? extends WindSource> windSourcesToExclude) {
        Set<WindSource> old = new HashSet<>(getWindSourcesToExclude());
        LockUtil.lockForRead(getSerializationLock());
        try {
            this.windSourcesToExclude.clear();
            for (WindSource windSourceToExclude : windSourcesToExclude) {
                this.windSourcesToExclude.put(windSourceToExclude, this);
            }
        } finally {
            LockUtil.unlockAfterRead(getSerializationLock());
        }
        if (!old.equals(this.windSourcesToExclude)) {
            clearAllCachesExceptManeuvers();
            triggerManeuverCacheRecalculationForAllCompetitors();
        }
    }

    @Override
    public WindWithConfidence<Pair<Position, TimePoint>> getWindWithConfidence(Position p, TimePoint at,
            Set<WindSource> windSourcesToExclude) {
        return shortTimeWindCache.getWindWithConfidence(p, at, windSourcesToExclude);
    }

    public WindWithConfidence<Pair<Position, TimePoint>> getWindWithConfidenceUncached(Position p, TimePoint at,
            Iterable<WindSource> windSourcesToExclude) {
        boolean canUseSpeedOfAtLeastOneWindSource = false;
        Weigher<Pair<Position, TimePoint>> weigher = new PositionAndTimePointWeigher(
                /* halfConfidenceAfterMilliseconds */WindTrack.WIND_HALF_CONFIDENCE_TIME_MILLIS,
                WindTrack.WIND_HALF_CONFIDENCE_DISTANCE);
        ConfidenceBasedWindAverager<Pair<Position, TimePoint>> averager = ConfidenceFactory.INSTANCE
                .createWindAverager(weigher);
        List<WindWithConfidence<Pair<Position, TimePoint>>> windFixesWithConfidences = new ArrayList<WindWithConfidence<Pair<Position, TimePoint>>>();
        for (WindSource windSource : getWindSources()) {
            // TODO consider parallelizing and consider caching
            if (!Util.contains(windSourcesToExclude, windSource)) {
                WindTrack track = getOrCreateWindTrack(windSource);
                WindWithConfidence<Pair<Position, TimePoint>> windWithConfidence = track
                        .getAveragedWindWithConfidence(p, at);
                if (windWithConfidence != null) {
                    windFixesWithConfidences.add(windWithConfidence);
                    canUseSpeedOfAtLeastOneWindSource = canUseSpeedOfAtLeastOneWindSource
                            || windSource.getType().useSpeed();
                }
            }
        }
        HasConfidence<ScalableWind, Wind, Pair<Position, TimePoint>> average = averager
                .getAverage(windFixesWithConfidences, new Pair<Position, TimePoint>(p, at));
        WindWithConfidence<Pair<Position, TimePoint>> result = average == null ? null
                : new WindWithConfidenceImpl<Pair<Position, TimePoint>>(average.getObject(), average.getConfidence(),
                        new Pair<Position, TimePoint>(p, at), canUseSpeedOfAtLeastOneWindSource);
        return result;
    }

    @Override
    public Wind getDirectionFromStartToNextMark(final TimePoint at) {
        Future<Wind> future;
        FutureTask<Wind> newFuture = null;
        future = directionFromStartToNextMarkCache.get(at);
        if (future == null) {
            synchronized (directionFromStartToNextMarkCache) {
                future = directionFromStartToNextMarkCache.get(at);
                if (future == null) {
                    newFuture = new FutureTaskWithTracingGet<Wind>("getDirectionFromStartToNextMark for " + this,
                            new Callable<Wind>() {
                                @Override
                                public Wind call() {
                                    Wind result;
                                    Leg firstLeg = getRace().getCourse().getFirstLeg();
                                    if (firstLeg != null) {
                                        Position firstLegEnd = getApproximatePosition(firstLeg.getTo(), at);
                                        Position firstLegStart = getApproximatePosition(firstLeg.getFrom(), at);
                                        if (firstLegStart != null && firstLegEnd != null) {
                                            result = new WindImpl(firstLegStart, at, new KnotSpeedWithBearingImpl(0.0,
                                                    firstLegEnd.getBearingGreatCircle(firstLegStart)));
                                        } else {
                                            result = null;
                                        }
                                    } else {
                                        result = null;
                                    }
                                    return result;
                                }
                            });
                    directionFromStartToNextMarkCache.put(at, newFuture);
                }
            }
        }
        if (newFuture != null) {
            newFuture.run();
            future = newFuture;
        }
        try {
            return future.get();
        } catch (InterruptedException | ExecutionException e) {
            throw new RuntimeException(e);
        }
    }

    @Override
    public TimePoint getTimePointOfOldestEvent() {
        return timePointOfOldestEvent;
    }

    @Override
    public TimePoint getTimePointOfNewestEvent() {
        return timePointOfNewestEvent;
    }

    @Override
    public TimePoint getTimePointOfLastEvent() {
        return timePointOfLastEvent;
    }

    /**
     * @param timeOfEvent
     *            may be <code>null</code> meaning to only unblock waiters but not update any time points
     */
    protected void updated(TimePoint timeOfEvent) {
        updateCount++;
        clearAllCachesExceptManeuvers();
        if (timeOfEvent != null) {
            if (timePointOfNewestEvent == null || timePointOfNewestEvent.compareTo(timeOfEvent) < 0) {
                timePointOfNewestEvent = timeOfEvent;
            }
            if (timePointOfOldestEvent == null || timePointOfOldestEvent.compareTo(timeOfEvent) > 0) {
                timePointOfOldestEvent = timeOfEvent;
            }
            timePointOfLastEvent = timeOfEvent;
        }
        synchronized (this) {
            notifyAll();
        }
    }

    protected void setStartTimeReceived(TimePoint start) {
        if (!Util.equalsWithNull(start, startTimeReceived)) {
            this.startTimeReceived = start;
            invalidateStartTime();
            invalidateMarkPassingTimes();
        }
    }

    @Override
    public TimePoint getStartTimeReceived() {
        return startTimeReceived;
    }

    protected void setStartOfTrackingReceived(final TimePoint startOfTracking, final boolean waitForGPSFixesToLoad) {
        this.startOfTrackingReceived = startOfTracking;
        updateStartAndEndOfTracking(waitForGPSFixesToLoad);
    }

    protected void startOfTrackingChanged(final TimePoint oldStartOfTracking, boolean waitForGPSFixesToLoad) {
    }

    protected void setEndOfTrackingReceived(final TimePoint endOfTracking, final boolean waitForGPSFixesToLoad) {
        this.endOfTrackingReceived = endOfTracking;
        updateStartAndEndOfTracking(waitForGPSFixesToLoad);
    }

    protected void endOfTrackingChanged(final TimePoint oldEndOfTracking, boolean waitForGPSFixesToLoad) {
    }

    /**
     * Schedules the clearing of the caches. If a cache clearing is already scheduled, this is a no-op.
     */
    private void clearAllCachesExceptManeuvers() {
        synchronized (cacheInvalidationTimerLock) {
            // TODO bug 3864: schedule a task with a background thread executor instead of affording a new Timer for
            // each race
            if (cacheInvalidationTimer == null) {
                cacheInvalidationTimer = new Timer(
                        "Cache invalidation timer for TrackedRaceImpl " + getRace().getName(), /* isDaemon */ true);
                cacheInvalidationTimer.schedule(new TimerTask() {
                    @Override
                    public void run() {
                        synchronized (cacheInvalidationTimerLock) {
                            cacheInvalidationTimer.cancel();
                            cacheInvalidationTimer = null;
                        }
                        synchronized (competitorRankings) {
                            competitorRankings.clear();
                        }
                        synchronized (competitorRankingsLocks) {
                            competitorRankingsLocks.clear();
                        }
                    }
                }, DELAY_FOR_CACHE_CLEARING_IN_MILLISECONDS);
            }
        }
    }

    @Override
    public synchronized void waitForNextUpdate(int sinceUpdate) throws InterruptedException {
        while (updateCount <= sinceUpdate) {
            wait(); // ...until updated(...) notifies us
        }
    }

    @Override
    public void waypointAdded(int zeroBasedIndex, Waypoint waypointThatGotAdded) {
        logger.info("waypoint at zero-based index " + zeroBasedIndex + " (" + waypointThatGotAdded
                + ") added; updating tracked race " + this + "'s data structures...");
        // expecting to hold the course's write lock
        invalidateMarkPassingTimes();
        LockUtil.lockForRead(getSerializationLock());
        try {
            // assuming that getRace().getCourse()'s write lock is held by the current thread
            updateStartToNextMarkCacheInvalidationCacheListenersAfterWaypointAdded(zeroBasedIndex,
                    waypointThatGotAdded);
            getOrCreateMarkPassingsInOrderAsNavigableSet(waypointThatGotAdded);
            for (Mark mark : waypointThatGotAdded.getMarks()) {
                getOrCreateTrack(mark);
            }
            // a waypoint got added; this means that a leg got added as well; but we shouldn't claim we know where
            // in the leg list of the course the leg was added; that's an implementation secret of CourseImpl. So try:
            LinkedHashMap<Leg, TrackedLeg> reorderedTrackedLegs = new LinkedHashMap<Leg, TrackedLeg>();
            List<Leg> newLegs = getRace().getCourse().getLegs();
            for (Leg leg : newLegs) {
                TrackedLeg trackedLeg = trackedLegs.get(leg);
                if (trackedLeg != null) {
                    reorderedTrackedLegs.put(leg, trackedLeg);
                } else {
                    reorderedTrackedLegs.put(leg, createTrackedLeg(leg));
                }
            }
            // now ensure that the iteration order is in sync with the leg iteration order
            trackedLegs.clear();
            for (Map.Entry<Leg, TrackedLeg> entry : reorderedTrackedLegs.entrySet()) {
                trackedLegs.put(entry.getKey(), entry.getValue());
                entry.getValue().waypointsMayHaveChanges();
            }
            updated(/* time point */null); // no maneuver cache invalidation required because we don't yet have mark
            // passings for new waypoint
            logger.info("done updating tracked race " + this + "'s data structures...");
        } finally {
            LockUtil.unlockAfterRead(getSerializationLock());
        }
    }

    private void updateStartToNextMarkCacheInvalidationCacheListenersAfterWaypointAdded(int zeroBasedIndex,
            Waypoint waypointThatGotAdded) {
        if (zeroBasedIndex < 2) {
            // the observing listener on any previous mark will be GCed; we need to ensure
            // that the cache is recomputed
            clearDirectionFromStartToNextMarkCache();
            Iterator<Waypoint> waypointsIter = getRace().getCourse().getWaypoints().iterator();
            waypointsIter.next(); // skip first
            if (waypointsIter.hasNext()) {
                waypointsIter.next(); // skip second
                if (waypointsIter.hasNext()) {
                    Waypoint oldSecond = waypointsIter.next();
                    stopAndRemoveStartToNextMarkCacheInvalidationListener(oldSecond);
                }
            }
        }
        addStartToNextMarkCacheInvalidationListener(waypointThatGotAdded);
    }

    private void clearDirectionFromStartToNextMarkCache() {
        synchronized (directionFromStartToNextMarkCache) {
            directionFromStartToNextMarkCache.clear();
        }
    }

    private void addStartToNextMarkCacheInvalidationListener(Waypoint waypoint) {
        for (Mark mark : waypoint.getMarks()) {
            addStartToNextMarkCacheInvalidationListener(mark);
        }
    }

    private void addStartToNextMarkCacheInvalidationListener(Mark mark) {
        GPSFixTrack<Mark, GPSFix> track = getOrCreateTrack(mark);
        StartToNextMarkCacheInvalidationListener listener = new StartToNextMarkCacheInvalidationListener(track);
        LockUtil.lockForRead(getSerializationLock());
        try {
            startToNextMarkCacheInvalidationListeners.put(mark, listener);
        } finally {
            LockUtil.unlockAfterRead(getSerializationLock());
        }
        track.addListener(listener);
    }

    private void stopAndRemoveStartToNextMarkCacheInvalidationListener(Waypoint waypoint) {
        for (Mark mark : waypoint.getMarks()) {
            stopAndRemoveStartToNextMarkCacheInvalidationListener(mark);
        }
    }

    private void stopAndRemoveStartToNextMarkCacheInvalidationListener(Mark mark) {
        StartToNextMarkCacheInvalidationListener listener = startToNextMarkCacheInvalidationListeners.get(mark);
        if (listener != null) {
            listener.stopListening();
            LockUtil.lockForRead(getSerializationLock());
            try {
                startToNextMarkCacheInvalidationListeners.remove(mark);
            } finally {
                LockUtil.unlockAfterRead(getSerializationLock());
            }
        }
    }

    @Override
    public void waypointRemoved(int zeroBasedIndex, Waypoint waypointThatGotRemoved) {
        logger.info("waypoint at zero-based index " + zeroBasedIndex + " (" + waypointThatGotRemoved
                + ") removed; updating tracked race " + this + "'s data structures...");
        // expecting to hold the course's write lock
        invalidateMarkPassingTimes();
        LockUtil.lockForRead(getSerializationLock());
        try {
            // assuming that getRace().getCourse()'s write lock is held by the current thread
            updateStartToNextMarkCacheInvalidationCacheListenersAfterWaypointRemoved(zeroBasedIndex,
                    waypointThatGotRemoved);
            Leg toRemove = null;
            Leg last = null;
            int i = 0;
            for (Map.Entry<Leg, TrackedLeg> e : trackedLegs.entrySet()) {
                last = e.getKey();
                if (i == zeroBasedIndex) {
                    toRemove = e.getKey();
                    break;
                }
                i++;
            }
            if (toRemove == null && !trackedLegs.isEmpty()) {
                // last waypoint removed
                toRemove = last;
            }
            if (toRemove != null) {
                logger.info("Removing tracked leg at zero-based index " + zeroBasedIndex + " from tracked race "
                        + getRace().getName());
                LinkedHashMap<Leg, TrackedLeg> newTrackedLegs = new LinkedHashMap<>();
                for (Map.Entry<Leg, TrackedLeg> trackedLegsEntry : trackedLegs.entrySet()) {
                    if (trackedLegsEntry.getKey() == toRemove) {
                        break;
                    } else {
                        newTrackedLegs.put(trackedLegsEntry.getKey(), trackedLegsEntry.getValue());
                    }
                }
                trackedLegs.clear();
                trackedLegs.putAll(newTrackedLegs);
                List<Leg> newLegs = getRace().getCourse().getLegs();
                for (int j = zeroBasedIndex; j < newLegs.size(); j++) {
                    trackedLegs.put(newLegs.get(j), createTrackedLeg(newLegs.get(j)));
                }
                updated(/* time point */null);
            }
            // remove all corresponding markpassings if a waypoint has been removed
            NavigableSet<MarkPassing> markPassingsRemoved;
            markPassingsRemoved = markPassingsForWaypoint.remove(waypointThatGotRemoved);
            for (NavigableSet<MarkPassing> markPassingsForOneCompetitor : markPassingsForCompetitor.values()) {
                if (!markPassingsForOneCompetitor.isEmpty()) {
                    final Competitor competitor = markPassingsForOneCompetitor.iterator().next().getCompetitor();
                    LockUtil.lockForWrite(getMarkPassingsLock(markPassingsForOneCompetitor));
                    try {
                        markPassingsForOneCompetitor.removeAll(markPassingsRemoved);
                    } finally {
                        LockUtil.unlockAfterWrite(getMarkPassingsLock(markPassingsForOneCompetitor));
                    }
                    triggerManeuverCacheRecalculation(competitor);
                }
            }
            logger.info("done updating tracked race " + this + "'s data structures...");
        } finally {
            LockUtil.unlockAfterRead(getSerializationLock());
        }
    }

    protected NamedReentrantReadWriteLock getMarkPassingsLock(Iterable<MarkPassing> markPassings) {
        final IdentityWrapper<Iterable<MarkPassing>> markPassingsIdentity = new IdentityWrapper<>(markPassings);
        NamedReentrantReadWriteLock lock = locksForMarkPassings.get(markPassingsIdentity);
        if (lock == null) {
            synchronized (locksForMarkPassings) {
                lock = locksForMarkPassings.get(markPassingsIdentity);
                if (lock == null) {
                    lock = new NamedReentrantReadWriteLock("mark passings lock for tracked race " + getRace().getName(),
                            /* fair */false);
                    locksForMarkPassings.put(markPassingsIdentity, lock);
                }
            }
        }
        return lock;
    }

    private void updateStartToNextMarkCacheInvalidationCacheListenersAfterWaypointRemoved(int zeroBasedIndex,
            Waypoint waypointThatGotRemoved) {
        if (zeroBasedIndex < 2) {
            // the observing listener on any previous mark will be GCed; we need to ensure
            // that the cache is recomputed
            clearDirectionFromStartToNextMarkCache();
            stopAndRemoveStartToNextMarkCacheInvalidationListener(waypointThatGotRemoved);
            Iterator<Waypoint> waypointsIter = getRace().getCourse().getWaypoints().iterator();
            if (waypointsIter.hasNext()) { // catches the case of a course being empty
                waypointsIter.next(); // skip first
                if (waypointsIter.hasNext()) {
                    waypointsIter.next(); // skip second
                    if (waypointsIter.hasNext()) {
                        Waypoint newSecond = waypointsIter.next();
                        addStartToNextMarkCacheInvalidationListener(newSecond);
                    }
                }
            }
        }
    }

    @Override
    public TrackedRegatta getTrackedRegatta() {
        return trackedRegatta;
    }

    @Override
    public Wind getEstimatedWindDirection(TimePoint timePoint) {
        WindWithConfidence<TimePoint> estimatedWindWithConfidence = getEstimatedWindDirectionWithConfidence(timePoint);
        return estimatedWindWithConfidence == null ? null : estimatedWindWithConfidence.getObject();
    }

    @Override
    public WindWithConfidence<TimePoint> getEstimatedWindDirectionWithConfidence(TimePoint timePoint) {
        DummyMarkPassingWithTimePointOnly dummyMarkPassingForNow = new DummyMarkPassingWithTimePointOnly(timePoint);
        Weigher<TimePoint> weigher = ConfidenceFactory.INSTANCE.createExponentialTimeDifferenceWeigher(
                // use a minimum confidence to avoid the bearing to flip to 270deg in case all is zero
                getMillisecondsOverWhichToAverageSpeed(), /* minimum confidence */0.0000000001);
        Map<LegType, Pair<BearingWithConfidenceCluster<TimePoint>, ScalablePosition>> bearings = clusterBearingsByLegType(
                timePoint, dummyMarkPassingForNow, weigher);
        // use the minimum confidence of the four "quadrants" as the result's confidence
        BearingWithConfidenceImpl<TimePoint> reversedUpwindAverage = null;
        int upwindNumberOfRelevantBoats = 0;
        double confidence = 0;
        BearingWithConfidence<TimePoint> resultBearing = null;
        ScalablePosition scaledPosition = null;
        int numberOfFixesConsideredForScaledPosition = 0;
        Set<WindSource> estimationExcluded = new HashSet<>();
        estimationExcluded.addAll(getWindSources(WindSourceType.TRACK_BASED_ESTIMATION));
        estimationExcluded.addAll(getWindSources(WindSourceType.COURSE_BASED));
        if (bearings != null) {
            int numberOfFixesUpwind = bearings.get(LegType.UPWIND).getA().size();
            if (numberOfFixesUpwind > 0) {
                ScalablePosition upwindPosition = bearings.get(LegType.UPWIND).getB();
                Pair<Double, Double> minimumAngleBetweenDifferentTacksUpwindWithConfidence = getMinimumAngleBetweenDifferentTacksUpwind(
                        getWind(upwindPosition.divide(numberOfFixesUpwind), timePoint, estimationExcluded));
                BearingWithConfidenceCluster<TimePoint>[] bearingClustersUpwind = bearings.get(LegType.UPWIND).getA()
                        .splitInTwo(minimumAngleBetweenDifferentTacksUpwindWithConfidence.getA(), timePoint);
                if (!bearingClustersUpwind[0].isEmpty() && !bearingClustersUpwind[1].isEmpty()) {
                    BearingWithConfidence<TimePoint> average0 = bearingClustersUpwind[0].getAverage(timePoint);
                    BearingWithConfidence<TimePoint> average1 = bearingClustersUpwind[1].getAverage(timePoint);
                    upwindNumberOfRelevantBoats = Math.min(bearingClustersUpwind[0].size(),
                            bearingClustersUpwind[1].size());
                    confidence = Math.min(average0.getConfidence(), average1.getConfidence())
                            * getRace().getBoatClass().getUpwindWindEstimationConfidence(upwindNumberOfRelevantBoats)
                            * minimumAngleBetweenDifferentTacksUpwindWithConfidence.getB();
                    reversedUpwindAverage = new BearingWithConfidenceImpl<TimePoint>(
                            average0.getObject().middle(average1.getObject()).reverse(), confidence, timePoint);
                    scaledPosition = upwindPosition;
                    numberOfFixesConsideredForScaledPosition += bearings.get(LegType.UPWIND).getA().size();
                }
            }
            BearingWithConfidenceImpl<TimePoint> downwindAverage = null;
            int downwindNumberOfRelevantBoats = 0;
            int numberOfFixesDownwind = bearings.get(LegType.DOWNWIND).getA().size();
            if (numberOfFixesDownwind > 0) {
                ScalablePosition downwindPosition = bearings.get(LegType.DOWNWIND).getB();
                Pair<Double, Double> minimumAngleBetweenDifferentTacksDownwindWithConfidence = getMinimumAngleBetweenDifferentTacksDownwind(
                        getWind(downwindPosition.divide(numberOfFixesDownwind), timePoint, estimationExcluded));
                BearingWithConfidenceCluster<TimePoint>[] bearingClustersDownwind = bearings.get(LegType.DOWNWIND)
                        .getA().splitInTwo(minimumAngleBetweenDifferentTacksDownwindWithConfidence.getA(), timePoint);
                if (!bearingClustersDownwind[0].isEmpty() && !bearingClustersDownwind[1].isEmpty()) {
                    BearingWithConfidence<TimePoint> average0 = bearingClustersDownwind[0].getAverage(timePoint);
                    BearingWithConfidence<TimePoint> average1 = bearingClustersDownwind[1].getAverage(timePoint);
                    downwindNumberOfRelevantBoats = Math.min(bearingClustersDownwind[0].size(),
                            bearingClustersDownwind[1].size());
                    confidence = Math.min(average0.getConfidence(), average1.getConfidence())
                            * getRace().getBoatClass()
                                    .getDownwindWindEstimationConfidence(downwindNumberOfRelevantBoats)
                            * minimumAngleBetweenDifferentTacksDownwindWithConfidence.getB();
                    downwindAverage = new BearingWithConfidenceImpl<TimePoint>(
                            average0.getObject().middle(average1.getObject()), confidence, timePoint);
                    if (scaledPosition == null) {
                        scaledPosition = downwindPosition;
                    } else {
                        scaledPosition.add(downwindPosition);
                    }
                    numberOfFixesConsideredForScaledPosition += bearings.get(LegType.DOWNWIND).getA().size();
                }
            }
            BearingWithConfidenceCluster<TimePoint> resultCluster = new BearingWithConfidenceCluster<TimePoint>(
                    weigher);
            assert upwindNumberOfRelevantBoats == 0 || reversedUpwindAverage != null;
            if (upwindNumberOfRelevantBoats > 0) {
                resultCluster.add(reversedUpwindAverage);
            }
            assert downwindNumberOfRelevantBoats == 0 || downwindAverage != null;
            if (downwindNumberOfRelevantBoats > 0) {
                resultCluster.add(downwindAverage);
            }
            resultBearing = resultCluster.getAverage(timePoint);
        }
        final Position position;
        if (scaledPosition == null) {
            position = null;
        } else {
            position = scaledPosition.divide(numberOfFixesConsideredForScaledPosition);
        }
        return resultBearing == null ? null
                : new WindWithConfidenceImpl<TimePoint>(
                        new WindImpl(position, timePoint,
                                new KnotSpeedWithBearingImpl(/* speedInKnots, not to be used */ 0,
                                        resultBearing.getObject())),
                        resultBearing.getConfidence(), resultBearing.getRelativeTo(), /* useSpeed */false);
    }

    /**
     * Using the competitor tracks, the competitors are clustered into those going upwind and those going downwind at
     * <code>timePoint</code>. The result provides a {@link BearingWithConfidenceCluster} for all leg types, but only
     * those for {@link LegType#UPWIND} and {@link LegType#DOWNWIND} will actually contain values. In addition to the
     * bearing clusters, a {@link ScalablePosition} is returned as the second part of each {@link Pair} returned for
     * each leg type. That is the "sum" of all competitor positions at which a speed/bearing was added to the respective
     * bearing cluster. To obtain an average position for the cluster, the {@link ScalablePosition} can be
     * {@link ScalablePosition#divide(double) divided} by the {@link BearingWithConfidenceCluster#size() size} of the
     * bearing cluster.
     */
    private Map<LegType, Pair<BearingWithConfidenceCluster<TimePoint>, ScalablePosition>> clusterBearingsByLegType(
            TimePoint timePoint, DummyMarkPassingWithTimePointOnly dummyMarkPassingForNow, Weigher<TimePoint> weigher) {
        Weigher<TimePoint> weigherForMarkPassingProximity = new HyperbolicTimeDifferenceWeigher(
                getMillisecondsOverWhichToAverageSpeed() * 5);
        Map<LegType, BearingWithConfidenceCluster<TimePoint>> bearings = new HashMap<>();
        Map<LegType, ScalablePosition> scaledCentersOfGravity = new HashMap<>();
        for (LegType legType : LegType.values()) {
            bearings.put(legType, new BearingWithConfidenceCluster<TimePoint>(weigher));
            scaledCentersOfGravity.put(legType, null);
        }
        Map<TrackedLeg, LegType> legTypesCache = new HashMap<TrackedLeg, LegType>();
        getRace().getCourse().lockForRead(); // ensure the course doesn't change, particularly lose the leg we're
                                             // interested in, while we're running
        try {
            for (Competitor competitor : getRace().getCompetitors()) {
                TrackedLegOfCompetitor leg;
                try {
                    leg = getTrackedLeg(competitor, timePoint);
                } catch (IllegalArgumentException iae) {
                    logger.warning("Caught " + iae + " during wind estimation; ignoring seemingly broken leg");
                    logger.log(Level.SEVERE, "clusterBearingsByLegType", iae);
                    // supposedly, we got a "Waypoint X isn't start of any leg in Y" exception; leg not found
                    leg = null;
                }
                // if bearings was set to null this indicates there was an exception; no need for further calculations,
                // return null
                if (bearings != null && leg != null) {
                    TrackedLeg trackedLeg = getTrackedLeg(leg.getLeg());
                    LegType legType;
                    try {
                        legType = legTypesCache.get(trackedLeg);
                        if (legType == null) {
                            legType = trackedLeg.getLegType(timePoint);
                            legTypesCache.put(trackedLeg, legType);
                        }
                        if (legType != LegType.REACHING) {
                            GPSFixTrack<Competitor, GPSFixMoving> track = getTrack(competitor);
                            if (!track.hasDirectionChange(timePoint,
                                    /*
                                     * be even more conservative than maneuver detection to really try to get
                                     * "straight line" behavior
                                     */
                                    getManeuverDegreeAngleThreshold() / 2.)) {
                                SpeedWithBearingWithConfidence<TimePoint> estimatedSpeedWithConfidence = track
                                        .getEstimatedSpeed(timePoint, weigher);
                                if (estimatedSpeedWithConfidence != null
                                        && estimatedSpeedWithConfidence.getObject() != null &&
                                        // Mark passings may be missing or far off. This can lead to boats apparently
                                        // going "backwards" regarding the leg's direction; ignore those
                                        isNavigatingForward(estimatedSpeedWithConfidence.getObject().getBearing(),
                                                trackedLeg, timePoint)) {
                                    // additionally to generally excluding maneuvers, reduce confidence around mark
                                    // passings:
                                    NavigableSet<MarkPassing> markPassings = getMarkPassings(competitor);
                                    double markPassingProximityConfidenceReduction = 1.0;
                                    lockForRead(markPassings);
                                    try {
                                        NavigableSet<MarkPassing> prevMarkPassing = markPassings
                                                .headSet(dummyMarkPassingForNow, /* inclusive */true);
                                        NavigableSet<MarkPassing> nextMarkPassing = markPassings
                                                .tailSet(dummyMarkPassingForNow, /* inclusive */true);
                                        if (prevMarkPassing != null && !prevMarkPassing.isEmpty()) {
                                            markPassingProximityConfidenceReduction *= Math.max(0.0,
                                                    1.0 - weigherForMarkPassingProximity.getConfidence(
                                                            prevMarkPassing.last().getTimePoint(), timePoint));
                                        }
                                        if (nextMarkPassing != null && !nextMarkPassing.isEmpty()) {
                                            markPassingProximityConfidenceReduction *= Math.max(0.0,
                                                    1.0 - weigherForMarkPassingProximity.getConfidence(
                                                            nextMarkPassing.first().getTimePoint(), timePoint));
                                        }
                                    } finally {
                                        unlockAfterRead(markPassings);
                                    }
                                    BearingWithConfidence<TimePoint> bearing = new BearingWithConfidenceImpl<TimePoint>(
                                            estimatedSpeedWithConfidence.getObject() == null ? null
                                                    : estimatedSpeedWithConfidence.getObject().getBearing(),
                                            markPassingProximityConfidenceReduction
                                                    * estimatedSpeedWithConfidence.getConfidence(),
                                            estimatedSpeedWithConfidence.getRelativeTo());
                                    BearingWithConfidenceCluster<TimePoint> bearingClusterForLegType = bearings
                                            .get(legType);
                                    bearingClusterForLegType.add(bearing);
                                    final Position position = track.getEstimatedPosition(timePoint,
                                            /* extrapolate */ false);
                                    final ScalablePosition scalablePosition = new ScalablePosition(position);
                                    final ScalablePosition scaledCenterOfGravitySoFar = scaledCentersOfGravity
                                            .get(legType);
                                    final ScalablePosition newScaledCenterOfGravity;
                                    if (scaledCenterOfGravitySoFar == null) {
                                        newScaledCenterOfGravity = scalablePosition;
                                    } else {
                                        newScaledCenterOfGravity = scaledCenterOfGravitySoFar.add(scalablePosition);
                                    }
                                    scaledCentersOfGravity.put(legType, newScaledCenterOfGravity);
                                }
                            }
                        }
                    } catch (NoWindException e) {
                        logger.fine("Unable to determine leg type for race " + getRace().getName()
                                + " while trying to estimate wind (Background: I've got a NoWindException)");
                        bearings = null;
                    }
                }
            }
        } finally {
            getRace().getCourse().unlockAfterRead();
        }
        final Map<LegType, Pair<BearingWithConfidenceCluster<TimePoint>, ScalablePosition>> result;
        if (bearings == null) {
            result = null;
        } else {
            result = new HashMap<>();
            for (LegType legType : LegType.values()) {
                result.put(legType, new Pair<>(bearings.get(legType), scaledCentersOfGravity.get(legType)));
            }
        }
        return result;
    }

    /**
     * Checks if the <code>bearing</code> generally moves in the direction that the <code>trackedLeg</code> has at time
     * point <code>at</code>.
     */
    private boolean isNavigatingForward(Bearing bearing, TrackedLeg trackedLeg, TimePoint at) {
        Bearing legBearing = trackedLeg.getLegBearing(at);
        return Math.abs(bearing.getDifferenceTo(legBearing).getDegrees()) < 90;
    }

    /**
     * This is probably best explained by example. If the wind bearing is from port to starboard, the situation looks
     * like this:
     * 
     * <pre>
     *                                 ^
     *                 Wind            | Boat
     *               ----------->      |
     *                                 |
     * 
     * </pre>
     * 
     * In this case, the boat gets the wind from port, so the result has to be {@link Tack#PORT}. The angle between the
     * boat's heading (which we can only approximate by the boat's course over ground) and the wind bearing in this case
     * is 90 degrees. <code>wind.{@link Bearing#getDifferenceTo(Bearing) getDifferenceTo}(boat)</code> in this case will
     * return a bearing representing -90 degrees.
     * <p>
     * 
     * If the wind is blowing the other way, the angle returned by {@link Bearing#getDifferenceTo(Bearing)} will
     * correspond to +90 degrees. In other words, a negative angle means starboard tack, a positive angle represents
     * port tack.
     * <p>
     * 
     * For the unlikely case of 0 degrees difference, {@link Tack#STARBOARD} will result.
     * 
     * @return <code>null</code> in case the boat's bearing cannot be determined for <code>timePoint</code>
     * @throws NoWindException
     */
    @Override
    public Tack getTack(Competitor competitor, TimePoint timePoint) throws NoWindException {
        final SpeedWithBearing estimatedSpeed = getTrack(competitor).getEstimatedSpeed(timePoint);
        Tack result = null;
        if (estimatedSpeed != null) {
            result = getTack(getTrack(competitor).getEstimatedPosition(timePoint, /* extrapolate */false), timePoint,
                    estimatedSpeed.getBearing());
        }
        return result;
    }

    /**
     * This is probably best explained by example. If the wind bearing is from port to starboard, the situation looks
     * like this:
     * 
     * <pre>
     *                                 ^
     *                 Wind            | Boat
     *               ----------->      |
     *                                 |
     * 
     * </pre>
     * 
     * In this case, the boat gets the wind from port, so the result has to be {@link Tack#PORT}. The angle between the
     * boat's heading (which we can only approximate by the boat's course over ground) and the wind bearing in this case
     * is 90 degrees. <code>wind.{@link Bearing#getDifferenceTo(Bearing) getDifferenceTo}(boat)</code> in this case will
     * return a bearing representing -90 degrees.
     * <p>
     * 
     * If the wind is blowing the other way, the angle returned by {@link Bearing#getDifferenceTo(Bearing)} will
     * correspond to +90 degrees. In other words, a negative angle means starboard tack, a positive angle represents
     * port tack.
     * <p>
     * 
     * For the unlikely case of 0 degrees difference, {@link Tack#STARBOARD} will result.
     * 
     * @return <code>null</code> in case the boat's bearing cannot be determined for <code>timePoint</code>
     */
    @Override
    public Tack getTack(SpeedWithBearing estimatedSpeed, Wind wind, TimePoint timePoint) {
        Tack result = null;
        if (estimatedSpeed != null) {
            result = getTack(wind, estimatedSpeed.getBearing());
        }
        return result;
    }

    /**
     * Based on the wind direction at <code>timePoint</code> and at position <code>where</code>, compares the
     * <code>boatBearing</code> to the wind's bearing at that time and place and determined the tack.
     * 
     * @throws NoWindException
     *             in case the wind cannot be determined because without a wind direction, the tack cannot be determined
     *             either
     */
    private Tack getTack(Position where, TimePoint timePoint, Bearing boatBearing) throws NoWindException {
        final Wind wind = getWind(where, timePoint);
        if (wind == null) {
            throw new NoWindException("Can't determine wind direction in position " + where + " at " + timePoint
                    + ", therefore cannot determine tack");
        }
        return getTack(wind, boatBearing);
    }

    /**
     * Based on the wind, compares the <code>boatBearing</code> to the wind's bearing at that time and place and
     * determined the tack.
     */
    private Tack getTack(Wind wind, Bearing boatBearing) {
        Bearing windBearing = wind.getBearing();
        Bearing difference = windBearing.getDifferenceTo(boatBearing);
        return difference.getDegrees() <= 0 ? Tack.PORT : Tack.STARBOARD;
    }

    @Override
    public String toString() {
        return "TrackedRace for " + getRace();
    }

    @Override
    public Iterable<GPSFixMoving> approximate(Competitor competitor, Distance maxDistance, TimePoint from,
            TimePoint to) {
        DouglasPeucker<Competitor, GPSFixMoving> douglasPeucker = new DouglasPeucker<Competitor, GPSFixMoving>(
                getTrack(competitor));
        return douglasPeucker.approximate(maxDistance, from, to);
    }

    protected void triggerManeuverCacheRecalculationForAllCompetitors() {
        if (cachesSuspended) {
            triggerManeuverCacheInvalidationForAllCompetitors = true;
        } else {
            final List<Competitor> shuffledCompetitors = new ArrayList<>();
            for (Competitor competitor : (getRace().getCompetitors())) {
                shuffledCompetitors.add(competitor);
            }
            Collections.shuffle(shuffledCompetitors);
            for (Competitor competitor : shuffledCompetitors) {
                triggerManeuverCacheRecalculation(competitor);
            }
        }
    }

    protected void triggerManeuverCacheRecalculation(final Competitor competitor) {
        if (cachesSuspended) {
            triggerManeuverCacheInvalidationForAllCompetitors = true;
        } else {
            maneuverCache.triggerUpdate(competitor, /* updateInterval */null);
        }
    }

    private com.sap.sse.common.Util.Triple<TimePoint, TimePoint, List<Maneuver>> computeManeuvers(Competitor competitor)
            throws NoWindException {
        logger.finest("computeManeuvers(" + competitor.getName() + ") called in tracked race " + this);
        long startedAt = System.currentTimeMillis();
        // compute the maneuvers for competitor
        com.sap.sse.common.Util.Triple<TimePoint, TimePoint, List<Maneuver>> result = null;
        NavigableSet<MarkPassing> markPassings = getMarkPassings(competitor);
        TimePoint extendedFrom = null;
        MarkPassing crossedFinishLine = null;
        // getLastWaypoint() will wait for a read lock on the course; do this outside the synchronized block to avoid
        // deadlocks
        final Waypoint lastWaypoint = getRace().getCourse().getLastWaypoint();
        if (lastWaypoint != null) {
            lockForRead(markPassings);
            try {
                if (markPassings != null && !markPassings.isEmpty()) {
                    extendedFrom = markPassings.iterator().next().getTimePoint();
                    crossedFinishLine = getMarkPassing(competitor, lastWaypoint);
                }
            } finally {
                unlockAfterRead(markPassings);
            }
        }
        if (extendedFrom == null) {
            GPSFixMoving firstRawFix = getTrack(competitor).getFirstRawFix();
            if (firstRawFix != null) {
                extendedFrom = firstRawFix.getTimePoint();
            }
        }
        if (extendedFrom != null) {
            TimePoint extendedTo;
            if (crossedFinishLine != null) {
                extendedTo = crossedFinishLine.getTimePoint();
            } else {
                final GPSFixMoving lastRawFix = getTrack(competitor).getLastRawFix();
                if (lastRawFix != null) {
                    extendedTo = lastRawFix.getTimePoint();
                } else {
                    extendedTo = null;
                }
            }
            if (extendedTo != null) {
                try {
                    List<Maneuver> extendedResultForCache = detectManeuvers(competitor, extendedFrom,
                            extendedTo, /* ignoreMarkPassings */
                            false);
                    result = new com.sap.sse.common.Util.Triple<TimePoint, TimePoint, List<Maneuver>>(extendedFrom,
                            extendedTo, extendedResultForCache);
                } catch (NoWindException ex) {
                    // Catching the NoWindException here without letting it propagate thru other handlers.
                    // This is mainly to avoid having logs flooded with stack traces. It is safe to catch
                    // it here because we can assume that this exception does not hide any severe problem
                    // other than that there is no wind. Because maneuvers are mostly computed using a
                    // future cache and need wind (like getTack) they will often fail before the wind has been
                    // loaded from database. We can safely return null here because we can be sure that
                    // cache will be updated when new fixes are fed into the stream therefore leading to a
                    // recomputation.
                    logger.fine("NoWindException during computation of maneuvers for " + competitor.getName());
                }
            }
        } // else competitor has no fixes to consider; remove any maneuver cache entry
        logger.finest("computeManeuvers(" + competitor.getName() + ") called in tracked race " + this + " took "
                + (System.currentTimeMillis() - startedAt) + "ms");
        return result;
    }

    /**
     * @param ignoreMarkPassings
     *            When <code>true</code>, no {@link ManeuverType#MARK_PASSING} maneuvers will be identified, and the
     *            fact that a mark passing would split up what else may be a penalty circle is ignored. This is helpful
     *            for recursive calls, e.g., after identifying a tack and a jibe around a mark passing and trying to
     *            identify for the time before and after the mark passing which maneuvers exist on which side of the
     *            passing.
     * @return a valid but possibly empty list
     * @see #detectManeuvers(Competitor, List, boolean, TimePoint, TimePoint)
     */
    private List<Maneuver> detectManeuvers(Competitor competitor, TimePoint from, TimePoint to,
            boolean ignoreMarkPassings) throws NoWindException {
        return detectManeuvers(competitor,
                approximate(competitor, getRace().getBoatClass().getMaximumDistanceForCourseApproximation(), from, to),
                ignoreMarkPassings, from, to);
    }

    /**
     * Tries to detect maneuvers on the <code>competitor</code>'s track based on a number of approximating fixes. The
     * fixes contain bearing information, but this is not the bearing leading to the next approximation fix but the
     * bearing the boat had at the time of the approximating fix which is taken from the original track.
     * <p>
     * 
     * The time period assumed for a maneuver duration is taken from the
     * {@link BoatClass#getApproximateManeuverDurationInMilliseconds() boat class}. If no maneuver is detected, an empty
     * list is returned. Maneuvers can only be expected to be detected if at least three fixes are provided in
     * <code>approximatedFixesToAnalyze</code>. For the inner approximating fixes (all except the first and the last
     * approximating fix), their course changes according to the approximated path (and not the underlying actual
     * tracked fixes) are computed. Subsequent course changes to the same direction are then grouped. Those in closer
     * timely distance than {@link #getApproximateManeuverDurationInMilliseconds()} (including single course changes
     * that have no surrounding other course changes to group) are grouped into one {@link Maneuver}.
     * 
     * @param ignoreMarkPassings
     *            When <code>true</code>, no {@link ManeuverType#MARK_PASSING} maneuvers will be identified, and the
     *            fact that a mark passing would split up what else may be a penalty circle is ignored. This is helpful
     *            for recursive calls, e.g., after identifying a tack and a jibe around a mark passing and trying to
     *            identify for the time before and after the mark passing which maneuvers exist on which side of the
     *            passing.
     * @param earliestManeuverStart
     *            maneuver start will not be before this time point; if a maneuver is found whose time point is at or
     *            after this time point, no matter how close it is, its start regarding speed and course into the
     *            maneuver and the leg before the maneuver is not taken from an earlier time point, even if half the
     *            maneuver duration before the maneuver time point were before this time point.
     * @param latestManeuverEnd
     *            maneuver end will not be after this time point; if a maneuver is found whose time point is at or
     *            before this time point, no matter how close it is, its end regarding speed and course out of the
     *            maneuver and the leg after the maneuver is not taken from a later time point, even if half the
     *            maneuver duration after the maneuver time point were after this time point.
     * 
     * @return an empty list if no maneuver is detected for <code>competitor</code> between <code>from</code> and
     *         <code>to</code>, or else the list of maneuvers detected.
     */
    private List<Maneuver> detectManeuvers(Competitor competitor, Iterable<GPSFixMoving> approximatingFixesToAnalyze,
            boolean ignoreMarkPassings, TimePoint earliestManeuverStart, TimePoint latestManeuverEnd)
            throws NoWindException {
        List<Maneuver> result = new ArrayList<Maneuver>();
        if (Util.size(approximatingFixesToAnalyze) > 2) {
            List<Pair<GPSFixMoving, CourseChange>> courseChangeSequenceInSameDirection = new ArrayList<Pair<GPSFixMoving, CourseChange>>();
            Iterator<GPSFixMoving> approximationPointsIter = approximatingFixesToAnalyze.iterator();
            GPSFixMoving previous = approximationPointsIter.next();
            GPSFixMoving current = approximationPointsIter.next();
            // the bearings in these variables are between approximation points
            SpeedWithBearing speedWithBearingOnApproximationFromPreviousToCurrent = previous
                    .getSpeedAndBearingRequiredToReach(current);
            SpeedWithBearing speedWithBearingOnApproximationAtBeginningOfUnidirectionalCourseChanges = speedWithBearingOnApproximationFromPreviousToCurrent;
            SpeedWithBearing speedWithBearingOnApproximationFromCurrentToNext; // will certainly be assigned because
                                                                               // iter's collection's size > 2
            do {
                GPSFixMoving next = approximationPointsIter.next();
                // traveling on great circle segments from one approximation point to the next
                speedWithBearingOnApproximationFromCurrentToNext = current.getSpeedAndBearingRequiredToReach(next);
                // compute course change on "approximation track"
                // FIXME bug 2009: when a maneuver (particularly a penalty circle) is executed at high turn rates,
                // approximations may lead to turns >180deg, hence inferred to turn the wrong way; need to loop across
                // the non-approximated fixes here!
                CourseChange courseChange = speedWithBearingOnApproximationFromPreviousToCurrent
                        .getCourseChangeRequiredToReach(speedWithBearingOnApproximationFromCurrentToNext);
                Bearing courseChangeOnOriginalFixes = getCourseChange(competitor, previous.getTimePoint(),
                        next.getTimePoint());
                // check for the case where the course change between the approximation fixes may have been >180deg by
                // comparing the direction
                // of the course change on the approximation points with the direction of the course change during the
                // same time range on the
                // original fixes (see also bug 2009):
                if (Math.abs(courseChangeOnOriginalFixes.getDegrees()) > 180
                        && Math.signum(courseChange.getCourseChangeInDegrees()) != Math
                                .signum(courseChangeOnOriginalFixes.getDegrees())) {
                    courseChange = new CourseChangeImpl(
                            -Math.signum(courseChange.getCourseChangeInDegrees())
                                    * (360.0 - Math.abs(courseChange.getCourseChangeInDegrees())),
                            courseChange.getSpeedChangeInKnots());
                }
                Pair<GPSFixMoving, CourseChange> courseChangeAtFix = new Pair<GPSFixMoving, CourseChange>(current,
                        courseChange);
                if (!courseChangeSequenceInSameDirection.isEmpty() && Math
                        .signum(courseChangeSequenceInSameDirection.get(0).getB().getCourseChangeInDegrees()) != Math
                                .signum(courseChange.getCourseChangeInDegrees())) {
                    // course change in different direction; cluster the course changes in same direction so far, then
                    // start new list
                    List<Maneuver> maneuvers = groupChangesInSameDirectionIntoManeuvers(competitor,
                            speedWithBearingOnApproximationAtBeginningOfUnidirectionalCourseChanges,
                            courseChangeSequenceInSameDirection, ignoreMarkPassings, earliestManeuverStart,
                            latestManeuverEnd);
                    result.addAll(maneuvers);
                    courseChangeSequenceInSameDirection.clear();
                    speedWithBearingOnApproximationAtBeginningOfUnidirectionalCourseChanges = speedWithBearingOnApproximationFromPreviousToCurrent;
                }
                courseChangeSequenceInSameDirection.add(courseChangeAtFix);
                previous = current;
                current = next;
                speedWithBearingOnApproximationFromPreviousToCurrent = speedWithBearingOnApproximationFromCurrentToNext;
            } while (approximationPointsIter.hasNext());
            if (!courseChangeSequenceInSameDirection.isEmpty()) {
                result.addAll(groupChangesInSameDirectionIntoManeuvers(competitor,
                        speedWithBearingOnApproximationAtBeginningOfUnidirectionalCourseChanges,
                        courseChangeSequenceInSameDirection, ignoreMarkPassings, earliestManeuverStart,
                        latestManeuverEnd));
            }
        }
        return result;
    }

    /**
     * On <code>competitor</code>'s track iterates the fixes starting after <code>startExclusive</code> until
     * <code>endExclusive</code> or any later fix has been reached and sums up the direction change as a "bearing." A
     * negative sign means a direction change to port, a positive sign means a direction change to starboard.
     */
    private Bearing getCourseChange(Competitor competitor, TimePoint startExclusive, TimePoint endExclusive) {
        Bearing directionChangeInDegrees = new DegreeBearingImpl(0);
        GPSFixTrack<Competitor, GPSFixMoving> track = getTrack(competitor);
        track.lockForRead();
        try {
            GPSFixMoving previous = null;
            GPSFixMoving fix = null;
            for (Iterator<GPSFixMoving> i = track.getFixesIterator(startExclusive, /* inclusive */ false); i.hasNext()
                    && (previous == null || !previous.getTimePoint().after(endExclusive)); previous = fix) {
                fix = i.next();
                if (previous != null) {
                    directionChangeInDegrees = new DegreeBearingImpl(directionChangeInDegrees.getDegrees() + previous
                            .getSpeed().getBearing().getDifferenceTo(fix.getSpeed().getBearing()).getDegrees());
                }
            }
        } finally {
            track.unlockAfterRead();
        }
        return directionChangeInDegrees;
    }

    /**
     * Fetches results from {@link #maneuverCache}. The cache is updated asynchronously after relevant updates have been
     * received (see {@link #triggerManeuverCacheRecalculation(Competitor)} and
     * {@link #triggerManeuverCacheRecalculationForAllCompetitors()}). Callers can choose whether to wait for any
     * ongoing updates by using the <code>waitForLatest</code> parameter. From the cache the interval requested is then
     * {@link #extractInterval(TimePoint, TimePoint, List) extracted}.
     * 
     * @param waitForLatest
     *            if <code>true</code>, any currently ongoing maneuver recalculation for <code>competitor</code> is
     *            waited for before returning the result; otherwise, whatever is in the {@link #maneuverCache} for
     *            <code>competitor</code>, reduced to the interval requested, will be returned.
     */
    @Override
    public Iterable<Maneuver> getManeuvers(Competitor competitor, TimePoint from, TimePoint to, boolean waitForLatest) {
        com.sap.sse.common.Util.Triple<TimePoint, TimePoint, List<Maneuver>> allManeuvers = maneuverCache
                .get(competitor, waitForLatest);
        List<Maneuver> result;
        if (allManeuvers == null) {
            result = Collections.emptyList();
        } else {
            result = extractInterval(from, to, allManeuvers.getC());
        }
        return result;
    }

    private <T extends Timed> List<T> extractInterval(TimePoint from, TimePoint to, List<T> listOfTimed) {
        List<T> result = new LinkedList<T>();
        for (T timed : listOfTimed) {
            if (timed.getTimePoint().compareTo(from) >= 0 && timed.getTimePoint().compareTo(to) <= 0) {
                result.add(timed);
            }
        }
        return result;
    }

    /**
     * Groups the {@link CourseChange} sequence into groups where the times of the fixes at which the course changes
     * took place are no further apart than {@link #getApproximateManeuverDurationInMilliseconds()} milliseconds or
     * where the distances of those course changes are less than three hull lengths apart. For those, a single
     * {@link Maneuver} object is created and added to the resulting list. The maneuver sums up the direction changes of
     * the individual {@link CourseChange} objects. This can result in direction changes of more than 180 degrees in one
     * direction which may, e.g., represent a penalty circle or a mark rounding maneuver. As the maneuver's time point,
     * the average time point of the course changes that went into the maneuver construction is used.
     * <p>
     * 
     * @param speedWithBearingOnApproximationAtBeginning
     *            the speed/bearing before the first approximating fix passed in
     *            <code>courseChangeSequenceInSameDirection</code>
     * @param courseChangeSequenceInSameDirection
     *            all expected to have equal {@link CourseChange#to()} values
     * @param ignoreMarkPassings
     *            When <code>true</code>, no {@link ManeuverType#MARK_PASSING} maneuvers will be identified, and the
     *            fact that a mark passing would split up what else may be a penalty circle is ignored. This is helpful
     *            for recursive calls, e.g., after identifying a tack and a jibe around a mark passing and trying to
     *            identify for the time before and after the mark passing which maneuvers exist on which side of the
     *            passing.
     * @param earliestManeuverStart
     *            maneuver start will not be before this time point; if a maneuver is found whose time point is at or
     *            after this time point, no matter how close it is, its start regarding speed and course into the
     *            maneuver and the leg before the maneuver is not taken from an earlier time point, even if half the
     *            maneuver duration before the maneuver time point were before this time point.
     * @param latestManeuverEnd
     *            maneuver end will not be after this time point; if a maneuver is found whose time point is at or
     *            before this time point, no matter how close it is, its end regarding speed and course out of the
     *            maneuver and the leg after the maneuver is not taken from a later time point, even if half the
     *            maneuver duration after the maneuver time point were after this time point.
     * 
     * @return a non-<code>null</code> list
     */
    private List<Maneuver> groupChangesInSameDirectionIntoManeuvers(Competitor competitor,
            SpeedWithBearing speedWithBearingOnApproximationAtBeginning,
            List<Pair<GPSFixMoving, CourseChange>> courseChangeSequenceInSameDirection, boolean ignoreMarkPassings,
            TimePoint earliestManeuverStart, TimePoint latestManeuverEnd) throws NoWindException {
        List<Maneuver> result = new ArrayList<Maneuver>();
        List<Pair<GPSFixMoving, CourseChange>> group = new ArrayList<Pair<GPSFixMoving, CourseChange>>();
        if (!courseChangeSequenceInSameDirection.isEmpty()) {
            Distance threeHullLengths = competitor.getBoat().getBoatClass().getHullLength().scale(3);
            SpeedWithBearing beforeGroupOnApproximation = speedWithBearingOnApproximationAtBeginning; // speed/bearing
                                                                                                      // before group
            SpeedWithBearing beforeCurrentCourseChangeOnApproximation = beforeGroupOnApproximation; // speed/bearing
                                                                                                    // before current
                                                                                                    // course change
            Iterator<Pair<GPSFixMoving, CourseChange>> iter = courseChangeSequenceInSameDirection.iterator();
            double totalCourseChangeInDegrees = 0.0;
            SpeedWithBearing afterCurrentCourseChange = null; // sure to be set because iter's collection is not empty
            // and the first use requires group not to be empty which can only happen after the first group.add
            do {
                Pair<GPSFixMoving, CourseChange> currentFixAndCourseChange = iter.next();
                if (!group.isEmpty()
                        // TODO use different maneuver times for upwind / reaching / downwind / cross-leg (mark passing)
                        // group contains complete maneuver if the next fix is too late or too far away to belong to the
                        // same maneuver
                        // FIXME penalty circles slow down the boat so much that time limit may get exceeded although
                        // distance limit is matched
                        && currentFixAndCourseChange.getA().getTimePoint().asMillis() - group.get(group.size() - 1)
                                .getA().getTimePoint().asMillis() > getApproximateManeuverDurationInMilliseconds()
                        && currentFixAndCourseChange.getA().getPosition()
                                .getDistance(group.get(group.size() - 1).getA().getPosition())
                                .compareTo(threeHullLengths) > 0) {
                    // if next is more then approximate maneuver duration later or further apart than two hull lengths,
                    // turn the current group into a maneuver and add to result
                    Util.addAll(createManeuverFromGroupOfCourseChanges(competitor, group,
                            totalCourseChangeInDegrees < 0 ? NauticalSide.PORT : NauticalSide.STARBOARD,
                            earliestManeuverStart, latestManeuverEnd), result);
                    group.clear();
                    totalCourseChangeInDegrees = 0.0;
                    beforeGroupOnApproximation = beforeCurrentCourseChangeOnApproximation;
                }
                afterCurrentCourseChange = beforeCurrentCourseChangeOnApproximation
                        .applyCourseChange(currentFixAndCourseChange.getB());
                totalCourseChangeInDegrees += currentFixAndCourseChange.getB().getCourseChangeInDegrees();
                group.add(currentFixAndCourseChange);
                beforeCurrentCourseChangeOnApproximation = afterCurrentCourseChange; // speed/bearing after course
                // change
            } while (iter.hasNext());
            if (!group.isEmpty()) {
                Util.addAll(createManeuverFromGroupOfCourseChanges(competitor, group,
                        totalCourseChangeInDegrees < 0 ? NauticalSide.PORT : NauticalSide.STARBOARD,
                        earliestManeuverStart, latestManeuverEnd), result);
            }
        }
        return result;
    }

    private Iterable<Maneuver> createManeuverFromGroupOfCourseChanges(Competitor competitor,
            List<Pair<GPSFixMoving, CourseChange>> group, NauticalSide maneuverDirection,
            TimePoint earliestManeuverStart, TimePoint latestManeuverEnd) throws NoWindException {
        List<Maneuver> result = new ArrayList<>();
        TimePoint earliestTimePointBeforeManeuver = Collections.max(Arrays.asList(new MillisecondsTimePoint(
                group.get(0).getA().getTimePoint().asMillis() - getApproximateManeuverDurationInMilliseconds() / 2),
                earliestManeuverStart));
        TimePoint latestTimePointAfterManeuver = Collections.min(
                Arrays.asList(new MillisecondsTimePoint(group.get(group.size() - 1).getA().getTimePoint().asMillis()
                        + getApproximateManeuverDurationInMilliseconds() / 2), latestManeuverEnd));

        ComputedManeuverDetails refinedManeuverDetails = computeManeuverDetails(competitor,
                earliestTimePointBeforeManeuver, latestTimePointAfterManeuver, maneuverDirection);
        TimePoint timePointBeforeManeuver = refinedManeuverDetails.getTimepointBefore();
        TimePoint timePointAfterManeuver = refinedManeuverDetails.getTimepointAfter();
        TimePoint maneuverTimePoint = refinedManeuverDetails.getTimepoint();
        SpeedWithBearing speedWithBearingOnApproximationAtBeginning = refinedManeuverDetails
                .getSpeedWithBearingBefore();
        SpeedWithBearing speedWithBearingOnApproximationAtEnd = refinedManeuverDetails.getSpeedWithBearingAfter();
        double totalCourseChangeInDegrees = refinedManeuverDetails.getTotalCourseChangeInDegrees();

        final GPSFixTrack<Competitor, GPSFixMoving> competitorTrack = getTrack(competitor);
        Position maneuverPosition = competitorTrack.getEstimatedPosition(maneuverTimePoint, /* extrapolate */false);
        final Wind wind = getWind(maneuverPosition, maneuverTimePoint);
        final Tack tackAfterManeuver = wind == null ? null
                : getTack(maneuverPosition, timePointAfterManeuver, speedWithBearingOnApproximationAtEnd.getBearing());
        ManeuverType maneuverType;
        Distance maneuverLoss = null;
        // the TrackedLegOfCompetitor variables may be null, e.g., in case the time points are before or after the race
        TrackedLegOfCompetitor legBeforeManeuver = getTrackedLeg(competitor, timePointBeforeManeuver);
        TrackedLegOfCompetitor legAfterManeuver = getTrackedLeg(competitor, timePointAfterManeuver);
        Waypoint waypointPassed = null; // set for MARK_PASSING maneuvers only
        NauticalSide sideToWhichWaypointWasPassed = null; // set for MARK_PASSING maneuvers only
        // check for mask passing first; a tacking / jibe-setting mark rounding thus takes precedence over being
        // detected as a penalty circle
        final TimePoint markPassingTimePoint;
        if (legBeforeManeuver != legAfterManeuver
                // a maneuver at the start line is not to be considered a MARK_PASSING maneuver; show a tack as a tack
                && legAfterManeuver != null
                && legAfterManeuver.getLeg().getFrom() != getRace().getCourse().getFirstWaypoint()) {
            waypointPassed = legAfterManeuver.getLeg().getFrom();
            MarkPassing markPassing = getMarkPassing(competitor, waypointPassed);
            markPassingTimePoint = markPassing != null ? markPassing.getTimePoint() : maneuverTimePoint;
            Position markPassingPosition = markPassing != null
                    ? competitorTrack.getEstimatedPosition(markPassingTimePoint, /* extrapolate */false)
                    : maneuverPosition;
            sideToWhichWaypointWasPassed = maneuverDirection;
            // produce an additional mark passing maneuver; continue to analyze to catch jibe sets and kiwi drops
            result.add(new MarkPassingManeuverImpl(ManeuverType.MARK_PASSING, tackAfterManeuver, markPassingPosition,
                    markPassingTimePoint, speedWithBearingOnApproximationAtBeginning,
                    speedWithBearingOnApproximationAtEnd, totalCourseChangeInDegrees, maneuverLoss,
                    timePointBeforeManeuver, timePointAfterManeuver, waypointPassed, sideToWhichWaypointWasPassed));
        } else {
            markPassingTimePoint = null;
        }
        BearingChangeAnalyzer bearingChangeAnalyzer = BearingChangeAnalyzer.INSTANCE;
        final Bearing courseBeforeManeuver = speedWithBearingOnApproximationAtBeginning.getBearing();
        final Bearing courseAfterManeuver = speedWithBearingOnApproximationAtEnd.getBearing();
        int numberOfJibes = wind == null ? 0
                : bearingChangeAnalyzer.didPass(courseBeforeManeuver, totalCourseChangeInDegrees, courseAfterManeuver,
                        wind.getBearing());
        int numberOfTacks = wind == null ? 0
                : bearingChangeAnalyzer.didPass(courseBeforeManeuver, totalCourseChangeInDegrees, courseAfterManeuver,
                        wind.getFrom());
        if (markPassingTimePoint != null && (numberOfTacks + numberOfJibes > 0)) {
            // In case of a mark passing we need to split the maneuver analysis into the phase before and after
            // the mark passing. First of all, this is important to identify the correct maneuver time point for
            // each tack and jibe, second it is essential to call a penalty which is only the case if the tack and
            // the jibe are on the same side of the mark passing; otherwise this may have been a jibe set or a
            // kiwi drop.
            // Therefore, we recursively detect the maneuvers for the segment before and the segment after the
            // mark passing and add the results to our result.
            result.addAll(detectManeuvers(competitor, timePointBeforeManeuver, markPassingTimePoint.minus(1),
                    /* ignoreMarkPassings */ true));
            result.addAll(detectManeuvers(competitor, markPassingTimePoint.plus(1), timePointAfterManeuver,
                    /* ignoreMarkPassings */ true));
        } else {
            // Either there was no mark passing, or the mark passing was not accompanied by a tack or a jibe.
            // For the first tack/jibe combination (they must alternate because the course changes in the same direction
            // and
            // the wind is considered sufficiently stable to not allow for two successive tacks or two successive jibes)
            // we create a PENALTY_CIRCLE maneuver and recurse for the time interval after the first penalty circle has
            // completed.
            if (numberOfTacks > 0 && numberOfJibes > 0 && markPassingTimePoint == null) {
                TimePointAndTotalCourseChangeInDegrees firstPenaltyCircleCompletedAt = getTimePointOfCompletionOfFirstPenaltyCircle(
                        competitor, timePointBeforeManeuver, courseBeforeManeuver,
                        refinedManeuverDetails.getManeuverBearingSteps(), wind);
                if (firstPenaltyCircleCompletedAt == null) {
                    // This should really not happen!
                    logger.warning(
                            "Maneuver detection has failed to process penaulty circle maneuver correctly, because getTimePointOfCompletionOfFirstPenaltyCircle() returned null");
                    // Use already detected maneuver details as fallback data to prevent Nullpointer
                    firstPenaltyCircleCompletedAt = new TimePointAndTotalCourseChangeInDegrees(timePointAfterManeuver,
                            totalCourseChangeInDegrees);
                }
                maneuverType = ManeuverType.PENALTY_CIRCLE;
                if (legBeforeManeuver != null) {
                    maneuverLoss = legBeforeManeuver.getManeuverLoss(timePointBeforeManeuver, maneuverTimePoint,
                            firstPenaltyCircleCompletedAt.getTimePoint());
                }
                ComputedManeuverDetails refinedPenaultyDetails = computeManeuverDetails(competitor,
                        timePointBeforeManeuver, firstPenaltyCircleCompletedAt.getTimePoint(), maneuverDirection);
                Position penaltyPosition = competitorTrack.getEstimatedPosition(refinedPenaultyDetails.getTimepoint(),
                        /* extrapolate */ false);
                final Maneuver maneuver = new ManeuverImpl(maneuverType, tackAfterManeuver, penaltyPosition,
                        refinedPenaultyDetails.getTimepoint(), refinedPenaultyDetails.getSpeedWithBearingBefore(),
                        refinedPenaultyDetails.getSpeedWithBearingAfter(),
                        refinedPenaultyDetails.getTotalCourseChangeInDegrees(), maneuverLoss, timePointBeforeManeuver,
                        timePointAfterManeuver);
                result.add(maneuver);
                // after we've "consumed" one tack and one jibe, recursively find more maneuvers if tacks and/or jibes
                // remain
                if (numberOfTacks > 1 || numberOfJibes > 1) {
                    result.addAll(detectManeuvers(competitor, firstPenaltyCircleCompletedAt.getTimePoint(),
                            timePointAfterManeuver, /* ignoreMarkPassings */ true));
                }
            } else {
                if (numberOfTacks > 0) {
                    maneuverType = ManeuverType.TACK;
                    if (legBeforeManeuver != null) {
                        maneuverLoss = legBeforeManeuver.getManeuverLoss(timePointBeforeManeuver, maneuverTimePoint,
                                timePointAfterManeuver);
                    }
                } else if (numberOfJibes > 0) {
                    maneuverType = ManeuverType.JIBE;
                    if (legBeforeManeuver != null) {
                        maneuverLoss = legBeforeManeuver.getManeuverLoss(timePointBeforeManeuver, maneuverTimePoint,
                                timePointAfterManeuver);
                    }
                } else {
                    if (wind != null) {
                        // heading up or bearing away
                        Bearing windBearing = wind.getBearing();
                        Bearing toWindBeforeManeuver = windBearing
                                .getDifferenceTo(speedWithBearingOnApproximationAtBeginning.getBearing());
                        Bearing toWindAfterManeuver = windBearing
                                .getDifferenceTo(speedWithBearingOnApproximationAtEnd.getBearing());
                        maneuverType = Math.abs(toWindBeforeManeuver.getDegrees()) < Math
                                .abs(toWindAfterManeuver.getDegrees()) ? ManeuverType.HEAD_UP : ManeuverType.BEAR_AWAY;
                    } else {
                        // no wind information; marking as UNKNOWN
                        maneuverType = ManeuverType.UNKNOWN;
                        if (legBeforeManeuver != null) {
                            maneuverLoss = legBeforeManeuver.getManeuverLoss(timePointBeforeManeuver, maneuverTimePoint,
                                    timePointAfterManeuver);
                        }
                    }
                }
                if (Math.floor(totalCourseChangeInDegrees) != 0) {
                    final Maneuver maneuver = new ManeuverImpl(maneuverType, tackAfterManeuver, maneuverPosition,
                            maneuverTimePoint, speedWithBearingOnApproximationAtBeginning,
                            speedWithBearingOnApproximationAtEnd, totalCourseChangeInDegrees, maneuverLoss,
                            timePointBeforeManeuver, timePointAfterManeuver);
                    result.add(maneuver);
                }
            }
        }
        return result;
    }

    private static class TimePointAndTotalCourseChangeInDegrees {
        private final TimePoint timePoint;
        private final double totalCourseChangeInDegrees;

        protected TimePointAndTotalCourseChangeInDegrees(TimePoint timePoint, double totalCourseChangeInDegrees) {
            super();
            this.timePoint = timePoint;
            this.totalCourseChangeInDegrees = totalCourseChangeInDegrees;
        }

        public TimePoint getTimePoint() {
            return timePoint;
        }

        @SuppressWarnings("unused")
        public double getTotalCourseChangeInDegrees() {
            return totalCourseChangeInDegrees;
        }
    }

    /**
     * Starting at <code>timePointBeforeManeuver</code>, and assuming that the group of
     * <code>approximatedFixesAndCourseChanges</code> contains at least a tack and a jibe, finds the approximated fix's
     * time point at which one tack and one jibe have been completed and for which the total course change is as close
     * as possible to 360°.
     */
    private TimePointAndTotalCourseChangeInDegrees getTimePointOfCompletionOfFirstPenaltyCircle(Competitor competitor,
            TimePoint timePointBeforeManeuver, Bearing courseBeforeManeuver, Iterable<BearingStep> maneuverBearingSteps,
            Wind wind) {
        double totalCourseChangeInDegrees = 0;
        double bestTotalCourseChangeInDegrees = 0; // this should be as close as possible to 360� after one tack and one
                                                   // gybe
        BearingChangeAnalyzer bearingChangeAnalyzer = BearingChangeAnalyzer.INSTANCE;
        Bearing newCourse = courseBeforeManeuver;
        TimePointAndTotalCourseChangeInDegrees result = null;
        boolean firstEntry = true;
        for (BearingStep fixAndCourseChange : maneuverBearingSteps) {
            if (firstEntry) {
                firstEntry = false;
                continue;
            }
            totalCourseChangeInDegrees += fixAndCourseChange.getCourseChangeInDegrees();
            newCourse = newCourse.add(new DegreeBearingImpl(fixAndCourseChange.getCourseChangeInDegrees()));
            int numberOfJibes = bearingChangeAnalyzer.didPass(courseBeforeManeuver, totalCourseChangeInDegrees,
                    newCourse, wind.getBearing());
            int numberOfTacks = bearingChangeAnalyzer.didPass(courseBeforeManeuver, totalCourseChangeInDegrees,
                    newCourse, wind.getFrom());
            if (numberOfJibes > 0 && numberOfTacks > 0) {
                if (numberOfJibes > 1 || numberOfTacks > 1) {
                    // It could be that one or both numbers increased to greater than 1 from 0. In this case
                    // we want to find the point between the completion of the penalty and the next maneuver
                    // which increases one of the counters to 2 and use that time point as the result:
                    if (result == null) {
                        // It could be that both numbers increased, and one was 1 before, so now we have 1 and 2. But
                        // we can't split it up finer than two fixes, so we'll use the time point between the last two
                        // fixes
                        // instead:
                        result = new TimePointAndTotalCourseChangeInDegrees(fixAndCourseChange.getTimePoint(),
                                totalCourseChangeInDegrees);
                    }
                    break; // don't continue into a subsequent tack/gybe sailed in conjunction with the penalty or
                           // starting the next circle
                }
                if (Math.abs(360 - Math.abs(totalCourseChangeInDegrees)) < (Math
                        .abs(360 - Math.abs(bestTotalCourseChangeInDegrees)))) {
                    bestTotalCourseChangeInDegrees = totalCourseChangeInDegrees;
                    result = new TimePointAndTotalCourseChangeInDegrees(fixAndCourseChange.getTimePoint(),
                            bestTotalCourseChangeInDegrees);
                } else {
                    break; // not getting closer but further away from 360�
                }
            }
        }
        return result;
    }

    /**
     * Computes maneuver details such as maneuver entering and exiting timepoint with speed and bearing, timepoint of
     * maneuver climax, total course change, and relevant maneuver bearing steps.
     * 
     * @param competitor
     * @param timePointBeforeManeuver
     * @param timePointAfterManeuver
     * @param maneuverDirection
     * @return
     */
    private ComputedManeuverDetails computeManeuverDetails(Competitor competitor, TimePoint timePointBeforeManeuver,
            TimePoint timePointAfterManeuver, NauticalSide maneuverDirection) {
        List<BearingStep> bearingStepsToAnalyze = TrackedRaceUtil.getBearingSteps(getTrack(competitor),
                timePointBeforeManeuver, timePointAfterManeuver, Duration.ONE_SECOND);

        TimePoint maneuverTimePoint = computeManeuverTimePoint(bearingStepsToAnalyze, maneuverDirection);

        ComputedManeuverEnteringAndExitingDetails maneuverEnteringAndExitingDetails = computeManeuverEnteringAndExitingDetails(
                maneuverTimePoint, bearingStepsToAnalyze, maneuverDirection);

        List<BearingStep> maneuverBearingSteps = getRelevantBearingStepsForManeuver(bearingStepsToAnalyze,
                maneuverEnteringAndExitingDetails.getTimepointBefore(),
                maneuverEnteringAndExitingDetails.getTimepointAfter());
        return new ComputedManeuverDetails(maneuverEnteringAndExitingDetails.getTimepointBefore(),
                maneuverEnteringAndExitingDetails.getTimepointAfter(), maneuverTimePoint,
                maneuverEnteringAndExitingDetails.getSpeedWithBearingBefore(),
                maneuverEnteringAndExitingDetails.getSpeedWithBearingAfter(),
                maneuverEnteringAndExitingDetails.getTotalCourseChangeInDegrees(), maneuverBearingSteps);
    }

    /**
     * Computes entering and exiting maneuver timepoint and speed with bearing, as well as the total course change which
     * may exceed 360 degrees.
     * 
     * @param maneuverTimePoint
     * @param bearingStepsToAnalyze
     * @param maneuverDirection
     * @return
     */
    private ComputedManeuverEnteringAndExitingDetails computeManeuverEnteringAndExitingDetails(
            TimePoint maneuverTimePoint, List<BearingStep> bearingStepsToAnalyze, NauticalSide maneuverDirection) {
        double totalCourseChangeSignum = maneuverDirection == NauticalSide.PORT ? -1 : 1;

        // Compute course changes before and after maneuver timepoint
        double currentCourseChangeInDegreesAfterManeuverClimax = 0;
        double currentCourseChangeInDegreesBeforeManeuverClimax = 0;
        for (BearingStep entry : bearingStepsToAnalyze) {
            double courseChangeAngleInDegrees = entry.getCourseChangeInDegrees();
            TimePoint timePoint = entry.getTimePoint();
            if (timePoint.after(maneuverTimePoint)) {
                currentCourseChangeInDegreesAfterManeuverClimax += courseChangeAngleInDegrees;
            } else {
                currentCourseChangeInDegreesBeforeManeuverClimax += courseChangeAngleInDegrees;
            }
        }

        // Refine the timePointBeforeManeuver by checking whether the total course changed before maneuver timepoint
        // may be increased or kept unchanged if we cut off bearing steps one by one from the left.
        TimePoint refinedTimePointBeforeManeuver = null;
        SpeedWithBearing refinedSpeedWithBearingBeforeManeuver = null;
        double maxCourseChangeInDegreesBeforeManeuverClimax = currentCourseChangeInDegreesBeforeManeuverClimax;
        boolean firstLoop = true;
        for (BearingStep entry : bearingStepsToAnalyze) {
            TimePoint timePoint = entry.getTimePoint();
            if (!firstLoop) {
                if (timePoint.after(maneuverTimePoint)) {
                    break;
                }
                double courseChangeAngleInDegrees = entry.getCourseChangeInDegrees();
                currentCourseChangeInDegreesBeforeManeuverClimax -= courseChangeAngleInDegrees;

                // adjust tolerance for zero-like value in order to be able to assign maneuver timepoint
                // as refinedTimePointBefore. It is required due to accuracy drift in additive estimated values.
                double currentCourseChangeForSignum = currentCourseChangeInDegreesBeforeManeuverClimax;
                if (currentCourseChangeForSignum < 0.001 && currentCourseChangeForSignum > -0.001) {
                    currentCourseChangeForSignum = 0;
                }
                // Only allow consideration of the new cut step when remaining course change sign corresponds to the
                // direction of processed maneuver.
                // As initial maximal course change may not match the signum of direction of processed maneuver,
                // course changes after cut operation with the right signum must get priority over max course change
                // with wrong signum.
                if (Math.abs(Math.signum(currentCourseChangeForSignum) - totalCourseChangeSignum) < 2
                        && (Math.signum(maxCourseChangeInDegreesBeforeManeuverClimax) != totalCourseChangeSignum
                                || Math.abs(maxCourseChangeInDegreesBeforeManeuverClimax) <= Math
                                        .abs(currentCourseChangeInDegreesBeforeManeuverClimax))) {
                    maxCourseChangeInDegreesBeforeManeuverClimax = currentCourseChangeInDegreesBeforeManeuverClimax;
                    refinedTimePointBeforeManeuver = timePoint;
                    refinedSpeedWithBearingBeforeManeuver = entry.getSpeedWithBearing();
                }
            } else {
                // apply the timepoint and speed with bearing of the first maneuver bearing step as default
                refinedTimePointBeforeManeuver = entry.getTimePoint();
                refinedSpeedWithBearingBeforeManeuver = entry.getSpeedWithBearing();
                firstLoop = false;
            }
        }

        // Refine the timePointAfterManeuver by checking whether the total course changed after maneuver timepoint
        // may be increased or kept unchanged if we cut off bearing steps one by one from the right.
        TimePoint refinedTimePointAfterManeuver = null;
        SpeedWithBearing refinedSpeedWithBearingAfterManeuver = null;
        double maxCourseChangeInDegreesAfterManeuverClimax = currentCourseChangeInDegreesAfterManeuverClimax;
        boolean setNextEntryAsBoundary = false;
        for (ListIterator<BearingStep> iterator = bearingStepsToAnalyze
                .listIterator(bearingStepsToAnalyze.size()); iterator.hasPrevious();) {
            BearingStep entry = iterator.previous();
            if (refinedTimePointAfterManeuver == null) {
                // apply the timepoint and speed with bearing of the last maneuver bearing step as default
                refinedTimePointAfterManeuver = entry.getTimePoint();
                refinedSpeedWithBearingAfterManeuver = entry.getSpeedWithBearing();
            }
            TimePoint timePoint = entry.getTimePoint();
            if (setNextEntryAsBoundary) {
                maxCourseChangeInDegreesAfterManeuverClimax = currentCourseChangeInDegreesAfterManeuverClimax;
                refinedTimePointAfterManeuver = timePoint;
                refinedSpeedWithBearingAfterManeuver = entry.getSpeedWithBearing();
                setNextEntryAsBoundary = false;
            }
            if (timePoint.equals(maneuverTimePoint)) {
                break;
            }
            double courseChangeAngleInDegrees = entry.getCourseChangeInDegrees();
            currentCourseChangeInDegreesAfterManeuverClimax -= courseChangeAngleInDegrees;

            // adjust tolerance for zero-like value in order to be able to assign maneuver timepoint
            // as refinedTimePointAfter. It is required due to accuracy drift in additive estimated values.
            double currentCourseChangeForSignum = currentCourseChangeInDegreesAfterManeuverClimax;
            if (currentCourseChangeForSignum < 0.001 && currentCourseChangeForSignum > -0.001) {
                currentCourseChangeForSignum = 0;
            }

            // Only allow consideration of the new cut step when remaining course change sign corresponds to the
            // direction of processed maneuver.
            // As initial maximal course change may not match the signum of direction of processed maneuver,
            // course changes after cut operation with the right signum must get priority over max course change with
            // wrong signum.
            if (Math.abs(Math.signum(currentCourseChangeForSignum) - totalCourseChangeSignum) < 2
                    && (Math.signum(maxCourseChangeInDegreesAfterManeuverClimax) != totalCourseChangeSignum
                            || Math.abs(maxCourseChangeInDegreesAfterManeuverClimax) <= Math
                                    .abs(currentCourseChangeInDegreesAfterManeuverClimax))) {
                setNextEntryAsBoundary = true;
            }
        }

        double refinedTotalCourseChangeInDegrees = maxCourseChangeInDegreesAfterManeuverClimax
                + maxCourseChangeInDegreesBeforeManeuverClimax;
        ComputedManeuverEnteringAndExitingDetails maneuverEnteringAndExitingDetails = new ComputedManeuverEnteringAndExitingDetails(
                refinedTimePointBeforeManeuver, refinedTimePointAfterManeuver, refinedSpeedWithBearingBeforeManeuver,
                refinedSpeedWithBearingAfterManeuver, refinedTotalCourseChangeInDegrees);
        return maneuverEnteringAndExitingDetails;
    }

    /**
     * Gets a new list with bearing steps which are lying between provided time range (inclusive the boundaries).
     * 
     * @param bearingStepsToAnalyze
     * @param timePointBefore
     * @param timePointAfter
     * @return
     */
    private List<BearingStep> getRelevantBearingStepsForManeuver(List<BearingStep> bearingStepsToAnalyze,
            TimePoint timePointBefore, TimePoint timePointAfter) {
        List<BearingStep> maneuverBearingSteps = new ArrayList<>();
        for (BearingStep entry : bearingStepsToAnalyze) {
            if (entry.getTimePoint().after(timePointAfter)) {
                break;
            }
            if (!entry.getTimePoint().before(timePointBefore)) {
                if (maneuverBearingSteps.isEmpty()) {
                    // First bearing step supposed to have 0 as course change as
                    // it does not have any previous steps with bearings to compute bearing difference.
                    // If the condition is not met, the existing code which uses ManeuverBearingStep class will break.
                    entry = new BearingStep(entry.getTimePoint(), entry.getSpeedWithBearing(), 0.0);
                }
                maneuverBearingSteps.add(entry);
            }
        }
        return maneuverBearingSteps;
    }

    /**
     * Computes the maneuver time point as the time point along between maneuver start and end where the competitor's
     * track has greatest change in course.
     * 
     * @param maneuverBearingSteps
     * @param maneuverDirection
     * @return
     */
    private TimePoint computeManeuverTimePoint(List<BearingStep> maneuverBearingSteps, NauticalSide maneuverDirection) {
        double totalCourseChangeSignum = maneuverDirection == NauticalSide.PORT ? -1 : 1;
        double maxAngleSpeedInDegreesPerSecond = 0;
        TimePoint maneuverTimePoint = null;
        TimePoint lastTimePoint = null;
        for (BearingStep entry : maneuverBearingSteps) {
            TimePoint timePoint = entry.getTimePoint();
            if (lastTimePoint != null) {
                double courseChangeAngleInDegrees = entry.getCourseChangeInDegrees();
                if (Math.signum(courseChangeAngleInDegrees) == totalCourseChangeSignum) {
                    double angleSpeedInDegreesPerSecond = Math.abs(
                            courseChangeAngleInDegrees / (double) (timePoint.asMillis() - lastTimePoint.asMillis()));
                    if (angleSpeedInDegreesPerSecond > maxAngleSpeedInDegreesPerSecond) {
                        maxAngleSpeedInDegreesPerSecond = angleSpeedInDegreesPerSecond;
                        maneuverTimePoint = lastTimePoint;
                    }
                }
            } else {
                // default value of maneuver point is the beginning timepoint of the maneuver
                maneuverTimePoint = entry.getTimePoint();
            }
            lastTimePoint = timePoint;
        }
        return maneuverTimePoint;
    }

    /**
     * Fetches the boat class-specific parameter
     */
    private double getManeuverDegreeAngleThreshold() {
        return getRace().getBoatClass().getManeuverDegreeAngleThreshold();
    }

    private Pair<Double, Double> getMinimumAngleBetweenDifferentTacksDownwind(Wind wind) {
        Pair<Double, Double> result;
        double defaultAngle = getRace().getBoatClass().getMinimumAngleBetweenDifferentTacksDownwind();
        double threshold = 20;
        result = usePolarsIfPossible(wind, defaultAngle, LegType.DOWNWIND, threshold);
        return result;
    }

    private Pair<Double, Double> getMinimumAngleBetweenDifferentTacksUpwind(Wind wind) {
        Pair<Double, Double> result;
        double defaultAngle = getRace().getBoatClass().getMinimumAngleBetweenDifferentTacksUpwind();
        double threshold = 10;
        result = usePolarsIfPossible(wind, defaultAngle, LegType.UPWIND, threshold);
        return result;
    }

    private Pair<Double, Double> usePolarsIfPossible(Wind wind, double defaultAngle, LegType legType,
            double threshold) {
        Pair<Double, Double> result;
        if (polarDataService != null) {
            try {
                BearingWithConfidence<Void> average = polarDataService.getManeuverAngle(getRace().getBoatClass(),
                        legType == LegType.DOWNWIND ? ManeuverType.JIBE : ManeuverType.TACK, wind);
                double averageAngleInDegMinusThreshold = average.getObject().getDegrees() - threshold;
                if (averageAngleInDegMinusThreshold < defaultAngle) {
                    result = new Pair<Double, Double>(defaultAngle, 0.1);
                } else {
                    result = new Pair<Double, Double>(averageAngleInDegMinusThreshold, average.getConfidence());
                }
            } catch (NotEnoughDataHasBeenAddedException | IllegalArgumentException e) {
                result = new Pair<Double, Double>(defaultAngle, 0.1);
            }
        } else {
            result = new Pair<Double, Double>(defaultAngle, 0.1);
        }
        return result;
    }

    private long getApproximateManeuverDurationInMilliseconds() {
        return getRace().getBoatClass().getApproximateManeuverDurationInMilliseconds();
    }

    private class StartToNextMarkCacheInvalidationListener implements GPSTrackListener<Mark, GPSFix> {
        private static final long serialVersionUID = 3540278554797445085L;
        private final GPSFixTrack<Mark, GPSFix> listeningTo;

        public StartToNextMarkCacheInvalidationListener(GPSFixTrack<Mark, GPSFix> listeningTo) {
            this.listeningTo = listeningTo;
        }

        public void stopListening() {
            listeningTo.removeListener(this);
        }

        @Override
        public void gpsFixReceived(GPSFix fix, Mark mark, boolean firstFixInTrack) {
            clearDirectionFromStartToNextMarkCache();
        }

        @Override
        public void speedAveragingChanged(long oldMillisecondsOverWhichToAverage,
                long newMillisecondsOverWhichToAverage) {
        }

        @Override
        public boolean isTransient() {
            return false;
        }
    }

    @Override
    public Distance getWindwardDistanceToCompetitorFarthestAhead(Competitor competitor, TimePoint timePoint,
            WindPositionMode windPositionMode) {
        final TrackedLegOfCompetitor trackedLeg = getTrackedLeg(competitor, timePoint);
        return trackedLeg == null ? null
                : trackedLeg.getWindwardDistanceToCompetitorFarthestAhead(timePoint, windPositionMode,
                        getRankingMetric().getRankingInfo(timePoint));
    }

    @Override
    public Distance getWindwardDistanceToCompetitorFarthestAhead(Competitor competitor, TimePoint timePoint,
            WindPositionMode windPositionMode, RankingInfo rankingInfo, WindLegTypeAndLegBearingCache cache) {
        final TrackedLegOfCompetitor trackedLeg = getTrackedLeg(competitor, timePoint);
        return trackedLeg == null ? null
                : trackedLeg.getWindwardDistanceToCompetitorFarthestAhead(timePoint, windPositionMode, rankingInfo,
                        cache);
    }

    @Override
    public Iterable<Mark> getMarks() {
        while (true) {
            try {
                return new HashSet<Mark>(markTracks.keySet());
            } catch (ConcurrentModificationException cme) {
                logger.info("Caught " + cme + "; trying again.");
            }
        }
    }

    @Override
    public Iterable<Sideline> getCourseSidelines() {
        return new ArrayList<Sideline>(courseSidelines.values());
    }

    @Override
    public long getDelayToLiveInMillis() {
        return delayToLiveInMillis;
    }

    protected void setDelayToLiveInMillis(long delayToLiveInMillis) {
        this.delayToLiveInMillis = delayToLiveInMillis;
    }

    @Override
    public TrackedRaceStatus getStatus() {
        return status;
    }

    /**
     * Changes to the {@link #status} variable are synchronized on the {@link #statusNotifier} field.
     * 
     * @return
     */
    protected Object getStatusNotifier() {
        return statusNotifier;
    }

    protected void setStatus(TrackedRaceStatus newStatus) {
        assert newStatus != null;
        final TrackedRaceStatusEnum oldStatus;
        synchronized (getStatusNotifier()) {
            oldStatus = getStatus().getStatus();
            this.status = newStatus;
            getStatusNotifier().notifyAll();
        }
        if (newStatus.getStatus() == TrackedRaceStatusEnum.LOADING && oldStatus != TrackedRaceStatusEnum.LOADING) {
            suspendAllCachesNotUpdatingWhileLoading();
<<<<<<< HEAD
        } else if (oldStatus == TrackedRaceStatusEnum.LOADING
                && newStatus.getStatus() != TrackedRaceStatusEnum.LOADING) {
=======
        } else if (oldStatus == TrackedRaceStatusEnum.LOADING && newStatus.getStatus() != TrackedRaceStatusEnum.LOADING && newStatus.getStatus() != TrackedRaceStatusEnum.REMOVED) {
>>>>>>> 66ed13d0
            resumeAllCachesNotUpdatingWhileLoading();
        }
    }

    private void suspendAllCachesNotUpdatingWhileLoading() {
        cachesSuspended = true;
        for (GPSFixTrack<Competitor, GPSFixMoving> competitorTrack : tracks.values()) {
            competitorTrack.suspendValidityCaching();
        }
        for (GPSFixTrack<Mark, GPSFix> markTrack : markTracks.values()) {
            markTrack.suspendValidityCaching();
        }
        if (markPassingCalculator != null) {
            markPassingCalculator.suspend();
        }
        crossTrackErrorCache.suspend();
        maneuverCache.suspend();
    }

    private void resumeAllCachesNotUpdatingWhileLoading() {
        cachesSuspended = false;
        for (GPSFixTrack<Competitor, GPSFixMoving> competitorTrack : tracks.values()) {
            competitorTrack.resumeValidityCaching();
        }
        for (GPSFixTrack<Mark, GPSFix> markTrack : markTracks.values()) {
            markTrack.resumeValidityCaching();
        }
        if (markPassingCalculator != null) {
            markPassingCalculator.resume();
        }
        crossTrackErrorCache.resume();
        if (triggerManeuverCacheInvalidationForAllCompetitors) {
            triggerManeuverCacheRecalculationForAllCompetitors();
        }
        maneuverCache.resume();
    }

    /**
     * Waits on the current ("old") status object which is notified in {@link #setStatus(TrackedRaceStatus)} when the
     * status is changed. The change as well as the check synchronize on the old status object.
     */
    @Override
    public void waitUntilNotLoading() {
        synchronized (getStatusNotifier()) {
            while (getStatus().getStatus() == TrackedRaceStatusEnum.LOADING) {
                try {
                    getStatusNotifier().wait();
                } catch (InterruptedException e) {
                    logger.info("waitUntilNotLoading on tracked race " + this + " interrupted: " + e.getMessage()
                            + ". Continuing to wait.");
                }
            }
        }
    }

    @Override
    public void attachRaceLog(RaceLog raceLog) {
        synchronized (TrackedRaceImpl.this) {
            attachedRaceLogs.put(raceLog.getId(), raceLog);
            notifyAll();
            invalidateStartTime();
        }
        notifyListenersWhenAttachingRaceLog(raceLog);
    }

    @Override
    public void attachRaceExecutionProvider(RaceExecutionOrderProvider raceExecutionOrderProvider) {
        if (raceExecutionOrderProvider != null
                && !attachedRaceExecutionOrderProviders.containsKey(raceExecutionOrderProvider)) {
            attachedRaceExecutionOrderProviders.put(raceExecutionOrderProvider, raceExecutionOrderProvider);
        }
    }

    protected Set<TrackedRace> getPreviousRacesFromAttachedRaceExecutionOrderProviders() {
        final Set<TrackedRace> result;
        if (attachedRaceExecutionOrderProviders != null) {
            result = attachedRaceExecutionOrderProviders.values().stream()
                    .map(reop -> reop.getPreviousRacesInExecutionOrder(this))
                    .collect(HashSet::new, (r, e) -> r.addAll(e), (r, e) -> r.addAll(e));
        } else {
            result = Collections.emptySet();
        }
        return result;
    }

    @Override
    public void detachRaceExecutionOrderProvider(RaceExecutionOrderProvider raceExecutionOrderProvider) {
        if (raceExecutionOrderProvider != null) {
            attachedRaceExecutionOrderProviders.remove(raceExecutionOrderProvider);
        }
    }

    public boolean hasRaceExecutionOrderProvidersAttached() {
        return !attachedRaceExecutionOrderProviders.isEmpty();
    }

    protected ReadonlyRaceState getRaceState(RaceLog raceLog) {
        ReadonlyRaceState result;
        synchronized (raceStates) {
            result = raceStates.get(raceLog);
            if (result == null) {
                result = RaceStateImpl.create(raceLogResolver, raceLog);
                raceStates.put(raceLog, result);
            }
        }
        return result;
    }

    @Override
    public void attachRegattaLog(RegattaLog regattaLog) {
        LockUtil.lockForRead(getSerializationLock());
        synchronized (TrackedRaceImpl.this) {
            if (attachedRegattaLogs != null) {
                attachedRegattaLogs.put(regattaLog.getId(), regattaLog);
            }
            notifyListenersWhenAttachingRegattaLog(regattaLog);
            // informListenersAboutAttachedRegattaLog(regattaLog);
            TrackedRaceImpl.this.notifyAll();
        }
        LockUtil.unlockAfterRead(getSerializationLock());
        updateStartAndEndOfTracking(/* waitForGPSFixesToLoad */ false);
    }

    @Override
    public Iterable<RegattaLog> getAttachedRegattaLogs() {
        return new HashSet<>(attachedRegattaLogs.values());
    }

    @Override
    public RaceLog detachRaceLog(Serializable identifier) {
        final RaceLog raceLog = this.attachedRaceLogs.remove(identifier);
        notifyListenersWhenDetachingRaceLog(raceLog);
        updateStartOfRaceCacheFields();
        updateStartAndEndOfTracking(/* waitForGPSFixesToLoad */ false);
        return raceLog;
    }

    @Override
    public RaceLog getRaceLog(Serializable identifier) {
        return attachedRaceLogs.get(identifier);
    }

    @Override
    public Distance getDistanceToStartLine(Competitor competitor, long millisecondsBeforeRaceStart) {
        final Distance result;
        if (getStartOfRace() == null) {
            result = null;
        } else {
            TimePoint beforeStart = new MillisecondsTimePoint(
                    getStartOfRace().asMillis() - millisecondsBeforeRaceStart);
            result = getDistanceToStartLine(competitor, beforeStart);
        }
        return result;
    }

    @Override
    public Distance getDistanceToStartLine(Competitor competitor, TimePoint timePoint) {
        Waypoint startWaypoint = getRace().getCourse().getFirstWaypoint();
        final Distance result;
        if (startWaypoint == null) {
            result = null;
        } else {
            Position competitorPosition = getTrack(competitor).getEstimatedPosition(timePoint, /* extrapolate */ false);
            if (competitorPosition == null) {
                result = null;
            } else {
                Iterable<Mark> marks = startWaypoint.getControlPoint().getMarks();
                Iterator<Mark> marksIterator = marks.iterator();
                Mark first = marksIterator.next();
                Position firstPosition = getOrCreateTrack(first).getEstimatedPosition(timePoint,
                        /* extrapolate */ false);
                if (firstPosition == null) {
                    result = null;
                } else {
                    if (marksIterator.hasNext()) {
                        // it's a line / gate
                        Mark second = marksIterator.next();
                        Position secondPosition = getOrCreateTrack(second).getEstimatedPosition(timePoint,
                                /* extrapolate */ false);
                        if (secondPosition == null) {
                            result = null;
                        } else {
                            final Bearing lineBearingGreatCircleFromFirstToSecond = firstPosition
                                    .getBearingGreatCircle(secondPosition);
                            // if the competitor is outside of the line when projected orthogonally, compute the
                            // distance to
                            // the nearest of the line's marks (see also bug 1952):
                            final Bearing bearingFromFirstToCompetitor = firstPosition
                                    .getBearingGreatCircle(competitorPosition);
                            final Bearing angleBetweenFromFirstToCompetitorAndLine = lineBearingGreatCircleFromFirstToSecond
                                    .getDifferenceTo(bearingFromFirstToCompetitor);
                            if (angleBetweenFromFirstToCompetitorAndLine.getDegrees() < -90
                                    || angleBetweenFromFirstToCompetitorAndLine.getDegrees() > 90) {
                                // competitor's orthogonal projection onto the line's extension is outside of the line's
                                // ends on the side
                                // of the first mark; use distance between competitor and first mark:
                                result = competitorPosition.getDistance(firstPosition);
                            } else {
                                final Bearing bearingFromSecondToCompetitor = secondPosition
                                        .getBearingGreatCircle(competitorPosition);
                                final Bearing angleBetweenFromSecondToCompetitorAndReversedLine = lineBearingGreatCircleFromFirstToSecond
                                        .reverse().getDifferenceTo(bearingFromSecondToCompetitor);
                                if (angleBetweenFromSecondToCompetitorAndReversedLine.getDegrees() < -90
                                        || angleBetweenFromSecondToCompetitorAndReversedLine.getDegrees() > 90) {
                                    // competitor's orthogonal projection onto the line's extension is outside of the
                                    // line's ends on the side
                                    // of the first mark; use distance between competitor and first mark:
                                    result = competitorPosition.getDistance(secondPosition);
                                } else {
                                    Position competitorProjectedOntoStartLine = competitorPosition.projectToLineThrough(
                                            firstPosition, lineBearingGreatCircleFromFirstToSecond);
                                    result = competitorPosition.getDistance(competitorProjectedOntoStartLine);
                                }
                            }
                        }
                    } else {
                        result = competitorPosition.getDistance(firstPosition);
                    }
                }
            }
        }
        return result;
    }

    @Override
    public Speed getSpeed(Competitor competitor, long millisecondsBeforeRaceStart) {
        if (getStartOfRace() == null) {
            return null;
        }

        TimePoint beforeStart = new MillisecondsTimePoint(getStartOfRace().asMillis() - millisecondsBeforeRaceStart);
        return getTrack(competitor).getEstimatedSpeed(beforeStart);
    }

    @Override
    public Distance getDistanceFromStarboardSideOfStartLineWhenPassingStart(Competitor competitor) {
        final Distance result;
        TrackedLegOfCompetitor firstTrackedLegOfCompetitor = getTrackedLeg(competitor,
                getRace().getCourse().getFirstLeg());
        TimePoint competitorStartTime = firstTrackedLegOfCompetitor.getStartTime();
        if (competitorStartTime != null) {
            Position competitorPositionWhenPassingStart = getTrack(competitor).getEstimatedPosition(competitorStartTime,
                    /* extrapolate */false);
            final Position starboardMarkPosition = getStarboardMarkOfStartlinePosition(competitorStartTime);
            if (competitorPositionWhenPassingStart != null && starboardMarkPosition != null) {
                result = starboardMarkPosition == null ? null
                        : competitorPositionWhenPassingStart.getDistance(starboardMarkPosition);
            } else {
                result = null;
            }
        } else {
            result = null;
        }
        return result;
    }

    @Override
    public Distance getDistanceFromStarboardSideOfStartLine(Competitor competitor, TimePoint timePoint) {
        final Distance result;
        if (timePoint != null) {
            Position competitorPositionWhenPassingStart = getTrack(competitor).getEstimatedPosition(timePoint,
                    /* extrapolate */false);
            final Position starboardMarkPosition = getStarboardMarkOfStartlinePosition(timePoint);
            if (competitorPositionWhenPassingStart != null && starboardMarkPosition != null) {
                result = starboardMarkPosition == null ? null
                        : competitorPositionWhenPassingStart.getDistance(starboardMarkPosition);
            } else {
                result = null;
            }
        } else {
            result = null;
        }
        return result;
    }

    /**
     * Based on the bearing from the start waypoint to the next mark, identifies which of the two marks of the start
     * line is on starboard. If the start waypoint has only one mark, that mark is returned. If the start line has two
     * marks but the course has no other waypoint,
     * <code>null<code> is returned. If the course has no waypoints at all, <code>null</code> is returned.
     * <p>
     * 
     * The method has protected visibility largely for testing purposes.
     */
    protected Mark getStarboardMarkOfStartlineOrSingleStartMark(TimePoint at) {
        Waypoint startWaypoint = getRace().getCourse().getFirstWaypoint();
        final Mark result;
        if (startWaypoint != null) {
            LineMarksWithPositions startLine = getLineMarksAndPositions(at, startWaypoint);
            if (startLine != null) {
                result = startLine.getStarboardMarkWhileApproachingLine();
            } else {
                if (startWaypoint != null && startWaypoint.getMarks().iterator().hasNext()) {
                    result = startWaypoint.getMarks().iterator().next();
                } else {
                    result = null;
                }
            }
        } else {
            result = null;
        }
        return result;
    }

    /**
     * Based on the bearing from the start waypoint to the next mark, identifies which of the two marks of the start
     * line is on starboard and returns its position. If the start waypoint has only one mark, that mark is returned. If
     * the start line has two marks but the course has no other waypoint,
     * <code>null<code> is returned. If the course has no waypoints at all, <code>null</code> is returned.
     */
    private Position getStarboardMarkOfStartlinePosition(TimePoint at) {
        Mark starboardMark = getStarboardMarkOfStartlineOrSingleStartMark(at);
        if (starboardMark != null) {
            return getOrCreateTrack(starboardMark).getEstimatedPosition(at, /* extrapolate */ false);
        }
        return null;
    }

    protected NamedReentrantReadWriteLock getLoadingFromWindStoreLock() {
        return loadingFromWindStoreLock;
    }

    public NamedReentrantReadWriteLock getLoadingFromGPSFixStoreLock() {
        return loadingFromGPSFixStoreLock;
    }

    private static class LineMarksWithPositions {
        private final Position portMarkPositionWhileApproachingLine;
        private final Position starboardMarkPositionWhileApproachingLine;
        private final Mark starboardMarkWhileApproachingLine;
        private final Mark portMarkWhileApproachingLine;

        protected LineMarksWithPositions(Position portMarkPositionWhileApproachingLine,
                Position starboardMarkPositionWhileApproachingLine, Mark starboardMarkWhileApproachingLine,
                Mark portMarkWhileApproachingLine) {
            this.portMarkPositionWhileApproachingLine = portMarkPositionWhileApproachingLine;
            this.starboardMarkPositionWhileApproachingLine = starboardMarkPositionWhileApproachingLine;
            this.starboardMarkWhileApproachingLine = starboardMarkWhileApproachingLine;
            this.portMarkWhileApproachingLine = portMarkWhileApproachingLine;
        }

        public Position getPortMarkPositionWhileApproachingLine() {
            return portMarkPositionWhileApproachingLine;
        }

        public Position getStarboardMarkPositionWhileApproachingLine() {
            return starboardMarkPositionWhileApproachingLine;
        }

        public Mark getStarboardMarkWhileApproachingLine() {
            return starboardMarkWhileApproachingLine;
        }

        public Mark getPortMarkWhileApproachingLine() {
            return portMarkWhileApproachingLine;
        }
    }

    /**
     * If the <code>waypoint</code> is not a line, or no position can be determined for one of its marks at
     * <code>timePoint</code>, <code>null</code> is returned. If no wind information is available but required to
     * compute the advantage, <code>null</code> values are returned in those fields that depend on wind data. If the
     * <code>waypoint</code> is <code>null</code> or is the only waypoint, <code>null</code> is returned because no
     * reasonable statement can be made about the direction from which the line is to be passed.
     */
    private LineDetails getLineLengthAndAdvantage(TimePoint timePoint, Waypoint waypoint) {
        LineMarksWithPositions marksAndPositions = getLineMarksAndPositions(timePoint, waypoint);
        LineDetails result = null;
        if (marksAndPositions != null) {
            final TrackedLeg legDeterminingDirection = getLegDeterminingDirectionInWhichToPassWaypoint(waypoint);
            final Mark portMarkWhileApproachingLine = marksAndPositions.getPortMarkWhileApproachingLine();
            final Mark starboardMarkWhileApproachingLine = marksAndPositions.getStarboardMarkWhileApproachingLine();
            final Position portMarkPositionWhileApproachingLine = marksAndPositions
                    .getPortMarkPositionWhileApproachingLine();
            final Position starboardMarkPositionWhileApproachingLine = marksAndPositions
                    .getStarboardMarkPositionWhileApproachingLine();
            final Bearing differenceToCombinedWind;
            final NauticalSide advantageousSideWhileApproachingLine;
            final Distance distanceAdvantage;
            Wind combinedWind = getWind(starboardMarkPositionWhileApproachingLine, timePoint);
            if (combinedWind != null) {
                differenceToCombinedWind = portMarkPositionWhileApproachingLine
                        .getBearingGreatCircle(starboardMarkPositionWhileApproachingLine)
                        .getDifferenceTo(combinedWind.getFrom());
                Distance windwardDistanceFromFirstToSecondMark;
                windwardDistanceFromFirstToSecondMark = legDeterminingDirection.getWindwardDistance(
                        portMarkPositionWhileApproachingLine, starboardMarkPositionWhileApproachingLine, timePoint,
                        WindPositionMode.EXACT);
                final Position worseMarkPosition;
                final Position betterMarkPosition;
                final int indexOfWaypoint = getRace().getCourse().getIndexOfWaypoint(waypoint);
                final boolean isStartLine = indexOfWaypoint == 0;
                if ((isStartLine && windwardDistanceFromFirstToSecondMark.getMeters() > 0)
                        || (!isStartLine && windwardDistanceFromFirstToSecondMark.getMeters() < 0)) {
                    // first mark is worse than second mark
                    worseMarkPosition = portMarkPositionWhileApproachingLine;
                    betterMarkPosition = starboardMarkPositionWhileApproachingLine;
                } else {
                    // second mark is worse than first mark
                    worseMarkPosition = starboardMarkPositionWhileApproachingLine;
                    betterMarkPosition = portMarkPositionWhileApproachingLine;
                }
                if (windwardDistanceFromFirstToSecondMark.getMeters() >= 0) {
                    distanceAdvantage = windwardDistanceFromFirstToSecondMark;
                } else {
                    distanceAdvantage = new CentralAngleDistance(
                            -windwardDistanceFromFirstToSecondMark.getCentralAngleRad());
                }
                if (betterMarkPosition
                        .crossTrackError(worseMarkPosition, legDeterminingDirection.getLegBearing(timePoint))
                        .getCentralAngleRad() > 0) {
                    advantageousSideWhileApproachingLine = NauticalSide.STARBOARD;
                } else {
                    advantageousSideWhileApproachingLine = NauticalSide.PORT;
                }
            } else { // no wind information
                differenceToCombinedWind = null;
                advantageousSideWhileApproachingLine = null;
                distanceAdvantage = null;
            }
            result = new LineDetailsImpl(timePoint, waypoint,
                    portMarkPositionWhileApproachingLine.getDistance(starboardMarkPositionWhileApproachingLine),
                    differenceToCombinedWind, advantageousSideWhileApproachingLine, distanceAdvantage,
                    portMarkWhileApproachingLine, starboardMarkWhileApproachingLine);
        }
        return result;
    }

    /**
     * For a waypoint that is assumed to be a line, determines which mark is to port when approaching the waypoint and
     * which one is to starboard. Additionally, the mark positions at the time point specified is returned.
     */
    private LineMarksWithPositions getLineMarksAndPositions(TimePoint timePoint, Waypoint waypoint) {
        final LineMarksWithPositions result;
        List<Position> markPositions = new ArrayList<>();
        int numberOfMarks = 0;
        boolean allMarksHavePositions = true;
        if (waypoint != null) {
            for (Mark lineMark : waypoint.getMarks()) {
                numberOfMarks++;
                final Position estimatedMarkPosition = getOrCreateTrack(lineMark).getEstimatedPosition(timePoint,
                        /* extrapolate */ false);
                if (estimatedMarkPosition != null) {
                    markPositions.add(estimatedMarkPosition);
                } else {
                    allMarksHavePositions = false;
                }
            }
            final List<Leg> legs = getRace().getCourse().getLegs();
            // need at least one leg to make sense of a line
            if (!legs.isEmpty()) {
                if (allMarksHavePositions && numberOfMarks == 2) {
                    final TrackedLeg legDeterminingDirection = getLegDeterminingDirectionInWhichToPassWaypoint(
                            waypoint);
                    final Bearing legBearing;
                    if (legDeterminingDirection == null
                            || (legBearing = legDeterminingDirection.getLegBearing(timePoint)) == null) {
                        result = null;
                    } else {
                        Distance crossTrackErrorOfMark0OnLineFromMark1ToNextWaypoint = markPositions.get(0)
                                .crossTrackError(markPositions.get(1), legBearing);
                        final Position portMarkPositionWhileApproachingLine;
                        final Position starboardMarkPositionWhileApproachingLine;
                        final Mark starboardMarkWhileApproachingLine;
                        final Mark portMarkWhileApproachingLine;
                        if (crossTrackErrorOfMark0OnLineFromMark1ToNextWaypoint.getMeters() < 0) {
                            portMarkWhileApproachingLine = Util.get(waypoint.getMarks(), 0);
                            portMarkPositionWhileApproachingLine = markPositions.get(0);
                            starboardMarkWhileApproachingLine = Util.get(waypoint.getMarks(), 1);
                            starboardMarkPositionWhileApproachingLine = markPositions.get(1);
                        } else {
                            portMarkWhileApproachingLine = Util.get(waypoint.getMarks(), 1);
                            portMarkPositionWhileApproachingLine = markPositions.get(1);
                            starboardMarkWhileApproachingLine = Util.get(waypoint.getMarks(), 0);
                            starboardMarkPositionWhileApproachingLine = markPositions.get(0);
                        }
                        result = new LineMarksWithPositions(portMarkPositionWhileApproachingLine,
                                starboardMarkPositionWhileApproachingLine, starboardMarkWhileApproachingLine,
                                portMarkWhileApproachingLine);
                    }
                } else {
                    result = null; // either the position(s) or one or more marks is/are unknown, or the waypoint is not
                                   // a two-mark waypoint
                }
            } else {
                result = null; // the waypoint was the only waypoint, so no leg exists to determine approaching
                               // direction
            }
        } else {
            result = null; // waypoint was null
        }
        return result;
    }

    private TrackedLeg getLegDeterminingDirectionInWhichToPassWaypoint(Waypoint waypoint) {
        final TrackedLeg legDeterminingDirection;
        final int indexOfWaypoint = getRace().getCourse().getIndexOfWaypoint(waypoint);
        final boolean isStartLine = indexOfWaypoint == 0;
        legDeterminingDirection = getTrackedLeg(
                getRace().getCourse().getLegs().get(isStartLine ? 0 : indexOfWaypoint - 1));
        return legDeterminingDirection;
    }

    @Override
    public LineDetails getStartLine(TimePoint at) {
        return getLineLengthAndAdvantage(at, getRace().getCourse().getFirstWaypoint());
    }

    @Override
    public LineDetails getFinishLine(TimePoint at) {
        return getLineLengthAndAdvantage(at, getRace().getCourse().getLastWaypoint());
    }

    @Override
    public SpeedWithConfidence<TimePoint> getAverageWindSpeedWithConfidence(long resolutionInMillis) {
        SpeedWithConfidence<TimePoint> result = null;
        if (getEndOfRace() != null) {
            TimePoint fromTimePoint = getStartOfRace();
            TimePoint toTimePoint = getEndOfRace();

            List<WindSource> windSourcesToDeliver = new ArrayList<WindSource>();
            WindSourceImpl windSource = new WindSourceImpl(WindSourceType.COMBINED);
            windSourcesToDeliver.add(windSource);

            double sumWindSpeed = 0.0;
            double sumWindSpeedConfidence = 0.0;
            int speedCounter = 0;

            int numberOfFixes = (int) ((toTimePoint.asMillis() - fromTimePoint.asMillis()) / resolutionInMillis);
            WindTrack windTrack = getOrCreateWindTrack(windSource);
            TimePoint timePoint = fromTimePoint;
            for (int i = 0; i < numberOfFixes && toTimePoint != null && timePoint.compareTo(toTimePoint) < 0; i++) {
                WindWithConfidence<Pair<Position, TimePoint>> averagedWindWithConfidence = windTrack
                        .getAveragedWindWithConfidence(null, timePoint);
                if (averagedWindWithConfidence != null) {
                    double windSpeedinKnots = averagedWindWithConfidence.getObject().getKnots();
                    double confidence = averagedWindWithConfidence.getConfidence();

                    sumWindSpeed += windSpeedinKnots;
                    sumWindSpeedConfidence += confidence;

                    speedCounter++;
                }
                timePoint = new MillisecondsTimePoint(timePoint.asMillis() + resolutionInMillis);
            }
            if (speedCounter > 0) {
                Speed averageWindSpeed = new KnotSpeedImpl(sumWindSpeed / speedCounter);
                double averageWindSpeedConfidence = sumWindSpeedConfidence / speedCounter;
                result = new SpeedWithConfidenceImpl<TimePoint>(averageWindSpeed, averageWindSpeedConfidence,
                        toTimePoint);
            }
        }
        return result;
    }

    @Override
    public Distance getCourseLength() {
        Distance d = Distance.NULL;
        for (TrackedLeg trackedLeg : getTrackedLegs()) {
            d = d.add(trackedLeg.getWindwardDistance());
        }
        return d;
    }

    @Override
    public Speed getSpeedWhenCrossingStartLine(Competitor competitor) {
        NavigableSet<MarkPassing> competitorMarkPassings = getMarkPassings(competitor);
        Speed competitorSpeedWhenPassingStart = null;
        lockForRead(competitorMarkPassings);
        try {
            if (!competitorMarkPassings.isEmpty()) {
                TimePoint competitorStartTime = competitorMarkPassings.first().getTimePoint();
                competitorSpeedWhenPassingStart = getTrack(competitor).getEstimatedSpeed(competitorStartTime);
            }
        } finally {
            unlockAfterRead(competitorMarkPassings);
        }
        return competitorSpeedWhenPassingStart;
    }

    protected abstract MarkPassingCalculator createMarkPassingCalculator();

    @Override
    public boolean isUsingMarkPassingCalculator() {
        return markPassingCalculator != null;
    }

    @Override
    public Position getCenterOfCourse(TimePoint at) {
        int count = 0;
        ScalablePosition sum = null;
        final MarkPositionAtTimePointCache cache = new MarkPositionAtTimePointCacheImpl(this, at);
        for (Waypoint waypoint : getRace().getCourse().getWaypoints()) {
            final Position waypointPosition = getApproximatePosition(waypoint, at, cache);
            if (waypointPosition != null) {
                ScalablePosition p = new ScalablePosition(waypointPosition);
                if (sum == null) {
                    sum = p;
                } else {
                    sum = sum.add(p);
                }
            }
        }
        final Position result;
        if (sum == null) {
            result = null;
        } else {
            result = sum.divide(count);
        }
        return result;
    }

    /**
     * @return the waypoints known by this race, based on the key set of {@link #markPassingsForWaypoint}. This key set
     *         is updated by {@link #waypointAdded(int, Waypoint)} and {@link #waypointRemoved(int, Waypoint)} and hence
     *         is consistent with the {@link Course}'s waypoint list after the callback methods have returned. The
     *         iteration order of the elements returned is undefined and in particular is <em>not</em> guaranteed to be
     *         related to the {@link Course}'s waypoint order.
     */
    Iterable<Waypoint> getWaypoints() {
        return markPassingsForWaypoint.keySet();
    }

    @Override
    public Boolean isGateStart() {
        Boolean result = null;
        for (RaceLog raceLog : attachedRaceLogs.values()) {
            ReadonlyRaceState raceState = getRaceState(raceLog);
            ReadonlyRacingProcedure procedure = raceState.getRacingProcedureNoFallback();
            if (procedure != null && procedure.getType() != null) {
                result = procedure.getType() == RacingProcedureType.GateStart;
                break;
            }
        }
        return result;
    }

    @Override
    public long getGateStartGolfDownTime() {
        long result = 0;
        Boolean isGateStart = isGateStart();
        if (isGateStart != null && isGateStart.booleanValue() == true) {
            for (RaceLog raceLog : attachedRaceLogs.values()) {
                raceLog.lockForRead();
                for (RaceLogEvent raceLogEvent : raceLog.getRawFixes()) {
                    if (raceLogEvent.getClass().equals(RaceLogGateLineOpeningTimeEventImpl.class)) {
                        RaceLogGateLineOpeningTimeEvent raceLogGateLineOpeningTimeEvent = (RaceLogGateLineOpeningTimeEvent) raceLogEvent;
                        result = raceLogGateLineOpeningTimeEvent.getGateLineOpeningTimes().getGolfDownTime();
                    }
                }
                raceLog.unlockAfterRead();
            }
        }
        return result;
    }

    @Override
    public Distance getAdditionalGateStartDistance(Competitor competitor, TimePoint timePoint) {
        final Distance result;
        final Leg startLeg = getRace().getCourse().getFirstLeg();
        final TrackedLegOfCompetitor competitorLeg;
        if (startLeg != null && isGateStart() == Boolean.TRUE
                && (competitorLeg = getTrackedLeg(competitor, startLeg)).hasStartedLeg(timePoint)) {
            TimePoint competitorLegStartTime = competitorLeg.getStartTime();
            final Mark portMarkOfStartLine = getStartLine(competitorLegStartTime).getPortMarkWhileApproachingLine();
            final Position portSideOfStartLinePosition = getOrCreateTrack(portMarkOfStartLine)
                    .getEstimatedPosition(competitorLegStartTime, /* extrapolate */true);
            result = portSideOfStartLinePosition.getDistance(
                    getTrack(competitor).getEstimatedPosition(competitorLegStartTime, /* extrapolate */false));
        } else {
            result = Distance.NULL;
        }
        return result;
    }

    @Override
    public TargetTimeInfo getEstimatedTimeToComplete(final TimePoint timepoint)
            throws NotEnoughDataHasBeenAddedException, NoWindException {
        if (polarDataService == null) {
            throw new NotEnoughDataHasBeenAddedException("Target time estimation failed. No polar service available.");
        }
        Duration durationOfAllLegs = Duration.NULL;
        TimePoint current = timepoint;
        final List<LegTargetTimeInfo> legTargetTimes = new ArrayList<>();
        for (TrackedLeg leg : trackedLegs.values()) {
            final MarkPositionAtTimePointCache markPositionCache = new MarkPositionAtTimePointCacheImpl(this, current);
            LegTargetTimeInfo legTargetTime = leg.getEstimatedTimeAndDistanceToComplete(polarDataService, current,
                    markPositionCache);
            legTargetTimes.add(legTargetTime);
            durationOfAllLegs = durationOfAllLegs.plus(legTargetTime.getExpectedDuration());
            current = current.plus(legTargetTime.getExpectedDuration()); // simulate the next leg with the wind as of
                                                                         // the projected finishing time of the previous
                                                                         // leg
        }
        return new TargetTimeInfoImpl(legTargetTimes);
    }

    @Override
    public Distance getEstimatedDistanceToComplete(final TimePoint timepoint)
            throws NotEnoughDataHasBeenAddedException, NoWindException {
        if (polarDataService == null) {
            throw new NotEnoughDataHasBeenAddedException("Target time estimation failed. No polar service available.");
        }
        Distance distanceOfAllLegs = Distance.NULL;
        TimePoint current = timepoint;
        final List<LegTargetTimeInfo> legTargetTimes = new ArrayList<>();
        for (TrackedLeg leg : trackedLegs.values()) {
            final MarkPositionAtTimePointCache markPositionCache = new MarkPositionAtTimePointCacheImpl(this, current);
            LegTargetTimeInfo legTargetTime = leg.getEstimatedTimeAndDistanceToComplete(polarDataService, current,
                    markPositionCache);
            legTargetTimes.add(legTargetTime);
            distanceOfAllLegs = distanceOfAllLegs.add(legTargetTime.getExpectedDistance());
            current = current.plus(legTargetTime.getExpectedDuration()); // simulate the next leg with the wind as of
                                                                         // the projected finishing time of the previous
                                                                         // leg
        }
        return distanceOfAllLegs;
    }

    @Override
    public void setPolarDataService(PolarDataService polarDataService) {
        this.polarDataService = polarDataService;
    }

    /**
     * Obtains the {@link #raceLogResolver}.
     */
    @Override
    public RaceLogResolver getRaceLogResolver() {
        return raceLogResolver;
    }

    public void setRaceLogResolver(RaceLogResolver raceLogResolver) {
        this.raceLogResolver = raceLogResolver;
    }

    /**
     * When given the opportunity to resolve after de-serialization, grabs the {@link RaceLogResolver} from the
     * {@link SharedDomainFactory} because the field is transient and needs filling after de-serialization.
     */
    @Override
    public IsManagedByCache<SharedDomainFactory> resolve(SharedDomainFactory domainFactory) {
        this.raceLogResolver = domainFactory.getRaceLogResolver();
        return this;
    }

    @Override
    public Iterable<Mark> getMarksFromRegattaLogs() {
        final Set<Mark> result = new HashSet<>();
        for (RegattaLog log : attachedRegattaLogs.values()) {
            result.addAll(new RegattaLogDefinedMarkAnalyzer(log).analyze());
        }
        return result;
    }

    public <FixT extends SensorFix, TrackT extends SensorFixTrack<Competitor, FixT>> TrackT getSensorTrack(
            Competitor competitor, String trackName) {
        Pair<Competitor, String> key = new Pair<>(competitor, trackName);
        LockUtil.lockForRead(sensorTracksLock);
        try {
            return getTrackInternal(key);
        } finally {
            LockUtil.unlockAfterRead(sensorTracksLock);
        }
    }

    protected <FixT extends SensorFix, TrackT extends DynamicSensorFixTrack<Competitor, FixT>> TrackT getOrCreateSensorTrack(
            Competitor competitor, String trackName, TrackFactory<TrackT> newTrackFactory) {
        Pair<Competitor, String> key = new Pair<>(competitor, trackName);
        LockUtil.lockForWrite(sensorTracksLock);
        try {
            TrackT result = getTrackInternal(key);
            if (result == null && tracks.containsKey(competitor)) {
                // A track is only added if the given Competitor is known to participate in this race
                result = newTrackFactory.get();
                addSensorTrackInternal(key, result);
            }
            return result;
        } finally {
            LockUtil.unlockAfterWrite(sensorTracksLock);
        }
    }

    protected void addSensorTrack(Competitor competitor, String trackName, DynamicSensorFixTrack<Competitor, ?> track) {
        Pair<Competitor, String> key = new Pair<>(competitor, trackName);
        LockUtil.lockForWrite(sensorTracksLock);
        try {
            if (getTrackInternal(key) != null) {
                if (logger != null && logger.getLevel() != null && logger.getLevel().equals(Level.WARNING)) {
                    logger.warning(SensorFixTrack.class.getName() + " already exists for competitor: "
                            + competitor.getName() + "; trackName: " + trackName);
                }
            } else {
                this.addSensorTrackInternal(key, track);
            }
        } finally {
            LockUtil.unlockAfterWrite(sensorTracksLock);
        }
    }

    protected <FixT extends SensorFix> void addSensorTrackInternal(Pair<Competitor, String> key,
            DynamicSensorFixTrack<Competitor, FixT> track) {
        sensorTracks.put(key, track);
    }

    @SuppressWarnings("unchecked")
    private <TrackT extends SensorFixTrack<Competitor, ?>> TrackT getTrackInternal(Pair<Competitor, String> key) {
        return (TrackT) sensorTracks.get(key);
    }

    protected abstract Set<RaceChangeListener> getListeners();

    protected void notifyListeners(Consumer<RaceChangeListener> notifyAction) {
        RaceChangeListener[] listeners;
        synchronized (getListeners()) {
            listeners = getListeners().toArray(new RaceChangeListener[getListeners().size()]);
        }
        for (RaceChangeListener listener : listeners) {
            try {
                notifyAction.accept(listener);
            } catch (Exception e) {
                logger.log(Level.SEVERE, "RaceChangeListener " + listener + " threw exception " + e.getMessage());
                logger.log(Level.SEVERE, "notifyListeners(Consumer<RaceChangeListener> notifyAction", e);
            }
        }
    }

    private void notifyListenersWhenAttachingRegattaLog(RegattaLog regattaLog) {
        notifyListeners(listener -> listener.regattaLogAttached(regattaLog));
    }

    private void notifyListenersWhenAttachingRaceLog(RaceLog raceLog) {
        notifyListeners(listener -> listener.raceLogAttached(raceLog));
    }

    private void notifyListenersWhenDetachingRaceLog(RaceLog raceLog) {
        notifyListeners(listener -> listener.raceLogDetached(raceLog));
    }

    public void lockForSerializationRead() {
        LockUtil.lockForRead(getSerializationLock());
    }

    public void unlockAfterSerializationRead() {
        LockUtil.unlockAfterRead(getSerializationLock());
    }

    @Override
    public Iterable<RaceLog> getAttachedRaceLogs() {
        return new HashSet<>(attachedRaceLogs.values());
    }

    private static class ComputedManeuverEnteringAndExitingDetails {
        private final TimePoint timepointBefore;
        private final TimePoint timepointAfter;
        private final SpeedWithBearing speedWithBearingBefore;
        private final SpeedWithBearing speedWithBearingAfter;
        private final double totalCourseChangeInDegrees;

        public ComputedManeuverEnteringAndExitingDetails(TimePoint timepointBefore, TimePoint timepointAfter,
                SpeedWithBearing speedWithBearingBefore, SpeedWithBearing speedWithBearingAfter,
                double totalCourseChangeInDegrees) {
            this.timepointBefore = timepointBefore;
            this.timepointAfter = timepointAfter;
            this.speedWithBearingBefore = speedWithBearingBefore;
            this.speedWithBearingAfter = speedWithBearingAfter;
            this.totalCourseChangeInDegrees = totalCourseChangeInDegrees;
        }

        public TimePoint getTimepointBefore() {
            return timepointBefore;
        }

        public TimePoint getTimepointAfter() {
            return timepointAfter;
        }

        public SpeedWithBearing getSpeedWithBearingBefore() {
            return speedWithBearingBefore;
        }

        public SpeedWithBearing getSpeedWithBearingAfter() {
            return speedWithBearingAfter;
        }

        public double getTotalCourseChangeInDegrees() {
            return totalCourseChangeInDegrees;
        }
    }

    private static class ComputedManeuverDetails extends ComputedManeuverEnteringAndExitingDetails {
        private final TimePoint timepoint;
        private final List<BearingStep> maneuverBearingSteps;

        public ComputedManeuverDetails(TimePoint timepointBefore, TimePoint timepointAfter, TimePoint timepoint,
                SpeedWithBearing speedWithBearingBefore, SpeedWithBearing speedWithBearingAfter,
                double totalCourseChangeInDegrees, List<BearingStep> maneuverBearingSteps) {
            super(timepointBefore, timepointAfter, speedWithBearingBefore, speedWithBearingAfter,
                    totalCourseChangeInDegrees);
            this.timepoint = timepoint;
            this.maneuverBearingSteps = maneuverBearingSteps;
        }

        public TimePoint getTimepoint() {
            return timepoint;
        }

        public List<BearingStep> getManeuverBearingSteps() {
            return maneuverBearingSteps;
        }
    }
}<|MERGE_RESOLUTION|>--- conflicted
+++ resolved
@@ -1790,25 +1790,7 @@
         }
         return result;
     }
-<<<<<<< HEAD
-
-    @Override
-    public boolean hasGPSData() {
-        boolean result = false;
-        if (!tracks.values().isEmpty()) {
-            for (GPSFixTrack<Competitor, GPSFixMoving> gpsTrack : tracks.values()) {
-                if (!gpsTrack.isEmpty()) {
-                    result = true;
-                    break;
-                }
-            }
-        }
-        return result;
-    }
-
-=======
-    
->>>>>>> 66ed13d0
+
     /**
      * Checks whether the {@link Wind#getTimePoint()} is in range of start and end {@link TimePoint}s plus extra time
      * for wind recording. If, based on a {@link RaceExecutionOrderProvider}, there is no previous race that takes the
@@ -3632,12 +3614,8 @@
         }
         if (newStatus.getStatus() == TrackedRaceStatusEnum.LOADING && oldStatus != TrackedRaceStatusEnum.LOADING) {
             suspendAllCachesNotUpdatingWhileLoading();
-<<<<<<< HEAD
         } else if (oldStatus == TrackedRaceStatusEnum.LOADING
                 && newStatus.getStatus() != TrackedRaceStatusEnum.LOADING) {
-=======
-        } else if (oldStatus == TrackedRaceStatusEnum.LOADING && newStatus.getStatus() != TrackedRaceStatusEnum.LOADING && newStatus.getStatus() != TrackedRaceStatusEnum.REMOVED) {
->>>>>>> 66ed13d0
             resumeAllCachesNotUpdatingWhileLoading();
         }
     }
