package com.sap.sailing.domain.tracking.impl;

import java.io.IOException;
import java.io.ObjectInputStream;
import java.io.ObjectOutputStream;
import java.io.Serializable;
import java.util.ArrayList;
import java.util.Arrays;
import java.util.Collections;
import java.util.Comparator;
import java.util.ConcurrentModificationException;
import java.util.Date;
import java.util.HashMap;
import java.util.HashSet;
import java.util.IdentityHashMap;
import java.util.Iterator;
import java.util.LinkedHashMap;
import java.util.LinkedList;
import java.util.List;
import java.util.Map;
import java.util.Map.Entry;
import java.util.NavigableSet;
import java.util.Set;
import java.util.Timer;
import java.util.TimerTask;
import java.util.WeakHashMap;
import java.util.concurrent.Callable;
import java.util.concurrent.ConcurrentHashMap;
import java.util.concurrent.ConcurrentSkipListSet;
import java.util.concurrent.ExecutionException;
import java.util.concurrent.Future;
import java.util.concurrent.FutureTask;
import java.util.logging.Level;
import java.util.logging.Logger;

import com.sap.sailing.domain.abstractlog.AbstractLog;
import com.sap.sailing.domain.abstractlog.AbstractLogEvent;
import com.sap.sailing.domain.abstractlog.race.RaceLog;
import com.sap.sailing.domain.abstractlog.race.RaceLogEvent;
import com.sap.sailing.domain.abstractlog.race.RaceLogGateLineOpeningTimeEvent;
import com.sap.sailing.domain.abstractlog.race.analyzing.impl.StartTimeFinder;
import com.sap.sailing.domain.abstractlog.race.impl.RaceLogGateLineOpeningTimeEventImpl;
import com.sap.sailing.domain.abstractlog.race.state.ReadonlyRaceState;
import com.sap.sailing.domain.abstractlog.race.state.impl.RaceStateImpl;
import com.sap.sailing.domain.abstractlog.race.state.racingprocedure.ReadonlyRacingProcedure;
import com.sap.sailing.domain.abstractlog.regatta.RegattaLog;
import com.sap.sailing.domain.base.BoatClass;
import com.sap.sailing.domain.base.Competitor;
import com.sap.sailing.domain.base.Course;
import com.sap.sailing.domain.base.CourseListener;
import com.sap.sailing.domain.base.Leg;
import com.sap.sailing.domain.base.Mark;
import com.sap.sailing.domain.base.RaceDefinition;
import com.sap.sailing.domain.base.Sideline;
import com.sap.sailing.domain.base.SpeedWithBearingWithConfidence;
import com.sap.sailing.domain.base.SpeedWithConfidence;
import com.sap.sailing.domain.base.Waypoint;
import com.sap.sailing.domain.base.impl.CourseImpl;
import com.sap.sailing.domain.base.impl.DouglasPeucker;
import com.sap.sailing.domain.base.impl.SpeedWithConfidenceImpl;
import com.sap.sailing.domain.common.Bearing;
import com.sap.sailing.domain.common.BearingChangeAnalyzer;
import com.sap.sailing.domain.common.CourseChange;
import com.sap.sailing.domain.common.Distance;
import com.sap.sailing.domain.common.LegType;
import com.sap.sailing.domain.common.ManeuverType;
import com.sap.sailing.domain.common.NauticalSide;
import com.sap.sailing.domain.common.NoWindException;
import com.sap.sailing.domain.common.Position;
import com.sap.sailing.domain.common.RegattaAndRaceIdentifier;
import com.sap.sailing.domain.common.RegattaNameAndRaceName;
import com.sap.sailing.domain.common.Speed;
import com.sap.sailing.domain.common.SpeedWithBearing;
import com.sap.sailing.domain.common.Tack;
import com.sap.sailing.domain.common.TimingConstants;
import com.sap.sailing.domain.common.TrackedRaceStatusEnum;
import com.sap.sailing.domain.common.Wind;
import com.sap.sailing.domain.common.WindSource;
import com.sap.sailing.domain.common.WindSourceType;
import com.sap.sailing.domain.common.confidence.BearingWithConfidence;
import com.sap.sailing.domain.common.confidence.BearingWithConfidenceCluster;
import com.sap.sailing.domain.common.confidence.HasConfidence;
import com.sap.sailing.domain.common.confidence.Weigher;
import com.sap.sailing.domain.common.confidence.impl.BearingWithConfidenceImpl;
import com.sap.sailing.domain.common.confidence.impl.HyperbolicTimeDifferenceWeigher;
import com.sap.sailing.domain.common.confidence.impl.PositionAndTimePointWeigher;
import com.sap.sailing.domain.common.confidence.impl.ScalableWind;
import com.sap.sailing.domain.common.impl.CentralAngleDistance;
import com.sap.sailing.domain.common.impl.CourseChangeImpl;
import com.sap.sailing.domain.common.impl.DegreeBearingImpl;
import com.sap.sailing.domain.common.impl.KnotSpeedImpl;
import com.sap.sailing.domain.common.impl.KnotSpeedWithBearingImpl;
import com.sap.sailing.domain.common.impl.WindImpl;
import com.sap.sailing.domain.common.impl.WindSourceImpl;
import com.sap.sailing.domain.common.racelog.RacingProcedureType;
import com.sap.sailing.domain.common.racelog.tracking.TransformationException;
import com.sap.sailing.domain.common.scalablevalue.impl.ScalablePosition;
import com.sap.sailing.domain.common.tracking.GPSFix;
import com.sap.sailing.domain.common.tracking.GPSFixMoving;
import com.sap.sailing.domain.confidence.ConfidenceBasedWindAverager;
import com.sap.sailing.domain.confidence.ConfidenceFactory;
import com.sap.sailing.domain.leaderboard.caching.LeaderboardDTOCalculationReuseCache;
import com.sap.sailing.domain.markpassingcalculation.MarkPassingCalculator;
import com.sap.sailing.domain.polars.NotEnoughDataHasBeenAddedException;
import com.sap.sailing.domain.polars.PolarDataService;
import com.sap.sailing.domain.racelog.tracking.GPSFixStore;
import com.sap.sailing.domain.racelogtracking.DeviceMapping;
import com.sap.sailing.domain.ranking.OneDesignRankingMetric;
import com.sap.sailing.domain.ranking.RankingMetric;
<<<<<<< HEAD
=======
import com.sap.sailing.domain.ranking.RankingMetric.RankingInfo;
>>>>>>> 41e44b42
import com.sap.sailing.domain.ranking.RankingMetricConstructor;
import com.sap.sailing.domain.tracking.DynamicGPSFixTrack;
import com.sap.sailing.domain.tracking.GPSFixTrack;
import com.sap.sailing.domain.tracking.GPSTrackListener;
import com.sap.sailing.domain.tracking.LineDetails;
import com.sap.sailing.domain.tracking.Maneuver;
import com.sap.sailing.domain.tracking.MarkPassing;
import com.sap.sailing.domain.tracking.RaceListener;
import com.sap.sailing.domain.tracking.Track;
import com.sap.sailing.domain.tracking.TrackedLeg;
import com.sap.sailing.domain.tracking.TrackedLegOfCompetitor;
import com.sap.sailing.domain.tracking.TrackedRace;
import com.sap.sailing.domain.tracking.TrackedRaceStatus;
import com.sap.sailing.domain.tracking.TrackedRaceWithWindEssentials;
import com.sap.sailing.domain.tracking.TrackedRegatta;
import com.sap.sailing.domain.tracking.WindLegTypeAndLegBearingCache;
import com.sap.sailing.domain.tracking.WindPositionMode;
import com.sap.sailing.domain.tracking.WindStore;
import com.sap.sailing.domain.tracking.WindTrack;
import com.sap.sailing.domain.tracking.WindWithConfidence;
import com.sap.sse.common.Duration;
import com.sap.sse.common.NoCorrespondingServiceRegisteredException;
import com.sap.sse.common.TimePoint;
import com.sap.sse.common.Timed;
import com.sap.sse.common.Util;
import com.sap.sse.common.Util.Pair;
import com.sap.sse.common.impl.MillisecondsDurationImpl;
import com.sap.sse.common.impl.MillisecondsTimePoint;
import com.sap.sse.concurrent.LockUtil;
import com.sap.sse.concurrent.NamedReentrantReadWriteLock;
import com.sap.sse.util.SmartFutureCache;
import com.sap.sse.util.SmartFutureCache.AbstractCacheUpdater;
import com.sap.sse.util.SmartFutureCache.EmptyUpdateInterval;
import com.sap.sse.util.impl.ArrayListNavigableSet;

import difflib.DiffUtils;
import difflib.Patch;
import difflib.PatchFailedException;

public abstract class TrackedRaceImpl extends TrackedRaceWithWindEssentials implements CourseListener {
    private static final long serialVersionUID = -4825546964220003507L;

    private static final Logger logger = Logger.getLogger(TrackedRaceImpl.class.getName());

    // TODO make this variable
    private static final long DELAY_FOR_CACHE_CLEARING_IN_MILLISECONDS = 7500;

    public static final long TIME_BEFORE_START_TO_TRACK_WIND_MILLIS = 4 * 60 * 1000l; // let wind start four minutes before race

    private TrackedRaceStatus status;

    private final Object statusNotifier;

    /**
     * By default, all wind sources are used, none are excluded. However, e.g., for performance reasons, particular wind
     * sources such as the track-based estimation wind source, may be excluded by adding them to this set.
     */
    private final Set<WindSource> windSourcesToExclude;

    /**
     * Keeps the oldest timestamp that is fed into this tracked race, either from a boat fix, a mark fix, a race
     * start/finish or a course definition.
     */
    private TimePoint timePointOfOldestEvent;

    /**
     * The start of tracking time as announced by the tracking infrastructure.
     */
    private TimePoint startOfTrackingReceived;

    /**
     * The end of tracking time as announced by the tracking infrastructure.
     */
    private TimePoint endOfTrackingReceived;

    /**
     * Race start time as announced by the tracking infrastructure
     */
    private TimePoint startTimeReceived;

    /**
     * The calculated race start time
     */
    private TimePoint startTime;

    /**
     * The calculated race end time
     */
    private TimePoint endTime;

    /**
     * The first and last passing times of all course waypoints
     */
    private transient List<com.sap.sse.common.Util.Pair<Waypoint, com.sap.sse.common.Util.Pair<TimePoint, TimePoint>>> markPassingsTimes;

    /**
     * The latest time point contained by any of the events received and processed
     */
    private TimePoint timePointOfNewestEvent;

    /**
     * Time stamp that the event received last from the underlying push service carried on it
     */
    private TimePoint timePointOfLastEvent;

    private long updateCount;

    /**
     * Limit for the cache size in {@link #competitorRankings} and respectively in {@link #competitorRankingsLocks}.
     */
    private static final int MAX_COMPETITOR_RANKINGS_CACHE_SIZE = 10;
    
    private transient LinkedHashMap<TimePoint, List<Competitor>> competitorRankings;

    /**
     * The locks managed here correspond with the {@link #competitorRankings} structure. When
     * {@link #getCompetitorsFromBestToWorst(TimePoint)} starts to compute rankings, it locks the write lock for the
     * time point. Readers use the read lock. Checking / entering a lock into this map uses <code>synchronized</code> on
     * the map itself.
     */
    private transient LinkedHashMap<TimePoint, NamedReentrantReadWriteLock> competitorRankingsLocks;

    /**
     * legs appear in the order in which they appear in the race's course
     */
    private final LinkedHashMap<Leg, TrackedLeg> trackedLegs;

    private final Map<Competitor, GPSFixTrack<Competitor, GPSFixMoving>> tracks;

    private final Map<Competitor, NavigableSet<MarkPassing>> markPassingsForCompetitor;

    /**
     * The mark passing sets used as values are ordered by time stamp.
     */
    private final Map<Waypoint, NavigableSet<MarkPassing>> markPassingsForWaypoint;

    /**
     * Values are the <code>from</code> and <code>to</code> time points between which the maneuvers have been previously
     * computed. Clients wanting to know maneuvers for the competitor outside of this time interval need to (re-)compute
     * them.
     */
    private transient SmartFutureCache<Competitor, com.sap.sse.common.Util.Triple<TimePoint, TimePoint, List<Maneuver>>, EmptyUpdateInterval> maneuverCache;
    
    private transient Map<TimePoint, Future<Wind>> directionFromStartToNextMarkCache;

    protected final MarkPassingCalculator markPassingCalculator;
    
    private final ConcurrentHashMap<Mark, GPSFixTrack<Mark, GPSFix>> markTracks;
    
    private final Map<String, Sideline> courseSidelines;

    protected long millisecondsOverWhichToAverageSpeed;

    private final Map<Mark, StartToNextMarkCacheInvalidationListener> startToNextMarkCacheInvalidationListeners;

    private transient Timer cacheInvalidationTimer;
    private transient Object cacheInvalidationTimerLock;

    /**
     * Keys are the {@link RaceLog#getId() IDs} of the race logs that are stored as values.
     */
    protected transient ConcurrentHashMap<Serializable, RaceLog> attachedRaceLogs;
    
    /**
     * Holds optional race states for the race logs in {@link #attachedRaceLogs}. By using a {@link WeakHashMap},
     * these race states can be garbage-collected when the race log is no longer attached. The race states are created
     * lazily, synchronizing on this weak hash map.
     */
    protected transient WeakHashMap<RaceLog, ReadonlyRaceState> raceStates;

    /**
     * Keys are the {@link RegattaLog#getId() IDs} of the regatta logs that are stored as values.
     */
    protected transient ConcurrentHashMap<Serializable, RegattaLog> attachedRegattaLogs;

    /**
     * The time delay to the current point in time in milliseconds.
     */
    private long delayToLiveInMillis;

    private enum LoadingFromStoresState { NOT_STARTED, RUNNING, FINISHED };
    
    /**
     * The constructor loads wind fixes from the {@link #windStore} asynchronously.
     * When completed all threads currently waiting on this object are notified.
     */
    private LoadingFromStoresState loadingFromWindStoreState = LoadingFromStoresState.NOT_STARTED;
    
    /**
     * Describes the current state of loading fixes from the {@link GPSFixStore}, which is caused
     * by {@link #attachRaceLog attaching race logs}. As none or multiple race logs may be attached,
     * this only is a boolean flag instead of a {@link LoadingFromStoresState}, as there is no concept
     * of "not started" or "finished", but simply of a loading thread currently running or not.<p>
     * Threads loading fixes are forced to do so one after another. To make sure that the thread
     * for loading fixes for the mappings in race log {@code R} has finished, call
     * {@link #waitForLoadingFromGPSFixStoreToFinishRunning} with {@code R} as the argument.
     */
    private boolean loadingFromGPSFixStore = false;

    private transient CrossTrackErrorCache crossTrackErrorCache;
    
    private final GPSFixStore gpsFixStore;
    
    /**
     * Wind and loading is started in a background thread during object construction. If a client needs to
     * ensure that wind loading either has terminated or has not yet begun, it can obtain the read lock of
     * this lock. The wind loading procedure will obtain the write lock before it starts loading wind fixes.
     */
    private final NamedReentrantReadWriteLock loadingFromWindStoreLock;
    
    /**
     * @see #loadingFromWindStoreLock but for GPSFixStore
     */
    private final NamedReentrantReadWriteLock loadingFromGPSFixStoreLock;

    private final Map<Iterable<MarkPassing>, NamedReentrantReadWriteLock> locksForMarkPassings;
    
    /**
     * Caches wind requests for a few seconds to accelerate access in live mode
     */
    private transient ShortTimeWindCache shortTimeWindCache;
    
    private transient PolarDataService polarDataService;

    /**
     * Tells how ranks are to be assigned to the competitors at any time during the race. For one-design boat classes
     * this will usually happen by projecting the competitors to the wind direction for upwind and downwind legs or to
     * the leg's rhumb line for reaching legs, then comparing positions. For handicap races using a time-on-time,
     * time-on-distance, combination thereof or a more complicated scheme such as ORC Performance Curve, the ranking
     * process needs to take into account the competitor-specific correction factors defined in the measurement
     * certificate.
     */
    private final RankingMetric rankingMetric;

    /**
     * Constructs the tracked race with one-design ranking.
     */
    public TrackedRaceImpl(final TrackedRegatta trackedRegatta, RaceDefinition race,
            final Iterable<Sideline> sidelines, final WindStore windStore, final GPSFixStore gpsFixStore,
            long delayToLiveInMillis, final long millisecondsOverWhichToAverageWind,
            long millisecondsOverWhichToAverageSpeed, long delayForWindEstimationCacheInvalidation,
            boolean useInternalMarkPassingAlgorithm) {
        this(trackedRegatta, race, sidelines, windStore, gpsFixStore, delayToLiveInMillis,
                millisecondsOverWhichToAverageWind, millisecondsOverWhichToAverageSpeed,
                delayForWindEstimationCacheInvalidation, useInternalMarkPassingAlgorithm, OneDesignRankingMetric::new);
    }
    
    /**
     * Constructs the tracked race with a configurable ranking metric.
     * 
     * @param rankingMetricConstructor
     *            the function that creates the ranking metric, passing this tracked race as argument. Callers may use a
     *            constructor method reference if the {@link RankingMetric} implementation to instantiate takes a single
     *            {@link TrackedRace} argument.
     */
    public TrackedRaceImpl(final TrackedRegatta trackedRegatta, RaceDefinition race,
            final Iterable<Sideline> sidelines, final WindStore windStore, final GPSFixStore gpsFixStore,
            long delayToLiveInMillis, final long millisecondsOverWhichToAverageWind,
            long millisecondsOverWhichToAverageSpeed, long delayForWindEstimationCacheInvalidation,
            boolean useInternalMarkPassingAlgorithm, RankingMetricConstructor rankingMetricConstructor) {
        super(race, trackedRegatta, windStore, millisecondsOverWhichToAverageWind);
        rankingMetric = rankingMetricConstructor.apply(this);
        raceStates = new WeakHashMap<>();
        shortTimeWindCache = new ShortTimeWindCache(this, millisecondsOverWhichToAverageWind / 2);
        locksForMarkPassings = new IdentityHashMap<>();
        attachedRaceLogs = new ConcurrentHashMap<>();
        attachedRegattaLogs = new ConcurrentHashMap<>();
        this.status = new TrackedRaceStatusImpl(TrackedRaceStatusEnum.PREPARED, 0.0);
        this.statusNotifier = new Object[0];
        this.loadingFromWindStoreLock = new NamedReentrantReadWriteLock("Loading from wind store lock for tracked race "
                + race.getName(), /* fair */ false);
        this.loadingFromGPSFixStoreLock = new NamedReentrantReadWriteLock("Loading from GPSFix store lock for tracked race "
                + race.getName(), /* fair */ false);
        this.cacheInvalidationTimerLock = new Object();
        this.updateCount = 0;
        this.windSourcesToExclude = new HashSet<WindSource>();
        this.directionFromStartToNextMarkCache = new HashMap<TimePoint, Future<Wind>>();
        this.millisecondsOverWhichToAverageSpeed = millisecondsOverWhichToAverageSpeed;
        this.delayToLiveInMillis = delayToLiveInMillis;
        this.startToNextMarkCacheInvalidationListeners = new ConcurrentHashMap<Mark, TrackedRaceImpl.StartToNextMarkCacheInvalidationListener>();
        this.maneuverCache = createManeuverCache();
        this.markTracks = new ConcurrentHashMap<Mark, GPSFixTrack<Mark, GPSFix>>();
        this.crossTrackErrorCache = new CrossTrackErrorCache(this);
        this.gpsFixStore = gpsFixStore;
        int i = 0;
        for (Waypoint waypoint : race.getCourse().getWaypoints()) {
            for (Mark mark : waypoint.getMarks()) {
                getOrCreateTrack(mark);
                if (i < 2) {
                    // add cache invalidation listeners for first and second waypoint's marks for
                    // directionFromStartToNextMarkCache
                    addStartToNextMarkCacheInvalidationListener(mark);
                }
            }
            i++;
        }
        courseSidelines = new LinkedHashMap<String, Sideline>();
        for (Sideline sideline : sidelines) {
            courseSidelines.put(sideline.getName(), sideline);
            for (Mark mark : sideline.getMarks()) {
                getOrCreateTrack(mark);
            }
        }
        
        trackedLegs = new LinkedHashMap<Leg, TrackedLeg>();
        race.getCourse().lockForRead();
        try {
            for (Leg leg : race.getCourse().getLegs()) {
                trackedLegs.put(leg, createTrackedLeg(leg));
            }
            getRace().getCourse().addCourseListener(this);
        } finally {
            race.getCourse().unlockAfterRead();
        }
        markPassingsForCompetitor = new HashMap<Competitor, NavigableSet<MarkPassing>>();
        tracks = new HashMap<Competitor, GPSFixTrack<Competitor, GPSFixMoving>>();
        for (Competitor competitor : race.getCompetitors()) {
            markPassingsForCompetitor.put(competitor, new ConcurrentSkipListSet<MarkPassing>(
                    MarkPassingByTimeComparator.INSTANCE));
            tracks.put(competitor, new DynamicGPSFixMovingTrackImpl<Competitor>(competitor,
                    millisecondsOverWhichToAverageSpeed));
        }
        markPassingsForWaypoint = new ConcurrentHashMap<Waypoint, NavigableSet<MarkPassing>>();
        for (Waypoint waypoint : race.getCourse().getWaypoints()) {
            markPassingsForWaypoint.put(waypoint, new ConcurrentSkipListSet<MarkPassing>(
                    MarkPassingByTimeComparator.INSTANCE));
        }
        markPassingsTimes = new ArrayList<com.sap.sse.common.Util.Pair<Waypoint, com.sap.sse.common.Util.Pair<TimePoint, TimePoint>>>();
        loadingFromWindStoreState = LoadingFromStoresState.NOT_STARTED;
        // When this tracked race is to be serialized, wait for the loading from stores to complete.
        new Thread("Mongo wind loader for tracked race " + getRace().getName()) {
            @Override
            public void run() {
                LockUtil.lockForRead(getSerializationLock());
                LockUtil.lockForWrite(getLoadingFromWindStoreLock());
                synchronized (TrackedRaceImpl.this) {
                    loadingFromWindStoreState = LoadingFromStoresState.RUNNING; // indicates that the serialization lock is now safely held
                    TrackedRaceImpl.this.notifyAll();
                }
                try {
                    logger.info("Started loading wind tracks for " + getRace().getName());
                    final Map<? extends WindSource, ? extends WindTrack> loadedWindTracks = windStore.loadWindTracks(
                            trackedRegatta.getRegatta().getName(), TrackedRaceImpl.this, millisecondsOverWhichToAverageWind);
                    windTracks.putAll(loadedWindTracks);
                    updateEventTimePoints(loadedWindTracks.values());
                    logger.info("Finished loading wind tracks for " + getRace().getName() + ". Found " + windTracks.size() + " wind tracks for this race.");
                } finally {
                    synchronized (TrackedRaceImpl.this) {
                        loadingFromWindStoreState = LoadingFromStoresState.FINISHED;
                        TrackedRaceImpl.this.notifyAll();
                    }
                    synchronized (loadingFromWindStoreState) {
                        loadingFromWindStoreState.notifyAll();
                    }
                    LockUtil.unlockAfterWrite(getLoadingFromWindStoreLock());
                    LockUtil.unlockAfterRead(getSerializationLock());
                }
            }
        }.start();
        // by default, a tracked race offers one course-based wind estimation and one track-based wind estimation track;
        // other wind tracks may be added as fixes are received for them and as they are loaded from the persistent
        // store
        WindSource courseBasedWindSource = new WindSourceImpl(WindSourceType.COURSE_BASED);
        windTracks.put(courseBasedWindSource,
                getOrCreateWindTrack(courseBasedWindSource, delayForWindEstimationCacheInvalidation));
        WindSource trackBasedWindSource = new WindSourceImpl(WindSourceType.TRACK_BASED_ESTIMATION);
        windTracks.put(trackBasedWindSource,
                getOrCreateWindTrack(trackBasedWindSource, delayForWindEstimationCacheInvalidation));
        competitorRankings = createCompetitorRankingsCache();
        competitorRankingsLocks = createCompetitorRankingsLockMap();
        if (useInternalMarkPassingAlgorithm){
            markPassingCalculator = createMarkPassingCalculator();
            this.trackedRegatta.addRaceListener(new RaceListener() {
                @Override
                public void raceAdded(TrackedRace trackedRace) {}
                @Override
                public void raceRemoved(TrackedRace trackedRace) {
                    // stop mark passing calculator when tracked race is removed:
                    markPassingCalculator.stop();
                }
            });
        } else {
            markPassingCalculator = null;
        }
        // now wait until wind loading has at least started; then we know that the serialization lock is safely held by the loader
        try {
            waitUntilLoadingFromWindStoreComplete();
        } catch (InterruptedException e) {
            logger.log(Level.SEVERE, "Waiting for loading from stores to finish was interrupted", e);
        }
    }

    @Override
    public RankingMetric getRankingMetric() {
        return rankingMetric;
    }
    
    private LinkedHashMap<TimePoint, NamedReentrantReadWriteLock> createCompetitorRankingsLockMap() {
        return new LinkedHashMap<TimePoint, NamedReentrantReadWriteLock>() {
            private static final long serialVersionUID = 6298801656693955386L;
            @Override
            protected boolean removeEldestEntry(Entry<TimePoint, NamedReentrantReadWriteLock> eldest) {
                return size() > MAX_COMPETITOR_RANKINGS_CACHE_SIZE;
            }
        };
    }

    private LinkedHashMap<TimePoint, List<Competitor>> createCompetitorRankingsCache() {
        return new LinkedHashMap<TimePoint, List<Competitor>>() {
            private static final long serialVersionUID = -6044369612727021861L;
            @Override
            protected boolean removeEldestEntry(Entry<TimePoint, List<Competitor>> eldest) {
                return size() > MAX_COMPETITOR_RANKINGS_CACHE_SIZE;
            }
        };
    }

    /**
     * Assuming that the tracks were loaded from the persistent store, this method updates
     * the time stamps that frame the data held by this tracked race. See {@link #timePointOfLastEvent}, {@link #timePointOfNewestEvent}
     * and {@link #timePointOfOldestEvent}.
     */
    private void updateEventTimePoints(Iterable<? extends Track<? extends Timed>> tracks) {
        for (Track<? extends Timed> track : tracks) {
            track.lockForRead();

            try {
                for (Timed fix : track.getRawFixes()) {
                    updated(fix.getTimePoint());
                }
            } finally {
                track.unlockAfterRead();
            }
        }
    }

    /**
     * Object serialization obtains a read lock for the course so that in cannot change while serializing this object.
     */
    private void writeObject(ObjectOutputStream s) throws IOException {
        // obtain the course's read lock because a course change during serialization could lead to
        // trackedLegs being inconsistent with getRace().getCourse().getLegs()
        getRace().getCourse().lockForRead();
        try {
            LockUtil.lockForWrite(getSerializationLock());
            try {
                s.defaultWriteObject();
            } finally {
                LockUtil.unlockAfterWrite(getSerializationLock());
            }
        } finally {
            getRace().getCourse().unlockAfterRead();
        }
    }

    /**
     * Deserialization has to be maintained in lock-step with {@link #writeObject(ObjectOutputStream) serialization}.
     * When de-serializing, a possibly remote {@link #windStore} is ignored because it is transient. Instead, an
     * {@link EmptyWindStore} is used for the de-serialized instance.
     */
    private void readObject(ObjectInputStream ois) throws ClassNotFoundException, IOException, PatchFailedException {
        ois.defaultReadObject();
        raceStates = new WeakHashMap<>();
        attachedRaceLogs = new ConcurrentHashMap<>();
        markPassingsTimes = new ArrayList<com.sap.sse.common.Util.Pair<Waypoint, com.sap.sse.common.Util.Pair<TimePoint, TimePoint>>>();
        // The short time wind cache needs to be there before operations such as maneuver recalculation try to access it
        shortTimeWindCache = new ShortTimeWindCache(this, millisecondsOverWhichToAverageWind / 2);
        cacheInvalidationTimerLock = new Object();
        windStore = EmptyWindStore.INSTANCE;
        competitorRankings = createCompetitorRankingsCache();
        competitorRankingsLocks = createCompetitorRankingsLockMap();
        directionFromStartToNextMarkCache = new HashMap<TimePoint, Future<Wind>>();
        crossTrackErrorCache = new CrossTrackErrorCache(this);
        crossTrackErrorCache.invalidate();
        maneuverCache = createManeuverCache();
        triggerManeuverCacheRecalculationForAllCompetitors();
        logger.info("Deserialized race " + getRace().getName());
        // considering the unlikely possibility that the course and this tracked race's internal structures
        // may be inconsistent, e.g., due to non-atomic serialization of course and tracked race; see bug 2223
        adjustStructureToCourse();
    }

    /**
     * When the {@link TrackedRace} object and the {@link RaceDefinition} and in particular its {@link CourseImpl} objects are not
     * atomically serialized, inconsistencies may occur during de-serialization. In particular, the tracked race's leg-oriented
     * structures may not consistently reflect the course's leg sequence because a course update could have happened between
     * course serialization and tracked race serialization.<p>
     * 
     * To fix this, the list of waypoints as found in this tracked race's leg-oriented structures, compared to the course's
     * waypoint list, produces a patch that can be applied to this tracked race, resulting in the necessary
     * {@link #waypointAdded(int, Waypoint)} and {@link #waypointRemoved(int, Waypoint)} calls.
     */
    private void adjustStructureToCourse() throws PatchFailedException {
        final TrackedRaceAsWaypointList trackedRaceAsWaypointList = new TrackedRaceAsWaypointList(this);
        Patch<Waypoint> diff = DiffUtils.diff(trackedRaceAsWaypointList, getRace().getCourse().getWaypoints());
        diff.applyToInPlace(trackedRaceAsWaypointList);
    }

    @Override
    public synchronized void waitUntilLoadingFromWindStoreComplete() throws InterruptedException {
        while (loadingFromWindStoreState != LoadingFromStoresState.FINISHED) {
            wait();
        }
    }

    @Override
    public synchronized void waitForLoadingFromGPSFixStoreToFinishRunning(RaceLog fromRaceLog) throws InterruptedException {
        while (!attachedRaceLogs.containsKey(fromRaceLog.getId()) || loadingFromGPSFixStore) {
            wait();
        }
    }

    @Override
    public synchronized void waitForLoadingFromGPSFixStoreToFinishRunning(RegattaLog fromRegattaLog) throws InterruptedException {
        while (!attachedRegattaLogs.containsKey(fromRegattaLog.getId()) || loadingFromGPSFixStore) {
            wait();
        }
    }

    private SmartFutureCache<Competitor, com.sap.sse.common.Util.Triple<TimePoint, TimePoint, List<Maneuver>>, EmptyUpdateInterval> createManeuverCache() {
        return new SmartFutureCache<Competitor, com.sap.sse.common.Util.Triple<TimePoint, TimePoint, List<Maneuver>>, EmptyUpdateInterval>(
                new AbstractCacheUpdater<Competitor, com.sap.sse.common.Util.Triple<TimePoint, TimePoint, List<Maneuver>>, EmptyUpdateInterval>() {
                    @Override
                    public com.sap.sse.common.Util.Triple<TimePoint, TimePoint, List<Maneuver>> computeCacheUpdate(Competitor competitor,
                            EmptyUpdateInterval updateInterval) throws NoWindException {
                        return computeManeuvers(competitor);
                    }
                }, /* nameForLocks */"Maneuver cache for race " + getRace().getName());
    }
    
    /**
     * Precondition: race has already been set, e.g., in constructor before this method is called
     */
    abstract protected TrackedLeg createTrackedLeg(Leg leg);

    public RegattaAndRaceIdentifier getRaceIdentifier() {
        return new RegattaNameAndRaceName(getTrackedRegatta().getRegatta().getName(), getRace().getName());
    }

    @Override
    public NavigableSet<MarkPassing> getMarkPassings(Competitor competitor) {
        return markPassingsForCompetitor.get(competitor);
    }

    protected NavigableSet<MarkPassing> getMarkPassingsInOrderAsNavigableSet(Waypoint waypoint) {
        return markPassingsForWaypoint.get(waypoint);
    }

    @Override
    public WindStore getWindStore() {
        return windStore;
    }

    @Override
    public Iterable<MarkPassing> getMarkPassingsInOrder(Waypoint waypoint) {
        return getMarkPassingsInOrderAsNavigableSet(waypoint);
    }

    protected NavigableSet<MarkPassing> getOrCreateMarkPassingsInOrderAsNavigableSet(Waypoint waypoint) {
        NavigableSet<MarkPassing> result = getMarkPassingsInOrderAsNavigableSet(waypoint);
        if (result == null) {
            result = createMarkPassingsCollectionForWaypoint(waypoint);
        }
        return result;
    }

    protected NavigableSet<MarkPassing> createMarkPassingsCollectionForWaypoint(Waypoint waypoint) {
        final ConcurrentSkipListSet<MarkPassing> result = new ConcurrentSkipListSet<MarkPassing>(
                MarkPassingByTimeComparator.INSTANCE);
        LockUtil.lockForRead(getSerializationLock());
        try {
            markPassingsForWaypoint.put(waypoint, result);
        } finally {
            LockUtil.unlockAfterRead(getSerializationLock());
        }
        return result;
    }

    @Override
    public TimePoint getStartOfTracking() {
        return startOfTrackingReceived;
    }

    @Override
    public TimePoint getEndOfTracking() {
        return endOfTrackingReceived;
    }

    public void invalidateStartTime() {
        startTime = null;
    }

    public void invalidateEndTime() {
        endTime = null;
    }

    protected void invalidateMarkPassingTimes() {
        synchronized (markPassingsTimes) {
            markPassingsTimes.clear();
        }
    }

    /**
     * Calculates the start time of the race from various sources. The highest precedence take the {@link #attachedRaceLogs race logs},
     * followed by the field {@link #startTimeReceived} which can explicitly be set using {@link #setStartTimeReceived(TimePoint)}.
     * If that does not provide any start time either, a start time is attempted to be inferred from the time points
     * of the start mark passing events.
     */
    @Override
    public TimePoint getStartOfRace() {
        if (startTime == null) {
            for (RaceLog raceLog : attachedRaceLogs.values()) {
                startTime = new StartTimeFinder(raceLog).analyze();
                if (startTime != null) {
                    break;
                }
            }
            if (startTime == null) {
                startTime = getStartTimeReceived();
                // If not null, check if the first mark passing for the start line is too much after the
                // startTimeReceived; if so, return an adjusted, later start time.
                // If no official start time was received, try to estimate the start time using the mark passings for
                // the start line.
                final Waypoint firstWaypoint;
                if (getTrackedRegatta().getRegatta().useStartTimeInference() && (firstWaypoint = getRace().getCourse().getFirstWaypoint()) != null) {
                    if (startTimeReceived != null) {
                        // plausibility check for start time received, based on start mark passings; if no boat started within
                        // a grace period of MAX_TIME_BETWEEN_START_AND_FIRST_MARK_PASSING_IN_MILLISECONDS after the start time
                        // received then the startTimeReceived is believed to be wrong
                        TimePoint timeOfFirstMarkPassing = getFirstPassingTime(firstWaypoint);
                        if (timeOfFirstMarkPassing != null) {
                            long startTimeReceived2timeOfFirstMarkPassingFirstMark = timeOfFirstMarkPassing.asMillis()
                                    - startTimeReceived.asMillis();
                            if (startTimeReceived2timeOfFirstMarkPassingFirstMark > MAX_TIME_BETWEEN_START_AND_FIRST_MARK_PASSING_IN_MILLISECONDS) {
                                startTime = new MillisecondsTimePoint(timeOfFirstMarkPassing.asMillis()
                                        - MAX_TIME_BETWEEN_START_AND_FIRST_MARK_PASSING_IN_MILLISECONDS);
                            } else {
                                startTime = startTimeReceived;
                            }
                        }
                    } else {
                        final NavigableSet<MarkPassing> markPassingsForFirstWaypointInOrder = getMarkPassingsInOrderAsNavigableSet(firstWaypoint);
                        if (markPassingsForFirstWaypointInOrder != null) {
                            startTime = calculateStartOfRaceFromMarkPassings(markPassingsForFirstWaypointInOrder,
                                    getRace().getCompetitors());
                        }
                    }
                }
            }
        }
        return startTime;
    }

    /**
     * Calculates the end time of the race from the mark passings of the last course waypoint
     */
    @Override
    public TimePoint getEndOfRace() {
        if (endTime == null) {
            endTime = getLastPassingOfFinishLine();
        }
        return endTime;
    }

    private TimePoint getLastPassingOfFinishLine() {
        TimePoint passingTime = null;
        final Waypoint lastWaypoint = getRace().getCourse().getLastWaypoint();
        if (lastWaypoint != null) {
            Iterable<MarkPassing> markPassingsInOrder = getMarkPassingsInOrder(lastWaypoint);
            if (markPassingsInOrder != null) {
                lockForRead(markPassingsInOrder);
                try {
                    for (MarkPassing passingFinishLine : markPassingsInOrder) {
                        passingTime = passingFinishLine.getTimePoint();
                    }
                } finally {
                    unlockAfterRead(markPassingsInOrder);
                }
            }
        }
        return passingTime;
    }

    private TimePoint getFirstPassingTime(Waypoint waypoint) {
        NavigableSet<MarkPassing> markPassingsInOrder = getMarkPassingsInOrderAsNavigableSet(waypoint);
        MarkPassing firstMarkPassing = null;
        if (markPassingsInOrder != null) {
            lockForRead(markPassingsInOrder);
            try {
                if (!markPassingsInOrder.isEmpty()) {
                    firstMarkPassing = markPassingsInOrder.first();
                }
            } finally {
                unlockAfterRead(markPassingsInOrder);
            }
        }
        TimePoint timeOfFirstMarkPassing = null;
        if (firstMarkPassing != null) {
            timeOfFirstMarkPassing = firstMarkPassing.getTimePoint();
        }
        return timeOfFirstMarkPassing;
    }

    /**
     * Determines the largest group of competitors that started within a one-minute time period and returns the time
     * point of the earliest start mark passing within that group.
     */
    private TimePoint calculateStartOfRaceFromMarkPassings(NavigableSet<MarkPassing> markPassings,
            Iterable<Competitor> competitors) {
        TimePoint startOfRace = null;
        // Find the first mark passing within the largest cluster crossing the line within one minute.
        lockForRead(markPassings);
        try {
            if (markPassings != null) {
                int largestStartGroupWithinOneMinuteSize = 0;
                MarkPassing startOfLargestGroupSoFar = null;
                int candiateGroupSize = 0;
                MarkPassing candidateForStartOfLargestGroupSoFar = null;
                Iterator<MarkPassing> iterator = markPassings.iterator();
                // sweep over all start mark passings and for each element find the number of competitors that passed
                // the start up to one minute later;
                // pick the start mark passing of the competitor leading the largest such group
                while (iterator.hasNext()) {
                    MarkPassing currentMarkPassing = iterator.next();
                    if (candidateForStartOfLargestGroupSoFar == null) {
                        // first start mark passing
                        candidateForStartOfLargestGroupSoFar = currentMarkPassing;
                        candiateGroupSize = 1;
                        startOfLargestGroupSoFar = currentMarkPassing;
                        largestStartGroupWithinOneMinuteSize = 1;
                    } else {
                        if (candidateForStartOfLargestGroupSoFar.getTimePoint().until(currentMarkPassing.getTimePoint()).compareTo(Duration.ONE_MINUTE) <= 0) {
                            // currentMarkPassing is within one minute of candidateForStartOfLargestGroupSoFar; extend
                            // candidate group...
                            candiateGroupSize++;
                            if (candiateGroupSize > largestStartGroupWithinOneMinuteSize) {
                                // ...and remember as best fit if greater than largest group so far
                                startOfLargestGroupSoFar = candidateForStartOfLargestGroupSoFar;
                                largestStartGroupWithinOneMinuteSize = candiateGroupSize;
                            }
                        } else {
                            // currentMarkPassing is more than a minute after candidateForStartOfLargestGroupSoFar;
                            // advance candidateForStartOfLargestGroupSoFar and reduce group size counter, until
                            // candidateForStartOfLargestGroupSoFar is again within the one-minute interval; may catch
                            // up all the way to currentMarkPassing if that was more than a minute after its predecessor
                            while (candidateForStartOfLargestGroupSoFar.getTimePoint().until(currentMarkPassing.getTimePoint()).compareTo(Duration.ONE_MINUTE) > 0) {
                                candidateForStartOfLargestGroupSoFar = markPassings
                                        .higher(candidateForStartOfLargestGroupSoFar);
                                candiateGroupSize--;
                            }
                        }
                    }
                }
                startOfRace = startOfLargestGroupSoFar == null ? null : startOfLargestGroupSoFar.getTimePoint();
            }
        } finally {
            unlockAfterRead(markPassings);
        }
        return startOfRace;
    }

    @Override
    public boolean hasStarted(TimePoint at) {
        return getStartOfRace() != null && getStartOfRace().compareTo(at) <= 0;
    }
    
    @Override
    public boolean isLive(TimePoint at) {
        final Date startOfLivePeriod;
        final Date endOfLivePeriod;
        if (!hasGPSData() || !hasWindData()) {
            startOfLivePeriod = null;
            endOfLivePeriod = null;
        } else {
            if (getStartOfRace() == null) {
                startOfLivePeriod = getStartOfTracking().asDate();
            } else {
                startOfLivePeriod = new Date(getStartOfRace().asMillis() - TimingConstants.PRE_START_PHASE_DURATION_IN_MILLIS);
            }
            if (getEndOfRace() == null) {
                if (getTimePointOfNewestEvent() != null) {
                    endOfLivePeriod = new Date(getTimePointOfNewestEvent().asMillis()
                            + TimingConstants.IS_LIVE_GRACE_PERIOD_IN_MILLIS);
                } else {
                    endOfLivePeriod = null;
                }
            } else {
                endOfLivePeriod = new Date(getEndOfRace().asMillis() + TimingConstants.IS_LIVE_GRACE_PERIOD_IN_MILLIS);
            }
        }
    
        // if an empty timepoint is given then take the start of the race
        if (at == null) {
            at = new MillisecondsTimePoint(startOfLivePeriod.getTime()+1);
        }
        
        // whenLastTrackedRaceWasLive is null if there is no tracked race for fleet, or the tracked race hasn't started yet at the server time
        // when this DTO was assembled, or there were no GPS or wind data
        final boolean result =
                startOfLivePeriod != null &&
                endOfLivePeriod != null &&
                startOfLivePeriod.getTime() <= at.asMillis() &&
                at.asMillis() <= endOfLivePeriod.getTime();
        return result;
    }

    @Override
    public RaceDefinition getRace() {
        return race;
    }

    @Override
    public Iterable<TrackedLeg> getTrackedLegs() {
        // ensure that no course modification is carried out while copying the tracked legs
        getRace().getCourse().lockForRead();
        try {
            return new ArrayList<TrackedLeg>(trackedLegs.values());
        } finally {
            getRace().getCourse().unlockAfterRead();
        }
    }

    @Override
    public Iterable<com.sap.sse.common.Util.Pair<Waypoint, com.sap.sse.common.Util.Pair<TimePoint, TimePoint>>> getMarkPassingsTimes() {
        getRace().getCourse().lockForRead(); // ensure the list of waypoints doesn't change while we're updating the
                                             // markPassingTimes structure
        try {
            synchronized (markPassingsTimes) {
                if (markPassingsTimes.isEmpty()) {
                    // Remark: sometimes it can happen that a mark passing with a wrong time stamp breaks the right time
                    // order of the waypoint times
                    Date previousLegPassingTime = null;
                    for (Waypoint waypoint : getRace().getCourse().getWaypoints()) {
                        TimePoint firstPassingTime = null;
                        TimePoint lastPassingTime = null;
                        NavigableSet<MarkPassing> markPassings = getMarkPassingsInOrderAsNavigableSet(waypoint);
                        if (markPassings != null && !markPassings.isEmpty()) {
                            // ensure the leg times are in the right time order; there may perhaps be left-overs for
                            // marks to be reached later that
                            // claim it has been passed in the past which may have been an accidental tracker
                            // read-out;
                            // the results of getMarkPassingsInOrder(to) has by definition an ascending time-point
                            // ordering
                            lockForRead(markPassings);
                            try {
                                for (MarkPassing currentMarkPassing : markPassings) {
                                    Date currentPassingDate = currentMarkPassing.getTimePoint().asDate();
                                    if (previousLegPassingTime == null
                                            || currentPassingDate.after(previousLegPassingTime)) {
                                        firstPassingTime = currentMarkPassing.getTimePoint();
                                        previousLegPassingTime = currentPassingDate;
                                        break;
                                    }
                                }
                            } finally {
                                unlockAfterRead(markPassings);
                            }
                        }
                        com.sap.sse.common.Util.Pair<TimePoint, TimePoint> timesPair = new com.sap.sse.common.Util.Pair<TimePoint, TimePoint>(firstPassingTime,
                                lastPassingTime);
                        markPassingsTimes.add(new com.sap.sse.common.Util.Pair<Waypoint, com.sap.sse.common.Util.Pair<TimePoint, TimePoint>>(waypoint, timesPair));
                    }
                }
                return markPassingsTimes;
            }
        } finally {
            getRace().getCourse().unlockAfterRead();
        }
    }

    @Override
    public Distance getDistanceTraveledIncludingGateStart(Competitor competitor, TimePoint timePoint) {
        return getDistanceTraveled(competitor, timePoint, /* consider gate start */ true);
    }

    @Override
    public Distance getDistanceTraveled(Competitor competitor, TimePoint timePoint) {
        return getDistanceTraveled(competitor, timePoint, /* consider gate start */ false);
    }
    
    private Distance getDistanceTraveled(Competitor competitor, TimePoint timePoint, boolean considerGateStart) {
        final Distance result;
        NavigableSet<MarkPassing> markPassings = getMarkPassings(competitor);
        try {
            lockForRead(markPassings);
            if (markPassings.isEmpty()) {
                result = null;
            } else {
                TimePoint end = timePoint;
                final TrackedLegOfCompetitor trackedLegOfCompetitor;
                if (markPassings.last().getWaypoint() == getRace().getCourse().getLastWaypoint()
                        && timePoint.compareTo(markPassings.last().getTimePoint()) > 0) {
                    // competitor has finished race at or before the requested time point; use time point of crossing the finish line
                    end = markPassings.last().getTimePoint();
                } else if ((trackedLegOfCompetitor=getTrackedLeg(competitor, timePoint)) == null ||
                        (!trackedLegOfCompetitor.hasFinishedLeg(timePoint)
                        && ((getEndOfTracking() != null && timePoint.after(getEndOfTracking()))
                                || getStatus().getStatus() == TrackedRaceStatusEnum.FINISHED))) {
                    // If the race is no longer tracking and hence no more data can be expected, and the competitor
                    // hasn't finished a leg after the requested time point, no valid distance traveled can be determined
                    // for the competitor in this race the the time point requested
                    end = null;
                }
                if (end == null) {
                    result = null;
                } else {
                    final Distance preResult = getTrack(competitor).getDistanceTraveled(markPassings.first().getTimePoint(), end);
                    if (considerGateStart && preResult != null) {
                        result = preResult.add(getAdditionalGateStartDistance(competitor, timePoint));
                    } else {
                        result = preResult;
                    }
                }
            }
            return result;
        } finally {
            unlockAfterRead(markPassings);
        }
    }

    @Override
    public GPSFixTrack<Competitor, GPSFixMoving> getTrack(Competitor competitor) {
        return tracks.get(competitor);
    }

    @Override
    public TrackedLeg getTrackedLegFinishingAt(Waypoint endOfLeg) {
        getRace().getCourse().lockForRead();
        try {
            int indexOfWaypoint = getRace().getCourse().getIndexOfWaypoint(endOfLeg);
            if (indexOfWaypoint == -1) {
                throw new IllegalArgumentException("Waypoint " + endOfLeg + " not found in " + getRace().getCourse());
            } else if (indexOfWaypoint == 0) {
                throw new IllegalArgumentException("Waypoint " + endOfLeg + " isn't start of any leg in "
                        + getRace().getCourse());
            }
            return trackedLegs.get(race.getCourse().getLegs().get(indexOfWaypoint - 1));
        } finally {
            getRace().getCourse().unlockAfterRead();
        }
    }

    @Override
    public TrackedLeg getTrackedLegStartingAt(Waypoint startOfLeg) {
        getRace().getCourse().lockForRead();
        try {
            int indexOfWaypoint = getRace().getCourse().getIndexOfWaypoint(startOfLeg);
            if (indexOfWaypoint == -1) {
                throw new IllegalArgumentException("Waypoint " + startOfLeg + " not found in " + getRace().getCourse());
            } else if (indexOfWaypoint == Util.size(getRace().getCourse().getWaypoints()) - 1) {
                throw new IllegalArgumentException("Waypoint " + startOfLeg + " isn't start of any leg in "
                        + getRace().getCourse());
            }
            return trackedLegs.get(race.getCourse().getLegs().get(indexOfWaypoint));
        } finally {
            getRace().getCourse().unlockAfterRead();
        }
    }

    @Override
    public TrackedLegOfCompetitor getTrackedLeg(Competitor competitor, TimePoint at) {
        NavigableSet<MarkPassing> roundings = getMarkPassings(competitor);
        lockForRead(roundings);
        try {
            NavigableSet<MarkPassing> localRoundings = new ArrayListNavigableSet<>(roundings.size(),
                    new TimedComparator());
            localRoundings.addAll(roundings);
        } finally {
            unlockAfterRead(roundings);
        }
        TrackedLegOfCompetitor result = null;
        if (roundings != null) {
            TrackedLeg trackedLeg;
            // obtain last waypoint before obtaining mark passings monitor because obtaining the last waypoint
            // obtains the read lock for the course
            final Waypoint lastWaypoint = getRace().getCourse().getLastWaypoint();
            MarkPassing lastBeforeOrAt = roundings.floor(new DummyMarkPassingWithTimePointOnly(at));
            // already finished the race?
            if (lastBeforeOrAt != null) {
                // and not at or after last mark passing
                if (lastWaypoint != lastBeforeOrAt.getWaypoint()) {
                    trackedLeg = getTrackedLegStartingAt(lastBeforeOrAt.getWaypoint());
                } else {
                    // exactly *at* last mark passing?
                    if (!roundings.isEmpty() && at.equals(roundings.last().getTimePoint())) {
                        // exactly at finish line; return last leg
                        trackedLeg = getTrackedLegFinishingAt(lastBeforeOrAt.getWaypoint());
                    } else {
                        // no, then we're after the last mark passing
                        trackedLeg = null;
                    }
                }
            } else {
                // before beginning of race
                trackedLeg = null;
            }
            if (trackedLeg != null) {
                result = trackedLeg.getTrackedLeg(competitor);
            }
        }
        return result;
    }

    public TrackedLeg getTrackedLeg(Leg leg) {
        getRace().getCourse().lockForRead();
        try {
            return trackedLegs.get(leg);
        } finally {
            getRace().getCourse().unlockAfterRead();
        }
    }

    @Override
    public TrackedLegOfCompetitor getTrackedLeg(Competitor competitor, Leg leg) {
        final TrackedLeg trackedLeg = getTrackedLeg(leg);
        return trackedLeg == null ? null : trackedLeg.getTrackedLeg(competitor);
    }

    @Override
    public long getUpdateCount() {
        return updateCount;
    }

    @Override
    public int getRankDifference(Competitor competitor, Leg leg, TimePoint timePoint) {
        int previousRank;
        if (leg == getRace().getCourse().getFirstLeg()) {
            // first leg; report rank difference from 0
            previousRank = 0;
        } else {
            TrackedLeg previousLeg = getTrackedLegFinishingAt(leg.getFrom());
            previousRank = previousLeg.getTrackedLeg(competitor).getRank(timePoint);
        }
        int currentRank = getTrackedLeg(competitor, leg).getRank(timePoint);
        return currentRank - previousRank;
    }

    @Override
    public int getRank(Competitor competitor) throws NoWindException {
        return getRank(competitor, MillisecondsTimePoint.now());
    }

    @Override
    public Competitor getOverallLeader(TimePoint timePoint) {
        return getOverallLeader(timePoint, new LeaderboardDTOCalculationReuseCache(timePoint));
    }
    
    @Override
    public Competitor getOverallLeader(TimePoint timePoint, WindLegTypeAndLegBearingCache cache) {
        Competitor result = null;
        List<Competitor> ranks = getCompetitorsFromBestToWorst(timePoint, cache);
        if (ranks != null && !ranks.isEmpty()) {
            result = ranks.iterator().next();
        }
        return result;
    }

    @Override
    public int getRank(Competitor competitor, TimePoint timePoint) {
        int result;
        if (getMarkPassings(competitor).isEmpty()) {
            result = 0;
        } else {
            result = getCompetitorsFromBestToWorst(timePoint).indexOf(competitor) + 1;
        }
        return result;
    }

    @Override
    public List<Competitor> getCompetitorsFromBestToWorst(TimePoint timePoint) {
        return getCompetitorsFromBestToWorst(timePoint, new LeaderboardDTOCalculationReuseCache(timePoint));
    }

    @Override
    public List<Competitor> getCompetitorsFromBestToWorst(TimePoint timePoint, WindLegTypeAndLegBearingCache cache) {
        NamedReentrantReadWriteLock readWriteLock;
        synchronized (competitorRankingsLocks) {
            readWriteLock = competitorRankingsLocks.get(timePoint);
            if (readWriteLock == null) {
                readWriteLock = new NamedReentrantReadWriteLock("competitor rankings for race " + getRace().getName()
                        + " for time point " + timePoint, /* fair */false);
                competitorRankingsLocks.put(timePoint, readWriteLock);
            }
        }
        List<Competitor> rankedCompetitors;
        synchronized (competitorRankings) {
            rankedCompetitors = competitorRankings.get(timePoint);
        }
        if (rankedCompetitors == null) {
            LockUtil.lockForWrite(readWriteLock);
            try {
                if (rankedCompetitors == null) {
                    rankedCompetitors = competitorRankings.get(timePoint); // try again; maybe a writer released the
                                                                           // write lock after updating the cache
                    if (rankedCompetitors == null) {
                        // RaceRankComparator requires course read lock
                        getRace().getCourse().lockForRead();
                        try {
                            Comparator<Competitor> comparator = getRankingMetric().getRaceRankingComparator(timePoint, cache);
                            rankedCompetitors = new ArrayList<Competitor>();
                            for (Competitor c : getRace().getCompetitors()) {
                                rankedCompetitors.add(c);
                            }
                            Collections.sort(rankedCompetitors, comparator);
                        } finally {
                            getRace().getCourse().unlockAfterRead();
                        }
                        synchronized (competitorRankings) {
                            competitorRankings.put(timePoint, rankedCompetitors);
                        }
                    }
                }
            } finally {
                LockUtil.unlockAfterWrite(readWriteLock);
            }
        }
        return rankedCompetitors;
    }

    @Override
    public Distance getAverageAbsoluteCrossTrackError(Competitor competitor, TimePoint timePoint, boolean waitForLatestAnalysis)
            throws NoWindException {
        return getAverageAbsoluteCrossTrackError(competitor, timePoint, waitForLatestAnalysis, new LeaderboardDTOCalculationReuseCache(timePoint));
    }
    
    @Override
    public Distance getAverageAbsoluteCrossTrackError(Competitor competitor, TimePoint timePoint, boolean waitForLatestAnalysis,
            WindLegTypeAndLegBearingCache cache)
            throws NoWindException {
        NavigableSet<MarkPassing> markPassings = getMarkPassings(competitor);
        TimePoint from = null;
        lockForRead(markPassings);
        try {
            if (markPassings != null && !markPassings.isEmpty()) {
                from = markPassings.iterator().next().getTimePoint();
            }
        } finally {
            unlockAfterRead(markPassings);
        }
        Distance result;
        if (from != null) {
            result = getAverageAbsoluteCrossTrackError(competitor, from, timePoint, /* upwindOnly */true, waitForLatestAnalysis);
        } else {
            result = null;
        }
        return result;
    }

    @Override
    public Distance getAverageSignedCrossTrackError(Competitor competitor, TimePoint timePoint, boolean waitForLatestAnalysis)
            throws NoWindException {
        return getAverageSignedCrossTrackError(competitor, timePoint, waitForLatestAnalysis, new LeaderboardDTOCalculationReuseCache(timePoint));
    }

    @Override
    public Distance getAverageSignedCrossTrackError(Competitor competitor, TimePoint timePoint,
            boolean waitForLatestAnalyses, WindLegTypeAndLegBearingCache cache) throws NoWindException {
        NavigableSet<MarkPassing> markPassings = getMarkPassings(competitor);
        TimePoint from = null;
        lockForRead(markPassings);
        try {
            if (markPassings != null && !markPassings.isEmpty()) {
                from = markPassings.iterator().next().getTimePoint();
            }
        } finally {
            unlockAfterRead(markPassings);
        }
        Distance result;
        if (from != null) {
            result = getAverageSignedCrossTrackError(competitor, from, timePoint, /* upwindOnly */true, waitForLatestAnalyses);
        } else {
            result = null;
        }
        return result;
    }

    @Override
    public Distance getAverageAbsoluteCrossTrackError(Competitor competitor, TimePoint from, TimePoint to, boolean upwindOnly,
            boolean waitForLatestAnalysis) throws NoWindException {
        Distance result;
        result = crossTrackErrorCache
                .getAverageAbsoluteCrossTrackError(competitor, from, to, upwindOnly, waitForLatestAnalysis);
        return result;
    }

    @Override
    public Distance getAverageSignedCrossTrackError(Competitor competitor, TimePoint from, TimePoint to, boolean upwindOnly,
            boolean waitForLatestAnalysis) throws NoWindException {
        Distance result;
        result = crossTrackErrorCache
                .getAverageSignedCrossTrackError(competitor, from, to, upwindOnly, waitForLatestAnalysis);
        return result;
    }

    @Override
    public TrackedLegOfCompetitor getCurrentLeg(Competitor competitor, TimePoint timePoint) {
        // If the mark passing that starts a leg happened exactly at timePoint, the MarkPassingByTimeComparator won't consider
        // them equal because 
        NavigableSet<MarkPassing> competitorMarkPassings = markPassingsForCompetitor.get(competitor);
        DummyMarkPassingWithTimePointAndCompetitor markPassingTimePoint = new DummyMarkPassingWithTimePointAndCompetitor(timePoint, competitor);
        TrackedLegOfCompetitor result = null;
        if (!competitorMarkPassings.isEmpty()) {
            final Course course = getRace().getCourse();
            course.lockForRead();
            try {
                MarkPassing lastMarkPassingAtOfBeforeTimePoint = competitorMarkPassings.floor(markPassingTimePoint);
                if (lastMarkPassingAtOfBeforeTimePoint != null) {
                    Waypoint waypointPassedLastAtOrBeforeTimePoint = lastMarkPassingAtOfBeforeTimePoint.getWaypoint();
                    // don't return a leg if competitor has already finished last leg and therefore the race
                    if (waypointPassedLastAtOrBeforeTimePoint != course.getLastWaypoint()) {
                        result = getTrackedLegStartingAt(waypointPassedLastAtOrBeforeTimePoint).getTrackedLeg(competitor);
                    }
                }
            } finally {
                course.unlockAfterRead();
            }
        }
        return result;
    }

    @Override
    public TrackedLeg getCurrentLeg(TimePoint timePoint) {
        Waypoint lastWaypointPassed = null;
        int indexOfLastWaypointPassed = -1;
        for (Map.Entry<Waypoint, NavigableSet<MarkPassing>> entry : markPassingsForWaypoint.entrySet()) {
            if (!entry.getValue().isEmpty()) {
                MarkPassing first = entry.getValue().first();
                // Did the mark passing happen at or before the requested time point?
                if (first.getTimePoint().compareTo(timePoint) <= 0) {
                    int indexOfWaypoint = getRace().getCourse().getIndexOfWaypoint(entry.getKey());
                    if (indexOfWaypoint > indexOfLastWaypointPassed) {
                        indexOfLastWaypointPassed = indexOfWaypoint;
                        lastWaypointPassed = entry.getKey();
                    }
                }
            }
        }
        TrackedLeg result = null;
        if (lastWaypointPassed != null && lastWaypointPassed != getRace().getCourse().getLastWaypoint()) {
            result = getTrackedLegStartingAt(lastWaypointPassed);
        }
        return result;
    }

    @Override
    public int getLastLegStarted(TimePoint timePoint) {
        int result = 0;
        int indexOfLastWaypointPassed = -1;
        int legCount = race.getCourse().getLegs().size();
        for (Map.Entry<Waypoint, NavigableSet<MarkPassing>> entry : markPassingsForWaypoint.entrySet()) {
            if (!entry.getValue().isEmpty()) {
                MarkPassing first = entry.getValue().first();
                // Did the mark passing happen at or before the requested time point?
                if (first.getTimePoint().compareTo(timePoint) <= 0) {
                    int indexOfWaypoint = getRace().getCourse().getIndexOfWaypoint(entry.getKey());
                    if (indexOfWaypoint > indexOfLastWaypointPassed) {
                        indexOfLastWaypointPassed = indexOfWaypoint;
                    }
                }
            }
        }
        if(indexOfLastWaypointPassed >= 0) {
            result = indexOfLastWaypointPassed+1 < legCount ? indexOfLastWaypointPassed+1 : legCount;  
        }
        return result;
    }
    
    @Override
    public MarkPassing getMarkPassing(Competitor competitor, Waypoint waypoint) {
        final Iterable<MarkPassing> markPassings = getMarkPassingsInOrder(waypoint);
        if (markPassings != null) {
            lockForRead(markPassings);
            try {
                for (MarkPassing markPassing : markPassings) {
                    if (markPassing.getCompetitor() == competitor) {
                        return markPassing;
                    }
                }
            } finally {
                unlockAfterRead(markPassings);
            }
        }
        return null;
    }

    /**
     * This method was a synchronization bottleneck when it was using a regular HashMap for {@link #markTracks}. It is
     * frequently used, and the most frequent case is that the <code>get</code> call on {@link #markTracks} succeeds
     * with a non-<code>null</code> result. To improve performance for this case, {@link #markTracks} now is a
     * {@link ConcurrentHashMap} that can be read while writes are going on without locking or synchronization. Only if
     * the <code>get</code> call does not provide a result, the entire procedure is repeated, this time with
     * synchronization to avoid duplicate track creation for the same mark.
     */
    @Override
    public GPSFixTrack<Mark, GPSFix> getOrCreateTrack(Mark mark) {
        return getOrCreateTrack(mark, true);
    }
    
    @Override
    public GPSFixTrack<Mark, GPSFix> getTrack(Mark mark) {
        return getOrCreateTrack(mark, false);
    }
    
    private GPSFixTrack<Mark, GPSFix> getOrCreateTrack(Mark mark, boolean createIfNotExistent){
        GPSFixTrack<Mark, GPSFix> result = markTracks.get(mark);
        if (result == null) {
            // try again, this time with more expensive synchronization
            synchronized (markTracks) {
                LockUtil.lockForRead(getSerializationLock());
                try {
                    result = markTracks.get(mark);
                    if (result == null && createIfNotExistent) {
                        result = createMarkTrack(mark);
                        markTracks.put(mark, result);
                    }
                } finally {
                    LockUtil.unlockAfterRead(getSerializationLock());
                }
            }
        }
        return result;
    }

    protected DynamicGPSFixTrackImpl<Mark> createMarkTrack(Mark mark) {
        return new DynamicGPSFixTrackImpl<Mark>(mark, millisecondsOverWhichToAverageSpeed);
    }

    @Override
    public Position getApproximatePosition(Waypoint waypoint, TimePoint timePoint) {
        Position result = null;
        for (Mark mark : waypoint.getMarks()) {
            Position nextPos = getOrCreateTrack(mark).getEstimatedPosition(timePoint, /* extrapolate */false);
            if (result == null) {
                result = nextPos;
            } else if (nextPos != null) {
                result = result.translateGreatCircle(result.getBearingGreatCircle(nextPos), result.getDistance(nextPos)
                        .scale(0.5));
            }
        }
        return result;
    }

    @Override
    public boolean hasWindData() {
        boolean result = false;
        Course course = getRace().getCourse();
        TimePoint timepoint = getStartOfRace();
        if (timepoint == null) {
            timepoint = getStartOfTracking();
        }
        if (timepoint != null) {
            Position position = null;
            for (Waypoint waypoint : course.getWaypoints()) {
                position = getApproximatePosition(waypoint, timepoint);
                if (position != null) {
                    break;
                }
            }
            // position may be null if no waypoint's position is known; in that case, a "Global" wind value will be looked up
            Wind wind = getWind(position, timepoint);
            if (wind != null) {
                result = true;
            }
        }
        return result;
    }

    @Override
    public boolean hasGPSData() {
        boolean result = false;
        if (!tracks.values().isEmpty()) {
            for (GPSFixTrack<Competitor, GPSFixMoving> gpsTrack : tracks.values()) {
                if (gpsTrack.getFirstRawFix() != null) {
                    result = true;
                    break;
                }
            }
        }
        return result;
    }

    @Override
    public Wind getWind(Position p, TimePoint at) {
        return getWind(p, at, getWindSourcesToExclude());
    }

    @Override
    public Wind getWind(Position p, TimePoint at, Set<WindSource> windSourcesToExclude) {
        final WindWithConfidence<com.sap.sse.common.Util.Pair<Position, TimePoint>> windWithConfidence = getWindWithConfidence(p, at,
                windSourcesToExclude);
        return windWithConfidence == null ? null : windWithConfidence.getObject();
    }

    @Override
    public WindWithConfidence<com.sap.sse.common.Util.Pair<Position, TimePoint>> getWindWithConfidence(Position p, TimePoint at) {
        return getWindWithConfidence(p, at, getWindSourcesToExclude());
    }

    @Override
    public Set<WindSource> getWindSourcesToExclude() {
        synchronized (windSourcesToExclude) {
            return Collections.unmodifiableSet(windSourcesToExclude);
        }
    }

    @Override
    public void setWindSourcesToExclude(Iterable<? extends WindSource> windSourcesToExclude) {
        Set<WindSource> old = new HashSet<>(this.windSourcesToExclude);
        synchronized (this.windSourcesToExclude) {
            LockUtil.lockForRead(getSerializationLock());
            try {
                this.windSourcesToExclude.clear();
                for (WindSource windSourceToExclude : windSourcesToExclude) {
                    this.windSourcesToExclude.add(windSourceToExclude);
                }
            } finally {
                LockUtil.unlockAfterRead(getSerializationLock());
            }
        }
        if (!old.equals(this.windSourcesToExclude)) {
            clearAllCachesExceptManeuvers();
            triggerManeuverCacheRecalculationForAllCompetitors();
        }
    }

    @Override
    public WindWithConfidence<com.sap.sse.common.Util.Pair<Position, TimePoint>> getWindWithConfidence(Position p, TimePoint at,
            Set<WindSource> windSourcesToExclude) {
        return shortTimeWindCache.getWindWithConfidence(p, at, windSourcesToExclude);
    }
    
    public WindWithConfidence<com.sap.sse.common.Util.Pair<Position, TimePoint>> getWindWithConfidenceUncached(Position p, TimePoint at,
            Iterable<WindSource> windSourcesToExclude) {
        boolean canUseSpeedOfAtLeastOneWindSource = false;
        Weigher<com.sap.sse.common.Util.Pair<Position, TimePoint>> weigher = new PositionAndTimePointWeigher(
        /* halfConfidenceAfterMilliseconds */WindTrack.WIND_HALF_CONFIDENCE_TIME_MILLIS, WindTrack.WIND_HALF_CONFIDENCE_DISTANCE);
        ConfidenceBasedWindAverager<com.sap.sse.common.Util.Pair<Position, TimePoint>> averager = ConfidenceFactory.INSTANCE
                .createWindAverager(weigher);
        List<WindWithConfidence<com.sap.sse.common.Util.Pair<Position, TimePoint>>> windFixesWithConfidences = new ArrayList<WindWithConfidence<com.sap.sse.common.Util.Pair<Position, TimePoint>>>();
        for (WindSource windSource : getWindSources()) {
            // TODO consider parallelizing and consider caching
            if (!Util.contains(windSourcesToExclude, windSource)) {
                WindTrack track = getOrCreateWindTrack(windSource);
                WindWithConfidence<com.sap.sse.common.Util.Pair<Position, TimePoint>> windWithConfidence = track.getAveragedWindWithConfidence(p, at);
                if (windWithConfidence != null) {
                    windFixesWithConfidences.add(windWithConfidence);
                    canUseSpeedOfAtLeastOneWindSource = canUseSpeedOfAtLeastOneWindSource
                            || windSource.getType().useSpeed();
                }
            }
        }
        HasConfidence<ScalableWind, Wind, com.sap.sse.common.Util.Pair<Position, TimePoint>> average = averager.getAverage(
                windFixesWithConfidences, new com.sap.sse.common.Util.Pair<Position, TimePoint>(p, at));
        WindWithConfidence<com.sap.sse.common.Util.Pair<Position, TimePoint>> result = average == null ? null
                : new WindWithConfidenceImpl<com.sap.sse.common.Util.Pair<Position, TimePoint>>(average.getObject(), average.getConfidence(),
                        new com.sap.sse.common.Util.Pair<Position, TimePoint>(p, at), canUseSpeedOfAtLeastOneWindSource);
        return result;
    }

    @Override
    public Wind getDirectionFromStartToNextMark(final TimePoint at) {
        Future<Wind> future;
        FutureTask<Wind> newFuture = null;
        synchronized (directionFromStartToNextMarkCache) {
            future = directionFromStartToNextMarkCache.get(at);
            if (future == null) {
                newFuture = new FutureTask<Wind>(new Callable<Wind>() {
                    @Override
                    public Wind call() {
                        Wind result;
                        Leg firstLeg = getRace().getCourse().getFirstLeg();
                        if (firstLeg != null) {
                            Position firstLegEnd = getApproximatePosition(firstLeg.getTo(), at);
                            Position firstLegStart = getApproximatePosition(firstLeg.getFrom(), at);
                            if (firstLegStart != null && firstLegEnd != null) {
                                result = new WindImpl(firstLegStart, at, new KnotSpeedWithBearingImpl(0.0,
                                        firstLegEnd.getBearingGreatCircle(firstLegStart)));
                            } else {
                                result = null;
                            }
                        } else {
                            result = null;
                        }
                        return result;
                    }
                });
                directionFromStartToNextMarkCache.put(at, newFuture);
            }
        }
        if (newFuture != null) {
            newFuture.run();
            future = newFuture;
        }
        try {
            return future.get();
        } catch (InterruptedException | ExecutionException e) {
            throw new RuntimeException(e);
        }
    }

    @Override
    public TimePoint getTimePointOfOldestEvent() {
        return timePointOfOldestEvent;
    }

    @Override
    public TimePoint getTimePointOfNewestEvent() {
        return timePointOfNewestEvent;
    }

    @Override
    public TimePoint getTimePointOfLastEvent() {
        return timePointOfLastEvent;
    }

    /**
     * @param timeOfEvent
     *            may be <code>null</code> meaning to only unblock waiters but not update any time points
     */
    protected void updated(TimePoint timeOfEvent) {
        updateCount++;
        clearAllCachesExceptManeuvers();
        if (timeOfEvent != null) {
            if (timePointOfNewestEvent == null || timePointOfNewestEvent.compareTo(timeOfEvent) < 0) {
                timePointOfNewestEvent = timeOfEvent;
            }
            if (timePointOfOldestEvent == null || timePointOfOldestEvent.compareTo(timeOfEvent) > 0) {
                timePointOfOldestEvent = timeOfEvent;
            }
            timePointOfLastEvent = timeOfEvent;
        }
        synchronized (this) {
            notifyAll();
        }
    }

    protected void setStartTimeReceived(TimePoint start) {
        if ((start == null) != (startTimeReceived == null) || (start != null && !start.equals(startTimeReceived))) {
            this.startTimeReceived = start;
            invalidateStartTime();
            invalidateMarkPassingTimes();
        }
    }

    @Override
    public TimePoint getStartTimeReceived() {
        return startTimeReceived;
    }

    protected void setStartOfTrackingReceived(TimePoint startOfTracking) {
        this.startOfTrackingReceived = startOfTracking;
    }

    protected void setEndOfTrackingReceived(TimePoint endOfTracking) {
        this.endOfTrackingReceived = endOfTracking;
    }

    /**
     * Schedules the clearing of the caches. If a cache clearing is already scheduled, this is a no-op.
     */
    private void clearAllCachesExceptManeuvers() {
        synchronized (cacheInvalidationTimerLock) {
            if (cacheInvalidationTimer == null) {
                cacheInvalidationTimer = new Timer("Cache invalidation timer for TrackedRaceImpl "
                        + getRace().getName());
                cacheInvalidationTimer.schedule(new TimerTask() {
                    @Override
                    public void run() {
                        synchronized (cacheInvalidationTimerLock) {
                            cacheInvalidationTimer.cancel();
                            cacheInvalidationTimer = null;
                        }
                        synchronized (competitorRankings) {
                            competitorRankings.clear();
                        }
                        synchronized (competitorRankingsLocks) {
                            competitorRankingsLocks.clear();
                        }
                    }
                }, DELAY_FOR_CACHE_CLEARING_IN_MILLISECONDS);
            }
        }
    }

    @Override
    public synchronized void waitForNextUpdate(int sinceUpdate) throws InterruptedException {
        while (updateCount <= sinceUpdate) {
            wait(); // ...until updated(...) notifies us
        }
    }

    @Override
    public void waypointAdded(int zeroBasedIndex, Waypoint waypointThatGotAdded) {
        // expecting to hold the course's write lock
        invalidateMarkPassingTimes();
        LockUtil.lockForRead(getSerializationLock());
        try {
            // assuming that getRace().getCourse()'s write lock is held by the current thread
            updateStartToNextMarkCacheInvalidationCacheListenersAfterWaypointAdded(zeroBasedIndex, waypointThatGotAdded);
            getOrCreateMarkPassingsInOrderAsNavigableSet(waypointThatGotAdded);
            for (Mark mark : waypointThatGotAdded.getMarks()) {
                getOrCreateTrack(mark);
            }
            // a waypoint got added; this means that a leg got added as well; but we shouldn't claim we know where
            // in the leg list of the course the leg was added; that's an implementation secret of CourseImpl. So try:
            LinkedHashMap<Leg, TrackedLeg> reorderedTrackedLegs = new LinkedHashMap<Leg, TrackedLeg>();
            List<Leg> newLegs = getRace().getCourse().getLegs();
            for (Leg leg : newLegs) {
                TrackedLeg trackedLeg = trackedLegs.get(leg);
                if (trackedLeg != null) {
                    reorderedTrackedLegs.put(leg, trackedLeg);
                } else {
                    reorderedTrackedLegs.put(leg, createTrackedLeg(leg));
                }
            }
            // now ensure that the iteration order is in sync with the leg iteration order
            trackedLegs.clear();
            for (Map.Entry<Leg, TrackedLeg> entry : reorderedTrackedLegs.entrySet()) {
                trackedLegs.put(entry.getKey(), entry.getValue());
                entry.getValue().waypointsMayHaveChanges();
            }
            updated(/* time point */null); // no maneuver cache invalidation required because we don't yet have mark
            // passings for new waypoint
        } finally {
            LockUtil.unlockAfterRead(getSerializationLock());
        }
    }

    private void updateStartToNextMarkCacheInvalidationCacheListenersAfterWaypointAdded(int zeroBasedIndex,
            Waypoint waypointThatGotAdded) {
        if (zeroBasedIndex < 2) {
            // the observing listener on any previous mark will be GCed; we need to ensure
            // that the cache is recomputed
            clearDirectionFromStartToNextMarkCache();
            Iterator<Waypoint> waypointsIter = getRace().getCourse().getWaypoints().iterator();
            waypointsIter.next(); // skip first
            if (waypointsIter.hasNext()) {
                waypointsIter.next(); // skip second
                if (waypointsIter.hasNext()) {
                    Waypoint oldSecond = waypointsIter.next();
                    stopAndRemoveStartToNextMarkCacheInvalidationListener(oldSecond);
                }
            }
        }
        addStartToNextMarkCacheInvalidationListener(waypointThatGotAdded);
    }

    private void clearDirectionFromStartToNextMarkCache() {
        synchronized (directionFromStartToNextMarkCache) {
            directionFromStartToNextMarkCache.clear();
        }
    }

    private void addStartToNextMarkCacheInvalidationListener(Waypoint waypoint) {
        for (Mark mark : waypoint.getMarks()) {
            addStartToNextMarkCacheInvalidationListener(mark);
        }
    }

    private void addStartToNextMarkCacheInvalidationListener(Mark mark) {
        GPSFixTrack<Mark, GPSFix> track = getOrCreateTrack(mark);
        StartToNextMarkCacheInvalidationListener listener = new StartToNextMarkCacheInvalidationListener(track);
        LockUtil.lockForRead(getSerializationLock());
        try {
            startToNextMarkCacheInvalidationListeners.put(mark, listener);
        } finally {
            LockUtil.unlockAfterRead(getSerializationLock());
        }
        track.addListener(listener);
    }

    private void stopAndRemoveStartToNextMarkCacheInvalidationListener(Waypoint waypoint) {
        for (Mark mark : waypoint.getMarks()) {
            stopAndRemoveStartToNextMarkCacheInvalidationListener(mark);
        }
    }

    private void stopAndRemoveStartToNextMarkCacheInvalidationListener(Mark mark) {
        StartToNextMarkCacheInvalidationListener listener = startToNextMarkCacheInvalidationListeners.get(mark);
        if (listener != null) {
            listener.stopListening();
            LockUtil.lockForRead(getSerializationLock());
            try {
                startToNextMarkCacheInvalidationListeners.remove(mark);
            } finally {
                LockUtil.unlockAfterRead(getSerializationLock());
            }
        }
    }

    @Override
    public void waypointRemoved(int zeroBasedIndex, Waypoint waypointThatGotRemoved) {
        // expecting to hold the course's write lock
        invalidateMarkPassingTimes();
        LockUtil.lockForRead(getSerializationLock());
        try {
            // assuming that getRace().getCourse()'s write lock is held by the current thread
            updateStartToNextMarkCacheInvalidationCacheListenersAfterWaypointRemoved(zeroBasedIndex,
                    waypointThatGotRemoved);
            Leg toRemove = null;
            Leg last = null;
            int i = 0;
            for (Map.Entry<Leg, TrackedLeg> e : trackedLegs.entrySet()) {
                last = e.getKey();
                if (i == zeroBasedIndex) {
                    toRemove = e.getKey();
                    break;
                }
                i++;
            }
            if (toRemove == null && !trackedLegs.isEmpty()) {
                // last waypoint removed
                toRemove = last;
            }
            if (toRemove != null) {
                logger.info("Removing tracked leg at zero-based index " + zeroBasedIndex + " from tracked race "
                        + getRace().getName());
                LinkedHashMap<Leg, TrackedLeg> newTrackedLegs = new LinkedHashMap<>();
                for (Map.Entry<Leg, TrackedLeg> trackedLegsEntry : trackedLegs.entrySet()) {
                    if (trackedLegsEntry.getKey() == toRemove) {
                        break;
                    } else {
                        newTrackedLegs.put(trackedLegsEntry.getKey(), trackedLegsEntry.getValue());
                    }
                }
                trackedLegs.clear();
                trackedLegs.putAll(newTrackedLegs);
                List<Leg> newLegs = getRace().getCourse().getLegs();
                for (int j = zeroBasedIndex; j < newLegs.size(); j++) {
                    trackedLegs.put(newLegs.get(j), createTrackedLeg(newLegs.get(j)));
                }
                updated(/* time point */null);
            }
            // remove all corresponding markpassings if a waypoint has been removed
            NavigableSet<MarkPassing> markPassingsRemoved;
            markPassingsRemoved = markPassingsForWaypoint.remove(waypointThatGotRemoved);
            for (NavigableSet<MarkPassing> markPassingsForOneCompetitor : markPassingsForCompetitor.values()) {
                if (!markPassingsForOneCompetitor.isEmpty()) {
                    final Competitor competitor = markPassingsForOneCompetitor.iterator().next().getCompetitor();
                    LockUtil.lockForWrite(getMarkPassingsLock(markPassingsForOneCompetitor));
                    try {
                        markPassingsForOneCompetitor.removeAll(markPassingsRemoved);
                    } finally {
                        LockUtil.unlockAfterWrite(getMarkPassingsLock(markPassingsForOneCompetitor));
                    }
                    triggerManeuverCacheRecalculation(competitor);
                }
            }
        } finally {
            LockUtil.unlockAfterRead(getSerializationLock());
        }
    }

    protected NamedReentrantReadWriteLock getMarkPassingsLock(Iterable<MarkPassing> markPassings) {
        synchronized (locksForMarkPassings) {
            NamedReentrantReadWriteLock lock = locksForMarkPassings.get(markPassings);
            if (lock == null) {
                lock = new NamedReentrantReadWriteLock("mark passings lock for tracked race " + getRace().getName(), /* fair */
                        false);
                locksForMarkPassings.put(markPassings, lock);
            }
            return lock;
        }
    }

    private void updateStartToNextMarkCacheInvalidationCacheListenersAfterWaypointRemoved(int zeroBasedIndex,
            Waypoint waypointThatGotRemoved) {
        if (zeroBasedIndex < 2) {
            // the observing listener on any previous mark will be GCed; we need to ensure
            // that the cache is recomputed
            clearDirectionFromStartToNextMarkCache();
            stopAndRemoveStartToNextMarkCacheInvalidationListener(waypointThatGotRemoved);
            Iterator<Waypoint> waypointsIter = getRace().getCourse().getWaypoints().iterator();
            if (waypointsIter.hasNext()) { // catches the case of a course being empty
                waypointsIter.next(); // skip first
                if (waypointsIter.hasNext()) {
                    waypointsIter.next(); // skip second
                    if (waypointsIter.hasNext()) {
                        Waypoint newSecond = waypointsIter.next();
                        addStartToNextMarkCacheInvalidationListener(newSecond);
                    }
                }
            }
        }
    }

    @Override
    public TrackedRegatta getTrackedRegatta() {
        return trackedRegatta;
    }

    @Override
    public Wind getEstimatedWindDirection(TimePoint timePoint) {
        WindWithConfidence<TimePoint> estimatedWindWithConfidence = getEstimatedWindDirectionWithConfidence(timePoint);
        return estimatedWindWithConfidence == null ? null : estimatedWindWithConfidence.getObject();
    }

    @Override
    public WindWithConfidence<TimePoint> getEstimatedWindDirectionWithConfidence(TimePoint timePoint) {
        DummyMarkPassingWithTimePointOnly dummyMarkPassingForNow = new DummyMarkPassingWithTimePointOnly(timePoint);
        Weigher<TimePoint> weigher = ConfidenceFactory.INSTANCE.createExponentialTimeDifferenceWeigher(
        // use a minimum confidence to avoid the bearing to flip to 270deg in case all is zero
                getMillisecondsOverWhichToAverageSpeed(), /* minimum confidence */0.0000000001);
        Map<LegType, Pair<BearingWithConfidenceCluster<TimePoint>, ScalablePosition>> bearings = clusterBearingsByLegType(
                timePoint, dummyMarkPassingForNow, weigher);
        // use the minimum confidence of the four "quadrants" as the result's confidence
        BearingWithConfidenceImpl<TimePoint> reversedUpwindAverage = null;
        int upwindNumberOfRelevantBoats = 0;
        double confidence = 0;
        BearingWithConfidence<TimePoint> resultBearing = null;
        ScalablePosition scaledPosition = null;
        int numberOfFixesConsideredForScaledPosition = 0;
        Set<WindSource> estimationExcluded = new HashSet<>();
        estimationExcluded.addAll(getWindSources(WindSourceType.TRACK_BASED_ESTIMATION));
        estimationExcluded.addAll(getWindSources(WindSourceType.COURSE_BASED));
        if (bearings != null) {
            int numberOfFixesUpwind = bearings.get(LegType.UPWIND).getA().size();
            if (numberOfFixesUpwind > 0) {
                ScalablePosition upwindPosition = bearings.get(LegType.UPWIND).getB();
                Pair<Double, Double> minimumAngleBetweenDifferentTacksUpwindWithConfidence = getMinimumAngleBetweenDifferentTacksUpwind(getWind(
                        upwindPosition.divide(numberOfFixesUpwind), timePoint, estimationExcluded));
                BearingWithConfidenceCluster<TimePoint>[] bearingClustersUpwind = bearings
                        .get(LegType.UPWIND)
                        .getA()
                        .splitInTwo(
                                minimumAngleBetweenDifferentTacksUpwindWithConfidence.getA(),
                                timePoint);
                if (!bearingClustersUpwind[0].isEmpty() && !bearingClustersUpwind[1].isEmpty()) {
                    BearingWithConfidence<TimePoint> average0 = bearingClustersUpwind[0].getAverage(timePoint);
                    BearingWithConfidence<TimePoint> average1 = bearingClustersUpwind[1].getAverage(timePoint);
                    upwindNumberOfRelevantBoats = Math.min(bearingClustersUpwind[0].size(),
                            bearingClustersUpwind[1].size());
                    confidence = Math.min(average0.getConfidence(), average1.getConfidence())
                            * getRace().getBoatClass().getUpwindWindEstimationConfidence(upwindNumberOfRelevantBoats)
                            * minimumAngleBetweenDifferentTacksUpwindWithConfidence.getB();
                    reversedUpwindAverage = new BearingWithConfidenceImpl<TimePoint>(average0.getObject()
                            .middle(average1.getObject()).reverse(), confidence, timePoint);
                    scaledPosition = upwindPosition;
                    numberOfFixesConsideredForScaledPosition += bearings.get(LegType.UPWIND).getA().size();
                }
            }
            BearingWithConfidenceImpl<TimePoint> downwindAverage = null;
            int downwindNumberOfRelevantBoats = 0;
            int numberOfFixesDownwind = bearings.get(LegType.DOWNWIND).getA().size();
            if (numberOfFixesDownwind > 0) {
                ScalablePosition downwindPosition = bearings.get(LegType.DOWNWIND).getB();
                Pair<Double, Double> minimumAngleBetweenDifferentTacksDownwindWithConfidence = getMinimumAngleBetweenDifferentTacksDownwind(getWind(
                        downwindPosition.divide(numberOfFixesDownwind), timePoint, estimationExcluded));
                BearingWithConfidenceCluster<TimePoint>[] bearingClustersDownwind = bearings
                        .get(LegType.DOWNWIND)
                        .getA()
                        .splitInTwo(
                                minimumAngleBetweenDifferentTacksDownwindWithConfidence.getA(),
                                timePoint);
                if (!bearingClustersDownwind[0].isEmpty() && !bearingClustersDownwind[1].isEmpty()) {
                    BearingWithConfidence<TimePoint> average0 = bearingClustersDownwind[0].getAverage(timePoint);
                    BearingWithConfidence<TimePoint> average1 = bearingClustersDownwind[1].getAverage(timePoint);
                    downwindNumberOfRelevantBoats = Math.min(bearingClustersDownwind[0].size(),
                            bearingClustersDownwind[1].size());
                    confidence = Math.min(average0.getConfidence(), average1.getConfidence())
                            * getRace().getBoatClass().getDownwindWindEstimationConfidence(
                                    downwindNumberOfRelevantBoats)
                            * minimumAngleBetweenDifferentTacksDownwindWithConfidence.getB();
                    downwindAverage = new BearingWithConfidenceImpl<TimePoint>(average0.getObject().middle(
                            average1.getObject()), confidence, timePoint);
                    if (scaledPosition == null) {
                        scaledPosition = downwindPosition;
                    } else {
                        scaledPosition.add(downwindPosition);
                    }
                    numberOfFixesConsideredForScaledPosition += bearings.get(LegType.DOWNWIND).getA().size();
                }
            }
            BearingWithConfidenceCluster<TimePoint> resultCluster = new BearingWithConfidenceCluster<TimePoint>(weigher);
            assert upwindNumberOfRelevantBoats == 0 || reversedUpwindAverage != null;
            if (upwindNumberOfRelevantBoats > 0) {
                resultCluster.add(reversedUpwindAverage);
            }
            assert downwindNumberOfRelevantBoats == 0 || downwindAverage != null;
            if (downwindNumberOfRelevantBoats > 0) {
                resultCluster.add(downwindAverage);
            }
            resultBearing = resultCluster.getAverage(timePoint);
        }
        final Position position;
        if (scaledPosition == null) {
            position = null;
        } else {
            position = scaledPosition.divide(numberOfFixesConsideredForScaledPosition);
        }
        return resultBearing == null ? null : new WindWithConfidenceImpl<TimePoint>(new WindImpl(position, timePoint,
                new KnotSpeedWithBearingImpl(/* speedInKnots, not to be used */ 0, resultBearing.getObject())),
                resultBearing.getConfidence(), resultBearing.getRelativeTo(), /* useSpeed */false);
    }

    /**
     * Using the competitor tracks, the competitors are clustered into those going upwind and those going downwind at
     * <code>timePoint</code>. The result provides a {@link BearingWithConfidenceCluster} for all leg types, but only
     * those for {@link LegType#UPWIND} and {@link LegType#DOWNWIND} will actually contain values. In addition
     * to the bearing clusters, a {@link ScalablePosition} is returned as the second part of each {@link Pair} returned
     * for each leg type. That is the "sum" of all competitor positions at which a speed/bearing was added to the respective
     * bearing cluster. To obtain an average position for the cluster, the {@link ScalablePosition} can be
     * {@link ScalablePosition#divide(double) divided} by the {@link BearingWithConfidenceCluster#size() size} of
     * the bearing cluster.
     */
    private Map<LegType, Pair<BearingWithConfidenceCluster<TimePoint>, ScalablePosition>> clusterBearingsByLegType(TimePoint timePoint,
            DummyMarkPassingWithTimePointOnly dummyMarkPassingForNow, Weigher<TimePoint> weigher) {
        Weigher<TimePoint> weigherForMarkPassingProximity = new HyperbolicTimeDifferenceWeigher(
                getMillisecondsOverWhichToAverageSpeed() * 5);
        Map<LegType, BearingWithConfidenceCluster<TimePoint>> bearings = new HashMap<>();
        Map<LegType, ScalablePosition> scaledCentersOfGravity = new HashMap<>();
        for (LegType legType : LegType.values()) {
            bearings.put(legType, new BearingWithConfidenceCluster<TimePoint>(weigher));
            scaledCentersOfGravity.put(legType, null);
        }
        Map<TrackedLeg, LegType> legTypesCache = new HashMap<TrackedLeg, LegType>();
        getRace().getCourse().lockForRead(); // ensure the course doesn't change, particularly lose the leg we're
                                             // interested in, while we're running
        try {
            for (Competitor competitor : getRace().getCompetitors()) {
                TrackedLegOfCompetitor leg;
                try {
                    leg = getTrackedLeg(competitor, timePoint);
                } catch (IllegalArgumentException iae) {
                    logger.warning("Caught " + iae + " during wind estimation; ignoring seemingly broken leg");
                    logger.log(Level.SEVERE, "clusterBearingsByLegType", iae);
                    // supposedly, we got a "Waypoint X isn't start of any leg in Y" exception; leg not found
                    leg = null;
                }
                // if bearings was set to null this indicates there was an exception; no need for further calculations,
                // return null
                if (bearings != null && leg != null) {
                    TrackedLeg trackedLeg = getTrackedLeg(leg.getLeg());
                    LegType legType;
                    try {
                        legType = legTypesCache.get(trackedLeg);
                        if (legType == null) {
                            legType = trackedLeg.getLegType(timePoint);
                            legTypesCache.put(trackedLeg, legType);
                        }
                        if (legType != LegType.REACHING) {
                            GPSFixTrack<Competitor, GPSFixMoving> track = getTrack(competitor);
                            if (!track.hasDirectionChange(timePoint,
                                    /* be even more conservative than maneuver detection to really try to get "straight line" behavior */
                                    getManeuverDegreeAngleThreshold()/2.)) {
                                SpeedWithBearingWithConfidence<TimePoint> estimatedSpeedWithConfidence = track
                                        .getEstimatedSpeed(timePoint, weigher);
                                if (estimatedSpeedWithConfidence != null
                                        && estimatedSpeedWithConfidence.getObject() != null &&
                                        // Mark passings may be missing or far off. This can lead to boats apparently
                                        // going "backwards" regarding the leg's direction; ignore those
                                        isNavigatingForward(estimatedSpeedWithConfidence.getObject().getBearing(),
                                                trackedLeg, timePoint)) {
                                    // additionally to generally excluding maneuvers, reduce confidence around mark
                                    // passings:
                                    NavigableSet<MarkPassing> markPassings = getMarkPassings(competitor);
                                    double markPassingProximityConfidenceReduction = 1.0;
                                    lockForRead(markPassings);
                                    try {
                                        NavigableSet<MarkPassing> prevMarkPassing = markPassings.headSet(
                                                dummyMarkPassingForNow, /* inclusive */true);
                                        NavigableSet<MarkPassing> nextMarkPassing = markPassings.tailSet(
                                                dummyMarkPassingForNow, /* inclusive */true);
                                        if (prevMarkPassing != null && !prevMarkPassing.isEmpty()) {
                                            markPassingProximityConfidenceReduction *= Math.max(0.0,
                                                    1.0 - weigherForMarkPassingProximity.getConfidence(prevMarkPassing
                                                            .last().getTimePoint(), timePoint));
                                        }
                                        if (nextMarkPassing != null && !nextMarkPassing.isEmpty()) {
                                            markPassingProximityConfidenceReduction *= Math.max(0.0,
                                                    1.0 - weigherForMarkPassingProximity.getConfidence(nextMarkPassing
                                                            .first().getTimePoint(), timePoint));
                                        }
                                    } finally {
                                        unlockAfterRead(markPassings);
                                    }
                                    BearingWithConfidence<TimePoint> bearing = new BearingWithConfidenceImpl<TimePoint>(
                                            estimatedSpeedWithConfidence.getObject() == null ? null
                                                    : estimatedSpeedWithConfidence.getObject().getBearing(),
                                            markPassingProximityConfidenceReduction
                                                    * estimatedSpeedWithConfidence.getConfidence(),
                                            estimatedSpeedWithConfidence.getRelativeTo());
                                    BearingWithConfidenceCluster<TimePoint> bearingClusterForLegType = bearings.get(legType);
                                    bearingClusterForLegType.add(bearing);
                                    final Position position = track.getEstimatedPosition(timePoint, /* extrapolate */ false);
                                    final ScalablePosition scalablePosition = new ScalablePosition(position);
                                    final ScalablePosition scaledCenterOfGravitySoFar = scaledCentersOfGravity.get(legType);
                                    final ScalablePosition newScaledCenterOfGravity;
                                    if (scaledCenterOfGravitySoFar == null) {
                                        newScaledCenterOfGravity = scalablePosition;
                                    } else {
                                        newScaledCenterOfGravity = scaledCenterOfGravitySoFar.add(scalablePosition);
                                    }
                                    scaledCentersOfGravity.put(legType, newScaledCenterOfGravity);
                                }
                            }
                        }
                    } catch (NoWindException e) {
                        logger.fine("Unable to determine leg type for race " + getRace().getName()
                                + " while trying to estimate wind (Background: I've got a NoWindException)");
                        bearings = null;
                    }
                }
            }
        } finally {
            getRace().getCourse().unlockAfterRead();
        }
        final Map<LegType, Pair<BearingWithConfidenceCluster<TimePoint>, ScalablePosition>> result;
        if (bearings == null) {
            result = null;
        } else {
            result = new HashMap<>();
            for (LegType legType : LegType.values()) {
                result.put(legType, new Pair<>(bearings.get(legType), scaledCentersOfGravity.get(legType)));
            }
        }
        return result;
    }

    /**
     * Checks if the <code>bearing</code> generally moves in the direction that the <code>trackedLeg</code> has at time
     * point <code>at</code>.
     */
    private boolean isNavigatingForward(Bearing bearing, TrackedLeg trackedLeg, TimePoint at) {
        Bearing legBearing = trackedLeg.getLegBearing(at);
        return Math.abs(bearing.getDifferenceTo(legBearing).getDegrees()) < 90;
    }

    /**
     * This is probably best explained by example. If the wind bearing is from port to starboard, the situation looks
     * like this:
     * 
     * <pre>
     *                                 ^
     *                 Wind            | Boat
     *               ----------->      |
     *                                 |
     * 
     * </pre>
     * 
     * In this case, the boat gets the wind from port, so the result has to be {@link Tack#PORT}. The angle between the
     * boat's heading (which we can only approximate by the boat's course over ground) and the wind bearing in this case
     * is 90 degrees. <code>wind.{@link Bearing#getDifferenceTo(Bearing) getDifferenceTo}(boat)</code> in this case will
     * return a bearing representing -90 degrees.
     * <p>
     * 
     * If the wind is blowing the other way, the angle returned by {@link Bearing#getDifferenceTo(Bearing)} will
     * correspond to +90 degrees. In other words, a negative angle means starboard tack, a positive angle represents
     * port tack.
     * <p>
     * 
     * For the unlikely case of 0 degrees difference, {@link Tack#STARBOARD} will result.
     * 
     * @return <code>null</code> in case the boat's bearing cannot be determined for <code>timePoint</code>
     * @throws NoWindException
     */
    @Override
    public Tack getTack(Competitor competitor, TimePoint timePoint) throws NoWindException {
        final SpeedWithBearing estimatedSpeed = getTrack(competitor).getEstimatedSpeed(timePoint);
        Tack result = null;
        if (estimatedSpeed != null) {
            result = getTack(getTrack(competitor).getEstimatedPosition(timePoint, /* extrapolate */false), timePoint,
                    estimatedSpeed.getBearing());
        }
        return result;
    }

    /**
     * This is probably best explained by example. If the wind bearing is from port to starboard, the situation looks
     * like this:
     * 
     * <pre>
     *                                 ^
     *                 Wind            | Boat
     *               ----------->      |
     *                                 |
     * 
     * </pre>
     * 
     * In this case, the boat gets the wind from port, so the result has to be {@link Tack#PORT}. The angle between the
     * boat's heading (which we can only approximate by the boat's course over ground) and the wind bearing in this case
     * is 90 degrees. <code>wind.{@link Bearing#getDifferenceTo(Bearing) getDifferenceTo}(boat)</code> in this case will
     * return a bearing representing -90 degrees.
     * <p>
     * 
     * If the wind is blowing the other way, the angle returned by {@link Bearing#getDifferenceTo(Bearing)} will
     * correspond to +90 degrees. In other words, a negative angle means starboard tack, a positive angle represents
     * port tack.
     * <p>
     * 
     * For the unlikely case of 0 degrees difference, {@link Tack#STARBOARD} will result.
     * 
     * @return <code>null</code> in case the boat's bearing cannot be determined for <code>timePoint</code>
     */
    @Override
    public Tack getTack(SpeedWithBearing estimatedSpeed, Wind wind, TimePoint timePoint) {
        Tack result = null;
        if (estimatedSpeed != null) {
            result = getTack(wind, estimatedSpeed.getBearing());
        }
        return result;
    }

    /**
     * Based on the wind direction at <code>timePoint</code> and at position <code>where</code>, compares the
     * <code>boatBearing</code> to the wind's bearing at that time and place and determined the tack.
     * 
     * @throws NoWindException
     *             in case the wind cannot be determined because without a wind direction, the tack cannot be determined
     *             either
     */
    private Tack getTack(Position where, TimePoint timePoint, Bearing boatBearing) throws NoWindException {
        final Wind wind = getWind(where, timePoint);
        if (wind == null) {
            throw new NoWindException("Can't determine wind direction in position " + where + " at " + timePoint
                    + ", therefore cannot determine tack");
        }
        return getTack(wind, boatBearing);
    }


    /**
     * Based on the wind, compares the <code>boatBearing</code> to the wind's bearing at
     * that time and place and determined the tack.
     */
    private Tack getTack(Wind wind, Bearing boatBearing) {
        Bearing windBearing = wind.getBearing();
        Bearing difference = windBearing.getDifferenceTo(boatBearing);
        return difference.getDegrees() <= 0 ? Tack.PORT : Tack.STARBOARD;
    }

    @Override
    public String toString() {
        return "TrackedRace for " + getRace();
    }

    @Override
    public Iterable<GPSFixMoving> approximate(Competitor competitor, Distance maxDistance, TimePoint from, TimePoint to) {
        DouglasPeucker<Competitor, GPSFixMoving> douglasPeucker = new DouglasPeucker<Competitor, GPSFixMoving>(
                getTrack(competitor));
        return douglasPeucker.approximate(maxDistance, from, to);
    }

    protected void triggerManeuverCacheRecalculationForAllCompetitors() {
        final List<Competitor> shuffledCompetitors = new ArrayList<>();
        for (Competitor competitor : (getRace().getCompetitors())) {
            shuffledCompetitors.add(competitor);
        }
        Collections.shuffle(shuffledCompetitors);
        for (Competitor competitor : shuffledCompetitors) {
            triggerManeuverCacheRecalculation(competitor);
        }
    }

    protected void triggerManeuverCacheRecalculation(final Competitor competitor) {
        maneuverCache.triggerUpdate(competitor, /* updateInterval */null);
    }

    private com.sap.sse.common.Util.Triple<TimePoint, TimePoint, List<Maneuver>> computeManeuvers(Competitor competitor) throws NoWindException {
        logger.finest("computeManeuvers(" + competitor.getName() + ") called in tracked race " + this);
        long startedAt = System.currentTimeMillis();
        // compute the maneuvers for competitor
        com.sap.sse.common.Util.Triple<TimePoint, TimePoint, List<Maneuver>> result = null;
        NavigableSet<MarkPassing> markPassings = getMarkPassings(competitor);
        TimePoint extendedFrom = null;
        MarkPassing crossedFinishLine = null;
        // getLastWaypoint() will wait for a read lock on the course; do this outside the synchronized block to avoid
        // deadlocks
        final Waypoint lastWaypoint = getRace().getCourse().getLastWaypoint();
        if (lastWaypoint != null) {
            lockForRead(markPassings);
            try {
                if (markPassings != null && !markPassings.isEmpty()) {
                    extendedFrom = markPassings.iterator().next().getTimePoint();
                    crossedFinishLine = getMarkPassing(competitor, lastWaypoint);
                }
            } finally {
                unlockAfterRead(markPassings);
            }
        }
        if (extendedFrom == null) {
            GPSFixMoving firstRawFix = getTrack(competitor).getFirstRawFix();
            if (firstRawFix != null) {
                extendedFrom = firstRawFix.getTimePoint();
            }
        }
        if (extendedFrom != null) {
            TimePoint extendedTo;
            if (crossedFinishLine != null) {
                extendedTo = crossedFinishLine.getTimePoint();
            } else {
                final GPSFixMoving lastRawFix = getTrack(competitor).getLastRawFix();
                if (lastRawFix != null) {
                    extendedTo = lastRawFix.getTimePoint();
                } else {
                    extendedTo = null;
                }
            }
            if (extendedTo != null) {
                try {
                    List<Maneuver> extendedResultForCache = detectManeuvers(competitor, extendedFrom, extendedTo, /* ignoreMarkPassings */
                            false);
                    result = new com.sap.sse.common.Util.Triple<TimePoint, TimePoint, List<Maneuver>>(extendedFrom,
                            extendedTo, extendedResultForCache);
                } catch (NoWindException ex) {
                    // Catching the NoWindException here without letting it propagate thru other handlers.
                    // This is mainly to avoid having logs flooded with stack traces. It is safe to catch
                    // it here because we can assume that this exception does not hide any severe problem
                    // other than that there is no wind. Because maneuvers are mostly computed using a
                    // future cache and need wind (like getTack) they will often fail before the wind has been
                    // loaded from database. We can safely return null here because we can be sure that
                    // cache will be updated when new fixes are fed into the stream therefore leading to a
                    // recomputation.
                    logger.fine("NoWindException during computation of maneuvers for " + competitor.getName());
                }
            }
        } // else competitor has no fixes to consider; remove any maneuver cache entry
        logger.finest("computeManeuvers(" + competitor.getName() + ") called in tracked race " + this + " took "
                + (System.currentTimeMillis() - startedAt) + "ms");
        return result;
    }
    
    /**
     * @param ignoreMarkPassings
     *            When <code>true</code>, no {@link ManeuverType#MARK_PASSING} maneuvers will be identified, and the
     *            fact that a mark passing would split up what else may be a penalty circle is ignored. This is helpful
     *            for recursive calls, e.g., after identifying a tack and a jibe around a mark passing and trying to
     *            identify for the time before and after the mark passing which maneuvers exist on which side of the
     *            passing.
     * @return a valid but possibly empty list
     * @see #detectManeuvers(Competitor, List, boolean, TimePoint, TimePoint)
     */
    private List<Maneuver> detectManeuvers(Competitor competitor, TimePoint from, TimePoint to, boolean ignoreMarkPassings) throws NoWindException {
        return detectManeuvers(
                competitor, approximate(competitor, getRace().getBoatClass().getMaximumDistanceForCourseApproximation(),
                from, to), ignoreMarkPassings, from, to);
    }

    /**
     * Tries to detect maneuvers on the <code>competitor</code>'s track based on a number of approximating fixes. The
     * fixes contain bearing information, but this is not the bearing leading to the next approximation fix but the
     * bearing the boat had at the time of the approximating fix which is taken from the original track.
     * <p>
     * 
     * The time period assumed for a maneuver duration is taken from the
     * {@link BoatClass#getApproximateManeuverDurationInMilliseconds() boat class}. If no maneuver is detected, an empty
     * list is returned. Maneuvers can only be expected to be detected if at least three fixes are provided in
     * <code>approximatedFixesToAnalyze</code>. For the inner approximating fixes (all except the first and the last
     * approximating fix), their course changes according to the approximated path (and not the underlying actual
     * tracked fixes) are computed. Subsequent course changes to the same direction are then grouped. Those in closer
     * timely distance than {@link #getApproximateManeuverDurationInMilliseconds()} (including single course changes
     * that have no surrounding other course changes to group) are grouped into one {@link Maneuver}.
     * 
     * @param ignoreMarkPassings
     *            When <code>true</code>, no {@link ManeuverType#MARK_PASSING} maneuvers will be identified, and the
     *            fact that a mark passing would split up what else may be a penalty circle is ignored. This is helpful
     *            for recursive calls, e.g., after identifying a tack and a jibe around a mark passing and trying to
     *            identify for the time before and after the mark passing which maneuvers exist on which side of the
     *            passing.
     * @param earliestManeuverStart
     *            maneuver start will not be before this time point; if a maneuver is found whose time point is at or
     *            after this time point, no matter how close it is, its start regarding speed and course into the
     *            maneuver and the leg before the maneuver is not taken from an earlier time point, even if half the
     *            maneuver duration before the maneuver time point were before this time point.
     * @param latestManeuverEnd
     *            maneuver end will not be after this time point; if a maneuver is found whose time point is at or
     *            before this time point, no matter how close it is, its end regarding speed and course out of the
     *            maneuver and the leg after the maneuver is not taken from a later time point, even if half the
     *            maneuver duration after the maneuver time point were after this time point.
     * 
     * @return an empty list if no maneuver is detected for <code>competitor</code> between <code>from</code> and
     *         <code>to</code>, or else the list of maneuvers detected.
     */
    private List<Maneuver> detectManeuvers(Competitor competitor, Iterable<GPSFixMoving> approximatingFixesToAnalyze,
            boolean ignoreMarkPassings, TimePoint earliestManeuverStart, TimePoint latestManeuverEnd)
            throws NoWindException {
        List<Maneuver> result = new ArrayList<Maneuver>();
        if (Util.size(approximatingFixesToAnalyze) > 2) {
            List<com.sap.sse.common.Util.Pair<GPSFixMoving, CourseChange>> courseChangeSequenceInSameDirection = new ArrayList<com.sap.sse.common.Util.Pair<GPSFixMoving, CourseChange>>();
            Iterator<GPSFixMoving> approximationPointsIter = approximatingFixesToAnalyze.iterator();
            GPSFixMoving previous = approximationPointsIter.next();
            GPSFixMoving current = approximationPointsIter.next();
            // the bearings in these variables are between approximation points
            SpeedWithBearing speedWithBearingOnApproximationFromPreviousToCurrent = previous
                    .getSpeedAndBearingRequiredToReach(current);
            SpeedWithBearing speedWithBearingOnApproximationAtBeginningOfUnidirectionalCourseChanges = speedWithBearingOnApproximationFromPreviousToCurrent;
            SpeedWithBearing speedWithBearingOnApproximationFromCurrentToNext; // will certainly be assigned because iter's collection's size > 2
            do {
                GPSFixMoving next = approximationPointsIter.next();
                // traveling on great circle segments from one approximation point to the next
                speedWithBearingOnApproximationFromCurrentToNext = current.getSpeedAndBearingRequiredToReach(next);
                // compute course change on "approximation track"
                // FIXME bug 2009: when a maneuver (particularly a penalty circle) is executed at high turn rates, approximations may lead to turns >180deg, hence inferred to turn the wrong way; need to loop across the non-approximated fixes here!
                CourseChange courseChange = speedWithBearingOnApproximationFromPreviousToCurrent
                        .getCourseChangeRequiredToReach(speedWithBearingOnApproximationFromCurrentToNext);
                Bearing courseChangeOnOriginalFixes = getCourseChange(competitor, previous.getTimePoint(), next.getTimePoint());
                // check for the case where the course change between the approximation fixes may have been >180deg by comparing the direction
                // of the course change on the approximation points with the direction of the course change during the same time range on the
                // original fixes (see also bug 2009):
                if (Math.abs(courseChangeOnOriginalFixes.getDegrees()) > 180 &&
                    Math.signum(courseChange.getCourseChangeInDegrees()) != Math.signum(courseChangeOnOriginalFixes.getDegrees())) {
                    courseChange = new CourseChangeImpl(-Math.signum(courseChange.getCourseChangeInDegrees())*(360.0-Math.abs(courseChange.getCourseChangeInDegrees())),
                            courseChange.getSpeedChangeInKnots());
                }
                com.sap.sse.common.Util.Pair<GPSFixMoving, CourseChange> courseChangeAtFix = new com.sap.sse.common.Util.Pair<GPSFixMoving, CourseChange>(current,
                        courseChange);
                if (!courseChangeSequenceInSameDirection.isEmpty()
                        && Math.signum(courseChangeSequenceInSameDirection.get(0).getB().getCourseChangeInDegrees()) != Math
                                .signum(courseChange.getCourseChangeInDegrees())) {
                    // course change in different direction; cluster the course changes in same direction so far, then
                    // start new list
                    List<Maneuver> maneuvers = groupChangesInSameDirectionIntoManeuvers(competitor,
                            speedWithBearingOnApproximationAtBeginningOfUnidirectionalCourseChanges,
                            courseChangeSequenceInSameDirection, ignoreMarkPassings, earliestManeuverStart, latestManeuverEnd);
                    result.addAll(maneuvers);
                    courseChangeSequenceInSameDirection.clear();
                    speedWithBearingOnApproximationAtBeginningOfUnidirectionalCourseChanges = speedWithBearingOnApproximationFromPreviousToCurrent;
                }
                courseChangeSequenceInSameDirection.add(courseChangeAtFix);
                previous = current;
                current = next;
                speedWithBearingOnApproximationFromPreviousToCurrent = speedWithBearingOnApproximationFromCurrentToNext;
            } while (approximationPointsIter.hasNext());
            if (!courseChangeSequenceInSameDirection.isEmpty()) {
                result.addAll(groupChangesInSameDirectionIntoManeuvers(competitor,
                        speedWithBearingOnApproximationAtBeginningOfUnidirectionalCourseChanges,
                        courseChangeSequenceInSameDirection, ignoreMarkPassings, earliestManeuverStart, latestManeuverEnd));
            }
        }
        return result;
    }

    /**
     * On <code>competitor</code>'s track iterates the fixes starting after <code>startExclusive</code> until
     * <code>endExclusive</code> or any later fix has been reached and sums up the direction change as a "bearing." A
     * negative sign means a direction change to port, a positive sign means a direction change to starboard.
     */
    private Bearing getCourseChange(Competitor competitor, TimePoint startExclusive, TimePoint endExclusive) {
        Bearing directionChangeInDegrees = new DegreeBearingImpl(0);
        GPSFixTrack<Competitor, GPSFixMoving> track = getTrack(competitor);
        track.lockForRead();
        try {
            GPSFixMoving previous = null;
            GPSFixMoving fix = null;
            for (Iterator<GPSFixMoving> i=track.getFixesIterator(startExclusive, /* inclusive */ false);
                 i.hasNext() && (previous == null || !previous.getTimePoint().after(endExclusive));
                 previous = fix) {
                fix = i.next();
                if (previous != null) {
                    directionChangeInDegrees = new DegreeBearingImpl(directionChangeInDegrees.getDegrees()
                            + previous.getSpeed().getBearing().getDifferenceTo(fix.getSpeed().getBearing())
                                    .getDegrees());
                }
            }
        } finally {
            track.unlockAfterRead();
        }
        return directionChangeInDegrees;
    }

    /**
     * Fetches results from {@link #maneuverCache}. The cache is updated asynchronously after relevant updates have been
     * received (see {@link #triggerManeuverCacheRecalculation(Competitor)} and
     * {@link #triggerManeuverCacheRecalculationForAllCompetitors()}). Callers can choose whether to wait for any
     * ongoing updates by using the <code>waitForLatest</code> parameter. From the cache the interval requested is then
     * {@link #extractInterval(TimePoint, TimePoint, List) extracted}.
     * 
     * @param waitForLatest
     *            if <code>true</code>, any currently ongoing maneuver recalculation for <code>competitor</code> is
     *            waited for before returning the result; otherwise, whatever is in the {@link #maneuverCache} for
     *            <code>competitor</code>, reduced to the interval requested, will be returned.
     */
    @Override
    public List<Maneuver> getManeuvers(Competitor competitor, TimePoint from, TimePoint to, boolean waitForLatest) {
        com.sap.sse.common.Util.Triple<TimePoint, TimePoint, List<Maneuver>> allManeuvers = maneuverCache.get(competitor, waitForLatest);
        List<Maneuver> result;
        if (allManeuvers == null) {
            result = Collections.emptyList();
        } else {
            result = extractInterval(from, to, allManeuvers.getC());
        }
        return result;
    }

    private <T extends Timed> List<T> extractInterval(TimePoint from, TimePoint to, List<T> listOfTimed) {
        List<T> result;
        result = new LinkedList<T>();
        for (T timed : listOfTimed) {
            if (timed.getTimePoint().compareTo(from) >= 0 && timed.getTimePoint().compareTo(to) <= 0) {
                result.add(timed);
            }
        }
        return result;
    }

    /**
     * Groups the {@link CourseChange} sequence into groups where the times of the fixes at which the course changes
     * took place are no further apart than {@link #getApproximateManeuverDurationInMilliseconds()} milliseconds or
     * where the distances of those course changes are less than three hull lengths apart. For those, a single
     * {@link Maneuver} object is created and added to the resulting list. The maneuver sums up the direction changes of
     * the individual {@link CourseChange} objects. This can result in direction changes of more than 180 degrees in one
     * direction which may, e.g., represent a penalty circle or a mark rounding maneuver. As the maneuver's time point,
     * the average time point of the course changes that went into the maneuver construction is used.
     * <p>
     * 
     * @param speedWithBearingOnApproximationAtBeginning
     *            the speed/bearing before the first approximating fix passed in
     *            <code>courseChangeSequenceInSameDirection</code>
     * @param courseChangeSequenceInSameDirection
     *            all expected to have equal {@link CourseChange#to()} values
     * @param ignoreMarkPassings
     *            When <code>true</code>, no {@link ManeuverType#MARK_PASSING} maneuvers will be identified, and the
     *            fact that a mark passing would split up what else may be a penalty circle is ignored. This is helpful
     *            for recursive calls, e.g., after identifying a tack and a jibe around a mark passing and trying to
     *            identify for the time before and after the mark passing which maneuvers exist on which side of the
     *            passing.
     * @param earliestManeuverStart
     *            maneuver start will not be before this time point; if a maneuver is found whose time point is at or
     *            after this time point, no matter how close it is, its start regarding speed and course into the
     *            maneuver and the leg before the maneuver is not taken from an earlier time point, even if half the
     *            maneuver duration before the maneuver time point were before this time point.
     * @param latestManeuverEnd
     *            maneuver end will not be after this time point; if a maneuver is found whose time point is at or
     *            before this time point, no matter how close it is, its end regarding speed and course out of the
     *            maneuver and the leg after the maneuver is not taken from a later time point, even if half the
     *            maneuver duration after the maneuver time point were after this time point.
     * 
     * @return a non-<code>null</code> list
     */
    private List<Maneuver> groupChangesInSameDirectionIntoManeuvers(Competitor competitor,
            SpeedWithBearing speedWithBearingOnApproximationAtBeginning,
            List<com.sap.sse.common.Util.Pair<GPSFixMoving, CourseChange>> courseChangeSequenceInSameDirection, boolean ignoreMarkPassings,
            TimePoint earliestManeuverStart, TimePoint latestManeuverEnd) throws NoWindException {
        List<Maneuver> result = new ArrayList<Maneuver>();
        List<com.sap.sse.common.Util.Pair<GPSFixMoving, CourseChange>> group = new ArrayList<com.sap.sse.common.Util.Pair<GPSFixMoving, CourseChange>>();
        if (!courseChangeSequenceInSameDirection.isEmpty()) {
            Distance threeHullLengths = competitor.getBoat().getBoatClass().getHullLength().scale(3);
            SpeedWithBearing beforeGroupOnApproximation = speedWithBearingOnApproximationAtBeginning; // speed/bearing before group
            SpeedWithBearing beforeCurrentCourseChangeOnApproximation = beforeGroupOnApproximation; // speed/bearing before current course change
            Iterator<com.sap.sse.common.Util.Pair<GPSFixMoving, CourseChange>> iter = courseChangeSequenceInSameDirection.iterator();
            double totalCourseChangeInDegrees = 0.0;
            long totalMilliseconds = 0l;
            SpeedWithBearing afterCurrentCourseChange = null; // sure to be set because iter's collection is not empty
            // and the first use requires group not to be empty which can only happen after the first group.add
            do {
                com.sap.sse.common.Util.Pair<GPSFixMoving, CourseChange> currentFixAndCourseChange = iter.next();
                if (!group.isEmpty()
                        // TODO use different maneuver times for upwind / reaching / downwind / cross-leg (mark passing)
                        // group contains complete maneuver if the next fix is too late or too far away to belong to the
                        // same maneuver
                        // FIXME penalty circles slow down the boat so much that time limit may get exceeded although
                        // distance limit is matched
                        && currentFixAndCourseChange.getA().getTimePoint().asMillis()
                                - group.get(group.size() - 1).getA().getTimePoint().asMillis() > getApproximateManeuverDurationInMilliseconds()
                        && currentFixAndCourseChange.getA().getPosition()
                                .getDistance(group.get(group.size() - 1).getA().getPosition())
                                .compareTo(threeHullLengths) > 0) {
                    // if next is more then approximate maneuver duration later or further apart than two hull lengths,
                    // turn the current group into a maneuver and add to result
                    Util.addAll(createManeuverFromGroupOfCourseChanges(competitor, beforeGroupOnApproximation,
                            group, afterCurrentCourseChange, totalCourseChangeInDegrees, totalMilliseconds, earliestManeuverStart, latestManeuverEnd), result);
                    group.clear();
                    totalCourseChangeInDegrees = 0.0;
                    totalMilliseconds = 0l;
                    beforeGroupOnApproximation = beforeCurrentCourseChangeOnApproximation;
                }
                afterCurrentCourseChange = beforeCurrentCourseChangeOnApproximation
                        .applyCourseChange(currentFixAndCourseChange.getB());
                totalMilliseconds += currentFixAndCourseChange.getA().getTimePoint().asMillis();
                totalCourseChangeInDegrees += currentFixAndCourseChange.getB().getCourseChangeInDegrees();
                group.add(currentFixAndCourseChange);
                beforeCurrentCourseChangeOnApproximation = afterCurrentCourseChange; // speed/bearing after course
                // change
            } while (iter.hasNext());
            if (!group.isEmpty()) {
                Util.addAll(createManeuverFromGroupOfCourseChanges(competitor, beforeGroupOnApproximation, group,
                        afterCurrentCourseChange, totalCourseChangeInDegrees, totalMilliseconds, earliestManeuverStart, latestManeuverEnd), result);
            }
        }
        return result;
    }

    private Iterable<Maneuver> createManeuverFromGroupOfCourseChanges(Competitor competitor,
            SpeedWithBearing speedWithBearingOnApproximationAtBeginning, List<com.sap.sse.common.Util.Pair<GPSFixMoving, CourseChange>> group,
            SpeedWithBearing speedWithBearingOnApproximationAtEnd, double totalCourseChangeInDegrees,
            long totalMilliseconds, TimePoint earliestManeuverStart, TimePoint latestManeuverEnd) throws NoWindException {
        List<Maneuver> result = new ArrayList<>();
        TimePoint timePointBeforeManeuver = Collections.max(Arrays.asList(new MillisecondsTimePoint(group.get(0).getA().getTimePoint()
                .asMillis() - getApproximateManeuverDurationInMilliseconds() / 2), earliestManeuverStart));
        TimePoint timePointAfterManeuver = Collections.min(Arrays.asList(new MillisecondsTimePoint(group.get(group.size() - 1).getA()
                .getTimePoint().asMillis() + getApproximateManeuverDurationInMilliseconds() / 2), latestManeuverEnd));
        TimePoint maneuverTimePoint = computeManeuverTimepoint(competitor, timePointBeforeManeuver, timePointAfterManeuver);
        final GPSFixTrack<Competitor, GPSFixMoving> competitorTrack = getTrack(competitor);
        Position maneuverPosition = competitorTrack.getEstimatedPosition(maneuverTimePoint, /* extrapolate */false);
        final Wind wind = getWind(maneuverPosition, maneuverTimePoint);
        final Tack tackAfterManeuver = wind == null ? null : getTack(maneuverPosition, timePointAfterManeuver, speedWithBearingOnApproximationAtEnd.getBearing());
        ManeuverType maneuverType;
        Distance maneuverLoss = null;
        // the TrackedLegOfCompetitor variables may be null, e.g., in case the time points are before or after the race
        TrackedLegOfCompetitor legBeforeManeuver = getTrackedLeg(competitor, timePointBeforeManeuver);
        TrackedLegOfCompetitor legAfterManeuver = getTrackedLeg(competitor, timePointAfterManeuver);
        Waypoint waypointPassed = null; // set for MARK_PASSING maneuvers only
        NauticalSide sideToWhichWaypointWasPassed = null; // set for MARK_PASSING maneuvers only
        final NauticalSide courseChangedTo = totalCourseChangeInDegrees < 0 ? NauticalSide.PORT : NauticalSide.STARBOARD;
        // check for mask passing first; a tacking / jibe-setting mark rounding thus takes precedence over being
        // detected as a penalty circle
        final TimePoint markPassingTimePoint;
        if (legBeforeManeuver != legAfterManeuver
                // a maneuver at the start line is not to be considered a MARK_PASSING maneuver; show a tack as a tack
                && legAfterManeuver != null
                && legAfterManeuver.getLeg().getFrom() != getRace().getCourse().getFirstWaypoint()) {
            waypointPassed = legAfterManeuver.getLeg().getFrom();
            MarkPassing markPassing = getMarkPassing(competitor, waypointPassed);
            markPassingTimePoint = markPassing != null ? markPassing.getTimePoint() : maneuverTimePoint;
            Position markPassingPosition = markPassing != null ? competitorTrack.getEstimatedPosition(markPassingTimePoint, /* extrapolate */false) : maneuverPosition;
            sideToWhichWaypointWasPassed = courseChangedTo;
            // produce an additional mark passing maneuver; continue to analyze to catch jibe sets and kiwi drops
            result.add(new MarkPassingManeuverImpl(ManeuverType.MARK_PASSING, tackAfterManeuver, markPassingPosition,
                    markPassingTimePoint, speedWithBearingOnApproximationAtBeginning,
                    speedWithBearingOnApproximationAtEnd, totalCourseChangeInDegrees, maneuverLoss, waypointPassed,
                    sideToWhichWaypointWasPassed));
        } else {
            markPassingTimePoint = null;
        }
        final SpeedWithBearing estimatedSpeedBeforeManeuver = competitorTrack.getEstimatedSpeed(timePointBeforeManeuver);
        final SpeedWithBearing estimatedSpeedAfterManeuver = competitorTrack.getEstimatedSpeed(timePointAfterManeuver);
        if (estimatedSpeedBeforeManeuver != null && estimatedSpeedAfterManeuver != null) {
            BearingChangeAnalyzer bearingChangeAnalyzer = BearingChangeAnalyzer.INSTANCE;
            final Bearing courseBeforeManeuver = estimatedSpeedBeforeManeuver.getBearing();
            final Bearing courseAfterManeuver = estimatedSpeedAfterManeuver.getBearing();
            int numberOfJibes = wind == null ? 0 : bearingChangeAnalyzer.didPass(courseBeforeManeuver, totalCourseChangeInDegrees, courseAfterManeuver, wind.getBearing());
            int numberOfTacks = wind == null ? 0 : bearingChangeAnalyzer.didPass(courseBeforeManeuver, totalCourseChangeInDegrees, courseAfterManeuver, wind.getFrom());
            if (markPassingTimePoint != null && (numberOfTacks + numberOfJibes > 0)) {
                // In case of a mark passing we need to split the maneuver analysis into the phase before and after
                // the mark passing. First of all, this is important to identify the correct maneuver time point for
                // each tack and jibe, second it is essential to call a penalty which is only the case if the tack and
                // the jibe are on the same side of the mark passing; otherwise this may have been a jibe set or a
                // kiwi drop.
                // Therefore, we recursively detect the maneuvers for the segment before and the segment after the
                // mark passing and add the results to our result.
                result.addAll(detectManeuvers(competitor, timePointBeforeManeuver, markPassingTimePoint.minus(1), /* ignoreMarkPassings */ true));
                result.addAll(detectManeuvers(competitor, markPassingTimePoint.plus(1), timePointAfterManeuver, /* ignoreMarkPassings */ true));
            } else {
                // Either there was no mark passing, or the mark passing was not accompanied by a tack or a jibe.
                // For the first tack/jibe combination (they must alternate because course changes to in the same direction and
                // the wind is considered sufficiently stable to not allow for two successive tacks or two successive jibes)
                // we create a PENALTY_CIRCLE maneuver and recurse for the time interval after the first penalty circle has completed.
                if (numberOfTacks>0 && numberOfJibes>0 && markPassingTimePoint == null) {
                    TimePointAndTotalCourseChangeInDegrees firstPenaltyCircleCompletedAt = getTimePointOfCompletionOfFirstPenaltyCircle(courseBeforeManeuver, group, wind);
                    maneuverType = ManeuverType.PENALTY_CIRCLE;
                    if (legBeforeManeuver != null) {
                        maneuverLoss = legBeforeManeuver.getManeuverLoss(timePointBeforeManeuver, maneuverTimePoint, firstPenaltyCircleCompletedAt.getTimePoint());
                    }
                    TimePoint penaltyTimePoint = computeManeuverTimepoint(competitor, timePointBeforeManeuver, firstPenaltyCircleCompletedAt.getTimePoint());
                    Position penaltyPosition = competitorTrack.getEstimatedPosition(penaltyTimePoint, /* extrapolate */ false);
                    final Maneuver maneuver = new ManeuverImpl(maneuverType, tackAfterManeuver, penaltyPosition,
                            penaltyTimePoint, speedWithBearingOnApproximationAtBeginning,
                            competitorTrack.getEstimatedSpeed(penaltyTimePoint), firstPenaltyCircleCompletedAt.getTotalCourseChangeInDegrees(), maneuverLoss);
                    result.add(maneuver);
                    // after we've "consumed" one tack and one jibe, recursively find more maneuvers if tacks and/or jibes remain
                    if (numberOfTacks>1 || numberOfJibes>1) {
                        result.addAll(detectManeuvers(competitor, firstPenaltyCircleCompletedAt.getTimePoint(), timePointAfterManeuver, /* ignoreMarkPassings */ true));
                    }
                } else {
                    if (numberOfTacks > 0) {
                        maneuverType = ManeuverType.TACK;
                        if (legBeforeManeuver != null) {
                            maneuverLoss = legBeforeManeuver.getManeuverLoss(timePointBeforeManeuver,
                                    maneuverTimePoint, timePointAfterManeuver);
                        }
                    } else if (numberOfJibes > 0) {
                        maneuverType = ManeuverType.JIBE;
                        if (legBeforeManeuver != null) {
                            maneuverLoss = legBeforeManeuver.getManeuverLoss(timePointBeforeManeuver,
                                    maneuverTimePoint, timePointAfterManeuver);
                        }
                    } else {
                        if (wind != null) {
                            // heading up or bearing away
                            Bearing windBearing = wind.getBearing();
                            Bearing toWindBeforeManeuver = windBearing
                                    .getDifferenceTo(speedWithBearingOnApproximationAtBeginning.getBearing());
                            Bearing toWindAfterManeuver = windBearing
                                    .getDifferenceTo(speedWithBearingOnApproximationAtEnd.getBearing());
                            maneuverType = Math.abs(toWindBeforeManeuver.getDegrees()) < Math.abs(toWindAfterManeuver
                                    .getDegrees()) ? ManeuverType.HEAD_UP : ManeuverType.BEAR_AWAY;
                        } else {
                            // no wind information; marking as UNKNOWN
                            maneuverType = ManeuverType.UNKNOWN;
                            if (legBeforeManeuver != null) {
                                maneuverLoss = legBeforeManeuver.getManeuverLoss(timePointBeforeManeuver,
                                        maneuverTimePoint, timePointAfterManeuver);
                            }
                        }
                    }
                    final Maneuver maneuver = new ManeuverImpl(maneuverType, tackAfterManeuver, maneuverPosition,
                            maneuverTimePoint, speedWithBearingOnApproximationAtBeginning,
                            speedWithBearingOnApproximationAtEnd, totalCourseChangeInDegrees, maneuverLoss);
                    result.add(maneuver);
                }
            }
        }
        return result;
    }

    private static class TimePointAndTotalCourseChangeInDegrees {
        private final TimePoint timePoint;
        private final double totalCourseChangeInDegrees;
        protected TimePointAndTotalCourseChangeInDegrees(TimePoint timePoint, double totalCourseChangeInDegrees) {
            super();
            this.timePoint = timePoint;
            this.totalCourseChangeInDegrees = totalCourseChangeInDegrees;
        }
        public TimePoint getTimePoint() {
            return timePoint;
        }
        public double getTotalCourseChangeInDegrees() {
            return totalCourseChangeInDegrees;
        }
    }
    
    /**
     * Starting at <code>timePointBeforeManeuver</code>, and assuming that the group of <code>approximatedFixesAndCourseChanges</code>
     * contains at least a tack and a jibe, finds the earliest approximated fix's time point at which a tack and a jibe have been
     * completed.
     */
    private TimePointAndTotalCourseChangeInDegrees getTimePointOfCompletionOfFirstPenaltyCircle(Bearing courseBeforeManeuver, Iterable<Pair<GPSFixMoving, CourseChange>> approximatedFixesAndCourseChanges, Wind wind) {
        double totalCourseChangeInDegrees = 0;
        TimePoint timePoint = null;
        BearingChangeAnalyzer bearingChangeAnalyzer = BearingChangeAnalyzer.INSTANCE;
        Bearing newCourse = courseBeforeManeuver;
        for (Pair<GPSFixMoving, CourseChange> fixAndCourseChange : approximatedFixesAndCourseChanges) {
            totalCourseChangeInDegrees += fixAndCourseChange.getB().getCourseChangeInDegrees();
            newCourse = newCourse.add(new DegreeBearingImpl(fixAndCourseChange.getB().getCourseChangeInDegrees()));
            int numberOfJibes = bearingChangeAnalyzer.didPass(courseBeforeManeuver, totalCourseChangeInDegrees, newCourse, wind.getBearing());
            int numberOfTacks = bearingChangeAnalyzer.didPass(courseBeforeManeuver, totalCourseChangeInDegrees, newCourse, wind.getFrom());
            if (numberOfJibes > 0 && numberOfTacks > 0) {
                timePoint = fixAndCourseChange.getA().getTimePoint();
                break;
            }
        }
        return new TimePointAndTotalCourseChangeInDegrees(timePoint, totalCourseChangeInDegrees);
    }

    /**
     * Computes the maneuver time point as the time point along between maneuver start and end where the competitor's
     * track has greatest change in course.
     */
    private TimePoint computeManeuverTimepoint(Competitor competitor, TimePoint timePointBeforeManeuver, TimePoint timePointAfterManeuver) {
        TimePoint result = timePointBeforeManeuver;
        GPSFixTrack<Competitor, GPSFixMoving> track = getTrack(competitor);
        GPSFixMoving lastFix = null;
        double maxAngleSpeedInDegreesPerSecond = 0;
        track.lockForRead();
        try {
            for (Iterator<GPSFixMoving> i = track.getFixesIterator(timePointBeforeManeuver, /* inclusive */true); i
                    .hasNext();) {
                GPSFixMoving fix = i.next();
                if (fix.getTimePoint().after(timePointAfterManeuver)) {
                    break;
                }
                if (lastFix != null) {
                    final SpeedWithBearing lastEstimatedSpeed = track.getEstimatedSpeed(lastFix.getTimePoint());
                    if (lastEstimatedSpeed != null) {
                        Bearing courseAtLastFix = lastEstimatedSpeed.getBearing();
                        final SpeedWithBearing estimatedSpeed = track.getEstimatedSpeed(fix.getTimePoint());
                        if (estimatedSpeed != null) {
                            Bearing courseAtFix = estimatedSpeed.getBearing();
                            double angleSpeedInDegreesPerSecond = Math.abs((courseAtFix
                                    .getDifferenceTo(courseAtLastFix).getDegrees())
                                    / (double) (fix.getTimePoint().asMillis() - lastFix.getTimePoint().asMillis()));
                            if (angleSpeedInDegreesPerSecond > maxAngleSpeedInDegreesPerSecond) {
                                maxAngleSpeedInDegreesPerSecond = angleSpeedInDegreesPerSecond;
                                result = lastFix.getTimePoint();
                            }
                        }
                    }
                }
                lastFix = fix;
            }
        } finally {
            track.unlockAfterRead();
        }
        return result;
    }

    /**
     * Fetches the boat class-specific parameter
     */
    private double getManeuverDegreeAngleThreshold() {
        return getRace().getBoatClass().getManeuverDegreeAngleThreshold();
    }

    private Pair<Double, Double> getMinimumAngleBetweenDifferentTacksDownwind(Wind wind) {
        Pair<Double, Double> result;
        double defaultAngle = getRace().getBoatClass().getMinimumAngleBetweenDifferentTacksDownwind();
        double threshold = 20;
        result = usePolarsIfPossible(wind, defaultAngle, LegType.DOWNWIND, threshold);
        return result;
    }
    
    private Pair<Double, Double> getMinimumAngleBetweenDifferentTacksUpwind(Wind wind) {
        Pair<Double, Double> result;
        double defaultAngle = getRace().getBoatClass().getMinimumAngleBetweenDifferentTacksUpwind();
        double threshold = 10;
        result = usePolarsIfPossible(wind, defaultAngle, LegType.UPWIND, threshold);
        return result;
    }

    private Pair<Double, Double> usePolarsIfPossible(Wind wind, double defaultAngle, LegType legType, double threshold) {
        Pair<Double, Double> result;
        if (polarDataService != null) {
            try {
                BearingWithConfidence<Void> average = polarDataService.getManeuverAngle(getRace().getBoatClass(),
                        legType == LegType.DOWNWIND ? ManeuverType.JIBE : ManeuverType.TACK, wind);
                double averageAngleInDegMinusThreshold = average.getObject().getDegrees() - threshold;
                if (averageAngleInDegMinusThreshold < defaultAngle) {
                    result = new Pair<Double, Double>(defaultAngle, 0.1);
                } else {
                    result = new Pair<Double, Double>(averageAngleInDegMinusThreshold, average.getConfidence());
                }
            } catch (NotEnoughDataHasBeenAddedException | IllegalArgumentException e) {
                result = new Pair<Double, Double>(defaultAngle, 0.1);
            }
        } else {
            result = new Pair<Double, Double>(defaultAngle, 0.1);
        }
        return result;
    }

    private long getApproximateManeuverDurationInMilliseconds() {
        return getRace().getBoatClass().getApproximateManeuverDurationInMilliseconds();
    }

    private class StartToNextMarkCacheInvalidationListener implements GPSTrackListener<Mark, GPSFix> {
        private static final long serialVersionUID = 3540278554797445085L;
        private final GPSFixTrack<Mark, GPSFix> listeningTo;

        public StartToNextMarkCacheInvalidationListener(GPSFixTrack<Mark, GPSFix> listeningTo) {
            this.listeningTo = listeningTo;
        }

        public void stopListening() {
            listeningTo.removeListener(this);
        }

        @Override
        public void gpsFixReceived(GPSFix fix, Mark mark, boolean firstFixInTrack) {
            clearDirectionFromStartToNextMarkCache();
        }

        @Override
        public void speedAveragingChanged(long oldMillisecondsOverWhichToAverage, long newMillisecondsOverWhichToAverage) {
        }

        @Override
        public boolean isTransient() {
            return false;
        }
    }

    @Override
<<<<<<< HEAD
    public Distance getWindwardDistanceToOverallLeader(Competitor competitor, TimePoint timePoint, WindPositionMode windPositionMode) {
=======
    public Distance getWindwardDistanceToCompetitorFarthestAhead(Competitor competitor, TimePoint timePoint, WindPositionMode windPositionMode) {
        final TrackedLegOfCompetitor trackedLeg = getTrackedLeg(competitor, timePoint);
        return trackedLeg == null ? null : trackedLeg.getWindwardDistanceToCompetitorFarthestAhead(timePoint, windPositionMode,
                getRankingMetric().getRankingInfo(timePoint));
    }

    @Override
    public Distance getWindwardDistanceToCompetitorFarthestAhead(Competitor competitor, TimePoint timePoint,
            WindPositionMode windPositionMode, RankingInfo rankingInfo, WindLegTypeAndLegBearingCache cache) {
>>>>>>> 41e44b42
        final TrackedLegOfCompetitor trackedLeg = getTrackedLeg(competitor, timePoint);
        return trackedLeg == null ? null : trackedLeg.getWindwardDistanceToCompetitorFarthestAhead(timePoint, windPositionMode, rankingInfo, cache);
    }

    @Override
    public Distance getWindwardDistanceToOverallLeader(Competitor competitor, TimePoint timePoint, WindPositionMode windPositionMode, WindLegTypeAndLegBearingCache cache) {
        final TrackedLegOfCompetitor trackedLeg = getTrackedLeg(competitor, timePoint);
        return trackedLeg == null ? null : trackedLeg.getWindwardDistanceToOverallLeader(timePoint, windPositionMode, cache);
    }

    @Override
    public Iterable<Mark> getMarks() {
        while (true) {
            try {
                return new HashSet<Mark>(markTracks.keySet());
            } catch (ConcurrentModificationException cme) {
                logger.info("Caught " + cme + "; trying again.");
            }
        }
    }

    @Override
    public Iterable<Sideline> getCourseSidelines() {
        return new ArrayList<Sideline>(courseSidelines.values());
    }

    @Override
    public long getDelayToLiveInMillis() {
        return delayToLiveInMillis;
    }

    protected void setDelayToLiveInMillis(long delayToLiveInMillis) {
        this.delayToLiveInMillis = delayToLiveInMillis;
    }

    @Override
    public TrackedRaceStatus getStatus() {
        return status;
    }

    /**
     * Changes to the {@link #status} variable are synchronized on the {@link #statusNotifier} field.
     * 
     * @return
     */
    protected Object getStatusNotifier() {
        return statusNotifier;
    }

    protected void setStatus(TrackedRaceStatus newStatus) {
        assert newStatus != null;
        final TrackedRaceStatusEnum oldStatus;
        synchronized (getStatusNotifier()) {
            oldStatus = getStatus().getStatus();
            this.status = newStatus;
            getStatusNotifier().notifyAll();
        }
        if (newStatus.getStatus() == TrackedRaceStatusEnum.LOADING && oldStatus != TrackedRaceStatusEnum.LOADING) {
            suspendAllCachesNotUpdatingWhileLoading();
        } else if (oldStatus == TrackedRaceStatusEnum.LOADING && newStatus.getStatus() != TrackedRaceStatusEnum.LOADING) {
            resumeAllCachesNotUpdatingWhileLoading();
        }
        if (newStatus.getStatus() == TrackedRaceStatusEnum.FINISHED) {
            // no more new data can be expected; stop mark passing calculator if one is being used
            if (isUsingMarkPassingCalculator()) {
                markPassingCalculator.stop();
            }
        }
    }

    private void suspendAllCachesNotUpdatingWhileLoading() {
        if (markPassingCalculator != null) {
            markPassingCalculator.suspend();
        }
        crossTrackErrorCache.suspend();
        maneuverCache.suspend();
    }

    private void resumeAllCachesNotUpdatingWhileLoading() {
        if (markPassingCalculator != null) {
            markPassingCalculator.resume();
        }
        crossTrackErrorCache.resume();
        maneuverCache.resume();
    }

    /**
     * Waits on the current ("old") status object which is notified in {@link #setStatus(TrackedRaceStatus)} when the
     * status is changed. The change as well as the check synchronize on the old status object.
     */
    @Override
    public void waitUntilNotLoading() {
        synchronized (getStatusNotifier()) {
            while (getStatus().getStatus() == TrackedRaceStatusEnum.LOADING) {
                try {
                    getStatusNotifier().wait();
                } catch (InterruptedException e) {
                    logger.info("waitUntilNotLoading on tracked race " + this + " interrupted: " + e.getMessage()
                            + ". Continuing to wait.");
                }
            }
        }
    }
    
    /**
     * Loads the GPS fixes as per the device registrations in the <code>log</code> into this race. The <code>log</code> is added to the
     * <code>addLogToMap</code> data structure while holding this object's monitor, and all waiters on this object are notified when done
     * with adding the <code>log</code> to <code>addLogToMap</code>.
     */
    private <LogT extends AbstractLog<EventT, VisitorT>, EventT extends AbstractLogEvent<VisitorT>, VisitorT> void loadFixesForLog(
            final LogT log, ConcurrentHashMap<Serializable, LogT> addLogToMap) {
        if (log != null) {
            // Use the new log, that possibly contains device mappings, to load GPSFix tracks from the DB
            // When this tracked race is to be serialized, wait for the loading from stores to complete.
            new Thread("Mongo mark and competitor track loader for tracked race " + getRace().getName() + ", log "
                    + log.getId()) {
                @Override
                public void run() {
                    LockUtil.lockForRead(getSerializationLock());
                    LockUtil.lockForWrite(getLoadingFromGPSFixStoreLock());
                    synchronized (TrackedRaceImpl.this) {
                        loadingFromGPSFixStore = true; // indicates that the serialization lock is now safely held
                        addLogToMap.put(log.getId(), log);
                        TrackedRaceImpl.this.notifyAll();
                    }
                    try {
                        logger.info("Started loading competitor tracks for " + getRace().getName() + " for log " + log.getId());
                        for (Competitor competitor : race.getCompetitors()) {
                            try {
                                gpsFixStore.loadCompetitorTrack(
                                        (DynamicGPSFixTrack<Competitor, GPSFixMoving>) tracks.get(competitor), log,
                                        competitor);
                            } catch (TransformationException | NoCorrespondingServiceRegisteredException e) {
                                logger.log(Level.WARNING, "Could not load track for " + competitor, e);
                            }
                        }
                        logger.info("Finished loading competitor tracks for " + getRace().getName());
                        logger.info("Started loading mark tracks for " + getRace().getName());
                        for (Mark mark : getMarks()) {
                            try {
                                gpsFixStore.loadMarkTrack((DynamicGPSFixTrack<Mark, GPSFix>) markTracks.get(mark), log,
                                        mark);
                            } catch (TransformationException | NoCorrespondingServiceRegisteredException e) {
                                logger.log(Level.WARNING, "Could not load track for " + mark, e);
                            }
                        }
                        logger.info("Finished loading mark tracks for " + getRace().getName());
                    } finally {
                        synchronized (TrackedRaceImpl.this) {
                            loadingFromGPSFixStore = false;
                            TrackedRaceImpl.this.notifyAll();
                        }
                        LockUtil.unlockAfterWrite(getLoadingFromGPSFixStoreLock());
                        LockUtil.unlockAfterRead(getSerializationLock());
                    }
                }
            }.start();
        } else {
            logger.severe("Got a request to attach log for an empty log!");
        }
    }

    /**
     * This can trigger fixes to be loaded, if there are {@link DeviceMapping}s in the {@code RaceLog}.
     * If multiple race logs are attached, the threads that are spawned to load fixes will do so one
     * after another, as they acquire a write lock on the {@link #loadingFromGPSFixStoreLock}.
     */
    @Override
    public void attachRaceLog(final RaceLog raceLog) {
        loadFixesForLog(raceLog, attachedRaceLogs);
    }
    
    private ReadonlyRaceState getRaceState(RaceLog raceLog) {
        ReadonlyRaceState result;
        synchronized (raceStates) {
            result = raceStates.get(raceLog);
            if (result == null) {
                result = RaceStateImpl.create(raceLog);
                raceStates.put(raceLog, result);
            }
        }
        return result;
    }
    
    @Override
    public void attachRegattaLog(RegattaLog regattaLog) {
        loadFixesForLog(regattaLog, attachedRegattaLogs);
    }

    @Override
    public void detachRaceLog(Serializable identifier) {
        this.attachedRaceLogs.remove(identifier);
    }
    
    @Override
    public void detachAllRaceLogs() {
        this.attachedRaceLogs.clear();
    }

    @Override
    public RaceLog getRaceLog(Serializable identifier) {
        return attachedRaceLogs.get(identifier);
    }
    
    @Override
    public Distance getDistanceToStartLine(Competitor competitor, long millisecondsBeforeRaceStart) {
        final Distance result;
        if (getStartOfRace() == null) {
            result = null;
        } else {
            TimePoint beforeStart = new MillisecondsTimePoint(getStartOfRace().asMillis() - millisecondsBeforeRaceStart);
            result = getDistanceToStartLine(competitor, beforeStart);
        }
        return result;
    }

    @Override
    public Distance getDistanceToStartLine(Competitor competitor, TimePoint timePoint) {
        Waypoint startWaypoint = getRace().getCourse().getFirstWaypoint();
        final Distance result;
        if (startWaypoint == null) {
            result = null;
        } else {
            Position competitorPosition = getTrack(competitor).getEstimatedPosition(timePoint, /* extrapolate */false);
            if (competitorPosition == null) {
                result = null;
            } else {
                Iterable<Mark> marks = startWaypoint.getControlPoint().getMarks();
                Iterator<Mark> marksIterator = marks.iterator();
                Mark first = marksIterator.next();
                Position firstPosition = getOrCreateTrack(first).getEstimatedPosition(timePoint, /* extrapolate */false);
                if (firstPosition == null) {
                    result = null;
                } else {
                    if (marksIterator.hasNext()) {
                        // it's a line / gate
                        Mark second = marksIterator.next();
                        Position secondPosition = getOrCreateTrack(second).getEstimatedPosition(timePoint, /* extrapolate */
                                false);
                        final Bearing bearingGreatCircle = firstPosition.getBearingGreatCircle(secondPosition);
                        if (bearingGreatCircle == null) {
                            result = null;
                        } else {
                            Position competitorProjectedOntoStartLine = competitorPosition.projectToLineThrough(
                                    firstPosition, bearingGreatCircle);
                            result = competitorPosition.getDistance(competitorProjectedOntoStartLine);
                        }
                    } else {
                        result = competitorPosition.getDistance(firstPosition);
                    }
                }
            }
        }
        return result;
    }
    
    @Override
    public Speed getSpeed(Competitor competitor, long millisecondsBeforeRaceStart) {
        if (getStartOfRace() == null) {
            return null;
        }

        TimePoint beforeStart = new MillisecondsTimePoint(getStartOfRace().asMillis() - millisecondsBeforeRaceStart);
        return getTrack(competitor).getEstimatedSpeed(beforeStart);
    }

    @Override
    public Distance getDistanceFromStarboardSideOfStartLineWhenPassingStart(Competitor competitor) {
        final Distance result;
        TrackedLegOfCompetitor firstTrackedLegOfCompetitor = getTrackedLeg(competitor, getRace().getCourse().getFirstLeg());
        TimePoint competitorStartTime = firstTrackedLegOfCompetitor.getStartTime();
        if (competitorStartTime != null) {
            Position competitorPositionWhenPassingStart = getTrack(competitor).getEstimatedPosition(
                    competitorStartTime, /* extrapolate */false);
            final Position starboardMarkPosition = getStarboardMarkOfStartlinePosition(competitorStartTime);
            if (competitorPositionWhenPassingStart != null && starboardMarkPosition != null) {
                result = starboardMarkPosition == null ? null : competitorPositionWhenPassingStart.getDistance(starboardMarkPosition);
            } else {
                result = null;
            }
        } else {
            result = null;
        }
        return result;
    }

    @Override
    public Distance getDistanceFromStarboardSideOfStartLine(Competitor competitor, TimePoint timePoint) {
        final Distance result;
        if (timePoint != null) {
            Position competitorPositionWhenPassingStart = getTrack(competitor).getEstimatedPosition(
                    timePoint, /* extrapolate */false);
            final Position starboardMarkPosition = getStarboardMarkOfStartlinePosition(timePoint);
            if (competitorPositionWhenPassingStart != null && starboardMarkPosition != null) {
                result = starboardMarkPosition == null ? null : competitorPositionWhenPassingStart.getDistance(starboardMarkPosition);
            } else {
                result = null;
            }
        } else {
            result = null;
        }
        return result;
    }
    
    /**
     * Based on the bearing from the start waypoint to the next mark, identifies which of the two marks of the start
     * line is on starboard. If the start waypoint has only one mark, that mark is returned. If the start line has two
     * marks but the course has no other waypoint,
     * <code>null<code> is returned. If the course has no waypoints at all, <code>null</code> is returned.<p>
     * 
     * The method has protected visibility largely for testing purposes.
     */
    protected Mark getStarboardMarkOfStartlineOrSingleStartMark(TimePoint at) {
        Waypoint startWaypoint = getRace().getCourse().getFirstWaypoint();
        final Mark result;
        if (startWaypoint != null) {
            LineMarksWithPositions startLine = getLineMarksAndPositions(at, startWaypoint);
            if (startLine != null) {
                result = startLine.getStarboardMarkWhileApproachingLine();
            } else {
                if (startWaypoint != null && startWaypoint.getMarks().iterator().hasNext()) {
                    result = startWaypoint.getMarks().iterator().next();
                } else {
                    result = null;
                }
            }
        } else {
            result = null;
        }
        return result;
    }

    /**
     * Based on the bearing from the start waypoint to the
     * next mark, identifies which of the two marks of the start line is on starboard and returns its position. If the start waypoint has only
     * one mark, that mark is returned. If the start line has two marks but the course has no other waypoint,
     * <code>null<code> is returned. If the course has no waypoints at all, <code>null</code> is returned.
     */
    private Position getStarboardMarkOfStartlinePosition(TimePoint at) {
        Mark starboardMark = getStarboardMarkOfStartlineOrSingleStartMark(at);
        if (starboardMark != null) {
            return getOrCreateTrack(starboardMark).getEstimatedPosition(at, /*extrapolate*/ false);
        }
        return null;
    }

    protected NamedReentrantReadWriteLock getLoadingFromWindStoreLock() {
        return loadingFromWindStoreLock;
    }

    public NamedReentrantReadWriteLock getLoadingFromGPSFixStoreLock() {
        return loadingFromGPSFixStoreLock;
    }
    
    private static class LineMarksWithPositions {
        private final Position portMarkPositionWhileApproachingLine;
        private final Position starboardMarkPositionWhileApproachingLine;
        private final Mark starboardMarkWhileApproachingLine;
        private final Mark portMarkWhileApproachingLine;
        protected LineMarksWithPositions(Position portMarkPositionWhileApproachingLine,
                Position starboardMarkPositionWhileApproachingLine, Mark starboardMarkWhileApproachingLine,
                Mark portMarkWhileApproachingLine) {
            this.portMarkPositionWhileApproachingLine = portMarkPositionWhileApproachingLine;
            this.starboardMarkPositionWhileApproachingLine = starboardMarkPositionWhileApproachingLine;
            this.starboardMarkWhileApproachingLine = starboardMarkWhileApproachingLine;
            this.portMarkWhileApproachingLine = portMarkWhileApproachingLine;
        }
        public Position getPortMarkPositionWhileApproachingLine() {
            return portMarkPositionWhileApproachingLine;
        }
        public Position getStarboardMarkPositionWhileApproachingLine() {
            return starboardMarkPositionWhileApproachingLine;
        }
        public Mark getStarboardMarkWhileApproachingLine() {
            return starboardMarkWhileApproachingLine;
        }
        public Mark getPortMarkWhileApproachingLine() {
            return portMarkWhileApproachingLine;
        }
    }
    
    /**
     * If the <code>waypoint</code> is not a line, or no position can be determined for one of its marks at <code>timePoint</code>,
     * <code>null</code> is returned. If no wind information is available but required to compute the advantage, <code>null</code> values
     * are returned in those fields that depend on wind data. If the <code>waypoint</code> is <code>null</code>
     * or is the only waypoint, <code>null</code> is returned because no reasonable statement can be
     * made about the direction from which the line is to be passed.
     */
    private LineDetails getLineLengthAndAdvantage(TimePoint timePoint, Waypoint waypoint) {
        LineMarksWithPositions marksAndPositions = getLineMarksAndPositions(timePoint, waypoint);
        LineDetails result = null;
        if (marksAndPositions != null) {
            final TrackedLeg legDeterminingDirection = getLegDeterminingDirectionInWhichToPassWaypoint(waypoint);
            final Mark portMarkWhileApproachingLine = marksAndPositions.getPortMarkWhileApproachingLine();
            final Mark starboardMarkWhileApproachingLine = marksAndPositions.getStarboardMarkWhileApproachingLine();
            final Position portMarkPositionWhileApproachingLine = marksAndPositions
                    .getPortMarkPositionWhileApproachingLine();
            final Position starboardMarkPositionWhileApproachingLine = marksAndPositions
                    .getStarboardMarkPositionWhileApproachingLine();
            final Bearing differenceToCombinedWind;
            final NauticalSide advantageousSideWhileApproachingLine;
            final Distance distanceAdvantage;
            Wind combinedWind = getWind(starboardMarkPositionWhileApproachingLine, timePoint);
            if (combinedWind != null) {
                differenceToCombinedWind = portMarkPositionWhileApproachingLine.getBearingGreatCircle(
                        starboardMarkPositionWhileApproachingLine).getDifferenceTo(combinedWind.getFrom());
                Distance windwardDistanceFromFirstToSecondMark;
                windwardDistanceFromFirstToSecondMark = legDeterminingDirection.getWindwardDistance(
                        portMarkPositionWhileApproachingLine, starboardMarkPositionWhileApproachingLine, timePoint,
                        WindPositionMode.EXACT);
                final Position worseMarkPosition;
                final Position betterMarkPosition;
                final int indexOfWaypoint = getRace().getCourse().getIndexOfWaypoint(waypoint);
                final boolean isStartLine = indexOfWaypoint == 0;
                if ((isStartLine && windwardDistanceFromFirstToSecondMark.getMeters() > 0)
                        || (!isStartLine && windwardDistanceFromFirstToSecondMark.getMeters() < 0)) {
                    // first mark is worse than second mark
                    worseMarkPosition = portMarkPositionWhileApproachingLine;
                    betterMarkPosition = starboardMarkPositionWhileApproachingLine;
                } else {
                    // second mark is worse than first mark
                    worseMarkPosition = starboardMarkPositionWhileApproachingLine;
                    betterMarkPosition = portMarkPositionWhileApproachingLine;
                }
                if (windwardDistanceFromFirstToSecondMark.getMeters() >= 0) {
                    distanceAdvantage = windwardDistanceFromFirstToSecondMark;
                } else {
                    distanceAdvantage = new CentralAngleDistance(
                            -windwardDistanceFromFirstToSecondMark.getCentralAngleRad());
                }
                if (betterMarkPosition.crossTrackError(worseMarkPosition,
                        legDeterminingDirection.getLegBearing(timePoint)).getCentralAngleRad() > 0) {
                    advantageousSideWhileApproachingLine = NauticalSide.STARBOARD;
                } else {
                    advantageousSideWhileApproachingLine = NauticalSide.PORT;
                }
            } else { // no wind information
                differenceToCombinedWind = null;
                advantageousSideWhileApproachingLine = null;
                distanceAdvantage = null;
            }
            result = new LineDetailsImpl(timePoint, waypoint,
                    portMarkPositionWhileApproachingLine.getDistance(starboardMarkPositionWhileApproachingLine),
                    differenceToCombinedWind, advantageousSideWhileApproachingLine, distanceAdvantage,
                    portMarkWhileApproachingLine, starboardMarkWhileApproachingLine);
        }
        return result;
    }

    /**
     * For a waypoint that is assumed to be a line, determines which mark is to port when approaching the waypoint and which one
     * is to starboard. Additionally, the mark positions at the time point specified is returned.
     */
    private LineMarksWithPositions getLineMarksAndPositions(TimePoint timePoint, Waypoint waypoint) {
        final LineMarksWithPositions result;
        List<Position> markPositions = new ArrayList<Position>();
        int numberOfMarks = 0;
        boolean allMarksHavePositions = true;
        if (waypoint != null) {
            for (Mark lineMark : waypoint.getMarks()) {
                numberOfMarks++;
                final Position estimatedMarkPosition = getOrCreateTrack(lineMark).getEstimatedPosition(timePoint, /* extrapolate */
                        false);
                if (estimatedMarkPosition != null) {
                    markPositions.add(estimatedMarkPosition);
                } else {
                    allMarksHavePositions = false;
                }
            }
            final List<Leg> legs = getRace().getCourse().getLegs();
            // need at least one leg to make sense of a line
            if (!legs.isEmpty()) {
                if (allMarksHavePositions && numberOfMarks == 2) {
                    final TrackedLeg legDeterminingDirection = getLegDeterminingDirectionInWhichToPassWaypoint(waypoint);
                    if (legDeterminingDirection == null) {
                        result = null;
                    } else {
                        Distance crossTrackErrorOfMark0OnLineFromMark1ToNextWaypoint = markPositions.get(0)
                                .crossTrackError(markPositions.get(1), legDeterminingDirection.getLegBearing(timePoint));
                        final Position portMarkPositionWhileApproachingLine;
                        final Position starboardMarkPositionWhileApproachingLine;
                        final Mark starboardMarkWhileApproachingLine;
                        final Mark portMarkWhileApproachingLine;
                        if (crossTrackErrorOfMark0OnLineFromMark1ToNextWaypoint.getMeters() < 0) {
                            portMarkWhileApproachingLine = Util.get(waypoint.getMarks(), 0);
                            portMarkPositionWhileApproachingLine = markPositions.get(0);
                            starboardMarkWhileApproachingLine = Util.get(waypoint.getMarks(), 1);
                            starboardMarkPositionWhileApproachingLine = markPositions.get(1);
                        } else {
                            portMarkWhileApproachingLine = Util.get(waypoint.getMarks(), 1);
                            portMarkPositionWhileApproachingLine = markPositions.get(1);
                            starboardMarkWhileApproachingLine = Util.get(waypoint.getMarks(), 0);
                            starboardMarkPositionWhileApproachingLine = markPositions.get(0);
                        }
                        result = new LineMarksWithPositions(portMarkPositionWhileApproachingLine,
                                starboardMarkPositionWhileApproachingLine, starboardMarkWhileApproachingLine,
                                portMarkWhileApproachingLine);
                    }
                } else {
                    result = null; // either the position(s) or one or more marks is/are unknown, or the waypoint is not a two-mark waypoint
                }
            } else {
                result = null; // the waypoint was the only waypoint, so no leg exists to determine approaching direction
            }
        } else {
            result = null; // waypoint was null
        }
        return result;
    }

    private TrackedLeg getLegDeterminingDirectionInWhichToPassWaypoint(Waypoint waypoint) {
        final TrackedLeg legDeterminingDirection;
        {
        final int indexOfWaypoint2 = getRace().getCourse().getIndexOfWaypoint(waypoint);
        final boolean isStartLine2 = indexOfWaypoint2 == 0;
        legDeterminingDirection = getTrackedLeg(getRace().getCourse().getLegs().get(isStartLine2 ? 0
                : indexOfWaypoint2 - 1));
        }
        return legDeterminingDirection;
    }


    @Override
    public LineDetails getStartLine(TimePoint at) {
        return getLineLengthAndAdvantage(at, getRace().getCourse().getFirstWaypoint());
    }

    @Override
    public LineDetails getFinishLine(TimePoint at) {
        return getLineLengthAndAdvantage(at, getRace().getCourse().getLastWaypoint());
    }

    @Override
    public SpeedWithConfidence<TimePoint> getAverageWindSpeedWithConfidence(long resolutionInMillis) {
        SpeedWithConfidence<TimePoint> result = null;
        if (getEndOfRace() != null) {
            TimePoint fromTimePoint = getStartOfRace();
            TimePoint toTimePoint = getEndOfRace();

            List<WindSource> windSourcesToDeliver = new ArrayList<WindSource>();
            WindSourceImpl windSource = new WindSourceImpl(WindSourceType.COMBINED);
            windSourcesToDeliver.add(windSource);

            double sumWindSpeed = 0.0;
            double sumWindSpeedConfidence = 0.0;
            int speedCounter = 0;

            int numberOfFixes = (int) ((toTimePoint.asMillis() - fromTimePoint.asMillis()) / resolutionInMillis);
            WindTrack windTrack = getOrCreateWindTrack(windSource);
            TimePoint timePoint = fromTimePoint;
            for (int i = 0; i < numberOfFixes && toTimePoint != null && timePoint.compareTo(toTimePoint) < 0; i++) {
                WindWithConfidence<com.sap.sse.common.Util.Pair<Position, TimePoint>> averagedWindWithConfidence = windTrack
                        .getAveragedWindWithConfidence(null, timePoint);
                if (averagedWindWithConfidence != null) {
                    double windSpeedinKnots = averagedWindWithConfidence.getObject().getKnots();
                    double confidence = averagedWindWithConfidence.getConfidence();

                    sumWindSpeed += windSpeedinKnots;
                    sumWindSpeedConfidence += confidence;

                    speedCounter++;
                }
                timePoint = new MillisecondsTimePoint(timePoint.asMillis() + resolutionInMillis);
            }
            if (speedCounter > 0) {
                Speed averageWindSpeed = new KnotSpeedImpl(sumWindSpeed / speedCounter);
                double averageWindSpeedConfidence = sumWindSpeedConfidence / speedCounter;
                result = new SpeedWithConfidenceImpl<TimePoint>(averageWindSpeed, averageWindSpeedConfidence, toTimePoint);
            }
        } 
        return result;
    }

    @Override
    public Distance getCourseLength() {
        Distance d = Distance.NULL;
        for (TrackedLeg trackedLeg : getTrackedLegs()) {
            d = d.add(trackedLeg.getWindwardDistance());
        }
        return d;
    }
    
    @Override
    public Speed getSpeedWhenCrossingStartLine(Competitor competitor) {
        NavigableSet<MarkPassing> competitorMarkPassings = getMarkPassings(competitor);
        Speed competitorSpeedWhenPassingStart = null;
        lockForRead(competitorMarkPassings);
        try {
            if (!competitorMarkPassings.isEmpty()) {
                TimePoint competitorStartTime = competitorMarkPassings.first().getTimePoint();
                competitorSpeedWhenPassingStart = getTrack(competitor).getEstimatedSpeed(
                        competitorStartTime);
            }
        } finally {
            unlockAfterRead(competitorMarkPassings);
        }
        return competitorSpeedWhenPassingStart;
    }
    
    @Override
    public GPSFixStore getGPSFixStore() {
    	return gpsFixStore;
    }
    
    protected abstract MarkPassingCalculator createMarkPassingCalculator();
    
    @Override
    public boolean isUsingMarkPassingCalculator() {
        return markPassingCalculator!=null;
    }

    @Override
    public Position getCenterOfCourse(TimePoint at) {
        int count = 0;
        ScalablePosition sum = null;
        for (Waypoint waypoint : getRace().getCourse().getWaypoints()) {
            final Position waypointPosition = getApproximatePosition(waypoint, at);
            if (waypointPosition != null) {
                ScalablePosition p = new ScalablePosition(waypointPosition);
                if (sum == null) {
                    sum = p;
                } else {
                    sum = sum.add(p);
                }
            }
        }
        final Position result;
        if (sum == null) {
            result = null;
        } else {
            result = sum.divide(count);
        }
        return result;
    }

    /**
     * @return the waypoints known by this race, based on the key set of {@link #markPassingsForWaypoint}. This key set
     *         is updated by {@link #waypointAdded(int, Waypoint)} and {@link #waypointRemoved(int, Waypoint)} and hence
     *         is consistent with the {@link Course}'s waypoint list after the callback methods have returned. The
     *         iteration order of the elements returned is undefined and in particular is <em>not</em> guaranteed to be
     *         related to the {@link Course}'s waypoint order.
     */
    Iterable<Waypoint> getWaypoints() {
        return markPassingsForWaypoint.keySet();
    }

    @Override
    public Boolean isGateStart() {
        Boolean result = null;
        for (RaceLog raceLog : attachedRaceLogs.values()) {
            ReadonlyRaceState raceState = getRaceState(raceLog);
            ReadonlyRacingProcedure procedure = raceState.getRacingProcedureNoFallback();
            if (procedure != null && procedure.getType() != null) {
                result = procedure.getType() == RacingProcedureType.GateStart;
                break;
            }
        }
        return result;
    }
    
    @Override
    public long getGateStartGolfDownTime() {
        long result = 0;
        Boolean isGateStart = isGateStart();
        if (isGateStart != null && isGateStart.booleanValue() == true) {
            for (RaceLog raceLog : attachedRaceLogs.values()) {
                raceLog.lockForRead();
                for(RaceLogEvent raceLogEvent: raceLog.getRawFixes()) {
                    if(raceLogEvent.getClass().equals(RaceLogGateLineOpeningTimeEventImpl.class)){
                        RaceLogGateLineOpeningTimeEvent raceLogGateLineOpeningTimeEvent = (RaceLogGateLineOpeningTimeEvent) raceLogEvent;
                        result = raceLogGateLineOpeningTimeEvent.getGateLineOpeningTimes().getGolfDownTime();
                    }
                }
                raceLog.unlockAfterRead();
            }
        }
        return result;
    }

    @Override
    public Distance getAdditionalGateStartDistance(Competitor competitor, TimePoint timePoint) {
        final Distance result;
        final Leg startLeg = getRace().getCourse().getFirstLeg();
        final TrackedLegOfCompetitor competitorLeg;
        if (startLeg != null && isGateStart() == Boolean.TRUE && (competitorLeg=getTrackedLeg(competitor, startLeg)).hasStartedLeg(timePoint)) {
            TimePoint competitorLegStartTime = competitorLeg.getStartTime();
            final Mark portMarkOfStartLine = getStartLine(competitorLegStartTime).getPortMarkWhileApproachingLine();
            final Position portSideOfStartLinePosition = getOrCreateTrack(portMarkOfStartLine)
                    .getEstimatedPosition(competitorLegStartTime, /* extrapolate */true);
            result = portSideOfStartLinePosition.getDistance(getTrack(competitor).getEstimatedPosition(competitorLegStartTime, /* extrapolate */false));
        } else {
            result = Distance.NULL;
        }
        return result;
    }
    
    @Override
    public Duration getEstimatedTimeToComplete(TimePoint timepoint) throws NotEnoughDataHasBeenAddedException,
            NoWindException {
       if (polarDataService == null) {
            throw new NotEnoughDataHasBeenAddedException("Target time estimation failed. No polar service available.");
        }
        Duration durationOfAllLegs = new MillisecondsDurationImpl(0);
        for (TrackedLeg leg : trackedLegs.values()) {
            Duration durationOfLeg = leg.getEstimatedTimeToComplete(polarDataService, timepoint);
            durationOfAllLegs = durationOfAllLegs.plus(durationOfLeg);
        }
        return durationOfAllLegs;
    }
    
    @Override
    public void setPolarDataService(PolarDataService polarDataService) {
        this.polarDataService = polarDataService;
    }
<<<<<<< HEAD

    @Override
    public Distance getCorrectedWindwardDistanceToOverallLeader(Competitor competitor, TimePoint timePoint,
            WindPositionMode windPositionMode) throws NoWindException {
        // TODO bug 1018, see comment #17: implement the calculation for corrected windward distance
        return getWindwardDistanceToOverallLeader(competitor, timePoint, windPositionMode);
    }
=======
>>>>>>> 41e44b42
}<|MERGE_RESOLUTION|>--- conflicted
+++ resolved
@@ -107,10 +107,7 @@
 import com.sap.sailing.domain.racelogtracking.DeviceMapping;
 import com.sap.sailing.domain.ranking.OneDesignRankingMetric;
 import com.sap.sailing.domain.ranking.RankingMetric;
-<<<<<<< HEAD
-=======
 import com.sap.sailing.domain.ranking.RankingMetric.RankingInfo;
->>>>>>> 41e44b42
 import com.sap.sailing.domain.ranking.RankingMetricConstructor;
 import com.sap.sailing.domain.tracking.DynamicGPSFixTrack;
 import com.sap.sailing.domain.tracking.GPSFixTrack;
@@ -2873,9 +2870,6 @@
     }
 
     @Override
-<<<<<<< HEAD
-    public Distance getWindwardDistanceToOverallLeader(Competitor competitor, TimePoint timePoint, WindPositionMode windPositionMode) {
-=======
     public Distance getWindwardDistanceToCompetitorFarthestAhead(Competitor competitor, TimePoint timePoint, WindPositionMode windPositionMode) {
         final TrackedLegOfCompetitor trackedLeg = getTrackedLeg(competitor, timePoint);
         return trackedLeg == null ? null : trackedLeg.getWindwardDistanceToCompetitorFarthestAhead(timePoint, windPositionMode,
@@ -2885,15 +2879,8 @@
     @Override
     public Distance getWindwardDistanceToCompetitorFarthestAhead(Competitor competitor, TimePoint timePoint,
             WindPositionMode windPositionMode, RankingInfo rankingInfo, WindLegTypeAndLegBearingCache cache) {
->>>>>>> 41e44b42
         final TrackedLegOfCompetitor trackedLeg = getTrackedLeg(competitor, timePoint);
         return trackedLeg == null ? null : trackedLeg.getWindwardDistanceToCompetitorFarthestAhead(timePoint, windPositionMode, rankingInfo, cache);
-    }
-
-    @Override
-    public Distance getWindwardDistanceToOverallLeader(Competitor competitor, TimePoint timePoint, WindPositionMode windPositionMode, WindLegTypeAndLegBearingCache cache) {
-        final TrackedLegOfCompetitor trackedLeg = getTrackedLeg(competitor, timePoint);
-        return trackedLeg == null ? null : trackedLeg.getWindwardDistanceToOverallLeader(timePoint, windPositionMode, cache);
     }
 
     @Override
@@ -3600,14 +3587,4 @@
     public void setPolarDataService(PolarDataService polarDataService) {
         this.polarDataService = polarDataService;
     }
-<<<<<<< HEAD
-
-    @Override
-    public Distance getCorrectedWindwardDistanceToOverallLeader(Competitor competitor, TimePoint timePoint,
-            WindPositionMode windPositionMode) throws NoWindException {
-        // TODO bug 1018, see comment #17: implement the calculation for corrected windward distance
-        return getWindwardDistanceToOverallLeader(competitor, timePoint, windPositionMode);
-    }
-=======
->>>>>>> 41e44b42
 }