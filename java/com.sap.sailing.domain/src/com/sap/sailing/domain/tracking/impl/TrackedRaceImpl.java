package com.sap.sailing.domain.tracking.impl;

import java.io.IOException;
import java.io.ObjectInputStream;
import java.io.ObjectOutputStream;
import java.io.Serializable;
import java.util.ArrayList;
import java.util.Arrays;
import java.util.Collections;
import java.util.Comparator;
import java.util.ConcurrentModificationException;
import java.util.Date;
import java.util.HashMap;
import java.util.HashSet;
import java.util.Iterator;
import java.util.LinkedHashMap;
import java.util.LinkedList;
import java.util.List;
import java.util.Map;
import java.util.Map.Entry;
import java.util.NavigableSet;
import java.util.Optional;
import java.util.Random;
import java.util.Set;
import java.util.Timer;
import java.util.TimerTask;
import java.util.WeakHashMap;
import java.util.concurrent.Callable;
import java.util.concurrent.ConcurrentHashMap;
import java.util.concurrent.ConcurrentMap;
import java.util.concurrent.ConcurrentSkipListSet;
import java.util.concurrent.ExecutionException;
import java.util.concurrent.Future;
import java.util.concurrent.FutureTask;
import java.util.function.Consumer;
import java.util.logging.Level;
import java.util.logging.Logger;

import com.sap.sailing.domain.abstractlog.race.RaceLog;
import com.sap.sailing.domain.abstractlog.race.RaceLogDependentStartTimeEvent;
import com.sap.sailing.domain.abstractlog.race.RaceLogEndOfTrackingEvent;
import com.sap.sailing.domain.abstractlog.race.RaceLogEvent;
import com.sap.sailing.domain.abstractlog.race.RaceLogGateLineOpeningTimeEvent;
import com.sap.sailing.domain.abstractlog.race.RaceLogRaceStatusEvent;
import com.sap.sailing.domain.abstractlog.race.RaceLogStartOfTrackingEvent;
import com.sap.sailing.domain.abstractlog.race.SimpleRaceLogIdentifier;
import com.sap.sailing.domain.abstractlog.race.analyzing.impl.FinishedTimeFinder;
import com.sap.sailing.domain.abstractlog.race.analyzing.impl.RaceLogResolver;
import com.sap.sailing.domain.abstractlog.race.analyzing.impl.StartTimeFinder;
import com.sap.sailing.domain.abstractlog.race.analyzing.impl.TrackingTimesFinder;
import com.sap.sailing.domain.abstractlog.race.impl.RaceLogGateLineOpeningTimeEventImpl;
import com.sap.sailing.domain.abstractlog.race.state.RaceState;
import com.sap.sailing.domain.abstractlog.race.state.ReadonlyRaceState;
import com.sap.sailing.domain.abstractlog.race.state.impl.ReadonlyRaceStateImpl;
import com.sap.sailing.domain.abstractlog.race.state.racingprocedure.ReadonlyRacingProcedure;
import com.sap.sailing.domain.abstractlog.regatta.RegattaLog;
import com.sap.sailing.domain.abstractlog.regatta.tracking.analyzing.impl.RegattaLogDefinedMarkAnalyzer;
import com.sap.sailing.domain.base.Boat;
import com.sap.sailing.domain.base.Competitor;
import com.sap.sailing.domain.base.Course;
import com.sap.sailing.domain.base.CourseListener;
import com.sap.sailing.domain.base.Leg;
import com.sap.sailing.domain.base.Mark;
import com.sap.sailing.domain.base.RaceDefinition;
import com.sap.sailing.domain.base.SharedDomainFactory;
import com.sap.sailing.domain.base.Sideline;
import com.sap.sailing.domain.base.SpeedWithBearingWithConfidence;
import com.sap.sailing.domain.base.SpeedWithConfidence;
import com.sap.sailing.domain.base.Waypoint;
import com.sap.sailing.domain.base.impl.CourseImpl;
import com.sap.sailing.domain.base.impl.SpeedWithConfidenceImpl;
import com.sap.sailing.domain.common.LegType;
import com.sap.sailing.domain.common.ManeuverType;
import com.sap.sailing.domain.common.NauticalSide;
import com.sap.sailing.domain.common.NoWindException;
import com.sap.sailing.domain.common.Position;
import com.sap.sailing.domain.common.RegattaAndRaceIdentifier;
import com.sap.sailing.domain.common.RegattaNameAndRaceName;
import com.sap.sailing.domain.common.SpeedWithBearing;
import com.sap.sailing.domain.common.Tack;
import com.sap.sailing.domain.common.TargetTimeInfo;
import com.sap.sailing.domain.common.TargetTimeInfo.LegTargetTimeInfo;
import com.sap.sailing.domain.common.TimingConstants;
import com.sap.sailing.domain.common.TrackedRaceStatusEnum;
import com.sap.sailing.domain.common.Wind;
import com.sap.sailing.domain.common.WindSource;
import com.sap.sailing.domain.common.WindSourceType;
import com.sap.sailing.domain.common.abstractlog.TimePointSpecificationFoundInLog;
import com.sap.sailing.domain.common.confidence.BearingWithConfidence;
import com.sap.sailing.domain.common.confidence.BearingWithConfidenceCluster;
import com.sap.sailing.domain.common.confidence.HasConfidence;
import com.sap.sailing.domain.common.confidence.Weigher;
import com.sap.sailing.domain.common.confidence.impl.BearingWithConfidenceImpl;
import com.sap.sailing.domain.common.confidence.impl.HyperbolicTimeDifferenceWeigher;
import com.sap.sailing.domain.common.confidence.impl.PositionAndTimePointWeigher;
import com.sap.sailing.domain.common.confidence.impl.ScalableWind;
import com.sap.sailing.domain.common.impl.CentralAngleDistance;
import com.sap.sailing.domain.common.impl.KnotSpeedImpl;
import com.sap.sailing.domain.common.impl.KnotSpeedWithBearingImpl;
import com.sap.sailing.domain.common.impl.TargetTimeInfoImpl;
import com.sap.sailing.domain.common.impl.WindImpl;
import com.sap.sailing.domain.common.impl.WindSourceImpl;
import com.sap.sailing.domain.common.racelog.RaceLogRaceStatus;
import com.sap.sailing.domain.common.racelog.RacingProcedureType;
import com.sap.sailing.domain.common.scalablevalue.impl.ScalablePosition;
import com.sap.sailing.domain.common.tracking.GPSFix;
import com.sap.sailing.domain.common.tracking.GPSFixMoving;
import com.sap.sailing.domain.common.tracking.SensorFix;
import com.sap.sailing.domain.confidence.ConfidenceBasedWindAverager;
import com.sap.sailing.domain.confidence.ConfidenceFactory;
import com.sap.sailing.domain.leaderboard.caching.LeaderboardDTOCalculationReuseCache;
import com.sap.sailing.domain.maneuverdetection.IncrementalManeuverDetector;
import com.sap.sailing.domain.maneuverdetection.ManeuverDetector;
import com.sap.sailing.domain.maneuverdetection.ShortTimeAfterLastHitCache;
import com.sap.sailing.domain.maneuverdetection.impl.IncrementalManeuverDetectorImpl;
import com.sap.sailing.domain.maneuverdetection.impl.LowGPSSamplingRateManeuverDetectorImpl;
import com.sap.sailing.domain.markpassingcalculation.MarkPassingCalculator;
import com.sap.sailing.domain.polars.NotEnoughDataHasBeenAddedException;
import com.sap.sailing.domain.polars.PolarDataService;
import com.sap.sailing.domain.ranking.OneDesignRankingMetric;
import com.sap.sailing.domain.ranking.RankingMetric;
import com.sap.sailing.domain.ranking.RankingMetric.RankingInfo;
import com.sap.sailing.domain.ranking.RankingMetricConstructor;
import com.sap.sailing.domain.tracking.AddResult;
import com.sap.sailing.domain.tracking.BravoFixTrack;
import com.sap.sailing.domain.tracking.DynamicSensorFixTrack;
import com.sap.sailing.domain.tracking.GPSFixTrack;
import com.sap.sailing.domain.tracking.GPSTrackListener;
import com.sap.sailing.domain.tracking.LineDetails;
import com.sap.sailing.domain.tracking.Maneuver;
import com.sap.sailing.domain.tracking.MarkPassing;
import com.sap.sailing.domain.tracking.MarkPositionAtTimePointCache;
import com.sap.sailing.domain.tracking.RaceChangeListener;
import com.sap.sailing.domain.tracking.RaceExecutionOrderProvider;
import com.sap.sailing.domain.tracking.RaceListener;
import com.sap.sailing.domain.tracking.SensorFixTrack;
import com.sap.sailing.domain.tracking.Track;
import com.sap.sailing.domain.tracking.TrackFactory;
import com.sap.sailing.domain.tracking.TrackedLeg;
import com.sap.sailing.domain.tracking.TrackedLegOfCompetitor;
import com.sap.sailing.domain.tracking.TrackedRace;
import com.sap.sailing.domain.tracking.TrackedRaceStatus;
import com.sap.sailing.domain.tracking.TrackedRaceWithWindEssentials;
import com.sap.sailing.domain.tracking.TrackedRegatta;
import com.sap.sailing.domain.tracking.WindLegTypeAndLegBearingCache;
import com.sap.sailing.domain.tracking.WindPositionMode;
import com.sap.sailing.domain.tracking.WindStore;
import com.sap.sailing.domain.tracking.WindSummary;
import com.sap.sailing.domain.tracking.WindTrack;
import com.sap.sailing.domain.tracking.WindWithConfidence;
import com.sap.sailing.domain.windestimation.IncrementalWindEstimation;
import com.sap.sse.common.Bearing;
import com.sap.sse.common.Distance;
import com.sap.sse.common.Duration;
import com.sap.sse.common.IsManagedByCache;
import com.sap.sse.common.Speed;
import com.sap.sse.common.TimePoint;
import com.sap.sse.common.Timed;
import com.sap.sse.common.Util;
import com.sap.sse.common.Util.Pair;
import com.sap.sse.common.impl.MillisecondsTimePoint;
import com.sap.sse.concurrent.LockUtil;
import com.sap.sse.concurrent.NamedReentrantReadWriteLock;
import com.sap.sse.util.IdentityWrapper;
import com.sap.sse.util.SmartFutureCache;
import com.sap.sse.util.SmartFutureCache.AbstractCacheUpdater;
import com.sap.sse.util.SmartFutureCache.EmptyUpdateInterval;
import com.sap.sse.util.impl.ArrayListNavigableSet;
import com.sap.sse.util.impl.FutureTaskWithTracingGet;

import difflib.DiffUtils;
import difflib.Patch;
import difflib.PatchFailedException;

public abstract class TrackedRaceImpl extends TrackedRaceWithWindEssentials implements CourseListener {
    private static final long serialVersionUID = -4825546964220003507L;

    private static final Logger logger = Logger.getLogger(TrackedRaceImpl.class.getName());

    // TODO make this variable
    private static final long DELAY_FOR_CACHE_CLEARING_IN_MILLISECONDS = 7500;

    public static final Duration TIME_BEFORE_START_TO_TRACK_WIND_MILLIS = Duration.ONE_MINUTE.times(4); // let wind start four minutes before race
    
    public static final Duration EXTRA_LONG_TIME_BEFORE_START_TO_TRACK_WIND_MILLIS = Duration.ONE_HOUR;

    private TrackedRaceStatus status;

    private final Object statusNotifier;

    /**
     * By default, all wind sources are used, none are excluded. However, e.g., for performance reasons, particular wind
     * sources such as the track-based estimation wind source, may be excluded by adding them to this set.
     */
    private final ConcurrentMap<WindSource, TrackedRaceImpl> windSourcesToExclude;

    /**
     * Keeps the oldest timestamp that is fed into this tracked race, either from a boat fix, a mark fix, a race
     * start/finish or a course definition.
     */
    private TimePoint timePointOfOldestEvent;

    /**
     * The start of tracking time as announced by the tracking infrastructure.
     */
    private TimePoint startOfTrackingReceived;

    /**
     * The end of tracking time as announced by the tracking infrastructure.
     */
    private TimePoint endOfTrackingReceived;

    /**
     * The start and end of tracking inferred via RaceLog, the received timepoint (see above) and mapping intervals.
     * For the precedence order see {@link #updateStartAndEndOfTracking(boolean)}.
     */
    private TimePoint startOfTracking;
    private TimePoint endOfTracking;

    /**
     * Race start time as announced by the tracking infrastructure
     */
    private TimePoint startTimeReceived;
    
    /**
     * The calculated race start time
     */
    private TimePoint startTime;
    
    /**
     * Maintained in lock-step with {@link #startTime}, only that {@code null} will be contained if {@link #startTime}
     * was only inferred from start mark passings and no other, more official, information such as
     * {@link #getStartTimeReceived()} or a start time coming from an attached {@link RaceLog}.
     */
    private TimePoint startTimeWithoutInferenceFromStartMarkPassings;
    
    /**
     * The calculated race end time
     */
    private TimePoint endTime;

    /**
     * The time set by race management ("Blue Flag Down" event) for when the race has finished. This field caches what
     * today comes from the {@link RaceLog}s in the form of {@link RaceLogRaceStatusEvent}s setting the status to
     * {@link RaceLogRaceStatus#FINISHED} and is computed by the {@link DynamicTrackedRaceLogListener#getFinishedTime()}
     * method based on the {@link RaceState}s it manages for all the {@link RaceLog}s currently attached to this race.
     */
    private TimePoint finishedTime;

    /**
     * The first and last passing times of all course waypoints
     */
    private transient List<Pair<Waypoint, Pair<TimePoint, TimePoint>>> markPassingsTimes;

    /**
     * The latest time point contained by any of the events received and processed
     */
    private TimePoint timePointOfNewestEvent;

    /**
     * Time stamp that the event received last from the underlying push service carried on it
     */
    private TimePoint timePointOfLastEvent;

    private long updateCount;

    /**
     * Limit for the cache size in {@link #competitorRankings} and respectively in {@link #competitorRankingsLocks}.
     */
    private static final int MAX_COMPETITOR_RANKINGS_CACHE_SIZE = 10;
    
    private transient LinkedHashMap<TimePoint, List<Competitor>> competitorRankings;

    /**
     * The locks managed here correspond with the {@link #competitorRankings} structure. When
     * {@link #getCompetitorsFromBestToWorst(TimePoint)} starts to compute rankings, it locks the write lock for the
     * time point. Readers use the read lock. Checking / entering a lock into this map uses <code>synchronized</code> on
     * the map itself.
     */
    private transient LinkedHashMap<TimePoint, NamedReentrantReadWriteLock> competitorRankingsLocks;

    /**
     * legs appear in the order in which they appear in the race's course
     */
    private final LinkedHashMap<Leg, TrackedLeg> trackedLegs;

    private final Map<Competitor, GPSFixTrack<Competitor, GPSFixMoving>> tracks;

    private final Map<Competitor, NavigableSet<MarkPassing>> markPassingsForCompetitor;

    /**
     * The mark passing sets used as values are ordered by time stamp.
     */
    private final Map<Waypoint, NavigableSet<MarkPassing>> markPassingsForWaypoint;

    /**
     * Values are the <code>from</code> and <code>to</code> time points between which the maneuvers have been previously
     * computed. Clients wanting to know maneuvers for the competitor outside of this time interval need to (re-)compute
     * them.
     */
    private transient SmartFutureCache<Competitor, List<Maneuver>, EmptyUpdateInterval> maneuverCache;
    
    /**
     * The values of this map are used by the {@link #approximate(Competitor, Distance, TimePoint, TimePoint)} method and
     * maintain state to accelerate the {@link #approximate(Competitor, Distance, TimePoint, TimePoint)} method, also in
     * live scenarios when the contents of the competitors' {@link #tracks} changes dynamically.
     */
    private final Map<Competitor, CourseChangeBasedTrackApproximation> maneuverApproximators;
    
    private transient ConcurrentMap<TimePoint, Future<Wind>> directionFromStartToNextMarkCache;

    protected transient MarkPassingCalculator markPassingCalculator;
    
    private final ConcurrentMap<Mark, GPSFixTrack<Mark, GPSFix>> markTracks;

    /**
     * Mapping of {@link Competitor} to generic {@link DynamicSensorFixTrack} implementation. Because the same competitor could
     * be mapped to several different tracks, a combined key of competitor object and track name identifier string is
     * used. This identifier is usually defined within the track interface (e.g. see {@link BravoFixTrack#TRACK_NAME}).
     */
    private final Map<Pair<Competitor, String>, DynamicSensorFixTrack<Competitor, ?>> sensorTracks;
    
    private final Map<String, Sideline> courseSidelines;

    protected long millisecondsOverWhichToAverageSpeed;

    private final Map<Mark, StartToNextMarkCacheInvalidationListener> startToNextMarkCacheInvalidationListeners;

    private transient Timer cacheInvalidationTimer;
    private transient Object cacheInvalidationTimerLock;
    
    /**
     * handled by {@link #suspendAllCachesNotUpdatingWhileLoading()} and {@link #resumeAllCachesNotUpdatingWhileLoading()}.
     */
    private boolean cachesSuspended;
    
    /**
     * Whether during {@link #cachesSuspended suspended caches mode} the maneuver re-calculation was triggered; will lead
     * to triggering the maneuver re-calculation when caches are {@link #resumeAllCachesNotUpdatingWhileLoading() resumed}.
     */
    private boolean triggerManeuverCacheInvalidationForAllCompetitors;

    /**
     * Keys are the {@link RaceLog#getId() IDs} of the race logs that are stored as values.
     */
    protected transient ConcurrentMap<Serializable, RaceLog> attachedRaceLogs;
    
    /**
     * Holds optional race states for the race logs in {@link #attachedRaceLogs}. By using a {@link WeakHashMap},
     * these race states can be garbage-collected when the race log is no longer attached. The race states are created
     * lazily, synchronizing on this weak hash map.
     */
    protected transient WeakHashMap<RaceLog, ReadonlyRaceState> raceStates;

    /**
     * Keys are the {@link RegattaLog#getId() IDs} of the regatta logs that are stored as values.
     */
    protected transient ConcurrentMap<Serializable, RegattaLog> attachedRegattaLogs;
    
    private transient ConcurrentMap<RaceExecutionOrderProvider, RaceExecutionOrderProvider> attachedRaceExecutionOrderProviders;

    /**
     * The time delay to the current point in time in milliseconds.
     */
    private long delayToLiveInMillis;

    private enum LoadingFromStoresState { NOT_STARTED, RUNNING, FINISHED };
    
    /**
     * The constructor loads wind fixes from the {@link #windStore} asynchronously.
     * When completed all threads currently waiting on this object are notified.
     */
    private LoadingFromStoresState loadingFromWindStoreState = LoadingFromStoresState.NOT_STARTED;

    private transient CrossTrackErrorCache crossTrackErrorCache;
    
    /**
     * Wind and loading is started in a background thread during object construction. If a client needs to
     * ensure that wind loading either has terminated or has not yet begun, it can obtain the read lock of
     * this lock. The wind loading procedure will obtain the write lock before it starts loading wind fixes.
     */
    private final NamedReentrantReadWriteLock loadingFromWindStoreLock;
    
    /**
     * @see #loadingFromWindStoreLock but for GPSFixStore
     */
    private final NamedReentrantReadWriteLock loadingFromGPSFixStoreLock;

    private final ConcurrentMap<IdentityWrapper<Iterable<MarkPassing>>, NamedReentrantReadWriteLock> locksForMarkPassings;
    
    /**
     * Caches wind requests for a few seconds to accelerate access in live mode
     */
    private transient ShortTimeWindCache shortTimeWindCache;

    private transient PolarDataService polarDataService;

    private transient volatile IncrementalWindEstimation windEstimation;

    private transient ShortTimeAfterLastHitCache<Competitor, IncrementalManeuverDetector> maneuverDetectorPerCompetitorCache;

    /**
     * Tells how ranks are to be assigned to the competitors at any time during the race. For one-design boat classes
     * this will usually happen by projecting the competitors to the wind direction for upwind and downwind legs or to
     * the leg's rhumb line for reaching legs, then comparing positions. For handicap races using a time-on-time,
     * time-on-distance, combination thereof or a more complicated scheme such as ORC Performance Curve, the ranking
     * process needs to take into account the competitor-specific correction factors defined in the measurement
     * certificate.
     */
    private final RankingMetric rankingMetric;
    
    /**
     * Required in particular to resolve {@link SimpleRaceLogIdentifier}s that appear in
     * {@link RaceLogDependentStartTimeEvent}s. The usual implementation on the server side is
     * provided by <code>RacingEventService</code> which is not serializable. Therefore, the reference
     * must be established again after de-serialization by invoking {@link #setRaceLogResolver}.
     */
    private transient RaceLogResolver raceLogResolver;
    
    private final NamedReentrantReadWriteLock sensorTracksLock;
    
    /**
     * Constructs the tracked race with one-design ranking.
     */
    public TrackedRaceImpl(final TrackedRegatta trackedRegatta, RaceDefinition race, final Iterable<Sideline> sidelines,
            final WindStore windStore, long delayToLiveInMillis, final long millisecondsOverWhichToAverageWind,
            long millisecondsOverWhichToAverageSpeed, long delayForWindEstimationCacheInvalidation,
            boolean useInternalMarkPassingAlgorithm, RaceLogResolver raceLogResolver) {
        this(trackedRegatta, race, sidelines, windStore, delayToLiveInMillis, millisecondsOverWhichToAverageWind,
                millisecondsOverWhichToAverageSpeed, delayForWindEstimationCacheInvalidation,
                useInternalMarkPassingAlgorithm, OneDesignRankingMetric::new, raceLogResolver);
    }
    
    /**
     * Constructs the tracked race with a configurable ranking metric.
     * @param rankingMetricConstructor
     *            the function that creates the ranking metric, passing this tracked race as argument. Callers may use a
     *            constructor method reference if the {@link RankingMetric} implementation to instantiate takes a single
     *            {@link TrackedRace} argument.
     */
    public TrackedRaceImpl(final TrackedRegatta trackedRegatta, RaceDefinition race, final Iterable<Sideline> sidelines,
            final WindStore windStore, long delayToLiveInMillis, final long millisecondsOverWhichToAverageWind,
            long millisecondsOverWhichToAverageSpeed, long delayForWindEstimationCacheInvalidation,
            boolean useInternalMarkPassingAlgorithm, RankingMetricConstructor rankingMetricConstructor,
            RaceLogResolver raceLogResolver) {
        super(race, trackedRegatta, windStore, millisecondsOverWhichToAverageWind);
        this.raceLogResolver = raceLogResolver;
        rankingMetric = rankingMetricConstructor.apply(this);
        raceStates = new WeakHashMap<>();
        shortTimeWindCache = new ShortTimeWindCache(this, millisecondsOverWhichToAverageWind / 2);
        locksForMarkPassings = new ConcurrentHashMap<IdentityWrapper<Iterable<MarkPassing>>, NamedReentrantReadWriteLock>();
        attachedRaceLogs = new ConcurrentHashMap<>();
        attachedRegattaLogs = new ConcurrentHashMap<>();
        attachedRaceExecutionOrderProviders = new ConcurrentHashMap<>();
        this.status = new TrackedRaceStatusImpl(TrackedRaceStatusEnum.PREPARED, 0.0);
        this.statusNotifier = new Object[0];
        this.loadingFromWindStoreLock = new NamedReentrantReadWriteLock("Loading from wind store lock for tracked race "
                + race.getName(), /* fair */ false);
        this.loadingFromGPSFixStoreLock = new NamedReentrantReadWriteLock("Loading from GPSFix store lock for tracked race "
                + race.getName(), /* fair */ false);
        this.cacheInvalidationTimerLock = new Object();
        this.updateCount = 0;
        this.windSourcesToExclude = new ConcurrentHashMap<>();
        this.directionFromStartToNextMarkCache = new ConcurrentHashMap<TimePoint, Future<Wind>>();
        this.millisecondsOverWhichToAverageSpeed = millisecondsOverWhichToAverageSpeed;
        this.delayToLiveInMillis = delayToLiveInMillis;
        this.startToNextMarkCacheInvalidationListeners = new ConcurrentHashMap<Mark, TrackedRaceImpl.StartToNextMarkCacheInvalidationListener>();
        this.maneuverDetectorPerCompetitorCache = createManeuverDetectorCache();
        this.maneuverCache = createManeuverCache();
        this.markTracks = new ConcurrentHashMap<Mark, GPSFixTrack<Mark, GPSFix>>();
        int i = 0;
        for (Waypoint waypoint : race.getCourse().getWaypoints()) {
            for (Mark mark : waypoint.getMarks()) {
                getOrCreateTrack(mark);
                if (i < 2) {
                    // add cache invalidation listeners for first and second waypoint's marks for
                    // directionFromStartToNextMarkCache
                    addStartToNextMarkCacheInvalidationListener(mark);
                }
            }
            i++;
        }
        courseSidelines = new LinkedHashMap<String, Sideline>();
        for (Sideline sideline : sidelines) {
            courseSidelines.put(sideline.getName(), sideline);
            for (Mark mark : sideline.getMarks()) {
                getOrCreateTrack(mark);
            }
        }
        trackedLegs = new LinkedHashMap<Leg, TrackedLeg>();
        race.getCourse().lockForRead();
        try {
            for (Leg leg : race.getCourse().getLegs()) {
                trackedLegs.put(leg, createTrackedLeg(leg));
            }
            getRace().getCourse().addCourseListener(this);
        } finally {
            race.getCourse().unlockAfterRead();
        }
        markPassingsForCompetitor = new HashMap<>();
        tracks = new HashMap<>();
        maneuverApproximators = new HashMap<>();
        for (Competitor competitor : race.getCompetitors()) {
            markPassingsForCompetitor.put(competitor, new ConcurrentSkipListSet<MarkPassing>(MarkPassingByTimeComparator.INSTANCE));
            final DynamicGPSFixMovingTrackImpl<Competitor> track = new DynamicGPSFixMovingTrackImpl<Competitor>(competitor, millisecondsOverWhichToAverageSpeed);
            tracks.put(competitor, track);
            maneuverApproximators.put(competitor, new CourseChangeBasedTrackApproximation(track, race.getBoatOfCompetitor(competitor).getBoatClass()));
        }
        markPassingsForWaypoint = new ConcurrentHashMap<Waypoint, NavigableSet<MarkPassing>>();
        for (Waypoint waypoint : race.getCourse().getWaypoints()) {
            markPassingsForWaypoint.put(waypoint, new ConcurrentSkipListSet<MarkPassing>(
                    MarkPassingsByTimeAndCompetitorIdComparator.INSTANCE));
        }
        markPassingsTimes = new ArrayList<Pair<Waypoint, Pair<TimePoint, TimePoint>>>();
        this.crossTrackErrorCache = new CrossTrackErrorCache(this);
        loadingFromWindStoreState = LoadingFromStoresState.NOT_STARTED;
        // When this tracked race is to be serialized, wait for the loading from stores to complete.
        new Thread("Mongo wind loader for tracked race " + getRace().getName()) {
            @Override
            public void run() {
                LockUtil.lockForRead(getSerializationLock());
                LockUtil.lockForWrite(getLoadingFromWindStoreLock());
                synchronized (TrackedRaceImpl.this) {
                    loadingFromWindStoreState = LoadingFromStoresState.RUNNING; // indicates that the serialization lock is now safely held
                    TrackedRaceImpl.this.notifyAll();
                }
                try {
                    logger.info("Started loading wind tracks for " + getRace().getName());
                    final Map<? extends WindSource, ? extends WindTrack> loadedWindTracks = windStore.loadWindTracks(
                            trackedRegatta.getRegatta().getName(), TrackedRaceImpl.this, millisecondsOverWhichToAverageWind);
                    windTracks.putAll(loadedWindTracks);
                    updateEventTimePoints(loadedWindTracks.values());
                    logger.info("Finished loading wind tracks for " + getRace().getName() + ". Found " + windTracks.size() + " wind tracks for this race.");
                } finally {
                    synchronized (TrackedRaceImpl.this) {
                        loadingFromWindStoreState = LoadingFromStoresState.FINISHED;
                        TrackedRaceImpl.this.notifyAll();
                    }
                    synchronized (loadingFromWindStoreState) {
                        loadingFromWindStoreState.notifyAll();
                    }
                    LockUtil.unlockAfterWrite(getLoadingFromWindStoreLock());
                    LockUtil.unlockAfterRead(getSerializationLock());
                }
            }
        }.start();
        // by default, a tracked race offers one course-based wind estimation and one track-based wind estimation track;
        // other wind tracks may be added as fixes are received for them and as they are loaded from the persistent
        // store
        WindSource courseBasedWindSource = new WindSourceImpl(WindSourceType.COURSE_BASED);
        windTracks.put(courseBasedWindSource,
                getOrCreateWindTrack(courseBasedWindSource, delayForWindEstimationCacheInvalidation));
        WindSource trackBasedWindSource = new WindSourceImpl(WindSourceType.TRACK_BASED_ESTIMATION);
        windTracks.put(trackBasedWindSource,
                getOrCreateWindTrack(trackBasedWindSource, delayForWindEstimationCacheInvalidation));
        competitorRankings = createCompetitorRankingsCache();
        competitorRankingsLocks = createCompetitorRankingsLockMap();
        if (useInternalMarkPassingAlgorithm) {
            markPassingCalculator = createMarkPassingCalculator();
            this.trackedRegatta.addRaceListener(new RaceListener() {
                @Override
                public void raceAdded(TrackedRace trackedRace) {}
                @Override
                public void raceRemoved(TrackedRace trackedRace) {
                    if (trackedRace == TrackedRaceImpl.this) {
                    // stop mark passing calculator when tracked race is removed:
                    markPassingCalculator.stop();
                }
                }
            }, /* Not relevant For replication */ Optional.empty(), /* synchronous */ false);
        } else {
            markPassingCalculator = null;
        }
        sensorTracks = new HashMap<>();
        sensorTracksLock = new NamedReentrantReadWriteLock("sensorTracksLock", true);
        // now wait until wind loading has at least started; then we know that the serialization lock is safely held by the loader
        try {
            waitUntilLoadingFromWindStoreComplete();
        } catch (InterruptedException e) {
            logger.log(Level.SEVERE, "Waiting for loading from stores to finish was interrupted", e);
        }
    }
    
    @Override
    public boolean recordWind(Wind wind, WindSource windSource, boolean applyFilter) {
        final boolean result;
        if (!applyFilter || takesWindFixWithTimePoint(wind.getTimePoint())) {
            WindTrack windTrack = getOrCreateWindTrack(windSource);
            result = windTrack.add(wind);
            if (result) {
                updated(wind.getTimePoint());
                triggerManeuverCacheRecalculationForAllCompetitors();
            }
        } else {
            result = false;
        }
        return result;
    }

    @Override
    public void removeWind(Wind wind, WindSource windSource) {
        getOrCreateWindTrack(windSource).remove(wind);
        updated(/* time point */null); // wind events shouldn't advance race time
        triggerManeuverCacheRecalculationForAllCompetitors();
    }

    @Override
    public RankingMetric getRankingMetric() {
        return rankingMetric;
    }
    
    private LinkedHashMap<TimePoint, NamedReentrantReadWriteLock> createCompetitorRankingsLockMap() {
        return new LinkedHashMap<TimePoint, NamedReentrantReadWriteLock>() {
            private static final long serialVersionUID = 6298801656693955386L;
            @Override
            protected boolean removeEldestEntry(Entry<TimePoint, NamedReentrantReadWriteLock> eldest) {
                return size() > MAX_COMPETITOR_RANKINGS_CACHE_SIZE;
            }
        };
    }

    private LinkedHashMap<TimePoint, List<Competitor>> createCompetitorRankingsCache() {
        return new LinkedHashMap<TimePoint, List<Competitor>>() {
            private static final long serialVersionUID = -6044369612727021861L;
            @Override
            protected boolean removeEldestEntry(Entry<TimePoint, List<Competitor>> eldest) {
                return size() > MAX_COMPETITOR_RANKINGS_CACHE_SIZE;
            }
        };
    }

    /**
     * Assuming that the tracks were loaded from the persistent store, this method updates
     * the time stamps that frame the data held by this tracked race. See {@link #timePointOfLastEvent}, {@link #timePointOfNewestEvent}
     * and {@link #timePointOfOldestEvent}.
     */
    private void updateEventTimePoints(Iterable<? extends Track<? extends Timed>> tracks) {
        for (Track<? extends Timed> track : tracks) {
            track.lockForRead();

            try {
                for (Timed fix : track.getRawFixes()) {
                    updated(fix.getTimePoint());
                }
            } finally {
                track.unlockAfterRead();
            }
        }
    }

    /**
     * Object serialization obtains a read lock for the course so that in cannot change while serializing this object.
     */
    private void writeObject(ObjectOutputStream s) throws IOException {
        // obtain the course's read lock because a course change during serialization could lead to
        // trackedLegs being inconsistent with getRace().getCourse().getLegs()
        getRace().getCourse().lockForRead();
        try {
            LockUtil.lockForWrite(getSerializationLock());
            try {
                s.defaultWriteObject();
            } finally {
                LockUtil.unlockAfterWrite(getSerializationLock());
            }
        } finally {
            getRace().getCourse().unlockAfterRead();
        }
    }

    /**
     * Deserialization has to be maintained in lock-step with {@link #writeObject(ObjectOutputStream) serialization}.
     * When de-serializing, a possibly remote {@link #windStore} is ignored because it is transient. Instead, an
     * {@link EmptyWindStore} is used for the de-serialized instance.
     */
    private void readObject(ObjectInputStream ois) throws ClassNotFoundException, IOException, PatchFailedException {
        ois.defaultReadObject();
        getRace().getCourse().addCourseListener(this);
        for (DynamicSensorFixTrack<Competitor, ?> sensorTrack : sensorTracks.values()) {
            sensorTrack.addedToTrackedRace(this);
        }
        raceStates = new WeakHashMap<>();
        attachedRaceLogs = new ConcurrentHashMap<>();
        attachedRegattaLogs = new ConcurrentHashMap<>();
        attachedRaceExecutionOrderProviders = new ConcurrentHashMap<>();
        markPassingsTimes = new ArrayList<Pair<Waypoint, Pair<TimePoint, TimePoint>>>();
        // The short time wind cache needs to be there before operations such as maneuver recalculation try to access it
        shortTimeWindCache = new ShortTimeWindCache(this, millisecondsOverWhichToAverageWind / 2);
        cacheInvalidationTimerLock = new Object();
        windStore = EmptyWindStore.INSTANCE;
        competitorRankings = createCompetitorRankingsCache();
        competitorRankingsLocks = createCompetitorRankingsLockMap();
        directionFromStartToNextMarkCache = new ConcurrentHashMap<>();
        crossTrackErrorCache = new CrossTrackErrorCache(this);
        crossTrackErrorCache.invalidate();
        maneuverDetectorPerCompetitorCache = createManeuverDetectorCache();
        maneuverCache = createManeuverCache();
        // considering the unlikely possibility that the course and this tracked race's internal structures
        // may be inconsistent, e.g., due to non-atomic serialization of course and tracked race; see bug 2223
        adjustStructureToCourse();
        triggerManeuverCacheRecalculationForAllCompetitors();
        logger.info("Deserialized race " + getRace().getName());
    }

    /**
     * When the {@link TrackedRace} object and the {@link RaceDefinition} and in particular its {@link CourseImpl} objects are not
     * atomically serialized, inconsistencies may occur during de-serialization. In particular, the tracked race's leg-oriented
     * structures may not consistently reflect the course's leg sequence because a course update could have happened between
     * course serialization and tracked race serialization.<p>
     * 
     * To fix this, the list of waypoints as found in this tracked race's leg-oriented structures, compared to the course's
     * waypoint list, produces a patch that can be applied to this tracked race, resulting in the necessary
     * {@link #waypointAdded(int, Waypoint)} and {@link #waypointRemoved(int, Waypoint)} calls.
     */
    private void adjustStructureToCourse() throws PatchFailedException {
        final TrackedRaceAsWaypointList trackedRaceAsWaypointList = new TrackedRaceAsWaypointList(this);
        Patch<Waypoint> diff = DiffUtils.diff(trackedRaceAsWaypointList, getRace().getCourse().getWaypoints());
        if (!diff.isEmpty()) {
            logger.warning("Found inconsistency between race's course ("+getRace().getCourse()+
                    ") and TrackedRace's structures in "+this+"; fixing");
        }
        diff.applyToInPlace(trackedRaceAsWaypointList);
    }

    @Override
    public synchronized void waitUntilLoadingFromWindStoreComplete() throws InterruptedException {
        while (loadingFromWindStoreState != LoadingFromStoresState.FINISHED) {
            wait();
        }
    }

    @Override
    public synchronized void waitForLoadingToFinish() throws InterruptedException {
    }
    
    public void waitForManeuverDetectionToFinish() {
        for (Competitor competitor : getRace().getCompetitors()) {
            getManeuvers(competitor, true);
        }
    }
    
    private ShortTimeAfterLastHitCache<Competitor, IncrementalManeuverDetector> createManeuverDetectorCache() {
        return new ShortTimeAfterLastHitCache<Competitor, IncrementalManeuverDetector>(
                /* preserve how many milliseconds */ 10000,
                competitor -> new IncrementalManeuverDetectorImpl(TrackedRaceImpl.this, competitor, windEstimation));
    }

    private SmartFutureCache<Competitor, List<Maneuver>, EmptyUpdateInterval> createManeuverCache() {
        return new SmartFutureCache<Competitor, List<Maneuver>, EmptyUpdateInterval>(
                new AbstractCacheUpdater<Competitor, List<Maneuver>, EmptyUpdateInterval>() {

                    @Override
                    public List<Maneuver> computeCacheUpdate(Competitor competitor, EmptyUpdateInterval updateInterval)
                            throws NoWindException {
                        Duration averageIntervalBetweenRawFixes = getTrack(competitor)
                                .getAverageIntervalBetweenRawFixes();
                        if (averageIntervalBetweenRawFixes != null) {
                            ManeuverDetector maneuverDetector;
                            if (averageIntervalBetweenRawFixes.asSeconds() >= 30) {
                                maneuverDetector = new LowGPSSamplingRateManeuverDetectorImpl(TrackedRaceImpl.this,
                                        competitor);
                            } else {
                                maneuverDetector = maneuverDetectorPerCompetitorCache.getValue(competitor);
                            }
                            List<Maneuver> maneuvers = computeManeuvers(competitor, maneuverDetector);
                            return maneuvers;
                        } else {
                            return Collections.emptyList();
                        }
                    }
                }, /* nameForLocks */"Maneuver cache for race " + getRace().getName());
    }
    
    /**
     * Precondition: race has already been set, e.g., in constructor before this method is called
     */
    abstract protected TrackedLeg createTrackedLeg(Leg leg);

    public RegattaAndRaceIdentifier getRaceIdentifier() {
        return new RegattaNameAndRaceName(getTrackedRegatta().getRegatta().getName(), getRace().getName());
    }

    @Override
    public NavigableSet<MarkPassing> getMarkPassings(Competitor competitor) {
        return getMarkPassings(competitor, /* waitForLatestUpdates */ false);
    }
    
    @Override
    public NavigableSet<MarkPassing> getMarkPassings(Competitor competitor, boolean waitForLatestUpdates) {
        if (waitForLatestUpdates && markPassingCalculator != null) {
            markPassingCalculator.lockForRead();
        }
        try {
            return markPassingsForCompetitor.get(competitor);
        } finally {
            if (waitForLatestUpdates && markPassingCalculator != null) {
                markPassingCalculator.unlockForRead();
            }
        }
    }

    protected NavigableSet<MarkPassing> getMarkPassingsInOrderAsNavigableSet(Waypoint waypoint) {
        return markPassingsForWaypoint.get(waypoint);
    }

    @Override
    public WindStore getWindStore() {
        return windStore;
    }

    @Override
    public NavigableSet<MarkPassing> getMarkPassingsInOrder(Waypoint waypoint) {
        return getMarkPassingsInOrderAsNavigableSet(waypoint);
    }

    protected NavigableSet<MarkPassing> getOrCreateMarkPassingsInOrderAsNavigableSet(Waypoint waypoint) {
        NavigableSet<MarkPassing> result = getMarkPassingsInOrderAsNavigableSet(waypoint);
        if (result == null) {
            result = createMarkPassingsCollectionForWaypoint(waypoint);
        }
        return result;
    }

    protected NavigableSet<MarkPassing> createMarkPassingsCollectionForWaypoint(Waypoint waypoint) {
        final ConcurrentSkipListSet<MarkPassing> result = new ConcurrentSkipListSet<MarkPassing>(
                MarkPassingsByTimeAndCompetitorIdComparator.INSTANCE);
        LockUtil.lockForRead(getSerializationLock());
        try {
            markPassingsForWaypoint.put(waypoint, result);
        } finally {
            LockUtil.unlockAfterRead(getSerializationLock());
        }
        return result;
    }

    @Override
    public TimePoint getStartOfTracking() {
        return startOfTracking;
    }
    
    /**
     * Monitor object to synchronize access to the {@link #updateStartAndEndOfTracking(boolean)} method. See bug 3922.
     */
    private final Serializable updateStartAndEndOfTrackingMonitor = "updateStartAndEndOfTrackingMonitor";
    
    /**
     * Updates the start and end of tracking in the following precedence order:
     * 
     * <ol>
     * <li>start/end of tracking in Racelog</li>
     * <li>manually set start/end of tracking via {@link #setStartOfTrackingReceived(TimePoint, boolean)} and {@link #setEndOfTrackingReceived(TimePoint, boolean)}</li>
     * <li>start/end of race in Racelog -/+ {@link #START_TRACKING_THIS_MUCH_BEFORE_RACE_START}/{@link #STOP_TRACKING_THIS_MUCH_AFTER_RACE_FINISH}</li>
     * </ol>
     */
    public void updateStartAndEndOfTracking(boolean waitForGPSFixesToLoad) {
        final TimePoint oldStartOfTracking;
        final TimePoint oldEndOfTracking;
        synchronized (updateStartAndEndOfTrackingMonitor) {
            final Pair<TimePointSpecificationFoundInLog, TimePointSpecificationFoundInLog> trackingTimesFromRaceLog = this.getTrackingTimesFromRaceLogs();
            oldStartOfTracking = getStartOfTracking();
            oldEndOfTracking = getEndOfTracking();
            boolean startOfTrackingFound = false;
            boolean endOfTrackingFound = false;
            // check race log
            if (trackingTimesFromRaceLog != null) {
                if (trackingTimesFromRaceLog.getA() != null) {
                    startOfTracking = trackingTimesFromRaceLog.getA().getTimePoint();
                    startOfTrackingFound = true;
                }
                if (trackingTimesFromRaceLog.getB() != null) {
                    endOfTracking = trackingTimesFromRaceLog.getB().getTimePoint();
                    endOfTrackingFound = true;
                }
            }
            // check "received" variants coming from a connector directly
            if (!startOfTrackingFound || !endOfTrackingFound) {
                if (startOfTrackingReceived != null && !startOfTrackingFound) {
                    startOfTrackingFound = true;
                    startOfTracking = startOfTrackingReceived;
                }
                if (endOfTrackingReceived != null && !endOfTrackingFound) {
                    endOfTrackingFound = true;
                    endOfTracking = endOfTrackingReceived;
                }
            }
            // check for start/finished times in race log and add a few minutes on the ends
            if (!startOfTrackingFound || !endOfTrackingFound) {
                if (!startOfTrackingFound && getStartOfRace() != null) {
                    startOfTracking = getStartOfRace().minus(START_TRACKING_THIS_MUCH_BEFORE_RACE_START);
                    startOfTrackingFound = true;
                }
                if (!endOfTrackingFound && getFinishedTime() != null) {
                    endOfTracking = getFinishedTime().plus(STOP_TRACKING_THIS_MUCH_AFTER_RACE_FINISH);
                    endOfTrackingFound = true;
                }
            }
        }
        startOfTrackingChanged(oldStartOfTracking, waitForGPSFixesToLoad);
        endOfTrackingChanged(oldEndOfTracking, waitForGPSFixesToLoad);
    }

    @Override
    public TimePoint getEndOfTracking() {
        return endOfTracking;
    }

    public void invalidateStartTime() {
        updateStartOfRaceCacheFields();
        updateStartAndEndOfTracking(/* waitForGPSFixesToLoad */ false);
    }

    public void invalidateEndTime() {
        endTime = null;
        updateStartAndEndOfTracking(/* waitForGPSFixesToLoad */ false);
    }

    protected void invalidateMarkPassingTimes() {
        synchronized (markPassingsTimes) {
            markPassingsTimes.clear();
        }
        updateStartAndEndOfTracking(/* waitForGPSFixesToLoad */ false);
    }
    
    /**
     * The race log supports the event types {@link RaceLogStartOfTrackingEvent} and
     * {@link RaceLogEndOfTrackingEvent}. These are to take precedence over any other start/end of
     * tracking specification (see bug 3196). This method uses the {@link TrackingTimesFinder} to
     * analyze all {@link #attachedRaceLogs race logs attached} to find tracking times specifications.
     * If no tracking times specification is found at all, <code>null</code> is returned. Note that
     * even when a valid pair is returned, the components may be <code>null</code>. This may either
     * indicate that no event for that part of the tracking interval was found, or that an event
     * was found that explicitly specified {@code null} to force an open interval on that end.
     */
    @Override
    public Pair<TimePointSpecificationFoundInLog, TimePointSpecificationFoundInLog> getTrackingTimesFromRaceLogs() {
        for (final RaceLog raceLog : attachedRaceLogs.values()) {
            Pair<TimePointSpecificationFoundInLog, TimePointSpecificationFoundInLog> result = new TrackingTimesFinder(raceLog).analyze();
            if (result != null) {
                return result;
            }
        }
        return null;
    }
    
    @Override
    public Pair<TimePoint, TimePoint> getStartAndFinishedTimeFromRaceLogs() {
        //Only one of the RaceLogs should have valid data, so one doesn't have to compare all the 
        //start/finished time values in order to find the earliest startTime/latestFinishedTime
        for (final RaceLog raceLog : attachedRaceLogs.values()) {
            TimePoint startTime = new StartTimeFinder(raceLogResolver, raceLog).analyze().getStartTime();
            TimePoint finishedTime = new FinishedTimeFinder(raceLog).analyze();
            if (startTime != null || finishedTime != null){
                return new Util.Pair<TimePoint, TimePoint>(startTime, finishedTime);
            }
        }
        return null;        
    }

    /**
     * Calculates the start time of the race from various sources. The highest precedence take the {@link #attachedRaceLogs race logs},
     * followed by the field {@link #startTimeReceived} which can explicitly be set using {@link #setStartTimeReceived(TimePoint)}.
     * If that does not provide any start time either, a start time is attempted to be inferred from the time points
     * of the start mark passing events.
     */
    @Override
    public TimePoint getStartOfRace() {
        return getStartOfRace(/* inferred */ true);
    }

    @Override
    public TimePoint getStartOfRace(boolean inferred) {
        final TimePoint result;
        if (inferred) {
            result = startTime;
        } else {
            result = startTimeWithoutInferenceFromStartMarkPassings;
        }
        return result;
    }

    /**
     * monitor for {@link #updateStartOfRaceCacheFields()}; has to be serializable, therefore {@link String}
     * and not {@link Object}.
     */
    private final String updateStartOfRaceCacheFieldsMonitor = ""+new Random().nextDouble();

    protected void updateStartOfRaceCacheFields() {
        synchronized (updateStartOfRaceCacheFieldsMonitor) {
            TimePoint newStartTime = null;
            TimePoint newStartTimeWithoutInferenceFromStartMarkPassings = null;
            for (RaceLog raceLog : attachedRaceLogs.values()) {
                logger.finest(()->"Analyzing race log "+raceLog+" for race "+this.getRace().getName());
                newStartTime = new StartTimeFinder(raceLogResolver, raceLog).analyze().getStartTime();
                if (newStartTime != null) {
                    newStartTimeWithoutInferenceFromStartMarkPassings = newStartTime;
                    final TimePoint finalNewStartTime = newStartTime;
                    logger.finest(()->"Found start time "+finalNewStartTime+" in race log "+raceLog+" for race "+this.getRace().getName());
                    break;
                }
            }
            if (newStartTime == null) {
                logger.finest(()->"No start time found in race logs for race "+getRace().getName());
                newStartTime = getStartTimeReceived();
                if (newStartTime != null) {
                    newStartTimeWithoutInferenceFromStartMarkPassings = newStartTime;
                }
                // If not null, check if the first mark passing for the start line is too much after the
                // startTimeReceived; if so, return an adjusted, later start time.
                // If no official start time was received, try to estimate the start time using the mark passings for
                // the start line.
                final Waypoint firstWaypoint;
                if (getTrackedRegatta().getRegatta().useStartTimeInference() && (firstWaypoint = getRace().getCourse().getFirstWaypoint()) != null) {
                    // in this "if" branch update only startTime, not startTimeWithoutInferenceFromStartMarkPassings
                    if (startTimeReceived != null) {
                        // plausibility check for start time received, based on start mark passings; if no boat started within
                        // a grace period of MAX_TIME_BETWEEN_START_AND_FIRST_MARK_PASSING_IN_MILLISECONDS after the start time
                        // received then the startTimeReceived is believed to be wrong
                        TimePoint timeOfFirstMarkPassing = getFirstPassingTime(firstWaypoint);
                        if (timeOfFirstMarkPassing != null) {
                            long startTimeReceived2timeOfFirstMarkPassingFirstMark = timeOfFirstMarkPassing.asMillis()
                                    - startTimeReceived.asMillis();
                            if (startTimeReceived2timeOfFirstMarkPassingFirstMark > MAX_TIME_BETWEEN_START_AND_FIRST_MARK_PASSING_IN_MILLISECONDS) {
                                newStartTime = new MillisecondsTimePoint(timeOfFirstMarkPassing.asMillis()
                                        - MAX_TIME_BETWEEN_START_AND_FIRST_MARK_PASSING_IN_MILLISECONDS);
                                final TimePoint finalNewStartTime = newStartTime;
                                logger.finest(()->"Using start mark passings for start time of race "+this.getRace().getName()+": "+finalNewStartTime);
                            } else {
                                newStartTime = startTimeReceived;
                                final TimePoint finalNewStartTime = newStartTime;
                                logger.finest(()->"Using start mark received for race "+this.getRace().getName()+": "+finalNewStartTime);
                            }
                        }
                    } else {
                        final NavigableSet<MarkPassing> markPassingsForFirstWaypointInOrder = getMarkPassingsInOrderAsNavigableSet(firstWaypoint);
                        if (markPassingsForFirstWaypointInOrder != null) {
                            newStartTime = calculateStartOfRaceFromMarkPassings(markPassingsForFirstWaypointInOrder,
                                    getRace().getCompetitors());
                            if (newStartTime != null && logger.isLoggable(Level.FINEST)) {
                                logger.finest("Using start mark passings for start time of race "+this.getRace().getName()+": "+newStartTime);
                            }
                        }
                    }
                }
            }
            startTime = newStartTime;
            startTimeWithoutInferenceFromStartMarkPassings = newStartTimeWithoutInferenceFromStartMarkPassings;
        }
    }

    /**
     * Calculates the end time of the race from the mark passings of the last course waypoint
     */
    @Override
    public TimePoint getEndOfRace() {
        if (endTime == null) {
            endTime = getLastPassingOfFinishLine();
        }
        return endTime;
    }

    @Override
    public TimePoint getFinishedTime() {
        return finishedTime;
    }
    
    protected void setFinishedTime(final TimePoint newFinishedTime) {
        finishedTime = newFinishedTime;
    }
    
    private TimePoint getLastPassingOfFinishLine() {
        TimePoint passingTime = null;
        final Waypoint lastWaypoint = getRace().getCourse().getLastWaypoint();
        if (lastWaypoint != null) {
            NavigableSet<MarkPassing> markPassingsInOrder = getMarkPassingsInOrder(lastWaypoint);
            if (markPassingsInOrder != null) {
                lockForRead(markPassingsInOrder);
                try {
                    final MarkPassing last = markPassingsInOrder.isEmpty() ? null : markPassingsInOrder.last();
                    if (last != null) {
                        passingTime = last.getTimePoint();
                    }
                } finally {
                    unlockAfterRead(markPassingsInOrder);
                }
            }
        }
        return passingTime;
    }

    private TimePoint getFirstPassingTime(Waypoint waypoint) {
        NavigableSet<MarkPassing> markPassingsInOrder = getMarkPassingsInOrderAsNavigableSet(waypoint);
        MarkPassing firstMarkPassing = null;
        if (markPassingsInOrder != null) {
            lockForRead(markPassingsInOrder);
            try {
                if (!markPassingsInOrder.isEmpty()) {
                    firstMarkPassing = markPassingsInOrder.first();
                }
            } finally {
                unlockAfterRead(markPassingsInOrder);
            }
        }
        TimePoint timeOfFirstMarkPassing = null;
        if (firstMarkPassing != null) {
            timeOfFirstMarkPassing = firstMarkPassing.getTimePoint();
        }
        return timeOfFirstMarkPassing;
    }

    /**
     * Determines the largest group of competitors that started within a one-minute time period and returns the time
     * point of the earliest start mark passing within that group.
     */
    private TimePoint calculateStartOfRaceFromMarkPassings(NavigableSet<MarkPassing> markPassings,
            Iterable<Competitor> competitors) {
        TimePoint startOfRace = null;
        // Find the first mark passing within the largest cluster crossing the line within one minute.
        lockForRead(markPassings);
        try {
            if (markPassings != null) {
                int largestStartGroupWithinOneMinuteSize = 0;
                MarkPassing startOfLargestGroupSoFar = null;
                int candiateGroupSize = 0;
                MarkPassing candidateForStartOfLargestGroupSoFar = null;
                Iterator<MarkPassing> iterator = markPassings.iterator();
                // sweep over all start mark passings and for each element find the number of competitors that passed
                // the start up to one minute later;
                // pick the start mark passing of the competitor leading the largest such group
                while (iterator.hasNext()) {
                    MarkPassing currentMarkPassing = iterator.next();
                    if (candidateForStartOfLargestGroupSoFar == null) {
                        // first start mark passing
                        candidateForStartOfLargestGroupSoFar = currentMarkPassing;
                        candiateGroupSize = 1;
                        startOfLargestGroupSoFar = currentMarkPassing;
                        largestStartGroupWithinOneMinuteSize = 1;
                    } else {
                        if (candidateForStartOfLargestGroupSoFar.getTimePoint().until(currentMarkPassing.getTimePoint()).compareTo(Duration.ONE_MINUTE) <= 0) {
                            // currentMarkPassing is within one minute of candidateForStartOfLargestGroupSoFar; extend
                            // candidate group...
                            candiateGroupSize++;
                            if (candiateGroupSize > largestStartGroupWithinOneMinuteSize) {
                                // ...and remember as best fit if greater than largest group so far
                                startOfLargestGroupSoFar = candidateForStartOfLargestGroupSoFar;
                                largestStartGroupWithinOneMinuteSize = candiateGroupSize;
                            }
                        } else {
                            // currentMarkPassing is more than a minute after candidateForStartOfLargestGroupSoFar;
                            // advance candidateForStartOfLargestGroupSoFar and reduce group size counter, until
                            // candidateForStartOfLargestGroupSoFar is again within the one-minute interval; may catch
                            // up all the way to currentMarkPassing if that was more than a minute after its predecessor
                            while (candidateForStartOfLargestGroupSoFar.getTimePoint().until(currentMarkPassing.getTimePoint()).compareTo(Duration.ONE_MINUTE) > 0) {
                                candidateForStartOfLargestGroupSoFar = markPassings
                                        .higher(candidateForStartOfLargestGroupSoFar);
                                candiateGroupSize--;
                            }
                        }
                    }
                }
                startOfRace = startOfLargestGroupSoFar == null ? null : startOfLargestGroupSoFar.getTimePoint();
            }
        } finally {
            unlockAfterRead(markPassings);
        }
        return startOfRace;
    }

    @Override
    public boolean hasStarted(TimePoint at) {
        return getStartOfRace() != null && getStartOfRace().compareTo(at) <= 0;
    }
    
    @Override
    public boolean isLive(TimePoint at) {
        final TimePoint startOfLivePeriod;
        final TimePoint endOfLivePeriod;
        if (!hasGPSData() || !hasWindData()) {
            startOfLivePeriod = null;
            endOfLivePeriod = null;
        } else {
            if (getStartOfRace() == null) {
                startOfLivePeriod = getStartOfTracking();
            } else {
                startOfLivePeriod = getStartOfRace().minus(TimingConstants.PRE_START_PHASE_DURATION_IN_MILLIS);
            }
            if (getEndOfRace() == null) {
                if (getTimePointOfNewestEvent() != null) {
                    endOfLivePeriod = getTimePointOfNewestEvent().plus(
                            TimingConstants.IS_LIVE_GRACE_PERIOD_IN_MILLIS).plus(getDelayToLiveInMillis());
                } else {
                    endOfLivePeriod = null;
                }
            } else {
                endOfLivePeriod = getEndOfRace().plus(TimingConstants.IS_LIVE_GRACE_PERIOD_IN_MILLIS);
            }
        }
    
        // if an empty timepoint is given then take the start of the race
        if (at == null) {
            at = startOfLivePeriod.plus(1);
        }
        
        // whenLastTrackedRaceWasLive is null if there is no tracked race for fleet, or the tracked race hasn't started yet at the server time
        // when this DTO was assembled, or there were no GPS or wind data
        final boolean result =
                startOfLivePeriod != null &&
                endOfLivePeriod != null &&
                !startOfLivePeriod.after(at) &&
                !at.after(endOfLivePeriod);
        return result;
    }

    @Override
    public RaceDefinition getRace() {
        return race;
    }

    @Override
    public Iterable<TrackedLeg> getTrackedLegs() {
        // ensure that no course modification is carried out while copying the tracked legs
        getRace().getCourse().lockForRead();
        try {
            return new ArrayList<TrackedLeg>(trackedLegs.values());
        } finally {
            getRace().getCourse().unlockAfterRead();
        }
    }

    @Override
    public Iterable<Pair<Waypoint, Pair<TimePoint, TimePoint>>> getMarkPassingsTimes() {
        getRace().getCourse().lockForRead(); // ensure the list of waypoints doesn't change while we're updating the
                                             // markPassingTimes structure
        try {
            synchronized (markPassingsTimes) {
                if (markPassingsTimes.isEmpty()) {
                    // Remark: sometimes it can happen that a mark passing with a wrong time stamp breaks the right time
                    // order of the waypoint times
                    Date previousLegPassingTime = null;
                    for (Waypoint waypoint : getRace().getCourse().getWaypoints()) {
                        TimePoint firstPassingTime = null;
                        TimePoint lastPassingTime = null;
                        NavigableSet<MarkPassing> markPassings = getMarkPassingsInOrderAsNavigableSet(waypoint);
                        if (markPassings != null && !markPassings.isEmpty()) {
                            // ensure the leg times are in the right time order; there may perhaps be left-overs for
                            // marks to be reached later that
                            // claim it has been passed in the past which may have been an accidental tracker
                            // read-out;
                            // the results of getMarkPassingsInOrder(to) has by definition an ascending time-point
                            // ordering
                            lockForRead(markPassings);
                            try {
                                for (MarkPassing currentMarkPassing : markPassings) {
                                    Date currentPassingDate = currentMarkPassing.getTimePoint().asDate();
                                    if (previousLegPassingTime == null
                                            || currentPassingDate.after(previousLegPassingTime)) {
                                        firstPassingTime = currentMarkPassing.getTimePoint();
                                        previousLegPassingTime = currentPassingDate;
                                        break;
                                    }
                                }
                            } finally {
                                unlockAfterRead(markPassings);
                            }
                        }
                        Pair<TimePoint, TimePoint> timesPair = new Pair<TimePoint, TimePoint>(firstPassingTime,
                                lastPassingTime);
                        markPassingsTimes.add(new Pair<Waypoint, Pair<TimePoint, TimePoint>>(waypoint, timesPair));
                    }
                }
                return markPassingsTimes;
            }
        } finally {
            getRace().getCourse().unlockAfterRead();
        }
    }

    @Override
    public Distance getDistanceTraveledIncludingGateStart(Competitor competitor, TimePoint timePoint) {
        return getDistanceTraveled(competitor, timePoint, /* consider gate start */ true);
    }

    @Override
    public Distance getDistanceTraveled(Competitor competitor, TimePoint timePoint) {
        return getDistanceTraveled(competitor, timePoint, /* consider gate start */ false);
    }
    
    private Distance getDistanceTraveled(Competitor competitor, TimePoint timePoint, boolean considerGateStart) {
        return getValueFromStartToTimePointOrEnd(competitor, timePoint, 
                (from, to)->{
                    final Distance result;
                    final Distance preResult = getTrack(competitor).getDistanceTraveled(from, to);
                    if (considerGateStart && preResult != null) {
                        result = preResult.add(getAdditionalGateStartDistance(competitor, timePoint));
                    } else {
                        result = preResult;
                    }
                    return result;
                });
    }
    
    @Override
    public Distance getDistanceFoiled(Competitor competitor, TimePoint timePoint) {
        return getBravoValue(competitor, timePoint, BravoFixTrack::getDistanceSpentFoiling);
    }

    @Override
    public Duration getDurationFoiled(Competitor competitor, TimePoint timePoint) {
        return getBravoValue(competitor, timePoint, BravoFixTrack::getTimeSpentFoiling);
    }
    
    @FunctionalInterface
    private static interface BravoFromToValueCalculator<T> {
        T getValue(BravoFixTrack<Competitor> bravoFixTrack, TimePoint from, TimePoint to);
    }

    private <T> T getBravoValue(Competitor competitor, TimePoint timePoint, BravoFromToValueCalculator<T> bravoValueCalculator) {
        return getValueFromStartToTimePointOrEnd(competitor, timePoint, 
                (from, to)->{
                    final T result;
                    final BravoFixTrack<Competitor> bravoFixTrack = getSensorTrack(competitor, BravoFixTrack.TRACK_NAME);
                    if (bravoFixTrack != null) {
                        result = bravoValueCalculator.getValue(bravoFixTrack, from, to);
                    } else {
                        result = null;
                    }
                    return result;
                });
    }

    private <T> T getValueFromStartToTimePointOrEnd(Competitor competitor, TimePoint timePoint, Track.TimeRangeValueCalculator<T> valueCalculator) {
        final T result;
        NavigableSet<MarkPassing> markPassings = getMarkPassings(competitor);
        try {
            lockForRead(markPassings);
            if (markPassings.isEmpty()) {
                result = null;
            } else {
                TimePoint end = timePoint;
                final TrackedLegOfCompetitor trackedLegOfCompetitor;
                if (markPassings.last().getWaypoint() == getRace().getCourse().getLastWaypoint()
                        && timePoint.compareTo(markPassings.last().getTimePoint()) > 0) {
                    // competitor has finished race at or before the requested time point; use time point of crossing the finish line
                    end = markPassings.last().getTimePoint();
                } else {
                    final TimePoint endOfTracking = getEndOfTracking();
                    if ((trackedLegOfCompetitor=getTrackedLeg(competitor, timePoint)) == null ||
                            (endOfTracking != null && !trackedLegOfCompetitor.hasFinishedLeg(endOfTracking)
                            && (timePoint.after(endOfTracking) || getStatus().getStatus() == TrackedRaceStatusEnum.FINISHED))) {
                        // If the race is no longer tracking and hence no more data can be expected, and the competitor
                        // hasn't finished a leg after the requested time point, no valid distance traveled can be determined
                        // for the competitor in this race the the time point requested
                        end = null;
                    }
                }
                if (end == null) {
                    result = null;
                } else {
                    result = valueCalculator.calculate(markPassings.first().getTimePoint(), end);
                }
            }
            return result;
        } finally {
            unlockAfterRead(markPassings);
        }
    }

    @Override
    public GPSFixTrack<Competitor, GPSFixMoving> getTrack(Competitor competitor) {
        return tracks.get(competitor);
    }

    @Override
    public TrackedLeg getTrackedLegFinishingAt(Waypoint endOfLeg) {
        getRace().getCourse().lockForRead();
        try {
            int indexOfWaypoint = getRace().getCourse().getIndexOfWaypoint(endOfLeg);
            if (indexOfWaypoint == -1) {
                throw new IllegalArgumentException("Waypoint " + endOfLeg + " not found in " + getRace().getCourse());
            } else if (indexOfWaypoint == 0) {
                throw new IllegalArgumentException("Waypoint " + endOfLeg + " isn't end of any leg in "
                        + getRace().getCourse());
            }
            return trackedLegs.get(race.getCourse().getLegs().get(indexOfWaypoint - 1));
        } finally {
            getRace().getCourse().unlockAfterRead();
        }
    }

    @Override
    public TrackedLeg getTrackedLegStartingAt(Waypoint startOfLeg) {
        getRace().getCourse().lockForRead();
        try {
            int indexOfWaypoint = getRace().getCourse().getIndexOfWaypoint(startOfLeg);
            if (indexOfWaypoint == -1) {
                throw new IllegalArgumentException("Waypoint " + startOfLeg + " not found in " + getRace().getCourse());
            } else if (indexOfWaypoint == getRace().getCourse().getNumberOfWaypoints() - 1) {
                throw new IllegalArgumentException("Waypoint " + startOfLeg + " isn't start of any leg in "
                        + getRace().getCourse());
            }
            return trackedLegs.get(race.getCourse().getLeg(indexOfWaypoint));
        } finally {
            getRace().getCourse().unlockAfterRead();
        }
    }

    @Override
    public TrackedLegOfCompetitor getTrackedLeg(Competitor competitor, TimePoint at) {
        TrackedLegOfCompetitor result = null;
        NavigableSet<MarkPassing> roundings = getMarkPassings(competitor);
        if (roundings != null) {
            NavigableSet<MarkPassing> localRoundings;
            lockForRead(roundings);
            try {
                localRoundings = new ArrayListNavigableSet<>(roundings.size(), new TimedComparator());
                localRoundings.addAll(roundings);
            } finally {
                unlockAfterRead(roundings);
            }
            TrackedLeg trackedLeg;
            // obtain last waypoint before obtaining mark passings monitor because obtaining the last waypoint
            // obtains the read lock for the course
            final Waypoint lastWaypoint = getRace().getCourse().getLastWaypoint();
            MarkPassing lastBeforeOrAt = localRoundings.floor(new DummyMarkPassingWithTimePointOnly(at));
            // already finished the race?
            if (lastBeforeOrAt != null) {
                // and not at or after last mark passing
                if (lastWaypoint != lastBeforeOrAt.getWaypoint()) {
                    trackedLeg = getTrackedLegStartingAt(lastBeforeOrAt.getWaypoint());
                } else {
                    // exactly *at* last mark passing?
                    if (!localRoundings.isEmpty() && at.equals(localRoundings.last().getTimePoint())) {
                        // exactly at finish line; return last leg
                        trackedLeg = getTrackedLegFinishingAt(lastBeforeOrAt.getWaypoint());
                    } else {
                        // no, then we're after the last mark passing
                        trackedLeg = null;
                    }
                }
            } else {
                // before beginning of race
                trackedLeg = null;
            }
            if (trackedLeg != null) {
                result = trackedLeg.getTrackedLeg(competitor);
            }
        }
        return result;
    }

    public TrackedLeg getTrackedLeg(Leg leg) {
        getRace().getCourse().lockForRead();
        try {
            return trackedLegs.get(leg);
        } finally {
            getRace().getCourse().unlockAfterRead();
        }
    }

    @Override
    public TrackedLegOfCompetitor getTrackedLeg(Competitor competitor, Leg leg) {
        final TrackedLeg trackedLeg = getTrackedLeg(leg);
        return trackedLeg == null ? null : trackedLeg.getTrackedLeg(competitor);
    }

    @Override
    public long getUpdateCount() {
        return updateCount;
    }

    @Override
    public int getRankDifference(Competitor competitor, Leg leg, TimePoint timePoint) {
        int previousRank;
        if (leg == getRace().getCourse().getFirstLeg()) {
            // first leg; report rank difference from 0
            previousRank = 0;
        } else {
            TrackedLeg previousLeg = getTrackedLegFinishingAt(leg.getFrom());
            previousRank = previousLeg.getTrackedLeg(competitor).getRank(timePoint);
        }
        int currentRank = getTrackedLeg(competitor, leg).getRank(timePoint);
        return currentRank - previousRank;
    }

    @Override
    public int getRank(Competitor competitor) throws NoWindException {
        return getRank(competitor, MillisecondsTimePoint.now());
    }

    @Override
    public Competitor getOverallLeader(TimePoint timePoint) {
        return getOverallLeader(timePoint, new LeaderboardDTOCalculationReuseCache(timePoint));
    }
    
    @Override
    public Competitor getOverallLeader(TimePoint timePoint, WindLegTypeAndLegBearingCache cache) {
        Competitor result = null;
        List<Competitor> ranks = getCompetitorsFromBestToWorst(timePoint, cache);
        if (ranks != null && !ranks.isEmpty()) {
            result = ranks.iterator().next();
        }
        return result;
    }

    @Override
    public int getRank(Competitor competitor, TimePoint timePoint) {
        int result;
        final NavigableSet<MarkPassing> markPassings = getMarkPassings(competitor);
        if (markPassings.isEmpty()) {
            result = 0;
        } else {
            final boolean hasMarkPassingAtOrBeforeTimePoint;
            lockForRead(markPassings);
            try {
                hasMarkPassingAtOrBeforeTimePoint = markPassings.floor(new DummyMarkPassingWithTimePointOnly(timePoint)) == null;
            } finally {
                unlockAfterRead(markPassings);
            }
            if (hasMarkPassingAtOrBeforeTimePoint) {
                // no mark passing at or before timePoint; competitor has not started / participated yet
                result = 0;
            } else {
                result = getCompetitorsFromBestToWorst(timePoint).indexOf(competitor) + 1;
            }
        }
        return result;
    }

    @Override
    public Boat getBoatOfCompetitor(Competitor competitor) {
        return getRace().getBoatOfCompetitor(competitor);
    }
    
    @Override
    public Competitor getCompetitorOfBoat(Boat boat) {
        if (boat == null) {
            return null;
        }
        for (Map.Entry<Competitor, Boat> competitorWithBoat : getRace().getCompetitorsAndTheirBoats().entrySet()) {
            if (boat.equals(competitorWithBoat.getValue())) {
                return competitorWithBoat.getKey();
            }
        }
        return null;
    }

    @Override
    public List<Competitor> getCompetitorsFromBestToWorst(TimePoint timePoint) {
        return getCompetitorsFromBestToWorst(timePoint, new LeaderboardDTOCalculationReuseCache(timePoint));
    }

    @Override
    public List<Competitor> getCompetitorsFromBestToWorst(TimePoint unadjustedTimePoint, WindLegTypeAndLegBearingCache cache) {
        final TimePoint timePoint;
        // normalize the time point to get cache hits when asking for time points that are later than
        // the last time point affected by any event received for this tracked race
        if (Util.compareToWithNull(unadjustedTimePoint, getTimePointOfNewestEvent(), /* nullIsLess */ true) <= 0) {
            timePoint = unadjustedTimePoint;
        } else {
            timePoint = getTimePointOfNewestEvent();
        }
        NamedReentrantReadWriteLock readWriteLock;
        synchronized (competitorRankingsLocks) {
            readWriteLock = competitorRankingsLocks.get(timePoint);
            if (readWriteLock == null) {
                readWriteLock = new NamedReentrantReadWriteLock("competitor rankings for race " + getRace().getName()
                        + " for time point " + timePoint, /* fair */false);
                competitorRankingsLocks.put(timePoint, readWriteLock);
            }
        }
        List<Competitor> rankedCompetitors;
        synchronized (competitorRankings) {
            rankedCompetitors = competitorRankings.get(timePoint);
        }
        if (rankedCompetitors == null) {
            LockUtil.lockForWrite(readWriteLock);
            try {
                if (rankedCompetitors == null) {
                    rankedCompetitors = competitorRankings.get(timePoint); // try again; maybe a writer released the
                                                                           // write lock after updating the cache
                    if (rankedCompetitors == null) {
                        // RaceRankComparator requires course read lock
                        getRace().getCourse().lockForRead();
                        try {
                            Comparator<Competitor> comparator = getRankingMetric().getRaceRankingComparator(timePoint, cache);
                            rankedCompetitors = new ArrayList<Competitor>();
                            for (Competitor c : getRace().getCompetitors()) {
                                rankedCompetitors.add(c);
                            }
                            Collections.sort(rankedCompetitors, comparator);
                        } finally {
                            getRace().getCourse().unlockAfterRead();
                        }
                        synchronized (competitorRankings) {
                            competitorRankings.put(timePoint, rankedCompetitors);
                        }
                    }
                }
            } finally {
                LockUtil.unlockAfterWrite(readWriteLock);
            }
        }
        return rankedCompetitors;
    }

    @Override
    public Distance getAverageAbsoluteCrossTrackError(Competitor competitor, TimePoint timePoint, boolean waitForLatestAnalysis)
            throws NoWindException {
        return getAverageAbsoluteCrossTrackError(competitor, timePoint, waitForLatestAnalysis, new LeaderboardDTOCalculationReuseCache(timePoint));
    }
    
    @Override
    public Distance getAverageAbsoluteCrossTrackError(Competitor competitor, TimePoint timePoint, boolean waitForLatestAnalysis,
            WindLegTypeAndLegBearingCache cache)
            throws NoWindException {
        NavigableSet<MarkPassing> markPassings = getMarkPassings(competitor);
        TimePoint from = null;
        lockForRead(markPassings);
        try {
            if (markPassings != null && !markPassings.isEmpty()) {
                from = markPassings.iterator().next().getTimePoint();
            }
        } finally {
            unlockAfterRead(markPassings);
        }
        Distance result;
        if (from != null) {
            result = getAverageAbsoluteCrossTrackError(competitor, from, timePoint, /* upwindOnly */true, waitForLatestAnalysis);
        } else {
            result = null;
        }
        return result;
    }

    @Override
    public Distance getAverageSignedCrossTrackError(Competitor competitor, TimePoint timePoint, boolean waitForLatestAnalysis)
            throws NoWindException {
        return getAverageSignedCrossTrackError(competitor, timePoint, waitForLatestAnalysis, new LeaderboardDTOCalculationReuseCache(timePoint));
    }

    @Override
    public Distance getAverageSignedCrossTrackError(Competitor competitor, TimePoint timePoint,
            boolean waitForLatestAnalyses, WindLegTypeAndLegBearingCache cache) throws NoWindException {
        NavigableSet<MarkPassing> markPassings = getMarkPassings(competitor);
        TimePoint from = null;
        lockForRead(markPassings);
        try {
            if (markPassings != null && !markPassings.isEmpty()) {
                from = markPassings.iterator().next().getTimePoint();
            }
        } finally {
            unlockAfterRead(markPassings);
        }
        Distance result;
        if (from != null) {
            result = getAverageSignedCrossTrackError(competitor, from, timePoint, /* upwindOnly */true, waitForLatestAnalyses);
        } else {
            result = null;
        }
        return result;
    }

    @Override
    public Distance getAverageAbsoluteCrossTrackError(Competitor competitor, TimePoint from, TimePoint to, boolean upwindOnly,
            boolean waitForLatestAnalysis) throws NoWindException {
        Distance result;
        result = crossTrackErrorCache
                .getAverageAbsoluteCrossTrackError(competitor, from, to, upwindOnly, waitForLatestAnalysis);
        return result;
    }

    @Override
    public Distance getAverageSignedCrossTrackError(Competitor competitor, TimePoint from, TimePoint to, boolean upwindOnly,
            boolean waitForLatestAnalysis) throws NoWindException {
        Distance result;
        result = crossTrackErrorCache
                .getAverageSignedCrossTrackError(competitor, from, to, upwindOnly, waitForLatestAnalysis);
        return result;
    }

    @Override
    public Distance getAverageRideHeight(Competitor competitor, TimePoint timePoint) {
        final Distance result;
        BravoFixTrack<Competitor> track = getSensorTrack(competitor, BravoFixTrack.TRACK_NAME);
        final Leg firstLeg;
        final TrackedLegOfCompetitor firstTrackedLeg;
        if (track != null && (firstLeg = getRace().getCourse().getFirstLeg()) != null && (firstTrackedLeg = getTrackedLeg(competitor, firstLeg)).hasStartedLeg(timePoint)) {
            final TrackedLegOfCompetitor lastTrackedLeg = getTrackedLegFinishingAt(getRace().getCourse().getLastWaypoint()).getTrackedLeg(competitor);
            TimePoint endTimePoint = lastTrackedLeg.hasFinishedLeg(timePoint) ? lastTrackedLeg.getFinishTime() : timePoint;
            result = track.getAverageRideHeight(firstTrackedLeg.getStartTime(), endTimePoint);
        } else {
            result = null;
        }
        return result;
    }

    @Override
    public TrackedLegOfCompetitor getCurrentLeg(Competitor competitor, TimePoint timePoint) {
        // If the mark passing that starts a leg happened exactly at timePoint, the MarkPassingByTimeComparator won't consider
        // them equal because 
        NavigableSet<MarkPassing> competitorMarkPassings = markPassingsForCompetitor.get(competitor);
        DummyMarkPassingWithTimePointAndCompetitor markPassingTimePoint = new DummyMarkPassingWithTimePointAndCompetitor(timePoint, competitor);
        TrackedLegOfCompetitor result = null;
        if (!competitorMarkPassings.isEmpty()) {
            final Course course = getRace().getCourse();
            course.lockForRead();
            try {
                MarkPassing lastMarkPassingAtOfBeforeTimePoint = competitorMarkPassings.floor(markPassingTimePoint);
                if (lastMarkPassingAtOfBeforeTimePoint != null) {
                    Waypoint waypointPassedLastAtOrBeforeTimePoint = lastMarkPassingAtOfBeforeTimePoint.getWaypoint();
                    // don't return a leg if competitor has already finished last leg and therefore the race
                    if (waypointPassedLastAtOrBeforeTimePoint != course.getLastWaypoint()) {
                        result = getTrackedLegStartingAt(waypointPassedLastAtOrBeforeTimePoint).getTrackedLeg(competitor);
                    }
                }
            } finally {
                course.unlockAfterRead();
            }
        }
        return result;
    }

    @Override
    public TrackedLeg getCurrentLeg(TimePoint timePoint) {
        Waypoint lastWaypointPassed = null;
        int indexOfLastWaypointPassed = -1;
        for (Map.Entry<Waypoint, NavigableSet<MarkPassing>> entry : markPassingsForWaypoint.entrySet()) {
            if (!entry.getValue().isEmpty()) {
                MarkPassing first = entry.getValue().first();
                // Did the mark passing happen at or before the requested time point?
                if (first.getTimePoint().compareTo(timePoint) <= 0) {
                    int indexOfWaypoint = getRace().getCourse().getIndexOfWaypoint(entry.getKey());
                    if (indexOfWaypoint > indexOfLastWaypointPassed) {
                        indexOfLastWaypointPassed = indexOfWaypoint;
                        lastWaypointPassed = entry.getKey();
                    }
                }
            }
        }
        TrackedLeg result = null;
        if (lastWaypointPassed != null && lastWaypointPassed != getRace().getCourse().getLastWaypoint()) {
            result = getTrackedLegStartingAt(lastWaypointPassed);
        }
        return result;
    }

    @Override
    public int getLastLegStarted(TimePoint timePoint) {
        int result = 0;
        int indexOfLastWaypointPassed = -1;
        int legCount = race.getCourse().getLegs().size();
        for (Map.Entry<Waypoint, NavigableSet<MarkPassing>> entry : markPassingsForWaypoint.entrySet()) {
            if (!entry.getValue().isEmpty()) {
                MarkPassing first = entry.getValue().first();
                // Did the mark passing happen at or before the requested time point?
                if (first.getTimePoint().compareTo(timePoint) <= 0) {
                    int indexOfWaypoint = getRace().getCourse().getIndexOfWaypoint(entry.getKey());
                    if (indexOfWaypoint > indexOfLastWaypointPassed) {
                        indexOfLastWaypointPassed = indexOfWaypoint;
                    }
                }
            }
        }
        if(indexOfLastWaypointPassed >= 0) {
            result = indexOfLastWaypointPassed+1 < legCount ? indexOfLastWaypointPassed+1 : legCount;  
        }
        return result;
    }
    
    @Override
    public MarkPassing getMarkPassing(Competitor competitor, Waypoint waypoint) {
        final Iterable<MarkPassing> markPassings = getMarkPassingsInOrder(waypoint);
        if (markPassings != null) {
            lockForRead(markPassings);
            try {
                for (MarkPassing markPassing : markPassings) {
                    if (markPassing.getCompetitor() == competitor) {
                        return markPassing;
                    }
                }
            } finally {
                unlockAfterRead(markPassings);
            }
        }
        return null;
    }

    /**
     * This method was a synchronization bottleneck when it was using a regular HashMap for {@link #markTracks}. It is
     * frequently used, and the most frequent case is that the <code>get</code> call on {@link #markTracks} succeeds
     * with a non-<code>null</code> result. To improve performance for this case, {@link #markTracks} now is a
     * {@link ConcurrentHashMap} that can be read while writes are going on without locking or synchronization. Only if
     * the <code>get</code> call does not provide a result, the entire procedure is repeated, this time with
     * synchronization to avoid duplicate track creation for the same mark.
     */
    @Override
    public GPSFixTrack<Mark, GPSFix> getOrCreateTrack(Mark mark) {
        return getOrCreateTrack(mark, true);
    }
    
    @Override
    public GPSFixTrack<Mark, GPSFix> getTrack(Mark mark) {
        return getOrCreateTrack(mark, false);
    }
    
    private GPSFixTrack<Mark, GPSFix> getOrCreateTrack(Mark mark, boolean createIfNotExistent) {
        GPSFixTrack<Mark, GPSFix> result = markTracks.get(mark);
        if (result == null) {
            // try again, this time with more expensive synchronization
            synchronized (markTracks) {
                LockUtil.lockForRead(getSerializationLock());
                try {
                    result = markTracks.get(mark);
                    if (result == null && createIfNotExistent) {
                        result = createMarkTrack(mark);
                        markTracks.put(mark, result);
                    }
                } finally {
                    LockUtil.unlockAfterRead(getSerializationLock());
                }
            }
        }
        return result;
    }

    protected DynamicGPSFixTrackImpl<Mark> createMarkTrack(Mark mark) {
        return new DynamicGPSFixTrackImpl<Mark>(mark, millisecondsOverWhichToAverageSpeed);
    }

    @Override
    public Position getApproximatePosition(Waypoint waypoint, TimePoint timePoint, MarkPositionAtTimePointCache markPositionCache) {
        assert timePoint.equals(markPositionCache.getTimePoint());
        assert this == markPositionCache.getTrackedRace();
        Position result = null;
        for (Mark mark : waypoint.getMarks()) {
            Position nextPos = markPositionCache.getEstimatedPosition(mark);
            if (result == null) {
                result = nextPos;
            } else if (nextPos != null) {
                result = result.translateGreatCircle(result.getBearingGreatCircle(nextPos), result.getDistance(nextPos)
                        .scale(0.5));
            }
        }
        return result;
    }

    @Override
    public boolean hasWindData() {
        boolean result = false;
        Course course = getRace().getCourse();
        TimePoint timepoint = getStartOfRace();
        if (timepoint == null) {
            timepoint = getStartOfTracking();
        }
        if (timepoint != null) {
            Position position = null;
            for (Waypoint waypoint : course.getWaypoints()) {
                position = getApproximatePosition(waypoint, timepoint);
                if (position != null) {
                    break;
                }
            }
            // position may be null if no waypoint's position is known; in that case, a "Global" wind value will be looked up
            Wind wind = getWind(position, timepoint);
            if (wind != null) {
                result = true;
            }
        }
        return result;
    }

    /**
     * Checks whether the {@link Wind#getTimePoint()} is in range of start and end {@link TimePoint}s plus extra time
     * for wind recording. If, based on a {@link RaceExecutionOrderProvider}, there is no previous race that takes the
     * wind fix, an extended time range lead (see {@link TrackedRaceImpl#EXTRA_LONG_TIME_BEFORE_START_TO_TRACK_WIND_MILLIS})
     * is used to record wind even a long time before the race start.<p>
     * 
     * A race does not record wind when both, {@link #getStartOfTracking()} and {@link #getStartOfRace()} are <code>null</code>.
     * Wind is not recorded when it is after the later of {@link #getEndOfRace()} and {@link #getEndOfTracking()} and one of the
     * two is not <code>null</code>.
     */
    @Override
    public boolean takesWindFixWithTimePoint(TimePoint timePoint) {
        final Set<TrackedRace> visited = new HashSet<>();
        visited.add(this);
        return takesWindFixWithTimePointRecursively(timePoint, visited);
    }
    
    /**
     * @param visited
     *            used to avoid endless recursion if cyclic predecessor relations are delivered by a
     *            {@link RaceExecutionOrderProvider}
     */
    @Override
    public boolean takesWindFixWithTimePointRecursively(TimePoint windFixTimePoint, Set<TrackedRace> visited) {
        final boolean result;
        final TimePoint earliestStartTimePoint = Util.getEarliestOfTimePoints(getStartOfRace(), getStartOfTracking());
        final TimePoint latestEndTimePoint = Util.getLatestOfTimePoints(getEndOfRace(), getEndOfTracking());
        if (earliestStartTimePoint != null) {
            // first check if the fix meets the criteria set by the latestEndTimePoint: either the latestEndTimePoint is null, meaning an
            // open interval which will continue to accept late wind fixes, or the fix time point is before the latestEndTimePoint plus a grace
            // interval:
            if (latestEndTimePoint == null || windFixTimePoint.minus(TimingConstants.IS_LIVE_GRACE_PERIOD_IN_MILLIS).before(latestEndTimePoint)) {
                // then check, if fix is accepted anyway because it's after earliestStartTimePoint.minus(TIME_BEFORE_START_TO_TRACK_WIND_MILLIS)
                // and before latestEndTimePoint.plus(IS_LIVE_GRACE_PERIOD_IN_MILLIS) or latestEndTimePoint is null. In this case, no expensive
                // recursive check whether previous races take the fix are required.
                if (windFixTimePoint.plus(TIME_BEFORE_START_TO_TRACK_WIND_MILLIS).after(earliestStartTimePoint)) {
                    result = true;
                } else {
                    // if the fix is older than even the extended lead interval would accept, don't accept the fix:
                    if (windFixTimePoint.plus(EXTRA_LONG_TIME_BEFORE_START_TO_TRACK_WIND_MILLIS).before(earliestStartTimePoint)) {
                        result = false;
                    } else {
                        // the fix is in the critical interval between EXTRA_LONG_TIME_BEFORE_START_TO_TRACK_WIND_MILLIS and
                        // TIME_BEFORE_START_TO_TRACK_WIND_MILLIS before the earliestStartTimePoint; the fix shall only be accepted
                        // if no previous race exists that accepts it
                        result = noPreviousRaceTakesWindFixWithTimePoint(windFixTimePoint, visited);
                    }
                }
            } else {
                result = false; // don't accept the fix if it's after the latest end time point plus some grace interval
            }
        } else {
            result = false; // don't accept a fix if we don't have any start time information about the race
        }
        return result;
    }
    
    private boolean noPreviousRaceTakesWindFixWithTimePoint(TimePoint timePoint, Set<TrackedRace> visited) {
        final boolean result;
        Set<TrackedRace> previousRacesInExecutionOrder = getPreviousRacesFromAttachedRaceExecutionOrderProviders();
        if (previousRacesInExecutionOrder == null || !previousRacesInExecutionOrder.stream().filter(tr ->
                        visited.add(tr) && tr.takesWindFixWithTimePointRecursively(timePoint, visited)).findAny().isPresent()) {
            result = true;
        } else {
            result = false;
        }
        return result;
    }

    @Override
    public Wind getWind(Position p, TimePoint at) {
        return getWind(p, at, getWindSourcesToExclude());
    }

    @Override
    public Wind getWind(Position p, TimePoint at, Set<WindSource> windSourcesToExclude) {
        final WindWithConfidence<Pair<Position, TimePoint>> windWithConfidence = getWindWithConfidence(p, at,
                windSourcesToExclude);
        return windWithConfidence == null ? null : windWithConfidence.getObject();
    }

    @Override
    public WindWithConfidence<Pair<Position, TimePoint>> getWindWithConfidence(Position p, TimePoint at) {
        return getWindWithConfidence(p, at, getWindSourcesToExclude());
    }

    @Override
    public Set<WindSource> getWindSourcesToExclude() {
        return Collections.unmodifiableSet(windSourcesToExclude.keySet());
    }

    @Override
    public void setWindSourcesToExclude(Iterable<? extends WindSource> windSourcesToExclude) {
        Set<WindSource> old = new HashSet<>(getWindSourcesToExclude());
        LockUtil.lockForRead(getSerializationLock());
        try {
            this.windSourcesToExclude.clear();
            for (WindSource windSourceToExclude : windSourcesToExclude) {
                this.windSourcesToExclude.put(windSourceToExclude, this);
            }
        } finally {
            LockUtil.unlockAfterRead(getSerializationLock());
        }
        if (!old.equals(new HashSet<>(getWindSourcesToExclude()))) {
            clearAllCachesExceptManeuvers();
            triggerManeuverCacheRecalculationForAllCompetitors();
        }
    }

    @Override
    public WindWithConfidence<Pair<Position, TimePoint>> getWindWithConfidence(Position p, TimePoint at,
            Set<WindSource> windSourcesToExclude) {
        return shortTimeWindCache.getWindWithConfidence(p, at, windSourcesToExclude);
    }
    
    public WindWithConfidence<Pair<Position, TimePoint>> getWindWithConfidenceUncached(Position p, TimePoint at,
            Iterable<WindSource> windSourcesToExclude) {
        boolean canUseSpeedOfAtLeastOneWindSource = false;
        Weigher<Pair<Position, TimePoint>> weigher = new PositionAndTimePointWeigher(
        /* halfConfidenceAfterMilliseconds */WindTrack.WIND_HALF_CONFIDENCE_TIME_MILLIS, WindTrack.WIND_HALF_CONFIDENCE_DISTANCE);
        ConfidenceBasedWindAverager<Pair<Position, TimePoint>> averager = ConfidenceFactory.INSTANCE
                .createWindAverager(weigher);
        List<WindWithConfidence<Pair<Position, TimePoint>>> windFixesWithConfidences = new ArrayList<WindWithConfidence<Pair<Position, TimePoint>>>();
        for (WindSource windSource : getWindSources()) {
            // TODO consider parallelizing and consider caching
            if (!Util.contains(windSourcesToExclude, windSource)) {
                WindTrack track = getOrCreateWindTrack(windSource);
                WindWithConfidence<Pair<Position, TimePoint>> windWithConfidence = track.getAveragedWindWithConfidence(p, at);
                if (windWithConfidence != null) {
                    windFixesWithConfidences.add(windWithConfidence);
                    canUseSpeedOfAtLeastOneWindSource = canUseSpeedOfAtLeastOneWindSource
                            || windSource.getType().useSpeed();
                }
            }
        }
        HasConfidence<ScalableWind, Wind, Pair<Position, TimePoint>> average = averager.getAverage(
                windFixesWithConfidences, new Pair<Position, TimePoint>(p, at));
        WindWithConfidence<Pair<Position, TimePoint>> result = average == null ? null
                : new WindWithConfidenceImpl<Pair<Position, TimePoint>>(average.getObject(), average.getConfidence(),
                        new Pair<Position, TimePoint>(p, at), canUseSpeedOfAtLeastOneWindSource);
        return result;
    }

    @Override
    public Wind getDirectionFromStartToNextMark(final TimePoint at) {
        Future<Wind> future;
        FutureTask<Wind> newFuture = null;
        future = directionFromStartToNextMarkCache.get(at);
        if (future == null) {
            synchronized (directionFromStartToNextMarkCache) {
                future = directionFromStartToNextMarkCache.get(at);
                if (future == null) {
                    newFuture = new FutureTaskWithTracingGet<Wind>("getDirectionFromStartToNextMark for "+this, new Callable<Wind>() {
                        @Override
                        public Wind call() {
                            Wind result;
                            Leg firstLeg = getRace().getCourse().getFirstLeg();
                            if (firstLeg != null) {
                                Position firstLegEnd = getApproximatePosition(firstLeg.getTo(), at);
                                Position firstLegStart = getApproximatePosition(firstLeg.getFrom(), at);
                                if (firstLegStart != null && firstLegEnd != null) {
                                    result = new WindImpl(firstLegStart, at, new KnotSpeedWithBearingImpl(0.0,
                                            firstLegEnd.getBearingGreatCircle(firstLegStart)));
                                } else {
                                    result = null;
                                }
                            } else {
                                result = null;
                            }
                            return result;
                        }
                    });
                    directionFromStartToNextMarkCache.put(at, newFuture);
                }
            }
        }
        if (newFuture != null) {
            newFuture.run();
            future = newFuture;
        }
        try {
            return future.get();
        } catch (InterruptedException | ExecutionException e) {
            throw new RuntimeException(e);
        }
    }

    @Override
    public TimePoint getTimePointOfOldestEvent() {
        return timePointOfOldestEvent;
    }

    @Override
    public TimePoint getTimePointOfNewestEvent() {
        return timePointOfNewestEvent;
    }

    @Override
    public TimePoint getTimePointOfLastEvent() {
        return timePointOfLastEvent;
    }

    /**
     * @param timeOfEvent
     *            may be <code>null</code> meaning to only unblock waiters but not update any time points
     */
    protected void updated(TimePoint timeOfEvent) {
        updateCount++;
        clearAllCachesExceptManeuvers();
        if (timeOfEvent != null) {
            if (timePointOfNewestEvent == null || timePointOfNewestEvent.compareTo(timeOfEvent) < 0) {
                timePointOfNewestEvent = timeOfEvent;
            }
            if (timePointOfOldestEvent == null || timePointOfOldestEvent.compareTo(timeOfEvent) > 0) {
                timePointOfOldestEvent = timeOfEvent;
            }
            timePointOfLastEvent = timeOfEvent;
        }
        synchronized (this) {
            notifyAll();
        }
    }

    protected void setStartTimeReceived(TimePoint start) {
        if (!Util.equalsWithNull(start, startTimeReceived)) {
            this.startTimeReceived = start;
            invalidateStartTime();
            invalidateMarkPassingTimes();
        }
    }

    @Override
    public TimePoint getStartTimeReceived() {
        return startTimeReceived;
    }

    protected void setStartOfTrackingReceived(final TimePoint startOfTracking, final boolean waitForGPSFixesToLoad) {
        this.startOfTrackingReceived = startOfTracking;
        updateStartAndEndOfTracking(waitForGPSFixesToLoad);
    }
    
    protected void startOfTrackingChanged(final TimePoint oldStartOfTracking, boolean waitForGPSFixesToLoad) {
    }

    protected void setEndOfTrackingReceived(final TimePoint endOfTracking, final boolean waitForGPSFixesToLoad) {
        this.endOfTrackingReceived = endOfTracking;
        updateStartAndEndOfTracking(waitForGPSFixesToLoad);
    }
    
    protected void endOfTrackingChanged(final TimePoint oldEndOfTracking, boolean waitForGPSFixesToLoad) {
    }

    /**
     * Schedules the clearing of the caches. If a cache clearing is already scheduled, this is a no-op.
     */
    private void clearAllCachesExceptManeuvers() {
        synchronized (cacheInvalidationTimerLock) {
            // TODO bug 3864: schedule a task with a background thread executor instead of affording a new Timer for each race
            if (cacheInvalidationTimer == null) {
                cacheInvalidationTimer = new Timer("Cache invalidation timer for TrackedRaceImpl "
                        + getRace().getName(), /* isDaemon */ true);
                cacheInvalidationTimer.schedule(new TimerTask() {
                    @Override
                    public void run() {
                        synchronized (cacheInvalidationTimerLock) {
                            cacheInvalidationTimer.cancel();
                            cacheInvalidationTimer = null;
                        }
                        synchronized (competitorRankings) {
                            competitorRankings.clear();
                        }
                        synchronized (competitorRankingsLocks) {
                            competitorRankingsLocks.clear();
                        }
                    }
                }, DELAY_FOR_CACHE_CLEARING_IN_MILLISECONDS);
            }
        }
    }

    @Override
    public synchronized void waitForNextUpdate(int sinceUpdate) throws InterruptedException {
        while (updateCount <= sinceUpdate) {
            wait(); // ...until updated(...) notifies us
        }
    }

    @Override
    public void waypointAdded(int zeroBasedIndex, Waypoint waypointThatGotAdded) {
        logger.info("waypoint at zero-based index "+zeroBasedIndex+" ("+waypointThatGotAdded+") added; updating tracked race "+this+
                "'s data structures...");
        // expecting to hold the course's write lock
        invalidateMarkPassingTimes();
        LockUtil.lockForRead(getSerializationLock());
        try {
            // assuming that getRace().getCourse()'s write lock is held by the current thread
            updateStartToNextMarkCacheInvalidationCacheListenersAfterWaypointAdded(zeroBasedIndex, waypointThatGotAdded);
            getOrCreateMarkPassingsInOrderAsNavigableSet(waypointThatGotAdded);
            for (Mark mark : waypointThatGotAdded.getMarks()) {
                getOrCreateTrack(mark);
            }
            // a waypoint got added; this means that a leg got added as well; but we shouldn't claim we know where
            // in the leg list of the course the leg was added; that's an implementation secret of CourseImpl. So try:
            LinkedHashMap<Leg, TrackedLeg> reorderedTrackedLegs = new LinkedHashMap<Leg, TrackedLeg>();
            List<Leg> newLegs = getRace().getCourse().getLegs();
            for (Leg leg : newLegs) {
                TrackedLeg trackedLeg = trackedLegs.get(leg);
                if (trackedLeg != null) {
                    reorderedTrackedLegs.put(leg, trackedLeg);
                } else {
                    reorderedTrackedLegs.put(leg, createTrackedLeg(leg));
                }
            }
            // now ensure that the iteration order is in sync with the leg iteration order
            trackedLegs.clear();
            for (Map.Entry<Leg, TrackedLeg> entry : reorderedTrackedLegs.entrySet()) {
                trackedLegs.put(entry.getKey(), entry.getValue());
                entry.getValue().waypointsMayHaveChanges();
            }
            updated(/* time point */null); // no maneuver cache invalidation required because we don't yet have mark
            // passings for new waypoint
            logger.info("done updating tracked race "+this+"'s data structures...");
        } finally {
            LockUtil.unlockAfterRead(getSerializationLock());
        }
    }

    private void updateStartToNextMarkCacheInvalidationCacheListenersAfterWaypointAdded(int zeroBasedIndex,
            Waypoint waypointThatGotAdded) {
        if (zeroBasedIndex < 2) {
            // the observing listener on any previous mark will be GCed; we need to ensure
            // that the cache is recomputed
            clearDirectionFromStartToNextMarkCache();
            Iterator<Waypoint> waypointsIter = getRace().getCourse().getWaypoints().iterator();
            waypointsIter.next(); // skip first
            if (waypointsIter.hasNext()) {
                waypointsIter.next(); // skip second
                if (waypointsIter.hasNext()) {
                    Waypoint oldSecond = waypointsIter.next();
                    stopAndRemoveStartToNextMarkCacheInvalidationListener(oldSecond);
                }
            }
        }
        addStartToNextMarkCacheInvalidationListener(waypointThatGotAdded);
    }

    private void clearDirectionFromStartToNextMarkCache() {
        synchronized (directionFromStartToNextMarkCache) {
            directionFromStartToNextMarkCache.clear();
        }
    }

    private void addStartToNextMarkCacheInvalidationListener(Waypoint waypoint) {
        for (Mark mark : waypoint.getMarks()) {
            addStartToNextMarkCacheInvalidationListener(mark);
        }
    }

    private void addStartToNextMarkCacheInvalidationListener(Mark mark) {
        GPSFixTrack<Mark, GPSFix> track = getOrCreateTrack(mark);
        StartToNextMarkCacheInvalidationListener listener = new StartToNextMarkCacheInvalidationListener(track);
        LockUtil.lockForRead(getSerializationLock());
        try {
            startToNextMarkCacheInvalidationListeners.put(mark, listener);
        } finally {
            LockUtil.unlockAfterRead(getSerializationLock());
        }
        track.addListener(listener);
    }

    private void stopAndRemoveStartToNextMarkCacheInvalidationListener(Waypoint waypoint) {
        for (Mark mark : waypoint.getMarks()) {
            stopAndRemoveStartToNextMarkCacheInvalidationListener(mark);
        }
    }

    private void stopAndRemoveStartToNextMarkCacheInvalidationListener(Mark mark) {
        StartToNextMarkCacheInvalidationListener listener = startToNextMarkCacheInvalidationListeners.get(mark);
        if (listener != null) {
            listener.stopListening();
            LockUtil.lockForRead(getSerializationLock());
            try {
                startToNextMarkCacheInvalidationListeners.remove(mark);
            } finally {
                LockUtil.unlockAfterRead(getSerializationLock());
            }
        }
    }

    @Override
    public void waypointRemoved(int zeroBasedIndex, Waypoint waypointThatGotRemoved) {
        logger.info("waypoint at zero-based index "+zeroBasedIndex+" ("+waypointThatGotRemoved+") removed; updating tracked race "+this+
                "'s data structures...");
        // expecting to hold the course's write lock
        invalidateMarkPassingTimes();
        LockUtil.lockForRead(getSerializationLock());
        try {
            // assuming that getRace().getCourse()'s write lock is held by the current thread
            updateStartToNextMarkCacheInvalidationCacheListenersAfterWaypointRemoved(zeroBasedIndex,
                    waypointThatGotRemoved);
            Leg toRemove = null;
            Leg last = null;
            int i = 0;
            for (Map.Entry<Leg, TrackedLeg> e : trackedLegs.entrySet()) {
                last = e.getKey();
                if (i == zeroBasedIndex) {
                    toRemove = e.getKey();
                    break;
                }
                i++;
            }
            if (toRemove == null && !trackedLegs.isEmpty()) {
                // last waypoint removed
                toRemove = last;
            }
            if (toRemove != null) {
                logger.info("Removing tracked leg at zero-based index " + zeroBasedIndex + " from tracked race "
                        + getRace().getName());
                LinkedHashMap<Leg, TrackedLeg> newTrackedLegs = new LinkedHashMap<>();
                for (Map.Entry<Leg, TrackedLeg> trackedLegsEntry : trackedLegs.entrySet()) {
                    if (trackedLegsEntry.getKey() == toRemove) {
                        break;
                    } else {
                        newTrackedLegs.put(trackedLegsEntry.getKey(), trackedLegsEntry.getValue());
                    }
                }
                trackedLegs.clear();
                trackedLegs.putAll(newTrackedLegs);
                List<Leg> newLegs = getRace().getCourse().getLegs();
                for (int j = zeroBasedIndex; j < newLegs.size(); j++) {
                    trackedLegs.put(newLegs.get(j), createTrackedLeg(newLegs.get(j)));
                }
                updated(/* time point */null);
            }
            // remove all corresponding markpassings if a waypoint has been removed
            NavigableSet<MarkPassing> markPassingsRemoved;
            markPassingsRemoved = markPassingsForWaypoint.remove(waypointThatGotRemoved);
            for (NavigableSet<MarkPassing> markPassingsForOneCompetitor : markPassingsForCompetitor.values()) {
                if (!markPassingsForOneCompetitor.isEmpty()) {
                    final Competitor competitor = markPassingsForOneCompetitor.iterator().next().getCompetitor();
                    LockUtil.lockForWrite(getMarkPassingsLock(markPassingsForOneCompetitor));
                    try {
                        markPassingsForOneCompetitor.removeAll(markPassingsRemoved);
                    } finally {
                        LockUtil.unlockAfterWrite(getMarkPassingsLock(markPassingsForOneCompetitor));
                    }
                    triggerManeuverCacheRecalculation(competitor);
                }
            }
            logger.info("done updating tracked race "+this+"'s data structures...");
        } finally {
            LockUtil.unlockAfterRead(getSerializationLock());
        }
    }

    protected NamedReentrantReadWriteLock getMarkPassingsLock(Iterable<MarkPassing> markPassings) {
        final IdentityWrapper<Iterable<MarkPassing>> markPassingsIdentity = new IdentityWrapper<>(markPassings);
        NamedReentrantReadWriteLock lock = locksForMarkPassings.get(markPassingsIdentity);
        if (lock == null) {
            synchronized (locksForMarkPassings) {
                lock = locksForMarkPassings.get(markPassingsIdentity);
                if (lock == null) {
                    lock = new NamedReentrantReadWriteLock(
                            "mark passings lock for tracked race " + getRace().getName(), /* fair */false);
                    locksForMarkPassings.put(markPassingsIdentity, lock);
                }
            }
        }
        return lock;
    }

    private void updateStartToNextMarkCacheInvalidationCacheListenersAfterWaypointRemoved(int zeroBasedIndex,
            Waypoint waypointThatGotRemoved) {
        if (zeroBasedIndex < 2) {
            // the observing listener on any previous mark will be GCed; we need to ensure
            // that the cache is recomputed
            clearDirectionFromStartToNextMarkCache();
            stopAndRemoveStartToNextMarkCacheInvalidationListener(waypointThatGotRemoved);
            Iterator<Waypoint> waypointsIter = getRace().getCourse().getWaypoints().iterator();
            if (waypointsIter.hasNext()) { // catches the case of a course being empty
                waypointsIter.next(); // skip first
                if (waypointsIter.hasNext()) {
                    waypointsIter.next(); // skip second
                    if (waypointsIter.hasNext()) {
                        Waypoint newSecond = waypointsIter.next();
                        addStartToNextMarkCacheInvalidationListener(newSecond);
                    }
                }
            }
        }
    }

    @Override
    public TrackedRegatta getTrackedRegatta() {
        return trackedRegatta;
    }

    @Override
    public Wind getEstimatedWindDirection(TimePoint timePoint) {
        WindWithConfidence<TimePoint> estimatedWindWithConfidence = getEstimatedWindDirectionWithConfidence(timePoint);
        return estimatedWindWithConfidence == null ? null : estimatedWindWithConfidence.getObject();
    }

    @Override
    public WindWithConfidence<TimePoint> getEstimatedWindDirectionWithConfidence(TimePoint timePoint) {
        DummyMarkPassingWithTimePointOnly dummyMarkPassingForNow = new DummyMarkPassingWithTimePointOnly(timePoint);
        Weigher<TimePoint> weigher = ConfidenceFactory.INSTANCE.createExponentialTimeDifferenceWeigher(
        // use a minimum confidence to avoid the bearing to flip to 270deg in case all is zero
                getMillisecondsOverWhichToAverageSpeed(), /* minimum confidence */0.0000000001);
        Map<LegType, Pair<BearingWithConfidenceCluster<TimePoint>, ScalablePosition>> bearings = clusterBearingsByLegType(
                timePoint, dummyMarkPassingForNow, weigher);
        // use the minimum confidence of the four "quadrants" as the result's confidence
        BearingWithConfidenceImpl<TimePoint> reversedUpwindAverage = null;
        int upwindNumberOfRelevantBoats = 0;
        double confidence = 0;
        BearingWithConfidence<TimePoint> resultBearing = null;
        ScalablePosition scaledPosition = null;
        int numberOfFixesConsideredForScaledPosition = 0;
        Set<WindSource> estimationExcluded = new HashSet<>();
        estimationExcluded.addAll(getWindSources(WindSourceType.TRACK_BASED_ESTIMATION));
        estimationExcluded.addAll(getWindSources(WindSourceType.COURSE_BASED));
        estimationExcluded.addAll(getWindSources(WindSourceType.MANEUVER_BASED_ESTIMATION));
        if (bearings != null) {
            int numberOfFixesUpwind = bearings.get(LegType.UPWIND).getA().size();
            if (numberOfFixesUpwind > 0) {
                ScalablePosition upwindPosition = bearings.get(LegType.UPWIND).getB();
                Pair<Double, Double> minimumAngleBetweenDifferentTacksUpwindWithConfidence = getMinimumAngleBetweenDifferentTacksUpwind(getWind(
                        upwindPosition.divide(numberOfFixesUpwind), timePoint, estimationExcluded));
                BearingWithConfidenceCluster<TimePoint>[] bearingClustersUpwind = bearings
                        .get(LegType.UPWIND)
                        .getA()
                        .splitInTwo(
                                minimumAngleBetweenDifferentTacksUpwindWithConfidence.getA(),
                                timePoint);
                if (!bearingClustersUpwind[0].isEmpty() && !bearingClustersUpwind[1].isEmpty()) {
                    BearingWithConfidence<TimePoint> average0 = bearingClustersUpwind[0].getAverage(timePoint);
                    BearingWithConfidence<TimePoint> average1 = bearingClustersUpwind[1].getAverage(timePoint);
                    upwindNumberOfRelevantBoats = Math.min(bearingClustersUpwind[0].size(),
                            bearingClustersUpwind[1].size());
                    confidence = Math.min(average0.getConfidence(), average1.getConfidence())
                            * getRace().getBoatClass().getUpwindWindEstimationConfidence(upwindNumberOfRelevantBoats)
                            * minimumAngleBetweenDifferentTacksUpwindWithConfidence.getB();
                    reversedUpwindAverage = new BearingWithConfidenceImpl<TimePoint>(average0.getObject()
                            .middle(average1.getObject()).reverse(), confidence, timePoint);
                    scaledPosition = upwindPosition;
                    numberOfFixesConsideredForScaledPosition += bearings.get(LegType.UPWIND).getA().size();
                }
            }
            BearingWithConfidenceImpl<TimePoint> downwindAverage = null;
            int downwindNumberOfRelevantBoats = 0;
            int numberOfFixesDownwind = bearings.get(LegType.DOWNWIND).getA().size();
            if (numberOfFixesDownwind > 0) {
                ScalablePosition downwindPosition = bearings.get(LegType.DOWNWIND).getB();
                Pair<Double, Double> minimumAngleBetweenDifferentTacksDownwindWithConfidence = getMinimumAngleBetweenDifferentTacksDownwind(getWind(
                        downwindPosition.divide(numberOfFixesDownwind), timePoint, estimationExcluded));
                BearingWithConfidenceCluster<TimePoint>[] bearingClustersDownwind = bearings
                        .get(LegType.DOWNWIND)
                        .getA()
                        .splitInTwo(
                                minimumAngleBetweenDifferentTacksDownwindWithConfidence.getA(),
                                timePoint);
                if (!bearingClustersDownwind[0].isEmpty() && !bearingClustersDownwind[1].isEmpty()) {
                    BearingWithConfidence<TimePoint> average0 = bearingClustersDownwind[0].getAverage(timePoint);
                    BearingWithConfidence<TimePoint> average1 = bearingClustersDownwind[1].getAverage(timePoint);
                    downwindNumberOfRelevantBoats = Math.min(bearingClustersDownwind[0].size(),
                            bearingClustersDownwind[1].size());
                    confidence = Math.min(average0.getConfidence(), average1.getConfidence())
                            * getRace().getBoatClass().getDownwindWindEstimationConfidence(
                                    downwindNumberOfRelevantBoats)
                            * minimumAngleBetweenDifferentTacksDownwindWithConfidence.getB();
                    downwindAverage = new BearingWithConfidenceImpl<TimePoint>(average0.getObject().middle(
                            average1.getObject()), confidence, timePoint);
                    if (scaledPosition == null) {
                        scaledPosition = downwindPosition;
                    } else {
                        scaledPosition.add(downwindPosition);
                    }
                    numberOfFixesConsideredForScaledPosition += bearings.get(LegType.DOWNWIND).getA().size();
                }
            }
            BearingWithConfidenceCluster<TimePoint> resultCluster = new BearingWithConfidenceCluster<TimePoint>(weigher);
            assert upwindNumberOfRelevantBoats == 0 || reversedUpwindAverage != null;
            if (upwindNumberOfRelevantBoats > 0) {
                resultCluster.add(reversedUpwindAverage);
            }
            assert downwindNumberOfRelevantBoats == 0 || downwindAverage != null;
            if (downwindNumberOfRelevantBoats > 0) {
                resultCluster.add(downwindAverage);
            }
            resultBearing = resultCluster.getAverage(timePoint);
        }
        final Position position;
        if (scaledPosition == null) {
            position = null;
        } else {
            position = scaledPosition.divide(numberOfFixesConsideredForScaledPosition);
        }
        return resultBearing == null ? null : new WindWithConfidenceImpl<TimePoint>(new WindImpl(position, timePoint,
                new KnotSpeedWithBearingImpl(/* speedInKnots, not to be used */ 0, resultBearing.getObject())),
                resultBearing.getConfidence(), resultBearing.getRelativeTo(), /* useSpeed */false);
    }

    /**
     * Using the competitor tracks, the competitors are clustered into those going upwind and those going downwind at
     * <code>timePoint</code>. The result provides a {@link BearingWithConfidenceCluster} for all leg types, but only
     * those for {@link LegType#UPWIND} and {@link LegType#DOWNWIND} will actually contain values. In addition
     * to the bearing clusters, a {@link ScalablePosition} is returned as the second part of each {@link Pair} returned
     * for each leg type. That is the "sum" of all competitor positions at which a speed/bearing was added to the respective
     * bearing cluster. To obtain an average position for the cluster, the {@link ScalablePosition} can be
     * {@link ScalablePosition#divide(double) divided} by the {@link BearingWithConfidenceCluster#size() size} of
     * the bearing cluster.
     */
    private Map<LegType, Pair<BearingWithConfidenceCluster<TimePoint>, ScalablePosition>> clusterBearingsByLegType(TimePoint timePoint,
            DummyMarkPassingWithTimePointOnly dummyMarkPassingForNow, Weigher<TimePoint> weigher) {
        Weigher<TimePoint> weigherForMarkPassingProximity = new HyperbolicTimeDifferenceWeigher(
                getMillisecondsOverWhichToAverageSpeed() * 5);
        Map<LegType, BearingWithConfidenceCluster<TimePoint>> bearings = new HashMap<>();
        Map<LegType, ScalablePosition> scaledCentersOfGravity = new HashMap<>();
        for (LegType legType : LegType.values()) {
            bearings.put(legType, new BearingWithConfidenceCluster<TimePoint>(weigher));
            scaledCentersOfGravity.put(legType, null);
        }
        Map<TrackedLeg, LegType> legTypesCache = new HashMap<TrackedLeg, LegType>();
        getRace().getCourse().lockForRead(); // ensure the course doesn't change, particularly lose the leg we're
                                             // interested in, while we're running
        try {
            for (Competitor competitor : getRace().getCompetitors()) {
                TrackedLegOfCompetitor leg;
                try {
                    leg = getTrackedLeg(competitor, timePoint);
                } catch (IllegalArgumentException iae) {
                    logger.warning("Caught " + iae + " during wind estimation; ignoring seemingly broken leg");
                    logger.log(Level.SEVERE, "clusterBearingsByLegType", iae);
                    // supposedly, we got a "Waypoint X isn't start of any leg in Y" exception; leg not found
                    leg = null;
                }
                // if bearings was set to null this indicates there was an exception; no need for further calculations,
                // return null
                if (bearings != null && leg != null) {
                    TrackedLeg trackedLeg = getTrackedLeg(leg.getLeg());
                    LegType legType;
                    try {
                        legType = legTypesCache.get(trackedLeg);
                        if (legType == null) {
                            legType = trackedLeg.getLegType(timePoint);
                            legTypesCache.put(trackedLeg, legType);
                        }
                        if (legType != LegType.REACHING) {
                            GPSFixTrack<Competitor, GPSFixMoving> track = getTrack(competitor);
                            if (!track.hasDirectionChange(timePoint,
                                    /* be even more conservative than maneuver detection to really try to get "straight line" behavior */
                                    getManeuverDegreeAngleThreshold()/2.)) {
                                SpeedWithBearingWithConfidence<TimePoint> estimatedSpeedWithConfidence = track
                                        .getEstimatedSpeed(timePoint, weigher);
                                if (estimatedSpeedWithConfidence != null
                                        && estimatedSpeedWithConfidence.getObject() != null &&
                                        // Mark passings may be missing or far off. This can lead to boats apparently
                                        // going "backwards" regarding the leg's direction; ignore those
                                        isNavigatingForward(estimatedSpeedWithConfidence.getObject().getBearing(),
                                                trackedLeg, timePoint)) {
                                    // additionally to generally excluding maneuvers, reduce confidence around mark
                                    // passings:
                                    NavigableSet<MarkPassing> markPassings = getMarkPassings(competitor);
                                    double markPassingProximityConfidenceReduction = 1.0;
                                    lockForRead(markPassings);
                                    try {
                                        NavigableSet<MarkPassing> prevMarkPassing = markPassings.headSet(
                                                dummyMarkPassingForNow, /* inclusive */true);
                                        NavigableSet<MarkPassing> nextMarkPassing = markPassings.tailSet(
                                                dummyMarkPassingForNow, /* inclusive */true);
                                        if (prevMarkPassing != null && !prevMarkPassing.isEmpty()) {
                                            markPassingProximityConfidenceReduction *= Math.max(0.0,
                                                    1.0 - weigherForMarkPassingProximity.getConfidence(prevMarkPassing
                                                            .last().getTimePoint(), timePoint));
                                        }
                                        if (nextMarkPassing != null && !nextMarkPassing.isEmpty()) {
                                            markPassingProximityConfidenceReduction *= Math.max(0.0,
                                                    1.0 - weigherForMarkPassingProximity.getConfidence(nextMarkPassing
                                                            .first().getTimePoint(), timePoint));
                                        }
                                    } finally {
                                        unlockAfterRead(markPassings);
                                    }
                                    BearingWithConfidence<TimePoint> bearing = new BearingWithConfidenceImpl<TimePoint>(
                                            estimatedSpeedWithConfidence.getObject() == null ? null
                                                    : estimatedSpeedWithConfidence.getObject().getBearing(),
                                            markPassingProximityConfidenceReduction
                                                    * estimatedSpeedWithConfidence.getConfidence(),
                                            estimatedSpeedWithConfidence.getRelativeTo());
                                    BearingWithConfidenceCluster<TimePoint> bearingClusterForLegType = bearings.get(legType);
                                    bearingClusterForLegType.add(bearing);
                                    final Position position = track.getEstimatedPosition(timePoint, /* extrapolate */ false);
                                    final ScalablePosition scalablePosition = new ScalablePosition(position);
                                    final ScalablePosition scaledCenterOfGravitySoFar = scaledCentersOfGravity.get(legType);
                                    final ScalablePosition newScaledCenterOfGravity;
                                    if (scaledCenterOfGravitySoFar == null) {
                                        newScaledCenterOfGravity = scalablePosition;
                                    } else {
                                        newScaledCenterOfGravity = scaledCenterOfGravitySoFar.add(scalablePosition);
                                    }
                                    scaledCentersOfGravity.put(legType, newScaledCenterOfGravity);
                                }
                            }
                        }
                    } catch (NoWindException e) {
                        logger.fine("Unable to determine leg type for race " + getRace().getName()
                                + " while trying to estimate wind (Background: I've got a NoWindException)");
                        bearings = null;
                    }
                }
            }
        } finally {
            getRace().getCourse().unlockAfterRead();
        }
        final Map<LegType, Pair<BearingWithConfidenceCluster<TimePoint>, ScalablePosition>> result;
        if (bearings == null) {
            result = null;
        } else {
            result = new HashMap<>();
            for (LegType legType : LegType.values()) {
                result.put(legType, new Pair<>(bearings.get(legType), scaledCentersOfGravity.get(legType)));
            }
        }
        return result;
    }

    /**
     * Checks if the <code>bearing</code> generally moves in the direction that the <code>trackedLeg</code> has at time
     * point <code>at</code>.
     */
    private boolean isNavigatingForward(Bearing bearing, TrackedLeg trackedLeg, TimePoint at) {
        Bearing legBearing = trackedLeg.getLegBearing(at);
        return Math.abs(bearing.getDifferenceTo(legBearing).getDegrees()) < 90;
    }

    /**
     * This is probably best explained by example. If the wind bearing is from port to starboard, the situation looks
     * like this:
     * 
     * <pre>
     *                                 ^
     *                 Wind            | Boat
     *               ----------->      |
     *                                 |
     * 
     * </pre>
     * 
     * In this case, the boat gets the wind from port, so the result has to be {@link Tack#PORT}. The angle between the
     * boat's heading (which we can only approximate by the boat's course over ground) and the wind bearing in this case
     * is 90 degrees. <code>wind.{@link Bearing#getDifferenceTo(Bearing) getDifferenceTo}(boat)</code> in this case will
     * return a bearing representing -90 degrees.
     * <p>
     * 
     * If the wind is blowing the other way, the angle returned by {@link Bearing#getDifferenceTo(Bearing)} will
     * correspond to +90 degrees. In other words, a negative angle means starboard tack, a positive angle represents
     * port tack.
     * <p>
     * 
     * For the unlikely case of 0 degrees difference, {@link Tack#STARBOARD} will result.
     * 
     * @return <code>null</code> in case the boat's bearing cannot be determined for <code>timePoint</code>
     * @throws NoWindException
     */
    @Override
    public Tack getTack(Competitor competitor, TimePoint timePoint) throws NoWindException {
        final SpeedWithBearing estimatedSpeed = getTrack(competitor).getEstimatedSpeed(timePoint);
        Tack result = null;
        if (estimatedSpeed != null) {
            result = getTack(getTrack(competitor).getEstimatedPosition(timePoint, /* extrapolate */false), timePoint,
                    estimatedSpeed.getBearing());
        }
        return result;
    }

    /**
     * This is probably best explained by example. If the wind bearing is from port to starboard, the situation looks
     * like this:
     * 
     * <pre>
     *                                 ^
     *                 Wind            | Boat
     *               ----------->      |
     *                                 |
     * 
     * </pre>
     * 
     * In this case, the boat gets the wind from port, so the result has to be {@link Tack#PORT}. The angle between the
     * boat's heading (which we can only approximate by the boat's course over ground) and the wind bearing in this case
     * is 90 degrees. <code>wind.{@link Bearing#getDifferenceTo(Bearing) getDifferenceTo}(boat)</code> in this case will
     * return a bearing representing -90 degrees.
     * <p>
     * 
     * If the wind is blowing the other way, the angle returned by {@link Bearing#getDifferenceTo(Bearing)} will
     * correspond to +90 degrees. In other words, a negative angle means starboard tack, a positive angle represents
     * port tack.
     * <p>
     * 
     * For the unlikely case of 0 degrees difference, {@link Tack#STARBOARD} will result.
     * 
     * @return <code>null</code> in case the boat's bearing cannot be determined for <code>timePoint</code>
     */
    @Override
    public Tack getTack(SpeedWithBearing estimatedSpeed, Wind wind, TimePoint timePoint) {
        Tack result = null;
        if (estimatedSpeed != null) {
            result = getTack(wind, estimatedSpeed.getBearing());
        }
        return result;
    }

    @Override
    public Tack getTack(Position where, TimePoint timePoint, Bearing boatBearing) throws NoWindException {
        final Wind wind = getWind(where, timePoint);
        if (wind == null) {
            throw new NoWindException("Can't determine wind direction in position " + where + " at " + timePoint
                    + ", therefore cannot determine tack");
        }
        return getTack(wind, boatBearing);
    }


    /**
     * Based on the wind, compares the <code>boatBearing</code> to the wind's bearing at
     * that time and place and determined the tack.
     */
    private Tack getTack(Wind wind, Bearing boatBearing) {
        Bearing windBearing = wind.getBearing();
        Bearing difference = windBearing.getDifferenceTo(boatBearing);
        return difference.getDegrees() <= 0 ? Tack.PORT : Tack.STARBOARD;
    }

    @Override
    public String toString() {
        return "TrackedRace for " + getRace();
    }

    @Override
    public Iterable<GPSFixMoving> approximate(Competitor competitor, Distance maxDistance, TimePoint from, TimePoint to) {
        return maneuverApproximators.get(competitor).approximate(from, to);
    }

    protected void triggerManeuverCacheRecalculationForAllCompetitors() {
        if (cachesSuspended) {
            triggerManeuverCacheInvalidationForAllCompetitors = true;
        } else {
            final List<Competitor> shuffledCompetitors = new ArrayList<>();
            for (Competitor competitor : (getRace().getCompetitors())) {
                shuffledCompetitors.add(competitor);
            }
            Collections.shuffle(shuffledCompetitors);
            for (Competitor competitor : shuffledCompetitors) {
                triggerManeuverCacheRecalculation(competitor);
            }
        }
    }

    public void triggerManeuverCacheRecalculation(final Competitor competitor) {
        if (cachesSuspended) {
            triggerManeuverCacheInvalidationForAllCompetitors = true;
        } else {
            maneuverCache.triggerUpdate(competitor, /* updateInterval */null);
        }
    }

    private List<Maneuver> computeManeuvers(Competitor competitor, ManeuverDetector maneuverDetector)
            throws NoWindException {
        logger.finest("computeManeuvers(" + competitor.getName() + ") called in tracked race " + this);
        long startedAt = System.currentTimeMillis();
        // compute the maneuvers for competitor
        List<Maneuver> result = maneuverDetector.detectManeuvers();
        logger.finest("computeManeuvers(" + competitor.getName() + ") called in tracked race " + this + " took "
                + (System.currentTimeMillis() - startedAt) + "ms");
        return result;
    }
    
    /**
     * Fetches results from {@link #maneuverCache}. The cache is updated asynchronously after relevant updates have been
     * received (see {@link #triggerManeuverCacheRecalculation(Competitor)} and
     * {@link #triggerManeuverCacheRecalculationForAllCompetitors()}). Callers can choose whether to wait for any
     * ongoing updates by using the <code>waitForLatest</code> parameter. From the cache the interval requested is then
     * {@link #extractInterval(TimePoint, TimePoint, List) extracted}.
     * 
     * @param waitForLatest
     *            if <code>true</code>, any currently ongoing maneuver recalculation for <code>competitor</code> is
     *            waited for before returning the result; otherwise, whatever is in the {@link #maneuverCache} for
     *            <code>competitor</code>, reduced to the interval requested, will be returned.
     */
    @Override
    public Iterable<Maneuver> getManeuvers(Competitor competitor, TimePoint from, TimePoint to, boolean waitForLatest) {
        List<Maneuver> allManeuvers = maneuverCache.get(competitor, waitForLatest);
        List<Maneuver> result;
        if (allManeuvers == null) {
            result = Collections.emptyList();
        } else {
            result = extractInterval(from, to, allManeuvers);
        }
        return result;
    }
    
    @Override
    public Iterable<Maneuver> getManeuvers(Competitor competitor, boolean waitForLatest) {
        List<Maneuver> allManeuvers = maneuverCache.get(competitor, waitForLatest);
        List<Maneuver> result;
        if (allManeuvers == null) {
            result = Collections.emptyList();
        } else {
            result = allManeuvers;
        }
        return result;
    }

    private <T extends Timed> List<T> extractInterval(TimePoint from, TimePoint to, List<T> listOfTimed) {
        List<T> result = new LinkedList<T>();
        for (T timed : listOfTimed) {
            if (timed.getTimePoint().compareTo(from) >= 0 && timed.getTimePoint().compareTo(to) <= 0) {
                result.add(timed);
            }
        }
        return result;
    }

    

    /**
     * Fetches the boat class-specific parameter
     */
    private double getManeuverDegreeAngleThreshold() {
        return getRace().getBoatClass().getManeuverDegreeAngleThreshold();
    }

    private Pair<Double, Double> getMinimumAngleBetweenDifferentTacksDownwind(Wind wind) {
        Pair<Double, Double> result;
        double defaultAngle = getRace().getBoatClass().getMinimumAngleBetweenDifferentTacksDownwind();
        double threshold = 20;
        result = usePolarsIfPossible(wind, defaultAngle, LegType.DOWNWIND, threshold);
        return result;
    }
    
    private Pair<Double, Double> getMinimumAngleBetweenDifferentTacksUpwind(Wind wind) {
        Pair<Double, Double> result;
        double defaultAngle = getRace().getBoatClass().getMinimumAngleBetweenDifferentTacksUpwind();
        double threshold = 10;
        result = usePolarsIfPossible(wind, defaultAngle, LegType.UPWIND, threshold);
        return result;
    }

    private Pair<Double, Double> usePolarsIfPossible(Wind wind, double defaultAngle, LegType legType, double threshold) {
        Pair<Double, Double> result;
        if (polarDataService != null) {
            try {
                BearingWithConfidence<Void> average = polarDataService.getManeuverAngle(getRace().getBoatClass(),
                        legType == LegType.DOWNWIND ? ManeuverType.JIBE : ManeuverType.TACK, wind);
                double averageAngleInDegMinusThreshold = average.getObject().getDegrees() - threshold;
                if (averageAngleInDegMinusThreshold < defaultAngle) {
                    result = new Pair<Double, Double>(defaultAngle, 0.1);
                } else {
                    result = new Pair<Double, Double>(averageAngleInDegMinusThreshold, average.getConfidence());
                }
            } catch (NotEnoughDataHasBeenAddedException | IllegalArgumentException e) {
                result = new Pair<Double, Double>(defaultAngle, 0.1);
            }
        } else {
            result = new Pair<Double, Double>(defaultAngle, 0.1);
        }
        return result;
    }

    private class StartToNextMarkCacheInvalidationListener implements GPSTrackListener<Mark, GPSFix> {
        private static final long serialVersionUID = 3540278554797445085L;
        private final GPSFixTrack<Mark, GPSFix> listeningTo;

        public StartToNextMarkCacheInvalidationListener(GPSFixTrack<Mark, GPSFix> listeningTo) {
            this.listeningTo = listeningTo;
        }

        public void stopListening() {
            listeningTo.removeListener(this);
        }

        @Override
        public void gpsFixReceived(GPSFix fix, Mark mark, boolean firstFixInTrack, AddResult addedOrReplaced) {
            clearDirectionFromStartToNextMarkCache();
        }

        @Override
        public void speedAveragingChanged(long oldMillisecondsOverWhichToAverage, long newMillisecondsOverWhichToAverage) {
        }

        @Override
        public boolean isTransient() {
            return false;
        }
    }

    @Override
    public Distance getWindwardDistanceToCompetitorFarthestAhead(Competitor competitor, TimePoint timePoint, WindPositionMode windPositionMode) {
        final TrackedLegOfCompetitor trackedLeg = getTrackedLeg(competitor, timePoint);
        return trackedLeg == null ? null : trackedLeg.getWindwardDistanceToCompetitorFarthestAhead(timePoint, windPositionMode,
                getRankingMetric().getRankingInfo(timePoint));
    }

    @Override
    public Distance getWindwardDistanceToCompetitorFarthestAhead(Competitor competitor, TimePoint timePoint,
            WindPositionMode windPositionMode, RankingInfo rankingInfo, WindLegTypeAndLegBearingCache cache) {
        final TrackedLegOfCompetitor trackedLeg = getTrackedLeg(competitor, timePoint);
        return trackedLeg == null ? null : trackedLeg.getWindwardDistanceToCompetitorFarthestAhead(timePoint, windPositionMode, rankingInfo, cache);
    }

    @Override
    public Iterable<Mark> getMarks() {
        while (true) {
            try {
                return new HashSet<Mark>(markTracks.keySet());
            } catch (ConcurrentModificationException cme) {
                logger.info("Caught " + cme + "; trying again.");
            }
        }
    }

    @Override
    public Iterable<Sideline> getCourseSidelines() {
        return new ArrayList<Sideline>(courseSidelines.values());
    }

    @Override
    public long getDelayToLiveInMillis() {
        return delayToLiveInMillis;
    }

    protected void setDelayToLiveInMillis(long delayToLiveInMillis) {
        logger.info("Setting live delay for race "+getRace().getName()+" to "+delayToLiveInMillis+"ms");
        this.delayToLiveInMillis = delayToLiveInMillis;
    }

    @Override
    public TrackedRaceStatus getStatus() {
        return status;
    }

    /**
     * Changes to the {@link #status} variable are synchronized on the {@link #statusNotifier} field.
     * 
     * @return
     */
    protected Object getStatusNotifier() {
        return statusNotifier;
    }

    protected void setStatus(TrackedRaceStatus newStatus) {
        assert newStatus != null;
        final TrackedRaceStatusEnum oldStatus;
        synchronized (getStatusNotifier()) {
            oldStatus = getStatus().getStatus();
            this.status = newStatus;
            getStatusNotifier().notifyAll();
        }
        if (newStatus.getStatus() == TrackedRaceStatusEnum.LOADING && oldStatus != TrackedRaceStatusEnum.LOADING) {
            suspendAllCachesNotUpdatingWhileLoading();
        } else if (oldStatus == TrackedRaceStatusEnum.LOADING && newStatus.getStatus() != TrackedRaceStatusEnum.LOADING && newStatus.getStatus() != TrackedRaceStatusEnum.REMOVED) {
            resumeAllCachesNotUpdatingWhileLoading();
        }
    }

    private void suspendAllCachesNotUpdatingWhileLoading() {
        cachesSuspended = true;
        for (GPSFixTrack<Competitor, GPSFixMoving> competitorTrack : tracks.values()) {
            competitorTrack.suspendValidityCaching();
        }
        for (GPSFixTrack<Mark, GPSFix> markTrack : markTracks.values()) {
            markTrack.suspendValidityCaching();
        }
        if (markPassingCalculator != null) {
            markPassingCalculator.suspend();
        }
        crossTrackErrorCache.suspend();
        maneuverCache.suspend();
    }

    private void resumeAllCachesNotUpdatingWhileLoading() {
        cachesSuspended = false;
        shortTimeWindCache.clearCache();
        for (GPSFixTrack<Competitor, GPSFixMoving> competitorTrack : tracks.values()) {
            competitorTrack.resumeValidityCaching();
        }
        for (GPSFixTrack<Mark, GPSFix> markTrack : markTracks.values()) {
            markTrack.resumeValidityCaching();
        }
        if (markPassingCalculator != null) {
            markPassingCalculator.resume();
        }
        crossTrackErrorCache.resume();
        if (triggerManeuverCacheInvalidationForAllCompetitors) {
            triggerManeuverCacheRecalculationForAllCompetitors();
        }
        maneuverCache.resume();
    }

    /**
     * Waits on the current ("old") status object which is notified in {@link #setStatus(TrackedRaceStatus)} when the
     * status is changed. The change as well as the check synchronize on the old status object.
     */
    @Override
    public void waitUntilNotLoading() {
        synchronized (getStatusNotifier()) {
            while (getStatus().getStatus() == TrackedRaceStatusEnum.LOADING) {
                try {
                    getStatusNotifier().wait();
                } catch (InterruptedException e) {
                    logger.info("waitUntilNotLoading on tracked race " + this + " interrupted: " + e.getMessage()
                            + ". Continuing to wait.");
                }
            }
        }
    }
    
    @Override
    public void attachRaceLog(RaceLog raceLog) {
        synchronized (TrackedRaceImpl.this) {
            attachedRaceLogs.put(raceLog.getId(), raceLog);
            notifyAll();
            invalidateStartTime();
        }
        notifyListenersWhenAttachingRaceLog(raceLog);
    }

    @Override
    public void attachRaceExecutionProvider(RaceExecutionOrderProvider raceExecutionOrderProvider) {
        if (raceExecutionOrderProvider != null && !attachedRaceExecutionOrderProviders.containsKey(raceExecutionOrderProvider)) {
            attachedRaceExecutionOrderProviders.put(raceExecutionOrderProvider, raceExecutionOrderProvider);
        }
    }

    protected Set<TrackedRace> getPreviousRacesFromAttachedRaceExecutionOrderProviders() {
        final Set<TrackedRace> result;
        if (attachedRaceExecutionOrderProviders != null) {
            result = attachedRaceExecutionOrderProviders.values().stream().map(reop->reop.getPreviousRacesInExecutionOrder(this)).collect(HashSet::new, (r, e)->r.addAll(e), (r, e)->r.addAll(e));
        } else {
            result = Collections.emptySet();
        }
        return result;
    }
    
    @Override
    public void detachRaceExecutionOrderProvider(RaceExecutionOrderProvider raceExecutionOrderProvider) {
        if (raceExecutionOrderProvider != null) {
            attachedRaceExecutionOrderProviders.remove(raceExecutionOrderProvider);
        }
    }
    
    public boolean hasRaceExecutionOrderProvidersAttached(){
        return !attachedRaceExecutionOrderProviders.isEmpty();
    }

    protected ReadonlyRaceState getRaceState(RaceLog raceLog) {
        ReadonlyRaceState result;
        synchronized (raceStates) {
            result = raceStates.get(raceLog);
            if (result == null) {
                result = ReadonlyRaceStateImpl.getOrCreate(raceLogResolver, raceLog);
                raceStates.put(raceLog, result);
            }
        }
        return result;
    }
    
    @Override
    public void attachRegattaLog(RegattaLog regattaLog) {
        LockUtil.lockForRead(getSerializationLock());
        synchronized (TrackedRaceImpl.this) {
            if (attachedRegattaLogs != null) {
                attachedRegattaLogs.put(regattaLog.getId(), regattaLog);
            }
            notifyListenersWhenAttachingRegattaLog(regattaLog);
            // informListenersAboutAttachedRegattaLog(regattaLog);
            TrackedRaceImpl.this.notifyAll();
        }
        LockUtil.unlockAfterRead(getSerializationLock());
        updateStartAndEndOfTracking(/* waitForGPSFixesToLoad */ false);
    }
    
    @Override
    public Iterable<RegattaLog> getAttachedRegattaLogs() {
        return new HashSet<>(attachedRegattaLogs.values());
    }

    @Override
    public RaceLog detachRaceLog(Serializable identifier) {
        final RaceLog raceLog = this.attachedRaceLogs.remove(identifier);
        notifyListenersWhenDetachingRaceLog(raceLog);
        updateStartOfRaceCacheFields();
        updateStartAndEndOfTracking(/* waitForGPSFixesToLoad */ false);
        return raceLog;
    }

    @Override
    public RaceLog getRaceLog(Serializable identifier) {
        return attachedRaceLogs.get(identifier);
    }
    
    @Override
    public Distance getDistanceToStartLine(Competitor competitor, long millisecondsBeforeRaceStart) {
        final Distance result;
        if (getStartOfRace() == null) {
            result = null;
        } else {
            TimePoint beforeStart = new MillisecondsTimePoint(getStartOfRace().asMillis() - millisecondsBeforeRaceStart);
            result = getDistanceToStartLine(competitor, beforeStart);
        }
        return result;
    }

    @Override
    public Distance getDistanceToStartLine(Competitor competitor, TimePoint timePoint) {
        Waypoint startWaypoint = getRace().getCourse().getFirstWaypoint();
        final Distance result;
        if (startWaypoint == null) {
            result = null;
        } else {
            Position competitorPosition = getTrack(competitor).getEstimatedPosition(timePoint, /* extrapolate */ false);
            if (competitorPosition == null) {
                result = null;
            } else {
                Iterable<Mark> marks = startWaypoint.getControlPoint().getMarks();
                Iterator<Mark> marksIterator = marks.iterator();
                Mark first = marksIterator.next();
                Position firstPosition = getOrCreateTrack(first).getEstimatedPosition(timePoint, /* extrapolate */ false);
                if (firstPosition == null) {
                    result = null;
                } else {
                    if (marksIterator.hasNext()) {
                        // it's a line / gate
                        Mark second = marksIterator.next();
                        Position secondPosition = getOrCreateTrack(second).getEstimatedPosition(timePoint, /* extrapolate */ false);
                        if (secondPosition == null) {
                            result = null;
                        } else {
                            final Bearing lineBearingGreatCircleFromFirstToSecond = firstPosition.getBearingGreatCircle(secondPosition);
                            // if the competitor is outside of the line when projected orthogonally, compute the distance to
                            // the nearest of the line's marks (see also bug 1952):
                            final Bearing bearingFromFirstToCompetitor = firstPosition.getBearingGreatCircle(competitorPosition);
                            final Bearing angleBetweenFromFirstToCompetitorAndLine = lineBearingGreatCircleFromFirstToSecond.getDifferenceTo(bearingFromFirstToCompetitor);
                            if (angleBetweenFromFirstToCompetitorAndLine.getDegrees() < -90 || angleBetweenFromFirstToCompetitorAndLine.getDegrees() > 90) {
                                // competitor's orthogonal projection onto the line's extension is outside of the line's ends on the side
                                // of the first mark; use distance between competitor and first mark:
                                result = competitorPosition.getDistance(firstPosition);
                            } else {
                                final Bearing bearingFromSecondToCompetitor = secondPosition.getBearingGreatCircle(competitorPosition);
                                final Bearing angleBetweenFromSecondToCompetitorAndReversedLine = lineBearingGreatCircleFromFirstToSecond.reverse().getDifferenceTo(bearingFromSecondToCompetitor);
                                if (angleBetweenFromSecondToCompetitorAndReversedLine.getDegrees() < -90 || angleBetweenFromSecondToCompetitorAndReversedLine.getDegrees() > 90) {
                                    // competitor's orthogonal projection onto the line's extension is outside of the line's ends on the side
                                    // of the first mark; use distance between competitor and first mark:
                                    result = competitorPosition.getDistance(secondPosition);
                                } else {
                                    Position competitorProjectedOntoStartLine = competitorPosition.projectToLineThrough(
                                            firstPosition, lineBearingGreatCircleFromFirstToSecond);
                                    result = competitorPosition.getDistance(competitorProjectedOntoStartLine);
                                }
                            }
                        }
                    } else {
                        result = competitorPosition.getDistance(firstPosition);
                    }
                }
            }
        }
        return result;
    }
    
    @Override
    public Speed getSpeed(Competitor competitor, long millisecondsBeforeRaceStart) {
        final Speed result;
        if (getStartOfRace() == null) {
            result = null;
        } else {
            TimePoint beforeStart = new MillisecondsTimePoint(getStartOfRace().asMillis() - millisecondsBeforeRaceStart);
            result = getTrack(competitor).getEstimatedSpeed(beforeStart);
        }
        return result;
    }

    @Override
    public Distance getDistanceFromStarboardSideOfStartLineWhenPassingStart(Competitor competitor) {
        final Distance result;
        TrackedLegOfCompetitor firstTrackedLegOfCompetitor = getTrackedLeg(competitor, getRace().getCourse().getFirstLeg());
        TimePoint competitorStartTime = firstTrackedLegOfCompetitor.getStartTime();
        if (competitorStartTime != null) {
            Position competitorPositionWhenPassingStart = getTrack(competitor).getEstimatedPosition(
                    competitorStartTime, /* extrapolate */false);
            final Position starboardMarkPosition = getStarboardMarkOfStartlinePosition(competitorStartTime);
            if (competitorPositionWhenPassingStart != null && starboardMarkPosition != null) {
                result = starboardMarkPosition == null ? null : competitorPositionWhenPassingStart.getDistance(starboardMarkPosition);
            } else {
                result = null;
            }
        } else {
            result = null;
        }
        return result;
    }

    @Override
    public Distance getDistanceFromStarboardSideOfStartLine(Competitor competitor, TimePoint timePoint) {
        final Distance result;
        if (timePoint != null) {
            Position competitorPositionWhenPassingStart = getTrack(competitor).getEstimatedPosition(
                    timePoint, /* extrapolate */false);
            final Position starboardMarkPosition = getStarboardMarkOfStartlinePosition(timePoint);
            if (competitorPositionWhenPassingStart != null && starboardMarkPosition != null) {
                result = starboardMarkPosition == null ? null : competitorPositionWhenPassingStart.getDistance(starboardMarkPosition);
            } else {
                result = null;
            }
        } else {
            result = null;
        }
        return result;
    }
    
    /**
     * Based on the bearing from the start waypoint to the next mark, identifies which of the two marks of the start
     * line is on starboard. If the start waypoint has only one mark, that mark is returned. If the start line has two
     * marks but the course has no other waypoint,
     * <code>null<code> is returned. If the course has no waypoints at all, <code>null</code> is returned.<p>
     * 
     * The method has protected visibility largely for testing purposes.
     */
    protected Mark getStarboardMarkOfStartlineOrSingleStartMark(TimePoint at) {
        Waypoint startWaypoint = getRace().getCourse().getFirstWaypoint();
        final Mark result;
        if (startWaypoint != null) {
            LineMarksWithPositions startLine = getLineMarksAndPositions(at, startWaypoint);
            if (startLine != null) {
                result = startLine.getStarboardMarkWhileApproachingLine();
            } else {
                if (startWaypoint != null && startWaypoint.getMarks().iterator().hasNext()) {
                    result = startWaypoint.getMarks().iterator().next();
                } else {
                    result = null;
                }
            }
        } else {
            result = null;
        }
        return result;
    }

    /**
     * Based on the bearing from the start waypoint to the
     * next mark, identifies which of the two marks of the start line is on starboard and returns its position. If the start waypoint has only
     * one mark, that mark is returned. If the start line has two marks but the course has no other waypoint,
     * <code>null<code> is returned. If the course has no waypoints at all, <code>null</code> is returned.
     */
    private Position getStarboardMarkOfStartlinePosition(TimePoint at) {
        Mark starboardMark = getStarboardMarkOfStartlineOrSingleStartMark(at);
        if (starboardMark != null) {
            return getOrCreateTrack(starboardMark).getEstimatedPosition(at, /*extrapolate*/ false);
        }
        return null;
    }

    protected NamedReentrantReadWriteLock getLoadingFromWindStoreLock() {
        return loadingFromWindStoreLock;
    }

    public NamedReentrantReadWriteLock getLoadingFromGPSFixStoreLock() {
        return loadingFromGPSFixStoreLock;
    }
    
    private static class LineMarksWithPositions {
        private final Position portMarkPositionWhileApproachingLine;
        private final Position starboardMarkPositionWhileApproachingLine;
        private final Mark starboardMarkWhileApproachingLine;
        private final Mark portMarkWhileApproachingLine;
        protected LineMarksWithPositions(Position portMarkPositionWhileApproachingLine,
                Position starboardMarkPositionWhileApproachingLine, Mark starboardMarkWhileApproachingLine,
                Mark portMarkWhileApproachingLine) {
            this.portMarkPositionWhileApproachingLine = portMarkPositionWhileApproachingLine;
            this.starboardMarkPositionWhileApproachingLine = starboardMarkPositionWhileApproachingLine;
            this.starboardMarkWhileApproachingLine = starboardMarkWhileApproachingLine;
            this.portMarkWhileApproachingLine = portMarkWhileApproachingLine;
        }
        public Position getPortMarkPositionWhileApproachingLine() {
            return portMarkPositionWhileApproachingLine;
        }
        public Position getStarboardMarkPositionWhileApproachingLine() {
            return starboardMarkPositionWhileApproachingLine;
        }
        public Mark getStarboardMarkWhileApproachingLine() {
            return starboardMarkWhileApproachingLine;
        }
        public Mark getPortMarkWhileApproachingLine() {
            return portMarkWhileApproachingLine;
        }
    }
    
    /**
     * If the <code>waypoint</code> is not a line, or no position can be determined for one of its marks at <code>timePoint</code>,
     * <code>null</code> is returned. If no wind information is available but required to compute the advantage, <code>null</code> values
     * are returned in those fields that depend on wind data. If the <code>waypoint</code> is <code>null</code>
     * or is the only waypoint, <code>null</code> is returned because no reasonable statement can be
     * made about the direction from which the line is to be passed.
     */
    private LineDetails getLineLengthAndAdvantage(TimePoint timePoint, Waypoint waypoint) {
        LineMarksWithPositions marksAndPositions = getLineMarksAndPositions(timePoint, waypoint);
        LineDetails result = null;
        if (marksAndPositions != null) {
            final TrackedLeg legDeterminingDirection = getLegDeterminingDirectionInWhichToPassWaypoint(waypoint);
            final Mark portMarkWhileApproachingLine = marksAndPositions.getPortMarkWhileApproachingLine();
            final Mark starboardMarkWhileApproachingLine = marksAndPositions.getStarboardMarkWhileApproachingLine();
            final Position portMarkPositionWhileApproachingLine = marksAndPositions.getPortMarkPositionWhileApproachingLine();
            final Position starboardMarkPositionWhileApproachingLine = marksAndPositions.getStarboardMarkPositionWhileApproachingLine();
            final Bearing differenceToCombinedWind;
            final NauticalSide advantageousSideWhileApproachingLine;
            final Distance distanceAdvantage;
            Wind combinedWind = getWind(starboardMarkPositionWhileApproachingLine, timePoint);
            if (combinedWind != null) {
                differenceToCombinedWind = portMarkPositionWhileApproachingLine.getBearingGreatCircle(
                        starboardMarkPositionWhileApproachingLine).getDifferenceTo(combinedWind.getFrom());
                Distance windwardDistanceFromFirstToSecondMark;
                windwardDistanceFromFirstToSecondMark = legDeterminingDirection.getWindwardDistance(
                        portMarkPositionWhileApproachingLine, starboardMarkPositionWhileApproachingLine, timePoint,
                        WindPositionMode.EXACT);
                final Position worseMarkPosition;
                final Position betterMarkPosition;
                final int indexOfWaypoint = getRace().getCourse().getIndexOfWaypoint(waypoint);
                final boolean isStartLine = indexOfWaypoint == 0;
                if ((isStartLine && windwardDistanceFromFirstToSecondMark.getMeters() > 0)
                        || (!isStartLine && windwardDistanceFromFirstToSecondMark.getMeters() < 0)) {
                    // first mark is worse than second mark
                    worseMarkPosition = portMarkPositionWhileApproachingLine;
                    betterMarkPosition = starboardMarkPositionWhileApproachingLine;
                } else {
                    // second mark is worse than first mark
                    worseMarkPosition = starboardMarkPositionWhileApproachingLine;
                    betterMarkPosition = portMarkPositionWhileApproachingLine;
                }
                if (windwardDistanceFromFirstToSecondMark.getMeters() >= 0) {
                    distanceAdvantage = windwardDistanceFromFirstToSecondMark;
                } else {
                    distanceAdvantage = new CentralAngleDistance(
                            -windwardDistanceFromFirstToSecondMark.getCentralAngleRad());
                }
                if (betterMarkPosition.crossTrackError(worseMarkPosition,
                        legDeterminingDirection.getLegBearing(timePoint)).getCentralAngleRad() > 0) {
                    advantageousSideWhileApproachingLine = NauticalSide.STARBOARD;
                } else {
                    advantageousSideWhileApproachingLine = NauticalSide.PORT;
                }
            } else { // no wind information
                differenceToCombinedWind = null;
                advantageousSideWhileApproachingLine = null;
                distanceAdvantage = null;
            }
            result = new LineDetailsImpl(timePoint, waypoint,
                    portMarkPositionWhileApproachingLine.getDistance(starboardMarkPositionWhileApproachingLine),
                    differenceToCombinedWind, advantageousSideWhileApproachingLine, distanceAdvantage,
                    portMarkWhileApproachingLine, starboardMarkWhileApproachingLine);
        }
        return result;
    }

    /**
     * For a waypoint that is assumed to be a line, determines which mark is to port when approaching the waypoint and which one
     * is to starboard. Additionally, the mark positions at the time point specified is returned.
     */
    private LineMarksWithPositions getLineMarksAndPositions(TimePoint timePoint, Waypoint waypoint) {
        final LineMarksWithPositions result;
        List<Position> markPositions = new ArrayList<>();
        int numberOfMarks = 0;
        boolean allMarksHavePositions = true;
        if (waypoint != null) {
            for (Mark lineMark : waypoint.getMarks()) {
                numberOfMarks++;
                final Position estimatedMarkPosition = getOrCreateTrack(lineMark).getEstimatedPosition(timePoint, /* extrapolate */ false);
                if (estimatedMarkPosition != null) {
                    markPositions.add(estimatedMarkPosition);
                } else {
                    allMarksHavePositions = false;
                }
            }
            final List<Leg> legs = getRace().getCourse().getLegs();
            // need at least one leg to make sense of a line
            if (!legs.isEmpty()) {
                if (allMarksHavePositions && numberOfMarks == 2) {
                    final TrackedLeg legDeterminingDirection = getLegDeterminingDirectionInWhichToPassWaypoint(waypoint);
                    final Bearing legBearing;
                    if (legDeterminingDirection == null || (legBearing = legDeterminingDirection.getLegBearing(timePoint)) == null) {
                        result = null;
                    } else {
                        Distance crossTrackErrorOfMark0OnLineFromMark1ToNextWaypoint = markPositions.get(0)
                                .crossTrackError(markPositions.get(1), legBearing);
                        final Position portMarkPositionWhileApproachingLine;
                        final Position starboardMarkPositionWhileApproachingLine;
                        final Mark starboardMarkWhileApproachingLine;
                        final Mark portMarkWhileApproachingLine;
                        if (crossTrackErrorOfMark0OnLineFromMark1ToNextWaypoint.getMeters() < 0) {
                            portMarkWhileApproachingLine = Util.get(waypoint.getMarks(), 0);
                            portMarkPositionWhileApproachingLine = markPositions.get(0);
                            starboardMarkWhileApproachingLine = Util.get(waypoint.getMarks(), 1);
                            starboardMarkPositionWhileApproachingLine = markPositions.get(1);
                        } else {
                            portMarkWhileApproachingLine = Util.get(waypoint.getMarks(), 1);
                            portMarkPositionWhileApproachingLine = markPositions.get(1);
                            starboardMarkWhileApproachingLine = Util.get(waypoint.getMarks(), 0);
                            starboardMarkPositionWhileApproachingLine = markPositions.get(0);
                        }
                        result = new LineMarksWithPositions(portMarkPositionWhileApproachingLine,
                                starboardMarkPositionWhileApproachingLine, starboardMarkWhileApproachingLine,
                                portMarkWhileApproachingLine);
                    }
                } else {
                    result = null; // either the position(s) or one or more marks is/are unknown, or the waypoint is not a two-mark waypoint
                }
            } else {
                result = null; // the waypoint was the only waypoint, so no leg exists to determine approaching direction
            }
        } else {
            result = null; // waypoint was null
        }
        return result;
    }

    private TrackedLeg getLegDeterminingDirectionInWhichToPassWaypoint(Waypoint waypoint) {
        final TrackedLeg legDeterminingDirection;
        final int indexOfWaypoint = getRace().getCourse().getIndexOfWaypoint(waypoint);
        final boolean isStartLine = indexOfWaypoint == 0;
        legDeterminingDirection = getTrackedLeg(getRace().getCourse().getLegs().get(isStartLine ? 0
                : indexOfWaypoint - 1));
        return legDeterminingDirection;
    }


    @Override
    public LineDetails getStartLine(TimePoint at) {
        return getLineLengthAndAdvantage(at, getRace().getCourse().getFirstWaypoint());
    }

    @Override
    public LineDetails getFinishLine(TimePoint at) {
        return getLineLengthAndAdvantage(at, getRace().getCourse().getLastWaypoint());
    }

    @Override
    public SpeedWithConfidence<TimePoint> getAverageWindSpeedWithConfidence(long resolutionInMillis) {
        SpeedWithConfidence<TimePoint> result = null;
        if (getEndOfRace() != null) {
            TimePoint fromTimePoint = getStartOfRace();
            TimePoint toTimePoint = getEndOfRace();

            List<WindSource> windSourcesToDeliver = new ArrayList<WindSource>();
            WindSourceImpl windSource = new WindSourceImpl(WindSourceType.COMBINED);
            windSourcesToDeliver.add(windSource);

            double sumWindSpeed = 0.0;
            double sumWindSpeedConfidence = 0.0;
            int speedCounter = 0;

            int numberOfFixes = (int) ((toTimePoint.asMillis() - fromTimePoint.asMillis()) / resolutionInMillis);
            WindTrack windTrack = getOrCreateWindTrack(windSource);
            TimePoint timePoint = fromTimePoint;
            for (int i = 0; i < numberOfFixes && toTimePoint != null && timePoint.compareTo(toTimePoint) < 0; i++) {
                WindWithConfidence<Pair<Position, TimePoint>> averagedWindWithConfidence = windTrack
                        .getAveragedWindWithConfidence(null, timePoint);
                if (averagedWindWithConfidence != null) {
                    double windSpeedinKnots = averagedWindWithConfidence.getObject().getKnots();
                    double confidence = averagedWindWithConfidence.getConfidence();

                    sumWindSpeed += windSpeedinKnots;
                    sumWindSpeedConfidence += confidence;

                    speedCounter++;
                }
                timePoint = new MillisecondsTimePoint(timePoint.asMillis() + resolutionInMillis);
            }
            if (speedCounter > 0) {
                Speed averageWindSpeed = new KnotSpeedImpl(sumWindSpeed / speedCounter);
                double averageWindSpeedConfidence = sumWindSpeedConfidence / speedCounter;
                result = new SpeedWithConfidenceImpl<TimePoint>(averageWindSpeed, averageWindSpeedConfidence, toTimePoint);
            }
        } 
        return result;
    }

    @Override
    public Distance getCourseLength() {
        Distance d = Distance.NULL;
        for (TrackedLeg trackedLeg : getTrackedLegs()) {
            d = d.add(trackedLeg.getWindwardDistance());
        }
        return d;
    }
    
    @Override
    public Speed getSpeedWhenCrossingStartLine(Competitor competitor) {
        NavigableSet<MarkPassing> competitorMarkPassings = getMarkPassings(competitor);
        Speed competitorSpeedWhenPassingStart = null;
        lockForRead(competitorMarkPassings);
        try {
            if (!competitorMarkPassings.isEmpty()) {
                TimePoint competitorStartTime = competitorMarkPassings.first().getTimePoint();
                competitorSpeedWhenPassingStart = getTrack(competitor).getEstimatedSpeed(
                        competitorStartTime);
            }
        } finally {
            unlockAfterRead(competitorMarkPassings);
        }
        return competitorSpeedWhenPassingStart;
    }
    
    protected abstract MarkPassingCalculator createMarkPassingCalculator();
    
    @Override
    public boolean isUsingMarkPassingCalculator() {
        return markPassingCalculator!=null;
    }

    @Override
    public Position getCenterOfCourse(TimePoint at) {
        int count = 0;
        ScalablePosition sum = null;
        final MarkPositionAtTimePointCache cache = new MarkPositionAtTimePointCacheImpl(this, at);
        for (Waypoint waypoint : getRace().getCourse().getWaypoints()) {
            final Position waypointPosition = getApproximatePosition(waypoint, at, cache);
            if (waypointPosition != null) {
                ScalablePosition p = new ScalablePosition(waypointPosition);
                if (sum == null) {
                    sum = p;
                } else {
                    sum = sum.add(p);
                }
            }
        }
        final Position result;
        if (sum == null) {
            result = null;
        } else {
            result = sum.divide(count);
        }
        return result;
    }

    /**
     * @return the waypoints known by this race, based on the key set of {@link #markPassingsForWaypoint}. This key set
     *         is updated by {@link #waypointAdded(int, Waypoint)} and {@link #waypointRemoved(int, Waypoint)} and hence
     *         is consistent with the {@link Course}'s waypoint list after the callback methods have returned. The
     *         iteration order of the elements returned is undefined and in particular is <em>not</em> guaranteed to be
     *         related to the {@link Course}'s waypoint order.
     */
    Iterable<Waypoint> getWaypoints() {
        return markPassingsForWaypoint.keySet();
    }

    @Override
    public Boolean isGateStart() {
        Boolean result = null;
        for (RaceLog raceLog : attachedRaceLogs.values()) {
            ReadonlyRaceState raceState = getRaceState(raceLog);
            ReadonlyRacingProcedure procedure = raceState.getRacingProcedureNoFallback();
            if (procedure != null && procedure.getType() != null) {
                result = procedure.getType() == RacingProcedureType.GateStart;
                break;
            }
        }
        return result;
    }
    
    @Override
    public long getGateStartGolfDownTime() {
        long result = 0;
        Boolean isGateStart = isGateStart();
        if (isGateStart != null && isGateStart.booleanValue() == true) {
            for (RaceLog raceLog : attachedRaceLogs.values()) {
                raceLog.lockForRead();
                for(RaceLogEvent raceLogEvent: raceLog.getRawFixes()) {
                    if(raceLogEvent.getClass().equals(RaceLogGateLineOpeningTimeEventImpl.class)){
                        RaceLogGateLineOpeningTimeEvent raceLogGateLineOpeningTimeEvent = (RaceLogGateLineOpeningTimeEvent) raceLogEvent;
                        result = raceLogGateLineOpeningTimeEvent.getGateLineOpeningTimes().getGolfDownTime();
                    }
                }
                raceLog.unlockAfterRead();
            }
        }
        return result;
    }

    @Override
    public Distance getAdditionalGateStartDistance(Competitor competitor, TimePoint timePoint) {
        final Distance result;
        final Leg startLeg = getRace().getCourse().getFirstLeg();
        final TrackedLegOfCompetitor competitorLeg;
        if (startLeg != null && isGateStart() == Boolean.TRUE && (competitorLeg=getTrackedLeg(competitor, startLeg)).hasStartedLeg(timePoint)) {
            TimePoint competitorLegStartTime = competitorLeg.getStartTime();
            final Mark portMarkOfStartLine = getStartLine(competitorLegStartTime).getPortMarkWhileApproachingLine();
            final Position portSideOfStartLinePosition = getOrCreateTrack(portMarkOfStartLine)
                    .getEstimatedPosition(competitorLegStartTime, /* extrapolate */true);
            result = portSideOfStartLinePosition.getDistance(getTrack(competitor).getEstimatedPosition(competitorLegStartTime, /* extrapolate */false));
        } else {
            result = Distance.NULL;
        }
        return result;
    }
    
    @Override
    public TargetTimeInfo getEstimatedTimeToComplete(final TimePoint timepoint) throws NotEnoughDataHasBeenAddedException,
            NoWindException {
       if (polarDataService == null) {
            throw new NotEnoughDataHasBeenAddedException("Target time estimation failed. No polar service available.");
        }
        Duration durationOfAllLegs = Duration.NULL;
        TimePoint current = timepoint;
        final List<LegTargetTimeInfo> legTargetTimes = new ArrayList<>();
        for (TrackedLeg leg : trackedLegs.values()) {
            final MarkPositionAtTimePointCache markPositionCache = new MarkPositionAtTimePointCacheImpl(this, current);
            LegTargetTimeInfo legTargetTime = leg.getEstimatedTimeAndDistanceToComplete(polarDataService, current, markPositionCache);
            legTargetTimes.add(legTargetTime);
            durationOfAllLegs = durationOfAllLegs.plus(legTargetTime.getExpectedDuration());
            current = current.plus(legTargetTime.getExpectedDuration()); // simulate the next leg with the wind as of the projected finishing time of the previous leg
        }
        return new TargetTimeInfoImpl(legTargetTimes);
    }
    
    @Override
    public Distance getEstimatedDistanceToComplete(final TimePoint timepoint)
            throws NotEnoughDataHasBeenAddedException, NoWindException {
        if (polarDataService == null) {
            throw new NotEnoughDataHasBeenAddedException("Target time estimation failed. No polar service available.");
        }
        Distance distanceOfAllLegs = Distance.NULL;
        TimePoint current = timepoint;
        final List<LegTargetTimeInfo> legTargetTimes = new ArrayList<>();
        for (TrackedLeg leg : trackedLegs.values()) {
            final MarkPositionAtTimePointCache markPositionCache = new MarkPositionAtTimePointCacheImpl(this, current);
            LegTargetTimeInfo legTargetTime = leg.getEstimatedTimeAndDistanceToComplete(polarDataService, current,
                    markPositionCache);
            legTargetTimes.add(legTargetTime);
            distanceOfAllLegs = distanceOfAllLegs.add(legTargetTime.getExpectedDistance());
            current = current.plus(legTargetTime.getExpectedDuration()); // simulate the next leg with the wind as of
                                                                         // the projected finishing time of the previous
                                                                         // leg
        }
        return distanceOfAllLegs;
    }

    @Override
    public void setPolarDataService(PolarDataService polarDataService) {
        this.polarDataService = polarDataService;
        if(polarDataService != null && windEstimation != null) {
            updateManeuversAndWindWithNewWindEstimation(windEstimation, windEstimation);
        }
    }
    
    @Override
    public void setWindEstimation(IncrementalWindEstimation windEstimation) {
        IncrementalWindEstimation previousWindEstimation = this.windEstimation;
        if (previousWindEstimation != windEstimation) {
            updateManeuversAndWindWithNewWindEstimation(windEstimation, previousWindEstimation);
        }
    }

    private void updateManeuversAndWindWithNewWindEstimation(IncrementalWindEstimation windEstimation,
            IncrementalWindEstimation previousWindEstimation) {
        WindSource windSource = new WindSourceImpl(WindSourceType.MANEUVER_BASED_ESTIMATION);
        windTracks.remove(windSource);
        if (windEstimation != null) {
            windTracks.put(windSource, windEstimation.getWindTrack());
        }
        this.windEstimation = windEstimation;
        // TODO Make more efficient by reusing the state of incremental maneuver detectors. The already computed
        // complete maneuver curves can be fed directly into the windEstimation.
        maneuverDetectorPerCompetitorCache.clearCache();
        shortTimeWindCache.clearCache();
        triggerManeuverCacheRecalculationForAllCompetitors();
    }

    /**
     * Obtains the {@link #raceLogResolver}.
     */
    @Override
    public RaceLogResolver getRaceLogResolver() {
        return raceLogResolver;
    }

    public void setRaceLogResolver(RaceLogResolver raceLogResolver) {
        this.raceLogResolver = raceLogResolver;
    }

    /**
     * When given the opportunity to resolve after de-serialization, grabs the {@link RaceLogResolver} from the
     * {@link SharedDomainFactory} because the field is transient and needs filling after de-serialization.
     */
    @Override
    public IsManagedByCache<SharedDomainFactory> resolve(SharedDomainFactory domainFactory) {
        this.raceLogResolver = domainFactory.getRaceLogResolver();
        return this;
    }
    
    @Override
    public Iterable<Mark> getMarksFromRegattaLogs() {
         final Set<Mark> result = new HashSet<>();
         for (RegattaLog log : attachedRegattaLogs.values()) {
             result.addAll(new RegattaLogDefinedMarkAnalyzer(log).analyze());
         }
         return result;
    }
    
    public <FixT extends SensorFix, TrackT extends SensorFixTrack<Competitor, FixT>> TrackT getSensorTrack(
            Competitor competitor, String trackName) {
        Pair<Competitor, String> key = new Pair<>(competitor, trackName);
        LockUtil.lockForRead(sensorTracksLock);
        try {
            return getTrackInternal(key);
        } finally {
            LockUtil.unlockAfterRead(sensorTracksLock);
        }
    }
    
    @Override
    public <FixT extends SensorFix, TrackT extends SensorFixTrack<Competitor, FixT>> Iterable<TrackT> getSensorTracks(
            String trackName) {
        return LockUtil.<Iterable<TrackT>>executeWithReadLockAndResult(sensorTracksLock, () -> {
            final Set<TrackT> result = new HashSet<>();
            for (Competitor competitor : tracks.keySet()) {
                final Pair<Competitor, String> key = new Pair<>(competitor, trackName);
                final TrackT track = getTrackInternal(key);
                if (track != null) {
                    result.add(track);
                }
            }
            return result;
        });
    }

    protected <FixT extends SensorFix, TrackT extends DynamicSensorFixTrack<Competitor, FixT>> TrackT getOrCreateSensorTrack(
            Competitor competitor, String trackName, TrackFactory<TrackT> newTrackFactory) {
        Pair<Competitor, String> key = new Pair<>(competitor, trackName);
        Optional<Runnable> executeAfterReleasingLock = Optional.empty();
        TrackT result;
        LockUtil.lockForWrite(sensorTracksLock);
        try {
            result = getTrackInternal(key);
            if (result == null && tracks.containsKey(competitor)) {
                // A track is only added if the given Competitor is known to participate in this race
                result = newTrackFactory.get();
                executeAfterReleasingLock = addSensorTrackInternal(key, result);
            }
        } finally {
            LockUtil.unlockAfterWrite(sensorTracksLock);
        }
        executeAfterReleasingLock.ifPresent(r->r.run());
        return result;
    }
    
    protected void addSensorTrack(Competitor competitor, String trackName, DynamicSensorFixTrack<Competitor, ?> track) {
        Pair<Competitor, String> key = new Pair<>(competitor, trackName);
        Optional<Runnable> executeAfterReleasingLock = Optional.empty();
        LockUtil.lockForWrite(sensorTracksLock);
        try {
            if (getTrackInternal(key) != null) {
                if (logger != null && logger.getLevel() != null && logger.getLevel().equals(Level.WARNING)) {
                    logger.warning(SensorFixTrack.class.getName() + " already exists for competitor: "
                            + competitor.getName() + "; trackName: " + trackName);
                }
            } else {
                executeAfterReleasingLock = this.addSensorTrackInternal(key, track);
            }
        } finally {
            LockUtil.unlockAfterWrite(sensorTracksLock);
        }
        executeAfterReleasingLock.ifPresent(r->r.run());
    }
    
    /**
     * To call this method, the caller must have obtained the write lock of {@link #sensorTracksLock}.
     * Optionally, the method may return a {@link Runnable} to execute after the lock has been released.
     * This may, e.g., be a routine that notifies listeners. Callers are responsible for invoking this
     * {@link Runnable} <em>after</em> releasing the write lock.
     */
    protected <FixT extends SensorFix> Optional<Runnable> addSensorTrackInternal(Pair<Competitor, String> key,
            DynamicSensorFixTrack<Competitor, FixT> track) {
        assert sensorTracksLock.isWriteLockedByCurrentThread();
        sensorTracks.put(key, track);
        track.addedToTrackedRace(this);
        return Optional.empty();
    }

    @SuppressWarnings("unchecked")
    private <TrackT extends SensorFixTrack<Competitor, ?>> TrackT getTrackInternal(Pair<Competitor, String> key) {
        return (TrackT) sensorTracks.get(key);
    }
    
    protected abstract Set<RaceChangeListener> getListeners();

    protected void notifyListeners(Consumer<RaceChangeListener> notifyAction) {
        RaceChangeListener[] listeners;
        synchronized (getListeners()) {
            listeners = getListeners().toArray(new RaceChangeListener[getListeners().size()]);
        }
        for (RaceChangeListener listener : listeners) {
            try {
                notifyAction.accept(listener);
            } catch (Exception e) {
                logger.log(Level.SEVERE, "RaceChangeListener " + listener + " threw exception " + e.getMessage());
                logger.log(Level.SEVERE, "notifyListeners(Consumer<RaceChangeListener> notifyAction", e);
            }
        }
    }
    
    private void notifyListenersWhenAttachingRegattaLog(RegattaLog regattaLog) {
        notifyListeners(listener -> listener.regattaLogAttached(regattaLog));
    }
    
    private void notifyListenersWhenAttachingRaceLog(RaceLog raceLog) {
        notifyListeners(listener -> listener.raceLogAttached(raceLog));
    }
    
    private void notifyListenersWhenDetachingRaceLog(RaceLog raceLog) {
        notifyListeners(listener -> listener.raceLogDetached(raceLog));
    }

    public void lockForSerializationRead() {
        LockUtil.lockForRead(getSerializationLock());
    }
    
    public void unlockAfterSerializationRead() {
        LockUtil.unlockAfterRead(getSerializationLock());
    }
    
    @Override
    public Iterable<RaceLog> getAttachedRaceLogs() {
        return new HashSet<>(attachedRaceLogs.values());
    }
    
    @Override
    public Speed getAverageSpeedOverGround(Competitor competitor, TimePoint timePoint) {
        Speed result = null;
        Duration totalTimeSailedInRace = Duration.NULL;
        Distance totalDistanceSailedInRace = Distance.NULL;
        for (TrackedLeg legGeneral : getTrackedLegs()) {
            TrackedLegOfCompetitor leg = legGeneral.getTrackedLeg(competitor);
            if (leg != null && leg.hasStartedLeg(timePoint)) {
                totalDistanceSailedInRace = totalDistanceSailedInRace.add(leg.getDistanceTraveled(timePoint));
                totalTimeSailedInRace = totalTimeSailedInRace.plus(leg.getTime(timePoint));
            }
        }
        if (!totalTimeSailedInRace.equals(Duration.NULL) && !totalDistanceSailedInRace.equals(Distance.NULL)) {
            result = totalDistanceSailedInRace.inTime(totalTimeSailedInRace);
        }
        return result;
    }
    

    @Override
    public SpeedWithBearing getVelocityMadeGood(Competitor competitor, TimePoint timePoint,
            WindPositionMode windPositionMode, WindLegTypeAndLegBearingCache cache) {
        TrackedLegOfCompetitor trackedLeg = getTrackedLeg(competitor, timePoint);
        final SpeedWithBearing result;
        if (trackedLeg != null) {
            result = trackedLeg.getVelocityMadeGood(timePoint, windPositionMode, cache);
        } else {
            // check if wind information is available; if so, compute a VMG only based on wind data:
            if (windPositionMode == WindPositionMode.LEG_MIDDLE) {
                result = null;
            } else {
                final Wind wind = getWind(windPositionMode, /* trackedLeg */ null, competitor, timePoint, cache);
                result = projectOnto(getTrack(competitor).getEstimatedSpeed(timePoint), wind.getBearing());
            }
        }
        return result;
    }
    
    SpeedWithBearing projectOnto(SpeedWithBearing speed, Bearing projectToBearing) {
        final SpeedWithBearing result;
        if (speed != null && speed.getBearing() != null && projectToBearing != null) {
            double cos = Math.cos(speed.getBearing().getRadians() - projectToBearing.getRadians());
            if (cos < 0) {
                projectToBearing = projectToBearing.reverse();
            }
            result = new KnotSpeedWithBearingImpl(Math.abs(speed.getKnots() * cos), projectToBearing);
        } else {
            result = null;
        }
        return result;
    }
    
    /**
     * @param trackedLeg
     *            The caller is expected to obtain the {@link #getTrackedLeg(Competitor, TimePoint) tracked leg} the
     *            {@code competitor} is sailing in at time point {@code at}. If {@code null}, any
     *            non-{@link WindPositionMode#EXACT exact} wind position mode will use {@code null} for the wind
     *            position, defaulting to the "COMBINED" wind source at the middle of the course. In particular, it then
     *            obviously makes no real sense to request {@link WindPositionMode#LEG_MIDDLE} because no leg is known.
     */
    Wind getWind(WindPositionMode windPositionMode, TrackedLegImpl trackedLeg, Competitor competitor, TimePoint at, WindLegTypeAndLegBearingCache cache) {
        final Wind wind;
        if (windPositionMode == WindPositionMode.EXACT) {
            wind = cache.getWind(this, competitor, at);
        } else {
            wind = getWind(trackedLeg == null ? null : 
                    trackedLeg.getEffectiveWindPosition(
                            () -> getTrack(competitor)
                                    .getEstimatedPosition(at, false), at, windPositionMode), at);
        }
        return wind;
    }
<<<<<<< HEAD
    
    @Override
    public PolarDataService getPolarDataService() {
        return polarDataService;
=======

    @Override
    public WindSummary getWindSummary() {
        Speed minTrueWindSpeed = null;
        Speed maxTrueWindSpeed = null;
        final TimePoint finishedTime = getFinishedTime();
        final TimePoint endOfRace = getEndOfRace();
        final TimePoint finishTime = finishedTime == null ?
                endOfRace == null ? MillisecondsTimePoint.now().minus(getDelayToLiveInMillis()) : endOfRace : finishedTime;
        final TimePoint newestEvent = getTimePointOfNewestEvent();
        final TimePoint toTimePoint;
        if (newestEvent != null && newestEvent.before(finishTime)) {
            toTimePoint = newestEvent;
        } else {
            toTimePoint = finishTime;
        }
        final BearingWithConfidenceCluster<TimePoint> bwcc = new BearingWithConfidenceCluster<TimePoint>(
                new Weigher<TimePoint>() {
                    private static final long serialVersionUID = -5779398785058438328L;
                    @Override
                    public double getConfidence(TimePoint fix, TimePoint request) {
                        return 1;
                    }
                });
        final TimePoint middleOfRace = getStartOfRace().plus(getStartOfRace().until(toTimePoint).divide(2));
        List<TimePoint> pointsToGetWind = Arrays.asList(getStartOfRace(), middleOfRace, toTimePoint);
        for (TimePoint timePoint : pointsToGetWind) {
            WindWithConfidence<com.sap.sse.common.Util.Pair<Position, TimePoint>> averagedWindWithConfidence = 
                    getWindWithConfidence(getCenterOfCourse(timePoint), timePoint);
            final WindWithConfidence<com.sap.sse.common.Util.Pair<Position, TimePoint>> windFixToUse;
            if (averagedWindWithConfidence != null && averagedWindWithConfidence.getObject().getKnots() >= 0.05d) {
                windFixToUse = averagedWindWithConfidence;
            } else {
                windFixToUse = null;
            }
            if (windFixToUse != null) {
                final Wind wind = windFixToUse.getObject();
                bwcc.add(new BearingWithConfidenceImpl<TimePoint>(wind.getBearing(), windFixToUse.getConfidence(), timePoint));
                if (minTrueWindSpeed == null || minTrueWindSpeed.compareTo(wind) > 0) {
                    minTrueWindSpeed = wind;
                }
                if (maxTrueWindSpeed == null || maxTrueWindSpeed.compareTo(wind) < 0) {
                    maxTrueWindSpeed = wind;
                }
            }
        }
        final WindSummary result;
        if (minTrueWindSpeed != null && maxTrueWindSpeed != null) {
            BearingWithConfidence<TimePoint> average = bwcc.getAverage(middleOfRace);
            result = new WindSummaryImpl(average.getObject().reverse(), minTrueWindSpeed,
                    maxTrueWindSpeed);
        } else {
            result = null;
        }
        return result;
>>>>>>> d40346cd
    }
}<|MERGE_RESOLUTION|>--- conflicted
+++ resolved
@@ -3871,13 +3871,12 @@
         }
         return wind;
     }
-<<<<<<< HEAD
     
     @Override
     public PolarDataService getPolarDataService() {
         return polarDataService;
-=======
-
+    }
+    
     @Override
     public WindSummary getWindSummary() {
         Speed minTrueWindSpeed = null;
@@ -3932,6 +3931,5 @@
             result = null;
         }
         return result;
->>>>>>> d40346cd
     }
 }