--- conflicted
+++ resolved
@@ -3856,15 +3856,9 @@
         }
         return competitorSpeedWhenPassingStart;
     }
-<<<<<<< HEAD
-
-    protected abstract MarkPassingCalculator createMarkPassingCalculator();
-
-=======
-    
+
     protected abstract MarkPassingCalculator createMarkPassingCalculator(MarkPassingRaceFingerprintRegistry markPassingRaceFingerprintRegistry);
-    
->>>>>>> fd5a0524
+
     @Override
     public boolean isUsingMarkPassingCalculator() {
         return markPassingCalculator!=null;
