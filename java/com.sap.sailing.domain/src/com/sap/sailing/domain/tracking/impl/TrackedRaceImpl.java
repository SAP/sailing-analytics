package com.sap.sailing.domain.tracking.impl;

import java.io.IOException;
import java.io.ObjectInputStream;
import java.io.ObjectOutputStream;
import java.io.Serializable;
import java.util.ArrayList;
import java.util.Arrays;
import java.util.Collections;
import java.util.Comparator;
import java.util.ConcurrentModificationException;
import java.util.Date;
import java.util.HashMap;
import java.util.HashSet;
import java.util.Iterator;
import java.util.LinkedHashMap;
import java.util.LinkedList;
import java.util.List;
import java.util.Map;
import java.util.Map.Entry;
import java.util.NavigableSet;
import java.util.Optional;
import java.util.Random;
import java.util.Set;
import java.util.SortedMap;
import java.util.Timer;
import java.util.TimerTask;
import java.util.TreeMap;
import java.util.WeakHashMap;
import java.util.concurrent.Callable;
import java.util.concurrent.ConcurrentHashMap;
import java.util.concurrent.ConcurrentMap;
import java.util.concurrent.ConcurrentSkipListSet;
import java.util.concurrent.ExecutionException;
import java.util.concurrent.Future;
import java.util.concurrent.FutureTask;
import java.util.function.BiFunction;
import java.util.function.Consumer;
import java.util.logging.Level;
import java.util.logging.Logger;
import java.util.stream.Collectors;

import com.sap.sailing.domain.abstractlog.race.RaceLog;
import com.sap.sailing.domain.abstractlog.race.RaceLogDependentStartTimeEvent;
import com.sap.sailing.domain.abstractlog.race.RaceLogEndOfTrackingEvent;
import com.sap.sailing.domain.abstractlog.race.RaceLogEvent;
import com.sap.sailing.domain.abstractlog.race.RaceLogGateLineOpeningTimeEvent;
import com.sap.sailing.domain.abstractlog.race.RaceLogRaceStatusEvent;
import com.sap.sailing.domain.abstractlog.race.RaceLogStartOfTrackingEvent;
import com.sap.sailing.domain.abstractlog.race.SimpleRaceLogIdentifier;
import com.sap.sailing.domain.abstractlog.race.analyzing.impl.FinishedTimeFinder;
import com.sap.sailing.domain.abstractlog.race.analyzing.impl.RaceLogResolver;
import com.sap.sailing.domain.abstractlog.race.analyzing.impl.StartTimeFinder;
import com.sap.sailing.domain.abstractlog.race.analyzing.impl.TrackingTimesFinder;
import com.sap.sailing.domain.abstractlog.race.impl.RaceLogGateLineOpeningTimeEventImpl;
import com.sap.sailing.domain.abstractlog.race.state.RaceState;
import com.sap.sailing.domain.abstractlog.race.state.ReadonlyRaceState;
import com.sap.sailing.domain.abstractlog.race.state.impl.ReadonlyRaceStateImpl;
import com.sap.sailing.domain.abstractlog.race.state.racingprocedure.ReadonlyRacingProcedure;
import com.sap.sailing.domain.abstractlog.regatta.RegattaLog;
import com.sap.sailing.domain.abstractlog.regatta.tracking.analyzing.impl.RegattaLogDefinedMarkAnalyzer;
import com.sap.sailing.domain.base.Boat;
import com.sap.sailing.domain.base.Competitor;
import com.sap.sailing.domain.base.ControlPoint;
import com.sap.sailing.domain.base.Course;
import com.sap.sailing.domain.base.CourseListener;
import com.sap.sailing.domain.base.DomainFactory;
import com.sap.sailing.domain.base.Leg;
import com.sap.sailing.domain.base.Mark;
import com.sap.sailing.domain.base.RaceDefinition;
import com.sap.sailing.domain.base.Regatta;
import com.sap.sailing.domain.base.RegattaListener;
import com.sap.sailing.domain.base.SharedDomainFactory;
import com.sap.sailing.domain.base.Sideline;
import com.sap.sailing.domain.base.SpeedWithBearingWithConfidence;
import com.sap.sailing.domain.base.SpeedWithConfidence;
import com.sap.sailing.domain.base.Waypoint;
import com.sap.sailing.domain.base.impl.CourseImpl;
import com.sap.sailing.domain.base.impl.SpeedWithConfidenceImpl;
import com.sap.sailing.domain.common.LegType;
import com.sap.sailing.domain.common.ManeuverType;
import com.sap.sailing.domain.common.MaxPointsReason;
import com.sap.sailing.domain.common.NauticalSide;
import com.sap.sailing.domain.common.NoWindException;
import com.sap.sailing.domain.common.Position;
import com.sap.sailing.domain.common.RaceTimesCalculationUtil;
import com.sap.sailing.domain.common.RegattaAndRaceIdentifier;
import com.sap.sailing.domain.common.RegattaNameAndRaceName;
import com.sap.sailing.domain.common.SpeedWithBearing;
import com.sap.sailing.domain.common.Tack;
import com.sap.sailing.domain.common.TargetTimeInfo;
import com.sap.sailing.domain.common.TargetTimeInfo.LegTargetTimeInfo;
import com.sap.sailing.domain.common.TimingConstants;
import com.sap.sailing.domain.common.TrackedRaceStatusEnum;
import com.sap.sailing.domain.common.Wind;
import com.sap.sailing.domain.common.WindSource;
import com.sap.sailing.domain.common.WindSourceType;
import com.sap.sailing.domain.common.abstractlog.TimePointSpecificationFoundInLog;
import com.sap.sailing.domain.common.confidence.BearingWithConfidence;
import com.sap.sailing.domain.common.confidence.BearingWithConfidenceCluster;
import com.sap.sailing.domain.common.confidence.HasConfidence;
import com.sap.sailing.domain.common.confidence.Weigher;
import com.sap.sailing.domain.common.confidence.impl.BearingWithConfidenceImpl;
import com.sap.sailing.domain.common.confidence.impl.HyperbolicTimeDifferenceWeigher;
import com.sap.sailing.domain.common.confidence.impl.PositionAndTimePointWeigher;
import com.sap.sailing.domain.common.confidence.impl.ScalableWind;
import com.sap.sailing.domain.common.impl.CentralAngleDistance;
import com.sap.sailing.domain.common.impl.KnotSpeedImpl;
import com.sap.sailing.domain.common.impl.KnotSpeedWithBearingImpl;
import com.sap.sailing.domain.common.impl.TargetTimeInfoImpl;
import com.sap.sailing.domain.common.impl.WindImpl;
import com.sap.sailing.domain.common.impl.WindSourceImpl;
import com.sap.sailing.domain.common.polars.NotEnoughDataHasBeenAddedException;
import com.sap.sailing.domain.common.racelog.RaceLogRaceStatus;
import com.sap.sailing.domain.common.racelog.RacingProcedureType;
import com.sap.sailing.domain.common.scalablevalue.impl.ScalablePosition;
import com.sap.sailing.domain.common.tracking.GPSFix;
import com.sap.sailing.domain.common.tracking.GPSFixMoving;
import com.sap.sailing.domain.common.tracking.SensorFix;
import com.sap.sailing.domain.confidence.ConfidenceBasedWindAverager;
import com.sap.sailing.domain.confidence.ConfidenceFactory;
import com.sap.sailing.domain.leaderboard.Leaderboard.RankComparableRank;
import com.sap.sailing.domain.leaderboard.caching.LeaderboardDTOCalculationReuseCache;
import com.sap.sailing.domain.leaderboard.impl.CompetitorAndRankComparable;
import com.sap.sailing.domain.leaderboard.impl.RankAndRankComparable;
import com.sap.sailing.domain.maneuverdetection.IncrementalManeuverDetector;
import com.sap.sailing.domain.maneuverdetection.ManeuverDetector;
import com.sap.sailing.domain.maneuverdetection.ShortTimeAfterLastHitCache;
import com.sap.sailing.domain.maneuverdetection.impl.IncrementalManeuverDetectorImpl;
import com.sap.sailing.domain.markpassingcalculation.MarkPassingCalculator;
import com.sap.sailing.domain.markpassinghash.MarkPassingRaceFingerprintRegistry;
import com.sap.sailing.domain.polars.PolarDataService;
import com.sap.sailing.domain.racelog.RaceLogAndTrackedRaceResolver;
import com.sap.sailing.domain.ranking.OneDesignRankingMetric;
import com.sap.sailing.domain.ranking.RankingMetric;
import com.sap.sailing.domain.ranking.RankingMetric.RankingInfo;
import com.sap.sailing.domain.ranking.RankingMetricConstructor;
import com.sap.sailing.domain.tracking.AddResult;
import com.sap.sailing.domain.tracking.BravoFixTrack;
import com.sap.sailing.domain.tracking.DynamicSensorFixTrack;
import com.sap.sailing.domain.tracking.GPSFixTrack;
import com.sap.sailing.domain.tracking.GPSTrackListener;
import com.sap.sailing.domain.tracking.LineDetails;
import com.sap.sailing.domain.tracking.Maneuver;
import com.sap.sailing.domain.tracking.MarkPassing;
import com.sap.sailing.domain.tracking.MarkPositionAtTimePointCache;
import com.sap.sailing.domain.tracking.RaceChangeListener;
import com.sap.sailing.domain.tracking.RaceExecutionOrderProvider;
import com.sap.sailing.domain.tracking.RaceListener;
import com.sap.sailing.domain.tracking.SensorFixTrack;
import com.sap.sailing.domain.tracking.Track;
import com.sap.sailing.domain.tracking.TrackFactory;
import com.sap.sailing.domain.tracking.TrackedLeg;
import com.sap.sailing.domain.tracking.TrackedLegOfCompetitor;
import com.sap.sailing.domain.tracking.TrackedRace;
import com.sap.sailing.domain.tracking.TrackedRaceStatus;
import com.sap.sailing.domain.tracking.TrackedRaceWithWindEssentials;
import com.sap.sailing.domain.tracking.TrackedRegatta;
import com.sap.sailing.domain.tracking.TrackingConnectorInfo;
import com.sap.sailing.domain.tracking.WindLegTypeAndLegBearingAndORCPerformanceCurveCache;
import com.sap.sailing.domain.tracking.WindPositionMode;
import com.sap.sailing.domain.tracking.WindStore;
import com.sap.sailing.domain.tracking.WindSummary;
import com.sap.sailing.domain.tracking.WindTrack;
import com.sap.sailing.domain.tracking.WindWithConfidence;
import com.sap.sailing.domain.windestimation.IncrementalWindEstimation;
import com.sap.sse.common.Bearing;
import com.sap.sse.common.Distance;
import com.sap.sse.common.Duration;
import com.sap.sse.common.IsManagedByCache;
import com.sap.sse.common.Speed;
import com.sap.sse.common.TimePoint;
import com.sap.sse.common.TimeRange;
import com.sap.sse.common.Timed;
import com.sap.sse.common.Util;
import com.sap.sse.common.Util.Pair;
import com.sap.sse.common.impl.DegreeBearingImpl;
import com.sap.sse.common.impl.MillisecondsTimePoint;
import com.sap.sse.concurrent.LockUtil;
import com.sap.sse.concurrent.NamedReentrantReadWriteLock;
import com.sap.sse.shared.util.impl.ApproximateTime;
import com.sap.sse.shared.util.impl.ArrayListNavigableSet;
import com.sap.sse.util.IdentityWrapper;
import com.sap.sse.util.SmartFutureCache;
import com.sap.sse.util.SmartFutureCache.AbstractCacheUpdater;
import com.sap.sse.util.SmartFutureCache.EmptyUpdateInterval;
import com.sap.sse.util.impl.FutureTaskWithTracingGet;

import difflib.DiffUtils;
import difflib.Patch;
import difflib.PatchFailedException;

public abstract class TrackedRaceImpl extends TrackedRaceWithWindEssentials implements CourseListener {

    private static final long serialVersionUID = -4825546964220003507L;

    private static final Logger logger = Logger.getLogger(TrackedRaceImpl.class.getName());

    private static final long DELAY_FOR_CACHE_CLEARING_IN_MILLISECONDS = 7500;

    public static final Duration TIME_BEFORE_START_TO_TRACK_WIND_MILLIS = Duration.ONE_MINUTE.times(4); // let wind start four minutes before race

    public static final Duration EXTRA_LONG_TIME_BEFORE_START_TO_TRACK_WIND_MILLIS = Duration.ONE_HOUR;

    private TrackedRaceStatus status;

    private final TrackingConnectorInfo trackingConnectorInfo;

    private final Object statusNotifier;

    /**
     * By default, all wind sources are used, none are excluded. However, e.g., for performance reasons, particular wind
     * sources such as the track-based estimation wind source, may be excluded by adding them to this set.
     */
    private final ConcurrentMap<WindSource, TrackedRaceImpl> windSourcesToExclude;

    /**
     * Keeps the oldest timestamp that is fed into this tracked race, either from a boat fix, a mark fix, a race
     * start/finish or a course definition.
     */
    private TimePoint timePointOfOldestEvent;

    /**
     * The start of tracking time as announced by the tracking infrastructure.
     */
    private TimePoint startOfTrackingReceived;

    /**
     * The end of tracking time as announced by the tracking infrastructure.
     */
    private TimePoint endOfTrackingReceived;

    /**
     * The start and end of tracking inferred via RaceLog, the received timepoint (see above) and mapping intervals.
     * For the precedence order see {@link #updateStartAndEndOfTracking(boolean)}.
     */
    private TimePoint startOfTracking;
    private TimePoint endOfTracking;

    /**
     * Race start time as announced by the tracking infrastructure
     */
    private TimePoint startTimeReceived;

    /**
     * The calculated race start time
     */
    private TimePoint startTime;

    /**
     * Maintained in lock-step with {@link #startTime}, only that {@code null} will be contained if {@link #startTime}
     * was only inferred from start mark passings and no other, more official, information such as
     * {@link #getStartTimeReceived()} or a start time coming from an attached {@link RaceLog}.
     */
    private TimePoint startTimeWithoutInferenceFromStartMarkPassings;

    /**
     * The calculated race end time
     */
    private TimePoint endTime;

    /**
     * The time set by race management ("Blue Flag Up" event) for when the first competitor has finished.
     */
    private TimePoint finishingTime;

    /**
     * The time set by race management ("Blue Flag Down" event) for when the race has finished. This field caches what
     * today comes from the {@link RaceLog}s in the form of {@link RaceLogRaceStatusEvent}s setting the status to
     * {@link RaceLogRaceStatus#FINISHED} and is computed by the {@link DynamicTrackedRaceLogListener#getFinishedTime()}
     * method based on the {@link RaceState}s it manages for all the {@link RaceLog}s currently attached to this race.
     */
    private TimePoint finishedTime;

    /**
     * The first and last passing times of all course waypoints
     */
    private transient List<Pair<Waypoint, Pair<TimePoint, TimePoint>>> markPassingsTimes;

    /**
     * The latest time point contained by any of the events received and processed
     */
    private TimePoint timePointOfNewestEvent;

    /**
     * Time stamp that the event received last from the underlying push service carried on it
     */
    private TimePoint timePointOfLastEvent;

    private long updateCount;

    /**
     * Limit for the cache size in {@link #competitorRankings} and respectively in {@link #competitorRankingsLocks}.
     */
    private static final int MAX_COMPETITOR_RANKINGS_CACHE_SIZE = 10;

    private transient LinkedHashMap<TimePoint, LinkedHashMap<Competitor, RankAndRankComparable>> competitorRankings;

    /**
     * The locks managed here correspond with the {@link #competitorRankings} structure. When
     * {@link #getCompetitorsFromBestToWorst(TimePoint)} starts to compute rankings, it locks the write lock for the
     * time point. Readers use the read lock. Checking / entering a lock into this map uses <code>synchronized</code> on
     * the map itself.
     */
    private transient LinkedHashMap<TimePoint, NamedReentrantReadWriteLock> competitorRankingsLocks;

    /**
     * legs appear in the order in which they appear in the race's course
     */
    private final LinkedHashMap<Leg, TrackedLeg> trackedLegs;

    private final Map<Competitor, GPSFixTrack<Competitor, GPSFixMoving>> tracks;

    private final Map<Competitor, NavigableSet<MarkPassing>> markPassingsForCompetitor;

    /**
     * The mark passing sets used as values are ordered by time stamp.
     */
    private final Map<Waypoint, NavigableSet<MarkPassing>> markPassingsForWaypoint;

    /**
     * Values are the <code>from</code> and <code>to</code> time points between which the maneuvers have been previously
     * computed. Clients wanting to know maneuvers for the competitor outside of this time interval need to (re-)compute
     * them.
     */
    private transient SmartFutureCache<Competitor, List<Maneuver>, EmptyUpdateInterval> maneuverCache;

    /**
     * The values of this map are used by the {@link #approximate(Competitor, Distance, TimePoint, TimePoint)} method and
     * maintain state to accelerate the {@link #approximate(Competitor, Distance, TimePoint, TimePoint)} method, also in
     * live scenarios when the contents of the competitors' {@link #tracks} changes dynamically.
     */
    private final Map<Competitor, CourseChangeBasedTrackApproximation> maneuverApproximators;

    private transient ConcurrentMap<TimePoint, Future<Wind>> directionFromStartToNextMarkCache;

    protected transient MarkPassingCalculator markPassingCalculator;

    private final ConcurrentMap<Mark, GPSFixTrack<Mark, GPSFix>> markTracks;

    /**
     * Mapping of {@link Competitor} to generic {@link DynamicSensorFixTrack} implementation. Because the same competitor could
     * be mapped to several different tracks, a combined key of competitor object and track name identifier string is
     * used. This identifier is usually defined within the track interface (e.g. see {@link BravoFixTrack#TRACK_NAME}).
     */
    private final Map<Pair<Competitor, String>, DynamicSensorFixTrack<Competitor, ?>> sensorTracks;

    private final Map<String, Sideline> courseSidelines;

    protected long millisecondsOverWhichToAverageSpeed;

    private final Map<Mark, StartToNextMarkCacheInvalidationListener> startToNextMarkCacheInvalidationListeners;

    private transient Timer cacheInvalidationTimer;
    private transient Object cacheInvalidationTimerLock;

    /**
     * handled by {@link #suspendAllCachesNotUpdatingWhileLoading()} and {@link #resumeAllCachesNotUpdatingWhileLoading()}.
     */
    private boolean cachesSuspended;

    /**
     * Whether during {@link #cachesSuspended suspended caches mode} the maneuver re-calculation was triggered; will lead
     * to triggering the maneuver re-calculation when caches are {@link #resumeAllCachesNotUpdatingWhileLoading() resumed}.
     */
    private boolean triggerManeuverCacheInvalidationForAllCompetitors;

    /**
     * Keys are the {@link RaceLog#getId() IDs} of the race logs that are stored as values.
     */
    protected transient ConcurrentMap<Serializable, RaceLog> attachedRaceLogs;

    /**
     * Holds optional race states for the race logs in {@link #attachedRaceLogs}. By using a {@link WeakHashMap},
     * these race states can be garbage-collected when the race log is no longer attached. The race states are created
     * lazily, synchronizing on this weak hash map.
     */
    protected transient WeakHashMap<RaceLog, ReadonlyRaceState> raceStates;

    /**
     * Keys are the {@link RegattaLog#getId() IDs} of the regatta logs that are stored as values.
     */
    protected transient ConcurrentMap<Serializable, RegattaLog> attachedRegattaLogs;

    private transient ConcurrentMap<RaceExecutionOrderProvider, RaceExecutionOrderProvider> attachedRaceExecutionOrderProviders;

    /**
     * The time delay to the current point in time in milliseconds.
     */
    private long delayToLiveInMillis;

    private enum LoadingFromStoresState { NOT_STARTED, RUNNING, FINISHED };

    /**
     * The constructor loads wind fixes from the {@link #windStore} asynchronously.
     * When completed all threads currently waiting on this object are notified.
     */
    private LoadingFromStoresState loadingFromWindStoreState = LoadingFromStoresState.NOT_STARTED;

    private transient CrossTrackErrorCache crossTrackErrorCache;

    /**
     * Wind and loading is started in a background thread during object construction. If a client needs to
     * ensure that wind loading either has terminated or has not yet begun, it can obtain the read lock of
     * this lock. The wind loading procedure will obtain the write lock before it starts loading wind fixes.
     */
    private final NamedReentrantReadWriteLock loadingFromWindStoreLock;

    /**
     * @see #loadingFromWindStoreLock but for GPSFixStore
     */
    private final NamedReentrantReadWriteLock loadingFromGPSFixStoreLock;

    private final ConcurrentMap<IdentityWrapper<Iterable<MarkPassing>>, NamedReentrantReadWriteLock> locksForMarkPassings;

    /**
     * Caches wind requests for a few seconds to accelerate access in live mode
     */
    private transient ShortTimeWindCache shortTimeWindCache;

    private transient PolarDataService polarDataService;

    private transient volatile IncrementalWindEstimation windEstimation;

    private transient ShortTimeAfterLastHitCache<Competitor, IncrementalManeuverDetector> maneuverDetectorPerCompetitorCache;

    /**
     * Tells how ranks are to be assigned to the competitors at any time during the race. For one-design boat classes
     * this will usually happen by projecting the competitors to the wind direction for upwind and downwind legs or to
     * the leg's rhumb line for reaching legs, then comparing positions. For handicap races using a time-on-time,
     * time-on-distance, combination thereof or a more complicated scheme such as ORC Performance Curve, the ranking
     * process needs to take into account the competitor-specific correction factors defined in the measurement
     * certificate.
     * 
     * The RankingMetric for all {@link TrackedRace} within one {@link Regatta} must be the same. 
     */
    private final RankingMetric rankingMetric;

    /**
     * Required in particular to resolve {@link SimpleRaceLogIdentifier}s that appear in
     * {@link RaceLogDependentStartTimeEvent}s. The usual implementation on the server side is
     * provided by <code>RacingEventService</code> which is not serializable. Therefore, the reference
     * must be established again after de-serialization by invoking {@link #setRaceLogResolver}.
     */
    private transient RaceLogAndTrackedRaceResolver raceLogResolver;

    private final NamedReentrantReadWriteLock sensorTracksLock;

    private static final int MAX_DISTANCES_FROM_STARBOARD_SIDE_OF_START_LINE_PROJECTED_ONTO_LINE_CACHE_SIZE = 10;
    private transient ConcurrentMap<TimePoint, SortedMap<Competitor, Distance>> distancesFromStarboardSideOfStartLineProjectedOntoLineCache;
    private transient ConcurrentMap<TimePoint, TimePoint> distancesFromStarboardSideOfStartLineProjectedOntoLineCacheLastAccessTimes;

    /**
     * When a regatta's {@link Regatta#useStartTimeInference()} or {@link Regatta#isControlTrackingFromStartAndFinishTimes()}
     * changes, the tracking start/end times need to be recalculated. This regatta listener handles this. It has to be
     * added to the tracked race's underlying regatta at construction time and after de-serialization (regatta listeners
     * are transient and are not serialized together with the regatta).
     *
     * @author Axel Uhl (D043530)
     *
     */
    private class TimingUpdaterCallback implements RegattaListener {
        @Override
        public void useStartTimeInferenceChanged(Regatta regatta, boolean newUseStartTimeInference) {
            updateStartAndEndOfTracking(/* waitForGPSFixesToLoad */ false);
        }

        @Override
        public void controlTrackingFromStartAndFinishTimesChanged(Regatta regatta,
                boolean newControlTrackingFromStartAndFinishTimes) {
            updateStartAndEndOfTracking(/* waitForGPSFixesToLoad */ false);
        }
    }

    /**
     * Constructs the tracked race with one-design ranking.
     */
    public TrackedRaceImpl(final TrackedRegatta trackedRegatta, RaceDefinition race, final Iterable<Sideline> sidelines,
            final WindStore windStore, long delayToLiveInMillis, final long millisecondsOverWhichToAverageWind,
            long millisecondsOverWhichToAverageSpeed, long delayForWindEstimationCacheInvalidation,
            boolean useInternalMarkPassingAlgorithm, RaceLogAndTrackedRaceResolver raceLogResolver, TrackingConnectorInfo trackingConnectorInfo,
            MarkPassingRaceFingerprintRegistry markPassingRaceFingerprintRegistry) {
        this(trackedRegatta, race, sidelines, windStore, delayToLiveInMillis, millisecondsOverWhichToAverageWind,
                millisecondsOverWhichToAverageSpeed, delayForWindEstimationCacheInvalidation,
                useInternalMarkPassingAlgorithm, OneDesignRankingMetric::new, raceLogResolver, trackingConnectorInfo,
                markPassingRaceFingerprintRegistry);
    }

    /**
     * Constructs the tracked race with a configurable ranking metric.
     * All {@link TrackedRace}s use the same {@link RankingMetric}. This is given by the fact that this constructor is only called in the {@link DynamicTrackedRaceImpl#DynamicTrackedRaceImpl(TrackedRegatta, RaceDefinition, Iterable, WindStore, long, long, long, long, boolean, RankingMetricConstructor, RaceLogAndTrackedRaceResolver, TrackingConnectorInfo)} constructor wich its self is only called from {@link TrackedRegattaImpl#createTrackedRace(RaceDefinition, Iterable, WindStore, long, long, long, com.sap.sailing.domain.tracking.DynamicRaceDefinitionSet, boolean, RaceLogAndTrackedRaceResolver, Optional, TrackingConnectorInfo)}
     * @param rankingMetricConstructor
     *            the function that creates the ranking metric, passing this tracked race as argument. Callers may use a
     *            constructor method reference if the {@link RankingMetric} implementation to instantiate takes a single
     *            {@link TrackedRace} argument.
     */
    public TrackedRaceImpl(final TrackedRegatta trackedRegatta, RaceDefinition race, final Iterable<Sideline> sidelines,
            final WindStore windStore, long delayToLiveInMillis, final long millisecondsOverWhichToAverageWind,
            long millisecondsOverWhichToAverageSpeed, long delayForWindEstimationCacheInvalidation,
            boolean useInternalMarkPassingAlgorithm, RankingMetricConstructor rankingMetricConstructor,
            RaceLogAndTrackedRaceResolver raceLogResolver, TrackingConnectorInfo trackingConnectorInfo,
            MarkPassingRaceFingerprintRegistry markPassingRaceFingerprintRegistry) {
        super(race, trackedRegatta, windStore, millisecondsOverWhichToAverageWind);
        distancesFromStarboardSideOfStartLineProjectedOntoLineCache = new ConcurrentHashMap<>();
        distancesFromStarboardSideOfStartLineProjectedOntoLineCacheLastAccessTimes = new ConcurrentHashMap<>();
        registerRegattaListener();
        this.raceLogResolver = raceLogResolver;
        this.trackingConnectorInfo = trackingConnectorInfo;
        raceStates = new WeakHashMap<>();
        shortTimeWindCache = new ShortTimeWindCache(this, millisecondsOverWhichToAverageWind / 2);
        locksForMarkPassings = new ConcurrentHashMap<IdentityWrapper<Iterable<MarkPassing>>, NamedReentrantReadWriteLock>();
        attachedRaceLogs = new ConcurrentHashMap<>();
        attachedRegattaLogs = new ConcurrentHashMap<>();
        attachedRaceExecutionOrderProviders = new ConcurrentHashMap<>();
        this.status = new TrackedRaceStatusImpl(TrackedRaceStatusEnum.PREPARED, 0.0);
        this.statusNotifier = new Object[0];
        this.loadingFromWindStoreLock = new NamedReentrantReadWriteLock("Loading from wind store lock for tracked race "
                + race.getName(), /* fair */ false);
        this.loadingFromGPSFixStoreLock = new NamedReentrantReadWriteLock("Loading from GPSFix store lock for tracked race "
                + race.getName(), /* fair */ false);
        this.cacheInvalidationTimerLock = new Object();
        this.updateCount = 0;
        this.windSourcesToExclude = new ConcurrentHashMap<>();
        this.directionFromStartToNextMarkCache = new ConcurrentHashMap<TimePoint, Future<Wind>>();
        this.millisecondsOverWhichToAverageSpeed = millisecondsOverWhichToAverageSpeed;
        this.delayToLiveInMillis = delayToLiveInMillis;
        this.startToNextMarkCacheInvalidationListeners = new ConcurrentHashMap<Mark, TrackedRaceImpl.StartToNextMarkCacheInvalidationListener>();
        this.maneuverDetectorPerCompetitorCache = createManeuverDetectorCache();
        this.maneuverCache = createManeuverCache();
        this.markTracks = new ConcurrentHashMap<Mark, GPSFixTrack<Mark, GPSFix>>();
        int i = 0;
        for (Waypoint waypoint : race.getCourse().getWaypoints()) {
            for (Mark mark : waypoint.getMarks()) {
                getOrCreateTrack(mark);
                if (i < 2) {
                    // add cache invalidation listeners for first and second waypoint's marks for
                    // directionFromStartToNextMarkCache
                    addStartToNextMarkCacheInvalidationListener(mark);
                }
            }
            i++;
        }
        courseSidelines = new LinkedHashMap<String, Sideline>();
        for (Sideline sideline : sidelines) {
            courseSidelines.put(sideline.getName(), sideline);
            for (Mark mark : sideline.getMarks()) {
                getOrCreateTrack(mark);
            }
        }
        trackedLegs = new LinkedHashMap<Leg, TrackedLeg>();
        race.getCourse().lockForRead();
        try {
            for (Leg leg : race.getCourse().getLegs()) {
                trackedLegs.put(leg, createTrackedLeg(leg));
            }
            getRace().getCourse().addCourseListener(this);
        } finally {
            race.getCourse().unlockAfterRead();
        }
        markPassingsForCompetitor = new HashMap<>();
        tracks = new HashMap<>();
        maneuverApproximators = new HashMap<>();
        for (Competitor competitor : race.getCompetitors()) {
            markPassingsForCompetitor.put(competitor, new ConcurrentSkipListSet<MarkPassing>(MarkPassingByTimeComparator.INSTANCE));
            final DynamicGPSFixMovingTrackImpl<Competitor> track = new DynamicGPSFixMovingTrackImpl<Competitor>(competitor, millisecondsOverWhichToAverageSpeed);
            tracks.put(competitor, track);
            maneuverApproximators.put(competitor, new CourseChangeBasedTrackApproximation(track, race.getBoatOfCompetitor(competitor).getBoatClass()));
        }
        markPassingsForWaypoint = new ConcurrentHashMap<Waypoint, NavigableSet<MarkPassing>>();
        for (Waypoint waypoint : race.getCourse().getWaypoints()) {
            markPassingsForWaypoint.put(waypoint, new ConcurrentSkipListSet<MarkPassing>(
                    MarkPassingsByTimeAndCompetitorIdComparator.INSTANCE));
        }
        markPassingsTimes = new ArrayList<Pair<Waypoint, Pair<TimePoint, TimePoint>>>();
        this.crossTrackErrorCache = new CrossTrackErrorCache(this);
        loadingFromWindStoreState = LoadingFromStoresState.NOT_STARTED;
        // When this tracked race is to be serialized, wait for the loading from stores to complete.
        new Thread("Mongo wind loader for tracked race " + getRace().getName()) {
            @Override
            public void run() {
                LockUtil.lockForRead(getSerializationLock());
                LockUtil.lockForWrite(getLoadingFromWindStoreLock());
                synchronized (TrackedRaceImpl.this) {
                    loadingFromWindStoreState = LoadingFromStoresState.RUNNING; // indicates that the serialization lock is now safely held
                    TrackedRaceImpl.this.notifyAll();
                }
                try {
                    logger.info("Started loading wind tracks for " + getRace().getName());
                    final Map<? extends WindSource, ? extends WindTrack> loadedWindTracks = windStore.loadWindTracks(
                            trackedRegatta.getRegatta().getName(), TrackedRaceImpl.this, millisecondsOverWhichToAverageWind);
                    windTracks.putAll(loadedWindTracks);
                    for (final WindSource windSource : loadedWindTracks.keySet()) {
                        updateWindSourcesByType(windSource);
                    }
                    updateEventTimePoints(loadedWindTracks.values());
                    logger.info("Finished loading wind tracks for " + getRace().getName() + ". Found " + windTracks.size() + " wind tracks for this race.");
                } finally {
                    synchronized (TrackedRaceImpl.this) {
                        loadingFromWindStoreState = LoadingFromStoresState.FINISHED;
                        TrackedRaceImpl.this.notifyAll();
                    }
                    synchronized (loadingFromWindStoreState) {
                        loadingFromWindStoreState.notifyAll();
                    }
                    LockUtil.unlockAfterWrite(getLoadingFromWindStoreLock());
                    LockUtil.unlockAfterRead(getSerializationLock());
                }
            }
        }.start();
        // by default, a tracked race offers one course-based wind estimation and one track-based wind estimation track;
        // other wind tracks may be added as fixes are received for them and as they are loaded from the persistent
        // store
        WindSource courseBasedWindSource = new WindSourceImpl(WindSourceType.COURSE_BASED);
        windTracks.put(courseBasedWindSource,
                getOrCreateWindTrack(courseBasedWindSource, delayForWindEstimationCacheInvalidation));
        WindSource trackBasedWindSource = new WindSourceImpl(WindSourceType.TRACK_BASED_ESTIMATION);
        windTracks.put(trackBasedWindSource,
                getOrCreateWindTrack(trackBasedWindSource, delayForWindEstimationCacheInvalidation));
        competitorRankings = createCompetitorRankingsCache();
        competitorRankingsLocks = createCompetitorRankingsLockMap();
        if (useInternalMarkPassingAlgorithm) {
            markPassingCalculator = createMarkPassingCalculator(markPassingRaceFingerprintRegistry);
            this.trackedRegatta.addRaceListener(new RaceListener() {
                @Override
                public void raceAdded(TrackedRace trackedRace) {}
                @Override
                public void raceRemoved(TrackedRace trackedRace) {
                    if (trackedRace == TrackedRaceImpl.this) {
                        // stop mark passing calculator when tracked race is removed:
                        markPassingCalculator.stop();
                    }
                }
            }, /* Not relevant For replication */ Optional.empty(), /* synchronous */ false);
        } else {
            markPassingCalculator = null;
        }
        sensorTracks = new HashMap<>();
        sensorTracksLock = new NamedReentrantReadWriteLock("sensorTracksLock", true);
        // now wait until wind loading has at least started; then we know that the serialization lock is safely held by the loader
        try {
            waitUntilLoadingFromWindStoreComplete();
        } catch (InterruptedException e) {
            logger.log(Level.SEVERE, "Waiting for loading from stores to finish was interrupted", e);
        }
        rankingMetric = rankingMetricConstructor.apply(this);
    }

    protected void invalidateDistancesFromStarboardSideOfStartLineProjectedOntoLineCache(TimeRange timeRangeToInvalidate) {
        if (!distancesFromStarboardSideOfStartLineProjectedOntoLineCache.isEmpty()) {
            for (final Iterator<Entry<TimePoint, SortedMap<Competitor, Distance>>> i=distancesFromStarboardSideOfStartLineProjectedOntoLineCache.entrySet().iterator(); i.hasNext(); ) {
                final Entry<TimePoint, SortedMap<Competitor, Distance>> next = i.next();
                if (timeRangeToInvalidate.includes(next.getKey())) {
                    i.remove();
                    distancesFromStarboardSideOfStartLineProjectedOntoLineCacheLastAccessTimes.remove(next.getKey());
                }
            }
        }
    }

    @Override
    public boolean recordWind(Wind wind, WindSource windSource, boolean applyFilter) {
        final boolean result;
        if (!applyFilter || takesWindFixWithTimePoint(wind.getTimePoint())) {
            WindTrack windTrack = getOrCreateWindTrack(windSource);
            result = windTrack.add(wind);
            if (result) {
                updated(wind.getTimePoint());
                triggerManeuverCacheRecalculationForAllCompetitors();
            }
        } else {
            result = false;
        }
        return result;
    }

    @Override
    public void removeWind(Wind wind, WindSource windSource) {
        getOrCreateWindTrack(windSource).remove(wind);
        updated(/* time point */null); // wind events shouldn't advance race time
        triggerManeuverCacheRecalculationForAllCompetitors();
    }

    @Override
    public RankingMetric getRankingMetric() {
        return rankingMetric;
    }

    private LinkedHashMap<TimePoint, NamedReentrantReadWriteLock> createCompetitorRankingsLockMap() {
        return new LinkedHashMap<TimePoint, NamedReentrantReadWriteLock>() {
            private static final long serialVersionUID = 6298801656693955386L;
            @Override
            protected boolean removeEldestEntry(Entry<TimePoint, NamedReentrantReadWriteLock> eldest) {
                return size() > MAX_COMPETITOR_RANKINGS_CACHE_SIZE;
            }
        };
    }

    private LinkedHashMap<TimePoint, LinkedHashMap<Competitor, RankAndRankComparable>> createCompetitorRankingsCache() {
        return new LinkedHashMap<TimePoint, LinkedHashMap<Competitor, RankAndRankComparable>>() {
            private static final long serialVersionUID = -6044369612727021861L;
            @Override
            protected boolean removeEldestEntry(Entry<TimePoint, LinkedHashMap<Competitor, RankAndRankComparable>> eldest) {
                return size() > MAX_COMPETITOR_RANKINGS_CACHE_SIZE;
            }
        };
    }

    /**
     * Assuming that the tracks were loaded from the persistent store, this method updates
     * the time stamps that frame the data held by this tracked race. See {@link #timePointOfLastEvent}, {@link #timePointOfNewestEvent}
     * and {@link #timePointOfOldestEvent}.
     */
    private void updateEventTimePoints(Iterable<? extends Track<? extends Timed>> tracks) {
        for (final Track<? extends Timed> track : tracks) {
            track.lockForRead();
            try {
                for (Timed fix : track.getRawFixes()) {
                    updated(fix.getTimePoint());
                }
            } finally {
                track.unlockAfterRead();
            }
        }
    }

    /**
     * Object serialization obtains a read lock for the course so that in cannot change while serializing this object.
     */
    private void writeObject(ObjectOutputStream s) throws IOException {
        // obtain the course's read lock because a course change during serialization could lead to
        // trackedLegs being inconsistent with getRace().getCourse().getLegs()
        getRace().getCourse().lockForRead();
        try {
            LockUtil.lockForWrite(getSerializationLock());
            try {
                s.defaultWriteObject();
            } finally {
                LockUtil.unlockAfterWrite(getSerializationLock());
            }
        } finally {
            getRace().getCourse().unlockAfterRead();
        }
    }

    /**
     * Deserialization has to be maintained in lock-step with {@link #writeObject(ObjectOutputStream) serialization}.
     * When de-serializing, a possibly remote {@link #windStore} is ignored because it is transient. Instead, an
     * {@link EmptyWindStore} is used for the de-serialized instance.
     */
    private void readObject(ObjectInputStream ois) throws ClassNotFoundException, IOException, PatchFailedException {
        ois.defaultReadObject();
        distancesFromStarboardSideOfStartLineProjectedOntoLineCache = new ConcurrentHashMap<>();
        distancesFromStarboardSideOfStartLineProjectedOntoLineCacheLastAccessTimes = new ConcurrentHashMap<>();
        getRace().getCourse().addCourseListener(this);
        for (DynamicSensorFixTrack<Competitor, ?> sensorTrack : sensorTracks.values()) {
            sensorTrack.addedToTrackedRace(this);
        }
        raceStates = new WeakHashMap<>();
        attachedRaceLogs = new ConcurrentHashMap<>();
        attachedRegattaLogs = new ConcurrentHashMap<>();
        attachedRaceExecutionOrderProviders = new ConcurrentHashMap<>();
        markPassingsTimes = new ArrayList<Pair<Waypoint, Pair<TimePoint, TimePoint>>>();
        // The short time wind cache needs to be there before operations such as maneuver recalculation try to access it
        shortTimeWindCache = new ShortTimeWindCache(this, millisecondsOverWhichToAverageWind / 2);
        cacheInvalidationTimerLock = new Object();
        windStore = EmptyWindStore.INSTANCE;
        competitorRankings = createCompetitorRankingsCache();
        competitorRankingsLocks = createCompetitorRankingsLockMap();
        directionFromStartToNextMarkCache = new ConcurrentHashMap<>();
        crossTrackErrorCache = new CrossTrackErrorCache(this);
        crossTrackErrorCache.invalidate();
        maneuverDetectorPerCompetitorCache = createManeuverDetectorCache();
        maneuverCache = createManeuverCache();
        // considering the unlikely possibility that the course and this tracked race's internal structures
        // may be inconsistent, e.g., due to non-atomic serialization of course and tracked race; see bug 2223
        adjustStructureToCourse();
        triggerManeuverCacheRecalculationForAllCompetitors();
        logger.info("Deserialized race " + getRace().getName());
    }

    /**
     * When the {@link TrackedRace} object and the {@link RaceDefinition} and in particular its {@link CourseImpl} objects are not
     * atomically serialized, inconsistencies may occur during de-serialization. In particular, the tracked race's leg-oriented
     * structures may not consistently reflect the course's leg sequence because a course update could have happened between
     * course serialization and tracked race serialization.<p>
     *
     * To fix this, the list of waypoints as found in this tracked race's leg-oriented structures, compared to the course's
     * waypoint list, produces a patch that can be applied to this tracked race, resulting in the necessary
     * {@link #waypointAdded(int, Waypoint)} and {@link #waypointRemoved(int, Waypoint)} calls.
     */
    private void adjustStructureToCourse() throws PatchFailedException {
        final TrackedRaceAsWaypointList trackedRaceAsWaypointList = new TrackedRaceAsWaypointList(this);
        Patch<Waypoint> diff = DiffUtils.diff(trackedRaceAsWaypointList, getRace().getCourse().getWaypoints());
        if (!diff.isEmpty()) {
            logger.warning("Found inconsistency between race's course ("+getRace().getCourse()+
                    ") and TrackedRace's structures in "+this+"; fixing");
        }
        diff.applyToInPlace(trackedRaceAsWaypointList);
    }

    @Override
    public synchronized void waitUntilLoadingFromWindStoreComplete() throws InterruptedException {
        while (loadingFromWindStoreState != LoadingFromStoresState.FINISHED) {
            wait();
        }
    }

    @Override
    public synchronized void waitForLoadingToFinish() throws InterruptedException {
    }

    public void waitForManeuverDetectionToFinish() {
        for (Competitor competitor : getRace().getCompetitors()) {
            getManeuvers(competitor, true);
        }
    }

    private ShortTimeAfterLastHitCache<Competitor, IncrementalManeuverDetector> createManeuverDetectorCache() {
        return new ShortTimeAfterLastHitCache<Competitor, IncrementalManeuverDetector>(
                /* preserve how many milliseconds */ 600000,
                competitor -> new IncrementalManeuverDetectorImpl(TrackedRaceImpl.this, competitor, windEstimation));
    }

    private SmartFutureCache<Competitor, List<Maneuver>, EmptyUpdateInterval> createManeuverCache() {
        return new SmartFutureCache<Competitor, List<Maneuver>, EmptyUpdateInterval>(
                new AbstractCacheUpdater<Competitor, List<Maneuver>, EmptyUpdateInterval>() {
                    @Override
                    public List<Maneuver> computeCacheUpdate(Competitor competitor, EmptyUpdateInterval updateInterval)
                            throws NoWindException {
                        Duration averageIntervalBetweenRawFixes = getTrack(competitor).getAverageIntervalBetweenRawFixes();
                        if (averageIntervalBetweenRawFixes != null) {
                            ManeuverDetector maneuverDetector;
                            // FIXME The LowGPSSamplingRateManeuverDetectorImpl doesn't work very well; it recognizes many tacks only as bear-away and doesn't seem to have any noticeable benefits... See ORC Worlds 2019 ORC A Long Offshore
//                            if (averageIntervalBetweenRawFixes.asSeconds() >= 30) {
//                                maneuverDetector = new LowGPSSamplingRateManeuverDetectorImpl(TrackedRaceImpl.this, competitor);
//                            } else {
                                maneuverDetector = maneuverDetectorPerCompetitorCache.getValue(competitor);
//                            }
                            List<Maneuver> maneuvers = computeManeuvers(competitor, maneuverDetector);
                            return maneuvers;
                        } else {
                            return Collections.emptyList();
                        }
                    }
                }, /* nameForLocks */ "Maneuver cache for race " + getRace().getName());
    }

    /**
     * Precondition: race has already been set, e.g., in constructor before this method is called
     */
    abstract protected TrackedLeg createTrackedLeg(Leg leg);

    public RegattaAndRaceIdentifier getRaceIdentifier() {
        return new RegattaNameAndRaceName(getTrackedRegatta().getRegatta().getName(), getRace().getName());
    }

    @Override
    public NavigableSet<MarkPassing> getMarkPassings(Competitor competitor) {
        return getMarkPassings(competitor, /* waitForLatestUpdates */ false);
    }

    @Override
    public NavigableSet<MarkPassing> getMarkPassings(Competitor competitor, boolean waitForLatestUpdates) {
        if (waitForLatestUpdates && markPassingCalculator != null) {
            markPassingCalculator.lockForRead();
        }
        try {
            return markPassingsForCompetitor.get(competitor);
        } finally {
            if (waitForLatestUpdates && markPassingCalculator != null) {
                markPassingCalculator.unlockForRead();
            }
        }
    }

    protected NavigableSet<MarkPassing> getMarkPassingsInOrderAsNavigableSet(Waypoint waypoint) {
        return markPassingsForWaypoint.get(waypoint);
    }

    @Override
    public WindStore getWindStore() {
        return windStore;
    }

    @Override
    public NavigableSet<MarkPassing> getMarkPassingsInOrder(Waypoint waypoint) {
        return getMarkPassingsInOrderAsNavigableSet(waypoint);
    }

    protected NavigableSet<MarkPassing> getOrCreateMarkPassingsInOrderAsNavigableSet(Waypoint waypoint) {
        NavigableSet<MarkPassing> result = getMarkPassingsInOrderAsNavigableSet(waypoint);
        if (result == null) {
            result = createMarkPassingsCollectionForWaypoint(waypoint);
        }
        return result;
    }

    protected NavigableSet<MarkPassing> createMarkPassingsCollectionForWaypoint(Waypoint waypoint) {
        final ConcurrentSkipListSet<MarkPassing> result = new ConcurrentSkipListSet<MarkPassing>(
                MarkPassingsByTimeAndCompetitorIdComparator.INSTANCE);
        LockUtil.lockForRead(getSerializationLock());
        try {
            markPassingsForWaypoint.put(waypoint, result);
        } finally {
            LockUtil.unlockAfterRead(getSerializationLock());
        }
        return result;
    }

    @Override
    public TimePoint getStartOfTracking() {
        return startOfTracking;
    }

    /**
     * Monitor object to synchronize access to the {@link #updateStartAndEndOfTracking(boolean)} method. See bug 3922.
     */
    private final Serializable updateStartAndEndOfTrackingMonitor = ""+new Random().nextDouble();

    /**
     * Updates the start and end of tracking in the following precedence order:
     *
     * <ol>
     * <li>start/end of tracking in Racelog</li>
     * <li>manually set start/end of tracking via {@link #setStartOfTrackingReceived(TimePoint, boolean)} and {@link #setEndOfTrackingReceived(TimePoint, boolean)}</li>
     * <li>start/end of race in Racelog -/+ {@link #START_TRACKING_THIS_MUCH_BEFORE_RACE_START}/{@link #STOP_TRACKING_THIS_MUCH_AFTER_RACE_FINISH}</li>
     * </ol>
     */
    public void updateStartAndEndOfTracking(boolean waitForGPSFixesToLoad) {
        final TimePoint oldStartOfTracking;
        final TimePoint oldEndOfTracking;
        synchronized (updateStartAndEndOfTrackingMonitor) {
            final Pair<TimePointSpecificationFoundInLog, TimePointSpecificationFoundInLog> trackingTimesFromRaceLog = this.getTrackingTimesFromRaceLogs();
            oldStartOfTracking = getStartOfTracking();
            oldEndOfTracking = getEndOfTracking();
            boolean startOfTrackingFound = false;
            boolean endOfTrackingFound = false;
            // check race log
            if (trackingTimesFromRaceLog != null) {
                if (trackingTimesFromRaceLog.getA() != null) {
                    startOfTracking = trackingTimesFromRaceLog.getA().getTimePoint();
                    startOfTrackingFound = true;
                }
                if (trackingTimesFromRaceLog.getB() != null) {
                    endOfTracking = trackingTimesFromRaceLog.getB().getTimePoint();
                    endOfTrackingFound = true;
                }
            }
            // check "received" variants coming from a connector directly
            if (!startOfTrackingFound || !endOfTrackingFound) {
                if (startOfTrackingReceived != null && !startOfTrackingFound) {
                    startOfTrackingFound = true;
                    startOfTracking = startOfTrackingReceived;
                }
                if (endOfTrackingReceived != null && !endOfTrackingFound) {
                    endOfTrackingFound = true;
                    endOfTracking = endOfTrackingReceived;
                }
            }
            // check for start/finished times in race log and add a few minutes on the ends
            if (!startOfTrackingFound || !endOfTrackingFound) {
                if (!startOfTrackingFound && getStartOfRace() != null && getTrackedRegatta().getRegatta().isControlTrackingFromStartAndFinishTimes()) {
                    startOfTracking = getStartOfRace().minus(START_TRACKING_THIS_MUCH_BEFORE_RACE_START);
                    startOfTrackingFound = true;
                }
                if (!endOfTrackingFound && getFinishedTime() != null && getTrackedRegatta().getRegatta().isControlTrackingFromStartAndFinishTimes()) {
                    endOfTracking = getFinishedTime().plus(STOP_TRACKING_THIS_MUCH_AFTER_RACE_FINISH);
                    endOfTrackingFound = true;
                }
            }
            if (!startOfTrackingFound) {
                startOfTracking = null;
            }
            if (!endOfTrackingFound) {
                endOfTracking = null;
            }
        }
        startOfTrackingChanged(oldStartOfTracking, waitForGPSFixesToLoad);
        endOfTrackingChanged(oldEndOfTracking, waitForGPSFixesToLoad);
    }

    @Override
    public TimePoint getEndOfTracking() {
        return endOfTracking;
    }

    public void invalidateStartTime() {
        updateStartOfRaceCacheFields();
        updateStartAndEndOfTracking(/* waitForGPSFixesToLoad */ false);
    }

    public void invalidateEndTime() {
        endTime = null;
        updateStartAndEndOfTracking(/* waitForGPSFixesToLoad */ false);
    }

    protected void invalidateMarkPassingTimes() {
        synchronized (markPassingsTimes) {
            markPassingsTimes.clear();
        }
        updateStartAndEndOfTracking(/* waitForGPSFixesToLoad */ false);
    }

    /**
     * The race log supports the event types {@link RaceLogStartOfTrackingEvent} and
     * {@link RaceLogEndOfTrackingEvent}. These are to take precedence over any other start/end of
     * tracking specification (see bug 3196). This method uses the {@link TrackingTimesFinder} to
     * analyze all {@link #attachedRaceLogs race logs attached} to find tracking times specifications.
     * If no tracking times specification is found at all, <code>null</code> is returned. Note that
     * even when a valid pair is returned, the components may be <code>null</code>. This may either
     * indicate that no event for that part of the tracking interval was found, or that an event
     * was found that explicitly specified {@code null} to force an open interval on that end.
     */
    @Override
    public Pair<TimePointSpecificationFoundInLog, TimePointSpecificationFoundInLog> getTrackingTimesFromRaceLogs() {
        for (final RaceLog raceLog : attachedRaceLogs.values()) {
            Pair<TimePointSpecificationFoundInLog, TimePointSpecificationFoundInLog> result = new TrackingTimesFinder(raceLog).analyze();
            if (result != null) {
                return result;
            }
        }
        return null;
    }

    @Override
    public Pair<TimePoint, TimePoint> getStartAndFinishedTimeFromRaceLogs() {
        //Only one of the RaceLogs should have valid data, so one doesn't have to compare all the
        //start/finished time values in order to find the earliest startTime/latestFinishedTime
        for (final RaceLog raceLog : attachedRaceLogs.values()) {
            TimePoint startTime = new StartTimeFinder(raceLogResolver, raceLog).analyze().getStartTime();
            TimePoint finishedTime = new FinishedTimeFinder(raceLog).analyze();
            if (startTime != null || finishedTime != null){
                return new Util.Pair<TimePoint, TimePoint>(startTime, finishedTime);
            }
        }
        return null;
    }

    /**
     * Calculates the start time of the race from various sources. The highest precedence take the {@link #attachedRaceLogs race logs},
     * followed by the field {@link #startTimeReceived} which can explicitly be set using {@link #setStartTimeReceived(TimePoint)}.
     * If that does not provide any start time either, a start time is attempted to be inferred from the time points
     * of the start mark passing events.
     */
    @Override
    public TimePoint getStartOfRace() {
        return getStartOfRace(/* inferred */ true);
    }

    @Override
    public TimePoint getStartOfRace(boolean inferred) {
        final TimePoint result;
        if (inferred) {
            result = startTime;
        } else {
            result = startTimeWithoutInferenceFromStartMarkPassings;
        }
        return result;
    }

    /**
     * monitor for {@link #updateStartOfRaceCacheFields()}; has to be serializable, therefore {@link String}
     * and not {@link Object}.
     */
    private final String updateStartOfRaceCacheFieldsMonitor = ""+new Random().nextDouble();

    protected void updateStartOfRaceCacheFields() {
        synchronized (updateStartOfRaceCacheFieldsMonitor) {
            TimePoint newStartTime = null;
            TimePoint newStartTimeWithoutInferenceFromStartMarkPassings = null;
            for (RaceLog raceLog : attachedRaceLogs.values()) {
                logger.finest(()->"Analyzing race log "+raceLog+" for race "+this.getRace().getName());
                newStartTime = new StartTimeFinder(raceLogResolver, raceLog).analyze().getStartTime();
                if (newStartTime != null) {
                    newStartTimeWithoutInferenceFromStartMarkPassings = newStartTime;
                    final TimePoint finalNewStartTime = newStartTime;
                    logger.finest(()->"Found start time "+finalNewStartTime+" in race log "+raceLog+" for race "+this.getRace().getName());
                    break;
                }
            }
            if (newStartTime == null) {
                logger.finest(()->"No start time found in race logs for race "+getRace().getName());
                newStartTime = getStartTimeReceived();
                if (newStartTime != null) {
                    newStartTimeWithoutInferenceFromStartMarkPassings = newStartTime;
                }
                // If not null, check if the first mark passing for the start line is too much after the
                // startTimeReceived; if so, return an adjusted, later start time.
                // If no official start time was received, try to estimate the start time using the mark passings for
                // the start line.
                final Waypoint firstWaypoint;
                if (getTrackedRegatta().getRegatta().useStartTimeInference() && (firstWaypoint = getRace().getCourse().getFirstWaypoint()) != null) {
                    // in this "if" branch update only startTime, not startTimeWithoutInferenceFromStartMarkPassings
                    if (startTimeReceived != null) {
                        // plausibility check for start time received, based on start mark passings; if no boat started within
                        // a grace period of MAX_TIME_BETWEEN_START_AND_FIRST_MARK_PASSING_IN_MILLISECONDS after the start time
                        // received then the startTimeReceived is believed to be wrong
                        TimePoint timeOfFirstMarkPassing = getFirstPassingTime(firstWaypoint);
                        if (timeOfFirstMarkPassing != null) {
                            long startTimeReceived2timeOfFirstMarkPassingFirstMark = timeOfFirstMarkPassing.asMillis()
                                    - startTimeReceived.asMillis();
                            if (startTimeReceived2timeOfFirstMarkPassingFirstMark > MAX_TIME_BETWEEN_START_AND_FIRST_MARK_PASSING_IN_MILLISECONDS) {
                                newStartTime = new MillisecondsTimePoint(timeOfFirstMarkPassing.asMillis()
                                        - MAX_TIME_BETWEEN_START_AND_FIRST_MARK_PASSING_IN_MILLISECONDS);
                                final TimePoint finalNewStartTime = newStartTime;
                                logger.finest(()->"Using start mark passings for start time of race "+this.getRace().getName()+": "+finalNewStartTime);
                            } else {
                                newStartTime = startTimeReceived;
                                final TimePoint finalNewStartTime = newStartTime;
                                logger.finest(()->"Using start mark received for race "+this.getRace().getName()+": "+finalNewStartTime);
                            }
                        }
                    } else {
                        final NavigableSet<MarkPassing> markPassingsForFirstWaypointInOrder = getMarkPassingsInOrderAsNavigableSet(firstWaypoint);
                        if (markPassingsForFirstWaypointInOrder != null) {
                            newStartTime = calculateStartOfRaceFromMarkPassings(markPassingsForFirstWaypointInOrder,
                                    getRace().getCompetitors());
                            if (newStartTime != null && logger.isLoggable(Level.FINEST)) {
                                logger.finest("Using start mark passings for start time of race "+this.getRace().getName()+": "+newStartTime);
                            }
                        }
                    }
                }
            }
            startTime = newStartTime;
            startTimeWithoutInferenceFromStartMarkPassings = newStartTimeWithoutInferenceFromStartMarkPassings;
        }
    }

    /**
     * Calculates the end time of the race from the mark passings of the last course waypoint
     */
    @Override
    public TimePoint getEndOfRace() {
        if (endTime == null) {
            endTime = getLastPassingOfFinishLine();
        }
        return endTime;
    }

    @Override
    public TimePoint getFinishingTime() {
        return finishingTime;
    }

    protected void setFinishingTime(final TimePoint newFinishingTime) {
        finishingTime = newFinishingTime;
        updated(newFinishingTime);
    }

    @Override
    public TimePoint getFinishedTime() {
        return finishedTime;
    }

    protected void setFinishedTime(final TimePoint newFinishedTime) {
        finishedTime = newFinishedTime;
        updated(newFinishedTime);
    }

    private TimePoint getLastPassingOfFinishLine() {
        TimePoint passingTime = null;
        final Waypoint lastWaypoint = getRace().getCourse().getLastWaypoint();
        if (lastWaypoint != null) {
            NavigableSet<MarkPassing> markPassingsInOrder = getMarkPassingsInOrder(lastWaypoint);
            if (markPassingsInOrder != null) {
                lockForRead(markPassingsInOrder);
                try {
                    final MarkPassing last = markPassingsInOrder.isEmpty() ? null : markPassingsInOrder.last();
                    if (last != null) {
                        passingTime = last.getTimePoint();
                    }
                } finally {
                    unlockAfterRead(markPassingsInOrder);
                }
            }
        }
        return passingTime;
    }

    private TimePoint getFirstPassingTime(Waypoint waypoint) {
        NavigableSet<MarkPassing> markPassingsInOrder = getMarkPassingsInOrderAsNavigableSet(waypoint);
        MarkPassing firstMarkPassing = null;
        if (markPassingsInOrder != null) {
            lockForRead(markPassingsInOrder);
            try {
                if (!markPassingsInOrder.isEmpty()) {
                    firstMarkPassing = markPassingsInOrder.first();
                }
            } finally {
                unlockAfterRead(markPassingsInOrder);
            }
        }
        TimePoint timeOfFirstMarkPassing = null;
        if (firstMarkPassing != null) {
            timeOfFirstMarkPassing = firstMarkPassing.getTimePoint();
        }
        return timeOfFirstMarkPassing;
    }

    /**
     * Determines the largest group of competitors that started within a one-minute time period and returns the time
     * point of the earliest start mark passing within that group.
     */
    private TimePoint calculateStartOfRaceFromMarkPassings(NavigableSet<MarkPassing> markPassings,
            Iterable<Competitor> competitors) {
        TimePoint startOfRace = null;
        // Find the first mark passing within the largest cluster crossing the line within one minute.
        lockForRead(markPassings);
        try {
            if (markPassings != null) {
                int largestStartGroupWithinOneMinuteSize = 0;
                MarkPassing startOfLargestGroupSoFar = null;
                int candiateGroupSize = 0;
                MarkPassing candidateForStartOfLargestGroupSoFar = null;
                Iterator<MarkPassing> iterator = markPassings.iterator();
                // sweep over all start mark passings and for each element find the number of competitors that passed
                // the start up to one minute later;
                // pick the start mark passing of the competitor leading the largest such group
                while (iterator.hasNext()) {
                    MarkPassing currentMarkPassing = iterator.next();
                    if (candidateForStartOfLargestGroupSoFar == null) {
                        // first start mark passing
                        candidateForStartOfLargestGroupSoFar = currentMarkPassing;
                        candiateGroupSize = 1;
                        startOfLargestGroupSoFar = currentMarkPassing;
                        largestStartGroupWithinOneMinuteSize = 1;
                    } else {
                        if (candidateForStartOfLargestGroupSoFar.getTimePoint().until(currentMarkPassing.getTimePoint()).compareTo(Duration.ONE_MINUTE) <= 0) {
                            // currentMarkPassing is within one minute of candidateForStartOfLargestGroupSoFar; extend
                            // candidate group...
                            candiateGroupSize++;
                            if (candiateGroupSize > largestStartGroupWithinOneMinuteSize) {
                                // ...and remember as best fit if greater than largest group so far
                                startOfLargestGroupSoFar = candidateForStartOfLargestGroupSoFar;
                                largestStartGroupWithinOneMinuteSize = candiateGroupSize;
                            }
                        } else {
                            // currentMarkPassing is more than a minute after candidateForStartOfLargestGroupSoFar;
                            // advance candidateForStartOfLargestGroupSoFar and reduce group size counter, until
                            // candidateForStartOfLargestGroupSoFar is again within the one-minute interval; may catch
                            // up all the way to currentMarkPassing if that was more than a minute after its predecessor
                            while (candidateForStartOfLargestGroupSoFar.getTimePoint().until(currentMarkPassing.getTimePoint()).compareTo(Duration.ONE_MINUTE) > 0) {
                                candidateForStartOfLargestGroupSoFar = markPassings
                                        .higher(candidateForStartOfLargestGroupSoFar);
                                candiateGroupSize--;
                            }
                        }
                    }
                }
                startOfRace = startOfLargestGroupSoFar == null ? null : startOfLargestGroupSoFar.getTimePoint();
            }
        } finally {
            unlockAfterRead(markPassings);
        }
        return startOfRace;
    }

    @Override
    public boolean hasStarted(TimePoint at) {
        return getStartOfRace() != null && getStartOfRace().compareTo(at) <= 0;
    }

    @Override
    public boolean isLive(TimePoint at) {
        Date timePoint = null;
        if (at != null) {
            timePoint = at.asDate();
        } else {
            if (startOfTracking != null) {
                timePoint = startOfTracking.asDate();
            } else if (startTime != null) {
                timePoint = startTime.minus(TimingConstants.PRE_START_PHASE_DURATION_IN_MILLIS).plus(1).asDate();
            }
        }

        if (hasGPSData() && hasWindData()) {
            Util.Pair<Date, Date> minMax = RaceTimesCalculationUtil.calculateRaceMinMax(timePoint,
                    startOfTracking != null ? startOfTracking.asDate() : null,
                    startTime != null ? startTime.asDate() : null,
                    finishingTime != null ? finishingTime.asDate() : null,
                    finishedTime != null ? finishedTime.asDate() : null,
                    endTime != null ? endTime.asDate() : null,
                    endOfTracking != null ? endOfTracking.asDate() : null,
                    TimingConstants.PRE_START_PHASE_DURATION_IN_MILLIS,
                    RaceTimesCalculationUtil.MAX_TIME_AFTER_RACE_END,
                    TimingConstants.IS_LIVE_GRACE_PERIOD_IN_MILLIS);

            // We are live if at is in between min and max
            if (minMax.getA() != null && minMax.getB() != null) {
                return !minMax.getA().after(at.asDate()) && !at.asDate().after(minMax.getB());
            }
        }
        return false;
    }

    @Override
    public RaceDefinition getRace() {
        return race;
    }

    @Override
    public Iterable<TrackedLeg> getTrackedLegs() {
        // ensure that no course modification is carried out while copying the tracked legs
        getRace().getCourse().lockForRead();
        try {
            return new ArrayList<TrackedLeg>(trackedLegs.values());
        } finally {
            getRace().getCourse().unlockAfterRead();
        }
    }

    @Override
    public Iterable<Pair<Waypoint, Pair<TimePoint, TimePoint>>> getMarkPassingsTimes() {
        getRace().getCourse().lockForRead(); // ensure the list of waypoints doesn't change while we're updating the
                                             // markPassingTimes structure
        try {
            synchronized (markPassingsTimes) {
                if (markPassingsTimes.isEmpty()) {
                    // Remark: sometimes it can happen that a mark passing with a wrong time stamp breaks the right time
                    // order of the waypoint times
                    Date previousLegPassingTime = null;
                    for (Waypoint waypoint : getRace().getCourse().getWaypoints()) {
                        TimePoint firstPassingTime = null;
                        TimePoint lastPassingTime = null;
                        NavigableSet<MarkPassing> markPassings = getMarkPassingsInOrderAsNavigableSet(waypoint);
                        if (markPassings != null && !markPassings.isEmpty()) {
                            // ensure the leg times are in the right time order; there may perhaps be left-overs for
                            // marks to be reached later that
                            // claim it has been passed in the past which may have been an accidental tracker
                            // read-out;
                            // the results of getMarkPassingsInOrder(to) has by definition an ascending time-point
                            // ordering
                            lockForRead(markPassings);
                            try {
                                for (MarkPassing currentMarkPassing : markPassings) {
                                    Date currentPassingDate = currentMarkPassing.getTimePoint().asDate();
                                    if (previousLegPassingTime == null
                                            || currentPassingDate.after(previousLegPassingTime)) {
                                        firstPassingTime = currentMarkPassing.getTimePoint();
                                        previousLegPassingTime = currentPassingDate;
                                        break;
                                    }
                                }
                            } finally {
                                unlockAfterRead(markPassings);
                            }
                        }
                        Pair<TimePoint, TimePoint> timesPair = new Pair<TimePoint, TimePoint>(firstPassingTime,
                                lastPassingTime);
                        markPassingsTimes.add(new Pair<Waypoint, Pair<TimePoint, TimePoint>>(waypoint, timesPair));
                    }
                }
                return markPassingsTimes;
            }
        } finally {
            getRace().getCourse().unlockAfterRead();
        }
    }

    @Override
    public Distance getDistanceTraveledIncludingGateStart(Competitor competitor, TimePoint timePoint) {
        return getDistanceTraveled(competitor, timePoint, /* consider gate start */ true);
    }

    @Override
    public Distance getDistanceTraveled(Competitor competitor, TimePoint timePoint) {
        return getDistanceTraveled(competitor, timePoint, /* consider gate start */ false);
    }

    private Distance getDistanceTraveled(Competitor competitor, TimePoint timePoint, boolean considerGateStart) {
        return getValueFromStartToTimePointOrEnd(competitor, timePoint,
                (from, to)->{
                    final Distance result;
                    final Distance preResult = getTrack(competitor).getDistanceTraveled(from, to);
                    if (considerGateStart && preResult != null) {
                        result = preResult.add(getAdditionalGateStartDistance(competitor, timePoint));
                    } else {
                        result = preResult;
                    }
                    return result;
                });
    }

    @Override
    public Distance getDistanceFoiled(Competitor competitor, TimePoint timePoint) {
        return getBravoValue(competitor, timePoint, BravoFixTrack::getDistanceSpentFoiling);
    }

    @Override
    public Duration getDurationFoiled(Competitor competitor, TimePoint timePoint) {
        return getBravoValue(competitor, timePoint, BravoFixTrack::getTimeSpentFoiling);
    }

    @FunctionalInterface
    private static interface BravoFromToValueCalculator<T> {
        T getValue(BravoFixTrack<Competitor> bravoFixTrack, TimePoint from, TimePoint to);
    }

    private <T> T getBravoValue(Competitor competitor, TimePoint timePoint, BravoFromToValueCalculator<T> bravoValueCalculator) {
        return getValueFromStartToTimePointOrEnd(competitor, timePoint,
                (from, to)->{
                    final T result;
                    final BravoFixTrack<Competitor> bravoFixTrack = getSensorTrack(competitor, BravoFixTrack.TRACK_NAME);
                    if (bravoFixTrack != null) {
                        result = bravoValueCalculator.getValue(bravoFixTrack, from, to);
                    } else {
                        result = null;
                    }
                    return result;
                });
    }

    private <T> T getValueFromStartToTimePointOrEnd(Competitor competitor, TimePoint timePoint, Track.TimeRangeValueCalculator<T> valueCalculator) {
        final T result;
        NavigableSet<MarkPassing> markPassings = getMarkPassings(competitor);
        try {
            lockForRead(markPassings);
            if (markPassings.isEmpty()) {
                result = null;
            } else {
                TimePoint end = timePoint;
                final TrackedLegOfCompetitor trackedLegOfCompetitor;
                if (markPassings.last().getWaypoint() == getRace().getCourse().getLastWaypoint()
                        && timePoint.compareTo(markPassings.last().getTimePoint()) > 0) {
                    // competitor has finished race at or before the requested time point; use time point of crossing the finish line
                    end = markPassings.last().getTimePoint();
                } else {
                    final TimePoint endOfTracking = getEndOfTracking();
                    if ((trackedLegOfCompetitor=getTrackedLeg(competitor, timePoint)) == null ||
                            (endOfTracking != null && !trackedLegOfCompetitor.hasFinishedLeg(endOfTracking)
                            && (timePoint.after(endOfTracking) || getStatus().getStatus() == TrackedRaceStatusEnum.FINISHED))) {
                        // If the race is no longer tracking and hence no more data can be expected, and the competitor
                        // hasn't finished a leg after the requested time point, no valid distance traveled can be determined
                        // for the competitor in this race the the time point requested
                        end = null;
                    }
                }
                if (end == null) {
                    result = null;
                } else {
                    result = valueCalculator.calculate(markPassings.first().getTimePoint(), end);
                }
            }
            return result;
        } finally {
            unlockAfterRead(markPassings);
        }
    }

    @Override
    public GPSFixTrack<Competitor, GPSFixMoving> getTrack(Competitor competitor) {
        return tracks.get(competitor);
    }

    @Override
    public TrackedLeg getTrackedLegFinishingAt(Waypoint endOfLeg) {
        final TrackedLeg result;
        getRace().getCourse().lockForRead();
        try {
            int indexOfWaypoint = getRace().getCourse().getIndexOfWaypoint(endOfLeg);
            if (indexOfWaypoint == -1) {
                throw new IllegalArgumentException("Waypoint " + endOfLeg + " not found in " + getRace().getCourse());
            } else if (indexOfWaypoint == 0) {
                result = null;
            } else {
                result = trackedLegs.get(race.getCourse().getLegs().get(indexOfWaypoint - 1));
            }
            return result;
        } finally {
            getRace().getCourse().unlockAfterRead();
        }
    }

    @Override
    public TrackedLeg getTrackedLegStartingAt(Waypoint startOfLeg) {
        getRace().getCourse().lockForRead();
        try {
            int indexOfWaypoint = getRace().getCourse().getIndexOfWaypoint(startOfLeg);
            if (indexOfWaypoint == -1) {
                throw new IllegalArgumentException("Waypoint " + startOfLeg + " not found in " + getRace().getCourse());
            } else if (indexOfWaypoint == getRace().getCourse().getNumberOfWaypoints() - 1) {
                throw new IllegalArgumentException("Waypoint " + startOfLeg + " isn't start of any leg in "
                        + getRace().getCourse());
            }
            return trackedLegs.get(race.getCourse().getLeg(indexOfWaypoint));
        } finally {
            getRace().getCourse().unlockAfterRead();
        }
    }

    @Override
    public TrackedLegOfCompetitor getTrackedLeg(Competitor competitor, TimePoint at) {
        TrackedLegOfCompetitor result = null;
        NavigableSet<MarkPassing> roundings = getMarkPassings(competitor);
        if (roundings != null) {
            NavigableSet<MarkPassing> localRoundings;
            lockForRead(roundings);
            try {
                localRoundings = new ArrayListNavigableSet<>(roundings.size(), new TimedComparator());
                localRoundings.addAll(roundings);
            } finally {
                unlockAfterRead(roundings);
            }
            TrackedLeg trackedLeg;
            // obtain last waypoint before obtaining mark passings monitor because obtaining the last waypoint
            // obtains the read lock for the course
            final Waypoint lastWaypoint = getRace().getCourse().getLastWaypoint();
            MarkPassing lastBeforeOrAt = localRoundings.floor(new DummyMarkPassingWithTimePointOnly(at));
            // already finished the race?
            if (lastBeforeOrAt != null) {
                // and not at or after last mark passing
                if (lastWaypoint != lastBeforeOrAt.getWaypoint()) {
                    trackedLeg = getTrackedLegStartingAt(lastBeforeOrAt.getWaypoint());
                } else {
                    // exactly *at* last mark passing?
                    if (!localRoundings.isEmpty() && at.equals(localRoundings.last().getTimePoint())) {
                        // exactly at finish line; return last leg
                        trackedLeg = getTrackedLegFinishingAt(lastBeforeOrAt.getWaypoint());
                    } else {
                        // no, then we're after the last mark passing
                        trackedLeg = null;
                    }
                }
            } else {
                // before beginning of race
                trackedLeg = null;
            }
            if (trackedLeg != null) {
                result = trackedLeg.getTrackedLeg(competitor);
            }
        }
        return result;
    }

    public TrackedLeg getTrackedLeg(Leg leg) {
        getRace().getCourse().lockForRead();
        try {
            return trackedLegs.get(leg);
        } finally {
            getRace().getCourse().unlockAfterRead();
        }
    }

    @Override
    public TrackedLegOfCompetitor getTrackedLeg(Competitor competitor, Leg leg) {
        final TrackedLeg trackedLeg = getTrackedLeg(leg);
        return trackedLeg == null ? null : trackedLeg.getTrackedLeg(competitor);
    }

    @Override
    public long getUpdateCount() {
        return updateCount;
    }

    @Override
    public int getRankDifference(Competitor competitor, Leg leg, TimePoint timePoint) {
        int previousRank;
        if (leg == getRace().getCourse().getFirstLeg()) {
            // first leg; report rank difference from 0
            previousRank = 0;
        } else {
            TrackedLeg previousLeg = getTrackedLegFinishingAt(leg.getFrom());
            previousRank = previousLeg.getTrackedLeg(competitor).getRank(timePoint);
        }
        int currentRank = getTrackedLeg(competitor, leg).getRank(timePoint);
        return currentRank - previousRank;
    }

    @Override
    public int getRank(Competitor competitor) throws NoWindException {
        return getRank(competitor, MillisecondsTimePoint.now());
    }

    @Override
    public Competitor getOverallLeader(TimePoint timePoint) {
        return getOverallLeader(timePoint, new LeaderboardDTOCalculationReuseCache(timePoint));
    }

    @Override
    public Competitor getOverallLeader(TimePoint timePoint, WindLegTypeAndLegBearingAndORCPerformanceCurveCache cache) {
        Competitor result = null;
        Iterator<Competitor> ranks = getCompetitorsFromBestToWorst(timePoint, cache).iterator();
        if (ranks.hasNext()) {
            result = ranks.next();
        }
        return result;
    }

    private boolean hasZeroRankBecauseNoMarkPassingsAtOrBeforeTimePoint(Competitor competitor, TimePoint timePoint) {
        final boolean hasZeroRankBecauseNoMarkPassingsAtOrBeforeTimePoint;
        final NavigableSet<MarkPassing> markPassings = getMarkPassings(competitor);
        if (markPassings.isEmpty()) {
            hasZeroRankBecauseNoMarkPassingsAtOrBeforeTimePoint = true;
        } else {
            final boolean hasNoMarkPassingAtOrBeforeTimePoint;
            lockForRead(markPassings);
            try {
                hasNoMarkPassingAtOrBeforeTimePoint = markPassings.floor(new DummyMarkPassingWithTimePointOnly(timePoint)) == null;
            } finally {
                unlockAfterRead(markPassings);
            }
            hasZeroRankBecauseNoMarkPassingsAtOrBeforeTimePoint = hasNoMarkPassingAtOrBeforeTimePoint;
        }
        return hasZeroRankBecauseNoMarkPassingsAtOrBeforeTimePoint;
    }
    
    @Override
    public int getRank(Competitor competitor, TimePoint timePoint, WindLegTypeAndLegBearingAndORCPerformanceCurveCache cache) {
        final int result;
        if (hasZeroRankBecauseNoMarkPassingsAtOrBeforeTimePoint(competitor, timePoint)) {
            result = 0;
        } else {
            final RankAndRankComparable rankAndRankComparable = getCompetitorsFromBestToWorstAndRankAndRankComparable(timePoint, cache).get(competitor);
            if (competitor == null) {
                result = 0;
            } else {
                result = rankAndRankComparable.getRank(); 
            }
        }
        return result;
    }

    @Override
    public Boat getBoatOfCompetitor(Competitor competitor) {
        return getRace().getBoatOfCompetitor(competitor);
    }

    @Override
    public Competitor getCompetitorOfBoat(Boat boat) {
        if (boat == null) {
            return null;
        }
        for (Map.Entry<Competitor, Boat> competitorWithBoat : getRace().getCompetitorsAndTheirBoats().entrySet()) {
            if (boat.equals(competitorWithBoat.getValue())) {
                return competitorWithBoat.getKey();
            }
        }
        return null;
    }

    @Override
    public Iterable<Competitor> getCompetitorsFromBestToWorst(TimePoint timePoint) {
        return getCompetitorsFromBestToWorst(timePoint, new LeaderboardDTOCalculationReuseCache(timePoint));
    }

    @Override
    public Iterable<Competitor> getCompetitorsFromBestToWorst(TimePoint timePoint,
            WindLegTypeAndLegBearingAndORCPerformanceCurveCache cache) {
        return getCompetitorsFromBestToWorstAndRankAndRankComparable(timePoint, new LeaderboardDTOCalculationReuseCache(timePoint)).keySet();
    }

    @Override
    public LinkedHashMap<Competitor, RankAndRankComparable> getCompetitorsFromBestToWorstAndRankAndRankComparable(TimePoint timePoint) {
        return getCompetitorsFromBestToWorstAndRankAndRankComparable(timePoint, new LeaderboardDTOCalculationReuseCache(timePoint));
    }

    @Override
    public List<CompetitorAndRankComparable> getCompetitorsFromBestToWorstAndRankComparable(TimePoint timePoint,
            WindLegTypeAndLegBearingAndORCPerformanceCurveCache cache) {
        return getCompetitorsFromBestToWorstAndRankAndRankComparable(timePoint, cache).entrySet()
                .stream().map(e -> new CompetitorAndRankComparable(e.getKey(), e.getValue().getRankComparable())).collect(Collectors.toList());
                
    }

    @Override
    public List<CompetitorAndRankComparable> getCompetitorsFromBestToWorstAndRankComparable(TimePoint timePoint) {
        return getCompetitorsFromBestToWorstAndRankAndRankComparable(timePoint).entrySet()
                .stream().map(e -> new CompetitorAndRankComparable(e.getKey(), e.getValue().getRankComparable())).collect(Collectors.toList());
    }
    
    @Override
    public LinkedHashMap<Competitor, RankAndRankComparable> getCompetitorsFromBestToWorstAndRankAndRankComparable(TimePoint unadjustedTimePoint, WindLegTypeAndLegBearingAndORCPerformanceCurveCache cache) {
        final TimePoint timePoint;
        // normalize the time point to get cache hits when asking for time points that are later than
        // the last time point affected by any event received for this tracked race
        if (Util.compareToWithNull(unadjustedTimePoint, getTimePointOfNewestEvent(), /* nullIsLess */ false) <= 0) {
            timePoint = unadjustedTimePoint;
        } else {
            timePoint = getTimePointOfNewestEvent();
        }
        NamedReentrantReadWriteLock readWriteLock;
        synchronized (competitorRankingsLocks) {
            readWriteLock = competitorRankingsLocks.get(timePoint);
            if (readWriteLock == null) {
                readWriteLock = new NamedReentrantReadWriteLock("competitor rankings for race " + getRace().getName()
                        + " for time point " + timePoint, /* fair */false);
                competitorRankingsLocks.put(timePoint, readWriteLock);
            }
        }
        LinkedHashMap<Competitor, RankAndRankComparable> rankedCompetitors;
        synchronized (competitorRankings) {
            rankedCompetitors = competitorRankings.get(timePoint);
        }
        if (rankedCompetitors == null) {
            LockUtil.lockForWrite(readWriteLock);
            try {
<<<<<<< HEAD
                if (rankedCompetitors == null) {
                    rankedCompetitors = competitorRankings.get(timePoint); // try again; maybe a writer released the
                                                                           // write lock after updating the cache
                    if (rankedCompetitors == null) {
                        // RaceRankComparator requires course read lock
                        getRace().getCourse().lockForRead();
                        try {
                            // here the rankingmetrics need to return the RankComparables so that they could be ranked accordingly. 
                            // encapsulate sorting providing etc. in a method of the Ranking metric. To Update this cache 
                            final Comparator<Competitor> comparator = getRankingMetric().getRaceRankingComparator(timePoint, cache);
                            final List<Competitor> tempList = new ArrayList<Competitor>();
                            for (Competitor c : getRace().getCompetitors()) {
                                tempList.add(c);
                            }
                            Collections.sort(tempList, comparator);
                            final Iterator<Competitor> it = tempList.iterator();
                            rankedCompetitors = new LinkedHashMap<>();
                            for (int i = 1; it.hasNext(); i++) {
                                final Competitor competitor = it.next();
                                final int rank = hasZeroRankBecauseNoMarkPassingsAtOrBeforeTimePoint(competitor, timePoint) ? 0 : i;
                                rankedCompetitors.put(competitor, new RankAndRankComparable(rank, /* TODO bug5147 */ new RankComparableRank(rank)));
                            }
                        } finally {
                            getRace().getCourse().unlockAfterRead();
                        }
                        synchronized (competitorRankings) {
                            competitorRankings.put(timePoint, rankedCompetitors);
                        }
                    }
                }
=======
		rankedCompetitors = competitorRankings.get(timePoint); // try again; maybe a writer released the
								       // write lock after updating the cache
		if (rankedCompetitors == null) {
		    // RaceRankComparator requires course read lock
		    getRace().getCourse().lockForRead();
		    try {
			Comparator<Competitor> comparator = getRankingMetric().getRaceRankingComparator(timePoint, cache);
			rankedCompetitors = new ArrayList<Competitor>();
			for (Competitor c : getRace().getCompetitors()) {
			    rankedCompetitors.add(c);
			}
			Collections.sort(rankedCompetitors, comparator);
		    } finally {
			getRace().getCourse().unlockAfterRead();
		    }
		    synchronized (competitorRankings) {
			competitorRankings.put(timePoint, rankedCompetitors);
		    }
		}
>>>>>>> b4092fe9
            } finally {
                LockUtil.unlockAfterWrite(readWriteLock);
            }
        }
        return rankedCompetitors;
    }

    @Override
    public Distance getAverageAbsoluteCrossTrackError(Competitor competitor, TimePoint timePoint, boolean waitForLatestAnalysis) {
        return getAverageAbsoluteCrossTrackError(competitor, timePoint, waitForLatestAnalysis, new LeaderboardDTOCalculationReuseCache(timePoint));
    }

    @Override
    public Distance getAverageAbsoluteCrossTrackError(Competitor competitor, TimePoint timePoint, boolean waitForLatestAnalysis,
            WindLegTypeAndLegBearingAndORCPerformanceCurveCache cache) {
        NavigableSet<MarkPassing> markPassings = getMarkPassings(competitor);
        TimePoint from = null;
        lockForRead(markPassings);
        try {
            if (markPassings != null && !markPassings.isEmpty()) {
                from = markPassings.iterator().next().getTimePoint();
            }
        } finally {
            unlockAfterRead(markPassings);
        }
        Distance result;
        if (from != null) {
            result = getAverageAbsoluteCrossTrackError(competitor, from, timePoint, /* upwindOnly */true, waitForLatestAnalysis);
        } else {
            result = null;
        }
        return result;
    }

    @Override
    public Distance getAverageSignedCrossTrackError(Competitor competitor, TimePoint timePoint, boolean waitForLatestAnalysis) {
        return getAverageSignedCrossTrackError(competitor, timePoint, waitForLatestAnalysis, new LeaderboardDTOCalculationReuseCache(timePoint));
    }

    @Override
    public Distance getAverageSignedCrossTrackError(Competitor competitor, TimePoint timePoint,
            boolean waitForLatestAnalyses, WindLegTypeAndLegBearingAndORCPerformanceCurveCache cache) {
        NavigableSet<MarkPassing> markPassings = getMarkPassings(competitor);
        TimePoint from = null;
        lockForRead(markPassings);
        try {
            if (markPassings != null && !markPassings.isEmpty()) {
                from = markPassings.iterator().next().getTimePoint();
            }
        } finally {
            unlockAfterRead(markPassings);
        }
        Distance result;
        if (from != null) {
            result = getAverageSignedCrossTrackError(competitor, from, timePoint, /* upwindOnly */true, waitForLatestAnalyses);
        } else {
            result = null;
        }
        return result;
    }

    @Override
    public Distance getAverageAbsoluteCrossTrackError(Competitor competitor, TimePoint from, TimePoint to, boolean upwindOnly, boolean waitForLatestAnalysis) {
        Distance result;
        result = crossTrackErrorCache.getAverageAbsoluteCrossTrackError(competitor, from, to, upwindOnly, waitForLatestAnalysis);
        return result;
    }

    @Override
    public Distance getAverageSignedCrossTrackError(Competitor competitor, TimePoint from, TimePoint to, boolean upwindOnly, boolean waitForLatestAnalysis) {
        Distance result;
        result = crossTrackErrorCache.getAverageSignedCrossTrackError(competitor, from, to, upwindOnly, waitForLatestAnalysis);
        return result;
    }

    @Override
    public Distance getAverageRideHeight(Competitor competitor, TimePoint timePoint) {
        final Distance result;
        BravoFixTrack<Competitor> track = getSensorTrack(competitor, BravoFixTrack.TRACK_NAME);
        final Leg firstLeg;
        final TrackedLegOfCompetitor firstTrackedLeg;
        if (track != null && (firstLeg = getRace().getCourse().getFirstLeg()) != null && (firstTrackedLeg = getTrackedLeg(competitor, firstLeg)).hasStartedLeg(timePoint)) {
            final TrackedLegOfCompetitor lastTrackedLeg = getTrackedLegFinishingAt(getRace().getCourse().getLastWaypoint()).getTrackedLeg(competitor);
            TimePoint endTimePoint = lastTrackedLeg.hasFinishedLeg(timePoint) ? lastTrackedLeg.getFinishTime() : timePoint;
            result = track.getAverageRideHeight(firstTrackedLeg.getStartTime(), endTimePoint);
        } else {
            result = null;
        }
        return result;
    }

    @Override
    public TrackedLegOfCompetitor getCurrentLeg(Competitor competitor, TimePoint timePoint) {
        // If the mark passing that starts a leg happened exactly at timePoint, the MarkPassingByTimeComparator won't consider
        // them equal because
        NavigableSet<MarkPassing> competitorMarkPassings = markPassingsForCompetitor.get(competitor);
        DummyMarkPassingWithTimePointAndCompetitor markPassingTimePoint = new DummyMarkPassingWithTimePointAndCompetitor(timePoint, competitor);
        TrackedLegOfCompetitor result = null;
        if (!competitorMarkPassings.isEmpty()) {
            final Course course = getRace().getCourse();
            course.lockForRead();
            try {
                MarkPassing lastMarkPassingAtOfBeforeTimePoint = competitorMarkPassings.floor(markPassingTimePoint);
                if (lastMarkPassingAtOfBeforeTimePoint != null) {
                    Waypoint waypointPassedLastAtOrBeforeTimePoint = lastMarkPassingAtOfBeforeTimePoint.getWaypoint();
                    // don't return a leg if competitor has already finished last leg and therefore the race
                    if (waypointPassedLastAtOrBeforeTimePoint != course.getLastWaypoint()) {
                        result = getTrackedLegStartingAt(waypointPassedLastAtOrBeforeTimePoint).getTrackedLeg(competitor);
                    }
                }
            } finally {
                course.unlockAfterRead();
            }
        }
        return result;
    }

    @Override
    public TrackedLeg getCurrentLeg(TimePoint timePoint) {
        Waypoint lastWaypointPassed = null;
        int indexOfLastWaypointPassed = -1;
        for (Map.Entry<Waypoint, NavigableSet<MarkPassing>> entry : markPassingsForWaypoint.entrySet()) {
            if (!entry.getValue().isEmpty()) {
                MarkPassing first = entry.getValue().first();
                // Did the mark passing happen at or before the requested time point?
                if (first.getTimePoint().compareTo(timePoint) <= 0) {
                    int indexOfWaypoint = getRace().getCourse().getIndexOfWaypoint(entry.getKey());
                    if (indexOfWaypoint > indexOfLastWaypointPassed) {
                        indexOfLastWaypointPassed = indexOfWaypoint;
                        lastWaypointPassed = entry.getKey();
                    }
                }
            }
        }
        TrackedLeg result = null;
        if (lastWaypointPassed != null && lastWaypointPassed != getRace().getCourse().getLastWaypoint()) {
            result = getTrackedLegStartingAt(lastWaypointPassed);
        }
        return result;
    }

    @Override
    public int getLastLegStarted(TimePoint timePoint) {
        int result = 0;
        int indexOfLastWaypointPassed = -1;
        int legCount = race.getCourse().getLegs().size();
        for (Map.Entry<Waypoint, NavigableSet<MarkPassing>> entry : markPassingsForWaypoint.entrySet()) {
            if (!entry.getValue().isEmpty()) {
                MarkPassing first = entry.getValue().first();
                // Did the mark passing happen at or before the requested time point?
                if (first.getTimePoint().compareTo(timePoint) <= 0) {
                    int indexOfWaypoint = getRace().getCourse().getIndexOfWaypoint(entry.getKey());
                    if (indexOfWaypoint > indexOfLastWaypointPassed) {
                        indexOfLastWaypointPassed = indexOfWaypoint;
                    }
                }
            }
        }
        if(indexOfLastWaypointPassed >= 0) {
            result = indexOfLastWaypointPassed+1 < legCount ? indexOfLastWaypointPassed+1 : legCount;
        }
        return result;
    }

    @Override
    public MarkPassing getMarkPassing(Competitor competitor, Waypoint waypoint) {
        final Iterable<MarkPassing> markPassings = getMarkPassingsInOrder(waypoint);
        if (markPassings != null) {
            lockForRead(markPassings);
            try {
                for (MarkPassing markPassing : markPassings) {
                    if (markPassing.getCompetitor() == competitor) {
                        return markPassing;
                    }
                }
            } finally {
                unlockAfterRead(markPassings);
            }
        }
        return null;
    }

    /**
     * This method was a synchronization bottleneck when it was using a regular HashMap for {@link #markTracks}. It is
     * frequently used, and the most frequent case is that the <code>get</code> call on {@link #markTracks} succeeds
     * with a non-<code>null</code> result. To improve performance for this case, {@link #markTracks} now is a
     * {@link ConcurrentHashMap} that can be read while writes are going on without locking or synchronization. Only if
     * the <code>get</code> call does not provide a result, the entire procedure is repeated, this time with
     * synchronization to avoid duplicate track creation for the same mark.
     */
    @Override
    public GPSFixTrack<Mark, GPSFix> getOrCreateTrack(Mark mark) {
        return getOrCreateTrack(mark, true);
    }

    @Override
    public GPSFixTrack<Mark, GPSFix> getTrack(Mark mark) {
        return getOrCreateTrack(mark, false);
    }

    private GPSFixTrack<Mark, GPSFix> getOrCreateTrack(Mark mark, boolean createIfNotExistent) {
        GPSFixTrack<Mark, GPSFix> result = markTracks.get(mark);
        if (result == null) {
            // try again, this time with more expensive synchronization
            synchronized (markTracks) {
                LockUtil.lockForRead(getSerializationLock());
                try {
                    result = markTracks.get(mark);
                    if (result == null && createIfNotExistent) {
                        result = createMarkTrack(mark);
                        markTracks.put(mark, result);
                    }
                } finally {
                    LockUtil.unlockAfterRead(getSerializationLock());
                }
            }
        }
        return result;
    }

    protected DynamicGPSFixTrackImpl<Mark> createMarkTrack(Mark mark) {
        return new DynamicGPSFixTrackImpl<Mark>(mark, millisecondsOverWhichToAverageSpeed);
    }

    @Override
    public Position getApproximatePosition(Waypoint waypoint, TimePoint timePoint, MarkPositionAtTimePointCache markPositionCache) {
        assert timePoint.equals(markPositionCache.getTimePoint());
        assert this == markPositionCache.getTrackedRace();
        Position result = null;
        for (Mark mark : waypoint.getMarks()) {
            Position nextPos = markPositionCache.getEstimatedPosition(mark);
            if (result == null) {
                result = nextPos;
            } else if (nextPos != null) {
                result = result.translateGreatCircle(result.getBearingGreatCircle(nextPos), result.getDistance(nextPos)
                        .scale(0.5));
            }
        }
        return result;
    }

    @Override
    public boolean hasWindData() {
        boolean result = false;
        Course course = getRace().getCourse();
        TimePoint timepoint = getStartOfRace();
        if (timepoint == null) {
            timepoint = getStartOfTracking();
        }
        if (timepoint != null) {
            Position position = null;
            for (Waypoint waypoint : course.getWaypoints()) {
                position = getApproximatePosition(waypoint, timepoint);
                if (position != null) {
                    break;
                }
            }
            // position may be null if no waypoint's position is known; in that case, a "Global" wind value will be looked up
            Wind wind = getWind(position, timepoint);
            if (wind != null) {
                result = true;
            }
        }
        return result;
    }

    /**
     * Checks whether the {@link Wind#getTimePoint()} is in range of start and end {@link TimePoint}s plus extra time
     * for wind recording. If, based on a {@link RaceExecutionOrderProvider}, there is no previous race that takes the
     * wind fix, an extended time range lead (see {@link TrackedRaceImpl#EXTRA_LONG_TIME_BEFORE_START_TO_TRACK_WIND_MILLIS})
     * is used to record wind even a long time before the race start.<p>
     *
     * A race does not record wind when both, {@link #getStartOfTracking()} and {@link #getStartOfRace()} are <code>null</code>.
     * Wind is not recorded when it is after the later of {@link #getEndOfRace()} and {@link #getEndOfTracking()} and one of the
     * two is not <code>null</code>.
     */
    @Override
    public boolean takesWindFixWithTimePoint(TimePoint timePoint) {
        final Set<TrackedRace> visited = new HashSet<>();
        visited.add(this);
        return takesWindFixWithTimePointRecursively(timePoint, visited);
    }

    /**
     * @param visited
     *            used to avoid endless recursion if cyclic predecessor relations are delivered by a
     *            {@link RaceExecutionOrderProvider}
     */
    @Override
    public boolean takesWindFixWithTimePointRecursively(TimePoint windFixTimePoint, Set<TrackedRace> visited) {
        final boolean result;
        final TimePoint earliestStartTimePoint = Util.getEarliestOfTimePoints(getStartOfRace(), getStartOfTracking());
        final TimePoint latestEndTimePoint = Util.getLatestOfTimePoints(getEndOfRace(), getEndOfTracking());
        if (earliestStartTimePoint != null) {
            // first check if the fix meets the criteria set by the latestEndTimePoint: either the latestEndTimePoint is null, meaning an
            // open interval which will continue to accept late wind fixes, or the fix time point is before the latestEndTimePoint plus a grace
            // interval:
            if (latestEndTimePoint == null || windFixTimePoint.minus(TimingConstants.IS_LIVE_GRACE_PERIOD_IN_MILLIS).before(latestEndTimePoint)) {
                // then check, if fix is accepted anyway because it's after earliestStartTimePoint.minus(TIME_BEFORE_START_TO_TRACK_WIND_MILLIS)
                // and before latestEndTimePoint.plus(IS_LIVE_GRACE_PERIOD_IN_MILLIS) or latestEndTimePoint is null. In this case, no expensive
                // recursive check whether previous races take the fix are required.
                if (windFixTimePoint.plus(TIME_BEFORE_START_TO_TRACK_WIND_MILLIS).after(earliestStartTimePoint)) {
                    result = true;
                } else {
                    // if the fix is older than even the extended lead interval would accept, don't accept the fix:
                    if (windFixTimePoint.plus(EXTRA_LONG_TIME_BEFORE_START_TO_TRACK_WIND_MILLIS).before(earliestStartTimePoint)) {
                        result = false;
                    } else {
                        // the fix is in the critical interval between EXTRA_LONG_TIME_BEFORE_START_TO_TRACK_WIND_MILLIS and
                        // TIME_BEFORE_START_TO_TRACK_WIND_MILLIS before the earliestStartTimePoint; the fix shall only be accepted
                        // if no previous race exists that accepts it
                        result = noPreviousRaceTakesWindFixWithTimePoint(windFixTimePoint, visited);
                    }
                }
            } else {
                result = false; // don't accept the fix if it's after the latest end time point plus some grace interval
            }
        } else {
            result = false; // don't accept a fix if we don't have any start time information about the race
        }
        return result;
    }

    private boolean noPreviousRaceTakesWindFixWithTimePoint(TimePoint timePoint, Set<TrackedRace> visited) {
        final boolean result;
        Set<TrackedRace> previousRacesInExecutionOrder = getPreviousRacesFromAttachedRaceExecutionOrderProviders();
        if (previousRacesInExecutionOrder == null || !previousRacesInExecutionOrder.stream().filter(tr ->
                        visited.add(tr) && tr.takesWindFixWithTimePointRecursively(timePoint, visited)).findAny().isPresent()) {
            result = true;
        } else {
            result = false;
        }
        return result;
    }

    @Override
    public Wind getWind(Position p, TimePoint at) {
        return getWind(p, at, getWindSourcesToExclude());
    }

    @Override
    public Wind getWind(Position p, TimePoint at, Set<WindSource> windSourcesToExclude) {
        final WindWithConfidence<Pair<Position, TimePoint>> windWithConfidence = getWindWithConfidence(p, at,
                windSourcesToExclude);
        return windWithConfidence == null ? null : windWithConfidence.getObject();
    }

    @Override
    public WindWithConfidence<Pair<Position, TimePoint>> getWindWithConfidence(Position p, TimePoint at) {
        return getWindWithConfidence(p, at, getWindSourcesToExclude());
    }

    @Override
    public Set<WindSource> getWindSourcesToExclude() {
        return Collections.unmodifiableSet(windSourcesToExclude.keySet());
    }

    @Override
    public void setWindSourcesToExclude(Iterable<? extends WindSource> windSourcesToExclude) {
        Set<WindSource> old = new HashSet<>(getWindSourcesToExclude());
        LockUtil.lockForRead(getSerializationLock());
        try {
            this.windSourcesToExclude.clear();
            for (WindSource windSourceToExclude : windSourcesToExclude) {
                this.windSourcesToExclude.put(windSourceToExclude, this);
            }
        } finally {
            LockUtil.unlockAfterRead(getSerializationLock());
        }
        if (!old.equals(new HashSet<>(getWindSourcesToExclude()))) {
            clearAllCachesExceptManeuvers();
            triggerManeuverCacheRecalculationForAllCompetitors();
        }
    }

    @Override
    public WindWithConfidence<Pair<Position, TimePoint>> getWindWithConfidence(Position position, TimePoint at,
            Set<WindSource> windSourcesToExclude) {
        final WindWithConfidence<Pair<Position, TimePoint>> windWithConfidence = shortTimeWindCache
                .getWindWithConfidence(position, roundToDuration(at, Duration.ONE_SECOND), windSourcesToExclude);
        return windWithConfidence;
    }

    private TimePoint roundToDuration(TimePoint t, Duration roundTo) {
        final long roundToMillis = roundTo.asMillis();
        final long half = roundToMillis/2;
        return new MillisecondsTimePoint((t.asMillis()+half) / roundToMillis * roundToMillis);
    }

    public WindWithConfidence<Pair<Position, TimePoint>> getWindWithConfidenceUncached(Position p, TimePoint at,
            Iterable<WindSource> windSourcesToExclude) {
        boolean canUseSpeedOfAtLeastOneWindSource = false;
        Weigher<Pair<Position, TimePoint>> weigher = new PositionAndTimePointWeigher(
        /* halfConfidenceAfterMilliseconds */WindTrack.WIND_HALF_CONFIDENCE_DURATION, WindTrack.WIND_HALF_CONFIDENCE_DISTANCE);
        ConfidenceBasedWindAverager<Pair<Position, TimePoint>> averager = ConfidenceFactory.INSTANCE
                .createWindAverager(weigher);
        List<WindWithConfidence<Pair<Position, TimePoint>>> windFixesWithConfidences = new ArrayList<WindWithConfidence<Pair<Position, TimePoint>>>();
        for (WindSource windSource : getWindSources()) {
            // TODO consider parallelizing and consider caching
            if (!Util.contains(windSourcesToExclude, windSource)) {
                WindTrack track = getOrCreateWindTrack(windSource);
                WindWithConfidence<Pair<Position, TimePoint>> windWithConfidence = track.getAveragedWindWithConfidence(p, at);
                if (windWithConfidence != null) {
                    windFixesWithConfidences.add(windWithConfidence);
                    canUseSpeedOfAtLeastOneWindSource = canUseSpeedOfAtLeastOneWindSource
                            || windSource.getType().useSpeed();
                }
            }
        }
        HasConfidence<ScalableWind, Wind, Pair<Position, TimePoint>> average = averager.getAverage(
                windFixesWithConfidences, new Pair<Position, TimePoint>(p, at));
        WindWithConfidence<Pair<Position, TimePoint>> result = average == null ? null
                : new WindWithConfidenceImpl<Pair<Position, TimePoint>>(average.getObject(), average.getConfidence(),
                        new Pair<Position, TimePoint>(p, at), canUseSpeedOfAtLeastOneWindSource);
        return result;
    }

    @Override
    public Wind getDirectionFromStartToNextMark(final TimePoint at) {
        Future<Wind> future;
        FutureTask<Wind> newFuture = null;
        future = directionFromStartToNextMarkCache.get(at);
        if (future == null) {
            synchronized (directionFromStartToNextMarkCache) {
                future = directionFromStartToNextMarkCache.get(at);
                if (future == null) {
                    newFuture = new FutureTaskWithTracingGet<Wind>("getDirectionFromStartToNextMark for "+this, new Callable<Wind>() {
                        @Override
                        public Wind call() {
                            Wind result;
                            Leg firstLeg = getRace().getCourse().getFirstLeg();
                            if (firstLeg != null) {
                                Position firstLegEnd = getApproximatePosition(firstLeg.getTo(), at);
                                Position firstLegStart = getApproximatePosition(firstLeg.getFrom(), at);
                                if (firstLegStart != null && firstLegEnd != null) {
                                    result = new WindImpl(firstLegStart, at, new KnotSpeedWithBearingImpl(0.0,
                                            firstLegEnd.getBearingGreatCircle(firstLegStart)));
                                } else {
                                    result = null;
                                }
                            } else {
                                result = null;
                            }
                            return result;
                        }
                    });
                    directionFromStartToNextMarkCache.put(at, newFuture);
                }
            }
        }
        if (newFuture != null) {
            newFuture.run();
            future = newFuture;
        }
        try {
            return future.get();
        } catch (InterruptedException | ExecutionException e) {
            throw new RuntimeException(e);
        }
    }

    @Override
    public TimePoint getTimePointOfOldestEvent() {
        return timePointOfOldestEvent;
    }

    @Override
    public TimePoint getTimePointOfNewestEvent() {
        return timePointOfNewestEvent;
    }

    @Override
    public TimePoint getTimePointOfLastEvent() {
        return timePointOfLastEvent;
    }

    /**
     * @param timeOfEvent
     *            may be <code>null</code> meaning to only unblock waiters but not update any time points
     */
    protected void updated(TimePoint timeOfEvent) {
        updateCount++;
        clearAllCachesExceptManeuvers();
        if (timeOfEvent != null) {
            if (timePointOfNewestEvent == null || timePointOfNewestEvent.compareTo(timeOfEvent) < 0) {
                timePointOfNewestEvent = timeOfEvent;
            }
            if (timePointOfOldestEvent == null || timePointOfOldestEvent.compareTo(timeOfEvent) > 0) {
                timePointOfOldestEvent = timeOfEvent;
            }
            timePointOfLastEvent = timeOfEvent;
        }
        synchronized (this) {
            notifyAll();
        }
    }

    protected void setStartTimeReceived(TimePoint start) {
        if (!Util.equalsWithNull(start, startTimeReceived)) {
            this.startTimeReceived = start;
            invalidateStartTime();
            invalidateMarkPassingTimes();
        }
    }

    @Override
    public TimePoint getStartTimeReceived() {
        return startTimeReceived;
    }

    protected void setStartOfTrackingReceived(final TimePoint startOfTracking, final boolean waitForGPSFixesToLoad) {
        this.startOfTrackingReceived = startOfTracking;
        updateStartAndEndOfTracking(waitForGPSFixesToLoad);
    }

    protected void startOfTrackingChanged(final TimePoint oldStartOfTracking, boolean waitForGPSFixesToLoad) {
    }

    protected void setEndOfTrackingReceived(final TimePoint endOfTracking, final boolean waitForGPSFixesToLoad) {
        this.endOfTrackingReceived = endOfTracking;
        updateStartAndEndOfTracking(waitForGPSFixesToLoad);
    }

    protected void endOfTrackingChanged(final TimePoint oldEndOfTracking, boolean waitForGPSFixesToLoad) {
    }

    /**
     * Schedules the clearing of the caches. If a cache clearing is already scheduled, this is a no-op.
     */
    private void clearAllCachesExceptManeuvers() {
        synchronized (cacheInvalidationTimerLock) {
            // TODO bug 3864: schedule a task with a background thread executor instead of affording a new Timer for each race
            if (cacheInvalidationTimer == null) {
                cacheInvalidationTimer = new Timer("Cache invalidation timer for TrackedRaceImpl "
                        + getRace().getName(), /* isDaemon */ true);
                cacheInvalidationTimer.schedule(new TimerTask() {
                    @Override
                    public void run() {
                        synchronized (cacheInvalidationTimerLock) {
                            cacheInvalidationTimer.cancel();
                            cacheInvalidationTimer = null;
                        }
                        synchronized (competitorRankings) {
                            competitorRankings.clear();
                        }
                        synchronized (competitorRankingsLocks) {
                            competitorRankingsLocks.clear();
                        }
                    }
                }, DELAY_FOR_CACHE_CLEARING_IN_MILLISECONDS);
            }
        }
    }

    @Override
    public synchronized void waitForNextUpdate(int sinceUpdate) throws InterruptedException {
        while (updateCount <= sinceUpdate) {
            wait(); // ...until updated(...) notifies us
        }
    }

    @Override
    public void waypointAdded(int zeroBasedIndex, Waypoint waypointThatGotAdded) {
        logger.info("waypoint at zero-based index "+zeroBasedIndex+" ("+waypointThatGotAdded+") added; updating tracked race "+this+
                "'s data structures...");
        // expecting to hold the course's write lock
        invalidateMarkPassingTimes();
        LockUtil.lockForRead(getSerializationLock());
        try {
            // assuming that getRace().getCourse()'s write lock is held by the current thread
            updateStartToNextMarkCacheInvalidationCacheListenersAfterWaypointAdded(zeroBasedIndex, waypointThatGotAdded);
            getOrCreateMarkPassingsInOrderAsNavigableSet(waypointThatGotAdded);
            for (Mark mark : waypointThatGotAdded.getMarks()) {
                getOrCreateTrack(mark);
            }
            // a waypoint got added; this means that a leg got added as well; but we shouldn't claim we know where
            // in the leg list of the course the leg was added; that's an implementation secret of CourseImpl. So try:
            LinkedHashMap<Leg, TrackedLeg> reorderedTrackedLegs = new LinkedHashMap<Leg, TrackedLeg>();
            List<Leg> newLegs = getRace().getCourse().getLegs();
            for (Leg leg : newLegs) {
                TrackedLeg trackedLeg = trackedLegs.get(leg);
                if (trackedLeg != null) {
                    reorderedTrackedLegs.put(leg, trackedLeg);
                } else {
                    reorderedTrackedLegs.put(leg, createTrackedLeg(leg));
                }
            }
            // now ensure that the iteration order is in sync with the leg iteration order
            trackedLegs.clear();
            for (Map.Entry<Leg, TrackedLeg> entry : reorderedTrackedLegs.entrySet()) {
                trackedLegs.put(entry.getKey(), entry.getValue());
                entry.getValue().waypointsMayHaveChanges();
            }
            updated(/* time point */null); // no maneuver cache invalidation required because we don't yet have mark
            // passings for new waypoint
            logger.info("done updating tracked race "+this+"'s data structures...");
        } finally {
            LockUtil.unlockAfterRead(getSerializationLock());
        }
    }

    private void updateStartToNextMarkCacheInvalidationCacheListenersAfterWaypointAdded(int zeroBasedIndex,
            Waypoint waypointThatGotAdded) {
        if (zeroBasedIndex < 2) {
            // the observing listener on any previous mark will be GCed; we need to ensure
            // that the cache is recomputed
            clearDirectionFromStartToNextMarkCache();
            Iterator<Waypoint> waypointsIter = getRace().getCourse().getWaypoints().iterator();
            waypointsIter.next(); // skip first
            if (waypointsIter.hasNext()) {
                waypointsIter.next(); // skip second
                if (waypointsIter.hasNext()) {
                    Waypoint oldSecond = waypointsIter.next();
                    stopAndRemoveStartToNextMarkCacheInvalidationListener(oldSecond);
                }
            }
        }
        addStartToNextMarkCacheInvalidationListener(waypointThatGotAdded);
    }

    private void clearDirectionFromStartToNextMarkCache() {
        synchronized (directionFromStartToNextMarkCache) {
            directionFromStartToNextMarkCache.clear();
        }
    }

    private void addStartToNextMarkCacheInvalidationListener(Waypoint waypoint) {
        for (Mark mark : waypoint.getMarks()) {
            addStartToNextMarkCacheInvalidationListener(mark);
        }
    }

    private void addStartToNextMarkCacheInvalidationListener(Mark mark) {
        GPSFixTrack<Mark, GPSFix> track = getOrCreateTrack(mark);
        StartToNextMarkCacheInvalidationListener listener = new StartToNextMarkCacheInvalidationListener(track);
        LockUtil.lockForRead(getSerializationLock());
        try {
            startToNextMarkCacheInvalidationListeners.put(mark, listener);
        } finally {
            LockUtil.unlockAfterRead(getSerializationLock());
        }
        track.addListener(listener);
    }

    private void stopAndRemoveStartToNextMarkCacheInvalidationListener(Waypoint waypoint) {
        for (Mark mark : waypoint.getMarks()) {
            stopAndRemoveStartToNextMarkCacheInvalidationListener(mark);
        }
    }

    private void stopAndRemoveStartToNextMarkCacheInvalidationListener(Mark mark) {
        StartToNextMarkCacheInvalidationListener listener = startToNextMarkCacheInvalidationListeners.get(mark);
        if (listener != null) {
            listener.stopListening();
            LockUtil.lockForRead(getSerializationLock());
            try {
                startToNextMarkCacheInvalidationListeners.remove(mark);
            } finally {
                LockUtil.unlockAfterRead(getSerializationLock());
            }
        }
    }

    @Override
    public void waypointRemoved(int zeroBasedIndex, Waypoint waypointThatGotRemoved) {
        logger.info("waypoint at zero-based index "+zeroBasedIndex+" ("+waypointThatGotRemoved+") removed; updating tracked race "+this+
                "'s data structures...");
        // expecting to hold the course's write lock
        invalidateMarkPassingTimes();
        LockUtil.lockForRead(getSerializationLock());
        try {
            // assuming that getRace().getCourse()'s write lock is held by the current thread
            updateStartToNextMarkCacheInvalidationCacheListenersAfterWaypointRemoved(zeroBasedIndex,
                    waypointThatGotRemoved);
            Leg toRemove = null;
            Leg last = null;
            int i = 0;
            for (Map.Entry<Leg, TrackedLeg> e : trackedLegs.entrySet()) {
                last = e.getKey();
                if (i == zeroBasedIndex) {
                    toRemove = e.getKey();
                    break;
                }
                i++;
            }
            if (toRemove == null && !trackedLegs.isEmpty()) {
                // last waypoint removed
                toRemove = last;
            }
            if (toRemove != null) {
                logger.info("Removing tracked leg at zero-based index " + zeroBasedIndex + " from tracked race "
                        + getRace().getName());
                LinkedHashMap<Leg, TrackedLeg> newTrackedLegs = new LinkedHashMap<>();
                for (Map.Entry<Leg, TrackedLeg> trackedLegsEntry : trackedLegs.entrySet()) {
                    if (trackedLegsEntry.getKey() == toRemove) {
                        break;
                    } else {
                        newTrackedLegs.put(trackedLegsEntry.getKey(), trackedLegsEntry.getValue());
                    }
                }
                trackedLegs.clear();
                trackedLegs.putAll(newTrackedLegs);
                List<Leg> newLegs = getRace().getCourse().getLegs();
                for (int j = zeroBasedIndex; j < newLegs.size(); j++) {
                    trackedLegs.put(newLegs.get(j), createTrackedLeg(newLegs.get(j)));
                }
                updated(/* time point */null);
            }
            // remove all corresponding markpassings if a waypoint has been removed
            NavigableSet<MarkPassing> markPassingsRemoved;
            markPassingsRemoved = markPassingsForWaypoint.remove(waypointThatGotRemoved);
            for (NavigableSet<MarkPassing> markPassingsForOneCompetitor : markPassingsForCompetitor.values()) {
                if (!markPassingsForOneCompetitor.isEmpty()) {
                    final Competitor competitor = markPassingsForOneCompetitor.iterator().next().getCompetitor();
                    LockUtil.lockForWrite(getMarkPassingsLock(markPassingsForOneCompetitor));
                    try {
                        markPassingsForOneCompetitor.removeAll(markPassingsRemoved);
                    } finally {
                        LockUtil.unlockAfterWrite(getMarkPassingsLock(markPassingsForOneCompetitor));
                    }
                    triggerManeuverCacheRecalculation(competitor);
                }
            }
            logger.info("done updating tracked race "+this+"'s data structures...");
        } finally {
            LockUtil.unlockAfterRead(getSerializationLock());
        }
    }

    protected NamedReentrantReadWriteLock getMarkPassingsLock(Iterable<MarkPassing> markPassings) {
        final IdentityWrapper<Iterable<MarkPassing>> markPassingsIdentity = new IdentityWrapper<>(markPassings);
        NamedReentrantReadWriteLock lock = locksForMarkPassings.get(markPassingsIdentity);
        if (lock == null) {
            synchronized (locksForMarkPassings) {
                lock = locksForMarkPassings.get(markPassingsIdentity);
                if (lock == null) {
                    lock = new NamedReentrantReadWriteLock(
                            "mark passings lock for tracked race " + getRace().getName(), /* fair */false);
                    locksForMarkPassings.put(markPassingsIdentity, lock);
                }
            }
        }
        return lock;
    }

    private void updateStartToNextMarkCacheInvalidationCacheListenersAfterWaypointRemoved(int zeroBasedIndex,
            Waypoint waypointThatGotRemoved) {
        if (zeroBasedIndex < 2) {
            // the observing listener on any previous mark will be GCed; we need to ensure
            // that the cache is recomputed
            clearDirectionFromStartToNextMarkCache();
            stopAndRemoveStartToNextMarkCacheInvalidationListener(waypointThatGotRemoved);
            Iterator<Waypoint> waypointsIter = getRace().getCourse().getWaypoints().iterator();
            if (waypointsIter.hasNext()) { // catches the case of a course being empty
                waypointsIter.next(); // skip first
                if (waypointsIter.hasNext()) {
                    waypointsIter.next(); // skip second
                    if (waypointsIter.hasNext()) {
                        Waypoint newSecond = waypointsIter.next();
                        addStartToNextMarkCacheInvalidationListener(newSecond);
                    }
                }
            }
        }
    }

    @Override
    public TrackedRegatta getTrackedRegatta() {
        return trackedRegatta;
    }

    @Override
    public Wind getEstimatedWindDirection(TimePoint timePoint) {
        WindWithConfidence<TimePoint> estimatedWindWithConfidence = getEstimatedWindDirectionWithConfidence(timePoint);
        return estimatedWindWithConfidence == null ? null : estimatedWindWithConfidence.getObject();
    }

    /**
     * A function that starts with 0.1 as confidence if the number of boats in the smallest cluster is 1; growing
     * steadily and converging towards 1.0 as the number grows towards positive infinity (or {@link Integer#MAX_VALUE}
     * to be more precise). The derivative at {@code numberOfBoatsInSmallestCluster==1} is 0.1 (so as if it was doubling
     * on its way from one to two boats). Modeling this as the function {@code f(n) := 1 + b/(n+c)} we get a solution
     * for b and c such that {@code c=8} and {@code b = -0.9-0.9*c = -0.9-7.2 = -8.1} and hence
     *
     * <pre>
     *     f(n) := 1 - 8.1/(n+8)
     * </pre>
     *
     * @param numberOfBoatsInSmallestCluster
     *            must not be less than 1
     */
    private double getConfidenceMultiplierForClusterSize(int numberOfBoatsInSmallestCluster) {
        return 1.0 - 8.1/(8.0 + numberOfBoatsInSmallestCluster);
    }

    @Override
    public WindWithConfidence<TimePoint> getEstimatedWindDirectionWithConfidence(TimePoint timePoint) {
        final DummyMarkPassingWithTimePointOnly dummyMarkPassingForNow = new DummyMarkPassingWithTimePointOnly(timePoint);
        final Weigher<TimePoint> weigher = ConfidenceFactory.INSTANCE.createExponentialTimeDifferenceWeigher(
        // use a minimum confidence to avoid the bearing to flip to 270deg in case all is zero
                getMillisecondsOverWhichToAverageSpeed(), /* minimum confidence */0.0000000001);
        final Map<LegType, Pair<BearingWithConfidenceCluster<TimePoint>, ScalablePosition>> bearings = clusterBearingsByLegType(
                timePoint, dummyMarkPassingForNow, weigher);
        // use the minimum confidence of the four "quadrants" as the result's confidence
        BearingWithConfidenceImpl<TimePoint> reversedUpwindAverage = null;
        double confidence = 0;
        BearingWithConfidence<TimePoint> resultBearing = null;
        ScalablePosition scaledPosition = null;
        int numberOfFixesConsideredForScaledPosition = 0;
        final Set<WindSource> estimationExcluded = new HashSet<>();
        estimationExcluded.addAll(getWindSources(WindSourceType.TRACK_BASED_ESTIMATION));
        estimationExcluded.addAll(getWindSources(WindSourceType.COURSE_BASED));
        if (bearings != null) {
            // TODO factor out the commonalities between UPWIND and DOWNWIND to reduce code duplication
            int upwindNumberOfRelevantBoats = 0;
            int numberOfFixesUpwind = bearings.get(LegType.UPWIND).getA().size();
            if (numberOfFixesUpwind > 0) {
                final ScalablePosition upwindPosition = bearings.get(LegType.UPWIND).getB();
                final Pair<Double, Double> minimumAngleBetweenDifferentTacksUpwindWithConfidence = getMinimumAngleBetweenDifferentTacksUpwind(getWind(
                        upwindPosition.divide(numberOfFixesUpwind), timePoint, estimationExcluded));
                final BearingWithConfidenceCluster<TimePoint>[] bearingClustersUpwind = bearings
                        .get(LegType.UPWIND)
                        .getA()
                        .splitInTwo(
                                minimumAngleBetweenDifferentTacksUpwindWithConfidence.getA(),
                                timePoint);
                if (!bearingClustersUpwind[0].isEmpty() && !bearingClustersUpwind[1].isEmpty()) {
                    BearingWithConfidence<TimePoint> average0 = bearingClustersUpwind[0].getAverage(timePoint);
                    BearingWithConfidence<TimePoint> average1 = bearingClustersUpwind[1].getAverage(timePoint);
                    upwindNumberOfRelevantBoats = Math.min(bearingClustersUpwind[0].size(),
                            bearingClustersUpwind[1].size());
                    confidence = Math.min(average0.getConfidence(), average1.getConfidence())
                            * getRace().getBoatClass().getUpwindWindEstimationConfidence()
                            * getConfidenceMultiplierForClusterSize(upwindNumberOfRelevantBoats)
                            * minimumAngleBetweenDifferentTacksUpwindWithConfidence.getB();
                    reversedUpwindAverage = new BearingWithConfidenceImpl<TimePoint>(average0.getObject()
                            .middle(average1.getObject()).reverse(), confidence, timePoint);
                    scaledPosition = upwindPosition;
                    numberOfFixesConsideredForScaledPosition += bearings.get(LegType.UPWIND).getA().size();
                }
            }
            BearingWithConfidenceImpl<TimePoint> downwindAverage = null;
            int downwindNumberOfRelevantBoats = 0;
            int numberOfFixesDownwind = bearings.get(LegType.DOWNWIND).getA().size();
            if (numberOfFixesDownwind > 0) {
                ScalablePosition downwindPosition = bearings.get(LegType.DOWNWIND).getB();
                Pair<Double, Double> minimumAngleBetweenDifferentTacksDownwindWithConfidence = getMinimumAngleBetweenDifferentTacksDownwind(getWind(
                        downwindPosition.divide(numberOfFixesDownwind), timePoint, estimationExcluded));
                BearingWithConfidenceCluster<TimePoint>[] bearingClustersDownwind = bearings
                        .get(LegType.DOWNWIND)
                        .getA()
                        .splitInTwo(
                                minimumAngleBetweenDifferentTacksDownwindWithConfidence.getA(),
                                timePoint);
                if (!bearingClustersDownwind[0].isEmpty() && !bearingClustersDownwind[1].isEmpty()) {
                    BearingWithConfidence<TimePoint> average0 = bearingClustersDownwind[0].getAverage(timePoint);
                    BearingWithConfidence<TimePoint> average1 = bearingClustersDownwind[1].getAverage(timePoint);
                    downwindNumberOfRelevantBoats = Math.min(bearingClustersDownwind[0].size(),
                            bearingClustersDownwind[1].size());
                    confidence = Math.min(average0.getConfidence(), average1.getConfidence())
                            * getRace().getBoatClass().getDownwindWindEstimationConfidence()
                            * getConfidenceMultiplierForClusterSize(downwindNumberOfRelevantBoats)
                            * minimumAngleBetweenDifferentTacksDownwindWithConfidence.getB();
                    downwindAverage = new BearingWithConfidenceImpl<TimePoint>(average0.getObject().middle(
                            average1.getObject()), confidence, timePoint);
                    if (scaledPosition == null) {
                        scaledPosition = downwindPosition;
                    } else {
                        scaledPosition.add(downwindPosition);
                    }
                    numberOfFixesConsideredForScaledPosition += bearings.get(LegType.DOWNWIND).getA().size();
                }
            }
            BearingWithConfidenceCluster<TimePoint> resultCluster = new BearingWithConfidenceCluster<TimePoint>(weigher);
            assert upwindNumberOfRelevantBoats == 0 || reversedUpwindAverage != null;
            if (upwindNumberOfRelevantBoats > 0) {
                resultCluster.add(reversedUpwindAverage);
            }
            assert downwindNumberOfRelevantBoats == 0 || downwindAverage != null;
            if (downwindNumberOfRelevantBoats > 0) {
                resultCluster.add(downwindAverage);
            }
            resultBearing = resultCluster.getAverage(timePoint);
        }
        final Position position;
        if (scaledPosition == null) {
            position = null;
        } else {
            position = scaledPosition.divide(numberOfFixesConsideredForScaledPosition);
        }
        return resultBearing == null ? null : new WindWithConfidenceImpl<TimePoint>(new WindImpl(position, timePoint,
                new KnotSpeedWithBearingImpl(/* speedInKnots, not to be used */ 0, resultBearing.getObject())),
                resultBearing.getConfidence(), resultBearing.getRelativeTo(), /* useSpeed */false);
    }

    /**
     * Using the competitor tracks, the competitors are clustered into those going upwind and those going downwind at
     * <code>timePoint</code>. The result provides a {@link BearingWithConfidenceCluster} for all leg types, but only
     * those for {@link LegType#UPWIND} and {@link LegType#DOWNWIND} will actually contain values. In addition
     * to the bearing clusters, a {@link ScalablePosition} is returned as the second part of each {@link Pair} returned
     * for each leg type. That is the "sum" of all competitor positions at which a speed/bearing was added to the respective
     * bearing cluster. To obtain an average position for the cluster, the {@link ScalablePosition} can be
     * {@link ScalablePosition#divide(double) divided} by the {@link BearingWithConfidenceCluster#size() size} of
     * the bearing cluster.
     */
    private Map<LegType, Pair<BearingWithConfidenceCluster<TimePoint>, ScalablePosition>> clusterBearingsByLegType(TimePoint timePoint,
            DummyMarkPassingWithTimePointOnly dummyMarkPassingForNow, Weigher<TimePoint> weigher) {
        Weigher<TimePoint> weigherForMarkPassingProximity = new HyperbolicTimeDifferenceWeigher(
                getMillisecondsOverWhichToAverageSpeed() * 5);
        Map<LegType, BearingWithConfidenceCluster<TimePoint>> bearings = new HashMap<>();
        Map<LegType, ScalablePosition> scaledCentersOfGravity = new HashMap<>();
        for (LegType legType : LegType.values()) {
            bearings.put(legType, new BearingWithConfidenceCluster<TimePoint>(weigher));
            scaledCentersOfGravity.put(legType, null);
        }
        Map<TrackedLeg, LegType> legTypesCache = new HashMap<TrackedLeg, LegType>();
        getRace().getCourse().lockForRead(); // ensure the course doesn't change, particularly lose the leg we're
                                             // interested in, while we're running
        try {
            for (Competitor competitor : getRace().getCompetitors()) {
                TrackedLegOfCompetitor leg;
                try {
                    leg = getTrackedLeg(competitor, timePoint);
                } catch (IllegalArgumentException iae) {
                    logger.warning("Caught " + iae + " during wind estimation; ignoring seemingly broken leg");
                    logger.log(Level.SEVERE, "clusterBearingsByLegType", iae);
                    // supposedly, we got a "Waypoint X isn't start of any leg in Y" exception; leg not found
                    leg = null;
                }
                // if bearings was set to null this indicates there was an exception; no need for further calculations,
                // return null
                if (bearings != null && leg != null) {
                    TrackedLeg trackedLeg = leg.getTrackedLeg();
                    LegType legType;
                    try {
                        legType = legTypesCache.get(trackedLeg);
                        if (legType == null) {
                            legType = trackedLeg.getLegType(timePoint);
                            legTypesCache.put(trackedLeg, legType);
                        }
                        if (legType != LegType.REACHING) {
                            GPSFixTrack<Competitor, GPSFixMoving> track = getTrack(competitor);
                            if (!track.hasDirectionChange(timePoint,
                                    /* be even more conservative than maneuver detection to really try to get "straight line" behavior */
                                    getManeuverDegreeAngleThreshold()/2.)) {
                                SpeedWithBearingWithConfidence<TimePoint> estimatedSpeedWithConfidence = track
                                        .getEstimatedSpeed(timePoint, weigher);
                                if (estimatedSpeedWithConfidence != null
                                        && estimatedSpeedWithConfidence.getObject() != null &&
                                        // Mark passings may be missing or far off. This can lead to boats apparently
                                        // going "backwards" regarding the leg's direction; ignore those
                                        isNavigatingForward(estimatedSpeedWithConfidence.getObject().getBearing(),
                                                trackedLeg, timePoint)) {
                                    // additionally to generally excluding maneuvers, reduce confidence around mark
                                    // passings:
                                    NavigableSet<MarkPassing> markPassings = getMarkPassings(competitor);
                                    double markPassingProximityConfidenceReduction = 1.0;
                                    lockForRead(markPassings);
                                    try {
                                        NavigableSet<MarkPassing> prevMarkPassing = markPassings.headSet(
                                                dummyMarkPassingForNow, /* inclusive */true);
                                        NavigableSet<MarkPassing> nextMarkPassing = markPassings.tailSet(
                                                dummyMarkPassingForNow, /* inclusive */true);
                                        if (prevMarkPassing != null && !prevMarkPassing.isEmpty()) {
                                            markPassingProximityConfidenceReduction *= Math.max(0.0,
                                                    1.0 - weigherForMarkPassingProximity.getConfidence(prevMarkPassing
                                                            .last().getTimePoint(), timePoint));
                                        }
                                        if (nextMarkPassing != null && !nextMarkPassing.isEmpty()) {
                                            markPassingProximityConfidenceReduction *= Math.max(0.0,
                                                    1.0 - weigherForMarkPassingProximity.getConfidence(nextMarkPassing
                                                            .first().getTimePoint(), timePoint));
                                        }
                                    } finally {
                                        unlockAfterRead(markPassings);
                                    }
                                    BearingWithConfidence<TimePoint> bearing = new BearingWithConfidenceImpl<TimePoint>(
                                            estimatedSpeedWithConfidence.getObject() == null ? null
                                                    : estimatedSpeedWithConfidence.getObject().getBearing(),
                                            markPassingProximityConfidenceReduction
                                                    * estimatedSpeedWithConfidence.getConfidence(),
                                            estimatedSpeedWithConfidence.getRelativeTo());
                                    BearingWithConfidenceCluster<TimePoint> bearingClusterForLegType = bearings.get(legType);
                                    bearingClusterForLegType.add(bearing);
                                    final Position position = track.getEstimatedPosition(timePoint, /* extrapolate */ false);
                                    final ScalablePosition scalablePosition = new ScalablePosition(position);
                                    final ScalablePosition scaledCenterOfGravitySoFar = scaledCentersOfGravity.get(legType);
                                    final ScalablePosition newScaledCenterOfGravity;
                                    if (scaledCenterOfGravitySoFar == null) {
                                        newScaledCenterOfGravity = scalablePosition;
                                    } else {
                                        newScaledCenterOfGravity = scaledCenterOfGravitySoFar.add(scalablePosition);
                                    }
                                    scaledCentersOfGravity.put(legType, newScaledCenterOfGravity);
                                }
                            }
                        }
                    } catch (NoWindException e) {
                        logger.fine("Unable to determine leg type for race " + getRace().getName()
                                + " while trying to estimate wind (Background: I've got a NoWindException)");
                        bearings = null;
                    }
                }
            }
        } finally {
            getRace().getCourse().unlockAfterRead();
        }
        final Map<LegType, Pair<BearingWithConfidenceCluster<TimePoint>, ScalablePosition>> result;
        if (bearings == null) {
            result = null;
        } else {
            result = new HashMap<>();
            for (LegType legType : LegType.values()) {
                result.put(legType, new Pair<>(bearings.get(legType), scaledCentersOfGravity.get(legType)));
            }
        }
        return result;
    }

    /**
     * Checks if the <code>bearing</code> generally moves in the direction that the <code>trackedLeg</code> has at time
     * point <code>at</code>.
     */
    private boolean isNavigatingForward(Bearing bearing, TrackedLeg trackedLeg, TimePoint at) {
        Bearing legBearing = trackedLeg.getLegBearing(at);
        return Math.abs(bearing.getDifferenceTo(legBearing).getDegrees()) < 90;
    }

    /**
     * This is probably best explained by example. If the wind bearing is from port to starboard, the situation looks
     * like this:
     *
     * <pre>
     *                                 ^
     *                 Wind            | Boat
     *               ----------->      |
     *                                 |
     *
     * </pre>
     *
     * In this case, the boat gets the wind from port, so the result has to be {@link Tack#PORT}. The angle between the
     * boat's heading (which we can only approximate by the boat's course over ground) and the wind bearing in this case
     * is 90 degrees. <code>wind.{@link Bearing#getDifferenceTo(Bearing) getDifferenceTo}(boat)</code> in this case will
     * return a bearing representing -90 degrees.
     * <p>
     *
     * If the wind is blowing the other way, the angle returned by {@link Bearing#getDifferenceTo(Bearing)} will
     * correspond to +90 degrees. In other words, a negative angle means starboard tack, a positive angle represents
     * port tack.
     * <p>
     *
     * For the unlikely case of 0 degrees difference, {@link Tack#STARBOARD} will result.
     *
     * @return <code>null</code> in case the boat's bearing cannot be determined for <code>timePoint</code>
     * @throws NoWindException
     */
    @Override
    public Tack getTack(Competitor competitor, TimePoint timePoint) throws NoWindException {
        final SpeedWithBearing estimatedSpeed = getTrack(competitor).getEstimatedSpeed(timePoint);
        Tack result = null;
        if (estimatedSpeed != null) {
            result = getTack(getTrack(competitor).getEstimatedPosition(timePoint, /* extrapolate */false), timePoint,
                    estimatedSpeed.getBearing());
        }
        return result;
    }

    /**
     * This is probably best explained by example. If the wind bearing is from port to starboard, the situation looks
     * like this:
     *
     * <pre>
     *                                 ^
     *                 Wind            | Boat
     *               ----------->      |
     *                                 |
     *
     * </pre>
     *
     * In this case, the boat gets the wind from port, so the result has to be {@link Tack#PORT}. The angle between the
     * boat's heading (which we can only approximate by the boat's course over ground) and the wind bearing in this case
     * is 90 degrees. <code>wind.{@link Bearing#getDifferenceTo(Bearing) getDifferenceTo}(boat)</code> in this case will
     * return a bearing representing -90 degrees.
     * <p>
     *
     * If the wind is blowing the other way, the angle returned by {@link Bearing#getDifferenceTo(Bearing)} will
     * correspond to +90 degrees. In other words, a negative angle means starboard tack, a positive angle represents
     * port tack.
     * <p>
     *
     * For the unlikely case of 0 degrees difference, {@link Tack#STARBOARD} will result.
     *
     * @return <code>null</code> in case the boat's bearing cannot be determined for <code>timePoint</code>
     */
    @Override
    public Tack getTack(SpeedWithBearing estimatedSpeed, Wind wind, TimePoint timePoint) {
        Tack result = null;
        if (estimatedSpeed != null) {
            result = getTack(wind, estimatedSpeed.getBearing());
        }
        return result;
    }

    @Override
    public Tack getTack(Position where, TimePoint timePoint, Bearing boatBearing) throws NoWindException {
        final Wind wind = getWind(where, timePoint);
        if (wind == null) {
            throw new NoWindException("Can't determine wind direction in position " + where + " at " + timePoint
                    + ", therefore cannot determine tack");
        }
        return getTack(wind, boatBearing);
    }


    /**
     * Based on the wind, compares the <code>boatBearing</code> to the wind's bearing at
     * that time and place and determined the tack.
     */
    private Tack getTack(Wind wind, Bearing boatBearing) {
        Bearing windBearing = wind.getBearing();
        Bearing difference = windBearing.getDifferenceTo(boatBearing);
        return difference.getDegrees() <= 0 ? Tack.PORT : Tack.STARBOARD;
    }

    @Override
    public String toString() {
        return "TrackedRace for " + getRace();
    }

    @Override
    public Iterable<GPSFixMoving> approximate(Competitor competitor, Distance maxDistance, TimePoint from, TimePoint to) {
        return maneuverApproximators.get(competitor).approximate(from, to);
    }

    protected void triggerManeuverCacheRecalculationForAllCompetitors() {
        if (cachesSuspended) {
            triggerManeuverCacheInvalidationForAllCompetitors = true;
        } else {
            final List<Competitor> shuffledCompetitors = new ArrayList<>();
            for (Competitor competitor : (getRace().getCompetitors())) {
                shuffledCompetitors.add(competitor);
            }
            Collections.shuffle(shuffledCompetitors);
            for (Competitor competitor : shuffledCompetitors) {
                triggerManeuverCacheRecalculation(competitor);
            }
        }
    }

    public void triggerManeuverCacheRecalculation(final Competitor competitor) {
        if (cachesSuspended) {
            triggerManeuverCacheInvalidationForAllCompetitors = true;
        } else {
            maneuverCache.triggerUpdate(competitor, /* updateInterval */null);
        }
    }

    private List<Maneuver> computeManeuvers(Competitor competitor, ManeuverDetector maneuverDetector)
            throws NoWindException {
        logger.finest("computeManeuvers(" + competitor.getName() + ") called in tracked race " + this);
        long startedAt = System.currentTimeMillis();
        // compute the maneuvers for competitor
        List<Maneuver> result = maneuverDetector.detectManeuvers();
        logger.finest("computeManeuvers(" + competitor.getName() + ") called in tracked race " + this + " took "
                + (System.currentTimeMillis() - startedAt) + "ms");
        return result;
    }

    /**
     * Fetches results from {@link #maneuverCache}. The cache is updated asynchronously after relevant updates have been
     * received (see {@link #triggerManeuverCacheRecalculation(Competitor)} and
     * {@link #triggerManeuverCacheRecalculationForAllCompetitors()}). Callers can choose whether to wait for any
     * ongoing updates by using the <code>waitForLatest</code> parameter. From the cache the interval requested is then
     * {@link #extractInterval(TimePoint, TimePoint, List) extracted}.
     *
     * @param waitForLatest
     *            if <code>true</code>, any currently ongoing maneuver recalculation for <code>competitor</code> is
     *            waited for before returning the result; otherwise, whatever is in the {@link #maneuverCache} for
     *            <code>competitor</code>, reduced to the interval requested, will be returned.
     */
    @Override
    public Iterable<Maneuver> getManeuvers(Competitor competitor, TimePoint from, TimePoint to, boolean waitForLatest) {
        List<Maneuver> allManeuvers = maneuverCache.get(competitor, waitForLatest);
        List<Maneuver> result;
        if (allManeuvers == null) {
            result = Collections.emptyList();
        } else {
            result = extractInterval(from, to, allManeuvers);
        }
        return result;
    }

    @Override
    public Iterable<Maneuver> getManeuvers(Competitor competitor, boolean waitForLatest) {
        List<Maneuver> allManeuvers = maneuverCache.get(competitor, waitForLatest);
        List<Maneuver> result;
        if (allManeuvers == null) {
            result = Collections.emptyList();
        } else {
            result = allManeuvers;
        }
        return result;
    }

    private <T extends Timed> List<T> extractInterval(TimePoint from, TimePoint to, List<T> listOfTimed) {
        List<T> result = new LinkedList<T>();
        for (T timed : listOfTimed) {
            if (timed.getTimePoint().compareTo(from) >= 0 && timed.getTimePoint().compareTo(to) <= 0) {
                result.add(timed);
            }
        }
        return result;
    }

    /**
     * Fetches the boat class-specific parameter
     */
    private double getManeuverDegreeAngleThreshold() {
        return getRace().getBoatClass().getManeuverDegreeAngleThreshold();
    }

    private Pair<Double, Double> getMinimumAngleBetweenDifferentTacksDownwind(Wind wind) {
        Pair<Double, Double> result;
        double defaultAngle = getRace().getBoatClass().getMinimumAngleBetweenDifferentTacksDownwind();
        double threshold = 20;
        result = usePolarsIfPossible(wind, defaultAngle, LegType.DOWNWIND, threshold);
        return result;
    }

    private Pair<Double, Double> getMinimumAngleBetweenDifferentTacksUpwind(Wind wind) {
        Pair<Double, Double> result;
        double defaultAngle = getRace().getBoatClass().getMinimumAngleBetweenDifferentTacksUpwind();
        double threshold = 10;
        result = usePolarsIfPossible(wind, defaultAngle, LegType.UPWIND, threshold);
        return result;
    }

    private Pair<Double, Double> usePolarsIfPossible(Wind wind, double defaultAngle, LegType legType, double threshold) {
        Pair<Double, Double> result;
        if (polarDataService != null) {
            try {
                BearingWithConfidence<Void> average = polarDataService.getManeuverAngle(getRace().getBoatClass(),
                        legType == LegType.DOWNWIND ? ManeuverType.JIBE : ManeuverType.TACK, wind);
                double averageAngleInDegMinusThreshold = average.getObject().getDegrees() - threshold;
                if (averageAngleInDegMinusThreshold < defaultAngle) {
                    result = new Pair<Double, Double>(defaultAngle, 0.1);
                } else {
                    result = new Pair<Double, Double>(averageAngleInDegMinusThreshold, average.getConfidence());
                }
            } catch (NotEnoughDataHasBeenAddedException | IllegalArgumentException e) {
                result = new Pair<Double, Double>(defaultAngle, 0.1);
            }
        } else {
            result = new Pair<Double, Double>(defaultAngle, 0.1);
        }
        return result;
    }

    private class StartToNextMarkCacheInvalidationListener implements GPSTrackListener<Mark, GPSFix> {
        private static final long serialVersionUID = 3540278554797445085L;
        private final GPSFixTrack<Mark, GPSFix> listeningTo;

        public StartToNextMarkCacheInvalidationListener(GPSFixTrack<Mark, GPSFix> listeningTo) {
            this.listeningTo = listeningTo;
        }

        public void stopListening() {
            listeningTo.removeListener(this);
        }

        @Override
        public void gpsFixReceived(GPSFix fix, Mark mark, boolean firstFixInTrack, AddResult addedOrReplaced) {
            clearDirectionFromStartToNextMarkCache();
        }

        @Override
        public void speedAveragingChanged(long oldMillisecondsOverWhichToAverage, long newMillisecondsOverWhichToAverage) {
        }

        @Override
        public boolean isTransient() {
            return false;
        }
    }

    @Override
    public Distance getWindwardDistanceToCompetitorFarthestAhead(Competitor competitor, TimePoint timePoint, WindPositionMode windPositionMode) {
        final TrackedLegOfCompetitor trackedLeg = getTrackedLeg(competitor, timePoint);
        return trackedLeg == null ? null : trackedLeg.getWindwardDistanceToCompetitorFarthestAhead(timePoint, windPositionMode,
                getRankingMetric().getRankingInfo(timePoint));
    }

    @Override
    public Distance getWindwardDistanceToCompetitorFarthestAhead(Competitor competitor, TimePoint timePoint,
            WindPositionMode windPositionMode, RankingInfo rankingInfo, WindLegTypeAndLegBearingAndORCPerformanceCurveCache cache) {
        final TrackedLegOfCompetitor trackedLeg = getTrackedLeg(competitor, timePoint);
        return trackedLeg == null ? null : trackedLeg.getWindwardDistanceToCompetitorFarthestAhead(timePoint, windPositionMode, rankingInfo, cache);
    }

    @Override
    public Iterable<Mark> getMarks() {
        while (true) {
            try {
                return new HashSet<Mark>(markTracks.keySet());
            } catch (ConcurrentModificationException cme) {
                logger.info("Caught " + cme + "; trying again.");
            }
        }
    }

    @Override
    public Iterable<Sideline> getCourseSidelines() {
        return new ArrayList<Sideline>(courseSidelines.values());
    }

    @Override
    public long getDelayToLiveInMillis() {
        return delayToLiveInMillis;
    }

    protected void setDelayToLiveInMillis(long delayToLiveInMillis) {
        logger.info("Setting live delay for race "+getRace().getName()+" to "+delayToLiveInMillis+"ms");
        this.delayToLiveInMillis = delayToLiveInMillis;
    }

    @Override
    public TrackedRaceStatus getStatus() {
        return status;
    }

    /**
     * Changes to the {@link #status} variable are synchronized on the {@link #statusNotifier} field
     */
    protected Object getStatusNotifier() {
        return statusNotifier;
    }

    @Override
    public void runSynchronizedOnStatus(Runnable runnable) {
        synchronized (getStatusNotifier()) {
            runnable.run();
        }
    }

    protected void setStatus(TrackedRaceStatus newStatus) {
        assert newStatus != null;
        final TrackedRaceStatusEnum oldStatus;
        synchronized (getStatusNotifier()) {
            oldStatus = getStatus().getStatus();
            this.status = newStatus;
            getStatusNotifier().notifyAll();
        }
        if (newStatus.getStatus() == TrackedRaceStatusEnum.LOADING && oldStatus != TrackedRaceStatusEnum.LOADING) {
            suspendAllCachesNotUpdatingWhileLoading();
        } else if (oldStatus == TrackedRaceStatusEnum.LOADING && newStatus.getStatus() != TrackedRaceStatusEnum.LOADING && newStatus.getStatus() != TrackedRaceStatusEnum.REMOVED) {
            resumeAllCachesNotUpdatingWhileLoading();
        }
    }

    private void suspendAllCachesNotUpdatingWhileLoading() {
        cachesSuspended = true;
        for (GPSFixTrack<Competitor, GPSFixMoving> competitorTrack : tracks.values()) {
            competitorTrack.suspendValidityAndMaxSpeedCaching();
        }
        for (GPSFixTrack<Mark, GPSFix> markTrack : markTracks.values()) {
            markTrack.suspendValidityAndMaxSpeedCaching();
        }
        if (markPassingCalculator != null) {
            markPassingCalculator.suspend();
        }
        crossTrackErrorCache.suspend();
        maneuverCache.suspend();
    }

    private void resumeAllCachesNotUpdatingWhileLoading() {
        cachesSuspended = false;
        shortTimeWindCache.clearCache();
        for (GPSFixTrack<Competitor, GPSFixMoving> competitorTrack : tracks.values()) {
            competitorTrack.resumeValidityAndMaxSpeedCaching();
        }
        for (GPSFixTrack<Mark, GPSFix> markTrack : markTracks.values()) {
            markTrack.resumeValidityAndMaxSpeedCaching();
        }
        if (markPassingCalculator != null) {
            markPassingCalculator.resume();
        }
        crossTrackErrorCache.resume();
        if (triggerManeuverCacheInvalidationForAllCompetitors) {
            triggerManeuverCacheRecalculationForAllCompetitors();
        }
        maneuverCache.resume();
    }

    /**
     * Waits on the current ("old") status object which is notified in {@link #setStatus(TrackedRaceStatus)} when the
     * status is changed. The change as well as the check synchronize on the old status object.
     */
    @Override
    public void waitUntilNotLoading() {
        synchronized (getStatusNotifier()) {
            while (getStatus().getStatus() == TrackedRaceStatusEnum.LOADING) {
                try {
                    getStatusNotifier().wait();
                } catch (InterruptedException e) {
                    logger.info("waitUntilNotLoading on tracked race " + this + " interrupted: " + e.getMessage()
                            + ". Continuing to wait.");
                }
            }
        }
    }

    @Override
    public boolean hasFinishedLoading() {
        synchronized (getStatusNotifier()) {
            final TrackedRaceStatusEnum status = getStatus().getStatus();
            return hasFinishedLoading(status);
        }
    }

    private boolean hasFinishedLoading(TrackedRaceStatusEnum status) {
        return (status != TrackedRaceStatusEnum.PREPARED && status != TrackedRaceStatusEnum.LOADING && status != TrackedRaceStatusEnum.ERROR);
    }

    @Override
    public void runWhenDoneLoading(final Runnable runnable) {
        synchronized (getStatusNotifier()) {
            if (!hasFinishedLoading()) {
                addListener(new AbstractRaceChangeListener() {
                    @Override
                    public void statusChanged(TrackedRaceStatus newStatus, TrackedRaceStatus oldStatus) {
                        logger.info("race "+TrackedRaceImpl.this+" went from "+oldStatus+" to "+newStatus);
                        if (hasFinishedLoading(newStatus.getStatus())) {
                            logger.info("race "+TrackedRaceImpl.this+" is considered having finished loading; running "+runnable);
                            removeListener(this);
                            runnable.run();
                        }
                    }
                });
            } else {
                runnable.run();
            }
        }
    }

    @Override
    public void attachRaceLog(RaceLog raceLog) {
        synchronized (TrackedRaceImpl.this) {
            attachedRaceLogs.put(raceLog.getId(), raceLog);
            notifyAll();
            invalidateStartTime();
        }
        notifyListenersWhenAttachingRaceLog(raceLog);
    }

    @Override
    public void attachRaceExecutionProvider(RaceExecutionOrderProvider raceExecutionOrderProvider) {
        if (raceExecutionOrderProvider != null && !attachedRaceExecutionOrderProviders.containsKey(raceExecutionOrderProvider)) {
            attachedRaceExecutionOrderProviders.put(raceExecutionOrderProvider, raceExecutionOrderProvider);
        }
    }

    protected Set<TrackedRace> getPreviousRacesFromAttachedRaceExecutionOrderProviders() {
        final Set<TrackedRace> result;
        if (attachedRaceExecutionOrderProviders != null) {
            result = attachedRaceExecutionOrderProviders.values().stream().map(reop->reop.getPreviousRacesInExecutionOrder(this)).collect(HashSet::new, (r, e)->r.addAll(e), (r, e)->r.addAll(e));
        } else {
            result = Collections.emptySet();
        }
        return result;
    }

    @Override
    public void detachRaceExecutionOrderProvider(RaceExecutionOrderProvider raceExecutionOrderProvider) {
        if (raceExecutionOrderProvider != null) {
            attachedRaceExecutionOrderProviders.remove(raceExecutionOrderProvider);
        }
    }

    public boolean hasRaceExecutionOrderProvidersAttached(){
        return !attachedRaceExecutionOrderProviders.isEmpty();
    }

    protected ReadonlyRaceState getRaceState(RaceLog raceLog) {
        ReadonlyRaceState result;
        synchronized (raceStates) {
            result = raceStates.get(raceLog);
            if (result == null) {
                result = ReadonlyRaceStateImpl.getOrCreate(raceLogResolver, raceLog);
                raceStates.put(raceLog, result);
            }
        }
        return result;
    }

    @Override
    public void attachRegattaLog(RegattaLog regattaLog) {
        LockUtil.lockForRead(getSerializationLock());
        synchronized (TrackedRaceImpl.this) {
            if (attachedRegattaLogs != null) {
                attachedRegattaLogs.put(regattaLog.getId(), regattaLog);
            }
            notifyListenersWhenAttachingRegattaLog(regattaLog);
            // informListenersAboutAttachedRegattaLog(regattaLog);
            TrackedRaceImpl.this.notifyAll();
        }
        LockUtil.unlockAfterRead(getSerializationLock());
        updateStartAndEndOfTracking(/* waitForGPSFixesToLoad */ false);
    }

    @Override
    public Iterable<RegattaLog> getAttachedRegattaLogs() {
        return attachedRegattaLogs == null ? Collections.emptySet() : new HashSet<>(attachedRegattaLogs.values());
    }

    @Override
    public RaceLog detachRaceLog(Serializable identifier) {
        final RaceLog raceLog = this.attachedRaceLogs.remove(identifier);
        notifyListenersWhenDetachingRaceLog(raceLog);
        updateStartOfRaceCacheFields();
        updateStartAndEndOfTracking(/* waitForGPSFixesToLoad */ false);
        return raceLog;
    }

    @Override
    public RaceLog getRaceLog(Serializable identifier) {
        return attachedRaceLogs.get(identifier);
    }

    @Override
    public Distance getDistanceToStartLine(Competitor competitor, long millisecondsBeforeRaceStart) {
        return getSomethingMillisecondsBeforeRaceStart(competitor, millisecondsBeforeRaceStart, this::getDistanceToStartLine);
    }

    @Override
    public Distance getDistanceToStartLine(Competitor competitor, TimePoint timePoint) {
        Waypoint startWaypoint = getRace().getCourse().getFirstWaypoint();
        final Distance result;
        if (startWaypoint == null) {
            result = null;
        } else {
            Position competitorPosition = getTrack(competitor).getEstimatedPosition(timePoint, /* extrapolate */ false);
            if (competitorPosition == null) {
                result = null;
            } else {
                Iterable<Mark> marks = startWaypoint.getControlPoint().getMarks();
                Iterator<Mark> marksIterator = marks.iterator();
                Mark first = marksIterator.next();
                Position firstPosition = getOrCreateTrack(first).getEstimatedPosition(timePoint, /* extrapolate */ false);
                if (firstPosition == null) {
                    result = null;
                } else {
                    if (marksIterator.hasNext()) {
                        // it's a line / gate
                        Mark second = marksIterator.next();
                        Position secondPosition = getOrCreateTrack(second).getEstimatedPosition(timePoint, /* extrapolate */ false);
                        if (secondPosition == null) {
                            result = null;
                        } else {
                            final Bearing lineBearingGreatCircleFromFirstToSecond = firstPosition.getBearingGreatCircle(secondPosition);
                            // if the competitor is outside of the line when projected orthogonally, compute the distance to
                            // the nearest of the line's marks (see also bug 1952):
                            final Bearing bearingFromFirstToCompetitor = firstPosition.getBearingGreatCircle(competitorPosition);
                            final Bearing angleBetweenFromFirstToCompetitorAndLine = lineBearingGreatCircleFromFirstToSecond.getDifferenceTo(bearingFromFirstToCompetitor);
                            if (angleBetweenFromFirstToCompetitorAndLine.getDegrees() < -90 || angleBetweenFromFirstToCompetitorAndLine.getDegrees() > 90) {
                                // competitor's orthogonal projection onto the line's extension is outside of the line's ends on the side
                                // of the first mark; use distance between competitor and first mark:
                                result = competitorPosition.getDistance(firstPosition);
                            } else {
                                final Bearing bearingFromSecondToCompetitor = secondPosition.getBearingGreatCircle(competitorPosition);
                                final Bearing angleBetweenFromSecondToCompetitorAndReversedLine = lineBearingGreatCircleFromFirstToSecond.reverse().getDifferenceTo(bearingFromSecondToCompetitor);
                                if (angleBetweenFromSecondToCompetitorAndReversedLine.getDegrees() < -90 || angleBetweenFromSecondToCompetitorAndReversedLine.getDegrees() > 90) {
                                    // competitor's orthogonal projection onto the line's extension is outside of the line's ends on the side
                                    // of the first mark; use distance between competitor and first mark:
                                    result = competitorPosition.getDistance(secondPosition);
                                } else {
                                    Position competitorProjectedOntoStartLine = competitorPosition.projectToLineThrough(
                                            firstPosition, lineBearingGreatCircleFromFirstToSecond);
                                    result = competitorPosition.getDistance(competitorProjectedOntoStartLine);
                                }
                            }
                        }
                    } else {
                        result = competitorPosition.getDistance(firstPosition);
                    }
                }
            }
        }
        return result;
    }

    private TimePoint getTimePointMillisecondsBeforeStart(long millisecondsBeforeRaceStart) {
        final TimePoint result;
        if (getStartOfRace() == null) {
            result = null;
        } else {
            result = new MillisecondsTimePoint(getStartOfRace().asMillis() - millisecondsBeforeRaceStart);
        }
        return result;
    }

    private <T> T getSomethingMillisecondsBeforeRaceStart(Competitor competitor, long millisecondsBeforeRaceStart, BiFunction<Competitor, TimePoint, T> dataSupplier) {
        final TimePoint timePoint = getTimePointMillisecondsBeforeStart(millisecondsBeforeRaceStart);
        final T result = timePoint == null ? null : dataSupplier.apply(competitor, timePoint);
        return result;
    }

    @Override
    public Distance getWindwardDistanceToFavoredSideOfStartLine(Competitor competitor, long millisecondsBeforeRaceStart) {
        return getSomethingMillisecondsBeforeRaceStart(competitor, millisecondsBeforeRaceStart, this::getWindwardDistanceToFavoredSideOfStartLine);
    }

    @Override
    public Distance getWindwardDistanceToFavoredSideOfStartLine(Competitor competitor, long millisecondsBeforeRaceStart, WindLegTypeAndLegBearingAndORCPerformanceCurveCache cache) {
        return getSomethingMillisecondsBeforeRaceStart(competitor, millisecondsBeforeRaceStart, (c, t)->getWindwardDistanceToFavoredSideOfStartLine(c, t, cache));
    }

    @Override
    public Distance getWindwardDistanceToFavoredSideOfStartLine(Competitor competitor, TimePoint timePoint) {
        return getWindwardDistanceToFavoredSideOfStartLine(competitor, timePoint, new LeaderboardDTOCalculationReuseCache(timePoint));
    }

    @Override
    public Distance getWindwardDistanceToFavoredSideOfStartLine(Competitor competitor, TimePoint timePoint, WindLegTypeAndLegBearingAndORCPerformanceCurveCache cache) {
        final Waypoint startWaypoint = getRace().getCourse().getFirstWaypoint();
        final Distance result;
        if (startWaypoint == null) {
            result = null;
        } else {
            final Position competitorPosition = getTrack(competitor).getEstimatedPosition(timePoint, /* extrapolate */ false);
            final Position referenceStartPosition;
            if (Util.size(startWaypoint.getControlPoint().getMarks()) == 1) {
                referenceStartPosition = getApproximatePosition(startWaypoint, timePoint);
            } else {
                final LineDetails startLine = getStartLine(timePoint);
                if (startLine == null) {
                    referenceStartPosition = null;
                } else {
                    referenceStartPosition = startLine.getAdvantageousMarkPosition();
                }
            }
            if (competitorPosition == null) {
                result = null;
            } else {
                if (referenceStartPosition == null) {
                    result = null;
                } else {
                    final TrackedLeg firstLeg = getTrackedLegStartingAt(startWaypoint);
                    if (firstLeg == null) {
                        result = null;
                    } else {
                        result = firstLeg.getWindwardDistance(competitorPosition, referenceStartPosition, timePoint, WindPositionMode.LEG_MIDDLE, cache);
                    }
                }
            }
        }
        return result;
    }

    @Override
    public Speed getSpeed(Competitor competitor, long millisecondsBeforeRaceStart) {
        final Speed result;
        if (getStartOfRace() == null) {
            result = null;
        } else {
            TimePoint beforeStart = new MillisecondsTimePoint(getStartOfRace().asMillis() - millisecondsBeforeRaceStart);
            result = getTrack(competitor).getEstimatedSpeed(beforeStart);
        }
        return result;
    }

    @Override
    public Distance getDistanceFromStarboardSideOfStartLineWhenPassingStart(Competitor competitor) {
        final Distance result;
        TrackedLegOfCompetitor firstTrackedLegOfCompetitor = getTrackedLeg(competitor, getRace().getCourse().getFirstLeg());
        TimePoint competitorStartTime = firstTrackedLegOfCompetitor.getStartTime();
        if (competitorStartTime != null) {
            Position competitorPositionWhenPassingStart = getTrack(competitor).getEstimatedPosition(
                    competitorStartTime, /* extrapolate */false);
            final Position starboardMarkPosition = getStarboardMarkOfStartlinePosition(competitorStartTime);
            if (competitorPositionWhenPassingStart != null && starboardMarkPosition != null) {
                result = starboardMarkPosition == null ? null : competitorPositionWhenPassingStart.getDistance(starboardMarkPosition);
            } else {
                result = null;
            }
        } else {
            result = null;
        }
        return result;
    }

    @Override
    public Distance getDistanceFromStarboardSideOfStartLine(Competitor competitor, TimePoint timePoint) {
        final Distance result;
        if (timePoint != null) {
            Position competitorPositionWhenPassingStart = getTrack(competitor).getEstimatedPosition(
                    timePoint, /* extrapolate */false);
            final Position starboardMarkPosition = getStarboardMarkOfStartlinePosition(timePoint);
            if (competitorPositionWhenPassingStart != null && starboardMarkPosition != null) {
                result = starboardMarkPosition == null ? null : competitorPositionWhenPassingStart.getDistance(starboardMarkPosition);
            } else {
                result = null;
            }
        } else {
            result = null;
        }
        return result;
    }

    @Override
    public Distance getDistanceFromStarboardSideOfStartLineProjectedOntoLine(Competitor competitor, TimePoint timePoint) {
        final Distance result;
        final Pair<Bearing, Position> startLineBearingAndStarboardMarkPosition = getStartLineBearingAndStarboardMarkPosition(timePoint);
        if (startLineBearingAndStarboardMarkPosition.getA() == null || startLineBearingAndStarboardMarkPosition.getB() == null) {
            result = null;
        } else {
            final Position competitorPosition = getTrack(competitor).getEstimatedPosition(timePoint, /* extrapolate */ true);
            if (competitorPosition == null) {
                result = null;
            } else {
                final Position competitorPositionProjectedOntoLine = competitorPosition.projectToLineThrough(startLineBearingAndStarboardMarkPosition.getB(), startLineBearingAndStarboardMarkPosition.getA());
                result = competitorPositionProjectedOntoLine.getDistance(startLineBearingAndStarboardMarkPosition.getB());
            }
        }
        return result;
    }

    @Override
    public Pair<Bearing, Position> getStartLineBearingAndStarboardMarkPosition(TimePoint timePoint) {
        final LineDetails startLine = getStartLine(timePoint);
        final Bearing lineBearing;
        final Position starboardMarkPosition;
        if (startLine == null) { // single mark?
            starboardMarkPosition = getStarboardMarkOfStartlinePosition(timePoint);
            if (starboardMarkPosition == null) {
                lineBearing = null;
            } else {
                final Iterable<TrackedLeg> trackedLegs = getTrackedLegs();
                if (trackedLegs == null || !trackedLegs.iterator().hasNext()) {
                    lineBearing = null;
                } else {
                    final Bearing bearingFirstLeg = trackedLegs.iterator().next().getLegBearing(timePoint);
                    if (bearingFirstLeg == null) {
                        lineBearing = null;
                    } else {
                        lineBearing = bearingFirstLeg.add(new DegreeBearingImpl(270));
                    }
                }
            }
        } else {
            lineBearing = startLine.getBearingFromStarboardToPortWhenApproachingLine();
            starboardMarkPosition = startLine.getStarboardMarkPosition();
        }
        final Pair<Bearing, Position> startLineBearingAndStarboardMarkPosition = new Pair<>(lineBearing, starboardMarkPosition);
        return startLineBearingAndStarboardMarkPosition;
    }

    @Override
    public SortedMap<Competitor, Distance> getDistancesFromStarboardSideOfStartLineProjectedOntoLine(TimePoint timePoint,
            BiFunction<Competitor, TimePoint, MaxPointsReason> maxPointsReasonSupplier) {
        final SortedMap<Competitor, Distance> result = distancesFromStarboardSideOfStartLineProjectedOntoLineCache.computeIfAbsent(timePoint, tp->{
            final Map<Competitor, Distance> distances = new HashMap<>();
            for (final Competitor competitor : getRace().getCompetitors()) {
                final MaxPointsReason penaltyCode = maxPointsReasonSupplier.apply(competitor, timePoint);
                if (penaltyCode != MaxPointsReason.DNC && penaltyCode != MaxPointsReason.DNS) {
                    distances.put(competitor, getDistanceFromStarboardSideOfStartLineProjectedOntoLine(competitor, tp));
                }
            }
            final TreeMap<Competitor, Distance> map = new TreeMap<>((c1, c2)->distances.get(c1).compareTo(distances.get(c2)));
            map.putAll(distances);
            return map;
        });
        distancesFromStarboardSideOfStartLineProjectedOntoLineCacheLastAccessTimes.put(timePoint, ApproximateTime.approximateNow());
        if (distancesFromStarboardSideOfStartLineProjectedOntoLineCache.size() > MAX_DISTANCES_FROM_STARBOARD_SIDE_OF_START_LINE_PROJECTED_ONTO_LINE_CACHE_SIZE) {
            final TimePoint keyLeastRecentlyAccessed = distancesFromStarboardSideOfStartLineProjectedOntoLineCacheLastAccessTimes.entrySet().stream()
                    .max((e1, e2)->e1.getValue().compareTo(e2.getValue())).get().getKey();
            distancesFromStarboardSideOfStartLineProjectedOntoLineCache.remove(keyLeastRecentlyAccessed);
            distancesFromStarboardSideOfStartLineProjectedOntoLineCacheLastAccessTimes.remove(keyLeastRecentlyAccessed);
        }
        return result;
    }

    @Override
    public Competitor getNextCompetitorToPortOnStartLine(Competitor relativeTo, TimePoint timePoint,
            BiFunction<Competitor, TimePoint, MaxPointsReason> maxPointsReasonSupplier) {
        final SortedMap<Competitor, Distance> competitorsSortedByDistanceFromStarboardSideOfStartLineProjectedOntoLine =
                getDistancesFromStarboardSideOfStartLineProjectedOntoLine(timePoint, maxPointsReasonSupplier);
        final Competitor competitorImmediatelyToPort;
        final Distance competitorDistance = competitorsSortedByDistanceFromStarboardSideOfStartLineProjectedOntoLine.get(relativeTo);
        if (competitorDistance == null) {
            competitorImmediatelyToPort = null;
        } else {
            final SortedMap<Competitor, Distance> competitorsFurtherToPortIncludingSelf = competitorsSortedByDistanceFromStarboardSideOfStartLineProjectedOntoLine.tailMap(relativeTo);
            final Iterator<Entry<Competitor, Distance>> iterator = competitorsFurtherToPortIncludingSelf.entrySet().iterator();
            iterator.next(); // skip the "own" competitor ("self" / getCompetitor())
            if (iterator.hasNext()) {
                competitorImmediatelyToPort = iterator.next().getKey();
            } else {
                competitorImmediatelyToPort = null;
            }
        }
        return competitorImmediatelyToPort;
    }

    @Override
    public Competitor getNextCompetitorToStarboardOnStartLine(Competitor relativeTo, TimePoint timePoint,
            BiFunction<Competitor, TimePoint, MaxPointsReason> maxPointsReasonSupplier) {
        final SortedMap<Competitor, Distance> competitorsSortedByDistanceFromStarboardSideOfStartLineProjectedOntoLine =
                getDistancesFromStarboardSideOfStartLineProjectedOntoLine(timePoint, maxPointsReasonSupplier);
        final Competitor competitorImmediatelyToStarboard;
        final Distance competitorDistance = competitorsSortedByDistanceFromStarboardSideOfStartLineProjectedOntoLine.get(relativeTo);
        if (competitorDistance == null) {
            competitorImmediatelyToStarboard = null;
        } else {
            final SortedMap<Competitor, Distance> competitorsFurtherToStarboard = competitorsSortedByDistanceFromStarboardSideOfStartLineProjectedOntoLine.headMap(relativeTo);
            if (competitorsFurtherToStarboard != null && !competitorsFurtherToStarboard.isEmpty()) {
                competitorImmediatelyToStarboard = competitorsFurtherToStarboard.lastKey();
            } else {
                competitorImmediatelyToStarboard = null;
            }
        }
        return competitorImmediatelyToStarboard;

    }

    /**
     * Based on the bearing from the start waypoint to the next mark, identifies which of the two marks of the start
     * line is on starboard. If the start waypoint has only one mark, that mark is returned. If the start line has two
     * marks but the course has no other waypoint,
     * <code>null<code> is returned. If the course has no waypoints at all, <code>null</code> is returned.<p>
     *
     * The method has protected visibility largely for testing purposes.
     */
    protected Mark getStarboardMarkOfStartlineOrSingleStartMark(TimePoint at) {
        Waypoint startWaypoint = getRace().getCourse().getFirstWaypoint();
        final Mark result;
        if (startWaypoint != null) {
            LineMarksWithPositions startLine = getLineMarksAndPositions(at, startWaypoint);
            if (startLine != null) {
                result = startLine.getStarboardMarkWhileApproachingLine();
            } else {
                if (startWaypoint != null && startWaypoint.getMarks().iterator().hasNext()) {
                    result = startWaypoint.getMarks().iterator().next();
                } else {
                    result = null;
                }
            }
        } else {
            result = null;
        }
        return result;
    }

    /**
     * Based on the bearing from the start waypoint to the
     * next mark, identifies which of the two marks of the start line is on starboard and returns its position. If the start waypoint has only
     * one mark, that mark is returned. If the start line has two marks but the course has no other waypoint,
     * <code>null<code> is returned. If the course has no waypoints at all, <code>null</code> is returned.
     */
    private Position getStarboardMarkOfStartlinePosition(TimePoint at) {
        Mark starboardMark = getStarboardMarkOfStartlineOrSingleStartMark(at);
        if (starboardMark != null) {
            return getOrCreateTrack(starboardMark).getEstimatedPosition(at, /*extrapolate*/ false);
        }
        return null;
    }

    protected NamedReentrantReadWriteLock getLoadingFromWindStoreLock() {
        return loadingFromWindStoreLock;
    }

    public NamedReentrantReadWriteLock getLoadingFromGPSFixStoreLock() {
        return loadingFromGPSFixStoreLock;
    }

    private static class LineMarksWithPositions {
        private final Position portMarkPositionWhileApproachingLine;
        private final Position starboardMarkPositionWhileApproachingLine;
        private final Mark starboardMarkWhileApproachingLine;
        private final Mark portMarkWhileApproachingLine;
        protected LineMarksWithPositions(Position portMarkPositionWhileApproachingLine,
                Position starboardMarkPositionWhileApproachingLine, Mark starboardMarkWhileApproachingLine,
                Mark portMarkWhileApproachingLine) {
            this.portMarkPositionWhileApproachingLine = portMarkPositionWhileApproachingLine;
            this.starboardMarkPositionWhileApproachingLine = starboardMarkPositionWhileApproachingLine;
            this.starboardMarkWhileApproachingLine = starboardMarkWhileApproachingLine;
            this.portMarkWhileApproachingLine = portMarkWhileApproachingLine;
        }
        public Position getPortMarkPositionWhileApproachingLine() {
            return portMarkPositionWhileApproachingLine;
        }
        public Position getStarboardMarkPositionWhileApproachingLine() {
            return starboardMarkPositionWhileApproachingLine;
        }
        public Mark getStarboardMarkWhileApproachingLine() {
            return starboardMarkWhileApproachingLine;
        }
        public Mark getPortMarkWhileApproachingLine() {
            return portMarkWhileApproachingLine;
        }
    }

    /**
     * If the <code>waypoint</code> is not a line, or no position can be determined for one of its marks at <code>timePoint</code>,
     * <code>null</code> is returned. If no wind information is available but required to compute the advantage, <code>null</code> values
     * are returned in those fields that depend on wind data. If the <code>waypoint</code> is <code>null</code>
     * or is the only waypoint, <code>null</code> is returned because no reasonable statement can be
     * made about the direction from which the line is to be passed.
     */
    private LineDetails getLineLengthAndAdvantage(TimePoint timePoint, Waypoint waypoint) {
        LineMarksWithPositions marksAndPositions = getLineMarksAndPositions(timePoint, waypoint);
        LineDetails result = null;
        if (marksAndPositions != null) {
            final TrackedLeg legDeterminingDirection = getLegDeterminingDirectionInWhichToPassWaypoint(waypoint);
            final Mark portMarkWhileApproachingLine = marksAndPositions.getPortMarkWhileApproachingLine();
            final Mark starboardMarkWhileApproachingLine = marksAndPositions.getStarboardMarkWhileApproachingLine();
            final Position portMarkPositionWhileApproachingLine = marksAndPositions.getPortMarkPositionWhileApproachingLine();
            final Position starboardMarkPositionWhileApproachingLine = marksAndPositions.getStarboardMarkPositionWhileApproachingLine();
            final Bearing differenceToCombinedWind;
            final NauticalSide advantageousSideWhileApproachingLine;
            final Distance distanceAdvantage;
            Wind combinedWind = getWind(starboardMarkPositionWhileApproachingLine, timePoint);
            if (combinedWind != null) {
                differenceToCombinedWind = portMarkPositionWhileApproachingLine.getBearingGreatCircle(
                        starboardMarkPositionWhileApproachingLine).getDifferenceTo(combinedWind.getFrom());
                Distance windwardDistanceFromFirstToSecondMark;
                windwardDistanceFromFirstToSecondMark = legDeterminingDirection.getWindwardDistance(
                        portMarkPositionWhileApproachingLine, starboardMarkPositionWhileApproachingLine, timePoint,
                        WindPositionMode.EXACT);
                final Position worseMarkPosition;
                final Position betterMarkPosition;
                final int indexOfWaypoint = getRace().getCourse().getIndexOfWaypoint(waypoint);
                final boolean isStartLine = indexOfWaypoint == 0;
                if ((isStartLine && windwardDistanceFromFirstToSecondMark.getMeters() > 0)
                        || (!isStartLine && windwardDistanceFromFirstToSecondMark.getMeters() < 0)) {
                    // first mark is worse than second mark
                    worseMarkPosition = portMarkPositionWhileApproachingLine;
                    betterMarkPosition = starboardMarkPositionWhileApproachingLine;
                } else {
                    // second mark is worse than first mark
                    worseMarkPosition = starboardMarkPositionWhileApproachingLine;
                    betterMarkPosition = portMarkPositionWhileApproachingLine;
                }
                if (windwardDistanceFromFirstToSecondMark.getMeters() >= 0) {
                    distanceAdvantage = windwardDistanceFromFirstToSecondMark;
                } else {
                    distanceAdvantage = new CentralAngleDistance(
                            -windwardDistanceFromFirstToSecondMark.getCentralAngleRad());
                }
                if (betterMarkPosition.crossTrackError(worseMarkPosition,
                        legDeterminingDirection.getLegBearing(timePoint)).getCentralAngleRad() > 0) {
                    advantageousSideWhileApproachingLine = NauticalSide.STARBOARD;
                } else {
                    advantageousSideWhileApproachingLine = NauticalSide.PORT;
                }
            } else { // no wind information
                differenceToCombinedWind = null;
                advantageousSideWhileApproachingLine = null;
                distanceAdvantage = null;
            }
            result = new LineDetailsImpl(timePoint, waypoint,
                    portMarkPositionWhileApproachingLine.getDistance(starboardMarkPositionWhileApproachingLine),
                    differenceToCombinedWind, advantageousSideWhileApproachingLine, distanceAdvantage,
                    portMarkWhileApproachingLine, starboardMarkWhileApproachingLine,
                    portMarkPositionWhileApproachingLine, starboardMarkPositionWhileApproachingLine);
        }
        return result;
    }

    /**
     * For a waypoint that is assumed to be a line, determines which mark is to port when approaching the waypoint and which one
     * is to starboard. Additionally, the mark positions at the time point specified is returned.
     */
    private LineMarksWithPositions getLineMarksAndPositions(TimePoint timePoint, Waypoint waypoint) {
        final LineMarksWithPositions result;
        List<Position> markPositions = new ArrayList<>();
        int numberOfMarks = 0;
        boolean allMarksHavePositions = true;
        if (waypoint != null) {
            for (Mark lineMark : waypoint.getMarks()) {
                numberOfMarks++;
                final Position estimatedMarkPosition = getOrCreateTrack(lineMark).getEstimatedPosition(timePoint, /* extrapolate */ false);
                if (estimatedMarkPosition != null) {
                    markPositions.add(estimatedMarkPosition);
                } else {
                    allMarksHavePositions = false;
                }
            }
            final List<Leg> legs = getRace().getCourse().getLegs();
            // need at least one leg to make sense of a line
            if (!legs.isEmpty()) {
                if (allMarksHavePositions && numberOfMarks == 2) {
                    final TrackedLeg legDeterminingDirection = getLegDeterminingDirectionInWhichToPassWaypoint(waypoint);
                    final Bearing legBearing;
                    if (legDeterminingDirection == null || (legBearing = legDeterminingDirection.getLegBearing(timePoint)) == null) {
                        result = null;
                    } else {
                        Distance crossTrackErrorOfMark0OnLineFromMark1ToNextWaypoint = markPositions.get(0)
                                .crossTrackError(markPositions.get(1), legBearing);
                        final Position portMarkPositionWhileApproachingLine;
                        final Position starboardMarkPositionWhileApproachingLine;
                        final Mark starboardMarkWhileApproachingLine;
                        final Mark portMarkWhileApproachingLine;
                        if (crossTrackErrorOfMark0OnLineFromMark1ToNextWaypoint.getMeters() < 0) {
                            portMarkWhileApproachingLine = Util.get(waypoint.getMarks(), 0);
                            portMarkPositionWhileApproachingLine = markPositions.get(0);
                            starboardMarkWhileApproachingLine = Util.get(waypoint.getMarks(), 1);
                            starboardMarkPositionWhileApproachingLine = markPositions.get(1);
                        } else {
                            portMarkWhileApproachingLine = Util.get(waypoint.getMarks(), 1);
                            portMarkPositionWhileApproachingLine = markPositions.get(1);
                            starboardMarkWhileApproachingLine = Util.get(waypoint.getMarks(), 0);
                            starboardMarkPositionWhileApproachingLine = markPositions.get(0);
                        }
                        result = new LineMarksWithPositions(portMarkPositionWhileApproachingLine,
                                starboardMarkPositionWhileApproachingLine, starboardMarkWhileApproachingLine,
                                portMarkWhileApproachingLine);
                    }
                } else {
                    result = null; // either the position(s) or one or more marks is/are unknown, or the waypoint is not a two-mark waypoint
                }
            } else {
                result = null; // the waypoint was the only waypoint, so no leg exists to determine approaching direction
            }
        } else {
            result = null; // waypoint was null
        }
        return result;
    }

    private TrackedLeg getLegDeterminingDirectionInWhichToPassWaypoint(Waypoint waypoint) {
        final TrackedLeg legDeterminingDirection;
        final int indexOfWaypoint = getRace().getCourse().getIndexOfWaypoint(waypoint);
        final boolean isStartLine = indexOfWaypoint == 0;
        legDeterminingDirection = getTrackedLeg(getRace().getCourse().getLegs().get(isStartLine ? 0
                : indexOfWaypoint - 1));
        return legDeterminingDirection;
    }


    @Override
    public LineDetails getStartLine(TimePoint at) {
        return getLineLengthAndAdvantage(at, getRace().getCourse().getFirstWaypoint());
    }

    @Override
    public LineDetails getFinishLine(TimePoint at) {
        return getLineLengthAndAdvantage(at, getRace().getCourse().getLastWaypoint());
    }

    @Override
    public SpeedWithConfidence<TimePoint> getAverageWindSpeedWithConfidence(long resolutionInMillis) {
        final TimePoint fromTimePoint = getStartOfRace()==null?getStartOfTracking():getStartOfRace();
        final TimePoint toTimePoint = getEndOfRace()==null?getTimePointOfNewestEvent():getEndOfRace();
        final SpeedWithConfidence<TimePoint> result;
        if (fromTimePoint != null && toTimePoint != null) {
            result = getAverageWindSpeedWithConfidence(fromTimePoint, toTimePoint,
                    (int) ((toTimePoint.asMillis() - fromTimePoint.asMillis()) / resolutionInMillis));
        } else {
            result = null;
        }
        return result;
    }

    @Override
    public SpeedWithConfidence<TimePoint> getAverageWindSpeedWithConfidenceWithNumberOfSamples(int numberOfFixes) {
        final TimePoint fromTimePoint = getStartOfRace()==null?getStartOfTracking():getStartOfRace();
        final TimePoint toTimePoint = getEndOfRace()==null?getTimePointOfNewestEvent():getEndOfRace();
        final SpeedWithConfidence<TimePoint> result;
        if (fromTimePoint != null && toTimePoint != null) {
            result = getAverageWindSpeedWithConfidence(fromTimePoint, toTimePoint, numberOfFixes);
        } else {
            result = null;
        }
        return result;
    }

    @Override
    public SpeedWithConfidence<TimePoint> getAverageWindSpeedWithConfidence(TimePoint fromTimePoint, TimePoint toTimePoint, int numberOfFixes) {
        SpeedWithConfidence<TimePoint> result = null;
        if (toTimePoint != null) {
            List<WindSource> windSourcesToDeliver = new ArrayList<WindSource>();
            WindSourceImpl windSource = new WindSourceImpl(WindSourceType.COMBINED);
            windSourcesToDeliver.add(windSource);
            double sumWindSpeed = 0.0;
            double sumWindSpeedConfidence = 0.0;
            int speedCounter = 0;
            WindTrack windTrack = getOrCreateWindTrack(windSource);
            TimePoint timePoint = fromTimePoint;
            final int resolutionInMillis = (int) ((toTimePoint.asMillis()-fromTimePoint.asMillis())/numberOfFixes);
            for (int i = 0; i < numberOfFixes && timePoint.compareTo(toTimePoint) < 0; i++) {
                WindWithConfidence<Pair<Position, TimePoint>> averagedWindWithConfidence = windTrack
                        .getAveragedWindWithConfidence(null, timePoint);
                if (averagedWindWithConfidence != null) {
                    double windSpeedinKnots = averagedWindWithConfidence.getObject().getKnots();
                    double confidence = averagedWindWithConfidence.getConfidence();
                    sumWindSpeed += windSpeedinKnots;
                    sumWindSpeedConfidence += confidence;
                    speedCounter++;
                }
                timePoint = new MillisecondsTimePoint(timePoint.asMillis() + resolutionInMillis);
            }
            if (speedCounter > 0) {
                Speed averageWindSpeed = new KnotSpeedImpl(sumWindSpeed / speedCounter);
                double averageWindSpeedConfidence = sumWindSpeedConfidence / speedCounter;
                result = new SpeedWithConfidenceImpl<TimePoint>(averageWindSpeed, averageWindSpeedConfidence, toTimePoint);
            }
        }
        return result;
    }

    @Override
    public Distance getCourseLength() {
        Distance d = Distance.NULL;
        for (TrackedLeg trackedLeg : getTrackedLegs()) {
            d = d.add(trackedLeg.getWindwardDistance());
        }
        return d;
    }

    @Override
    public Speed getSpeedWhenCrossingStartLine(Competitor competitor) {
        NavigableSet<MarkPassing> competitorMarkPassings = getMarkPassings(competitor);
        Speed competitorSpeedWhenPassingStart = null;
        lockForRead(competitorMarkPassings);
        try {
            if (!competitorMarkPassings.isEmpty()) {
                TimePoint competitorStartTime = competitorMarkPassings.first().getTimePoint();
                competitorSpeedWhenPassingStart = getTrack(competitor).getEstimatedSpeed(
                        competitorStartTime);
            }
        } finally {
            unlockAfterRead(competitorMarkPassings);
        }
        return competitorSpeedWhenPassingStart;
    }

    protected abstract MarkPassingCalculator createMarkPassingCalculator(MarkPassingRaceFingerprintRegistry markPassingRaceFingerprintRegistry);

    @Override
    public boolean isUsingMarkPassingCalculator() {
        return markPassingCalculator!=null;
    }

    @Override
    public Position getCenterOfCourse(TimePoint at) {
        int count = 0;
        ScalablePosition sum = null;
        final MarkPositionAtTimePointCache cache = new MarkPositionAtTimePointCacheImpl(this, at);
        final Set<Pair<ControlPoint, ControlPoint>> visited = new HashSet<>();
        final Course course = getRace().getCourse();
        course.lockForRead();
        try {
            for (final Leg leg : course.getLegs()) {
                final Pair<ControlPoint, ControlPoint> visitedKey = new Pair<>(leg.getFrom().getControlPoint(), leg.getTo().getControlPoint());
                if (!visited.contains(visitedKey)) {
                    visited.add(visitedKey);
                    visited.add(new Pair<>(visitedKey.getB(), visitedKey.getA())); // leg middle is symmetrical
                    final Distance legDistance = getTrackedLeg(leg).getGreatCircleDistance(at, cache);
                    final Position legMiddle = getTrackedLeg(leg).getMiddleOfLeg(at, cache);
                    if (legMiddle != null) {
                        // scale the leg's middle position with the leg's length; time spent varies with length
                        ScalablePosition p = new ScalablePosition(legMiddle).multiply(legDistance.getMeters());
                        if (sum == null) {
                            sum = p;
                        } else {
                            sum = sum.add(p);
                        }
                        count++;
                    }
                }
            }
        } finally {
            course.unlockAfterRead();
        }
        final Position result;
        if (sum == null) {
            result = null;
        } else {
            result = sum.divide(count);
        }
        return result;
    }

    /**
     * @return the waypoints known by this race, based on the key set of {@link #markPassingsForWaypoint}. This key set
     *         is updated by {@link #waypointAdded(int, Waypoint)} and {@link #waypointRemoved(int, Waypoint)} and hence
     *         is consistent with the {@link Course}'s waypoint list after the callback methods have returned. The
     *         iteration order of the elements returned is undefined and in particular is <em>not</em> guaranteed to be
     *         related to the {@link Course}'s waypoint order.
     */
    Iterable<Waypoint> getWaypoints() {
        return markPassingsForWaypoint.keySet();
    }

    @Override
    public Boolean isGateStart() {
        Boolean result = null;
        for (RaceLog raceLog : attachedRaceLogs.values()) {
            ReadonlyRaceState raceState = getRaceState(raceLog);
            ReadonlyRacingProcedure procedure = raceState.getRacingProcedureNoFallback();
            if (procedure != null && procedure.getType() != null) {
                result = procedure.getType() == RacingProcedureType.GateStart;
                break;
            }
        }
        return result;
    }

    @Override
    public long getGateStartGolfDownTime() {
        long result = 0;
        Boolean isGateStart = isGateStart();
        if (isGateStart != null && isGateStart.booleanValue() == true) {
            for (final RaceLog raceLog : attachedRaceLogs.values()) {
                raceLog.lockForRead();
                try {
                    for (RaceLogEvent raceLogEvent: raceLog.getRawFixes()) {
                        if (raceLogEvent.getClass().equals(RaceLogGateLineOpeningTimeEventImpl.class)){
                            RaceLogGateLineOpeningTimeEvent raceLogGateLineOpeningTimeEvent = (RaceLogGateLineOpeningTimeEvent) raceLogEvent;
                            result = raceLogGateLineOpeningTimeEvent.getGateLineOpeningTimes().getGolfDownTime();
                        }
                    }
                } finally {
                    raceLog.unlockAfterRead();
                }
            }
        }
        return result;
    }

    @Override
    public Distance getAdditionalGateStartDistance(Competitor competitor, TimePoint timePoint) {
        final Distance result;
        final Leg startLeg = getRace().getCourse().getFirstLeg();
        final TrackedLegOfCompetitor competitorLeg;
        if (startLeg != null && isGateStart() == Boolean.TRUE && (competitorLeg=getTrackedLeg(competitor, startLeg)).hasStartedLeg(timePoint)) {
            TimePoint competitorLegStartTime = competitorLeg.getStartTime();
            final Mark portMarkOfStartLine = getStartLine(competitorLegStartTime).getPortMarkWhileApproachingLine();
            final Position portSideOfStartLinePosition = getOrCreateTrack(portMarkOfStartLine)
                    .getEstimatedPosition(competitorLegStartTime, /* extrapolate */true);
            final Position estimatedCompetitorPositionAtStart = getTrack(competitor).getEstimatedPosition(competitorLegStartTime, /* extrapolate */false);
            if (estimatedCompetitorPositionAtStart != null && portSideOfStartLinePosition != null) {
                result = portSideOfStartLinePosition.getDistance(estimatedCompetitorPositionAtStart);
            } else {
                result = Distance.NULL;
            }
        } else {
            result = Distance.NULL;
        }
        return result;
    }

    @Override
    public TargetTimeInfo getEstimatedTimeToComplete(final TimePoint timepoint) throws NotEnoughDataHasBeenAddedException,
            NoWindException {
       if (polarDataService == null) {
            throw new NotEnoughDataHasBeenAddedException("Target time estimation failed. No polar service available.");
        }
        Duration durationOfAllLegs = Duration.NULL;
        TimePoint current = timepoint;
        final List<LegTargetTimeInfo> legTargetTimes = new ArrayList<>();
        for (TrackedLeg leg : trackedLegs.values()) {
            final MarkPositionAtTimePointCache markPositionCache = new MarkPositionAtTimePointCacheImpl(this, current);
            LegTargetTimeInfo legTargetTime = leg.getEstimatedTimeAndDistanceToComplete(polarDataService, current, markPositionCache);
            legTargetTimes.add(legTargetTime);
            durationOfAllLegs = durationOfAllLegs.plus(legTargetTime.getExpectedDuration());
            current = current.plus(legTargetTime.getExpectedDuration()); // simulate the next leg with the wind as of the projected finishing time of the previous leg
        }
        return new TargetTimeInfoImpl(legTargetTimes);
    }

    @Override
    public Duration getTimeSailedSinceRaceStart(Competitor competitor, TimePoint timePoint) {
        return getRankingMetric().getActualTimeSinceStartOfRace(competitor, timePoint);
    }

    @Override
    public Distance getEstimatedDistanceToComplete(final TimePoint timepoint)
            throws NotEnoughDataHasBeenAddedException, NoWindException {
        if (polarDataService == null) {
            throw new NotEnoughDataHasBeenAddedException("Target time estimation failed. No polar service available.");
        }
        Distance distanceOfAllLegs = Distance.NULL;
        TimePoint current = timepoint;
        final List<LegTargetTimeInfo> legTargetTimes = new ArrayList<>();
        for (TrackedLeg leg : trackedLegs.values()) {
            final MarkPositionAtTimePointCache markPositionCache = new MarkPositionAtTimePointCacheImpl(this, current);
            LegTargetTimeInfo legTargetTime = leg.getEstimatedTimeAndDistanceToComplete(polarDataService, current,
                    markPositionCache);
            legTargetTimes.add(legTargetTime);
            distanceOfAllLegs = distanceOfAllLegs.add(legTargetTime.getExpectedDistance());
            current = current.plus(legTargetTime.getExpectedDuration()); // simulate the next leg with the wind as of
                                                                         // the projected finishing time of the previous
                                                                         // leg
        }
        return distanceOfAllLegs;
    }

    @Override
    public void setPolarDataService(PolarDataService polarDataService) {
        this.polarDataService = polarDataService;
        if (polarDataService != null && windEstimation != null) {
            updateManeuversAndWindWithNewWindEstimation(windEstimation, windEstimation);
        }
    }

    @Override
    public void setWindEstimation(IncrementalWindEstimation windEstimation) {
        IncrementalWindEstimation previousWindEstimation = this.windEstimation;
        if (previousWindEstimation != windEstimation) {
            updateManeuversAndWindWithNewWindEstimation(windEstimation, previousWindEstimation);
        }
    }

    private void updateManeuversAndWindWithNewWindEstimation(IncrementalWindEstimation windEstimation,
            IncrementalWindEstimation previousWindEstimation) {
        WindSource windSource = new WindSourceImpl(WindSourceType.MANEUVER_BASED_ESTIMATION);
        windTracks.remove(windSource);
        if (windEstimation != null) {
            windTracks.put(windSource, windEstimation.getWindTrack());
        }
        updateWindSourcesByType(windSource);
        this.windEstimation = windEstimation;
        // TODO Make more efficient by reusing the state of incremental maneuver detectors. The already computed
        // complete maneuver curves can be fed directly into the windEstimation.
        maneuverDetectorPerCompetitorCache.clearCache();
        shortTimeWindCache.clearCache();
        triggerManeuverCacheRecalculationForAllCompetitors();
    }

    /**
     * Obtains the {@link #raceLogResolver}.
     */
    @Override
    public RaceLogAndTrackedRaceResolver getRaceLogResolver() {
        return raceLogResolver;
    }

    public void setRaceLogResolver(RaceLogAndTrackedRaceResolver raceLogResolver) {
        this.raceLogResolver = raceLogResolver;
    }

    /**
     * When given the opportunity to resolve after de-serialization, grabs the {@link RaceLogResolver} from the
     * {@link SharedDomainFactory} because the field is transient and needs filling after de-serialization.
     */
    @Override
    public IsManagedByCache<DomainFactory> resolve(DomainFactory domainFactory) {
        this.raceLogResolver = domainFactory.getRaceLogResolver();
        return this;
    }

    /**
     * Regatta listeners are transient only; so after de-serialization we have to re-establish the regatta listener
     * that is responsible for updating tracking times when the rules for how this works have changed on the regatta.
     */
    public void registerRegattaListener() {
        trackedRegatta.getRegatta().addRegattaListener(new TimingUpdaterCallback());
    }

    @Override
    public Iterable<Mark> getMarksFromRegattaLogs() {
         final Set<Mark> result = new HashSet<>();
         for (RegattaLog log : attachedRegattaLogs.values()) {
             result.addAll(new RegattaLogDefinedMarkAnalyzer(log).analyze());
         }
         return result;
    }

    public <FixT extends SensorFix, TrackT extends SensorFixTrack<Competitor, FixT>> TrackT getSensorTrack(
            Competitor competitor, String trackName) {
        Pair<Competitor, String> key = new Pair<>(competitor, trackName);
        LockUtil.lockForRead(sensorTracksLock);
        try {
            return getTrackInternal(key);
        } finally {
            LockUtil.unlockAfterRead(sensorTracksLock);
        }
    }

    @Override
    public <FixT extends SensorFix, TrackT extends SensorFixTrack<Competitor, FixT>> Iterable<TrackT> getSensorTracks(
            String trackName) {
        return LockUtil.<Iterable<TrackT>>executeWithReadLockAndResult(sensorTracksLock, () -> {
            final Set<TrackT> result = new HashSet<>();
            for (Competitor competitor : tracks.keySet()) {
                final Pair<Competitor, String> key = new Pair<>(competitor, trackName);
                final TrackT track = getTrackInternal(key);
                if (track != null) {
                    result.add(track);
                }
            }
            return result;
        });
    }

    protected <FixT extends SensorFix, TrackT extends DynamicSensorFixTrack<Competitor, FixT>> TrackT getOrCreateSensorTrack(
            Competitor competitor, String trackName, TrackFactory<TrackT> newTrackFactory) {
        Pair<Competitor, String> key = new Pair<>(competitor, trackName);
        Optional<Runnable> executeAfterReleasingLock = Optional.empty();
        TrackT result;
        LockUtil.lockForWrite(sensorTracksLock);
        try {
            result = getTrackInternal(key);
            if (result == null && tracks.containsKey(competitor)) {
                // A track is only added if the given Competitor is known to participate in this race
                result = newTrackFactory.get();
                executeAfterReleasingLock = addSensorTrackInternal(key, result);
            }
        } finally {
            LockUtil.unlockAfterWrite(sensorTracksLock);
        }
        executeAfterReleasingLock.ifPresent(r->r.run());
        return result;
    }

    protected void addSensorTrack(Competitor competitor, String trackName, DynamicSensorFixTrack<Competitor, ?> track) {
        Pair<Competitor, String> key = new Pair<>(competitor, trackName);
        Optional<Runnable> executeAfterReleasingLock = Optional.empty();
        LockUtil.lockForWrite(sensorTracksLock);
        try {
            if (getTrackInternal(key) != null) {
                if (logger != null && logger.getLevel() != null && logger.getLevel().equals(Level.WARNING)) {
                    logger.warning(SensorFixTrack.class.getName() + " already exists for competitor: "
                            + competitor.getName() + "; trackName: " + trackName);
                }
            } else {
                executeAfterReleasingLock = this.addSensorTrackInternal(key, track);
            }
        } finally {
            LockUtil.unlockAfterWrite(sensorTracksLock);
        }
        executeAfterReleasingLock.ifPresent(r->r.run());
    }

    /**
     * To call this method, the caller must have obtained the write lock of {@link #sensorTracksLock}.
     * Optionally, the method may return a {@link Runnable} to execute after the lock has been released.
     * This may, e.g., be a routine that notifies listeners. Callers are responsible for invoking this
     * {@link Runnable} <em>after</em> releasing the write lock.
     */
    protected <FixT extends SensorFix> Optional<Runnable> addSensorTrackInternal(Pair<Competitor, String> key,
            DynamicSensorFixTrack<Competitor, FixT> track) {
        assert sensorTracksLock.isWriteLockedByCurrentThread();
        sensorTracks.put(key, track);
        track.addedToTrackedRace(this);
        return Optional.empty();
    }

    @SuppressWarnings("unchecked")
    private <TrackT extends SensorFixTrack<Competitor, ?>> TrackT getTrackInternal(Pair<Competitor, String> key) {
        return (TrackT) sensorTracks.get(key);
    }

    protected abstract Set<RaceChangeListener> getListeners();

    protected void notifyListeners(Consumer<RaceChangeListener> notifyAction) {
        RaceChangeListener[] listeners;
        synchronized (getListeners()) {
            listeners = getListeners().toArray(new RaceChangeListener[getListeners().size()]);
        }
        for (RaceChangeListener listener : listeners) {
            try {
                notifyAction.accept(listener);
            } catch (Exception e) {
                logger.log(Level.SEVERE, "RaceChangeListener " + listener + " threw exception " + e.getMessage());
                logger.log(Level.SEVERE, "notifyListeners(Consumer<RaceChangeListener> notifyAction", e);
            }
        }
    }

    private void notifyListenersWhenAttachingRegattaLog(RegattaLog regattaLog) {
        notifyListeners(listener -> listener.regattaLogAttached(regattaLog));
    }

    private void notifyListenersWhenAttachingRaceLog(RaceLog raceLog) {
        notifyListeners(listener -> listener.raceLogAttached(raceLog));
    }

    private void notifyListenersWhenDetachingRaceLog(RaceLog raceLog) {
        notifyListeners(listener -> listener.raceLogDetached(raceLog));
    }

    public void lockForSerializationRead() {
        LockUtil.lockForRead(getSerializationLock());
    }

    public void unlockAfterSerializationRead() {
        LockUtil.unlockAfterRead(getSerializationLock());
    }

    @Override
    public Iterable<RaceLog> getAttachedRaceLogs() {
        return attachedRaceLogs == null ? Collections.emptySet() : new HashSet<>(attachedRaceLogs.values());
    }

    @Override
    public Speed getAverageSpeedOverGround(Competitor competitor, TimePoint timePoint) {
        Speed result = null;
        Duration totalTimeSailedInRace = Duration.NULL;
        Distance totalDistanceSailedInRace = Distance.NULL;
        for (TrackedLeg legGeneral : getTrackedLegs()) {
            TrackedLegOfCompetitor leg = legGeneral.getTrackedLeg(competitor);
            if (leg != null && leg.hasStartedLeg(timePoint)) {
                totalDistanceSailedInRace = totalDistanceSailedInRace.add(leg.getDistanceTraveled(timePoint));
                totalTimeSailedInRace = totalTimeSailedInRace.plus(leg.getTime(timePoint));
            }
        }
        if (!totalTimeSailedInRace.equals(Duration.NULL) && !totalDistanceSailedInRace.equals(Distance.NULL)) {
            result = totalDistanceSailedInRace.inTime(totalTimeSailedInRace);
        }
        return result;
    }


    @Override
    public SpeedWithBearing getVelocityMadeGood(Competitor competitor, TimePoint timePoint,
            WindPositionMode windPositionMode, WindLegTypeAndLegBearingAndORCPerformanceCurveCache cache) {
        TrackedLegOfCompetitor trackedLeg = getTrackedLeg(competitor, timePoint);
        final SpeedWithBearing result;
        if (trackedLeg != null) {
            result = trackedLeg.getVelocityMadeGood(timePoint, windPositionMode, cache);
        } else {
            // check if wind information is available; if so, compute a VMG only based on wind data:
            if (windPositionMode == WindPositionMode.LEG_MIDDLE) {
                result = null;
            } else {
                final Wind wind = getWind(windPositionMode, /* trackedLeg */ null, competitor, timePoint, cache);
                result = projectOnto(getTrack(competitor).getEstimatedSpeed(timePoint), wind.getBearing());
            }
        }
        return result;
    }

    SpeedWithBearing projectOnto(SpeedWithBearing speed, Bearing projectToBearing) {
        final SpeedWithBearing result;
        if (speed != null && speed.getBearing() != null && projectToBearing != null) {
            double cos = Math.cos(speed.getBearing().getRadians() - projectToBearing.getRadians());
            if (cos < 0) {
                projectToBearing = projectToBearing.reverse();
            }
            result = new KnotSpeedWithBearingImpl(Math.abs(speed.getKnots() * cos), projectToBearing);
        } else {
            result = null;
        }
        return result;
    }

    /**
     * @param trackedLeg
     *            The caller is expected to obtain the {@link #getTrackedLeg(Competitor, TimePoint) tracked leg} the
     *            {@code competitor} is sailing in at time point {@code at}. If {@code null}, any
     *            non-{@link WindPositionMode#EXACT exact} wind position mode will use {@code null} for the wind
     *            position, defaulting to the "COMBINED" wind source at the middle of the course. In particular, it then
     *            obviously makes no real sense to request {@link WindPositionMode#LEG_MIDDLE} because no leg is known.
     */
    Wind getWind(WindPositionMode windPositionMode, TrackedLegImpl trackedLeg, Competitor competitor, TimePoint at, WindLegTypeAndLegBearingAndORCPerformanceCurveCache cache) {
        final Wind wind;
        if (windPositionMode == WindPositionMode.EXACT) {
            wind = cache.getWind(this, competitor, at);
        } else {
            wind = getWind(trackedLeg == null ? null :
                    trackedLeg.getEffectiveWindPosition(
                            () -> getTrack(competitor)
                                    .getEstimatedPosition(at, false), at, windPositionMode), at);
        }
        return wind;
    }

    @Override
    public PolarDataService getPolarDataService() {
        return polarDataService;
    }

    @Override
    public WindSummary getWindSummary() {
        Speed minTrueWindSpeed = null;
        Speed maxTrueWindSpeed = null;
        final TimePoint finishedTime = getFinishedTime();
        final TimePoint endOfRace = getEndOfRace();
        final TimePoint finishTime = finishedTime == null ?
                endOfRace == null ? MillisecondsTimePoint.now().minus(getDelayToLiveInMillis()) : endOfRace : finishedTime;
        final TimePoint newestEvent = getTimePointOfNewestEvent();
        final TimePoint toTimePoint;
        if (newestEvent != null && newestEvent.before(finishTime)) {
            toTimePoint = newestEvent;
        } else {
            toTimePoint = finishTime;
        }
        final BearingWithConfidenceCluster<TimePoint> bwcc = new BearingWithConfidenceCluster<TimePoint>(
                new Weigher<TimePoint>() {
                    private static final long serialVersionUID = -5779398785058438328L;
                    @Override
                    public double getConfidence(TimePoint fix, TimePoint request) {
                        return 1;
                    }
                });
        final TimePoint middleOfRace = getStartOfRace().plus(getStartOfRace().until(toTimePoint).divide(2));
        List<TimePoint> pointsToGetWind = Arrays.asList(getStartOfRace(), middleOfRace, toTimePoint);
        for (TimePoint timePoint : pointsToGetWind) {
            WindWithConfidence<com.sap.sse.common.Util.Pair<Position, TimePoint>> averagedWindWithConfidence =
                    getWindWithConfidence(getCenterOfCourse(timePoint), timePoint);
            final WindWithConfidence<com.sap.sse.common.Util.Pair<Position, TimePoint>> windFixToUse;
            if (averagedWindWithConfidence != null && averagedWindWithConfidence.getObject().getKnots() >= 0.05d) {
                windFixToUse = averagedWindWithConfidence;
            } else {
                windFixToUse = null;
            }
            if (windFixToUse != null) {
                final Wind wind = windFixToUse.getObject();
                bwcc.add(new BearingWithConfidenceImpl<TimePoint>(wind.getBearing(), windFixToUse.getConfidence(), timePoint));
                if (minTrueWindSpeed == null || minTrueWindSpeed.compareTo(wind) > 0) {
                    minTrueWindSpeed = wind;
                }
                if (maxTrueWindSpeed == null || maxTrueWindSpeed.compareTo(wind) < 0) {
                    maxTrueWindSpeed = wind;
                }
            }
        }
        final WindSummary result;
        if (minTrueWindSpeed != null && maxTrueWindSpeed != null) {
            BearingWithConfidence<TimePoint> average = bwcc.getAverage(middleOfRace);
            result = new WindSummaryImpl(average.getObject().reverse(), minTrueWindSpeed,
                    maxTrueWindSpeed);
        } else {
            result = null;
        }
        return result;
    }

    @Override
    public TrackingConnectorInfo getTrackingConnectorInfo() {
        return trackingConnectorInfo;
    }
}<|MERGE_RESOLUTION|>--- conflicted
+++ resolved
@@ -1695,58 +1695,34 @@
         if (rankedCompetitors == null) {
             LockUtil.lockForWrite(readWriteLock);
             try {
-<<<<<<< HEAD
+                rankedCompetitors = competitorRankings.get(timePoint); // try again; maybe a writer released the
+                                                                       // write lock after updating the cache
                 if (rankedCompetitors == null) {
-                    rankedCompetitors = competitorRankings.get(timePoint); // try again; maybe a writer released the
-                                                                           // write lock after updating the cache
-                    if (rankedCompetitors == null) {
-                        // RaceRankComparator requires course read lock
-                        getRace().getCourse().lockForRead();
-                        try {
-                            // here the rankingmetrics need to return the RankComparables so that they could be ranked accordingly. 
-                            // encapsulate sorting providing etc. in a method of the Ranking metric. To Update this cache 
-                            final Comparator<Competitor> comparator = getRankingMetric().getRaceRankingComparator(timePoint, cache);
-                            final List<Competitor> tempList = new ArrayList<Competitor>();
-                            for (Competitor c : getRace().getCompetitors()) {
-                                tempList.add(c);
-                            }
-                            Collections.sort(tempList, comparator);
-                            final Iterator<Competitor> it = tempList.iterator();
-                            rankedCompetitors = new LinkedHashMap<>();
-                            for (int i = 1; it.hasNext(); i++) {
-                                final Competitor competitor = it.next();
-                                final int rank = hasZeroRankBecauseNoMarkPassingsAtOrBeforeTimePoint(competitor, timePoint) ? 0 : i;
-                                rankedCompetitors.put(competitor, new RankAndRankComparable(rank, /* TODO bug5147 */ new RankComparableRank(rank)));
-                            }
-                        } finally {
-                            getRace().getCourse().unlockAfterRead();
+                    // RaceRankComparator requires course read lock
+                    getRace().getCourse().lockForRead();
+                    try {
+                        // here the rankingmetrics need to return the RankComparables so that they could be ranked accordingly. 
+                        // encapsulate sorting providing etc. in a method of the Ranking metric. To Update this cache 
+                        final Comparator<Competitor> comparator = getRankingMetric().getRaceRankingComparator(timePoint, cache);
+                        final List<Competitor> tempList = new ArrayList<Competitor>();
+                        for (Competitor c : getRace().getCompetitors()) {
+                            tempList.add(c);
                         }
-                        synchronized (competitorRankings) {
-                            competitorRankings.put(timePoint, rankedCompetitors);
+                        Collections.sort(tempList, comparator);
+                        final Iterator<Competitor> it = tempList.iterator();
+                        rankedCompetitors = new LinkedHashMap<>();
+                        for (int i = 1; it.hasNext(); i++) {
+                            final Competitor competitor = it.next();
+                            final int rank = hasZeroRankBecauseNoMarkPassingsAtOrBeforeTimePoint(competitor, timePoint) ? 0 : i;
+                            rankedCompetitors.put(competitor, new RankAndRankComparable(rank, /* TODO bug5147 */ new RankComparableRank(rank)));
                         }
+                    } finally {
+                        getRace().getCourse().unlockAfterRead();
                     }
-                }
-=======
-		rankedCompetitors = competitorRankings.get(timePoint); // try again; maybe a writer released the
-								       // write lock after updating the cache
-		if (rankedCompetitors == null) {
-		    // RaceRankComparator requires course read lock
-		    getRace().getCourse().lockForRead();
-		    try {
-			Comparator<Competitor> comparator = getRankingMetric().getRaceRankingComparator(timePoint, cache);
-			rankedCompetitors = new ArrayList<Competitor>();
-			for (Competitor c : getRace().getCompetitors()) {
-			    rankedCompetitors.add(c);
-			}
-			Collections.sort(rankedCompetitors, comparator);
-		    } finally {
-			getRace().getCourse().unlockAfterRead();
-		    }
-		    synchronized (competitorRankings) {
-			competitorRankings.put(timePoint, rankedCompetitors);
-		    }
-		}
->>>>>>> b4092fe9
+                    synchronized (competitorRankings) {
+                        competitorRankings.put(timePoint, rankedCompetitors);
+                    }
+                }
             } finally {
                 LockUtil.unlockAfterWrite(readWriteLock);
             }
