--- conflicted
+++ resolved
@@ -103,10 +103,7 @@
 import com.sap.sailing.domain.tracking.TrackedRegatta;
 import com.sap.sailing.domain.tracking.Wind;
 import com.sap.sailing.domain.tracking.WindPositionMode;
-<<<<<<< HEAD
-=======
 import com.sap.sailing.domain.tracking.WindLegTypeAndLegBearingCache;
->>>>>>> 85b29b66
 import com.sap.sailing.domain.tracking.WindStore;
 import com.sap.sailing.domain.tracking.WindTrack;
 import com.sap.sailing.domain.tracking.WindWithConfidence;
@@ -2928,75 +2925,6 @@
             final List<Leg> legs = getRace().getCourse().getLegs();
             // need at least one leg to make sense of a line
             if (!legs.isEmpty()) {
-<<<<<<< HEAD
-                try {
-                    if (allMarksHavePositions && numberOfMarks == 2) {
-                        final int indexOfWaypoint = getRace().getCourse().getIndexOfWaypoint(waypoint);
-                        final boolean isStartLine = indexOfWaypoint == 0;
-                        final TrackedLeg legDeterminingDirection = getTrackedLeg(legs.get(isStartLine ? 0
-                                : indexOfWaypoint - 1));
-                        Distance crossTrackErrorOfMark0OnLineFromMark1ToNextWaypoint = markPositions.get(0)
-                                .crossTrackError(markPositions.get(1), legDeterminingDirection.getLegBearing(timePoint));
-                        final Mark starboardMarkWhileApproachingLine;
-                        final Mark portMarkWhileApproachingLine;
-                        final Position starboardMarkPositionWhileApproachingLine;
-                        final Position portMarkPositionWhileApproachingLine;
-                        if (crossTrackErrorOfMark0OnLineFromMark1ToNextWaypoint.getMeters() < 0) {
-                            portMarkWhileApproachingLine = Util.get(waypoint.getMarks(), 0);
-                            starboardMarkWhileApproachingLine = Util.get(waypoint.getMarks(), 1);
-                        } else {
-                            portMarkWhileApproachingLine = Util.get(waypoint.getMarks(), 1);
-                            starboardMarkWhileApproachingLine = Util.get(waypoint.getMarks(), 0);
-                        }
-                        portMarkPositionWhileApproachingLine = getOrCreateTrack(portMarkWhileApproachingLine)
-                                .getEstimatedPosition(timePoint, /* extrapolate */false);
-                        starboardMarkPositionWhileApproachingLine = getOrCreateTrack(starboardMarkWhileApproachingLine)
-                                .getEstimatedPosition(timePoint, /* extrapolate */false);
-                        final Bearing differenceToCombinedWind;
-                        final NauticalSide advantageousSideWhileApproachingLine;
-                        final Distance distanceAdvantage;
-                        Wind combinedWind = getWind(markPositions.get(0), timePoint);
-                        if (combinedWind != null) {
-                            differenceToCombinedWind = portMarkPositionWhileApproachingLine.getBearingGreatCircle(
-                                    starboardMarkPositionWhileApproachingLine).getDifferenceTo(combinedWind.getFrom());
-                            Distance windwardDistanceFromFirstToSecondMark;
-                            windwardDistanceFromFirstToSecondMark = legDeterminingDirection.getWindwardDistance(
-                                    markPositions.get(0), markPositions.get(1), timePoint, WindPositionMode.EXACT);
-                            final Position worseMarkPosition;
-                            final Position betterMarkPosition;
-                            if ((isStartLine && windwardDistanceFromFirstToSecondMark.getMeters() > 0)
-                                    || (!isStartLine && windwardDistanceFromFirstToSecondMark.getMeters() < 0)) {
-                                // first mark is worse than second mark
-                                worseMarkPosition = markPositions.get(0);
-                                betterMarkPosition = markPositions.get(1);
-                            } else {
-                                // second mark is worse than first mark
-                                worseMarkPosition = markPositions.get(1);
-                                betterMarkPosition = markPositions.get(0);
-                            }
-                            if (windwardDistanceFromFirstToSecondMark.getMeters() >= 0) {
-                                distanceAdvantage = windwardDistanceFromFirstToSecondMark;
-                            } else {
-                                distanceAdvantage = new CentralAngleDistance(
-                                        -windwardDistanceFromFirstToSecondMark.getCentralAngleRad());
-                            }
-                            if (betterMarkPosition.crossTrackError(worseMarkPosition,
-                                    legDeterminingDirection.getLegBearing(timePoint)).getCentralAngleRad() > 0) {
-                                advantageousSideWhileApproachingLine = NauticalSide.STARBOARD;
-                            } else {
-                                advantageousSideWhileApproachingLine = NauticalSide.PORT;
-                            }
-                        } else {
-                            differenceToCombinedWind = null;
-                            advantageousSideWhileApproachingLine = null;
-                            distanceAdvantage = null;
-                        }
-                        result = new LineDetailsImpl(timePoint, waypoint,
-                                portMarkPositionWhileApproachingLine
-                                        .getDistance(starboardMarkPositionWhileApproachingLine),
-                                differenceToCombinedWind, advantageousSideWhileApproachingLine, distanceAdvantage,
-                                portMarkWhileApproachingLine, starboardMarkWhileApproachingLine);
-=======
                 if (allMarksHavePositions && numberOfMarks == 2) {
                     final TrackedLeg legDeterminingDirection = getLegDeterminingDirectionInWhichToPassWaypoint(waypoint);
                     Distance crossTrackErrorOfMark0OnLineFromMark1ToNextWaypoint = markPositions.get(0)
@@ -3015,7 +2943,6 @@
                         portMarkPositionWhileApproachingLine = markPositions.get(1);
                         starboardMarkWhileApproachingLine = Util.get(waypoint.getMarks(), 0);
                         starboardMarkPositionWhileApproachingLine = markPositions.get(0);
->>>>>>> 85b29b66
                     }
                     result = new LineMarksWithPositions(portMarkPositionWhileApproachingLine,
                             starboardMarkPositionWhileApproachingLine, starboardMarkWhileApproachingLine,
