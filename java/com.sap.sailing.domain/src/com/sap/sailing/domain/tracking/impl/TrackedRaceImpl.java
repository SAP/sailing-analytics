package com.sap.sailing.domain.tracking.impl;

import java.io.IOException;
import java.io.ObjectInputStream;
import java.io.ObjectOutputStream;
import java.io.Serializable;
import java.util.ArrayList;
import java.util.Collections;
import java.util.Comparator;
import java.util.ConcurrentModificationException;
import java.util.Date;
import java.util.HashMap;
import java.util.HashSet;
import java.util.Iterator;
import java.util.LinkedHashMap;
import java.util.LinkedList;
import java.util.List;
import java.util.Map;
import java.util.Map.Entry;
import java.util.NavigableSet;
import java.util.Optional;
import java.util.Set;
import java.util.Timer;
import java.util.TimerTask;
import java.util.WeakHashMap;
import java.util.concurrent.Callable;
import java.util.concurrent.ConcurrentHashMap;
import java.util.concurrent.ConcurrentMap;
import java.util.concurrent.ConcurrentSkipListSet;
import java.util.concurrent.ExecutionException;
import java.util.concurrent.Future;
import java.util.concurrent.FutureTask;
import java.util.function.Consumer;
import java.util.logging.Level;
import java.util.logging.Logger;

import com.sap.sailing.domain.abstractlog.race.RaceLog;
import com.sap.sailing.domain.abstractlog.race.RaceLogDependentStartTimeEvent;
import com.sap.sailing.domain.abstractlog.race.RaceLogEndOfTrackingEvent;
import com.sap.sailing.domain.abstractlog.race.RaceLogEvent;
import com.sap.sailing.domain.abstractlog.race.RaceLogGateLineOpeningTimeEvent;
import com.sap.sailing.domain.abstractlog.race.RaceLogRaceStatusEvent;
import com.sap.sailing.domain.abstractlog.race.RaceLogStartOfTrackingEvent;
import com.sap.sailing.domain.abstractlog.race.SimpleRaceLogIdentifier;
import com.sap.sailing.domain.abstractlog.race.analyzing.impl.FinishedTimeFinder;
import com.sap.sailing.domain.abstractlog.race.analyzing.impl.RaceLogResolver;
import com.sap.sailing.domain.abstractlog.race.analyzing.impl.StartTimeFinder;
import com.sap.sailing.domain.abstractlog.race.analyzing.impl.TrackingTimesFinder;
import com.sap.sailing.domain.abstractlog.race.impl.RaceLogGateLineOpeningTimeEventImpl;
import com.sap.sailing.domain.abstractlog.race.state.RaceState;
import com.sap.sailing.domain.abstractlog.race.state.ReadonlyRaceState;
import com.sap.sailing.domain.abstractlog.race.state.impl.RaceStateImpl;
import com.sap.sailing.domain.abstractlog.race.state.racingprocedure.ReadonlyRacingProcedure;
import com.sap.sailing.domain.abstractlog.regatta.RegattaLog;
import com.sap.sailing.domain.abstractlog.regatta.tracking.analyzing.impl.RegattaLogDefinedMarkAnalyzer;
import com.sap.sailing.domain.base.Competitor;
import com.sap.sailing.domain.base.Course;
import com.sap.sailing.domain.base.CourseListener;
import com.sap.sailing.domain.base.Leg;
import com.sap.sailing.domain.base.Mark;
import com.sap.sailing.domain.base.RaceDefinition;
import com.sap.sailing.domain.base.SharedDomainFactory;
import com.sap.sailing.domain.base.Sideline;
import com.sap.sailing.domain.base.SpeedWithBearingWithConfidence;
import com.sap.sailing.domain.base.SpeedWithConfidence;
import com.sap.sailing.domain.base.Waypoint;
import com.sap.sailing.domain.base.impl.CourseImpl;
import com.sap.sailing.domain.base.impl.DouglasPeucker;
import com.sap.sailing.domain.base.impl.SpeedWithConfidenceImpl;
import com.sap.sailing.domain.common.Bearing;
import com.sap.sailing.domain.common.Distance;
import com.sap.sailing.domain.common.LegType;
import com.sap.sailing.domain.common.ManeuverType;
import com.sap.sailing.domain.common.NauticalSide;
import com.sap.sailing.domain.common.NoWindException;
import com.sap.sailing.domain.common.Position;
import com.sap.sailing.domain.common.RegattaAndRaceIdentifier;
import com.sap.sailing.domain.common.RegattaNameAndRaceName;
import com.sap.sailing.domain.common.Speed;
import com.sap.sailing.domain.common.SpeedWithBearing;
import com.sap.sailing.domain.common.Tack;
import com.sap.sailing.domain.common.TargetTimeInfo;
import com.sap.sailing.domain.common.TargetTimeInfo.LegTargetTimeInfo;
import com.sap.sailing.domain.common.TimingConstants;
import com.sap.sailing.domain.common.TrackedRaceStatusEnum;
import com.sap.sailing.domain.common.Wind;
import com.sap.sailing.domain.common.WindSource;
import com.sap.sailing.domain.common.WindSourceType;
import com.sap.sailing.domain.common.abstractlog.TimePointSpecificationFoundInLog;
import com.sap.sailing.domain.common.confidence.BearingWithConfidence;
import com.sap.sailing.domain.common.confidence.BearingWithConfidenceCluster;
import com.sap.sailing.domain.common.confidence.HasConfidence;
import com.sap.sailing.domain.common.confidence.Weigher;
import com.sap.sailing.domain.common.confidence.impl.BearingWithConfidenceImpl;
import com.sap.sailing.domain.common.confidence.impl.HyperbolicTimeDifferenceWeigher;
import com.sap.sailing.domain.common.confidence.impl.PositionAndTimePointWeigher;
import com.sap.sailing.domain.common.confidence.impl.ScalableWind;
import com.sap.sailing.domain.common.impl.CentralAngleDistance;
import com.sap.sailing.domain.common.impl.KnotSpeedImpl;
import com.sap.sailing.domain.common.impl.KnotSpeedWithBearingImpl;
import com.sap.sailing.domain.common.impl.TargetTimeInfoImpl;
import com.sap.sailing.domain.common.impl.WindImpl;
import com.sap.sailing.domain.common.impl.WindSourceImpl;
import com.sap.sailing.domain.common.racelog.RaceLogRaceStatus;
import com.sap.sailing.domain.common.racelog.RacingProcedureType;
import com.sap.sailing.domain.common.scalablevalue.impl.ScalablePosition;
import com.sap.sailing.domain.common.tracking.GPSFix;
import com.sap.sailing.domain.common.tracking.GPSFixMoving;
import com.sap.sailing.domain.common.tracking.SensorFix;
import com.sap.sailing.domain.confidence.ConfidenceBasedWindAverager;
import com.sap.sailing.domain.confidence.ConfidenceFactory;
import com.sap.sailing.domain.leaderboard.caching.LeaderboardDTOCalculationReuseCache;
import com.sap.sailing.domain.maneuverdetection.IncrementalManeuverDetector;
import com.sap.sailing.domain.maneuverdetection.ManeuverDetector;
import com.sap.sailing.domain.maneuverdetection.NoFixesException;
import com.sap.sailing.domain.maneuverdetection.ShortTimeAfterLastHitCache;
import com.sap.sailing.domain.maneuverdetection.impl.IncrementalManeuverDetectorImpl;
import com.sap.sailing.domain.markpassingcalculation.MarkPassingCalculator;
import com.sap.sailing.domain.polars.NotEnoughDataHasBeenAddedException;
import com.sap.sailing.domain.polars.PolarDataService;
import com.sap.sailing.domain.ranking.OneDesignRankingMetric;
import com.sap.sailing.domain.ranking.RankingMetric;
import com.sap.sailing.domain.ranking.RankingMetric.RankingInfo;
import com.sap.sailing.domain.ranking.RankingMetricConstructor;
import com.sap.sailing.domain.tracking.BravoFixTrack;
import com.sap.sailing.domain.tracking.DynamicSensorFixTrack;
import com.sap.sailing.domain.tracking.GPSFixTrack;
import com.sap.sailing.domain.tracking.GPSTrackListener;
import com.sap.sailing.domain.tracking.LineDetails;
import com.sap.sailing.domain.tracking.Maneuver;
import com.sap.sailing.domain.tracking.MarkPassing;
import com.sap.sailing.domain.tracking.MarkPositionAtTimePointCache;
import com.sap.sailing.domain.tracking.RaceChangeListener;
import com.sap.sailing.domain.tracking.RaceExecutionOrderProvider;
import com.sap.sailing.domain.tracking.RaceListener;
import com.sap.sailing.domain.tracking.SensorFixTrack;
import com.sap.sailing.domain.tracking.Track;
import com.sap.sailing.domain.tracking.TrackFactory;
import com.sap.sailing.domain.tracking.TrackedLeg;
import com.sap.sailing.domain.tracking.TrackedLegOfCompetitor;
import com.sap.sailing.domain.tracking.TrackedRace;
import com.sap.sailing.domain.tracking.TrackedRaceStatus;
import com.sap.sailing.domain.tracking.TrackedRaceWithWindEssentials;
import com.sap.sailing.domain.tracking.TrackedRegatta;
import com.sap.sailing.domain.tracking.WindLegTypeAndLegBearingCache;
import com.sap.sailing.domain.tracking.WindPositionMode;
import com.sap.sailing.domain.tracking.WindStore;
import com.sap.sailing.domain.tracking.WindTrack;
import com.sap.sailing.domain.tracking.WindWithConfidence;
import com.sap.sse.common.Duration;
import com.sap.sse.common.IsManagedByCache;
import com.sap.sse.common.TimePoint;
import com.sap.sse.common.Timed;
import com.sap.sse.common.Util;
import com.sap.sse.common.Util.Pair;
import com.sap.sse.common.impl.MillisecondsTimePoint;
import com.sap.sse.concurrent.LockUtil;
import com.sap.sse.concurrent.NamedReentrantReadWriteLock;
import com.sap.sse.util.IdentityWrapper;
import com.sap.sse.util.SmartFutureCache;
import com.sap.sse.util.SmartFutureCache.AbstractCacheUpdater;
import com.sap.sse.util.SmartFutureCache.EmptyUpdateInterval;
import com.sap.sse.util.impl.ArrayListNavigableSet;
import com.sap.sse.util.impl.FutureTaskWithTracingGet;

import difflib.DiffUtils;
import difflib.Patch;
import difflib.PatchFailedException;

public abstract class TrackedRaceImpl extends TrackedRaceWithWindEssentials implements CourseListener {
    private static final long serialVersionUID = -4825546964220003507L;

    private static final Logger logger = Logger.getLogger(TrackedRaceImpl.class.getName());

    // TODO make this variable
    private static final long DELAY_FOR_CACHE_CLEARING_IN_MILLISECONDS = 7500;

    public static final Duration TIME_BEFORE_START_TO_TRACK_WIND_MILLIS = Duration.ONE_MINUTE.times(4); // let wind
                                                                                                        // start four
                                                                                                        // minutes
                                                                                                        // before race

    public static final Duration EXTRA_LONG_TIME_BEFORE_START_TO_TRACK_WIND_MILLIS = Duration.ONE_HOUR;

    private TrackedRaceStatus status;

    private final Object statusNotifier;

    /**
     * By default, all wind sources are used, none are excluded. However, e.g., for performance reasons, particular wind
     * sources such as the track-based estimation wind source, may be excluded by adding them to this set.
     */
    private final ConcurrentMap<WindSource, TrackedRaceImpl> windSourcesToExclude;

    /**
     * Keeps the oldest timestamp that is fed into this tracked race, either from a boat fix, a mark fix, a race
     * start/finish or a course definition.
     */
    private TimePoint timePointOfOldestEvent;

    /**
     * The start of tracking time as announced by the tracking infrastructure.
     */
    private TimePoint startOfTrackingReceived;

    /**
     * The end of tracking time as announced by the tracking infrastructure.
     */
    private TimePoint endOfTrackingReceived;

    /**
     * The start and end of tracking inferred via RaceLog, the received timepoint (see above) and mapping intervals. For
     * the precedence order see {@link #updateStartAndEndOfTracking(boolean)}.
     */
    private TimePoint startOfTracking;
    private TimePoint endOfTracking;

    /**
     * Race start time as announced by the tracking infrastructure
     */
    private TimePoint startTimeReceived;

    /**
     * The calculated race start time
     */
    private TimePoint startTime;

    /**
     * Maintained in lock-step with {@link #startTime}, only that {@code null} will be contained if {@link #startTime}
     * was only inferred from start mark passings and no other, more official, information such as
     * {@link #getStartTimeReceived()} or a start time coming from an attached {@link RaceLog}.
     */
    private TimePoint startTimeWithoutInferenceFromStartMarkPassings;

    /**
     * The calculated race end time
     */
    private TimePoint endTime;

    /**
     * The time set by race management ("Blue Flag Down" event) for when the race has finished. This field caches what
     * today comes from the {@link RaceLog}s in the form of {@link RaceLogRaceStatusEvent}s setting the status to
     * {@link RaceLogRaceStatus#FINISHED} and is computed by the {@link DynamicTrackedRaceLogListener#getFinishedTime()}
     * method based on the {@link RaceState}s it manages for all the {@link RaceLog}s currently attached to this race.
     */
    private TimePoint finishedTime;

    /**
     * The first and last passing times of all course waypoints
     */
    private transient List<Pair<Waypoint, Pair<TimePoint, TimePoint>>> markPassingsTimes;

    /**
     * The latest time point contained by any of the events received and processed
     */
    private TimePoint timePointOfNewestEvent;

    /**
     * Time stamp that the event received last from the underlying push service carried on it
     */
    private TimePoint timePointOfLastEvent;

    private long updateCount;

    /**
     * Limit for the cache size in {@link #competitorRankings} and respectively in {@link #competitorRankingsLocks}.
     */
    private static final int MAX_COMPETITOR_RANKINGS_CACHE_SIZE = 10;

    private transient LinkedHashMap<TimePoint, List<Competitor>> competitorRankings;

    /**
     * The locks managed here correspond with the {@link #competitorRankings} structure. When
     * {@link #getCompetitorsFromBestToWorst(TimePoint)} starts to compute rankings, it locks the write lock for the
     * time point. Readers use the read lock. Checking / entering a lock into this map uses <code>synchronized</code> on
     * the map itself.
     */
    private transient LinkedHashMap<TimePoint, NamedReentrantReadWriteLock> competitorRankingsLocks;

    /**
     * legs appear in the order in which they appear in the race's course
     */
    private final LinkedHashMap<Leg, TrackedLeg> trackedLegs;

    private final Map<Competitor, GPSFixTrack<Competitor, GPSFixMoving>> tracks;

    private final Map<Competitor, NavigableSet<MarkPassing>> markPassingsForCompetitor;

    /**
     * The mark passing sets used as values are ordered by time stamp.
     */
    private final Map<Waypoint, NavigableSet<MarkPassing>> markPassingsForWaypoint;

    /**
     * Values are the <code>from</code> and <code>to</code> time points between which the maneuvers have been previously
     * computed. Clients wanting to know maneuvers for the competitor outside of this time interval need to (re-)compute
     * them.
     */
    private transient SmartFutureCache<Competitor, List<Maneuver>, EmptyUpdateInterval> maneuverCache;

    private transient ConcurrentMap<TimePoint, Future<Wind>> directionFromStartToNextMarkCache;

    protected transient MarkPassingCalculator markPassingCalculator;

    private final ConcurrentMap<Mark, GPSFixTrack<Mark, GPSFix>> markTracks;

    /**
     * Mapping of {@link Competitor} to generic {@link DynamicSensorFixTrack} implementation. Because the same
     * competitor could be mapped to several different tracks, a combined key of competitor object and track name
     * identifier string is used. This identifier is usually defined within the track interface (e.g. see
     * {@link BravoFixTrack#TRACK_NAME}).
     */
    private final Map<Pair<Competitor, String>, DynamicSensorFixTrack<Competitor, ?>> sensorTracks;

    private final Map<String, Sideline> courseSidelines;

    protected long millisecondsOverWhichToAverageSpeed;

    private final Map<Mark, StartToNextMarkCacheInvalidationListener> startToNextMarkCacheInvalidationListeners;

    private transient Timer cacheInvalidationTimer;
    private transient Object cacheInvalidationTimerLock;

    /**
     * handled by {@link #suspendAllCachesNotUpdatingWhileLoading()} and
     * {@link #resumeAllCachesNotUpdatingWhileLoading()}.
     */
    private boolean cachesSuspended;

    /**
     * Whether during {@link #cachesSuspended suspended caches mode} the maneuver re-calculation was triggered; will
     * lead to triggering the maneuver re-calculation when caches are {@link #resumeAllCachesNotUpdatingWhileLoading()
     * resumed}.
     */
    private boolean triggerManeuverCacheInvalidationForAllCompetitors;

    /**
     * Keys are the {@link RaceLog#getId() IDs} of the race logs that are stored as values.
     */
    protected transient ConcurrentMap<Serializable, RaceLog> attachedRaceLogs;

    /**
     * Holds optional race states for the race logs in {@link #attachedRaceLogs}. By using a {@link WeakHashMap}, these
     * race states can be garbage-collected when the race log is no longer attached. The race states are created lazily,
     * synchronizing on this weak hash map.
     */
    protected transient WeakHashMap<RaceLog, ReadonlyRaceState> raceStates;

    /**
     * Keys are the {@link RegattaLog#getId() IDs} of the regatta logs that are stored as values.
     */
    protected transient ConcurrentMap<Serializable, RegattaLog> attachedRegattaLogs;

    private transient ConcurrentMap<RaceExecutionOrderProvider, RaceExecutionOrderProvider> attachedRaceExecutionOrderProviders;

    /**
     * The time delay to the current point in time in milliseconds.
     */
    private long delayToLiveInMillis;

    private enum LoadingFromStoresState {
        NOT_STARTED, RUNNING, FINISHED
    };

    /**
     * The constructor loads wind fixes from the {@link #windStore} asynchronously. When completed all threads currently
     * waiting on this object are notified.
     */
    private LoadingFromStoresState loadingFromWindStoreState = LoadingFromStoresState.NOT_STARTED;

    private transient CrossTrackErrorCache crossTrackErrorCache;

    /**
     * Wind and loading is started in a background thread during object construction. If a client needs to ensure that
     * wind loading either has terminated or has not yet begun, it can obtain the read lock of this lock. The wind
     * loading procedure will obtain the write lock before it starts loading wind fixes.
     */
    private final NamedReentrantReadWriteLock loadingFromWindStoreLock;

    /**
     * @see #loadingFromWindStoreLock but for GPSFixStore
     */
    private final NamedReentrantReadWriteLock loadingFromGPSFixStoreLock;

    private final ConcurrentMap<IdentityWrapper<Iterable<MarkPassing>>, NamedReentrantReadWriteLock> locksForMarkPassings;

    /**
     * Caches wind requests for a few seconds to accelerate access in live mode
     */
    private transient ShortTimeWindCache shortTimeWindCache;

    private transient PolarDataService polarDataService;

    /**
     * Tells how ranks are to be assigned to the competitors at any time during the race. For one-design boat classes
     * this will usually happen by projecting the competitors to the wind direction for upwind and downwind legs or to
     * the leg's rhumb line for reaching legs, then comparing positions. For handicap races using a time-on-time,
     * time-on-distance, combination thereof or a more complicated scheme such as ORC Performance Curve, the ranking
     * process needs to take into account the competitor-specific correction factors defined in the measurement
     * certificate.
     */
    private final RankingMetric rankingMetric;

    /**
     * Required in particular to resolve {@link SimpleRaceLogIdentifier}s that appear in
     * {@link RaceLogDependentStartTimeEvent}s. The usual implementation on the server side is provided by
     * <code>RacingEventService</code> which is not serializable. Therefore, the reference must be established again
     * after de-serialization by invoking {@link #setRaceLogResolver}.
     */
    private transient RaceLogResolver raceLogResolver;

    private final NamedReentrantReadWriteLock sensorTracksLock;

    /**
     * Constructs the tracked race with one-design ranking.
     */
    public TrackedRaceImpl(final TrackedRegatta trackedRegatta, RaceDefinition race, final Iterable<Sideline> sidelines,
            final WindStore windStore, long delayToLiveInMillis, final long millisecondsOverWhichToAverageWind,
            long millisecondsOverWhichToAverageSpeed, long delayForWindEstimationCacheInvalidation,
            boolean useInternalMarkPassingAlgorithm, RaceLogResolver raceLogResolver) {
        this(trackedRegatta, race, sidelines, windStore, delayToLiveInMillis, millisecondsOverWhichToAverageWind,
                millisecondsOverWhichToAverageSpeed, delayForWindEstimationCacheInvalidation,
                useInternalMarkPassingAlgorithm, OneDesignRankingMetric::new, raceLogResolver);
    }

    /**
     * Constructs the tracked race with a configurable ranking metric.
     * 
     * @param rankingMetricConstructor
     *            the function that creates the ranking metric, passing this tracked race as argument. Callers may use a
     *            constructor method reference if the {@link RankingMetric} implementation to instantiate takes a single
     *            {@link TrackedRace} argument.
     */
    public TrackedRaceImpl(final TrackedRegatta trackedRegatta, RaceDefinition race, final Iterable<Sideline> sidelines,
            final WindStore windStore, long delayToLiveInMillis, final long millisecondsOverWhichToAverageWind,
            long millisecondsOverWhichToAverageSpeed, long delayForWindEstimationCacheInvalidation,
            boolean useInternalMarkPassingAlgorithm, RankingMetricConstructor rankingMetricConstructor,
            RaceLogResolver raceLogResolver) {
        super(race, trackedRegatta, windStore, millisecondsOverWhichToAverageWind);
        this.raceLogResolver = raceLogResolver;
        rankingMetric = rankingMetricConstructor.apply(this);
        raceStates = new WeakHashMap<>();
        shortTimeWindCache = new ShortTimeWindCache(this, millisecondsOverWhichToAverageWind / 2);
        locksForMarkPassings = new ConcurrentHashMap<IdentityWrapper<Iterable<MarkPassing>>, NamedReentrantReadWriteLock>();
        attachedRaceLogs = new ConcurrentHashMap<>();
        attachedRegattaLogs = new ConcurrentHashMap<>();
        attachedRaceExecutionOrderProviders = new ConcurrentHashMap<>();
        this.status = new TrackedRaceStatusImpl(TrackedRaceStatusEnum.PREPARED, 0.0);
        this.statusNotifier = new Object[0];
        this.loadingFromWindStoreLock = new NamedReentrantReadWriteLock(
                "Loading from wind store lock for tracked race " + race.getName(), /* fair */ false);
        this.loadingFromGPSFixStoreLock = new NamedReentrantReadWriteLock(
                "Loading from GPSFix store lock for tracked race " + race.getName(), /* fair */ false);
        this.cacheInvalidationTimerLock = new Object();
        this.updateCount = 0;
        this.windSourcesToExclude = new ConcurrentHashMap<>();
        this.directionFromStartToNextMarkCache = new ConcurrentHashMap<TimePoint, Future<Wind>>();
        this.millisecondsOverWhichToAverageSpeed = millisecondsOverWhichToAverageSpeed;
        this.delayToLiveInMillis = delayToLiveInMillis;
        this.startToNextMarkCacheInvalidationListeners = new ConcurrentHashMap<Mark, TrackedRaceImpl.StartToNextMarkCacheInvalidationListener>();
        this.maneuverCache = createManeuverCache();
        this.markTracks = new ConcurrentHashMap<Mark, GPSFixTrack<Mark, GPSFix>>();
        int i = 0;
        for (Waypoint waypoint : race.getCourse().getWaypoints()) {
            for (Mark mark : waypoint.getMarks()) {
                getOrCreateTrack(mark);
                if (i < 2) {
                    // add cache invalidation listeners for first and second waypoint's marks for
                    // directionFromStartToNextMarkCache
                    addStartToNextMarkCacheInvalidationListener(mark);
                }
            }
            i++;
        }
        courseSidelines = new LinkedHashMap<String, Sideline>();
        for (Sideline sideline : sidelines) {
            courseSidelines.put(sideline.getName(), sideline);
            for (Mark mark : sideline.getMarks()) {
                getOrCreateTrack(mark);
            }
        }
        trackedLegs = new LinkedHashMap<Leg, TrackedLeg>();
        race.getCourse().lockForRead();
        try {
            for (Leg leg : race.getCourse().getLegs()) {
                trackedLegs.put(leg, createTrackedLeg(leg));
            }
            getRace().getCourse().addCourseListener(this);
        } finally {
            race.getCourse().unlockAfterRead();
        }
        markPassingsForCompetitor = new HashMap<Competitor, NavigableSet<MarkPassing>>();
        tracks = new HashMap<Competitor, GPSFixTrack<Competitor, GPSFixMoving>>();
        for (Competitor competitor : race.getCompetitors()) {
            markPassingsForCompetitor.put(competitor,
                    new ConcurrentSkipListSet<MarkPassing>(MarkPassingByTimeComparator.INSTANCE));
            tracks.put(competitor,
                    new DynamicGPSFixMovingTrackImpl<Competitor>(competitor, millisecondsOverWhichToAverageSpeed));
        }
        markPassingsForWaypoint = new ConcurrentHashMap<Waypoint, NavigableSet<MarkPassing>>();
        for (Waypoint waypoint : race.getCourse().getWaypoints()) {
            markPassingsForWaypoint.put(waypoint,
                    new ConcurrentSkipListSet<MarkPassing>(MarkPassingsByTimeAndCompetitorIdComparator.INSTANCE));
        }
        markPassingsTimes = new ArrayList<Pair<Waypoint, Pair<TimePoint, TimePoint>>>();
        this.crossTrackErrorCache = new CrossTrackErrorCache(this);
        loadingFromWindStoreState = LoadingFromStoresState.NOT_STARTED;
        // When this tracked race is to be serialized, wait for the loading from stores to complete.
        new Thread("Mongo wind loader for tracked race " + getRace().getName()) {
            @Override
            public void run() {
                LockUtil.lockForRead(getSerializationLock());
                LockUtil.lockForWrite(getLoadingFromWindStoreLock());
                synchronized (TrackedRaceImpl.this) {
                    loadingFromWindStoreState = LoadingFromStoresState.RUNNING; // indicates that the serialization lock
                                                                                // is now safely held
                    TrackedRaceImpl.this.notifyAll();
                }
                try {
                    logger.info("Started loading wind tracks for " + getRace().getName());
                    final Map<? extends WindSource, ? extends WindTrack> loadedWindTracks = windStore.loadWindTracks(
                            trackedRegatta.getRegatta().getName(), TrackedRaceImpl.this,
                            millisecondsOverWhichToAverageWind);
                    windTracks.putAll(loadedWindTracks);
                    updateEventTimePoints(loadedWindTracks.values());
                    logger.info("Finished loading wind tracks for " + getRace().getName() + ". Found "
                            + windTracks.size() + " wind tracks for this race.");
                } finally {
                    synchronized (TrackedRaceImpl.this) {
                        loadingFromWindStoreState = LoadingFromStoresState.FINISHED;
                        TrackedRaceImpl.this.notifyAll();
                    }
                    synchronized (loadingFromWindStoreState) {
                        loadingFromWindStoreState.notifyAll();
                    }
                    LockUtil.unlockAfterWrite(getLoadingFromWindStoreLock());
                    LockUtil.unlockAfterRead(getSerializationLock());
                }
            }
        }.start();
        // by default, a tracked race offers one course-based wind estimation and one track-based wind estimation track;
        // other wind tracks may be added as fixes are received for them and as they are loaded from the persistent
        // store
        WindSource courseBasedWindSource = new WindSourceImpl(WindSourceType.COURSE_BASED);
        windTracks.put(courseBasedWindSource,
                getOrCreateWindTrack(courseBasedWindSource, delayForWindEstimationCacheInvalidation));
        WindSource trackBasedWindSource = new WindSourceImpl(WindSourceType.TRACK_BASED_ESTIMATION);
        windTracks.put(trackBasedWindSource,
                getOrCreateWindTrack(trackBasedWindSource, delayForWindEstimationCacheInvalidation));
        competitorRankings = createCompetitorRankingsCache();
        competitorRankingsLocks = createCompetitorRankingsLockMap();
        if (useInternalMarkPassingAlgorithm) {
            markPassingCalculator = createMarkPassingCalculator();
            this.trackedRegatta.addRaceListener(new RaceListener() {
                @Override
                public void raceAdded(TrackedRace trackedRace) {
                }

                @Override
                public void raceRemoved(TrackedRace trackedRace) {
                    if (trackedRace == TrackedRaceImpl.this) {
                        // stop mark passing calculator when tracked race is removed:
                        markPassingCalculator.stop();
                    }
                }
            });
        } else {
            markPassingCalculator = null;
        }
        sensorTracks = new HashMap<>();
        sensorTracksLock = new NamedReentrantReadWriteLock("sensorTracksLock", true);
        // now wait until wind loading has at least started; then we know that the serialization lock is safely held by
        // the loader
        try {
            waitUntilLoadingFromWindStoreComplete();
        } catch (InterruptedException e) {
            logger.log(Level.SEVERE, "Waiting for loading from stores to finish was interrupted", e);
        }
    }

    @Override
    public RankingMetric getRankingMetric() {
        return rankingMetric;
    }

    private LinkedHashMap<TimePoint, NamedReentrantReadWriteLock> createCompetitorRankingsLockMap() {
        return new LinkedHashMap<TimePoint, NamedReentrantReadWriteLock>() {
            private static final long serialVersionUID = 6298801656693955386L;

            @Override
            protected boolean removeEldestEntry(Entry<TimePoint, NamedReentrantReadWriteLock> eldest) {
                return size() > MAX_COMPETITOR_RANKINGS_CACHE_SIZE;
            }
        };
    }

    private LinkedHashMap<TimePoint, List<Competitor>> createCompetitorRankingsCache() {
        return new LinkedHashMap<TimePoint, List<Competitor>>() {
            private static final long serialVersionUID = -6044369612727021861L;

            @Override
            protected boolean removeEldestEntry(Entry<TimePoint, List<Competitor>> eldest) {
                return size() > MAX_COMPETITOR_RANKINGS_CACHE_SIZE;
            }
        };
    }

    /**
     * Assuming that the tracks were loaded from the persistent store, this method updates the time stamps that frame
     * the data held by this tracked race. See {@link #timePointOfLastEvent}, {@link #timePointOfNewestEvent} and
     * {@link #timePointOfOldestEvent}.
     */
    private void updateEventTimePoints(Iterable<? extends Track<? extends Timed>> tracks) {
        for (Track<? extends Timed> track : tracks) {
            track.lockForRead();

            try {
                for (Timed fix : track.getRawFixes()) {
                    updated(fix.getTimePoint());
                }
            } finally {
                track.unlockAfterRead();
            }
        }
    }

    /**
     * Object serialization obtains a read lock for the course so that in cannot change while serializing this object.
     */
    private void writeObject(ObjectOutputStream s) throws IOException {
        // obtain the course's read lock because a course change during serialization could lead to
        // trackedLegs being inconsistent with getRace().getCourse().getLegs()
        getRace().getCourse().lockForRead();
        try {
            LockUtil.lockForWrite(getSerializationLock());
            try {
                s.defaultWriteObject();
            } finally {
                LockUtil.unlockAfterWrite(getSerializationLock());
            }
        } finally {
            getRace().getCourse().unlockAfterRead();
        }
    }

    /**
     * Deserialization has to be maintained in lock-step with {@link #writeObject(ObjectOutputStream) serialization}.
     * When de-serializing, a possibly remote {@link #windStore} is ignored because it is transient. Instead, an
     * {@link EmptyWindStore} is used for the de-serialized instance.
     */
    private void readObject(ObjectInputStream ois) throws ClassNotFoundException, IOException, PatchFailedException {
        ois.defaultReadObject();
        getRace().getCourse().addCourseListener(this);
        for (DynamicSensorFixTrack<Competitor, ?> sensorTrack : sensorTracks.values()) {
            sensorTrack.addedToTrackedRace(this);
        }
        raceStates = new WeakHashMap<>();
        attachedRaceLogs = new ConcurrentHashMap<>();
        attachedRegattaLogs = new ConcurrentHashMap<>();
        attachedRaceExecutionOrderProviders = new ConcurrentHashMap<>();
        markPassingsTimes = new ArrayList<Pair<Waypoint, Pair<TimePoint, TimePoint>>>();
        // The short time wind cache needs to be there before operations such as maneuver recalculation try to access it
        shortTimeWindCache = new ShortTimeWindCache(this, millisecondsOverWhichToAverageWind / 2);
        cacheInvalidationTimerLock = new Object();
        windStore = EmptyWindStore.INSTANCE;
        competitorRankings = createCompetitorRankingsCache();
        competitorRankingsLocks = createCompetitorRankingsLockMap();
        directionFromStartToNextMarkCache = new ConcurrentHashMap<>();
        crossTrackErrorCache = new CrossTrackErrorCache(this);
        crossTrackErrorCache.invalidate();
        maneuverCache = createManeuverCache();
        // considering the unlikely possibility that the course and this tracked race's internal structures
        // may be inconsistent, e.g., due to non-atomic serialization of course and tracked race; see bug 2223
        adjustStructureToCourse();
        triggerManeuverCacheRecalculationForAllCompetitors();
        logger.info("Deserialized race " + getRace().getName());
    }

    /**
     * When the {@link TrackedRace} object and the {@link RaceDefinition} and in particular its {@link CourseImpl}
     * objects are not atomically serialized, inconsistencies may occur during de-serialization. In particular, the
     * tracked race's leg-oriented structures may not consistently reflect the course's leg sequence because a course
     * update could have happened between course serialization and tracked race serialization.
     * <p>
     * 
     * To fix this, the list of waypoints as found in this tracked race's leg-oriented structures, compared to the
     * course's waypoint list, produces a patch that can be applied to this tracked race, resulting in the necessary
     * {@link #waypointAdded(int, Waypoint)} and {@link #waypointRemoved(int, Waypoint)} calls.
     */
    private void adjustStructureToCourse() throws PatchFailedException {
        final TrackedRaceAsWaypointList trackedRaceAsWaypointList = new TrackedRaceAsWaypointList(this);
        Patch<Waypoint> diff = DiffUtils.diff(trackedRaceAsWaypointList, getRace().getCourse().getWaypoints());
        if (!diff.isEmpty()) {
            logger.warning("Found inconsistency between race's course (" + getRace().getCourse()
                    + ") and TrackedRace's structures in " + this + "; fixing");
        }
        diff.applyToInPlace(trackedRaceAsWaypointList);
    }

    @Override
    public synchronized void waitUntilLoadingFromWindStoreComplete() throws InterruptedException {
        while (loadingFromWindStoreState != LoadingFromStoresState.FINISHED) {
            wait();
        }
    }

    @Override
    public synchronized void waitForLoadingToFinish() throws InterruptedException {
    }

    private SmartFutureCache<Competitor, List<Maneuver>, EmptyUpdateInterval> createManeuverCache() {
        return new SmartFutureCache<Competitor, List<Maneuver>, EmptyUpdateInterval>(
                new AbstractCacheUpdater<Competitor, List<Maneuver>, EmptyUpdateInterval>() {
<<<<<<< HEAD
                    private ShortTimeAfterLastHitCache<Competitor, IncrementalManeuverDetector> maneuverDetectorPerCompetitorCache =
                            new ShortTimeAfterLastHitCache<Competitor, IncrementalManeuverDetector>(
                            /* preserve how many milliseconds */ 10000,
                            competitor -> new IncrementalManeuverDetectorImpl(TrackedRaceImpl.this, competitor));
=======
                    private ShortTimeAfterLastHitCache<Competitor, IncrementalManeuverDetector> maneuverDetectorPerCompetitorCache = new ShortTimeAfterLastHitCache<Competitor, IncrementalManeuverDetector>(
                            10000, competitor -> new IncrementalManeuverDetectorImpl(TrackedRaceImpl.this, competitor),
                            (competitor, detector) -> {
                                // check if incremental detector computed its maneuvers incrementally. If yes, recompute
                                // all maneuvers from scratch to remove douglas peucker fixes drift due to incremental
                                // computation.
                                if (detector.getIncrementalRunsCount() > 1) {
                                    detector.clearState();
                                    maneuverCache.triggerUpdate(competitor, null);
                                }
                            });

>>>>>>> ea21b22a
                    @Override
                    public List<Maneuver> computeCacheUpdate(Competitor competitor, EmptyUpdateInterval updateInterval)
                            throws NoWindException {
                        IncrementalManeuverDetector maneuverDetector = maneuverDetectorPerCompetitorCache
                                .getValue(competitor);
                        List<Maneuver> maneuvers = computeManeuvers(competitor, maneuverDetector);
                        return maneuvers;
                    }
                }, /* nameForLocks */"Maneuver cache for race " + getRace().getName());
    }

    /**
     * Precondition: race has already been set, e.g., in constructor before this method is called
     */
    abstract protected TrackedLeg createTrackedLeg(Leg leg);

    public RegattaAndRaceIdentifier getRaceIdentifier() {
        return new RegattaNameAndRaceName(getTrackedRegatta().getRegatta().getName(), getRace().getName());
    }

    @Override
    public NavigableSet<MarkPassing> getMarkPassings(Competitor competitor) {
        return getMarkPassings(competitor, /* waitForLatestUpdates */ false);
    }

    @Override
    public NavigableSet<MarkPassing> getMarkPassings(Competitor competitor, boolean waitForLatestUpdates) {
        if (waitForLatestUpdates && markPassingCalculator != null) {
            markPassingCalculator.lockForRead();
        }
        try {
            return markPassingsForCompetitor.get(competitor);
        } finally {
            if (waitForLatestUpdates && markPassingCalculator != null) {
                markPassingCalculator.unlockForRead();
            }
        }
    }

    protected NavigableSet<MarkPassing> getMarkPassingsInOrderAsNavigableSet(Waypoint waypoint) {
        return markPassingsForWaypoint.get(waypoint);
    }

    @Override
    public WindStore getWindStore() {
        return windStore;
    }

    @Override
    public NavigableSet<MarkPassing> getMarkPassingsInOrder(Waypoint waypoint) {
        return getMarkPassingsInOrderAsNavigableSet(waypoint);
    }

    protected NavigableSet<MarkPassing> getOrCreateMarkPassingsInOrderAsNavigableSet(Waypoint waypoint) {
        NavigableSet<MarkPassing> result = getMarkPassingsInOrderAsNavigableSet(waypoint);
        if (result == null) {
            result = createMarkPassingsCollectionForWaypoint(waypoint);
        }
        return result;
    }

    protected NavigableSet<MarkPassing> createMarkPassingsCollectionForWaypoint(Waypoint waypoint) {
        final ConcurrentSkipListSet<MarkPassing> result = new ConcurrentSkipListSet<MarkPassing>(
                MarkPassingsByTimeAndCompetitorIdComparator.INSTANCE);
        LockUtil.lockForRead(getSerializationLock());
        try {
            markPassingsForWaypoint.put(waypoint, result);
        } finally {
            LockUtil.unlockAfterRead(getSerializationLock());
        }
        return result;
    }

    @Override
    public TimePoint getStartOfTracking() {
        return startOfTracking;
    }

    /**
     * Monitor object to synchronize access to the {@link #updateStartAndEndOfTracking(boolean)} method. See bug 3922.
     */
    private final Serializable updateStartAndEndOfTrackingMonitor = "updateStartAndEndOfTrackingMonitor";

    /**
     * Updates the start and end of tracking in the following precedence order:
     * 
     * <ol>
     * <li>start/end of tracking in Racelog</li>
     * <li>manually set start/end of tracking via {@link #setStartOfTrackingReceived(TimePoint, boolean)} and
     * {@link #setEndOfTrackingReceived(TimePoint, boolean)}</li>
     * <li>start/end of race in Racelog -/+
     * {@link #START_TRACKING_THIS_MUCH_BEFORE_RACE_START}/{@link #STOP_TRACKING_THIS_MUCH_AFTER_RACE_FINISH}</li>
     * </ol>
     */
    public void updateStartAndEndOfTracking(boolean waitForGPSFixesToLoad) {
        final TimePoint oldStartOfTracking;
        final TimePoint oldEndOfTracking;
        synchronized (updateStartAndEndOfTrackingMonitor) {
            final Pair<TimePointSpecificationFoundInLog, TimePointSpecificationFoundInLog> trackingTimesFromRaceLog = this
                    .getTrackingTimesFromRaceLogs();
            oldStartOfTracking = getStartOfTracking();
            oldEndOfTracking = getEndOfTracking();
            boolean startOfTrackingFound = false;
            boolean endOfTrackingFound = false;
            // check race log
            if (trackingTimesFromRaceLog != null) {
                if (trackingTimesFromRaceLog.getA() != null) {
                    startOfTracking = trackingTimesFromRaceLog.getA().getTimePoint();
                    startOfTrackingFound = true;
                }
                if (trackingTimesFromRaceLog.getB() != null) {
                    endOfTracking = trackingTimesFromRaceLog.getB().getTimePoint();
                    endOfTrackingFound = true;
                }
            }
            // check "received" variants coming from a connector directly
            if (!startOfTrackingFound || !endOfTrackingFound) {
                if (startOfTrackingReceived != null && !startOfTrackingFound) {
                    startOfTrackingFound = true;
                    startOfTracking = startOfTrackingReceived;
                }
                if (endOfTrackingReceived != null && !endOfTrackingFound) {
                    endOfTrackingFound = true;
                    endOfTracking = endOfTrackingReceived;
                }
            }
            // check for start/finished times in race log and add a few minutes on the ends
            if (!startOfTrackingFound || !endOfTrackingFound) {
                if (!startOfTrackingFound && getStartOfRace() != null) {
                    startOfTracking = getStartOfRace().minus(START_TRACKING_THIS_MUCH_BEFORE_RACE_START);
                    startOfTrackingFound = true;
                }
                if (!endOfTrackingFound && getFinishedTime() != null) {
                    endOfTracking = getFinishedTime().plus(STOP_TRACKING_THIS_MUCH_AFTER_RACE_FINISH);
                    endOfTrackingFound = true;
                }
            }
        }
        startOfTrackingChanged(oldStartOfTracking, waitForGPSFixesToLoad);
        endOfTrackingChanged(oldEndOfTracking, waitForGPSFixesToLoad);
    }

    @Override
    public TimePoint getEndOfTracking() {
        return endOfTracking;
    }

    public void invalidateStartTime() {
        updateStartOfRaceCacheFields();
        updateStartAndEndOfTracking(/* waitForGPSFixesToLoad */ false);
    }

    public void invalidateEndTime() {
        endTime = null;
        updateStartAndEndOfTracking(/* waitForGPSFixesToLoad */ false);
    }

    protected void invalidateMarkPassingTimes() {
        synchronized (markPassingsTimes) {
            markPassingsTimes.clear();
        }
        updateStartAndEndOfTracking(/* waitForGPSFixesToLoad */ false);
    }

    /**
     * The race log supports the event types {@link RaceLogStartOfTrackingEvent} and {@link RaceLogEndOfTrackingEvent}.
     * These are to take precedence over any other start/end of tracking specification (see bug 3196). This method uses
     * the {@link TrackingTimesFinder} to analyze all {@link #attachedRaceLogs race logs attached} to find tracking
     * times specifications. If no tracking times specification is found at all, <code>null</code> is returned. Note
     * that even when a valid pair is returned, the components may be <code>null</code>. This may either indicate that
     * no event for that part of the tracking interval was found, or that an event was found that explicitly specified
     * {@code null} to force an open interval on that end.
     */
    @Override
    public Pair<TimePointSpecificationFoundInLog, TimePointSpecificationFoundInLog> getTrackingTimesFromRaceLogs() {
        for (final RaceLog raceLog : attachedRaceLogs.values()) {
            Pair<TimePointSpecificationFoundInLog, TimePointSpecificationFoundInLog> result = new TrackingTimesFinder(
                    raceLog).analyze();
            if (result != null) {
                return result;
            }
        }
        return null;
    }

    @Override
    public Pair<TimePoint, TimePoint> getStartAndFinishedTimeFromRaceLogs() {
        // Only one of the RaceLogs should have valid data, so one doesn't have to compare all the
        // start/finished time values in order to find the earliest startTime/latestFinishedTime
        for (final RaceLog raceLog : attachedRaceLogs.values()) {
            TimePoint startTime = new StartTimeFinder(raceLogResolver, raceLog).analyze().getStartTime();
            TimePoint finishedTime = new FinishedTimeFinder(raceLog).analyze();
            if (startTime != null || finishedTime != null) {
                return new Util.Pair<TimePoint, TimePoint>(startTime, finishedTime);
            }
        }
        return null;
    }

    /**
     * Calculates the start time of the race from various sources. The highest precedence take the
     * {@link #attachedRaceLogs race logs}, followed by the field {@link #startTimeReceived} which can explicitly be set
     * using {@link #setStartTimeReceived(TimePoint)}. If that does not provide any start time either, a start time is
     * attempted to be inferred from the time points of the start mark passing events.
     */
    @Override
    public TimePoint getStartOfRace() {
        return getStartOfRace(/* inferred */ true);
    }

    @Override
    public TimePoint getStartOfRace(boolean inferred) {
        final TimePoint result;
        if (inferred) {
            result = startTime;
        } else {
            result = startTimeWithoutInferenceFromStartMarkPassings;
        }
        return result;
    }

    /**
     * monitor for {@link #updateStartOfRaceCacheFields()}; has to be serializable, therefore {@link String} and not
     * {@link Object}.
     */
    private final String updateStartOfRaceCacheFieldsMonitor = "";

    protected void updateStartOfRaceCacheFields() {
        synchronized (updateStartOfRaceCacheFieldsMonitor) {
            TimePoint newStartTime = null;
            TimePoint newStartTimeWithoutInferenceFromStartMarkPassings = null;
            for (RaceLog raceLog : attachedRaceLogs.values()) {
                logger.finest(() -> "Analyzing race log " + raceLog + " for race " + this.getRace().getName());
                newStartTime = new StartTimeFinder(raceLogResolver, raceLog).analyze().getStartTime();
                if (newStartTime != null) {
                    newStartTimeWithoutInferenceFromStartMarkPassings = newStartTime;
                    final TimePoint finalNewStartTime = newStartTime;
                    logger.finest(() -> "Found start time " + finalNewStartTime + " in race log " + raceLog
                            + " for race " + this.getRace().getName());
                    break;
                }
            }
            if (newStartTime == null) {
                logger.finest(() -> "No start time found in race logs for race " + getRace().getName());
                newStartTime = getStartTimeReceived();
                if (newStartTime != null) {
                    newStartTimeWithoutInferenceFromStartMarkPassings = newStartTime;
                }
                // If not null, check if the first mark passing for the start line is too much after the
                // startTimeReceived; if so, return an adjusted, later start time.
                // If no official start time was received, try to estimate the start time using the mark passings for
                // the start line.
                final Waypoint firstWaypoint;
                if (getTrackedRegatta().getRegatta().useStartTimeInference()
                        && (firstWaypoint = getRace().getCourse().getFirstWaypoint()) != null) {
                    // in this "if" branch update only startTime, not startTimeWithoutInferenceFromStartMarkPassings
                    if (startTimeReceived != null) {
                        // plausibility check for start time received, based on start mark passings; if no boat started
                        // within
                        // a grace period of MAX_TIME_BETWEEN_START_AND_FIRST_MARK_PASSING_IN_MILLISECONDS after the
                        // start time
                        // received then the startTimeReceived is believed to be wrong
                        TimePoint timeOfFirstMarkPassing = getFirstPassingTime(firstWaypoint);
                        if (timeOfFirstMarkPassing != null) {
                            long startTimeReceived2timeOfFirstMarkPassingFirstMark = timeOfFirstMarkPassing.asMillis()
                                    - startTimeReceived.asMillis();
                            if (startTimeReceived2timeOfFirstMarkPassingFirstMark > MAX_TIME_BETWEEN_START_AND_FIRST_MARK_PASSING_IN_MILLISECONDS) {
                                newStartTime = new MillisecondsTimePoint(timeOfFirstMarkPassing.asMillis()
                                        - MAX_TIME_BETWEEN_START_AND_FIRST_MARK_PASSING_IN_MILLISECONDS);
                                final TimePoint finalNewStartTime = newStartTime;
                                logger.finest(() -> "Using start mark passings for start time of race "
                                        + this.getRace().getName() + ": " + finalNewStartTime);
                            } else {
                                newStartTime = startTimeReceived;
                                final TimePoint finalNewStartTime = newStartTime;
                                logger.finest(() -> "Using start mark received for race " + this.getRace().getName()
                                        + ": " + finalNewStartTime);
                            }
                        }
                    } else {
                        final NavigableSet<MarkPassing> markPassingsForFirstWaypointInOrder = getMarkPassingsInOrderAsNavigableSet(
                                firstWaypoint);
                        if (markPassingsForFirstWaypointInOrder != null) {
                            newStartTime = calculateStartOfRaceFromMarkPassings(markPassingsForFirstWaypointInOrder,
                                    getRace().getCompetitors());
                            if (newStartTime != null && logger.isLoggable(Level.FINEST)) {
                                logger.finest("Using start mark passings for start time of race "
                                        + this.getRace().getName() + ": " + newStartTime);
                            }
                        }
                    }
                }
            }
            startTime = newStartTime;
            startTimeWithoutInferenceFromStartMarkPassings = newStartTimeWithoutInferenceFromStartMarkPassings;
        }
    }

    /**
     * Calculates the end time of the race from the mark passings of the last course waypoint
     */
    @Override
    public TimePoint getEndOfRace() {
        if (endTime == null) {
            endTime = getLastPassingOfFinishLine();
        }
        return endTime;
    }

    @Override
    public TimePoint getFinishedTime() {
        return finishedTime;
    }

    protected void setFinishedTime(final TimePoint newFinishedTime) {
        finishedTime = newFinishedTime;
    }

    private TimePoint getLastPassingOfFinishLine() {
        TimePoint passingTime = null;
        final Waypoint lastWaypoint = getRace().getCourse().getLastWaypoint();
        if (lastWaypoint != null) {
            NavigableSet<MarkPassing> markPassingsInOrder = getMarkPassingsInOrder(lastWaypoint);
            if (markPassingsInOrder != null) {
                lockForRead(markPassingsInOrder);
                try {
                    final MarkPassing last = markPassingsInOrder.isEmpty() ? null : markPassingsInOrder.last();
                    if (last != null) {
                        passingTime = last.getTimePoint();
                    }
                } finally {
                    unlockAfterRead(markPassingsInOrder);
                }
            }
        }
        return passingTime;
    }

    private TimePoint getFirstPassingTime(Waypoint waypoint) {
        NavigableSet<MarkPassing> markPassingsInOrder = getMarkPassingsInOrderAsNavigableSet(waypoint);
        MarkPassing firstMarkPassing = null;
        if (markPassingsInOrder != null) {
            lockForRead(markPassingsInOrder);
            try {
                if (!markPassingsInOrder.isEmpty()) {
                    firstMarkPassing = markPassingsInOrder.first();
                }
            } finally {
                unlockAfterRead(markPassingsInOrder);
            }
        }
        TimePoint timeOfFirstMarkPassing = null;
        if (firstMarkPassing != null) {
            timeOfFirstMarkPassing = firstMarkPassing.getTimePoint();
        }
        return timeOfFirstMarkPassing;
    }

    /**
     * Determines the largest group of competitors that started within a one-minute time period and returns the time
     * point of the earliest start mark passing within that group.
     */
    private TimePoint calculateStartOfRaceFromMarkPassings(NavigableSet<MarkPassing> markPassings,
            Iterable<Competitor> competitors) {
        TimePoint startOfRace = null;
        // Find the first mark passing within the largest cluster crossing the line within one minute.
        lockForRead(markPassings);
        try {
            if (markPassings != null) {
                int largestStartGroupWithinOneMinuteSize = 0;
                MarkPassing startOfLargestGroupSoFar = null;
                int candiateGroupSize = 0;
                MarkPassing candidateForStartOfLargestGroupSoFar = null;
                Iterator<MarkPassing> iterator = markPassings.iterator();
                // sweep over all start mark passings and for each element find the number of competitors that passed
                // the start up to one minute later;
                // pick the start mark passing of the competitor leading the largest such group
                while (iterator.hasNext()) {
                    MarkPassing currentMarkPassing = iterator.next();
                    if (candidateForStartOfLargestGroupSoFar == null) {
                        // first start mark passing
                        candidateForStartOfLargestGroupSoFar = currentMarkPassing;
                        candiateGroupSize = 1;
                        startOfLargestGroupSoFar = currentMarkPassing;
                        largestStartGroupWithinOneMinuteSize = 1;
                    } else {
                        if (candidateForStartOfLargestGroupSoFar.getTimePoint().until(currentMarkPassing.getTimePoint())
                                .compareTo(Duration.ONE_MINUTE) <= 0) {
                            // currentMarkPassing is within one minute of candidateForStartOfLargestGroupSoFar; extend
                            // candidate group...
                            candiateGroupSize++;
                            if (candiateGroupSize > largestStartGroupWithinOneMinuteSize) {
                                // ...and remember as best fit if greater than largest group so far
                                startOfLargestGroupSoFar = candidateForStartOfLargestGroupSoFar;
                                largestStartGroupWithinOneMinuteSize = candiateGroupSize;
                            }
                        } else {
                            // currentMarkPassing is more than a minute after candidateForStartOfLargestGroupSoFar;
                            // advance candidateForStartOfLargestGroupSoFar and reduce group size counter, until
                            // candidateForStartOfLargestGroupSoFar is again within the one-minute interval; may catch
                            // up all the way to currentMarkPassing if that was more than a minute after its predecessor
                            while (candidateForStartOfLargestGroupSoFar.getTimePoint()
                                    .until(currentMarkPassing.getTimePoint()).compareTo(Duration.ONE_MINUTE) > 0) {
                                candidateForStartOfLargestGroupSoFar = markPassings
                                        .higher(candidateForStartOfLargestGroupSoFar);
                                candiateGroupSize--;
                            }
                        }
                    }
                }
                startOfRace = startOfLargestGroupSoFar == null ? null : startOfLargestGroupSoFar.getTimePoint();
            }
        } finally {
            unlockAfterRead(markPassings);
        }
        return startOfRace;
    }

    @Override
    public boolean hasStarted(TimePoint at) {
        return getStartOfRace() != null && getStartOfRace().compareTo(at) <= 0;
    }

    @Override
    public boolean isLive(TimePoint at) {
        final TimePoint startOfLivePeriod;
        final TimePoint endOfLivePeriod;
        if (!hasGPSData() || !hasWindData()) {
            startOfLivePeriod = null;
            endOfLivePeriod = null;
        } else {
            if (getStartOfRace() == null) {
                startOfLivePeriod = getStartOfTracking();
            } else {
                startOfLivePeriod = getStartOfRace().minus(TimingConstants.PRE_START_PHASE_DURATION_IN_MILLIS);
            }
            if (getEndOfRace() == null) {
                if (getTimePointOfNewestEvent() != null) {
                    endOfLivePeriod = getTimePointOfNewestEvent().plus(TimingConstants.IS_LIVE_GRACE_PERIOD_IN_MILLIS)
                            .plus(getDelayToLiveInMillis());
                } else {
                    endOfLivePeriod = null;
                }
            } else {
                endOfLivePeriod = getEndOfRace().plus(TimingConstants.IS_LIVE_GRACE_PERIOD_IN_MILLIS);
            }
        }

        // if an empty timepoint is given then take the start of the race
        if (at == null) {
            at = startOfLivePeriod.plus(1);
        }

        // whenLastTrackedRaceWasLive is null if there is no tracked race for fleet, or the tracked race hasn't started
        // yet at the server time
        // when this DTO was assembled, or there were no GPS or wind data
        final boolean result = startOfLivePeriod != null && endOfLivePeriod != null && !startOfLivePeriod.after(at)
                && !at.after(endOfLivePeriod);
        return result;
    }

    @Override
    public RaceDefinition getRace() {
        return race;
    }

    @Override
    public Iterable<TrackedLeg> getTrackedLegs() {
        // ensure that no course modification is carried out while copying the tracked legs
        getRace().getCourse().lockForRead();
        try {
            return new ArrayList<TrackedLeg>(trackedLegs.values());
        } finally {
            getRace().getCourse().unlockAfterRead();
        }
    }

    @Override
    public Iterable<Pair<Waypoint, Pair<TimePoint, TimePoint>>> getMarkPassingsTimes() {
        getRace().getCourse().lockForRead(); // ensure the list of waypoints doesn't change while we're updating the
                                             // markPassingTimes structure
        try {
            synchronized (markPassingsTimes) {
                if (markPassingsTimes.isEmpty()) {
                    // Remark: sometimes it can happen that a mark passing with a wrong time stamp breaks the right time
                    // order of the waypoint times
                    Date previousLegPassingTime = null;
                    for (Waypoint waypoint : getRace().getCourse().getWaypoints()) {
                        TimePoint firstPassingTime = null;
                        TimePoint lastPassingTime = null;
                        NavigableSet<MarkPassing> markPassings = getMarkPassingsInOrderAsNavigableSet(waypoint);
                        if (markPassings != null && !markPassings.isEmpty()) {
                            // ensure the leg times are in the right time order; there may perhaps be left-overs for
                            // marks to be reached later that
                            // claim it has been passed in the past which may have been an accidental tracker
                            // read-out;
                            // the results of getMarkPassingsInOrder(to) has by definition an ascending time-point
                            // ordering
                            lockForRead(markPassings);
                            try {
                                for (MarkPassing currentMarkPassing : markPassings) {
                                    Date currentPassingDate = currentMarkPassing.getTimePoint().asDate();
                                    if (previousLegPassingTime == null
                                            || currentPassingDate.after(previousLegPassingTime)) {
                                        firstPassingTime = currentMarkPassing.getTimePoint();
                                        previousLegPassingTime = currentPassingDate;
                                        break;
                                    }
                                }
                            } finally {
                                unlockAfterRead(markPassings);
                            }
                        }
                        Pair<TimePoint, TimePoint> timesPair = new Pair<TimePoint, TimePoint>(firstPassingTime,
                                lastPassingTime);
                        markPassingsTimes.add(new Pair<Waypoint, Pair<TimePoint, TimePoint>>(waypoint, timesPair));
                    }
                }
                return markPassingsTimes;
            }
        } finally {
            getRace().getCourse().unlockAfterRead();
        }
    }

    @Override
    public Distance getDistanceTraveledIncludingGateStart(Competitor competitor, TimePoint timePoint) {
        return getDistanceTraveled(competitor, timePoint, /* consider gate start */ true);
    }

    @Override
    public Distance getDistanceTraveled(Competitor competitor, TimePoint timePoint) {
        return getDistanceTraveled(competitor, timePoint, /* consider gate start */ false);
    }

    private Distance getDistanceTraveled(Competitor competitor, TimePoint timePoint, boolean considerGateStart) {
        return getValueFromStartToTimePointOrEnd(competitor, timePoint, (from, to) -> {
            final Distance result;
            final Distance preResult = getTrack(competitor).getDistanceTraveled(from, to);
            if (considerGateStart && preResult != null) {
                result = preResult.add(getAdditionalGateStartDistance(competitor, timePoint));
            } else {
                result = preResult;
            }
            return result;
        });
    }

    @Override
    public Distance getDistanceFoiled(Competitor competitor, TimePoint timePoint) {
        return getBravoValue(competitor, timePoint, BravoFixTrack::getDistanceSpentFoiling);
    }

    @Override
    public Duration getDurationFoiled(Competitor competitor, TimePoint timePoint) {
        return getBravoValue(competitor, timePoint, BravoFixTrack::getTimeSpentFoiling);
    }

    @FunctionalInterface
    private static interface BravoFromToValueCalculator<T> {
        T getValue(BravoFixTrack<Competitor> bravoFixTrack, TimePoint from, TimePoint to);
    }

    private <T> T getBravoValue(Competitor competitor, TimePoint timePoint,
            BravoFromToValueCalculator<T> bravoValueCalculator) {
        return getValueFromStartToTimePointOrEnd(competitor, timePoint, (from, to) -> {
            final T result;
            final BravoFixTrack<Competitor> bravoFixTrack = getSensorTrack(competitor, BravoFixTrack.TRACK_NAME);
            if (bravoFixTrack != null) {
                result = bravoValueCalculator.getValue(bravoFixTrack, from, to);
            } else {
                result = null;
            }
            return result;
        });
    }

    private <T> T getValueFromStartToTimePointOrEnd(Competitor competitor, TimePoint timePoint,
            Track.TimeRangeValueCalculator<T> valueCalculator) {
        final T result;
        NavigableSet<MarkPassing> markPassings = getMarkPassings(competitor);
        try {
            lockForRead(markPassings);
            if (markPassings.isEmpty()) {
                result = null;
            } else {
                TimePoint end = timePoint;
                final TrackedLegOfCompetitor trackedLegOfCompetitor;
                if (markPassings.last().getWaypoint() == getRace().getCourse().getLastWaypoint()
                        && timePoint.compareTo(markPassings.last().getTimePoint()) > 0) {
                    // competitor has finished race at or before the requested time point; use time point of crossing
                    // the finish line
                    end = markPassings.last().getTimePoint();
                } else {
                    final TimePoint endOfTracking = getEndOfTracking();
                    if ((trackedLegOfCompetitor = getTrackedLeg(competitor, timePoint)) == null
                            || (endOfTracking != null && !trackedLegOfCompetitor.hasFinishedLeg(endOfTracking)
                                    && (timePoint.after(endOfTracking)
                                            || getStatus().getStatus() == TrackedRaceStatusEnum.FINISHED))) {
                        // If the race is no longer tracking and hence no more data can be expected, and the competitor
                        // hasn't finished a leg after the requested time point, no valid distance traveled can be
                        // determined
                        // for the competitor in this race the the time point requested
                        end = null;
                    }
                }
                if (end == null) {
                    result = null;
                } else {
                    result = valueCalculator.calculate(markPassings.first().getTimePoint(), end);
                }
            }
            return result;
        } finally {
            unlockAfterRead(markPassings);
        }
    }

    @Override
    public GPSFixTrack<Competitor, GPSFixMoving> getTrack(Competitor competitor) {
        return tracks.get(competitor);
    }

    @Override
    public TrackedLeg getTrackedLegFinishingAt(Waypoint endOfLeg) {
        getRace().getCourse().lockForRead();
        try {
            int indexOfWaypoint = getRace().getCourse().getIndexOfWaypoint(endOfLeg);
            if (indexOfWaypoint == -1) {
                throw new IllegalArgumentException("Waypoint " + endOfLeg + " not found in " + getRace().getCourse());
            } else if (indexOfWaypoint == 0) {
                throw new IllegalArgumentException(
                        "Waypoint " + endOfLeg + " isn't end of any leg in " + getRace().getCourse());
            }
            return trackedLegs.get(race.getCourse().getLegs().get(indexOfWaypoint - 1));
        } finally {
            getRace().getCourse().unlockAfterRead();
        }
    }

    @Override
    public TrackedLeg getTrackedLegStartingAt(Waypoint startOfLeg) {
        getRace().getCourse().lockForRead();
        try {
            int indexOfWaypoint = getRace().getCourse().getIndexOfWaypoint(startOfLeg);
            if (indexOfWaypoint == -1) {
                throw new IllegalArgumentException("Waypoint " + startOfLeg + " not found in " + getRace().getCourse());
            } else if (indexOfWaypoint == getRace().getCourse().getNumberOfWaypoints() - 1) {
                throw new IllegalArgumentException(
                        "Waypoint " + startOfLeg + " isn't start of any leg in " + getRace().getCourse());
            }
            return trackedLegs.get(race.getCourse().getLeg(indexOfWaypoint));
        } finally {
            getRace().getCourse().unlockAfterRead();
        }
    }

    @Override
    public TrackedLegOfCompetitor getTrackedLeg(Competitor competitor, TimePoint at) {
        TrackedLegOfCompetitor result = null;
        NavigableSet<MarkPassing> roundings = getMarkPassings(competitor);
        if (roundings != null) {
            NavigableSet<MarkPassing> localRoundings;
            lockForRead(roundings);
            try {
                localRoundings = new ArrayListNavigableSet<>(roundings.size(), new TimedComparator());
                localRoundings.addAll(roundings);
            } finally {
                unlockAfterRead(roundings);
            }
            TrackedLeg trackedLeg;
            // obtain last waypoint before obtaining mark passings monitor because obtaining the last waypoint
            // obtains the read lock for the course
            final Waypoint lastWaypoint = getRace().getCourse().getLastWaypoint();
            MarkPassing lastBeforeOrAt = localRoundings.floor(new DummyMarkPassingWithTimePointOnly(at));
            // already finished the race?
            if (lastBeforeOrAt != null) {
                // and not at or after last mark passing
                if (lastWaypoint != lastBeforeOrAt.getWaypoint()) {
                    trackedLeg = getTrackedLegStartingAt(lastBeforeOrAt.getWaypoint());
                } else {
                    // exactly *at* last mark passing?
                    if (!localRoundings.isEmpty() && at.equals(localRoundings.last().getTimePoint())) {
                        // exactly at finish line; return last leg
                        trackedLeg = getTrackedLegFinishingAt(lastBeforeOrAt.getWaypoint());
                    } else {
                        // no, then we're after the last mark passing
                        trackedLeg = null;
                    }
                }
            } else {
                // before beginning of race
                trackedLeg = null;
            }
            if (trackedLeg != null) {
                result = trackedLeg.getTrackedLeg(competitor);
            }
        }
        return result;
    }

    public TrackedLeg getTrackedLeg(Leg leg) {
        getRace().getCourse().lockForRead();
        try {
            return trackedLegs.get(leg);
        } finally {
            getRace().getCourse().unlockAfterRead();
        }
    }

    @Override
    public TrackedLegOfCompetitor getTrackedLeg(Competitor competitor, Leg leg) {
        final TrackedLeg trackedLeg = getTrackedLeg(leg);
        return trackedLeg == null ? null : trackedLeg.getTrackedLeg(competitor);
    }

    @Override
    public long getUpdateCount() {
        return updateCount;
    }

    @Override
    public int getRankDifference(Competitor competitor, Leg leg, TimePoint timePoint) {
        int previousRank;
        if (leg == getRace().getCourse().getFirstLeg()) {
            // first leg; report rank difference from 0
            previousRank = 0;
        } else {
            TrackedLeg previousLeg = getTrackedLegFinishingAt(leg.getFrom());
            previousRank = previousLeg.getTrackedLeg(competitor).getRank(timePoint);
        }
        int currentRank = getTrackedLeg(competitor, leg).getRank(timePoint);
        return currentRank - previousRank;
    }

    @Override
    public int getRank(Competitor competitor) throws NoWindException {
        return getRank(competitor, MillisecondsTimePoint.now());
    }

    @Override
    public Competitor getOverallLeader(TimePoint timePoint) {
        return getOverallLeader(timePoint, new LeaderboardDTOCalculationReuseCache(timePoint));
    }

    @Override
    public Competitor getOverallLeader(TimePoint timePoint, WindLegTypeAndLegBearingCache cache) {
        Competitor result = null;
        List<Competitor> ranks = getCompetitorsFromBestToWorst(timePoint, cache);
        if (ranks != null && !ranks.isEmpty()) {
            result = ranks.iterator().next();
        }
        return result;
    }

    @Override
    public int getRank(Competitor competitor, TimePoint timePoint) {
        int result;
        final NavigableSet<MarkPassing> markPassings = getMarkPassings(competitor);
        if (markPassings.isEmpty()) {
            result = 0;
        } else {
            final boolean hasMarkPassingAtOrBeforeTimePoint;
            lockForRead(markPassings);
            try {
                hasMarkPassingAtOrBeforeTimePoint = markPassings
                        .floor(new DummyMarkPassingWithTimePointOnly(timePoint)) == null;
            } finally {
                unlockAfterRead(markPassings);
            }
            if (hasMarkPassingAtOrBeforeTimePoint) {
                // no mark passing at or before timePoint; competitor has not started / participated yet
                result = 0;
            } else {
                result = getCompetitorsFromBestToWorst(timePoint).indexOf(competitor) + 1;
            }
        }
        return result;
    }

    @Override
    public List<Competitor> getCompetitorsFromBestToWorst(TimePoint timePoint) {
        return getCompetitorsFromBestToWorst(timePoint, new LeaderboardDTOCalculationReuseCache(timePoint));
    }

    @Override
    public List<Competitor> getCompetitorsFromBestToWorst(TimePoint unadjustedTimePoint,
            WindLegTypeAndLegBearingCache cache) {
        final TimePoint timePoint;
        // normalize the time point to get cache hits when asking for time points that are later than
        // the last time point affected by any event received for this tracked race
        if (Util.compareToWithNull(unadjustedTimePoint, getTimePointOfNewestEvent(), /* nullIsLess */ true) <= 0) {
            timePoint = unadjustedTimePoint;
        } else {
            timePoint = getTimePointOfNewestEvent();
        }
        NamedReentrantReadWriteLock readWriteLock;
        synchronized (competitorRankingsLocks) {
            readWriteLock = competitorRankingsLocks.get(timePoint);
            if (readWriteLock == null) {
                readWriteLock = new NamedReentrantReadWriteLock(
                        "competitor rankings for race " + getRace().getName() + " for time point " + timePoint,
                        /* fair */false);
                competitorRankingsLocks.put(timePoint, readWriteLock);
            }
        }
        List<Competitor> rankedCompetitors;
        synchronized (competitorRankings) {
            rankedCompetitors = competitorRankings.get(timePoint);
        }
        if (rankedCompetitors == null) {
            LockUtil.lockForWrite(readWriteLock);
            try {
                if (rankedCompetitors == null) {
                    rankedCompetitors = competitorRankings.get(timePoint); // try again; maybe a writer released the
                                                                           // write lock after updating the cache
                    if (rankedCompetitors == null) {
                        // RaceRankComparator requires course read lock
                        getRace().getCourse().lockForRead();
                        try {
                            Comparator<Competitor> comparator = getRankingMetric().getRaceRankingComparator(timePoint,
                                    cache);
                            rankedCompetitors = new ArrayList<Competitor>();
                            for (Competitor c : getRace().getCompetitors()) {
                                rankedCompetitors.add(c);
                            }
                            Collections.sort(rankedCompetitors, comparator);
                        } finally {
                            getRace().getCourse().unlockAfterRead();
                        }
                        synchronized (competitorRankings) {
                            competitorRankings.put(timePoint, rankedCompetitors);
                        }
                    }
                }
            } finally {
                LockUtil.unlockAfterWrite(readWriteLock);
            }
        }
        return rankedCompetitors;
    }

    @Override
    public Distance getAverageAbsoluteCrossTrackError(Competitor competitor, TimePoint timePoint,
            boolean waitForLatestAnalysis) throws NoWindException {
        return getAverageAbsoluteCrossTrackError(competitor, timePoint, waitForLatestAnalysis,
                new LeaderboardDTOCalculationReuseCache(timePoint));
    }

    @Override
    public Distance getAverageAbsoluteCrossTrackError(Competitor competitor, TimePoint timePoint,
            boolean waitForLatestAnalysis, WindLegTypeAndLegBearingCache cache) throws NoWindException {
        NavigableSet<MarkPassing> markPassings = getMarkPassings(competitor);
        TimePoint from = null;
        lockForRead(markPassings);
        try {
            if (markPassings != null && !markPassings.isEmpty()) {
                from = markPassings.iterator().next().getTimePoint();
            }
        } finally {
            unlockAfterRead(markPassings);
        }
        Distance result;
        if (from != null) {
            result = getAverageAbsoluteCrossTrackError(competitor, from, timePoint, /* upwindOnly */true,
                    waitForLatestAnalysis);
        } else {
            result = null;
        }
        return result;
    }

    @Override
    public Distance getAverageSignedCrossTrackError(Competitor competitor, TimePoint timePoint,
            boolean waitForLatestAnalysis) throws NoWindException {
        return getAverageSignedCrossTrackError(competitor, timePoint, waitForLatestAnalysis,
                new LeaderboardDTOCalculationReuseCache(timePoint));
    }

    @Override
    public Distance getAverageSignedCrossTrackError(Competitor competitor, TimePoint timePoint,
            boolean waitForLatestAnalyses, WindLegTypeAndLegBearingCache cache) throws NoWindException {
        NavigableSet<MarkPassing> markPassings = getMarkPassings(competitor);
        TimePoint from = null;
        lockForRead(markPassings);
        try {
            if (markPassings != null && !markPassings.isEmpty()) {
                from = markPassings.iterator().next().getTimePoint();
            }
        } finally {
            unlockAfterRead(markPassings);
        }
        Distance result;
        if (from != null) {
            result = getAverageSignedCrossTrackError(competitor, from, timePoint, /* upwindOnly */true,
                    waitForLatestAnalyses);
        } else {
            result = null;
        }
        return result;
    }

    @Override
    public Distance getAverageAbsoluteCrossTrackError(Competitor competitor, TimePoint from, TimePoint to,
            boolean upwindOnly, boolean waitForLatestAnalysis) throws NoWindException {
        Distance result;
        result = crossTrackErrorCache.getAverageAbsoluteCrossTrackError(competitor, from, to, upwindOnly,
                waitForLatestAnalysis);
        return result;
    }

    @Override
    public Distance getAverageSignedCrossTrackError(Competitor competitor, TimePoint from, TimePoint to,
            boolean upwindOnly, boolean waitForLatestAnalysis) throws NoWindException {
        Distance result;
        result = crossTrackErrorCache.getAverageSignedCrossTrackError(competitor, from, to, upwindOnly,
                waitForLatestAnalysis);
        return result;
    }

    @Override
    public Distance getAverageRideHeight(Competitor competitor, TimePoint timePoint) {
        final Distance result;
        BravoFixTrack<Competitor> track = getSensorTrack(competitor, BravoFixTrack.TRACK_NAME);
        final Leg firstLeg;
        final TrackedLegOfCompetitor firstTrackedLeg;
        if (track != null && (firstLeg = getRace().getCourse().getFirstLeg()) != null
                && (firstTrackedLeg = getTrackedLeg(competitor, firstLeg)).hasStartedLeg(timePoint)) {
            final TrackedLegOfCompetitor lastTrackedLeg = getTrackedLegFinishingAt(
                    getRace().getCourse().getLastWaypoint()).getTrackedLeg(competitor);
            TimePoint endTimePoint = lastTrackedLeg.hasFinishedLeg(timePoint) ? lastTrackedLeg.getFinishTime()
                    : timePoint;
            result = track.getAverageRideHeight(firstTrackedLeg.getStartTime(), endTimePoint);
        } else {
            result = null;
        }
        return result;
    }

    @Override
    public TrackedLegOfCompetitor getCurrentLeg(Competitor competitor, TimePoint timePoint) {
        // If the mark passing that starts a leg happened exactly at timePoint, the MarkPassingByTimeComparator won't
        // consider
        // them equal because
        NavigableSet<MarkPassing> competitorMarkPassings = markPassingsForCompetitor.get(competitor);
        DummyMarkPassingWithTimePointAndCompetitor markPassingTimePoint = new DummyMarkPassingWithTimePointAndCompetitor(
                timePoint, competitor);
        TrackedLegOfCompetitor result = null;
        if (!competitorMarkPassings.isEmpty()) {
            final Course course = getRace().getCourse();
            course.lockForRead();
            try {
                MarkPassing lastMarkPassingAtOfBeforeTimePoint = competitorMarkPassings.floor(markPassingTimePoint);
                if (lastMarkPassingAtOfBeforeTimePoint != null) {
                    Waypoint waypointPassedLastAtOrBeforeTimePoint = lastMarkPassingAtOfBeforeTimePoint.getWaypoint();
                    // don't return a leg if competitor has already finished last leg and therefore the race
                    if (waypointPassedLastAtOrBeforeTimePoint != course.getLastWaypoint()) {
                        result = getTrackedLegStartingAt(waypointPassedLastAtOrBeforeTimePoint)
                                .getTrackedLeg(competitor);
                    }
                }
            } finally {
                course.unlockAfterRead();
            }
        }
        return result;
    }

    @Override
    public TrackedLeg getCurrentLeg(TimePoint timePoint) {
        Waypoint lastWaypointPassed = null;
        int indexOfLastWaypointPassed = -1;
        for (Map.Entry<Waypoint, NavigableSet<MarkPassing>> entry : markPassingsForWaypoint.entrySet()) {
            if (!entry.getValue().isEmpty()) {
                MarkPassing first = entry.getValue().first();
                // Did the mark passing happen at or before the requested time point?
                if (first.getTimePoint().compareTo(timePoint) <= 0) {
                    int indexOfWaypoint = getRace().getCourse().getIndexOfWaypoint(entry.getKey());
                    if (indexOfWaypoint > indexOfLastWaypointPassed) {
                        indexOfLastWaypointPassed = indexOfWaypoint;
                        lastWaypointPassed = entry.getKey();
                    }
                }
            }
        }
        TrackedLeg result = null;
        if (lastWaypointPassed != null && lastWaypointPassed != getRace().getCourse().getLastWaypoint()) {
            result = getTrackedLegStartingAt(lastWaypointPassed);
        }
        return result;
    }

    @Override
    public int getLastLegStarted(TimePoint timePoint) {
        int result = 0;
        int indexOfLastWaypointPassed = -1;
        int legCount = race.getCourse().getLegs().size();
        for (Map.Entry<Waypoint, NavigableSet<MarkPassing>> entry : markPassingsForWaypoint.entrySet()) {
            if (!entry.getValue().isEmpty()) {
                MarkPassing first = entry.getValue().first();
                // Did the mark passing happen at or before the requested time point?
                if (first.getTimePoint().compareTo(timePoint) <= 0) {
                    int indexOfWaypoint = getRace().getCourse().getIndexOfWaypoint(entry.getKey());
                    if (indexOfWaypoint > indexOfLastWaypointPassed) {
                        indexOfLastWaypointPassed = indexOfWaypoint;
                    }
                }
            }
        }
        if (indexOfLastWaypointPassed >= 0) {
            result = indexOfLastWaypointPassed + 1 < legCount ? indexOfLastWaypointPassed + 1 : legCount;
        }
        return result;
    }

    @Override
    public MarkPassing getMarkPassing(Competitor competitor, Waypoint waypoint) {
        final Iterable<MarkPassing> markPassings = getMarkPassingsInOrder(waypoint);
        if (markPassings != null) {
            lockForRead(markPassings);
            try {
                for (MarkPassing markPassing : markPassings) {
                    if (markPassing.getCompetitor() == competitor) {
                        return markPassing;
                    }
                }
            } finally {
                unlockAfterRead(markPassings);
            }
        }
        return null;
    }

    /**
     * This method was a synchronization bottleneck when it was using a regular HashMap for {@link #markTracks}. It is
     * frequently used, and the most frequent case is that the <code>get</code> call on {@link #markTracks} succeeds
     * with a non-<code>null</code> result. To improve performance for this case, {@link #markTracks} now is a
     * {@link ConcurrentHashMap} that can be read while writes are going on without locking or synchronization. Only if
     * the <code>get</code> call does not provide a result, the entire procedure is repeated, this time with
     * synchronization to avoid duplicate track creation for the same mark.
     */
    @Override
    public GPSFixTrack<Mark, GPSFix> getOrCreateTrack(Mark mark) {
        return getOrCreateTrack(mark, true);
    }

    @Override
    public GPSFixTrack<Mark, GPSFix> getTrack(Mark mark) {
        return getOrCreateTrack(mark, false);
    }

    private GPSFixTrack<Mark, GPSFix> getOrCreateTrack(Mark mark, boolean createIfNotExistent) {
        GPSFixTrack<Mark, GPSFix> result = markTracks.get(mark);
        if (result == null) {
            // try again, this time with more expensive synchronization
            synchronized (markTracks) {
                LockUtil.lockForRead(getSerializationLock());
                try {
                    result = markTracks.get(mark);
                    if (result == null && createIfNotExistent) {
                        result = createMarkTrack(mark);
                        markTracks.put(mark, result);
                    }
                } finally {
                    LockUtil.unlockAfterRead(getSerializationLock());
                }
            }
        }
        return result;
    }

    protected DynamicGPSFixTrackImpl<Mark> createMarkTrack(Mark mark) {
        return new DynamicGPSFixTrackImpl<Mark>(mark, millisecondsOverWhichToAverageSpeed);
    }

    @Override
    public Position getApproximatePosition(Waypoint waypoint, TimePoint timePoint,
            MarkPositionAtTimePointCache markPositionCache) {
        assert timePoint.equals(markPositionCache.getTimePoint());
        assert this == markPositionCache.getTrackedRace();
        Position result = null;
        for (Mark mark : waypoint.getMarks()) {
            Position nextPos = markPositionCache.getEstimatedPosition(mark);
            if (result == null) {
                result = nextPos;
            } else if (nextPos != null) {
                result = result.translateGreatCircle(result.getBearingGreatCircle(nextPos),
                        result.getDistance(nextPos).scale(0.5));
            }
        }
        return result;
    }

    @Override
    public boolean hasWindData() {
        boolean result = false;
        Course course = getRace().getCourse();
        TimePoint timepoint = getStartOfRace();
        if (timepoint == null) {
            timepoint = getStartOfTracking();
        }
        if (timepoint != null) {
            Position position = null;
            for (Waypoint waypoint : course.getWaypoints()) {
                position = getApproximatePosition(waypoint, timepoint);
                if (position != null) {
                    break;
                }
            }
            // position may be null if no waypoint's position is known; in that case, a "Global" wind value will be
            // looked up
            Wind wind = getWind(position, timepoint);
            if (wind != null) {
                result = true;
            }
        }
        return result;
    }

    /**
     * Checks whether the {@link Wind#getTimePoint()} is in range of start and end {@link TimePoint}s plus extra time
     * for wind recording. If, based on a {@link RaceExecutionOrderProvider}, there is no previous race that takes the
     * wind fix, an extended time range lead (see
     * {@link TrackedRaceImpl#EXTRA_LONG_TIME_BEFORE_START_TO_TRACK_WIND_MILLIS}) is used to record wind even a long
     * time before the race start.
     * <p>
     * 
     * A race does not record wind when both, {@link #getStartOfTracking()} and {@link #getStartOfRace()} are
     * <code>null</code>. Wind is not recorded when it is after the later of {@link #getEndOfRace()} and
     * {@link #getEndOfTracking()} and one of the two is not <code>null</code>.
     */
    @Override
    public boolean takesWindFixWithTimePoint(TimePoint timePoint) {
        final Set<TrackedRace> visited = new HashSet<>();
        visited.add(this);
        return takesWindFixWithTimePointRecursively(timePoint, visited);
    }

    /**
     * @param visited
     *            used to avoid endless recursion if cyclic predecessor relations are delivered by a
     *            {@link RaceExecutionOrderProvider}
     */
    @Override
    public boolean takesWindFixWithTimePointRecursively(TimePoint windFixTimePoint, Set<TrackedRace> visited) {
        final boolean result;
        final TimePoint earliestStartTimePoint = Util.getEarliestOfTimePoints(getStartOfRace(), getStartOfTracking());
        final TimePoint latestEndTimePoint = Util.getLatestOfTimePoints(getEndOfRace(), getEndOfTracking());
        if (earliestStartTimePoint != null) {
            // first check if the fix meets the criteria set by the latestEndTimePoint: either the latestEndTimePoint is
            // null, meaning an
            // open interval which will continue to accept late wind fixes, or the fix time point is before the
            // latestEndTimePoint plus a grace
            // interval:
            if (latestEndTimePoint == null || windFixTimePoint.minus(TimingConstants.IS_LIVE_GRACE_PERIOD_IN_MILLIS)
                    .before(latestEndTimePoint)) {
                // then check, if fix is accepted anyway because it's after
                // earliestStartTimePoint.minus(TIME_BEFORE_START_TO_TRACK_WIND_MILLIS)
                // and before latestEndTimePoint.plus(IS_LIVE_GRACE_PERIOD_IN_MILLIS) or latestEndTimePoint is null. In
                // this case, no expensive
                // recursive check whether previous races take the fix are required.
                if (windFixTimePoint.plus(TIME_BEFORE_START_TO_TRACK_WIND_MILLIS).after(earliestStartTimePoint)) {
                    result = true;
                } else {
                    // if the fix is older than even the extended lead interval would accept, don't accept the fix:
                    if (windFixTimePoint.plus(EXTRA_LONG_TIME_BEFORE_START_TO_TRACK_WIND_MILLIS)
                            .before(earliestStartTimePoint)) {
                        result = false;
                    } else {
                        // the fix is in the critical interval between EXTRA_LONG_TIME_BEFORE_START_TO_TRACK_WIND_MILLIS
                        // and
                        // TIME_BEFORE_START_TO_TRACK_WIND_MILLIS before the earliestStartTimePoint; the fix shall only
                        // be accepted
                        // if no previous race exists that accepts it
                        result = noPreviousRaceTakesWindFixWithTimePoint(windFixTimePoint, visited);
                    }
                }
            } else {
                result = false; // don't accept the fix if it's after the latest end time point plus some grace interval
            }
        } else {
            result = false; // don't accept a fix if we don't have any start time information about the race
        }
        return result;
    }

    private boolean noPreviousRaceTakesWindFixWithTimePoint(TimePoint timePoint, Set<TrackedRace> visited) {
        final boolean result;
        Set<TrackedRace> previousRacesInExecutionOrder = getPreviousRacesFromAttachedRaceExecutionOrderProviders();
        if (previousRacesInExecutionOrder == null || !previousRacesInExecutionOrder.stream()
                .filter(tr -> visited.add(tr) && tr.takesWindFixWithTimePointRecursively(timePoint, visited)).findAny()
                .isPresent()) {
            result = true;
        } else {
            result = false;
        }
        return result;
    }

    @Override
    public Wind getWind(Position p, TimePoint at) {
        return getWind(p, at, getWindSourcesToExclude());
    }

    @Override
    public Wind getWind(Position p, TimePoint at, Set<WindSource> windSourcesToExclude) {
        final WindWithConfidence<Pair<Position, TimePoint>> windWithConfidence = getWindWithConfidence(p, at,
                windSourcesToExclude);
        return windWithConfidence == null ? null : windWithConfidence.getObject();
    }

    @Override
    public WindWithConfidence<Pair<Position, TimePoint>> getWindWithConfidence(Position p, TimePoint at) {
        return getWindWithConfidence(p, at, getWindSourcesToExclude());
    }

    @Override
    public Set<WindSource> getWindSourcesToExclude() {
        return Collections.unmodifiableSet(windSourcesToExclude.keySet());
    }

    @Override
    public void setWindSourcesToExclude(Iterable<? extends WindSource> windSourcesToExclude) {
        Set<WindSource> old = new HashSet<>(getWindSourcesToExclude());
        LockUtil.lockForRead(getSerializationLock());
        try {
            this.windSourcesToExclude.clear();
            for (WindSource windSourceToExclude : windSourcesToExclude) {
                this.windSourcesToExclude.put(windSourceToExclude, this);
            }
        } finally {
            LockUtil.unlockAfterRead(getSerializationLock());
        }
        if (!old.equals(this.windSourcesToExclude)) {
            clearAllCachesExceptManeuvers();
            triggerManeuverCacheRecalculationForAllCompetitors();
        }
    }

    @Override
    public WindWithConfidence<Pair<Position, TimePoint>> getWindWithConfidence(Position p, TimePoint at,
            Set<WindSource> windSourcesToExclude) {
        return shortTimeWindCache.getWindWithConfidence(p, at, windSourcesToExclude);
    }

    public WindWithConfidence<Pair<Position, TimePoint>> getWindWithConfidenceUncached(Position p, TimePoint at,
            Iterable<WindSource> windSourcesToExclude) {
        boolean canUseSpeedOfAtLeastOneWindSource = false;
        Weigher<Pair<Position, TimePoint>> weigher = new PositionAndTimePointWeigher(
                /* halfConfidenceAfterMilliseconds */WindTrack.WIND_HALF_CONFIDENCE_TIME_MILLIS,
                WindTrack.WIND_HALF_CONFIDENCE_DISTANCE);
        ConfidenceBasedWindAverager<Pair<Position, TimePoint>> averager = ConfidenceFactory.INSTANCE
                .createWindAverager(weigher);
        List<WindWithConfidence<Pair<Position, TimePoint>>> windFixesWithConfidences = new ArrayList<WindWithConfidence<Pair<Position, TimePoint>>>();
        for (WindSource windSource : getWindSources()) {
            // TODO consider parallelizing and consider caching
            if (!Util.contains(windSourcesToExclude, windSource)) {
                WindTrack track = getOrCreateWindTrack(windSource);
                WindWithConfidence<Pair<Position, TimePoint>> windWithConfidence = track
                        .getAveragedWindWithConfidence(p, at);
                if (windWithConfidence != null) {
                    windFixesWithConfidences.add(windWithConfidence);
                    canUseSpeedOfAtLeastOneWindSource = canUseSpeedOfAtLeastOneWindSource
                            || windSource.getType().useSpeed();
                }
            }
        }
        HasConfidence<ScalableWind, Wind, Pair<Position, TimePoint>> average = averager
                .getAverage(windFixesWithConfidences, new Pair<Position, TimePoint>(p, at));
        WindWithConfidence<Pair<Position, TimePoint>> result = average == null ? null
                : new WindWithConfidenceImpl<Pair<Position, TimePoint>>(average.getObject(), average.getConfidence(),
                        new Pair<Position, TimePoint>(p, at), canUseSpeedOfAtLeastOneWindSource);
        return result;
    }

    @Override
    public Wind getDirectionFromStartToNextMark(final TimePoint at) {
        Future<Wind> future;
        FutureTask<Wind> newFuture = null;
        future = directionFromStartToNextMarkCache.get(at);
        if (future == null) {
            synchronized (directionFromStartToNextMarkCache) {
                future = directionFromStartToNextMarkCache.get(at);
                if (future == null) {
                    newFuture = new FutureTaskWithTracingGet<Wind>("getDirectionFromStartToNextMark for " + this,
                            new Callable<Wind>() {
                                @Override
                                public Wind call() {
                                    Wind result;
                                    Leg firstLeg = getRace().getCourse().getFirstLeg();
                                    if (firstLeg != null) {
                                        Position firstLegEnd = getApproximatePosition(firstLeg.getTo(), at);
                                        Position firstLegStart = getApproximatePosition(firstLeg.getFrom(), at);
                                        if (firstLegStart != null && firstLegEnd != null) {
                                            result = new WindImpl(firstLegStart, at, new KnotSpeedWithBearingImpl(0.0,
                                                    firstLegEnd.getBearingGreatCircle(firstLegStart)));
                                        } else {
                                            result = null;
                                        }
                                    } else {
                                        result = null;
                                    }
                                    return result;
                                }
                            });
                    directionFromStartToNextMarkCache.put(at, newFuture);
                }
            }
        }
        if (newFuture != null) {
            newFuture.run();
            future = newFuture;
        }
        try {
            return future.get();
        } catch (InterruptedException | ExecutionException e) {
            throw new RuntimeException(e);
        }
    }

    @Override
    public TimePoint getTimePointOfOldestEvent() {
        return timePointOfOldestEvent;
    }

    @Override
    public TimePoint getTimePointOfNewestEvent() {
        return timePointOfNewestEvent;
    }

    @Override
    public TimePoint getTimePointOfLastEvent() {
        return timePointOfLastEvent;
    }

    /**
     * @param timeOfEvent
     *            may be <code>null</code> meaning to only unblock waiters but not update any time points
     */
    protected void updated(TimePoint timeOfEvent) {
        updateCount++;
        clearAllCachesExceptManeuvers();
        if (timeOfEvent != null) {
            if (timePointOfNewestEvent == null || timePointOfNewestEvent.compareTo(timeOfEvent) < 0) {
                timePointOfNewestEvent = timeOfEvent;
            }
            if (timePointOfOldestEvent == null || timePointOfOldestEvent.compareTo(timeOfEvent) > 0) {
                timePointOfOldestEvent = timeOfEvent;
            }
            timePointOfLastEvent = timeOfEvent;
        }
        synchronized (this) {
            notifyAll();
        }
    }

    protected void setStartTimeReceived(TimePoint start) {
        if (!Util.equalsWithNull(start, startTimeReceived)) {
            this.startTimeReceived = start;
            invalidateStartTime();
            invalidateMarkPassingTimes();
        }
    }

    @Override
    public TimePoint getStartTimeReceived() {
        return startTimeReceived;
    }

    protected void setStartOfTrackingReceived(final TimePoint startOfTracking, final boolean waitForGPSFixesToLoad) {
        this.startOfTrackingReceived = startOfTracking;
        updateStartAndEndOfTracking(waitForGPSFixesToLoad);
    }

    protected void startOfTrackingChanged(final TimePoint oldStartOfTracking, boolean waitForGPSFixesToLoad) {
    }

    protected void setEndOfTrackingReceived(final TimePoint endOfTracking, final boolean waitForGPSFixesToLoad) {
        this.endOfTrackingReceived = endOfTracking;
        updateStartAndEndOfTracking(waitForGPSFixesToLoad);
    }

    protected void endOfTrackingChanged(final TimePoint oldEndOfTracking, boolean waitForGPSFixesToLoad) {
    }

    /**
     * Schedules the clearing of the caches. If a cache clearing is already scheduled, this is a no-op.
     */
    private void clearAllCachesExceptManeuvers() {
        synchronized (cacheInvalidationTimerLock) {
            // TODO bug 3864: schedule a task with a background thread executor instead of affording a new Timer for
            // each race
            if (cacheInvalidationTimer == null) {
                cacheInvalidationTimer = new Timer(
                        "Cache invalidation timer for TrackedRaceImpl " + getRace().getName(), /* isDaemon */ true);
                cacheInvalidationTimer.schedule(new TimerTask() {
                    @Override
                    public void run() {
                        synchronized (cacheInvalidationTimerLock) {
                            cacheInvalidationTimer.cancel();
                            cacheInvalidationTimer = null;
                        }
                        synchronized (competitorRankings) {
                            competitorRankings.clear();
                        }
                        synchronized (competitorRankingsLocks) {
                            competitorRankingsLocks.clear();
                        }
                    }
                }, DELAY_FOR_CACHE_CLEARING_IN_MILLISECONDS);
            }
        }
    }

    @Override
    public synchronized void waitForNextUpdate(int sinceUpdate) throws InterruptedException {
        while (updateCount <= sinceUpdate) {
            wait(); // ...until updated(...) notifies us
        }
    }

    @Override
    public void waypointAdded(int zeroBasedIndex, Waypoint waypointThatGotAdded) {
        logger.info("waypoint at zero-based index " + zeroBasedIndex + " (" + waypointThatGotAdded
                + ") added; updating tracked race " + this + "'s data structures...");
        // expecting to hold the course's write lock
        invalidateMarkPassingTimes();
        LockUtil.lockForRead(getSerializationLock());
        try {
            // assuming that getRace().getCourse()'s write lock is held by the current thread
            updateStartToNextMarkCacheInvalidationCacheListenersAfterWaypointAdded(zeroBasedIndex,
                    waypointThatGotAdded);
            getOrCreateMarkPassingsInOrderAsNavigableSet(waypointThatGotAdded);
            for (Mark mark : waypointThatGotAdded.getMarks()) {
                getOrCreateTrack(mark);
            }
            // a waypoint got added; this means that a leg got added as well; but we shouldn't claim we know where
            // in the leg list of the course the leg was added; that's an implementation secret of CourseImpl. So try:
            LinkedHashMap<Leg, TrackedLeg> reorderedTrackedLegs = new LinkedHashMap<Leg, TrackedLeg>();
            List<Leg> newLegs = getRace().getCourse().getLegs();
            for (Leg leg : newLegs) {
                TrackedLeg trackedLeg = trackedLegs.get(leg);
                if (trackedLeg != null) {
                    reorderedTrackedLegs.put(leg, trackedLeg);
                } else {
                    reorderedTrackedLegs.put(leg, createTrackedLeg(leg));
                }
            }
            // now ensure that the iteration order is in sync with the leg iteration order
            trackedLegs.clear();
            for (Map.Entry<Leg, TrackedLeg> entry : reorderedTrackedLegs.entrySet()) {
                trackedLegs.put(entry.getKey(), entry.getValue());
                entry.getValue().waypointsMayHaveChanges();
            }
            updated(/* time point */null); // no maneuver cache invalidation required because we don't yet have mark
            // passings for new waypoint
            logger.info("done updating tracked race " + this + "'s data structures...");
        } finally {
            LockUtil.unlockAfterRead(getSerializationLock());
        }
    }

    private void updateStartToNextMarkCacheInvalidationCacheListenersAfterWaypointAdded(int zeroBasedIndex,
            Waypoint waypointThatGotAdded) {
        if (zeroBasedIndex < 2) {
            // the observing listener on any previous mark will be GCed; we need to ensure
            // that the cache is recomputed
            clearDirectionFromStartToNextMarkCache();
            Iterator<Waypoint> waypointsIter = getRace().getCourse().getWaypoints().iterator();
            waypointsIter.next(); // skip first
            if (waypointsIter.hasNext()) {
                waypointsIter.next(); // skip second
                if (waypointsIter.hasNext()) {
                    Waypoint oldSecond = waypointsIter.next();
                    stopAndRemoveStartToNextMarkCacheInvalidationListener(oldSecond);
                }
            }
        }
        addStartToNextMarkCacheInvalidationListener(waypointThatGotAdded);
    }

    private void clearDirectionFromStartToNextMarkCache() {
        synchronized (directionFromStartToNextMarkCache) {
            directionFromStartToNextMarkCache.clear();
        }
    }

    private void addStartToNextMarkCacheInvalidationListener(Waypoint waypoint) {
        for (Mark mark : waypoint.getMarks()) {
            addStartToNextMarkCacheInvalidationListener(mark);
        }
    }

    private void addStartToNextMarkCacheInvalidationListener(Mark mark) {
        GPSFixTrack<Mark, GPSFix> track = getOrCreateTrack(mark);
        StartToNextMarkCacheInvalidationListener listener = new StartToNextMarkCacheInvalidationListener(track);
        LockUtil.lockForRead(getSerializationLock());
        try {
            startToNextMarkCacheInvalidationListeners.put(mark, listener);
        } finally {
            LockUtil.unlockAfterRead(getSerializationLock());
        }
        track.addListener(listener);
    }

    private void stopAndRemoveStartToNextMarkCacheInvalidationListener(Waypoint waypoint) {
        for (Mark mark : waypoint.getMarks()) {
            stopAndRemoveStartToNextMarkCacheInvalidationListener(mark);
        }
    }

    private void stopAndRemoveStartToNextMarkCacheInvalidationListener(Mark mark) {
        StartToNextMarkCacheInvalidationListener listener = startToNextMarkCacheInvalidationListeners.get(mark);
        if (listener != null) {
            listener.stopListening();
            LockUtil.lockForRead(getSerializationLock());
            try {
                startToNextMarkCacheInvalidationListeners.remove(mark);
            } finally {
                LockUtil.unlockAfterRead(getSerializationLock());
            }
        }
    }

    @Override
    public void waypointRemoved(int zeroBasedIndex, Waypoint waypointThatGotRemoved) {
        logger.info("waypoint at zero-based index " + zeroBasedIndex + " (" + waypointThatGotRemoved
                + ") removed; updating tracked race " + this + "'s data structures...");
        // expecting to hold the course's write lock
        invalidateMarkPassingTimes();
        LockUtil.lockForRead(getSerializationLock());
        try {
            // assuming that getRace().getCourse()'s write lock is held by the current thread
            updateStartToNextMarkCacheInvalidationCacheListenersAfterWaypointRemoved(zeroBasedIndex,
                    waypointThatGotRemoved);
            Leg toRemove = null;
            Leg last = null;
            int i = 0;
            for (Map.Entry<Leg, TrackedLeg> e : trackedLegs.entrySet()) {
                last = e.getKey();
                if (i == zeroBasedIndex) {
                    toRemove = e.getKey();
                    break;
                }
                i++;
            }
            if (toRemove == null && !trackedLegs.isEmpty()) {
                // last waypoint removed
                toRemove = last;
            }
            if (toRemove != null) {
                logger.info("Removing tracked leg at zero-based index " + zeroBasedIndex + " from tracked race "
                        + getRace().getName());
                LinkedHashMap<Leg, TrackedLeg> newTrackedLegs = new LinkedHashMap<>();
                for (Map.Entry<Leg, TrackedLeg> trackedLegsEntry : trackedLegs.entrySet()) {
                    if (trackedLegsEntry.getKey() == toRemove) {
                        break;
                    } else {
                        newTrackedLegs.put(trackedLegsEntry.getKey(), trackedLegsEntry.getValue());
                    }
                }
                trackedLegs.clear();
                trackedLegs.putAll(newTrackedLegs);
                List<Leg> newLegs = getRace().getCourse().getLegs();
                for (int j = zeroBasedIndex; j < newLegs.size(); j++) {
                    trackedLegs.put(newLegs.get(j), createTrackedLeg(newLegs.get(j)));
                }
                updated(/* time point */null);
            }
            // remove all corresponding markpassings if a waypoint has been removed
            NavigableSet<MarkPassing> markPassingsRemoved;
            markPassingsRemoved = markPassingsForWaypoint.remove(waypointThatGotRemoved);
            for (NavigableSet<MarkPassing> markPassingsForOneCompetitor : markPassingsForCompetitor.values()) {
                if (!markPassingsForOneCompetitor.isEmpty()) {
                    final Competitor competitor = markPassingsForOneCompetitor.iterator().next().getCompetitor();
                    LockUtil.lockForWrite(getMarkPassingsLock(markPassingsForOneCompetitor));
                    try {
                        markPassingsForOneCompetitor.removeAll(markPassingsRemoved);
                    } finally {
                        LockUtil.unlockAfterWrite(getMarkPassingsLock(markPassingsForOneCompetitor));
                    }
                    triggerManeuverCacheRecalculation(competitor);
                }
            }
            logger.info("done updating tracked race " + this + "'s data structures...");
        } finally {
            LockUtil.unlockAfterRead(getSerializationLock());
        }
    }

    protected NamedReentrantReadWriteLock getMarkPassingsLock(Iterable<MarkPassing> markPassings) {
        final IdentityWrapper<Iterable<MarkPassing>> markPassingsIdentity = new IdentityWrapper<>(markPassings);
        NamedReentrantReadWriteLock lock = locksForMarkPassings.get(markPassingsIdentity);
        if (lock == null) {
            synchronized (locksForMarkPassings) {
                lock = locksForMarkPassings.get(markPassingsIdentity);
                if (lock == null) {
                    lock = new NamedReentrantReadWriteLock("mark passings lock for tracked race " + getRace().getName(),
                            /* fair */false);
                    locksForMarkPassings.put(markPassingsIdentity, lock);
                }
            }
        }
        return lock;
    }

    private void updateStartToNextMarkCacheInvalidationCacheListenersAfterWaypointRemoved(int zeroBasedIndex,
            Waypoint waypointThatGotRemoved) {
        if (zeroBasedIndex < 2) {
            // the observing listener on any previous mark will be GCed; we need to ensure
            // that the cache is recomputed
            clearDirectionFromStartToNextMarkCache();
            stopAndRemoveStartToNextMarkCacheInvalidationListener(waypointThatGotRemoved);
            Iterator<Waypoint> waypointsIter = getRace().getCourse().getWaypoints().iterator();
            if (waypointsIter.hasNext()) { // catches the case of a course being empty
                waypointsIter.next(); // skip first
                if (waypointsIter.hasNext()) {
                    waypointsIter.next(); // skip second
                    if (waypointsIter.hasNext()) {
                        Waypoint newSecond = waypointsIter.next();
                        addStartToNextMarkCacheInvalidationListener(newSecond);
                    }
                }
            }
        }
    }

    @Override
    public TrackedRegatta getTrackedRegatta() {
        return trackedRegatta;
    }

    @Override
    public Wind getEstimatedWindDirection(TimePoint timePoint) {
        WindWithConfidence<TimePoint> estimatedWindWithConfidence = getEstimatedWindDirectionWithConfidence(timePoint);
        return estimatedWindWithConfidence == null ? null : estimatedWindWithConfidence.getObject();
    }

    @Override
    public WindWithConfidence<TimePoint> getEstimatedWindDirectionWithConfidence(TimePoint timePoint) {
        DummyMarkPassingWithTimePointOnly dummyMarkPassingForNow = new DummyMarkPassingWithTimePointOnly(timePoint);
        Weigher<TimePoint> weigher = ConfidenceFactory.INSTANCE.createExponentialTimeDifferenceWeigher(
                // use a minimum confidence to avoid the bearing to flip to 270deg in case all is zero
                getMillisecondsOverWhichToAverageSpeed(), /* minimum confidence */0.0000000001);
        Map<LegType, Pair<BearingWithConfidenceCluster<TimePoint>, ScalablePosition>> bearings = clusterBearingsByLegType(
                timePoint, dummyMarkPassingForNow, weigher);
        // use the minimum confidence of the four "quadrants" as the result's confidence
        BearingWithConfidenceImpl<TimePoint> reversedUpwindAverage = null;
        int upwindNumberOfRelevantBoats = 0;
        double confidence = 0;
        BearingWithConfidence<TimePoint> resultBearing = null;
        ScalablePosition scaledPosition = null;
        int numberOfFixesConsideredForScaledPosition = 0;
        Set<WindSource> estimationExcluded = new HashSet<>();
        estimationExcluded.addAll(getWindSources(WindSourceType.TRACK_BASED_ESTIMATION));
        estimationExcluded.addAll(getWindSources(WindSourceType.COURSE_BASED));
        if (bearings != null) {
            int numberOfFixesUpwind = bearings.get(LegType.UPWIND).getA().size();
            if (numberOfFixesUpwind > 0) {
                ScalablePosition upwindPosition = bearings.get(LegType.UPWIND).getB();
                Pair<Double, Double> minimumAngleBetweenDifferentTacksUpwindWithConfidence = getMinimumAngleBetweenDifferentTacksUpwind(
                        getWind(upwindPosition.divide(numberOfFixesUpwind), timePoint, estimationExcluded));
                BearingWithConfidenceCluster<TimePoint>[] bearingClustersUpwind = bearings.get(LegType.UPWIND).getA()
                        .splitInTwo(minimumAngleBetweenDifferentTacksUpwindWithConfidence.getA(), timePoint);
                if (!bearingClustersUpwind[0].isEmpty() && !bearingClustersUpwind[1].isEmpty()) {
                    BearingWithConfidence<TimePoint> average0 = bearingClustersUpwind[0].getAverage(timePoint);
                    BearingWithConfidence<TimePoint> average1 = bearingClustersUpwind[1].getAverage(timePoint);
                    upwindNumberOfRelevantBoats = Math.min(bearingClustersUpwind[0].size(),
                            bearingClustersUpwind[1].size());
                    confidence = Math.min(average0.getConfidence(), average1.getConfidence())
                            * getRace().getBoatClass().getUpwindWindEstimationConfidence(upwindNumberOfRelevantBoats)
                            * minimumAngleBetweenDifferentTacksUpwindWithConfidence.getB();
                    reversedUpwindAverage = new BearingWithConfidenceImpl<TimePoint>(
                            average0.getObject().middle(average1.getObject()).reverse(), confidence, timePoint);
                    scaledPosition = upwindPosition;
                    numberOfFixesConsideredForScaledPosition += bearings.get(LegType.UPWIND).getA().size();
                }
            }
            BearingWithConfidenceImpl<TimePoint> downwindAverage = null;
            int downwindNumberOfRelevantBoats = 0;
            int numberOfFixesDownwind = bearings.get(LegType.DOWNWIND).getA().size();
            if (numberOfFixesDownwind > 0) {
                ScalablePosition downwindPosition = bearings.get(LegType.DOWNWIND).getB();
                Pair<Double, Double> minimumAngleBetweenDifferentTacksDownwindWithConfidence = getMinimumAngleBetweenDifferentTacksDownwind(
                        getWind(downwindPosition.divide(numberOfFixesDownwind), timePoint, estimationExcluded));
                BearingWithConfidenceCluster<TimePoint>[] bearingClustersDownwind = bearings.get(LegType.DOWNWIND)
                        .getA().splitInTwo(minimumAngleBetweenDifferentTacksDownwindWithConfidence.getA(), timePoint);
                if (!bearingClustersDownwind[0].isEmpty() && !bearingClustersDownwind[1].isEmpty()) {
                    BearingWithConfidence<TimePoint> average0 = bearingClustersDownwind[0].getAverage(timePoint);
                    BearingWithConfidence<TimePoint> average1 = bearingClustersDownwind[1].getAverage(timePoint);
                    downwindNumberOfRelevantBoats = Math.min(bearingClustersDownwind[0].size(),
                            bearingClustersDownwind[1].size());
                    confidence = Math.min(average0.getConfidence(), average1.getConfidence())
                            * getRace().getBoatClass()
                                    .getDownwindWindEstimationConfidence(downwindNumberOfRelevantBoats)
                            * minimumAngleBetweenDifferentTacksDownwindWithConfidence.getB();
                    downwindAverage = new BearingWithConfidenceImpl<TimePoint>(
                            average0.getObject().middle(average1.getObject()), confidence, timePoint);
                    if (scaledPosition == null) {
                        scaledPosition = downwindPosition;
                    } else {
                        scaledPosition.add(downwindPosition);
                    }
                    numberOfFixesConsideredForScaledPosition += bearings.get(LegType.DOWNWIND).getA().size();
                }
            }
            BearingWithConfidenceCluster<TimePoint> resultCluster = new BearingWithConfidenceCluster<TimePoint>(
                    weigher);
            assert upwindNumberOfRelevantBoats == 0 || reversedUpwindAverage != null;
            if (upwindNumberOfRelevantBoats > 0) {
                resultCluster.add(reversedUpwindAverage);
            }
            assert downwindNumberOfRelevantBoats == 0 || downwindAverage != null;
            if (downwindNumberOfRelevantBoats > 0) {
                resultCluster.add(downwindAverage);
            }
            resultBearing = resultCluster.getAverage(timePoint);
        }
        final Position position;
        if (scaledPosition == null) {
            position = null;
        } else {
            position = scaledPosition.divide(numberOfFixesConsideredForScaledPosition);
        }
        return resultBearing == null ? null
                : new WindWithConfidenceImpl<TimePoint>(
                        new WindImpl(position, timePoint,
                                new KnotSpeedWithBearingImpl(/* speedInKnots, not to be used */ 0,
                                        resultBearing.getObject())),
                        resultBearing.getConfidence(), resultBearing.getRelativeTo(), /* useSpeed */false);
    }

    /**
     * Using the competitor tracks, the competitors are clustered into those going upwind and those going downwind at
     * <code>timePoint</code>. The result provides a {@link BearingWithConfidenceCluster} for all leg types, but only
     * those for {@link LegType#UPWIND} and {@link LegType#DOWNWIND} will actually contain values. In addition to the
     * bearing clusters, a {@link ScalablePosition} is returned as the second part of each {@link Pair} returned for
     * each leg type. That is the "sum" of all competitor positions at which a speed/bearing was added to the respective
     * bearing cluster. To obtain an average position for the cluster, the {@link ScalablePosition} can be
     * {@link ScalablePosition#divide(double) divided} by the {@link BearingWithConfidenceCluster#size() size} of the
     * bearing cluster.
     */
    private Map<LegType, Pair<BearingWithConfidenceCluster<TimePoint>, ScalablePosition>> clusterBearingsByLegType(
            TimePoint timePoint, DummyMarkPassingWithTimePointOnly dummyMarkPassingForNow, Weigher<TimePoint> weigher) {
        Weigher<TimePoint> weigherForMarkPassingProximity = new HyperbolicTimeDifferenceWeigher(
                getMillisecondsOverWhichToAverageSpeed() * 5);
        Map<LegType, BearingWithConfidenceCluster<TimePoint>> bearings = new HashMap<>();
        Map<LegType, ScalablePosition> scaledCentersOfGravity = new HashMap<>();
        for (LegType legType : LegType.values()) {
            bearings.put(legType, new BearingWithConfidenceCluster<TimePoint>(weigher));
            scaledCentersOfGravity.put(legType, null);
        }
        Map<TrackedLeg, LegType> legTypesCache = new HashMap<TrackedLeg, LegType>();
        getRace().getCourse().lockForRead(); // ensure the course doesn't change, particularly lose the leg we're
                                             // interested in, while we're running
        try {
            for (Competitor competitor : getRace().getCompetitors()) {
                TrackedLegOfCompetitor leg;
                try {
                    leg = getTrackedLeg(competitor, timePoint);
                } catch (IllegalArgumentException iae) {
                    logger.warning("Caught " + iae + " during wind estimation; ignoring seemingly broken leg");
                    logger.log(Level.SEVERE, "clusterBearingsByLegType", iae);
                    // supposedly, we got a "Waypoint X isn't start of any leg in Y" exception; leg not found
                    leg = null;
                }
                // if bearings was set to null this indicates there was an exception; no need for further calculations,
                // return null
                if (bearings != null && leg != null) {
                    TrackedLeg trackedLeg = getTrackedLeg(leg.getLeg());
                    LegType legType;
                    try {
                        legType = legTypesCache.get(trackedLeg);
                        if (legType == null) {
                            legType = trackedLeg.getLegType(timePoint);
                            legTypesCache.put(trackedLeg, legType);
                        }
                        if (legType != LegType.REACHING) {
                            GPSFixTrack<Competitor, GPSFixMoving> track = getTrack(competitor);
                            if (!track.hasDirectionChange(timePoint,
                                    /*
                                     * be even more conservative than maneuver detection to really try to get
                                     * "straight line" behavior
                                     */
                                    getManeuverDegreeAngleThreshold() / 2.)) {
                                SpeedWithBearingWithConfidence<TimePoint> estimatedSpeedWithConfidence = track
                                        .getEstimatedSpeed(timePoint, weigher);
                                if (estimatedSpeedWithConfidence != null
                                        && estimatedSpeedWithConfidence.getObject() != null &&
                                        // Mark passings may be missing or far off. This can lead to boats apparently
                                        // going "backwards" regarding the leg's direction; ignore those
                                        isNavigatingForward(estimatedSpeedWithConfidence.getObject().getBearing(),
                                                trackedLeg, timePoint)) {
                                    // additionally to generally excluding maneuvers, reduce confidence around mark
                                    // passings:
                                    NavigableSet<MarkPassing> markPassings = getMarkPassings(competitor);
                                    double markPassingProximityConfidenceReduction = 1.0;
                                    lockForRead(markPassings);
                                    try {
                                        NavigableSet<MarkPassing> prevMarkPassing = markPassings
                                                .headSet(dummyMarkPassingForNow, /* inclusive */true);
                                        NavigableSet<MarkPassing> nextMarkPassing = markPassings
                                                .tailSet(dummyMarkPassingForNow, /* inclusive */true);
                                        if (prevMarkPassing != null && !prevMarkPassing.isEmpty()) {
                                            markPassingProximityConfidenceReduction *= Math.max(0.0,
                                                    1.0 - weigherForMarkPassingProximity.getConfidence(
                                                            prevMarkPassing.last().getTimePoint(), timePoint));
                                        }
                                        if (nextMarkPassing != null && !nextMarkPassing.isEmpty()) {
                                            markPassingProximityConfidenceReduction *= Math.max(0.0,
                                                    1.0 - weigherForMarkPassingProximity.getConfidence(
                                                            nextMarkPassing.first().getTimePoint(), timePoint));
                                        }
                                    } finally {
                                        unlockAfterRead(markPassings);
                                    }
                                    BearingWithConfidence<TimePoint> bearing = new BearingWithConfidenceImpl<TimePoint>(
                                            estimatedSpeedWithConfidence.getObject() == null ? null
                                                    : estimatedSpeedWithConfidence.getObject().getBearing(),
                                            markPassingProximityConfidenceReduction
                                                    * estimatedSpeedWithConfidence.getConfidence(),
                                            estimatedSpeedWithConfidence.getRelativeTo());
                                    BearingWithConfidenceCluster<TimePoint> bearingClusterForLegType = bearings
                                            .get(legType);
                                    bearingClusterForLegType.add(bearing);
                                    final Position position = track.getEstimatedPosition(timePoint,
                                            /* extrapolate */ false);
                                    final ScalablePosition scalablePosition = new ScalablePosition(position);
                                    final ScalablePosition scaledCenterOfGravitySoFar = scaledCentersOfGravity
                                            .get(legType);
                                    final ScalablePosition newScaledCenterOfGravity;
                                    if (scaledCenterOfGravitySoFar == null) {
                                        newScaledCenterOfGravity = scalablePosition;
                                    } else {
                                        newScaledCenterOfGravity = scaledCenterOfGravitySoFar.add(scalablePosition);
                                    }
                                    scaledCentersOfGravity.put(legType, newScaledCenterOfGravity);
                                }
                            }
                        }
                    } catch (NoWindException e) {
                        logger.fine("Unable to determine leg type for race " + getRace().getName()
                                + " while trying to estimate wind (Background: I've got a NoWindException)");
                        bearings = null;
                    }
                }
            }
        } finally {
            getRace().getCourse().unlockAfterRead();
        }
        final Map<LegType, Pair<BearingWithConfidenceCluster<TimePoint>, ScalablePosition>> result;
        if (bearings == null) {
            result = null;
        } else {
            result = new HashMap<>();
            for (LegType legType : LegType.values()) {
                result.put(legType, new Pair<>(bearings.get(legType), scaledCentersOfGravity.get(legType)));
            }
        }
        return result;
    }

    /**
     * Checks if the <code>bearing</code> generally moves in the direction that the <code>trackedLeg</code> has at time
     * point <code>at</code>.
     */
    private boolean isNavigatingForward(Bearing bearing, TrackedLeg trackedLeg, TimePoint at) {
        Bearing legBearing = trackedLeg.getLegBearing(at);
        return Math.abs(bearing.getDifferenceTo(legBearing).getDegrees()) < 90;
    }

    /**
     * This is probably best explained by example. If the wind bearing is from port to starboard, the situation looks
     * like this:
     * 
     * <pre>
     *                                 ^
     *                 Wind            | Boat
     *               ----------->      |
     *                                 |
     * 
     * </pre>
     * 
     * In this case, the boat gets the wind from port, so the result has to be {@link Tack#PORT}. The angle between the
     * boat's heading (which we can only approximate by the boat's course over ground) and the wind bearing in this case
     * is 90 degrees. <code>wind.{@link Bearing#getDifferenceTo(Bearing) getDifferenceTo}(boat)</code> in this case will
     * return a bearing representing -90 degrees.
     * <p>
     * 
     * If the wind is blowing the other way, the angle returned by {@link Bearing#getDifferenceTo(Bearing)} will
     * correspond to +90 degrees. In other words, a negative angle means starboard tack, a positive angle represents
     * port tack.
     * <p>
     * 
     * For the unlikely case of 0 degrees difference, {@link Tack#STARBOARD} will result.
     * 
     * @return <code>null</code> in case the boat's bearing cannot be determined for <code>timePoint</code>
     * @throws NoWindException
     */
    @Override
    public Tack getTack(Competitor competitor, TimePoint timePoint) throws NoWindException {
        final SpeedWithBearing estimatedSpeed = getTrack(competitor).getEstimatedSpeed(timePoint);
        Tack result = null;
        if (estimatedSpeed != null) {
            result = getTack(getTrack(competitor).getEstimatedPosition(timePoint, /* extrapolate */false), timePoint,
                    estimatedSpeed.getBearing());
        }
        return result;
    }

    /**
     * This is probably best explained by example. If the wind bearing is from port to starboard, the situation looks
     * like this:
     * 
     * <pre>
     *                                 ^
     *                 Wind            | Boat
     *               ----------->      |
     *                                 |
     * 
     * </pre>
     * 
     * In this case, the boat gets the wind from port, so the result has to be {@link Tack#PORT}. The angle between the
     * boat's heading (which we can only approximate by the boat's course over ground) and the wind bearing in this case
     * is 90 degrees. <code>wind.{@link Bearing#getDifferenceTo(Bearing) getDifferenceTo}(boat)</code> in this case will
     * return a bearing representing -90 degrees.
     * <p>
     * 
     * If the wind is blowing the other way, the angle returned by {@link Bearing#getDifferenceTo(Bearing)} will
     * correspond to +90 degrees. In other words, a negative angle means starboard tack, a positive angle represents
     * port tack.
     * <p>
     * 
     * For the unlikely case of 0 degrees difference, {@link Tack#STARBOARD} will result.
     * 
     * @return <code>null</code> in case the boat's bearing cannot be determined for <code>timePoint</code>
     */
    @Override
    public Tack getTack(SpeedWithBearing estimatedSpeed, Wind wind, TimePoint timePoint) {
        Tack result = null;
        if (estimatedSpeed != null) {
            result = getTack(wind, estimatedSpeed.getBearing());
        }
        return result;
    }

    @Override
    public Tack getTack(Position where, TimePoint timePoint, Bearing boatBearing) throws NoWindException {
        final Wind wind = getWind(where, timePoint);
        if (wind == null) {
            throw new NoWindException("Can't determine wind direction in position " + where + " at " + timePoint
                    + ", therefore cannot determine tack");
        }
        return getTack(wind, boatBearing);
    }

    /**
     * Based on the wind, compares the <code>boatBearing</code> to the wind's bearing at that time and place and
     * determined the tack.
     */
    private Tack getTack(Wind wind, Bearing boatBearing) {
        Bearing windBearing = wind.getBearing();
        Bearing difference = windBearing.getDifferenceTo(boatBearing);
        return difference.getDegrees() <= 0 ? Tack.PORT : Tack.STARBOARD;
    }

    @Override
    public String toString() {
        return "TrackedRace for " + getRace();
    }

    @Override
    public Iterable<GPSFixMoving> approximate(Competitor competitor, Distance maxDistance, TimePoint from,
            TimePoint to) {
        DouglasPeucker<Competitor, GPSFixMoving> douglasPeucker = new DouglasPeucker<Competitor, GPSFixMoving>(
                getTrack(competitor));
        return douglasPeucker.approximate(maxDistance, from, to);
    }

    protected void triggerManeuverCacheRecalculationForAllCompetitors() {
        if (cachesSuspended) {
            triggerManeuverCacheInvalidationForAllCompetitors = true;
        } else {
            final List<Competitor> shuffledCompetitors = new ArrayList<>();
            for (Competitor competitor : (getRace().getCompetitors())) {
                shuffledCompetitors.add(competitor);
            }
            Collections.shuffle(shuffledCompetitors);
            for (Competitor competitor : shuffledCompetitors) {
                triggerManeuverCacheRecalculation(competitor);
            }
        }
    }

    protected void triggerManeuverCacheRecalculation(final Competitor competitor) {
        if (cachesSuspended) {
            triggerManeuverCacheInvalidationForAllCompetitors = true;
        } else {
            maneuverCache.triggerUpdate(competitor, /* updateInterval */null);
        }
    }

    private List<Maneuver> computeManeuvers(Competitor competitor, ManeuverDetector maneuverDetector)
            throws NoWindException {
        logger.finest("computeManeuvers(" + competitor.getName() + ") called in tracked race " + this);
        long startedAt = System.currentTimeMillis();
        // compute the maneuvers for competitor
        List<Maneuver> result = null;
        try {
            result = maneuverDetector.detectManeuvers();
        } catch (NoWindException ex) {
            // Catching the NoWindException here without letting it propagate thru other handlers.
            // This is mainly to avoid having logs flooded with stack traces. It is safe to catch
            // it here because we can assume that this exception does not hide any severe problem
            // other than that there is no wind. Because maneuvers are mostly computed using a
            // future cache and need wind (like getTack) they will often fail before the wind has been
            // loaded from database. We can safely return null here because we can be sure that
            // cache will be updated when new fixes are fed into the stream therefore leading to a
            // recomputation.
            logger.fine("NoWindException during computation of maneuvers for " + competitor.getName());
        } catch (NoFixesException ex) {
            logger.fine("NoFixesException during computation of maneuvers for " + competitor.getName());
        }
        // else competitor has no fixes to consider; remove any maneuver cache entry
        logger.finest("computeManeuvers(" + competitor.getName() + ") called in tracked race " + this + " took "
                + (System.currentTimeMillis() - startedAt) + "ms");
        return result;
    }

    /**
     * Fetches results from {@link #maneuverCache}. The cache is updated asynchronously after relevant updates have been
     * received (see {@link #triggerManeuverCacheRecalculation(Competitor)} and
     * {@link #triggerManeuverCacheRecalculationForAllCompetitors()}). Callers can choose whether to wait for any
     * ongoing updates by using the <code>waitForLatest</code> parameter. From the cache the interval requested is then
     * {@link #extractInterval(TimePoint, TimePoint, List) extracted}.
     * 
     * @param waitForLatest
     *            if <code>true</code>, any currently ongoing maneuver recalculation for <code>competitor</code> is
     *            waited for before returning the result; otherwise, whatever is in the {@link #maneuverCache} for
     *            <code>competitor</code>, reduced to the interval requested, will be returned.
     */
    @Override
    public Iterable<Maneuver> getManeuvers(Competitor competitor, TimePoint from, TimePoint to, boolean waitForLatest) {
        List<Maneuver> allManeuvers = maneuverCache.get(competitor, waitForLatest);
        List<Maneuver> result;
        if (allManeuvers == null) {
            result = Collections.emptyList();
        } else {
            result = extractInterval(from, to, allManeuvers);
        }
        return result;
    }

    private <T extends Timed> List<T> extractInterval(TimePoint from, TimePoint to, List<T> listOfTimed) {
        List<T> result = new LinkedList<T>();
        for (T timed : listOfTimed) {
            if (timed.getTimePoint().compareTo(from) >= 0 && timed.getTimePoint().compareTo(to) <= 0) {
                result.add(timed);
            }
        }
        return result;
    }

    /**
     * Fetches the boat class-specific parameter
     */
    private double getManeuverDegreeAngleThreshold() {
        return getRace().getBoatClass().getManeuverDegreeAngleThreshold();
    }

    private Pair<Double, Double> getMinimumAngleBetweenDifferentTacksDownwind(Wind wind) {
        Pair<Double, Double> result;
        double defaultAngle = getRace().getBoatClass().getMinimumAngleBetweenDifferentTacksDownwind();
        double threshold = 20;
        result = usePolarsIfPossible(wind, defaultAngle, LegType.DOWNWIND, threshold);
        return result;
    }

    private Pair<Double, Double> getMinimumAngleBetweenDifferentTacksUpwind(Wind wind) {
        Pair<Double, Double> result;
        double defaultAngle = getRace().getBoatClass().getMinimumAngleBetweenDifferentTacksUpwind();
        double threshold = 10;
        result = usePolarsIfPossible(wind, defaultAngle, LegType.UPWIND, threshold);
        return result;
    }

    private Pair<Double, Double> usePolarsIfPossible(Wind wind, double defaultAngle, LegType legType,
            double threshold) {
        Pair<Double, Double> result;
        if (polarDataService != null) {
            try {
                BearingWithConfidence<Void> average = polarDataService.getManeuverAngle(getRace().getBoatClass(),
                        legType == LegType.DOWNWIND ? ManeuverType.JIBE : ManeuverType.TACK, wind);
                double averageAngleInDegMinusThreshold = average.getObject().getDegrees() - threshold;
                if (averageAngleInDegMinusThreshold < defaultAngle) {
                    result = new Pair<Double, Double>(defaultAngle, 0.1);
                } else {
                    result = new Pair<Double, Double>(averageAngleInDegMinusThreshold, average.getConfidence());
                }
            } catch (NotEnoughDataHasBeenAddedException | IllegalArgumentException e) {
                result = new Pair<Double, Double>(defaultAngle, 0.1);
            }
        } else {
            result = new Pair<Double, Double>(defaultAngle, 0.1);
        }
        return result;
    }

    private class StartToNextMarkCacheInvalidationListener implements GPSTrackListener<Mark, GPSFix> {
        private static final long serialVersionUID = 3540278554797445085L;
        private final GPSFixTrack<Mark, GPSFix> listeningTo;

        public StartToNextMarkCacheInvalidationListener(GPSFixTrack<Mark, GPSFix> listeningTo) {
            this.listeningTo = listeningTo;
        }

        public void stopListening() {
            listeningTo.removeListener(this);
        }

        @Override
        public void gpsFixReceived(GPSFix fix, Mark mark, boolean firstFixInTrack) {
            clearDirectionFromStartToNextMarkCache();
        }

        @Override
        public void speedAveragingChanged(long oldMillisecondsOverWhichToAverage,
                long newMillisecondsOverWhichToAverage) {
        }

        @Override
        public boolean isTransient() {
            return false;
        }
    }

    @Override
    public Distance getWindwardDistanceToCompetitorFarthestAhead(Competitor competitor, TimePoint timePoint,
            WindPositionMode windPositionMode) {
        final TrackedLegOfCompetitor trackedLeg = getTrackedLeg(competitor, timePoint);
        return trackedLeg == null ? null
                : trackedLeg.getWindwardDistanceToCompetitorFarthestAhead(timePoint, windPositionMode,
                        getRankingMetric().getRankingInfo(timePoint));
    }

    @Override
    public Distance getWindwardDistanceToCompetitorFarthestAhead(Competitor competitor, TimePoint timePoint,
            WindPositionMode windPositionMode, RankingInfo rankingInfo, WindLegTypeAndLegBearingCache cache) {
        final TrackedLegOfCompetitor trackedLeg = getTrackedLeg(competitor, timePoint);
        return trackedLeg == null ? null
                : trackedLeg.getWindwardDistanceToCompetitorFarthestAhead(timePoint, windPositionMode, rankingInfo,
                        cache);
    }

    @Override
    public Iterable<Mark> getMarks() {
        while (true) {
            try {
                return new HashSet<Mark>(markTracks.keySet());
            } catch (ConcurrentModificationException cme) {
                logger.info("Caught " + cme + "; trying again.");
            }
        }
    }

    @Override
    public Iterable<Sideline> getCourseSidelines() {
        return new ArrayList<Sideline>(courseSidelines.values());
    }

    @Override
    public long getDelayToLiveInMillis() {
        return delayToLiveInMillis;
    }

    protected void setDelayToLiveInMillis(long delayToLiveInMillis) {
        this.delayToLiveInMillis = delayToLiveInMillis;
    }

    @Override
    public TrackedRaceStatus getStatus() {
        return status;
    }

    /**
     * Changes to the {@link #status} variable are synchronized on the {@link #statusNotifier} field.
     * 
     * @return
     */
    protected Object getStatusNotifier() {
        return statusNotifier;
    }

    protected void setStatus(TrackedRaceStatus newStatus) {
        assert newStatus != null;
        final TrackedRaceStatusEnum oldStatus;
        synchronized (getStatusNotifier()) {
            oldStatus = getStatus().getStatus();
            this.status = newStatus;
            getStatusNotifier().notifyAll();
        }
        if (newStatus.getStatus() == TrackedRaceStatusEnum.LOADING && oldStatus != TrackedRaceStatusEnum.LOADING) {
            suspendAllCachesNotUpdatingWhileLoading();
        } else if (oldStatus == TrackedRaceStatusEnum.LOADING && newStatus.getStatus() != TrackedRaceStatusEnum.LOADING
                && newStatus.getStatus() != TrackedRaceStatusEnum.REMOVED) {
            resumeAllCachesNotUpdatingWhileLoading();
        }
    }

    private void suspendAllCachesNotUpdatingWhileLoading() {
        cachesSuspended = true;
        for (GPSFixTrack<Competitor, GPSFixMoving> competitorTrack : tracks.values()) {
            competitorTrack.suspendValidityCaching();
        }
        for (GPSFixTrack<Mark, GPSFix> markTrack : markTracks.values()) {
            markTrack.suspendValidityCaching();
        }
        if (markPassingCalculator != null) {
            markPassingCalculator.suspend();
        }
        crossTrackErrorCache.suspend();
        maneuverCache.suspend();
    }

    private void resumeAllCachesNotUpdatingWhileLoading() {
        cachesSuspended = false;
        for (GPSFixTrack<Competitor, GPSFixMoving> competitorTrack : tracks.values()) {
            competitorTrack.resumeValidityCaching();
        }
        for (GPSFixTrack<Mark, GPSFix> markTrack : markTracks.values()) {
            markTrack.resumeValidityCaching();
        }
        if (markPassingCalculator != null) {
            markPassingCalculator.resume();
        }
        crossTrackErrorCache.resume();
        if (triggerManeuverCacheInvalidationForAllCompetitors) {
            triggerManeuverCacheRecalculationForAllCompetitors();
        }
        maneuverCache.resume();
    }

    /**
     * Waits on the current ("old") status object which is notified in {@link #setStatus(TrackedRaceStatus)} when the
     * status is changed. The change as well as the check synchronize on the old status object.
     */
    @Override
    public void waitUntilNotLoading() {
        synchronized (getStatusNotifier()) {
            while (getStatus().getStatus() == TrackedRaceStatusEnum.LOADING) {
                try {
                    getStatusNotifier().wait();
                } catch (InterruptedException e) {
                    logger.info("waitUntilNotLoading on tracked race " + this + " interrupted: " + e.getMessage()
                            + ". Continuing to wait.");
                }
            }
        }
    }

    @Override
    public void attachRaceLog(RaceLog raceLog) {
        synchronized (TrackedRaceImpl.this) {
            attachedRaceLogs.put(raceLog.getId(), raceLog);
            notifyAll();
            invalidateStartTime();
        }
        notifyListenersWhenAttachingRaceLog(raceLog);
    }

    @Override
    public void attachRaceExecutionProvider(RaceExecutionOrderProvider raceExecutionOrderProvider) {
        if (raceExecutionOrderProvider != null
                && !attachedRaceExecutionOrderProviders.containsKey(raceExecutionOrderProvider)) {
            attachedRaceExecutionOrderProviders.put(raceExecutionOrderProvider, raceExecutionOrderProvider);
        }
    }

    protected Set<TrackedRace> getPreviousRacesFromAttachedRaceExecutionOrderProviders() {
        final Set<TrackedRace> result;
        if (attachedRaceExecutionOrderProviders != null) {
            result = attachedRaceExecutionOrderProviders.values().stream()
                    .map(reop -> reop.getPreviousRacesInExecutionOrder(this))
                    .collect(HashSet::new, (r, e) -> r.addAll(e), (r, e) -> r.addAll(e));
        } else {
            result = Collections.emptySet();
        }
        return result;
    }

    @Override
    public void detachRaceExecutionOrderProvider(RaceExecutionOrderProvider raceExecutionOrderProvider) {
        if (raceExecutionOrderProvider != null) {
            attachedRaceExecutionOrderProviders.remove(raceExecutionOrderProvider);
        }
    }

    public boolean hasRaceExecutionOrderProvidersAttached() {
        return !attachedRaceExecutionOrderProviders.isEmpty();
    }

    protected ReadonlyRaceState getRaceState(RaceLog raceLog) {
        ReadonlyRaceState result;
        synchronized (raceStates) {
            result = raceStates.get(raceLog);
            if (result == null) {
                result = RaceStateImpl.create(raceLogResolver, raceLog);
                raceStates.put(raceLog, result);
            }
        }
        return result;
    }

    @Override
    public void attachRegattaLog(RegattaLog regattaLog) {
        LockUtil.lockForRead(getSerializationLock());
        synchronized (TrackedRaceImpl.this) {
            if (attachedRegattaLogs != null) {
                attachedRegattaLogs.put(regattaLog.getId(), regattaLog);
            }
            notifyListenersWhenAttachingRegattaLog(regattaLog);
            // informListenersAboutAttachedRegattaLog(regattaLog);
            TrackedRaceImpl.this.notifyAll();
        }
        LockUtil.unlockAfterRead(getSerializationLock());
        updateStartAndEndOfTracking(/* waitForGPSFixesToLoad */ false);
    }

    @Override
    public Iterable<RegattaLog> getAttachedRegattaLogs() {
        return new HashSet<>(attachedRegattaLogs.values());
    }

    @Override
    public RaceLog detachRaceLog(Serializable identifier) {
        final RaceLog raceLog = this.attachedRaceLogs.remove(identifier);
        notifyListenersWhenDetachingRaceLog(raceLog);
        updateStartOfRaceCacheFields();
        updateStartAndEndOfTracking(/* waitForGPSFixesToLoad */ false);
        return raceLog;
    }

    @Override
    public RaceLog getRaceLog(Serializable identifier) {
        return attachedRaceLogs.get(identifier);
    }

    @Override
    public Distance getDistanceToStartLine(Competitor competitor, long millisecondsBeforeRaceStart) {
        final Distance result;
        if (getStartOfRace() == null) {
            result = null;
        } else {
            TimePoint beforeStart = new MillisecondsTimePoint(
                    getStartOfRace().asMillis() - millisecondsBeforeRaceStart);
            result = getDistanceToStartLine(competitor, beforeStart);
        }
        return result;
    }

    @Override
    public Distance getDistanceToStartLine(Competitor competitor, TimePoint timePoint) {
        Waypoint startWaypoint = getRace().getCourse().getFirstWaypoint();
        final Distance result;
        if (startWaypoint == null) {
            result = null;
        } else {
            Position competitorPosition = getTrack(competitor).getEstimatedPosition(timePoint, /* extrapolate */ false);
            if (competitorPosition == null) {
                result = null;
            } else {
                Iterable<Mark> marks = startWaypoint.getControlPoint().getMarks();
                Iterator<Mark> marksIterator = marks.iterator();
                Mark first = marksIterator.next();
                Position firstPosition = getOrCreateTrack(first).getEstimatedPosition(timePoint,
                        /* extrapolate */ false);
                if (firstPosition == null) {
                    result = null;
                } else {
                    if (marksIterator.hasNext()) {
                        // it's a line / gate
                        Mark second = marksIterator.next();
                        Position secondPosition = getOrCreateTrack(second).getEstimatedPosition(timePoint,
                                /* extrapolate */ false);
                        if (secondPosition == null) {
                            result = null;
                        } else {
                            final Bearing lineBearingGreatCircleFromFirstToSecond = firstPosition
                                    .getBearingGreatCircle(secondPosition);
                            // if the competitor is outside of the line when projected orthogonally, compute the
                            // distance to
                            // the nearest of the line's marks (see also bug 1952):
                            final Bearing bearingFromFirstToCompetitor = firstPosition
                                    .getBearingGreatCircle(competitorPosition);
                            final Bearing angleBetweenFromFirstToCompetitorAndLine = lineBearingGreatCircleFromFirstToSecond
                                    .getDifferenceTo(bearingFromFirstToCompetitor);
                            if (angleBetweenFromFirstToCompetitorAndLine.getDegrees() < -90
                                    || angleBetweenFromFirstToCompetitorAndLine.getDegrees() > 90) {
                                // competitor's orthogonal projection onto the line's extension is outside of the line's
                                // ends on the side
                                // of the first mark; use distance between competitor and first mark:
                                result = competitorPosition.getDistance(firstPosition);
                            } else {
                                final Bearing bearingFromSecondToCompetitor = secondPosition
                                        .getBearingGreatCircle(competitorPosition);
                                final Bearing angleBetweenFromSecondToCompetitorAndReversedLine = lineBearingGreatCircleFromFirstToSecond
                                        .reverse().getDifferenceTo(bearingFromSecondToCompetitor);
                                if (angleBetweenFromSecondToCompetitorAndReversedLine.getDegrees() < -90
                                        || angleBetweenFromSecondToCompetitorAndReversedLine.getDegrees() > 90) {
                                    // competitor's orthogonal projection onto the line's extension is outside of the
                                    // line's ends on the side
                                    // of the first mark; use distance between competitor and first mark:
                                    result = competitorPosition.getDistance(secondPosition);
                                } else {
                                    Position competitorProjectedOntoStartLine = competitorPosition.projectToLineThrough(
                                            firstPosition, lineBearingGreatCircleFromFirstToSecond);
                                    result = competitorPosition.getDistance(competitorProjectedOntoStartLine);
                                }
                            }
                        }
                    } else {
                        result = competitorPosition.getDistance(firstPosition);
                    }
                }
            }
        }
        return result;
    }

    @Override
    public Speed getSpeed(Competitor competitor, long millisecondsBeforeRaceStart) {
        final Speed result;
        if (getStartOfRace() == null) {
            result = null;
        } else {
            TimePoint beforeStart = new MillisecondsTimePoint(
                    getStartOfRace().asMillis() - millisecondsBeforeRaceStart);
            result = getTrack(competitor).getEstimatedSpeed(beforeStart);
        }
        return result;
    }

    @Override
    public Distance getDistanceFromStarboardSideOfStartLineWhenPassingStart(Competitor competitor) {
        final Distance result;
        TrackedLegOfCompetitor firstTrackedLegOfCompetitor = getTrackedLeg(competitor,
                getRace().getCourse().getFirstLeg());
        TimePoint competitorStartTime = firstTrackedLegOfCompetitor.getStartTime();
        if (competitorStartTime != null) {
            Position competitorPositionWhenPassingStart = getTrack(competitor).getEstimatedPosition(competitorStartTime,
                    /* extrapolate */false);
            final Position starboardMarkPosition = getStarboardMarkOfStartlinePosition(competitorStartTime);
            if (competitorPositionWhenPassingStart != null && starboardMarkPosition != null) {
                result = starboardMarkPosition == null ? null
                        : competitorPositionWhenPassingStart.getDistance(starboardMarkPosition);
            } else {
                result = null;
            }
        } else {
            result = null;
        }
        return result;
    }

    @Override
    public Distance getDistanceFromStarboardSideOfStartLine(Competitor competitor, TimePoint timePoint) {
        final Distance result;
        if (timePoint != null) {
            Position competitorPositionWhenPassingStart = getTrack(competitor).getEstimatedPosition(timePoint,
                    /* extrapolate */false);
            final Position starboardMarkPosition = getStarboardMarkOfStartlinePosition(timePoint);
            if (competitorPositionWhenPassingStart != null && starboardMarkPosition != null) {
                result = starboardMarkPosition == null ? null
                        : competitorPositionWhenPassingStart.getDistance(starboardMarkPosition);
            } else {
                result = null;
            }
        } else {
            result = null;
        }
        return result;
    }

    /**
     * Based on the bearing from the start waypoint to the next mark, identifies which of the two marks of the start
     * line is on starboard. If the start waypoint has only one mark, that mark is returned. If the start line has two
     * marks but the course has no other waypoint,
     * <code>null<code> is returned. If the course has no waypoints at all, <code>null</code> is returned.
     * <p>
     * 
     * The method has protected visibility largely for testing purposes.
     */
    protected Mark getStarboardMarkOfStartlineOrSingleStartMark(TimePoint at) {
        Waypoint startWaypoint = getRace().getCourse().getFirstWaypoint();
        final Mark result;
        if (startWaypoint != null) {
            LineMarksWithPositions startLine = getLineMarksAndPositions(at, startWaypoint);
            if (startLine != null) {
                result = startLine.getStarboardMarkWhileApproachingLine();
            } else {
                if (startWaypoint != null && startWaypoint.getMarks().iterator().hasNext()) {
                    result = startWaypoint.getMarks().iterator().next();
                } else {
                    result = null;
                }
            }
        } else {
            result = null;
        }
        return result;
    }

    /**
     * Based on the bearing from the start waypoint to the next mark, identifies which of the two marks of the start
     * line is on starboard and returns its position. If the start waypoint has only one mark, that mark is returned. If
     * the start line has two marks but the course has no other waypoint,
     * <code>null<code> is returned. If the course has no waypoints at all, <code>null</code> is returned.
     */
    private Position getStarboardMarkOfStartlinePosition(TimePoint at) {
        Mark starboardMark = getStarboardMarkOfStartlineOrSingleStartMark(at);
        if (starboardMark != null) {
            return getOrCreateTrack(starboardMark).getEstimatedPosition(at, /* extrapolate */ false);
        }
        return null;
    }

    protected NamedReentrantReadWriteLock getLoadingFromWindStoreLock() {
        return loadingFromWindStoreLock;
    }

    public NamedReentrantReadWriteLock getLoadingFromGPSFixStoreLock() {
        return loadingFromGPSFixStoreLock;
    }

    private static class LineMarksWithPositions {
        private final Position portMarkPositionWhileApproachingLine;
        private final Position starboardMarkPositionWhileApproachingLine;
        private final Mark starboardMarkWhileApproachingLine;
        private final Mark portMarkWhileApproachingLine;

        protected LineMarksWithPositions(Position portMarkPositionWhileApproachingLine,
                Position starboardMarkPositionWhileApproachingLine, Mark starboardMarkWhileApproachingLine,
                Mark portMarkWhileApproachingLine) {
            this.portMarkPositionWhileApproachingLine = portMarkPositionWhileApproachingLine;
            this.starboardMarkPositionWhileApproachingLine = starboardMarkPositionWhileApproachingLine;
            this.starboardMarkWhileApproachingLine = starboardMarkWhileApproachingLine;
            this.portMarkWhileApproachingLine = portMarkWhileApproachingLine;
        }

        public Position getPortMarkPositionWhileApproachingLine() {
            return portMarkPositionWhileApproachingLine;
        }

        public Position getStarboardMarkPositionWhileApproachingLine() {
            return starboardMarkPositionWhileApproachingLine;
        }

        public Mark getStarboardMarkWhileApproachingLine() {
            return starboardMarkWhileApproachingLine;
        }

        public Mark getPortMarkWhileApproachingLine() {
            return portMarkWhileApproachingLine;
        }
    }

    /**
     * If the <code>waypoint</code> is not a line, or no position can be determined for one of its marks at
     * <code>timePoint</code>, <code>null</code> is returned. If no wind information is available but required to
     * compute the advantage, <code>null</code> values are returned in those fields that depend on wind data. If the
     * <code>waypoint</code> is <code>null</code> or is the only waypoint, <code>null</code> is returned because no
     * reasonable statement can be made about the direction from which the line is to be passed.
     */
    private LineDetails getLineLengthAndAdvantage(TimePoint timePoint, Waypoint waypoint) {
        LineMarksWithPositions marksAndPositions = getLineMarksAndPositions(timePoint, waypoint);
        LineDetails result = null;
        if (marksAndPositions != null) {
            final TrackedLeg legDeterminingDirection = getLegDeterminingDirectionInWhichToPassWaypoint(waypoint);
            final Mark portMarkWhileApproachingLine = marksAndPositions.getPortMarkWhileApproachingLine();
            final Mark starboardMarkWhileApproachingLine = marksAndPositions.getStarboardMarkWhileApproachingLine();
            final Position portMarkPositionWhileApproachingLine = marksAndPositions
                    .getPortMarkPositionWhileApproachingLine();
            final Position starboardMarkPositionWhileApproachingLine = marksAndPositions
                    .getStarboardMarkPositionWhileApproachingLine();
            final Bearing differenceToCombinedWind;
            final NauticalSide advantageousSideWhileApproachingLine;
            final Distance distanceAdvantage;
            Wind combinedWind = getWind(starboardMarkPositionWhileApproachingLine, timePoint);
            if (combinedWind != null) {
                differenceToCombinedWind = portMarkPositionWhileApproachingLine
                        .getBearingGreatCircle(starboardMarkPositionWhileApproachingLine)
                        .getDifferenceTo(combinedWind.getFrom());
                Distance windwardDistanceFromFirstToSecondMark;
                windwardDistanceFromFirstToSecondMark = legDeterminingDirection.getWindwardDistance(
                        portMarkPositionWhileApproachingLine, starboardMarkPositionWhileApproachingLine, timePoint,
                        WindPositionMode.EXACT);
                final Position worseMarkPosition;
                final Position betterMarkPosition;
                final int indexOfWaypoint = getRace().getCourse().getIndexOfWaypoint(waypoint);
                final boolean isStartLine = indexOfWaypoint == 0;
                if ((isStartLine && windwardDistanceFromFirstToSecondMark.getMeters() > 0)
                        || (!isStartLine && windwardDistanceFromFirstToSecondMark.getMeters() < 0)) {
                    // first mark is worse than second mark
                    worseMarkPosition = portMarkPositionWhileApproachingLine;
                    betterMarkPosition = starboardMarkPositionWhileApproachingLine;
                } else {
                    // second mark is worse than first mark
                    worseMarkPosition = starboardMarkPositionWhileApproachingLine;
                    betterMarkPosition = portMarkPositionWhileApproachingLine;
                }
                if (windwardDistanceFromFirstToSecondMark.getMeters() >= 0) {
                    distanceAdvantage = windwardDistanceFromFirstToSecondMark;
                } else {
                    distanceAdvantage = new CentralAngleDistance(
                            -windwardDistanceFromFirstToSecondMark.getCentralAngleRad());
                }
                if (betterMarkPosition
                        .crossTrackError(worseMarkPosition, legDeterminingDirection.getLegBearing(timePoint))
                        .getCentralAngleRad() > 0) {
                    advantageousSideWhileApproachingLine = NauticalSide.STARBOARD;
                } else {
                    advantageousSideWhileApproachingLine = NauticalSide.PORT;
                }
            } else { // no wind information
                differenceToCombinedWind = null;
                advantageousSideWhileApproachingLine = null;
                distanceAdvantage = null;
            }
            result = new LineDetailsImpl(timePoint, waypoint,
                    portMarkPositionWhileApproachingLine.getDistance(starboardMarkPositionWhileApproachingLine),
                    differenceToCombinedWind, advantageousSideWhileApproachingLine, distanceAdvantage,
                    portMarkWhileApproachingLine, starboardMarkWhileApproachingLine);
        }
        return result;
    }

    /**
     * For a waypoint that is assumed to be a line, determines which mark is to port when approaching the waypoint and
     * which one is to starboard. Additionally, the mark positions at the time point specified is returned.
     */
    private LineMarksWithPositions getLineMarksAndPositions(TimePoint timePoint, Waypoint waypoint) {
        final LineMarksWithPositions result;
        List<Position> markPositions = new ArrayList<>();
        int numberOfMarks = 0;
        boolean allMarksHavePositions = true;
        if (waypoint != null) {
            for (Mark lineMark : waypoint.getMarks()) {
                numberOfMarks++;
                final Position estimatedMarkPosition = getOrCreateTrack(lineMark).getEstimatedPosition(timePoint,
                        /* extrapolate */ false);
                if (estimatedMarkPosition != null) {
                    markPositions.add(estimatedMarkPosition);
                } else {
                    allMarksHavePositions = false;
                }
            }
            final List<Leg> legs = getRace().getCourse().getLegs();
            // need at least one leg to make sense of a line
            if (!legs.isEmpty()) {
                if (allMarksHavePositions && numberOfMarks == 2) {
                    final TrackedLeg legDeterminingDirection = getLegDeterminingDirectionInWhichToPassWaypoint(
                            waypoint);
                    final Bearing legBearing;
                    if (legDeterminingDirection == null
                            || (legBearing = legDeterminingDirection.getLegBearing(timePoint)) == null) {
                        result = null;
                    } else {
                        Distance crossTrackErrorOfMark0OnLineFromMark1ToNextWaypoint = markPositions.get(0)
                                .crossTrackError(markPositions.get(1), legBearing);
                        final Position portMarkPositionWhileApproachingLine;
                        final Position starboardMarkPositionWhileApproachingLine;
                        final Mark starboardMarkWhileApproachingLine;
                        final Mark portMarkWhileApproachingLine;
                        if (crossTrackErrorOfMark0OnLineFromMark1ToNextWaypoint.getMeters() < 0) {
                            portMarkWhileApproachingLine = Util.get(waypoint.getMarks(), 0);
                            portMarkPositionWhileApproachingLine = markPositions.get(0);
                            starboardMarkWhileApproachingLine = Util.get(waypoint.getMarks(), 1);
                            starboardMarkPositionWhileApproachingLine = markPositions.get(1);
                        } else {
                            portMarkWhileApproachingLine = Util.get(waypoint.getMarks(), 1);
                            portMarkPositionWhileApproachingLine = markPositions.get(1);
                            starboardMarkWhileApproachingLine = Util.get(waypoint.getMarks(), 0);
                            starboardMarkPositionWhileApproachingLine = markPositions.get(0);
                        }
                        result = new LineMarksWithPositions(portMarkPositionWhileApproachingLine,
                                starboardMarkPositionWhileApproachingLine, starboardMarkWhileApproachingLine,
                                portMarkWhileApproachingLine);
                    }
                } else {
                    result = null; // either the position(s) or one or more marks is/are unknown, or the waypoint is not
                                   // a two-mark waypoint
                }
            } else {
                result = null; // the waypoint was the only waypoint, so no leg exists to determine approaching
                               // direction
            }
        } else {
            result = null; // waypoint was null
        }
        return result;
    }

    private TrackedLeg getLegDeterminingDirectionInWhichToPassWaypoint(Waypoint waypoint) {
        final TrackedLeg legDeterminingDirection;
        final int indexOfWaypoint = getRace().getCourse().getIndexOfWaypoint(waypoint);
        final boolean isStartLine = indexOfWaypoint == 0;
        legDeterminingDirection = getTrackedLeg(
                getRace().getCourse().getLegs().get(isStartLine ? 0 : indexOfWaypoint - 1));
        return legDeterminingDirection;
    }

    @Override
    public LineDetails getStartLine(TimePoint at) {
        return getLineLengthAndAdvantage(at, getRace().getCourse().getFirstWaypoint());
    }

    @Override
    public LineDetails getFinishLine(TimePoint at) {
        return getLineLengthAndAdvantage(at, getRace().getCourse().getLastWaypoint());
    }

    @Override
    public SpeedWithConfidence<TimePoint> getAverageWindSpeedWithConfidence(long resolutionInMillis) {
        SpeedWithConfidence<TimePoint> result = null;
        if (getEndOfRace() != null) {
            TimePoint fromTimePoint = getStartOfRace();
            TimePoint toTimePoint = getEndOfRace();

            List<WindSource> windSourcesToDeliver = new ArrayList<WindSource>();
            WindSourceImpl windSource = new WindSourceImpl(WindSourceType.COMBINED);
            windSourcesToDeliver.add(windSource);

            double sumWindSpeed = 0.0;
            double sumWindSpeedConfidence = 0.0;
            int speedCounter = 0;

            int numberOfFixes = (int) ((toTimePoint.asMillis() - fromTimePoint.asMillis()) / resolutionInMillis);
            WindTrack windTrack = getOrCreateWindTrack(windSource);
            TimePoint timePoint = fromTimePoint;
            for (int i = 0; i < numberOfFixes && toTimePoint != null && timePoint.compareTo(toTimePoint) < 0; i++) {
                WindWithConfidence<Pair<Position, TimePoint>> averagedWindWithConfidence = windTrack
                        .getAveragedWindWithConfidence(null, timePoint);
                if (averagedWindWithConfidence != null) {
                    double windSpeedinKnots = averagedWindWithConfidence.getObject().getKnots();
                    double confidence = averagedWindWithConfidence.getConfidence();

                    sumWindSpeed += windSpeedinKnots;
                    sumWindSpeedConfidence += confidence;

                    speedCounter++;
                }
                timePoint = new MillisecondsTimePoint(timePoint.asMillis() + resolutionInMillis);
            }
            if (speedCounter > 0) {
                Speed averageWindSpeed = new KnotSpeedImpl(sumWindSpeed / speedCounter);
                double averageWindSpeedConfidence = sumWindSpeedConfidence / speedCounter;
                result = new SpeedWithConfidenceImpl<TimePoint>(averageWindSpeed, averageWindSpeedConfidence,
                        toTimePoint);
            }
        }
        return result;
    }

    @Override
    public Distance getCourseLength() {
        Distance d = Distance.NULL;
        for (TrackedLeg trackedLeg : getTrackedLegs()) {
            d = d.add(trackedLeg.getWindwardDistance());
        }
        return d;
    }

    @Override
    public Speed getSpeedWhenCrossingStartLine(Competitor competitor) {
        NavigableSet<MarkPassing> competitorMarkPassings = getMarkPassings(competitor);
        Speed competitorSpeedWhenPassingStart = null;
        lockForRead(competitorMarkPassings);
        try {
            if (!competitorMarkPassings.isEmpty()) {
                TimePoint competitorStartTime = competitorMarkPassings.first().getTimePoint();
                competitorSpeedWhenPassingStart = getTrack(competitor).getEstimatedSpeed(competitorStartTime);
            }
        } finally {
            unlockAfterRead(competitorMarkPassings);
        }
        return competitorSpeedWhenPassingStart;
    }

    protected abstract MarkPassingCalculator createMarkPassingCalculator();

    @Override
    public boolean isUsingMarkPassingCalculator() {
        return markPassingCalculator != null;
    }

    @Override
    public Position getCenterOfCourse(TimePoint at) {
        int count = 0;
        ScalablePosition sum = null;
        final MarkPositionAtTimePointCache cache = new MarkPositionAtTimePointCacheImpl(this, at);
        for (Waypoint waypoint : getRace().getCourse().getWaypoints()) {
            final Position waypointPosition = getApproximatePosition(waypoint, at, cache);
            if (waypointPosition != null) {
                ScalablePosition p = new ScalablePosition(waypointPosition);
                if (sum == null) {
                    sum = p;
                } else {
                    sum = sum.add(p);
                }
            }
        }
        final Position result;
        if (sum == null) {
            result = null;
        } else {
            result = sum.divide(count);
        }
        return result;
    }

    /**
     * @return the waypoints known by this race, based on the key set of {@link #markPassingsForWaypoint}. This key set
     *         is updated by {@link #waypointAdded(int, Waypoint)} and {@link #waypointRemoved(int, Waypoint)} and hence
     *         is consistent with the {@link Course}'s waypoint list after the callback methods have returned. The
     *         iteration order of the elements returned is undefined and in particular is <em>not</em> guaranteed to be
     *         related to the {@link Course}'s waypoint order.
     */
    Iterable<Waypoint> getWaypoints() {
        return markPassingsForWaypoint.keySet();
    }

    @Override
    public Boolean isGateStart() {
        Boolean result = null;
        for (RaceLog raceLog : attachedRaceLogs.values()) {
            ReadonlyRaceState raceState = getRaceState(raceLog);
            ReadonlyRacingProcedure procedure = raceState.getRacingProcedureNoFallback();
            if (procedure != null && procedure.getType() != null) {
                result = procedure.getType() == RacingProcedureType.GateStart;
                break;
            }
        }
        return result;
    }

    @Override
    public long getGateStartGolfDownTime() {
        long result = 0;
        Boolean isGateStart = isGateStart();
        if (isGateStart != null && isGateStart.booleanValue() == true) {
            for (RaceLog raceLog : attachedRaceLogs.values()) {
                raceLog.lockForRead();
                for (RaceLogEvent raceLogEvent : raceLog.getRawFixes()) {
                    if (raceLogEvent.getClass().equals(RaceLogGateLineOpeningTimeEventImpl.class)) {
                        RaceLogGateLineOpeningTimeEvent raceLogGateLineOpeningTimeEvent = (RaceLogGateLineOpeningTimeEvent) raceLogEvent;
                        result = raceLogGateLineOpeningTimeEvent.getGateLineOpeningTimes().getGolfDownTime();
                    }
                }
                raceLog.unlockAfterRead();
            }
        }
        return result;
    }

    @Override
    public Distance getAdditionalGateStartDistance(Competitor competitor, TimePoint timePoint) {
        final Distance result;
        final Leg startLeg = getRace().getCourse().getFirstLeg();
        final TrackedLegOfCompetitor competitorLeg;
        if (startLeg != null && isGateStart() == Boolean.TRUE
                && (competitorLeg = getTrackedLeg(competitor, startLeg)).hasStartedLeg(timePoint)) {
            TimePoint competitorLegStartTime = competitorLeg.getStartTime();
            final Mark portMarkOfStartLine = getStartLine(competitorLegStartTime).getPortMarkWhileApproachingLine();
            final Position portSideOfStartLinePosition = getOrCreateTrack(portMarkOfStartLine)
                    .getEstimatedPosition(competitorLegStartTime, /* extrapolate */true);
            result = portSideOfStartLinePosition.getDistance(
                    getTrack(competitor).getEstimatedPosition(competitorLegStartTime, /* extrapolate */false));
        } else {
            result = Distance.NULL;
        }
        return result;
    }

    @Override
    public TargetTimeInfo getEstimatedTimeToComplete(final TimePoint timepoint)
            throws NotEnoughDataHasBeenAddedException, NoWindException {
        if (polarDataService == null) {
            throw new NotEnoughDataHasBeenAddedException("Target time estimation failed. No polar service available.");
        }
        Duration durationOfAllLegs = Duration.NULL;
        TimePoint current = timepoint;
        final List<LegTargetTimeInfo> legTargetTimes = new ArrayList<>();
        for (TrackedLeg leg : trackedLegs.values()) {
            final MarkPositionAtTimePointCache markPositionCache = new MarkPositionAtTimePointCacheImpl(this, current);
            LegTargetTimeInfo legTargetTime = leg.getEstimatedTimeAndDistanceToComplete(polarDataService, current,
                    markPositionCache);
            legTargetTimes.add(legTargetTime);
            durationOfAllLegs = durationOfAllLegs.plus(legTargetTime.getExpectedDuration());
            current = current.plus(legTargetTime.getExpectedDuration()); // simulate the next leg with the wind as of
                                                                         // the projected finishing time of the previous
                                                                         // leg
        }
        return new TargetTimeInfoImpl(legTargetTimes);
    }

    @Override
    public Distance getEstimatedDistanceToComplete(final TimePoint timepoint)
            throws NotEnoughDataHasBeenAddedException, NoWindException {
        if (polarDataService == null) {
            throw new NotEnoughDataHasBeenAddedException("Target time estimation failed. No polar service available.");
        }
        Distance distanceOfAllLegs = Distance.NULL;
        TimePoint current = timepoint;
        final List<LegTargetTimeInfo> legTargetTimes = new ArrayList<>();
        for (TrackedLeg leg : trackedLegs.values()) {
            final MarkPositionAtTimePointCache markPositionCache = new MarkPositionAtTimePointCacheImpl(this, current);
            LegTargetTimeInfo legTargetTime = leg.getEstimatedTimeAndDistanceToComplete(polarDataService, current,
                    markPositionCache);
            legTargetTimes.add(legTargetTime);
            distanceOfAllLegs = distanceOfAllLegs.add(legTargetTime.getExpectedDistance());
            current = current.plus(legTargetTime.getExpectedDuration()); // simulate the next leg with the wind as of
                                                                         // the projected finishing time of the previous
                                                                         // leg
        }
        return distanceOfAllLegs;
    }

    @Override
    public void setPolarDataService(PolarDataService polarDataService) {
        this.polarDataService = polarDataService;
    }

    /**
     * Obtains the {@link #raceLogResolver}.
     */
    @Override
    public RaceLogResolver getRaceLogResolver() {
        return raceLogResolver;
    }

    public void setRaceLogResolver(RaceLogResolver raceLogResolver) {
        this.raceLogResolver = raceLogResolver;
    }

    /**
     * When given the opportunity to resolve after de-serialization, grabs the {@link RaceLogResolver} from the
     * {@link SharedDomainFactory} because the field is transient and needs filling after de-serialization.
     */
    @Override
    public IsManagedByCache<SharedDomainFactory> resolve(SharedDomainFactory domainFactory) {
        this.raceLogResolver = domainFactory.getRaceLogResolver();
        return this;
    }

    @Override
    public Iterable<Mark> getMarksFromRegattaLogs() {
        final Set<Mark> result = new HashSet<>();
        for (RegattaLog log : attachedRegattaLogs.values()) {
            result.addAll(new RegattaLogDefinedMarkAnalyzer(log).analyze());
        }
        return result;
    }

    public <FixT extends SensorFix, TrackT extends SensorFixTrack<Competitor, FixT>> TrackT getSensorTrack(
            Competitor competitor, String trackName) {
        Pair<Competitor, String> key = new Pair<>(competitor, trackName);
        LockUtil.lockForRead(sensorTracksLock);
        try {
            return getTrackInternal(key);
        } finally {
            LockUtil.unlockAfterRead(sensorTracksLock);
        }
    }

    @Override
    public <FixT extends SensorFix, TrackT extends SensorFixTrack<Competitor, FixT>> Iterable<TrackT> getSensorTracks(
            String trackName) {
        return LockUtil.<Iterable<TrackT>> executeWithReadLockAndResult(sensorTracksLock, () -> {
            final Set<TrackT> result = new HashSet<>();
            for (Competitor competitor : tracks.keySet()) {
                final Pair<Competitor, String> key = new Pair<>(competitor, trackName);
                final TrackT track = getTrackInternal(key);
                if (track != null) {
                    result.add(track);
                }
            }
            return result;
        });
    }

    protected <FixT extends SensorFix, TrackT extends DynamicSensorFixTrack<Competitor, FixT>> TrackT getOrCreateSensorTrack(
            Competitor competitor, String trackName, TrackFactory<TrackT> newTrackFactory) {
        Pair<Competitor, String> key = new Pair<>(competitor, trackName);
        Optional<Runnable> executeAfterReleasingLock = Optional.empty();
        TrackT result;
        LockUtil.lockForWrite(sensorTracksLock);
        try {
            result = getTrackInternal(key);
            if (result == null && tracks.containsKey(competitor)) {
                // A track is only added if the given Competitor is known to participate in this race
                result = newTrackFactory.get();
                executeAfterReleasingLock = addSensorTrackInternal(key, result);
            }
        } finally {
            LockUtil.unlockAfterWrite(sensorTracksLock);
        }
        executeAfterReleasingLock.ifPresent(r -> r.run());
        return result;
    }

    protected void addSensorTrack(Competitor competitor, String trackName, DynamicSensorFixTrack<Competitor, ?> track) {
        Pair<Competitor, String> key = new Pair<>(competitor, trackName);
        Optional<Runnable> executeAfterReleasingLock = Optional.empty();
        LockUtil.lockForWrite(sensorTracksLock);
        try {
            if (getTrackInternal(key) != null) {
                if (logger != null && logger.getLevel() != null && logger.getLevel().equals(Level.WARNING)) {
                    logger.warning(SensorFixTrack.class.getName() + " already exists for competitor: "
                            + competitor.getName() + "; trackName: " + trackName);
                }
            } else {
                executeAfterReleasingLock = this.addSensorTrackInternal(key, track);
            }
        } finally {
            LockUtil.unlockAfterWrite(sensorTracksLock);
        }
        executeAfterReleasingLock.ifPresent(r -> r.run());
    }

    /**
     * To call this method, the caller must have obtained the write lock of {@link #sensorTracksLock}. Optionally, the
     * method may return a {@link Runnable} to execute after the lock has been released. This may, e.g., be a routine
     * that notifies listeners. Callers are responsible for invoking this {@link Runnable} <em>after</em> releasing the
     * write lock.
     */
    protected <FixT extends SensorFix> Optional<Runnable> addSensorTrackInternal(Pair<Competitor, String> key,
            DynamicSensorFixTrack<Competitor, FixT> track) {
        assert sensorTracksLock.isWriteLockedByCurrentThread();
        sensorTracks.put(key, track);
        track.addedToTrackedRace(this);
        return Optional.empty();
    }

    @SuppressWarnings("unchecked")
    private <TrackT extends SensorFixTrack<Competitor, ?>> TrackT getTrackInternal(Pair<Competitor, String> key) {
        return (TrackT) sensorTracks.get(key);
    }

    protected abstract Set<RaceChangeListener> getListeners();

    protected void notifyListeners(Consumer<RaceChangeListener> notifyAction) {
        RaceChangeListener[] listeners;
        synchronized (getListeners()) {
            listeners = getListeners().toArray(new RaceChangeListener[getListeners().size()]);
        }
        for (RaceChangeListener listener : listeners) {
            try {
                notifyAction.accept(listener);
            } catch (Exception e) {
                logger.log(Level.SEVERE, "RaceChangeListener " + listener + " threw exception " + e.getMessage());
                logger.log(Level.SEVERE, "notifyListeners(Consumer<RaceChangeListener> notifyAction", e);
            }
        }
    }

    private void notifyListenersWhenAttachingRegattaLog(RegattaLog regattaLog) {
        notifyListeners(listener -> listener.regattaLogAttached(regattaLog));
    }

    private void notifyListenersWhenAttachingRaceLog(RaceLog raceLog) {
        notifyListeners(listener -> listener.raceLogAttached(raceLog));
    }

    private void notifyListenersWhenDetachingRaceLog(RaceLog raceLog) {
        notifyListeners(listener -> listener.raceLogDetached(raceLog));
    }

    public void lockForSerializationRead() {
        LockUtil.lockForRead(getSerializationLock());
    }

    public void unlockAfterSerializationRead() {
        LockUtil.unlockAfterRead(getSerializationLock());
    }

    @Override
    public Iterable<RaceLog> getAttachedRaceLogs() {
        return new HashSet<>(attachedRaceLogs.values());
    }

    @Override
    public Speed getAverageSpeedOverGround(Competitor competitor, TimePoint timePoint) {
        Speed result = null;
        Duration totalTimeSailedInRace = Duration.NULL;
        Distance totalDistanceSailedInRace = Distance.NULL;
        for (TrackedLeg legGeneral : getTrackedLegs()) {
            TrackedLegOfCompetitor leg = legGeneral.getTrackedLeg(competitor);
            if (leg != null && leg.hasStartedLeg(timePoint)) {
                totalDistanceSailedInRace = totalDistanceSailedInRace.add(leg.getDistanceTraveled(timePoint));
                totalTimeSailedInRace = totalTimeSailedInRace.plus(leg.getTime(timePoint));
            }
        }
        if (!totalTimeSailedInRace.equals(Duration.NULL) && !totalDistanceSailedInRace.equals(Distance.NULL)) {
            result = totalDistanceSailedInRace.inTime(totalTimeSailedInRace);
        }
        return result;
    }

    @Override
    public SpeedWithBearing getVelocityMadeGood(Competitor competitor, TimePoint timePoint,
            WindPositionMode windPositionMode, WindLegTypeAndLegBearingCache cache) {
        TrackedLegOfCompetitor trackedLeg = getTrackedLeg(competitor, timePoint);
        final SpeedWithBearing result;
        if (trackedLeg != null) {
            result = trackedLeg.getVelocityMadeGood(timePoint, windPositionMode, cache);
        } else {
            // check if wind information is available; if so, compute a VMG only based on wind data:
            if (windPositionMode == WindPositionMode.LEG_MIDDLE) {
                result = null;
            } else {
                final Wind wind = getWind(windPositionMode, /* trackedLeg */ null, competitor, timePoint, cache);
                result = projectOnto(getTrack(competitor).getEstimatedSpeed(timePoint), wind.getBearing());
            }
        }
        return result;
    }

    SpeedWithBearing projectOnto(SpeedWithBearing speed, Bearing projectToBearing) {
        final SpeedWithBearing result;
        if (speed != null && speed.getBearing() != null && projectToBearing != null) {
            double cos = Math.cos(speed.getBearing().getRadians() - projectToBearing.getRadians());
            if (cos < 0) {
                projectToBearing = projectToBearing.reverse();
            }
            result = new KnotSpeedWithBearingImpl(Math.abs(speed.getKnots() * cos), projectToBearing);
        } else {
            result = null;
        }
        return result;
    }

    /**
     * @param trackedLeg
     *            The caller is expected to obtain the {@link #getTrackedLeg(Competitor, TimePoint) tracked leg} the
     *            {@code competitor} is sailing in at time point {@code at}. If {@code null}, any
     *            non-{@link WindPositionMode#EXACT exact} wind position mode will use {@code null} for the wind
     *            position, defaulting to the "COMBINED" wind source at the middle of the course. In particular, it then
     *            obviously makes no real sense to request {@link WindPositionMode#LEG_MIDDLE} because no leg is known.
     */
    Wind getWind(WindPositionMode windPositionMode, TrackedLegImpl trackedLeg, Competitor competitor, TimePoint at,
            WindLegTypeAndLegBearingCache cache) {
        final Wind wind;
        if (windPositionMode == WindPositionMode.EXACT) {
            wind = cache.getWind(this, competitor, at);
        } else {
            wind = getWind(
                    trackedLeg == null ? null
                            : trackedLeg.getEffectiveWindPosition(
                                    () -> getTrack(competitor).getEstimatedPosition(at, false), at, windPositionMode),
                    at);
        }
        return wind;
    }
}<|MERGE_RESOLUTION|>--- conflicted
+++ resolved
@@ -711,14 +711,8 @@
     private SmartFutureCache<Competitor, List<Maneuver>, EmptyUpdateInterval> createManeuverCache() {
         return new SmartFutureCache<Competitor, List<Maneuver>, EmptyUpdateInterval>(
                 new AbstractCacheUpdater<Competitor, List<Maneuver>, EmptyUpdateInterval>() {
-<<<<<<< HEAD
                     private ShortTimeAfterLastHitCache<Competitor, IncrementalManeuverDetector> maneuverDetectorPerCompetitorCache =
-                            new ShortTimeAfterLastHitCache<Competitor, IncrementalManeuverDetector>(
-                            /* preserve how many milliseconds */ 10000,
-                            competitor -> new IncrementalManeuverDetectorImpl(TrackedRaceImpl.this, competitor));
-=======
-                    private ShortTimeAfterLastHitCache<Competitor, IncrementalManeuverDetector> maneuverDetectorPerCompetitorCache = new ShortTimeAfterLastHitCache<Competitor, IncrementalManeuverDetector>(
-                            10000, competitor -> new IncrementalManeuverDetectorImpl(TrackedRaceImpl.this, competitor),
+                            /* preserve how many milliseconds */ 10000, competitor -> new IncrementalManeuverDetectorImpl(TrackedRaceImpl.this, competitor),
                             (competitor, detector) -> {
                                 // check if incremental detector computed its maneuvers incrementally. If yes, recompute
                                 // all maneuvers from scratch to remove douglas peucker fixes drift due to incremental
@@ -728,8 +722,6 @@
                                     maneuverCache.triggerUpdate(competitor, null);
                                 }
                             });
-
->>>>>>> ea21b22a
                     @Override
                     public List<Maneuver> computeCacheUpdate(Competitor competitor, EmptyUpdateInterval updateInterval)
                             throws NoWindException {
