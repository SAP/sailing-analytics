--- conflicted
+++ resolved
@@ -1,1204 +1,1184 @@
-package com.sap.sailing.domain.tracking.impl;
-
-import java.io.IOException;
-import java.util.ArrayList;
-import java.util.Collections;
-import java.util.HashMap;
-import java.util.Iterator;
-import java.util.LinkedHashMap;
-import java.util.LinkedList;
-import java.util.List;
-import java.util.Map;
-import java.util.NavigableSet;
-import java.util.concurrent.ConcurrentSkipListSet;
-import java.util.logging.Level;
-import java.util.logging.Logger;
-
-import org.json.simple.parser.ParseException;
-
-import com.sap.sailing.domain.base.BearingWithConfidence;
-import com.sap.sailing.domain.base.BoatClass;
-import com.sap.sailing.domain.base.Buoy;
-import com.sap.sailing.domain.base.Competitor;
-import com.sap.sailing.domain.base.CourseChange;
-import com.sap.sailing.domain.base.CourseListener;
-import com.sap.sailing.domain.base.Leg;
-import com.sap.sailing.domain.base.RaceDefinition;
-import com.sap.sailing.domain.base.SpeedWithBearing;
-import com.sap.sailing.domain.base.SpeedWithBearingWithConfidence;
-import com.sap.sailing.domain.base.Timed;
-import com.sap.sailing.domain.base.Waypoint;
-import com.sap.sailing.domain.base.impl.BearingWithConfidenceImpl;
-import com.sap.sailing.domain.base.impl.DouglasPeucker;
-import com.sap.sailing.domain.base.impl.KnotSpeedWithBearingImpl;
-import com.sap.sailing.domain.base.impl.MillisecondsTimePoint;
-import com.sap.sailing.domain.common.Bearing;
-import com.sap.sailing.domain.common.Distance;
-import com.sap.sailing.domain.common.EventNameAndRaceName;
-import com.sap.sailing.domain.common.LegType;
-import com.sap.sailing.domain.common.ManeuverType;
-import com.sap.sailing.domain.common.NoWindError;
-import com.sap.sailing.domain.common.NoWindException;
-import com.sap.sailing.domain.common.Placemark;
-import com.sap.sailing.domain.common.Position;
-import com.sap.sailing.domain.common.RaceIdentifier;
-import com.sap.sailing.domain.common.Tack;
-import com.sap.sailing.domain.common.TimePoint;
-import com.sap.sailing.domain.common.WindSource;
-import com.sap.sailing.domain.common.impl.Util;
-import com.sap.sailing.domain.common.impl.Util.Pair;
-import com.sap.sailing.domain.common.impl.Util.Triple;
-import com.sap.sailing.domain.confidence.ConfidenceFactory;
-import com.sap.sailing.domain.confidence.Weigher;
-import com.sap.sailing.domain.confidence.impl.LinearTimeDifferenceWeigher;
-import com.sap.sailing.domain.tracking.GPSFix;
-import com.sap.sailing.domain.tracking.GPSFixMoving;
-import com.sap.sailing.domain.tracking.GPSFixTrack;
-import com.sap.sailing.domain.tracking.GPSTrackListener;
-import com.sap.sailing.domain.tracking.Maneuver;
-import com.sap.sailing.domain.tracking.MarkPassing;
-import com.sap.sailing.domain.tracking.TrackedEvent;
-import com.sap.sailing.domain.tracking.TrackedLeg;
-import com.sap.sailing.domain.tracking.TrackedLegOfCompetitor;
-import com.sap.sailing.domain.tracking.TrackedRace;
-import com.sap.sailing.domain.tracking.Wind;
-import com.sap.sailing.domain.tracking.WindStore;
-import com.sap.sailing.domain.tracking.WindTrack;
-import com.sap.sailing.geocoding.ReverseGeocoder;
-
-public abstract class TrackedRaceImpl implements TrackedRace, CourseListener {
-    private static final Logger logger = Logger.getLogger(TrackedRaceImpl.class.getName());
-
-    private static final double PENALTY_CIRCLE_DEGREES_THRESHOLD = 320;
-    
-    /**
-     * Used in {@link #getStartFinishPlacemarks()} to calculate the radius for the
-     * {@link ReverseGeocoder#getPlacemarksNear(Position, double) GetPlacemarksNear-Service}.
-     */
-    private static final double GEONAMES_RADIUS_CACLCULATION_FACTOR = 10.0;
-
-    // TODO observe the race course; if it changes, update leg structures; consider fine-grained update events that tell what changed
-    private final RaceDefinition race;
-    
-    private final TrackedEvent trackedEvent;
-    
-    /**
-     * Keeps the oldest timestamp that is fed into this tracked race, either from a boat fix, a buoy
-     * fix, a race start/finish or a coarse definition.
-     */
-    private TimePoint startOfTracking;
-    
-    /**
-     * Race start time as announced by the tracking infrastructure
-     */
-    private TimePoint startTimeReceived;
-    
-    private TimePoint timePointOfNewestEvent;
-    private TimePoint timePointOfLastEvent;
-    private long updateCount;
-    
-    private final Map<TimePoint, List<Competitor>> competitorRankings; 
-    
-    /**
-     * legs appear in the order in which they appear in the race's course
-     */
-    private final LinkedHashMap<Leg, TrackedLeg> trackedLegs;
-    
-    private final Map<Competitor, GPSFixTrack<Competitor, GPSFixMoving>> tracks;
-    private final Map<Competitor, NavigableSet<MarkPassing>> markPassingsForCompetitor;
-    
-    /**
-     * The mark passing sets used as values are ordered by time stamp.
-     */
-    private final Map<Waypoint, NavigableSet<MarkPassing>> markPassingsForWaypoint;
-    
-    /**
-     * Values are the <code>from</code> and <code>to</code> time points between which the maneuvers have been previously
-     * computed. Clients wanting to know maneuvers for the competitor outside of this time interval need to (re-)compute them.
-     */
-    private final Map<Competitor, Triple<TimePoint, TimePoint, List<Maneuver>>> maneuverCache;
-    
-    /**
-     * A tracked race can maintain a number of sources for wind information from which a client
-     * can select. As all intra-leg computations are done dynamically based on wind information,
-     * selecting a different wind information source can alter the intra-leg results. See
-     * {@link #currentWindSource}.
-     */
-    private final Map<WindSource, WindTrack> windTracks;
-    
-    private Wind directionFromStartToNextMarkCache;
-    
-    private final Map<Buoy, GPSFixTrack<Buoy, GPSFix>> buoyTracks;
-    
-    private final long millisecondsOverWhichToAverageSpeed;
-
-    private final Map<Buoy, StartToNextMarkCacheInvalidationListener> startToNextMarkCacheInvalidationListeners;
-    
-    public TrackedRaceImpl(TrackedEvent trackedEvent, RaceDefinition race, WindStore windStore,
-            long millisecondsOverWhichToAverageWind, long millisecondsOverWhichToAverageSpeed) {
-        super();
-        this.updateCount = 0;
-        this.race = race;
-        this.millisecondsOverWhichToAverageSpeed = millisecondsOverWhichToAverageSpeed;
-        this.startToNextMarkCacheInvalidationListeners = new HashMap<Buoy, TrackedRaceImpl.StartToNextMarkCacheInvalidationListener>();
-        this.maneuverCache = new HashMap<Competitor, Util.Triple<TimePoint,TimePoint,List<Maneuver>>>();
-        this.buoyTracks = new HashMap<Buoy, GPSFixTrack<Buoy, GPSFix>>();
-        int i = 0;
-        for (Waypoint waypoint : race.getCourse().getWaypoints()) {
-            for (Buoy buoy : waypoint.getBuoys()) {
-                getOrCreateTrack(buoy);
-                if (i<2) {
-                    // add cache invalidation listeners for first and second waypoint's buoys for directionFromStartToNextMarkCache
-                    addStartToNextMarkCacheInvalidationListener(buoy);
-                }
-            }
-            i++;
-        }
-        trackedLegs = new LinkedHashMap<Leg, TrackedLeg>();
-        synchronized (race.getCourse()) {
-            for (Leg leg : race.getCourse().getLegs()) {
-                trackedLegs.put(leg, createTrackedLeg(leg));
-            }
-            getRace().getCourse().addCourseListener(this);
-        }
-        markPassingsForCompetitor = new HashMap<Competitor, NavigableSet<MarkPassing>>();
-        tracks = new HashMap<Competitor, GPSFixTrack<Competitor, GPSFixMoving>>();
-        for (Competitor competitor : race.getCompetitors()) {
-            markPassingsForCompetitor.put(competitor, new ConcurrentSkipListSet<MarkPassing>(MarkPassingByTimeComparator.INSTANCE));
-            tracks.put(competitor, new DynamicGPSFixMovingTrackImpl<Competitor>(competitor, millisecondsOverWhichToAverageSpeed));
-        }
-        markPassingsForWaypoint = new HashMap<Waypoint, NavigableSet<MarkPassing>>();
-        for (Waypoint waypoint : race.getCourse().getWaypoints()) {
-            markPassingsForWaypoint.put(waypoint, new ConcurrentSkipListSet<MarkPassing>(MarkPassingByTimeComparator.INSTANCE));
-        }
-        windTracks = new HashMap<WindSource, WindTrack>();
-        for (WindSource windSource : WindSource.values()) {
-            windTracks.put(windSource, windStore.getWindTrack(trackedEvent, this, windSource, millisecondsOverWhichToAverageWind));
-        }
-        this.trackedEvent = trackedEvent;
-        competitorRankings = new HashMap<TimePoint, List<Competitor>>();
-    }
-    
-    /**
-     * Precondition: race has already been set, e.g., in constructor before this methocd is called
-     */
-    abstract protected TrackedLeg createTrackedLeg(Leg leg);
-    
-    public RaceIdentifier getRaceIdentifier() {
-        return new EventNameAndRaceName(getTrackedEvent().getEvent().getName(), getRace().getName());
-    }
-    
-    @Override
-    public NavigableSet<MarkPassing> getMarkPassings(Competitor competitor) {
-        return markPassingsForCompetitor.get(competitor);
-    }
-    
-    @Override
-    public Iterable<MarkPassing> getMarkPassingsInOrder(Waypoint waypoint) {
-        return markPassingsForWaypoint.get(waypoint);
-    }
-    
-    @Override
-    public TimePoint getStartOfTracking() {
-        return startOfTracking;
-    }
-
-    @Override
-    public TimePoint getStart() {
-        TimePoint result;
-        Iterable<MarkPassing> markPassingsInOrder = getMarkPassingsInOrder(getRace().getCourse().getFirstWaypoint());
-        MarkPassing firstMarkPassingFirstMark = null;
-        synchronized (markPassingsInOrder) {
-            Iterator<MarkPassing> markPassingsFirstMarkIter = markPassingsInOrder.iterator();
-            if (markPassingsFirstMarkIter.hasNext()) {
-                firstMarkPassingFirstMark = markPassingsFirstMarkIter.next();
-            }
-        }
-        if (firstMarkPassingFirstMark != null) {
-            TimePoint timeOfFirstMarkPassingFirstMark = firstMarkPassingFirstMark.getTimePoint();
-            if (startTimeReceived != null) {
-                long startTimeReceived2timeOfFirstMarkPassingFirstMark = timeOfFirstMarkPassingFirstMark.asMillis() -
-                        startTimeReceived.asMillis();
-                if (startTimeReceived2timeOfFirstMarkPassingFirstMark > MAX_TIME_BETWEEN_START_AND_FIRST_MARK_PASSING_IN_MILLISECONDS) {
-                    result = new MillisecondsTimePoint(timeOfFirstMarkPassingFirstMark.asMillis() - MAX_TIME_BETWEEN_START_AND_FIRST_MARK_PASSING_IN_MILLISECONDS);
-                } else {
-                    result = startTimeReceived;
-                }
-            } else {
-                result = timeOfFirstMarkPassingFirstMark;
-            }
-        } else {
-            result = startTimeReceived;
-        }
-        return result;
-    }
-    
-    @Override
-    public TimePoint getAssumedEnd() {
-        TimePoint result = null;
-        Iterable<MarkPassing> markPassingsInOrder = getMarkPassingsInOrder(getRace().getCourse().getLastWaypoint());
-        synchronized (markPassingsInOrder) {
-            for (MarkPassing passingFinishLine : markPassingsInOrder) {
-                result = passingFinishLine.getTimePoint();
-            }
-        }
-        return result;
-    }
-
-    @Override
-    public boolean hasStarted(TimePoint at) {
-        return getStart() != null && getStart().compareTo(at) <= 0;
-    }
-
-    protected void setStartTimeReceived(TimePoint start) {
-        this.startTimeReceived = start;
-    }
-
-    @Override
-    public RaceDefinition getRace() {
-        return race;
-    }
-
-    @Override
-    public Iterable<TrackedLeg> getTrackedLegs() {
-        return trackedLegs.values();
-    }
-
-    @Override
-    public Distance getDistanceTraveled(Competitor competitor, TimePoint timePoint) {
-        NavigableSet<MarkPassing> markPassings = getMarkPassings(competitor);
-        if (markPassings.isEmpty()) {
-            return null;
-        } else {
-            TimePoint end = timePoint;
-            if (markPassings.last().getWaypoint() == getRace().getCourse().getLastWaypoint() &&
-                    timePoint.compareTo(markPassings.last().getTimePoint()) > 0) {
-                // competitor has finished race; use time point of crossing the finish line
-                end = markPassings.last().getTimePoint();
-            }
-            return getTrack(competitor).getDistanceTraveled(markPassings.first().getTimePoint(), end);
-        }
-    }
-
-    @Override
-    public GPSFixTrack<Competitor, GPSFixMoving> getTrack(Competitor competitor) {
-        return tracks.get(competitor);
-    }
-    
-    @Override
-    public TrackedLeg getTrackedLegFinishingAt(Waypoint endOfLeg) {
-        int indexOfWaypoint = getRace().getCourse().getIndexOfWaypoint(endOfLeg);
-        if (indexOfWaypoint == -1) {
-            throw new IllegalArgumentException("Waypoint "+endOfLeg+" not found in "+getRace().getCourse());
-        } else if (indexOfWaypoint == 0) {
-            throw new IllegalArgumentException("Waypoint "+endOfLeg+" isn't start of any leg in "+getRace().getCourse());
-        }
-        return trackedLegs.get(race.getCourse().getLegs().get(indexOfWaypoint-1));
-    }
-
-    @Override
-    public TrackedLeg getTrackedLegStartingAt(Waypoint startOfLeg) {
-        int indexOfWaypoint = getRace().getCourse().getIndexOfWaypoint(startOfLeg);
-        if (indexOfWaypoint == -1) {
-            throw new IllegalArgumentException("Waypoint "+startOfLeg+" not found in "+getRace().getCourse());
-        } else if (indexOfWaypoint == Util.size(getRace().getCourse().getWaypoints())-1) {
-            throw new IllegalArgumentException("Waypoint "+startOfLeg+" isn't start of any leg in "+getRace().getCourse());
-        }
-        return trackedLegs.get(race.getCourse().getLegs().get(indexOfWaypoint));
-    }
-
-    @Override
-    public TrackedLegOfCompetitor getTrackedLeg(Competitor competitor, TimePoint at) {
-        NavigableSet<MarkPassing> roundings = markPassingsForCompetitor.get(competitor);
-        MarkPassing lastBeforeOrAt = roundings.floor(new DummyMarkPassingWithTimePointOnly(at));
-        TrackedLegOfCompetitor result = null;
-        TrackedLeg trackedLeg;
-        // already finished the race?
-        if (lastBeforeOrAt != null) {
-            // and not at or after last mark passing
-            if (getRace().getCourse().getLastWaypoint() != lastBeforeOrAt.getWaypoint()) {
-                trackedLeg = getTrackedLegStartingAt(lastBeforeOrAt.getWaypoint());
-            } else {
-                // exactly *at* last mark passing?
-                if (at.equals(roundings.last().getTimePoint())) {
-                    // exactly at finish line; return last leg
-                    trackedLeg = getTrackedLegFinishingAt(lastBeforeOrAt.getWaypoint());
-                } else {
-                    // no, then we're after the last mark passing
-                    trackedLeg = null;
-                }
-            }
-        } else {
-            // before beginning of race
-            trackedLeg = null;
-        }
-        if (trackedLeg != null) {
-            result = trackedLeg.getTrackedLeg(competitor);
-        }
-        return result;
-    }
-    
-    public TrackedLeg getTrackedLeg(Leg leg) {
-        return trackedLegs.get(leg);
-    }
-
-    @Override
-    public TrackedLegOfCompetitor getTrackedLeg(Competitor competitor, Leg leg) {
-        return getTrackedLeg(leg).getTrackedLeg(competitor);
-    }
-
-    @Override
-    public long getUpdateCount() {
-        return updateCount;
-    }
-
-    @Override
-    public int getRankDifference(Competitor competitor, Leg leg, TimePoint timePoint) {
-        int previousRank;
-        if (leg == getRace().getCourse().getLegs().iterator().next()) {
-            // first leg; report rank difference from 0
-            previousRank = 0;
-        } else {
-            TrackedLeg previousLeg = getTrackedLegFinishingAt(leg.getFrom());
-            previousRank = previousLeg.getTrackedLeg(competitor).getRank(timePoint);
-        }
-        int currentRank = getTrackedLeg(competitor, leg).getRank(timePoint);
-        return currentRank - previousRank;
-    }
-    
-    @Override
-    public synchronized int getRank(Competitor competitor) throws NoWindException {
-        return getRank(competitor, MillisecondsTimePoint.now());
-    }
-
-    @Override
-    public synchronized int getRank(Competitor competitor, TimePoint timePoint) throws NoWindException {
-        try {
-            synchronized (competitorRankings) {
-                List<Competitor> rankedCompetitors = competitorRankings.get(timePoint);
-                if (rankedCompetitors == null) {
-                    RaceRankComparator comparator = new RaceRankComparator(this, timePoint);
-                    rankedCompetitors = new ArrayList<Competitor>();
-                    for (Competitor c : getRace().getCompetitors()) {
-                        rankedCompetitors.add(c);
-                    }
-                    Collections.sort(rankedCompetitors, comparator);
-                    competitorRankings.put(timePoint, rankedCompetitors);
-                }
-                return rankedCompetitors.indexOf(competitor)+1;
-            }
-        } catch (NoWindError e) {
-            throw e.getCause();
-        }
-    }
-
-    @Override
-    public TrackedLegOfCompetitor getCurrentLeg(Competitor competitor, TimePoint timePoint) {
-        NavigableSet<MarkPassing> competitorMarkPassings = markPassingsForCompetitor.get(competitor);
-        DummyMarkPassingWithTimePointOnly markPassingTimePoint = new DummyMarkPassingWithTimePointOnly(timePoint);
-        TrackedLegOfCompetitor result = null;
-        if (!competitorMarkPassings.isEmpty()) {
-            MarkPassing lastMarkPassingAtOfBeforeTimePoint = competitorMarkPassings.floor(markPassingTimePoint);
-            if (lastMarkPassingAtOfBeforeTimePoint != null) {
-                Waypoint waypointPassedLastAtOrBeforeTimePoint = lastMarkPassingAtOfBeforeTimePoint.getWaypoint();
-                // don't return a leg if competitor has already finished last leg and therefore the race
-                if (waypointPassedLastAtOrBeforeTimePoint != getRace().getCourse().getLastWaypoint()) {
-                    result = getTrackedLegStartingAt(waypointPassedLastAtOrBeforeTimePoint).getTrackedLeg(competitor);
-                }
-            }
-        }
-        return result;
-    }
-    
-    @Override
-    public TrackedLeg getCurrentLeg(TimePoint timePoint) {
-        Waypoint lastWaypointPassed = null;
-        int indexOfLastWaypointPassed = -1;
-        for (Map.Entry<Waypoint, NavigableSet<MarkPassing>> entry : markPassingsForWaypoint.entrySet()) {
-            if (!entry.getValue().isEmpty()) {
-                MarkPassing first = entry.getValue().first();
-                // Did the mark passing happen at or before the requested time point?
-                if (first.getTimePoint().compareTo(timePoint) <= 0) {
-                    int indexOfWaypoint = getRace().getCourse().getIndexOfWaypoint(entry.getKey());
-                    if (indexOfWaypoint > indexOfLastWaypointPassed) {
-                        indexOfLastWaypointPassed = indexOfWaypoint;
-                        lastWaypointPassed = entry.getKey();
-                    }
-                }
-            }
-        }
-        TrackedLeg result = null;
-        if (lastWaypointPassed != null && lastWaypointPassed != getRace().getCourse().getLastWaypoint()) {
-            result = getTrackedLegStartingAt(lastWaypointPassed);
-        }
-        return result;
-    }
-
-    @Override
-    public Distance getStartAdvantage(Competitor competitor, double secondsIntoTheRace) {
-        // TODO Auto-generated method stub
-        return null;
-    }
-
-    @Override
-    public MarkPassing getMarkPassing(Competitor competitor, Waypoint waypoint) {
-        for (MarkPassing markPassing : getMarkPassings(competitor)) {
-            if (markPassing.getWaypoint() == waypoint) {
-                return markPassing;
-            }
-        }
-        return null;
-    }
-
-    @Override
-    public GPSFixTrack<Buoy, GPSFix> getOrCreateTrack(Buoy buoy) {
-        synchronized (buoyTracks) {
-            GPSFixTrack<Buoy, GPSFix> result = buoyTracks.get(buoy);
-            if (result == null) {
-                result = createBuoyTrack(buoy);
-                buoyTracks.put(buoy, result);
-            }
-            return result;
-        }
-    }
-
-    protected DynamicGPSFixTrackImpl<Buoy> createBuoyTrack(Buoy buoy) {
-        return new DynamicGPSFixTrackImpl<Buoy>(buoy, millisecondsOverWhichToAverageSpeed);
-    }
-
-    @Override
-    public Position getApproximatePosition(Waypoint waypoint, TimePoint timePoint) {
-        Position result = null;
-        for (Buoy buoy : waypoint.getBuoys()) {
-            Position nextPos = getOrCreateTrack(buoy).getEstimatedPosition(timePoint, /* extrapolate */ false);
-            if (result == null) {
-                result = nextPos;
-            } else {
-                result = result.translateGreatCircle(result.getBearingGreatCircle(nextPos), result.getDistance(nextPos).scale(0.5));
-            }
-        }
-        return result;
-    }
-
-    @Override
-    public WindTrack getWindTrack(WindSource windSource) {
-        return windTracks.get(windSource);
-    }
-
-    @Override
-    public Wind getWind(Position p, TimePoint at, WindSource... windSourcesToExclude) {
-        List<WindSource> windSourcesToConsider = new ArrayList<WindSource>();
-        windSourcesToConsider.add(getWindSource());
-        for (WindSource windSource : WindSource.values()) {
-            if (windSource != getWindSource()) {
-                windSourcesToConsider.add(windSource);
-            }
-        }
-        for (WindSource windSourceToExclude : windSourcesToExclude) {
-            windSourcesToConsider.remove(windSourceToExclude);
-        }
-        for (WindSource windSource : windSourcesToConsider) {
-            Wind result = getWindTrack(windSource).getEstimatedWind(p, at);
-            if (result != null) {
-                return result;
-            }
-        }
-        return null;
-    }
-
-    @Override
-    public Wind getDirectionFromStartToNextMark(TimePoint at) {
-        Wind result = directionFromStartToNextMarkCache;
-        if (result == null) {
-            Leg firstLeg = getRace().getCourse().getLegs().iterator().next();
-            Position firstLegEnd = getApproximatePosition(firstLeg.getTo(), at);
-            Position firstLegStart = getApproximatePosition(firstLeg.getFrom(), at);
-            if (firstLegStart != null && firstLegEnd != null) {
-                result = new WindImpl(firstLegStart, at, new KnotSpeedWithBearingImpl(1.0,
-                        firstLegEnd.getBearingGreatCircle(firstLegStart)));
-                final Wind finalResult = result;
-                directionFromStartToNextMarkCache = finalResult;
-            } else {
-                result = null;
-            }
-        }
-        return result;
-    }
-    
-    @Override
-    public TimePoint getTimePointOfNewestEvent() {
-        return timePointOfNewestEvent;
-    }
-    
-    @Override
-    public TimePoint getTimePointOfLastEvent() {
-        return timePointOfLastEvent;
-    }
-
-    /**
-     * @param timeOfEvent may be <code>null</code> meaning to only unblock waiters but not update any time points
-     */
-    protected synchronized void updated(TimePoint timeOfEvent) {
-        updateCount++;
-        clearAllCaches();
-        if (timeOfEvent != null) {
-            if (timePointOfNewestEvent == null || timePointOfNewestEvent.compareTo(timeOfEvent) < 0) {
-                timePointOfNewestEvent = timeOfEvent;
-            }
-            if (startOfTracking == null || startOfTracking.compareTo(timeOfEvent) > 0) {
-                startOfTracking = timeOfEvent;
-            }
-            timePointOfLastEvent = timeOfEvent;
-        }
-        notifyAll();
-    }
-
-    private synchronized void clearAllCaches() {
-        synchronized (competitorRankings) {
-            competitorRankings.clear();
-        }
-        synchronized (maneuverCache) {
-            maneuverCache.clear();
-        }
-    }
-
-    @Override
-    public synchronized void waitForNextUpdate(int sinceUpdate) throws InterruptedException {
-        while (updateCount <= sinceUpdate) {
-            wait(); // ...until updated(...) notifies us
-        }
-    }
-    
-
-    @Override
-    public synchronized void waypointAdded(int zeroBasedIndex, Waypoint waypointThatGotAdded) {
-        updateStartToNextMarkCacheInvalidationCacheListenersAfterWaypointAdded(zeroBasedIndex, waypointThatGotAdded);
-        markPassingsForWaypoint.put(waypointThatGotAdded, new ConcurrentSkipListSet<MarkPassing>(MarkPassingByTimeComparator.INSTANCE));
-        for (Buoy buoy : waypointThatGotAdded.getBuoys()) {
-            getOrCreateTrack(buoy);
-        }
-        // a waypoint got added; this means that a leg got added as well; but we shouldn't claim we know where
-        // in the leg list of the course the leg was added; that's an implementation secret of CourseImpl. So try:
-        LinkedHashMap<Leg, TrackedLeg> reorderedTrackedLegs = new LinkedHashMap<Leg, TrackedLeg>();
-        for (Leg leg : getRace().getCourse().getLegs()) {
-            if (!trackedLegs.containsKey(leg)) {
-                // no tracked leg for leg yet:
-                TrackedLeg newTrackedLeg = createTrackedLeg(leg);
-                reorderedTrackedLegs.put(leg, newTrackedLeg);
-            } else {
-                reorderedTrackedLegs.put(leg, trackedLegs.get(leg));
-            }
-        }
-        // now ensure that the iteration order is in sync with the leg iteration order
-        trackedLegs.clear();
-        for (Map.Entry<Leg, TrackedLeg> entry : reorderedTrackedLegs.entrySet()) {
-            trackedLegs.put(entry.getKey(), entry.getValue());
-        }
-        updated(/* time point*/ null);
-    }
-
-    private void updateStartToNextMarkCacheInvalidationCacheListenersAfterWaypointAdded(int zeroBasedIndex,
-            Waypoint waypointThatGotAdded) {
-        if (zeroBasedIndex < 2) {
-            // the observing listener on any previous buoy will be GCed; we need to ensure
-            // that the cache is recomputed
-            directionFromStartToNextMarkCache = null;
-            Iterator<Waypoint> waypointsIter = getRace().getCourse().getWaypoints().iterator();
-            waypointsIter.next(); // skip first
-            if (waypointsIter.hasNext()) {
-                waypointsIter.next(); // skip second
-                if (waypointsIter.hasNext()) {
-                    Waypoint oldSecond = waypointsIter.next();
-                    stopAndRemoveStartToNextMarkCacheInvalidationListener(oldSecond);
-                }
-            }
-        }
-        addStartToNextMarkCacheInvalidationListener(waypointThatGotAdded);
-    }
-    
-    private void addStartToNextMarkCacheInvalidationListener(Waypoint waypoint) {
-        for (Buoy buoy : waypoint.getBuoys()) {
-            addStartToNextMarkCacheInvalidationListener(buoy);
-        }
-    }
-
-    private void addStartToNextMarkCacheInvalidationListener(Buoy buoy) {
-        GPSFixTrack<Buoy, GPSFix> track = getOrCreateTrack(buoy);
-        StartToNextMarkCacheInvalidationListener listener = new StartToNextMarkCacheInvalidationListener(track);
-        startToNextMarkCacheInvalidationListeners.put(buoy, listener);
-        track.addListener(listener);
-    }
-
-    private void stopAndRemoveStartToNextMarkCacheInvalidationListener(Waypoint waypoint) {
-        for (Buoy buoy : waypoint.getBuoys()) {
-            stopAndRemoveStartToNextMarkCacheInvalidationListener(buoy);
-        }
-    }
-
-    private void stopAndRemoveStartToNextMarkCacheInvalidationListener(Buoy buoy) {
-        StartToNextMarkCacheInvalidationListener listener = startToNextMarkCacheInvalidationListeners.get(buoy);
-        if (listener != null) {
-            listener.stopListening();
-            startToNextMarkCacheInvalidationListeners.remove(buoy);
-        }
-    }
-
-    @Override
-    public synchronized void waypointRemoved(int zeroBasedIndex, Waypoint waypointThatGotRemoved) {
-        updateStartToNextMarkCacheInvalidationCacheListenersAfterWaypointRemoved(zeroBasedIndex, waypointThatGotRemoved);
-        Leg toRemove = null;
-        Leg last = null;
-        int i=0;
-        for (Map.Entry<Leg, TrackedLeg> e : trackedLegs.entrySet()) {
-            last = e.getKey();
-            if (i == zeroBasedIndex) {
-                toRemove = e.getKey();
-                break;
-            }
-            i++;
-        }
-        if (toRemove == null && !trackedLegs.isEmpty()) {
-            // last waypoint removed
-            toRemove = last;
-        }
-        if (toRemove != null) {
-            trackedLegs.remove(toRemove);
-            updated(/* time point*/ null);
-        }
-    }
-    
-    private void updateStartToNextMarkCacheInvalidationCacheListenersAfterWaypointRemoved(int zeroBasedIndex,
-            Waypoint waypointThatGotRemoved) {
-        if (zeroBasedIndex < 2) {
-            // the observing listener on any previous buoy will be GCed; we need to ensure
-            // that the cache is recomputed
-            directionFromStartToNextMarkCache = null;
-            stopAndRemoveStartToNextMarkCacheInvalidationListener(waypointThatGotRemoved);
-            Iterator<Waypoint> waypointsIter = getRace().getCourse().getWaypoints().iterator();
-            waypointsIter.next(); // skip first
-            if (waypointsIter.hasNext()) {
-                waypointsIter.next(); // skip second
-                if (waypointsIter.hasNext()) {
-                    Waypoint newSecond = waypointsIter.next();
-                    addStartToNextMarkCacheInvalidationListener(newSecond);
-                }
-            }
-        }
-    }
-
-    @Override
-    public TrackedEvent getTrackedEvent() {
-        return trackedEvent;
-    }
-
-    @Override
-    public Wind getEstimatedWindDirection(Position position, TimePoint timePoint) {
-        DummyMarkPassingWithTimePointOnly dummyMarkPassingForNow = new DummyMarkPassingWithTimePointOnly(timePoint);
-        Weigher<TimePoint> weigher = ConfidenceFactory.INSTANCE.createExponentialTimeDifferenceWeigher(
-        // use a minimum confidence to avoid the bearing to flip to 270deg in case all is zero
-                getMillisecondsOverWhichToAverageSpeed());
-        Map<LegType, BearingWithConfidenceCluster<TimePoint>> bearings = clusterBearingsForWindEstimation(timePoint,
-                position, dummyMarkPassingForNow, weigher);
-        // use the minimum confidence of the four "quadrants" as the result's confidence
-        BearingWithConfidenceImpl<TimePoint> reversedUpwindAverage = null;
-        int upwindNumberOfRelevantBoats = 0;
-        double confidence = 0;
-        BearingWithConfidenceCluster<TimePoint>[] bearingClustersUpwind = bearings.get(LegType.UPWIND).splitInTwo(
-                getMinimumAngleBetweenDifferentTacksUpwind(), timePoint);
-        if (!bearingClustersUpwind[0].isEmpty() && !bearingClustersUpwind[1].isEmpty()) {
-            BearingWithConfidence<TimePoint> average0 = bearingClustersUpwind[0].getAverage(timePoint);
-            BearingWithConfidence<TimePoint> average1 = bearingClustersUpwind[1].getAverage(timePoint);
-            confidence = Math.min(average0.getConfidence(), average1.getConfidence());
-            reversedUpwindAverage = new BearingWithConfidenceImpl<TimePoint>(average0.getObject().middle(average1.getObject()).reverse(),
-                    confidence, timePoint);
-            upwindNumberOfRelevantBoats = Math.min(bearingClustersUpwind[0].size(), bearingClustersUpwind[1].size());
-        }
-        BearingWithConfidenceImpl<TimePoint> downwindAverage = null;
-        int downwindNumberOfRelevantBoats = 0;
-        BearingWithConfidenceCluster<TimePoint>[] bearingClustersDownwind = bearings.get(LegType.DOWNWIND).splitInTwo(
-                getMinimumAngleBetweenDifferentTacksDownwind(), timePoint);
-        if (!bearingClustersDownwind[0].isEmpty() && !bearingClustersDownwind[1].isEmpty()) {
-            BearingWithConfidence<TimePoint> average0 = bearingClustersDownwind[0].getAverage(timePoint);
-            BearingWithConfidence<TimePoint> average1 = bearingClustersDownwind[1].getAverage(timePoint);
-            double downwindConfidence = Math.min(average0.getConfidence(), average1.getConfidence());
-            confidence = Math.min(confidence, downwindConfidence);
-            downwindAverage = new BearingWithConfidenceImpl<TimePoint>(average0.getObject().middle(average1.getObject()), downwindConfidence, timePoint);
-            downwindNumberOfRelevantBoats = Math.min(bearingClustersDownwind[0].size(), bearingClustersDownwind[1].size());
-        }
-        int numberOfBoatsRelevantForEstimate = upwindNumberOfRelevantBoats + downwindNumberOfRelevantBoats;
-        BearingWithConfidenceCluster<TimePoint> resultCluster = new BearingWithConfidenceCluster<TimePoint>(weigher);
-        assert upwindNumberOfRelevantBoats == 0 || reversedUpwindAverage != null;
-        if (upwindNumberOfRelevantBoats > 0) {
-            resultCluster.add(reversedUpwindAverage);
-        }
-        assert downwindNumberOfRelevantBoats == 0 || downwindAverage != null;
-        if (downwindNumberOfRelevantBoats > 0) {
-            resultCluster.add(downwindAverage);
-        }
-        BearingWithConfidence<TimePoint> resultBearing = resultCluster.getAverage(timePoint);
-        return resultBearing == null ? null : new WindImpl(null, timePoint,
-                new KnotSpeedWithBearingImpl(/* speedInKnots */ numberOfBoatsRelevantForEstimate, resultBearing.getObject()));
-    }
-
-    // TODO confidences need to be computed not only based on timePoint but also on position: boats far away don't contribute as confidently as boats close by
-    private Map<LegType, BearingWithConfidenceCluster<TimePoint>> clusterBearingsForWindEstimation(TimePoint timePoint,
-            Position position, DummyMarkPassingWithTimePointOnly dummyMarkPassingForNow, Weigher<TimePoint> weigher) {
-        Weigher<TimePoint> weigherForMarkPassingProximity = new LinearTimeDifferenceWeigher(getMillisecondsOverWhichToAverageSpeed()*5);
-        Map<LegType, BearingWithConfidenceCluster<TimePoint>> bearings = new HashMap<LegType, BearingWithConfidenceCluster<TimePoint>>();
-        for (LegType legType : LegType.values()) {
-            bearings.put(legType, new BearingWithConfidenceCluster<TimePoint>(weigher));
-        }
-        for (Competitor competitor : getRace().getCompetitors()) {
-            TrackedLegOfCompetitor leg = getTrackedLeg(competitor, timePoint);
-            if (leg != null) {
-                TrackedLeg trackedLeg = getTrackedLeg(leg.getLeg());
-                LegType legType;
-                try {
-                    legType = trackedLeg.getLegType(timePoint);
-                } catch (NoWindException e) {
-                    logger.warning("Unable to determine leg type for race "+getRace().getName()+" while trying to estimate wind");
-                    return null;
-                }
-                if (legType != LegType.REACHING) {
-                    GPSFixTrack<Competitor, GPSFixMoving> track = getTrack(competitor);
-                    if (!track.hasDirectionChange(timePoint, getManeuverDegreeAngleThreshold())) {
-                        // reduce confidence around mark passings:
-                        NavigableSet<MarkPassing> markPassings = getMarkPassings(competitor);
-                        double markPassingProximityConfidenceReduction = 1.0;
-                        synchronized (markPassings) {
-                            NavigableSet<MarkPassing> prevMarkPassing = markPassings.headSet(dummyMarkPassingForNow, /* inclusive */ true);
-                            NavigableSet<MarkPassing> nextMarkPassing = markPassings.tailSet(dummyMarkPassingForNow, /* inclusive */ true);
-                            if (prevMarkPassing != null && !prevMarkPassing.isEmpty()) {
-                                markPassingProximityConfidenceReduction *= Math.max(0.0,
-                                        1.0-weigherForMarkPassingProximity.getConfidence(prevMarkPassing.last().getTimePoint(), timePoint));
-                            }
-                            if (nextMarkPassing != null && !nextMarkPassing.isEmpty()) {
-                                markPassingProximityConfidenceReduction *= Math.max(0.0,
-                                        1.0-weigherForMarkPassingProximity.getConfidence(nextMarkPassing.first().getTimePoint(), timePoint));
-                            }
-                        }
-                        SpeedWithBearingWithConfidence<TimePoint> estimatedSpeedWithConfidence = track.getEstimatedSpeed(timePoint, weigher);
-                        if (estimatedSpeedWithConfidence != null) {
-                            BearingWithConfidence<TimePoint> bearing = new BearingWithConfidenceImpl<TimePoint>(
-                                    estimatedSpeedWithConfidence.getObject() == null ? null : estimatedSpeedWithConfidence.getObject().getBearing(),
-                                    markPassingProximityConfidenceReduction*estimatedSpeedWithConfidence.getConfidence(),
-                                    estimatedSpeedWithConfidence.getRelativeTo());
-                            BearingWithConfidenceCluster<TimePoint> bearingClusterForLegType = bearings.get(legType);
-                            bearingClusterForLegType.add(bearing);
-                        }
-                    }
-                }
-            }
-        }
-        return bearings;
-    }
-    
-    /**
-     * This is probably best explained by example. If the wind bearing is from port to starboard, the situation looks
-     * like this:
-     * 
-     * <pre>
-     *                                 ^
-     *                 Wind            | Boat
-     *               ----------->      |
-     *                                 |
-     * 
-     * </pre>
-     * 
-     * In this case, the boat's sails will be on the starboard side, so the result has to be {@link Tack#STARBOARD}. The
-     * angle between the boat's heading (which we can only approximate by the boat's bearing) and the wind bearing in
-     * this case is 90 degrees. <code>wind.{@link Bearing#getDifferenceTo(Bearing) getDifferenceTo}(boat)</code>
-     * in this case will return a bearing representing -90 degrees.<p>
-     * 
-     * If the wind is blowing the other way, the angle returned by {@link Bearing#getDifferenceTo(Bearing)} will correspond
-     * to +90 degrees. In other words, a negative angle means starboard tack, a positive angle represents port tack.<p>
-     * 
-     * For the unlikely case of 0 degrees difference, {@link Tack#STARBOARD} will result.
-     */
-    @Override
-    public Tack getTack(Competitor competitor, TimePoint timePoint) {
-        return getTack(getTrack(competitor).getEstimatedPosition(timePoint, /* extrapolate */false), timePoint,
-                getTrack(competitor).getEstimatedSpeed(timePoint).getBearing());
-    }
-    
-    /**
-     * Based on the wind direction at <code>timePoint</code> and at position <code>where</code>, compares the <code>boatBearing</code>
-     * to the wind's bearing at that time and place and determined the tack.
-     */
-    private Tack getTack(Position where, TimePoint timePoint, Bearing boatBearing) {
-        Bearing wind = getWind(where, timePoint).getBearing();
-        Bearing difference = wind.getDifferenceTo(boatBearing);
-        return difference.getDegrees() <= 0 ? Tack.STARBOARD : Tack.PORT;
-    }
-
-    @Override
-    public String toString() {
-        return "TrackedRace for "+getRace();
-    }
-
-    @Override
-    public List<GPSFixMoving> approximate(Competitor competitor, Distance maxDistance, TimePoint from, TimePoint to) {
-        DouglasPeucker<Competitor, GPSFixMoving> douglasPeucker = new DouglasPeucker<Competitor, GPSFixMoving>(
-                getTrack(competitor));
-        return douglasPeucker.approximate(maxDistance, from, to);
-    }
-    
-    /**
-     * Caches results in {@link #maneuverCache}. The cache is {@link #clearAllCaches() invalidated} by any
-     * {@link #updated(TimePoint) update}. Therefore, it is mainly useful for completed races. The cache tries to grow
-     * the time interval for which the maneuvers of a competitor have been computed. If <code>from</code> and
-     * <code>to</code> are within an interval already cached, the interval requested is
-     * {@link #extractInterval(TimePoint, TimePoint, List) extracted} from the maneuver list cached. Otherwise,
-     * the cached interval (empty in case no maneuvers were cached for <code>competitor</code> yet) is extended to
-     * include <code>from..to</code> by computing and caching the maneuvers for the new, extended interval. From the resulting
-     * extended maneuver list the interval requested is then {@link #extractInterval(TimePoint, TimePoint, List) extracted}.
-     */
-    @Override
-    public List<Maneuver> getManeuvers(Competitor competitor, TimePoint from, TimePoint to) throws NoWindException {
-        List<Maneuver> result;
-        Triple<TimePoint, TimePoint, List<Maneuver>> fromToAndManeuvers;
-        synchronized (maneuverCache) {
-            fromToAndManeuvers = maneuverCache.get(competitor);
-        }
-        if (fromToAndManeuvers != null && from.compareTo(fromToAndManeuvers.getA()) >= 0
-                && to.compareTo(fromToAndManeuvers.getB()) <= 0) {
-            // cached maneuver list contains interval requested
-            result = extractInterval(from, to, fromToAndManeuvers.getC());
-        } else {
-            TimePoint extendedFrom = fromToAndManeuvers == null ? from
-                    : from.compareTo(fromToAndManeuvers.getA()) <= 0 ? from : fromToAndManeuvers.getA();
-            TimePoint extendedTo = fromToAndManeuvers == null ? to : to.compareTo(fromToAndManeuvers.getB()) >= 0 ? to
-                    : fromToAndManeuvers.getB();
-            List<Maneuver> extendedResultForCache = detectManeuvers(competitor,
-                    approximate(competitor, getRace().getBoatClass().getMaximumDistanceForCourseApproximation(),
-                            extendedFrom, extendedTo));
-            result = extractInterval(from, to, extendedResultForCache);
-            synchronized (maneuverCache) {
-                maneuverCache.put(competitor, new Triple<TimePoint, TimePoint, List<Maneuver>>(extendedFrom,
-                        extendedTo, extendedResultForCache));
-            }
-        }
-        return result;
-    }
-
-    private <T extends Timed> List<T> extractInterval(TimePoint from, TimePoint to, List<T> listOfTimed) {
-        List<T> result;
-        result = new LinkedList<T>();
-        for (T timed : listOfTimed) {
-            if (timed.getTimePoint().compareTo(from) >= 0 && timed.getTimePoint().compareTo(to) <= 0) {
-                result.add(timed);
-            }
-        }
-        return result;
-    }
-    
-    /**
-     * Tries to detect maneuvers on the <code>competitor</code>'s track based on a number of approximating fixes. The
-     * fixes contain bearing information, but this is not the bearing leading to the next approximation fix but the
-     * bearing the boat had at the time of the approximating fix which is taken from the original track.
-     * 
-     * The time period assumed for a maneuver duration is taken from the
-     * {@link BoatClass#getApproximateManeuverDurationInMilliseconds() boat class}. If no maneuver is detected, an empty
-     * list is returned. Maneuvers can only be expected to be detected if at least three fixes are provided in
-     * <code>approximatedFixesToAnalyze</code>. For the inner approximating fixes (all except the first and the last
-     * approximating fix), their course changes according to the approximated path (and not the underlying actual
-     * tracked fixes) are computed. Subsequent course changes to the same direction are then grouped. Those in closer
-     * timely distance than {@link #getApproximateManeuverDurationInMilliseconds()} (including single course changes
-     * that have no surrounding other course changes to group) are grouped into one {@link Maneuver}.
-     * 
-     * @return an empty list if no maneuver is detected for <code>competitor</code> between <code>from</code> and
-     *         <code>to</code>, or else the list of maneuvers detected.
-     */
-    private List<Maneuver> detectManeuvers(Competitor competitor, List<GPSFixMoving> approximatingFixesToAnalyze) throws NoWindException {
-        List<Maneuver> result = new ArrayList<Maneuver>();
-        if (approximatingFixesToAnalyze.size() > 2) {
-            List<Pair<GPSFixMoving, CourseChange>> courseChangeSequenceInSameDirection = new ArrayList<Pair<GPSFixMoving, CourseChange>>();
-            Iterator<GPSFixMoving> approximationPointsIter = approximatingFixesToAnalyze.iterator();
-            GPSFixMoving previous = approximationPointsIter.next();
-            GPSFixMoving current = approximationPointsIter.next();
-            // the bearings in these variables are between approximation points
-            SpeedWithBearing speedWithBearingOnApproximationFromPreviousToCurrent = previous.getSpeedAndBearingRequiredToReach(current);
-            SpeedWithBearing speedWithBearingOnApproximationAtBeginningOfUnidirectionalCourseChanges = speedWithBearingOnApproximationFromPreviousToCurrent;
-            SpeedWithBearing speedWithBearingOnApproximationFromCurrentToNext; // will certainly be assigned because iter's collection's size > 2
-            do {
-                GPSFixMoving next = approximationPointsIter.next();
-                speedWithBearingOnApproximationFromCurrentToNext = current.getSpeedAndBearingRequiredToReach(next);
-                // compute course change on "approximation track"
-                CourseChange courseChange = speedWithBearingOnApproximationFromPreviousToCurrent
-                        .getCourseChangeRequiredToReach(speedWithBearingOnApproximationFromCurrentToNext);
-                Pair<GPSFixMoving, CourseChange> courseChangeAtFix = new Pair<GPSFixMoving, CourseChange>(current, courseChange);
-                if (!courseChangeSequenceInSameDirection.isEmpty() &&
-                        Math.signum(courseChangeSequenceInSameDirection.get(0).getB().getCourseChangeInDegrees()) !=
-                        Math.signum(courseChange.getCourseChangeInDegrees())) {
-                    // course change in different direction; cluster the course changes in same direction so far, then start new list
-                    List<Maneuver> maneuvers = groupChangesInSameDirectionIntoManeuvers(competitor,
-                            speedWithBearingOnApproximationAtBeginningOfUnidirectionalCourseChanges, courseChangeSequenceInSameDirection);
-                    result.addAll(maneuvers);
-                    courseChangeSequenceInSameDirection.clear();
-                    speedWithBearingOnApproximationAtBeginningOfUnidirectionalCourseChanges = speedWithBearingOnApproximationFromPreviousToCurrent;
-                }
-                courseChangeSequenceInSameDirection.add(courseChangeAtFix);
-                previous = current;
-                current = next;
-                speedWithBearingOnApproximationFromPreviousToCurrent = speedWithBearingOnApproximationFromCurrentToNext;
-            } while (approximationPointsIter.hasNext());
-            if (!courseChangeSequenceInSameDirection.isEmpty()) {
-                result.addAll(groupChangesInSameDirectionIntoManeuvers(competitor, speedWithBearingOnApproximationAtBeginningOfUnidirectionalCourseChanges,
-                        courseChangeSequenceInSameDirection));
-            }
-        }
-        return result;
-    }
-
-    /**
-     * Groups the {@link CourseChange} sequence into groups where the times of the fixes at which the course changes
-     * took place are no further apart than {@link #getApproximateManeuverDurationInMilliseconds()} milliseconds or
-     * where the distances of those course changes are less than two hull lengths apart. For those, a single
-     * {@link Maneuver} object is created and added to the resulting list. The maneuver sums up the direction changes of
-     * the individual {@link CourseChange} objects. This can result in direction changes of more than 180 degrees in one
-     * direction which may, e.g., represent a penalty circle or a mark rounding maneuver. As the maneuver's time point,
-     * the average time point of the course changes that went into the maneuver construction is used.
-     * <p>
-     * 
-     * @param speedWithBearingOnApproximationAtBeginning
-     *            the speed/bearing before the first approximating fix passed in
-     *            <code>courseChangeSequenceInSameDirection</code>
-     * @param courseChangeSequenceInSameDirection
-     *            all expected to have equal {@link CourseChange#to()} values
-     * 
-     * @return a non-<code>null</code> list
-     */
-    private List<Maneuver> groupChangesInSameDirectionIntoManeuvers(Competitor competitor,
-            SpeedWithBearing speedWithBearingOnApproximationAtBeginning,
-            List<Pair<GPSFixMoving, CourseChange>> courseChangeSequenceInSameDirection) throws NoWindException {
-        List<Maneuver> result = new ArrayList<Maneuver>();
-        List<Pair<GPSFixMoving, CourseChange>> group = new ArrayList<Pair<GPSFixMoving, CourseChange>>();
-        if (!courseChangeSequenceInSameDirection.isEmpty()) {
-            Distance twoHullLengths = competitor.getBoat().getBoatClass().getHullLength().scale(2);
-            SpeedWithBearing beforeGroupOnApproximation = speedWithBearingOnApproximationAtBeginning; // speed/bearing before group
-            SpeedWithBearing beforeCurrentCourseChangeOnApproximation = beforeGroupOnApproximation; // speed/bearing before current course change
-            Iterator<Pair<GPSFixMoving, CourseChange>> iter = courseChangeSequenceInSameDirection.iterator();
-            double totalCourseChangeInDegrees = 0.0;
-            long totalMilliseconds = 0l;
-            SpeedWithBearing afterCurrentCourseChange = null; // sure to be set because iter's collection is not empty
-            // and the first use requires group not to be empty which can only happen after the first group.add
-            do {
-                Pair<GPSFixMoving, CourseChange> currentFixAndCourseChange = iter.next();
-                if (!group.isEmpty()
-                        && currentFixAndCourseChange.getA().getTimePoint().asMillis()
-                                - group.get(group.size() - 1).getA().getTimePoint().asMillis() > getApproximateManeuverDurationInMilliseconds()
-                        && currentFixAndCourseChange.getA().getPosition().getDistance(
-                                group.get(group.size() - 1).getA().getPosition()).compareTo(twoHullLengths) > 0) {
-                    // if next is more then approximate maneuver duration later or further apart than two hull lengths,
-                    // turn the current group into a maneuver and add to result
-                    Maneuver maneuver = createManeuverFromGroupOfCourseChanges(competitor, beforeGroupOnApproximation,
-                            group, afterCurrentCourseChange, totalCourseChangeInDegrees, totalMilliseconds);
-                    result.add(maneuver);
-                    group.clear();
-                    totalCourseChangeInDegrees = 0.0;
-                    totalMilliseconds = 0l;
-                    beforeGroupOnApproximation = beforeCurrentCourseChangeOnApproximation;
-                }
-                afterCurrentCourseChange = beforeCurrentCourseChangeOnApproximation.applyCourseChange(currentFixAndCourseChange.getB());
-                totalMilliseconds += currentFixAndCourseChange.getA().getTimePoint().asMillis();
-                totalCourseChangeInDegrees += currentFixAndCourseChange.getB().getCourseChangeInDegrees();
-                group.add(currentFixAndCourseChange);
-                beforeCurrentCourseChangeOnApproximation = afterCurrentCourseChange; // speed/bearing after course change
-            } while (iter.hasNext());
-            if (!group.isEmpty()) {
-                result.add(createManeuverFromGroupOfCourseChanges(competitor, beforeGroupOnApproximation,
-                            group, afterCurrentCourseChange, totalCourseChangeInDegrees, totalMilliseconds));
-            }
-        }
-        return result;
-    }
-
-    private Maneuver createManeuverFromGroupOfCourseChanges(Competitor competitor,
-            SpeedWithBearing speedWithBearingOnApproximationAtBeginning, List<Pair<GPSFixMoving, CourseChange>> group,
-            SpeedWithBearing speedWithBearingOnApproximationAtEnd, double totalCourseChangeInDegrees, long totalMilliseconds)
-            throws NoWindException {
-        TimePoint maneuverTimePoint = new MillisecondsTimePoint(totalMilliseconds/group.size());
-        Position maneuverPosition = getTrack(competitor).getEstimatedPosition(maneuverTimePoint, /* extrapolate */ false);
-        MillisecondsTimePoint timePointBeforeManeuver = new MillisecondsTimePoint(group.get(0).getA().getTimePoint()
-                .asMillis() - getApproximateManeuverDurationInMilliseconds()/2);
-        MillisecondsTimePoint timePointAfterManeuver = new MillisecondsTimePoint(group.get(group.size() - 1).getA()
-                .getTimePoint().asMillis() + getApproximateManeuverDurationInMilliseconds()/2);
-        Tack tackBeforeManeuver = getTack(maneuverPosition, timePointBeforeManeuver, speedWithBearingOnApproximationAtBeginning.getBearing());
-        Tack tackAfterManeuver = getTack(maneuverPosition, timePointAfterManeuver, speedWithBearingOnApproximationAtEnd.getBearing());
-        // the TrackedLegOfCompetitor variables may be null, e.g., in case the time points are before or after the race
-        TrackedLegOfCompetitor legBeforeManeuver = getTrackedLeg(competitor, timePointBeforeManeuver);
-        TrackedLegOfCompetitor legAfterManeuver = getTrackedLeg(competitor, timePointAfterManeuver);
-        ManeuverType maneuverType;
-        if (Math.abs(totalCourseChangeInDegrees) > PENALTY_CIRCLE_DEGREES_THRESHOLD) {
-            maneuverType = ManeuverType.PENALTY_CIRCLE;
-        } else if (legBeforeManeuver != legAfterManeuver &&
-                // a maneuver at the start line is not to be considered a MARK_PASSING maneuver; show a tack as a tack
-                legAfterManeuver != null && legAfterManeuver.getLeg().getFrom() != getRace().getCourse().getFirstWaypoint()) {
-            maneuverType = ManeuverType.MARK_PASSING;
-        } else {
-            if (tackBeforeManeuver != tackAfterManeuver) {
-                LegType legType = legBeforeManeuver!=null ?
-                        getTrackedLeg(legBeforeManeuver.getLeg()).getLegType(timePointBeforeManeuver) :
-                            legAfterManeuver!=null ? getTrackedLeg(legAfterManeuver.getLeg()).getLegType(timePointAfterManeuver) : null;
-                if (legType != null) {
-                    // tack or jibe
-                    switch (legType) {
-                    case UPWIND:
-                        maneuverType = ManeuverType.TACK;
-                        break;
-                    case DOWNWIND:
-                        maneuverType = ManeuverType.JIBE;
-                        break;
-                    default:
-                        maneuverType = ManeuverType.UNKNOWN;
-                        if (logger.isLoggable(Level.FINE)) {
-                            logger.fine("Unknown maneuver for "
-                                    + competitor + " at " + maneuverTimePoint
-                                    + (legBeforeManeuver != null ? " on reaching leg " + legBeforeManeuver.getLeg()
-                                            : " before start"));
-                        }
-                        break;
-                    }
-                } else {
-                    maneuverType = ManeuverType.UNKNOWN;
-                    logger.fine("Can't determine leg type because tracked legs for competitor "+competitor+
-                            " cannot be determined for time points "+timePointBeforeManeuver+" and "+
-                            timePointAfterManeuver);
-                }
-            } else {
-                // heading up or bearing away
-                Wind wind = getWind(maneuverPosition, maneuverTimePoint);
-                Bearing windBearing = wind.getBearing();
-                Bearing toWindBeforeManeuver = windBearing.getDifferenceTo(speedWithBearingOnApproximationAtBeginning.getBearing());
-                Bearing toWindAfterManeuver = windBearing.getDifferenceTo(speedWithBearingOnApproximationAtEnd.getBearing());
-                maneuverType = Math.abs(toWindBeforeManeuver.getDegrees()) < Math.abs(toWindAfterManeuver.getDegrees()) ?
-                        ManeuverType.HEAD_UP : ManeuverType.BEAR_AWAY;
-            }
-        }
-        Maneuver maneuver = new ManeuverImpl(maneuverType, tackAfterManeuver, maneuverPosition, maneuverTimePoint, speedWithBearingOnApproximationAtBeginning,
-                speedWithBearingOnApproximationAtEnd, totalCourseChangeInDegrees);
-        return maneuver;
-    }
-
-    /**
-     * Fetches the boat class-specific parameter
-     */
-    private double getManeuverDegreeAngleThreshold() {
-        return getRace().getBoatClass().getManeuverDegreeAngleThreshold();
-    }
-
-    private double getMinimumAngleBetweenDifferentTacksDownwind() {
-        return getRace().getBoatClass().getMinimumAngleBetweenDifferentTacksDownwind();
-    }
-
-    private double getMinimumAngleBetweenDifferentTacksUpwind() {
-        return getRace().getBoatClass().getMinimumAngleBetweenDifferentTacksUpwind();
-    }
-    
-    private long getApproximateManeuverDurationInMilliseconds() {
-        return getRace().getBoatClass().getApproximateManeuverDurationInMilliseconds();
-    }
-
-    private class StartToNextMarkCacheInvalidationListener implements GPSTrackListener<Buoy> {
-        private final GPSFixTrack<Buoy, GPSFix> listeningTo;
-        
-        public StartToNextMarkCacheInvalidationListener(GPSFixTrack<Buoy, GPSFix> listeningTo) {
-            this.listeningTo = listeningTo;
-        }
-        
-        public void stopListening() {
-            listeningTo.removeListener(this);
-        }
-        
-        @Override
-        public void gpsFixReceived(GPSFix fix, Buoy buoy) {
-            directionFromStartToNextMarkCache = null;
-        }
-
-        @Override
-        public void speedAveragingChanged(long oldMillisecondsOverWhichToAverage, long newMillisecondsOverWhichToAverage) {
-        }
-    }
-    
-    @Override
-    public Pair<Placemark, Placemark> getStartFinishPlacemarks() {
-        Pair<Placemark, Placemark> placemarks = new Pair<Placemark, Placemark>(null, null);
-        Placemark startBest = null;
-        Placemark finishBest = null;
-        
-        // Get start postition
-        Iterator<Buoy> startBuoys = getRace().getCourse().getFirstWaypoint().getBuoys().iterator();
-        GPSFix startBuoyFix = startBuoys.hasNext() ? getOrCreateTrack(startBuoys.next()).getLastRawFix() : null;
-        Position startPosition = startBuoyFix != null ? startBuoyFix.getPosition() : null;
-        if (startPosition != null) {
-            try {
-                // Get distance to nearest placemark and calculate the search radius
-                Placemark startNearest = ReverseGeocoder.INSTANCE.getPlacemarkNearest(startPosition);
-                if (startNearest != null) {
-                    Distance startNearestDistance = startNearest.distanceFrom(startPosition);
-                    double startRadius = startNearestDistance.getKilometers() * GEONAMES_RADIUS_CACLCULATION_FACTOR;
-
-                    // Get the estimated best start place
-                    startBest = ReverseGeocoder.INSTANCE.getPlacemarkLast(startPosition, startRadius,
-                            new Placemark.ByPopulationDistanceRatio(startPosition));
-                }
-            } catch (IOException e) {
-                logger.throwing(TrackedRaceImpl.class.getName(), "getPlaceOrder()", e);
-            } catch (ParseException e) {
-                logger.throwing(TrackedRaceImpl.class.getName(), "getPlaceOrder()", e);
-            }
-        }
-
-        // Get finish position
-        Iterator<Buoy> finishBuoys = getRace().getCourse().getFirstWaypoint().getBuoys().iterator();
-        GPSFix finishBuoyFix = finishBuoys.hasNext() ? getOrCreateTrack(finishBuoys.next()).getLastRawFix() : null;
-        Position finishPosition = finishBuoyFix != null ? finishBuoyFix.getPosition() : null;
-        if (startPosition != null
-                && finishPosition != null
-                && startPosition.getDistance(finishPosition).getKilometers() > ReverseGeocoder.POSITION_CACHE_DISTANCE_LIMIT_IN_KM) {
-            try {
-                // Get distance to nearest placemark and calculate the search radius
-                Placemark finishNearest = ReverseGeocoder.INSTANCE.getPlacemarkNearest(finishPosition);
-                Distance finishNearestDistance = finishNearest.distanceFrom(finishPosition);
-                double finishRadius = finishNearestDistance.getKilometers() * GEONAMES_RADIUS_CACLCULATION_FACTOR;
-<<<<<<< HEAD
-
-                // Get the estimated best finish place
-                finishBest = ReverseGeocoder.INSTANCE.getPlacemarkLast(finishPosition, finishRadius,
-                        new Placemark.ByPopulationDistanceRatio(finishPosition));
-            } catch (IOException e) {
-                logger.throwing(TrackedRaceImpl.class.getName(), "getPlaceOrder()", e);
-            } catch (ParseException e) {
-                logger.throwing(TrackedRaceImpl.class.getName(), "getPlaceOrder()", e);
-            }
-        }
-
-        if (startBest != null) {
-            placemarks.setA(startBest);
-        }
-        if (finishBest != null) {
-            placemarks.setB(finishBest);
-        }
-=======
-
-                // Get the estimated best finish place
-                finishBest = ReverseGeocoder.INSTANCE.getPlacemarkLast(finishPosition, finishRadius,
-                        new Placemark.ByPopulationDistanceRatio(finishPosition));
-            } catch (IOException e) {
-                logger.throwing(TrackedRaceImpl.class.getName(), "getPlaceOrder()", e);
-            } catch (ParseException e) {
-                logger.throwing(TrackedRaceImpl.class.getName(), "getPlaceOrder()", e);
-            }
-        }
-        
-        if (startBest != null) {
-            placemarks.setA(startBest);
-        }
-        if (finishBest != null) {
-            placemarks.setB(finishBest);
-        }
->>>>>>> 2ac727fa
-        return placemarks;
-    }
-    
-}
+package com.sap.sailing.domain.tracking.impl;
+
+import java.io.IOException;
+import java.util.ArrayList;
+import java.util.Collections;
+import java.util.HashMap;
+import java.util.Iterator;
+import java.util.LinkedHashMap;
+import java.util.LinkedList;
+import java.util.List;
+import java.util.Map;
+import java.util.NavigableSet;
+import java.util.concurrent.ConcurrentSkipListSet;
+import java.util.logging.Level;
+import java.util.logging.Logger;
+
+import org.json.simple.parser.ParseException;
+
+import com.sap.sailing.domain.base.BearingWithConfidence;
+import com.sap.sailing.domain.base.BoatClass;
+import com.sap.sailing.domain.base.Buoy;
+import com.sap.sailing.domain.base.Competitor;
+import com.sap.sailing.domain.base.CourseChange;
+import com.sap.sailing.domain.base.CourseListener;
+import com.sap.sailing.domain.base.Leg;
+import com.sap.sailing.domain.base.RaceDefinition;
+import com.sap.sailing.domain.base.SpeedWithBearing;
+import com.sap.sailing.domain.base.SpeedWithBearingWithConfidence;
+import com.sap.sailing.domain.base.Timed;
+import com.sap.sailing.domain.base.Waypoint;
+import com.sap.sailing.domain.base.impl.BearingWithConfidenceImpl;
+import com.sap.sailing.domain.base.impl.DouglasPeucker;
+import com.sap.sailing.domain.base.impl.KnotSpeedWithBearingImpl;
+import com.sap.sailing.domain.base.impl.MillisecondsTimePoint;
+import com.sap.sailing.domain.common.Bearing;
+import com.sap.sailing.domain.common.Distance;
+import com.sap.sailing.domain.common.EventNameAndRaceName;
+import com.sap.sailing.domain.common.LegType;
+import com.sap.sailing.domain.common.ManeuverType;
+import com.sap.sailing.domain.common.NoWindError;
+import com.sap.sailing.domain.common.NoWindException;
+import com.sap.sailing.domain.common.Placemark;
+import com.sap.sailing.domain.common.Position;
+import com.sap.sailing.domain.common.RaceIdentifier;
+import com.sap.sailing.domain.common.Tack;
+import com.sap.sailing.domain.common.TimePoint;
+import com.sap.sailing.domain.common.WindSource;
+import com.sap.sailing.domain.common.impl.Util;
+import com.sap.sailing.domain.common.impl.Util.Pair;
+import com.sap.sailing.domain.common.impl.Util.Triple;
+import com.sap.sailing.domain.confidence.ConfidenceFactory;
+import com.sap.sailing.domain.confidence.Weigher;
+import com.sap.sailing.domain.confidence.impl.LinearTimeDifferenceWeigher;
+import com.sap.sailing.domain.tracking.GPSFix;
+import com.sap.sailing.domain.tracking.GPSFixMoving;
+import com.sap.sailing.domain.tracking.GPSFixTrack;
+import com.sap.sailing.domain.tracking.GPSTrackListener;
+import com.sap.sailing.domain.tracking.Maneuver;
+import com.sap.sailing.domain.tracking.MarkPassing;
+import com.sap.sailing.domain.tracking.TrackedEvent;
+import com.sap.sailing.domain.tracking.TrackedLeg;
+import com.sap.sailing.domain.tracking.TrackedLegOfCompetitor;
+import com.sap.sailing.domain.tracking.TrackedRace;
+import com.sap.sailing.domain.tracking.Wind;
+import com.sap.sailing.domain.tracking.WindStore;
+import com.sap.sailing.domain.tracking.WindTrack;
+import com.sap.sailing.geocoding.ReverseGeocoder;
+
+public abstract class TrackedRaceImpl implements TrackedRace, CourseListener {
+    private static final Logger logger = Logger.getLogger(TrackedRaceImpl.class.getName());
+
+    private static final double PENALTY_CIRCLE_DEGREES_THRESHOLD = 320;
+    
+    /**
+     * Used in {@link #getStartFinishPlacemarks()} to calculate the radius for the
+     * {@link ReverseGeocoder#getPlacemarksNear(Position, double) GetPlacemarksNear-Service}.
+     */
+    private static final double GEONAMES_RADIUS_CACLCULATION_FACTOR = 10.0;
+
+    // TODO observe the race course; if it changes, update leg structures; consider fine-grained update events that tell what changed
+    private final RaceDefinition race;
+    
+    private final TrackedEvent trackedEvent;
+    
+    /**
+     * Keeps the oldest timestamp that is fed into this tracked race, either from a boat fix, a buoy
+     * fix, a race start/finish or a coarse definition.
+     */
+    private TimePoint startOfTracking;
+    
+    /**
+     * Race start time as announced by the tracking infrastructure
+     */
+    private TimePoint startTimeReceived;
+    
+    private TimePoint timePointOfNewestEvent;
+    private TimePoint timePointOfLastEvent;
+    private long updateCount;
+    
+    private final Map<TimePoint, List<Competitor>> competitorRankings; 
+    
+    /**
+     * legs appear in the order in which they appear in the race's course
+     */
+    private final LinkedHashMap<Leg, TrackedLeg> trackedLegs;
+    
+    private final Map<Competitor, GPSFixTrack<Competitor, GPSFixMoving>> tracks;
+    private final Map<Competitor, NavigableSet<MarkPassing>> markPassingsForCompetitor;
+    
+    /**
+     * The mark passing sets used as values are ordered by time stamp.
+     */
+    private final Map<Waypoint, NavigableSet<MarkPassing>> markPassingsForWaypoint;
+    
+    /**
+     * Values are the <code>from</code> and <code>to</code> time points between which the maneuvers have been previously
+     * computed. Clients wanting to know maneuvers for the competitor outside of this time interval need to (re-)compute them.
+     */
+    private final Map<Competitor, Triple<TimePoint, TimePoint, List<Maneuver>>> maneuverCache;
+    
+    /**
+     * A tracked race can maintain a number of sources for wind information from which a client
+     * can select. As all intra-leg computations are done dynamically based on wind information,
+     * selecting a different wind information source can alter the intra-leg results. See
+     * {@link #currentWindSource}.
+     */
+    private final Map<WindSource, WindTrack> windTracks;
+    
+    private Wind directionFromStartToNextMarkCache;
+    
+    private final Map<Buoy, GPSFixTrack<Buoy, GPSFix>> buoyTracks;
+    
+    private final long millisecondsOverWhichToAverageSpeed;
+
+    private final Map<Buoy, StartToNextMarkCacheInvalidationListener> startToNextMarkCacheInvalidationListeners;
+    
+    public TrackedRaceImpl(TrackedEvent trackedEvent, RaceDefinition race, WindStore windStore,
+            long millisecondsOverWhichToAverageWind, long millisecondsOverWhichToAverageSpeed) {
+        super();
+        this.updateCount = 0;
+        this.race = race;
+        this.millisecondsOverWhichToAverageSpeed = millisecondsOverWhichToAverageSpeed;
+        this.startToNextMarkCacheInvalidationListeners = new HashMap<Buoy, TrackedRaceImpl.StartToNextMarkCacheInvalidationListener>();
+        this.maneuverCache = new HashMap<Competitor, Util.Triple<TimePoint,TimePoint,List<Maneuver>>>();
+        this.buoyTracks = new HashMap<Buoy, GPSFixTrack<Buoy, GPSFix>>();
+        int i = 0;
+        for (Waypoint waypoint : race.getCourse().getWaypoints()) {
+            for (Buoy buoy : waypoint.getBuoys()) {
+                getOrCreateTrack(buoy);
+                if (i<2) {
+                    // add cache invalidation listeners for first and second waypoint's buoys for directionFromStartToNextMarkCache
+                    addStartToNextMarkCacheInvalidationListener(buoy);
+                }
+            }
+            i++;
+        }
+        trackedLegs = new LinkedHashMap<Leg, TrackedLeg>();
+        synchronized (race.getCourse()) {
+            for (Leg leg : race.getCourse().getLegs()) {
+                trackedLegs.put(leg, createTrackedLeg(leg));
+            }
+            getRace().getCourse().addCourseListener(this);
+        }
+        markPassingsForCompetitor = new HashMap<Competitor, NavigableSet<MarkPassing>>();
+        tracks = new HashMap<Competitor, GPSFixTrack<Competitor, GPSFixMoving>>();
+        for (Competitor competitor : race.getCompetitors()) {
+            markPassingsForCompetitor.put(competitor, new ConcurrentSkipListSet<MarkPassing>(MarkPassingByTimeComparator.INSTANCE));
+            tracks.put(competitor, new DynamicGPSFixMovingTrackImpl<Competitor>(competitor, millisecondsOverWhichToAverageSpeed));
+        }
+        markPassingsForWaypoint = new HashMap<Waypoint, NavigableSet<MarkPassing>>();
+        for (Waypoint waypoint : race.getCourse().getWaypoints()) {
+            markPassingsForWaypoint.put(waypoint, new ConcurrentSkipListSet<MarkPassing>(MarkPassingByTimeComparator.INSTANCE));
+        }
+        windTracks = new HashMap<WindSource, WindTrack>();
+        for (WindSource windSource : WindSource.values()) {
+            windTracks.put(windSource, windStore.getWindTrack(trackedEvent, this, windSource, millisecondsOverWhichToAverageWind));
+        }
+        this.trackedEvent = trackedEvent;
+        competitorRankings = new HashMap<TimePoint, List<Competitor>>();
+    }
+    
+    /**
+     * Precondition: race has already been set, e.g., in constructor before this methocd is called
+     */
+    abstract protected TrackedLeg createTrackedLeg(Leg leg);
+    
+    public RaceIdentifier getRaceIdentifier() {
+        return new EventNameAndRaceName(getTrackedEvent().getEvent().getName(), getRace().getName());
+    }
+    
+    @Override
+    public NavigableSet<MarkPassing> getMarkPassings(Competitor competitor) {
+        return markPassingsForCompetitor.get(competitor);
+    }
+    
+    @Override
+    public Iterable<MarkPassing> getMarkPassingsInOrder(Waypoint waypoint) {
+        return markPassingsForWaypoint.get(waypoint);
+    }
+    
+    @Override
+    public TimePoint getStartOfTracking() {
+        return startOfTracking;
+    }
+
+    @Override
+    public TimePoint getStart() {
+        TimePoint result;
+        Iterable<MarkPassing> markPassingsInOrder = getMarkPassingsInOrder(getRace().getCourse().getFirstWaypoint());
+        MarkPassing firstMarkPassingFirstMark = null;
+        synchronized (markPassingsInOrder) {
+            Iterator<MarkPassing> markPassingsFirstMarkIter = markPassingsInOrder.iterator();
+            if (markPassingsFirstMarkIter.hasNext()) {
+                firstMarkPassingFirstMark = markPassingsFirstMarkIter.next();
+            }
+        }
+        if (firstMarkPassingFirstMark != null) {
+            TimePoint timeOfFirstMarkPassingFirstMark = firstMarkPassingFirstMark.getTimePoint();
+            if (startTimeReceived != null) {
+                long startTimeReceived2timeOfFirstMarkPassingFirstMark = timeOfFirstMarkPassingFirstMark.asMillis() -
+                        startTimeReceived.asMillis();
+                if (startTimeReceived2timeOfFirstMarkPassingFirstMark > MAX_TIME_BETWEEN_START_AND_FIRST_MARK_PASSING_IN_MILLISECONDS) {
+                    result = new MillisecondsTimePoint(timeOfFirstMarkPassingFirstMark.asMillis() - MAX_TIME_BETWEEN_START_AND_FIRST_MARK_PASSING_IN_MILLISECONDS);
+                } else {
+                    result = startTimeReceived;
+                }
+            } else {
+                result = timeOfFirstMarkPassingFirstMark;
+            }
+        } else {
+            result = startTimeReceived;
+        }
+        return result;
+    }
+    
+    @Override
+    public TimePoint getAssumedEnd() {
+        TimePoint result = null;
+        Iterable<MarkPassing> markPassingsInOrder = getMarkPassingsInOrder(getRace().getCourse().getLastWaypoint());
+        synchronized (markPassingsInOrder) {
+            for (MarkPassing passingFinishLine : markPassingsInOrder) {
+                result = passingFinishLine.getTimePoint();
+            }
+        }
+        return result;
+    }
+
+    @Override
+    public boolean hasStarted(TimePoint at) {
+        return getStart() != null && getStart().compareTo(at) <= 0;
+    }
+
+    protected void setStartTimeReceived(TimePoint start) {
+        this.startTimeReceived = start;
+    }
+
+    @Override
+    public RaceDefinition getRace() {
+        return race;
+    }
+
+    @Override
+    public Iterable<TrackedLeg> getTrackedLegs() {
+        return trackedLegs.values();
+    }
+
+    @Override
+    public Distance getDistanceTraveled(Competitor competitor, TimePoint timePoint) {
+        NavigableSet<MarkPassing> markPassings = getMarkPassings(competitor);
+        if (markPassings.isEmpty()) {
+            return null;
+        } else {
+            TimePoint end = timePoint;
+            if (markPassings.last().getWaypoint() == getRace().getCourse().getLastWaypoint() &&
+                    timePoint.compareTo(markPassings.last().getTimePoint()) > 0) {
+                // competitor has finished race; use time point of crossing the finish line
+                end = markPassings.last().getTimePoint();
+            }
+            return getTrack(competitor).getDistanceTraveled(markPassings.first().getTimePoint(), end);
+        }
+    }
+
+    @Override
+    public GPSFixTrack<Competitor, GPSFixMoving> getTrack(Competitor competitor) {
+        return tracks.get(competitor);
+    }
+    
+    @Override
+    public TrackedLeg getTrackedLegFinishingAt(Waypoint endOfLeg) {
+        int indexOfWaypoint = getRace().getCourse().getIndexOfWaypoint(endOfLeg);
+        if (indexOfWaypoint == -1) {
+            throw new IllegalArgumentException("Waypoint "+endOfLeg+" not found in "+getRace().getCourse());
+        } else if (indexOfWaypoint == 0) {
+            throw new IllegalArgumentException("Waypoint "+endOfLeg+" isn't start of any leg in "+getRace().getCourse());
+        }
+        return trackedLegs.get(race.getCourse().getLegs().get(indexOfWaypoint-1));
+    }
+
+    @Override
+    public TrackedLeg getTrackedLegStartingAt(Waypoint startOfLeg) {
+        int indexOfWaypoint = getRace().getCourse().getIndexOfWaypoint(startOfLeg);
+        if (indexOfWaypoint == -1) {
+            throw new IllegalArgumentException("Waypoint "+startOfLeg+" not found in "+getRace().getCourse());
+        } else if (indexOfWaypoint == Util.size(getRace().getCourse().getWaypoints())-1) {
+            throw new IllegalArgumentException("Waypoint "+startOfLeg+" isn't start of any leg in "+getRace().getCourse());
+        }
+        return trackedLegs.get(race.getCourse().getLegs().get(indexOfWaypoint));
+    }
+
+    @Override
+    public TrackedLegOfCompetitor getTrackedLeg(Competitor competitor, TimePoint at) {
+        NavigableSet<MarkPassing> roundings = markPassingsForCompetitor.get(competitor);
+        MarkPassing lastBeforeOrAt = roundings.floor(new DummyMarkPassingWithTimePointOnly(at));
+        TrackedLegOfCompetitor result = null;
+        TrackedLeg trackedLeg;
+        // already finished the race?
+        if (lastBeforeOrAt != null) {
+            // and not at or after last mark passing
+            if (getRace().getCourse().getLastWaypoint() != lastBeforeOrAt.getWaypoint()) {
+                trackedLeg = getTrackedLegStartingAt(lastBeforeOrAt.getWaypoint());
+            } else {
+                // exactly *at* last mark passing?
+                if (at.equals(roundings.last().getTimePoint())) {
+                    // exactly at finish line; return last leg
+                    trackedLeg = getTrackedLegFinishingAt(lastBeforeOrAt.getWaypoint());
+                } else {
+                    // no, then we're after the last mark passing
+                    trackedLeg = null;
+                }
+            }
+        } else {
+            // before beginning of race
+            trackedLeg = null;
+        }
+        if (trackedLeg != null) {
+            result = trackedLeg.getTrackedLeg(competitor);
+        }
+        return result;
+    }
+    
+    public TrackedLeg getTrackedLeg(Leg leg) {
+        return trackedLegs.get(leg);
+    }
+
+    @Override
+    public TrackedLegOfCompetitor getTrackedLeg(Competitor competitor, Leg leg) {
+        return getTrackedLeg(leg).getTrackedLeg(competitor);
+    }
+
+    @Override
+    public long getUpdateCount() {
+        return updateCount;
+    }
+
+    @Override
+    public int getRankDifference(Competitor competitor, Leg leg, TimePoint timePoint) {
+        int previousRank;
+        if (leg == getRace().getCourse().getLegs().iterator().next()) {
+            // first leg; report rank difference from 0
+            previousRank = 0;
+        } else {
+            TrackedLeg previousLeg = getTrackedLegFinishingAt(leg.getFrom());
+            previousRank = previousLeg.getTrackedLeg(competitor).getRank(timePoint);
+        }
+        int currentRank = getTrackedLeg(competitor, leg).getRank(timePoint);
+        return currentRank - previousRank;
+    }
+    
+    @Override
+    public synchronized int getRank(Competitor competitor) throws NoWindException {
+        return getRank(competitor, MillisecondsTimePoint.now());
+    }
+
+    @Override
+    public synchronized int getRank(Competitor competitor, TimePoint timePoint) throws NoWindException {
+        try {
+            synchronized (competitorRankings) {
+                List<Competitor> rankedCompetitors = competitorRankings.get(timePoint);
+                if (rankedCompetitors == null) {
+                    RaceRankComparator comparator = new RaceRankComparator(this, timePoint);
+                    rankedCompetitors = new ArrayList<Competitor>();
+                    for (Competitor c : getRace().getCompetitors()) {
+                        rankedCompetitors.add(c);
+                    }
+                    Collections.sort(rankedCompetitors, comparator);
+                    competitorRankings.put(timePoint, rankedCompetitors);
+                }
+                return rankedCompetitors.indexOf(competitor)+1;
+            }
+        } catch (NoWindError e) {
+            throw e.getCause();
+        }
+    }
+
+    @Override
+    public TrackedLegOfCompetitor getCurrentLeg(Competitor competitor, TimePoint timePoint) {
+        NavigableSet<MarkPassing> competitorMarkPassings = markPassingsForCompetitor.get(competitor);
+        DummyMarkPassingWithTimePointOnly markPassingTimePoint = new DummyMarkPassingWithTimePointOnly(timePoint);
+        TrackedLegOfCompetitor result = null;
+        if (!competitorMarkPassings.isEmpty()) {
+            MarkPassing lastMarkPassingAtOfBeforeTimePoint = competitorMarkPassings.floor(markPassingTimePoint);
+            if (lastMarkPassingAtOfBeforeTimePoint != null) {
+                Waypoint waypointPassedLastAtOrBeforeTimePoint = lastMarkPassingAtOfBeforeTimePoint.getWaypoint();
+                // don't return a leg if competitor has already finished last leg and therefore the race
+                if (waypointPassedLastAtOrBeforeTimePoint != getRace().getCourse().getLastWaypoint()) {
+                    result = getTrackedLegStartingAt(waypointPassedLastAtOrBeforeTimePoint).getTrackedLeg(competitor);
+                }
+            }
+        }
+        return result;
+    }
+    
+    @Override
+    public TrackedLeg getCurrentLeg(TimePoint timePoint) {
+        Waypoint lastWaypointPassed = null;
+        int indexOfLastWaypointPassed = -1;
+        for (Map.Entry<Waypoint, NavigableSet<MarkPassing>> entry : markPassingsForWaypoint.entrySet()) {
+            if (!entry.getValue().isEmpty()) {
+                MarkPassing first = entry.getValue().first();
+                // Did the mark passing happen at or before the requested time point?
+                if (first.getTimePoint().compareTo(timePoint) <= 0) {
+                    int indexOfWaypoint = getRace().getCourse().getIndexOfWaypoint(entry.getKey());
+                    if (indexOfWaypoint > indexOfLastWaypointPassed) {
+                        indexOfLastWaypointPassed = indexOfWaypoint;
+                        lastWaypointPassed = entry.getKey();
+                    }
+                }
+            }
+        }
+        TrackedLeg result = null;
+        if (lastWaypointPassed != null && lastWaypointPassed != getRace().getCourse().getLastWaypoint()) {
+            result = getTrackedLegStartingAt(lastWaypointPassed);
+        }
+        return result;
+    }
+
+    @Override
+    public Distance getStartAdvantage(Competitor competitor, double secondsIntoTheRace) {
+        // TODO Auto-generated method stub
+        return null;
+    }
+
+    @Override
+    public MarkPassing getMarkPassing(Competitor competitor, Waypoint waypoint) {
+        for (MarkPassing markPassing : getMarkPassings(competitor)) {
+            if (markPassing.getWaypoint() == waypoint) {
+                return markPassing;
+            }
+        }
+        return null;
+    }
+
+    @Override
+    public GPSFixTrack<Buoy, GPSFix> getOrCreateTrack(Buoy buoy) {
+        synchronized (buoyTracks) {
+            GPSFixTrack<Buoy, GPSFix> result = buoyTracks.get(buoy);
+            if (result == null) {
+                result = createBuoyTrack(buoy);
+                buoyTracks.put(buoy, result);
+            }
+            return result;
+        }
+    }
+
+    protected DynamicGPSFixTrackImpl<Buoy> createBuoyTrack(Buoy buoy) {
+        return new DynamicGPSFixTrackImpl<Buoy>(buoy, millisecondsOverWhichToAverageSpeed);
+    }
+
+    @Override
+    public Position getApproximatePosition(Waypoint waypoint, TimePoint timePoint) {
+        Position result = null;
+        for (Buoy buoy : waypoint.getBuoys()) {
+            Position nextPos = getOrCreateTrack(buoy).getEstimatedPosition(timePoint, /* extrapolate */ false);
+            if (result == null) {
+                result = nextPos;
+            } else {
+                result = result.translateGreatCircle(result.getBearingGreatCircle(nextPos), result.getDistance(nextPos).scale(0.5));
+            }
+        }
+        return result;
+    }
+
+    @Override
+    public WindTrack getWindTrack(WindSource windSource) {
+        return windTracks.get(windSource);
+    }
+
+    @Override
+    public Wind getWind(Position p, TimePoint at, WindSource... windSourcesToExclude) {
+        List<WindSource> windSourcesToConsider = new ArrayList<WindSource>();
+        windSourcesToConsider.add(getWindSource());
+        for (WindSource windSource : WindSource.values()) {
+            if (windSource != getWindSource()) {
+                windSourcesToConsider.add(windSource);
+            }
+        }
+        for (WindSource windSourceToExclude : windSourcesToExclude) {
+            windSourcesToConsider.remove(windSourceToExclude);
+        }
+        for (WindSource windSource : windSourcesToConsider) {
+            Wind result = getWindTrack(windSource).getEstimatedWind(p, at);
+            if (result != null) {
+                return result;
+            }
+        }
+        return null;
+    }
+
+    @Override
+    public Wind getDirectionFromStartToNextMark(TimePoint at) {
+        Wind result = directionFromStartToNextMarkCache;
+        if (result == null) {
+            Leg firstLeg = getRace().getCourse().getLegs().iterator().next();
+            Position firstLegEnd = getApproximatePosition(firstLeg.getTo(), at);
+            Position firstLegStart = getApproximatePosition(firstLeg.getFrom(), at);
+            if (firstLegStart != null && firstLegEnd != null) {
+                result = new WindImpl(firstLegStart, at, new KnotSpeedWithBearingImpl(1.0,
+                        firstLegEnd.getBearingGreatCircle(firstLegStart)));
+                final Wind finalResult = result;
+                directionFromStartToNextMarkCache = finalResult;
+            } else {
+                result = null;
+            }
+        }
+        return result;
+    }
+    
+    @Override
+    public TimePoint getTimePointOfNewestEvent() {
+        return timePointOfNewestEvent;
+    }
+    
+    @Override
+    public TimePoint getTimePointOfLastEvent() {
+        return timePointOfLastEvent;
+    }
+
+    /**
+     * @param timeOfEvent may be <code>null</code> meaning to only unblock waiters but not update any time points
+     */
+    protected synchronized void updated(TimePoint timeOfEvent) {
+        updateCount++;
+        clearAllCaches();
+        if (timeOfEvent != null) {
+            if (timePointOfNewestEvent == null || timePointOfNewestEvent.compareTo(timeOfEvent) < 0) {
+                timePointOfNewestEvent = timeOfEvent;
+            }
+            if (startOfTracking == null || startOfTracking.compareTo(timeOfEvent) > 0) {
+                startOfTracking = timeOfEvent;
+            }
+            timePointOfLastEvent = timeOfEvent;
+        }
+        notifyAll();
+    }
+
+    private synchronized void clearAllCaches() {
+        synchronized (competitorRankings) {
+            competitorRankings.clear();
+        }
+        synchronized (maneuverCache) {
+            maneuverCache.clear();
+        }
+    }
+
+    @Override
+    public synchronized void waitForNextUpdate(int sinceUpdate) throws InterruptedException {
+        while (updateCount <= sinceUpdate) {
+            wait(); // ...until updated(...) notifies us
+        }
+    }
+    
+
+    @Override
+    public synchronized void waypointAdded(int zeroBasedIndex, Waypoint waypointThatGotAdded) {
+        updateStartToNextMarkCacheInvalidationCacheListenersAfterWaypointAdded(zeroBasedIndex, waypointThatGotAdded);
+        markPassingsForWaypoint.put(waypointThatGotAdded, new ConcurrentSkipListSet<MarkPassing>(MarkPassingByTimeComparator.INSTANCE));
+        for (Buoy buoy : waypointThatGotAdded.getBuoys()) {
+            getOrCreateTrack(buoy);
+        }
+        // a waypoint got added; this means that a leg got added as well; but we shouldn't claim we know where
+        // in the leg list of the course the leg was added; that's an implementation secret of CourseImpl. So try:
+        LinkedHashMap<Leg, TrackedLeg> reorderedTrackedLegs = new LinkedHashMap<Leg, TrackedLeg>();
+        for (Leg leg : getRace().getCourse().getLegs()) {
+            if (!trackedLegs.containsKey(leg)) {
+                // no tracked leg for leg yet:
+                TrackedLeg newTrackedLeg = createTrackedLeg(leg);
+                reorderedTrackedLegs.put(leg, newTrackedLeg);
+            } else {
+                reorderedTrackedLegs.put(leg, trackedLegs.get(leg));
+            }
+        }
+        // now ensure that the iteration order is in sync with the leg iteration order
+        trackedLegs.clear();
+        for (Map.Entry<Leg, TrackedLeg> entry : reorderedTrackedLegs.entrySet()) {
+            trackedLegs.put(entry.getKey(), entry.getValue());
+        }
+        updated(/* time point*/ null);
+    }
+
+    private void updateStartToNextMarkCacheInvalidationCacheListenersAfterWaypointAdded(int zeroBasedIndex,
+            Waypoint waypointThatGotAdded) {
+        if (zeroBasedIndex < 2) {
+            // the observing listener on any previous buoy will be GCed; we need to ensure
+            // that the cache is recomputed
+            directionFromStartToNextMarkCache = null;
+            Iterator<Waypoint> waypointsIter = getRace().getCourse().getWaypoints().iterator();
+            waypointsIter.next(); // skip first
+            if (waypointsIter.hasNext()) {
+                waypointsIter.next(); // skip second
+                if (waypointsIter.hasNext()) {
+                    Waypoint oldSecond = waypointsIter.next();
+                    stopAndRemoveStartToNextMarkCacheInvalidationListener(oldSecond);
+                }
+            }
+        }
+        addStartToNextMarkCacheInvalidationListener(waypointThatGotAdded);
+    }
+    
+    private void addStartToNextMarkCacheInvalidationListener(Waypoint waypoint) {
+        for (Buoy buoy : waypoint.getBuoys()) {
+            addStartToNextMarkCacheInvalidationListener(buoy);
+        }
+    }
+
+    private void addStartToNextMarkCacheInvalidationListener(Buoy buoy) {
+        GPSFixTrack<Buoy, GPSFix> track = getOrCreateTrack(buoy);
+        StartToNextMarkCacheInvalidationListener listener = new StartToNextMarkCacheInvalidationListener(track);
+        startToNextMarkCacheInvalidationListeners.put(buoy, listener);
+        track.addListener(listener);
+    }
+
+    private void stopAndRemoveStartToNextMarkCacheInvalidationListener(Waypoint waypoint) {
+        for (Buoy buoy : waypoint.getBuoys()) {
+            stopAndRemoveStartToNextMarkCacheInvalidationListener(buoy);
+        }
+    }
+
+    private void stopAndRemoveStartToNextMarkCacheInvalidationListener(Buoy buoy) {
+        StartToNextMarkCacheInvalidationListener listener = startToNextMarkCacheInvalidationListeners.get(buoy);
+        if (listener != null) {
+            listener.stopListening();
+            startToNextMarkCacheInvalidationListeners.remove(buoy);
+        }
+    }
+
+    @Override
+    public synchronized void waypointRemoved(int zeroBasedIndex, Waypoint waypointThatGotRemoved) {
+        updateStartToNextMarkCacheInvalidationCacheListenersAfterWaypointRemoved(zeroBasedIndex, waypointThatGotRemoved);
+        Leg toRemove = null;
+        Leg last = null;
+        int i=0;
+        for (Map.Entry<Leg, TrackedLeg> e : trackedLegs.entrySet()) {
+            last = e.getKey();
+            if (i == zeroBasedIndex) {
+                toRemove = e.getKey();
+                break;
+            }
+            i++;
+        }
+        if (toRemove == null && !trackedLegs.isEmpty()) {
+            // last waypoint removed
+            toRemove = last;
+        }
+        if (toRemove != null) {
+            trackedLegs.remove(toRemove);
+            updated(/* time point*/ null);
+        }
+    }
+    
+    private void updateStartToNextMarkCacheInvalidationCacheListenersAfterWaypointRemoved(int zeroBasedIndex,
+            Waypoint waypointThatGotRemoved) {
+        if (zeroBasedIndex < 2) {
+            // the observing listener on any previous buoy will be GCed; we need to ensure
+            // that the cache is recomputed
+            directionFromStartToNextMarkCache = null;
+            stopAndRemoveStartToNextMarkCacheInvalidationListener(waypointThatGotRemoved);
+            Iterator<Waypoint> waypointsIter = getRace().getCourse().getWaypoints().iterator();
+            waypointsIter.next(); // skip first
+            if (waypointsIter.hasNext()) {
+                waypointsIter.next(); // skip second
+                if (waypointsIter.hasNext()) {
+                    Waypoint newSecond = waypointsIter.next();
+                    addStartToNextMarkCacheInvalidationListener(newSecond);
+                }
+            }
+        }
+    }
+
+    @Override
+    public TrackedEvent getTrackedEvent() {
+        return trackedEvent;
+    }
+
+    @Override
+    public Wind getEstimatedWindDirection(Position position, TimePoint timePoint) {
+        DummyMarkPassingWithTimePointOnly dummyMarkPassingForNow = new DummyMarkPassingWithTimePointOnly(timePoint);
+        Weigher<TimePoint> weigher = ConfidenceFactory.INSTANCE.createExponentialTimeDifferenceWeigher(
+        // use a minimum confidence to avoid the bearing to flip to 270deg in case all is zero
+                getMillisecondsOverWhichToAverageSpeed());
+        Map<LegType, BearingWithConfidenceCluster<TimePoint>> bearings = clusterBearingsForWindEstimation(timePoint,
+                position, dummyMarkPassingForNow, weigher);
+        // use the minimum confidence of the four "quadrants" as the result's confidence
+        BearingWithConfidenceImpl<TimePoint> reversedUpwindAverage = null;
+        int upwindNumberOfRelevantBoats = 0;
+        double confidence = 0;
+        BearingWithConfidenceCluster<TimePoint>[] bearingClustersUpwind = bearings.get(LegType.UPWIND).splitInTwo(
+                getMinimumAngleBetweenDifferentTacksUpwind(), timePoint);
+        if (!bearingClustersUpwind[0].isEmpty() && !bearingClustersUpwind[1].isEmpty()) {
+            BearingWithConfidence<TimePoint> average0 = bearingClustersUpwind[0].getAverage(timePoint);
+            BearingWithConfidence<TimePoint> average1 = bearingClustersUpwind[1].getAverage(timePoint);
+            confidence = Math.min(average0.getConfidence(), average1.getConfidence());
+            reversedUpwindAverage = new BearingWithConfidenceImpl<TimePoint>(average0.getObject().middle(average1.getObject()).reverse(),
+                    confidence, timePoint);
+            upwindNumberOfRelevantBoats = Math.min(bearingClustersUpwind[0].size(), bearingClustersUpwind[1].size());
+        }
+        BearingWithConfidenceImpl<TimePoint> downwindAverage = null;
+        int downwindNumberOfRelevantBoats = 0;
+        BearingWithConfidenceCluster<TimePoint>[] bearingClustersDownwind = bearings.get(LegType.DOWNWIND).splitInTwo(
+                getMinimumAngleBetweenDifferentTacksDownwind(), timePoint);
+        if (!bearingClustersDownwind[0].isEmpty() && !bearingClustersDownwind[1].isEmpty()) {
+            BearingWithConfidence<TimePoint> average0 = bearingClustersDownwind[0].getAverage(timePoint);
+            BearingWithConfidence<TimePoint> average1 = bearingClustersDownwind[1].getAverage(timePoint);
+            double downwindConfidence = Math.min(average0.getConfidence(), average1.getConfidence());
+            confidence = Math.min(confidence, downwindConfidence);
+            downwindAverage = new BearingWithConfidenceImpl<TimePoint>(average0.getObject().middle(average1.getObject()), downwindConfidence, timePoint);
+            downwindNumberOfRelevantBoats = Math.min(bearingClustersDownwind[0].size(), bearingClustersDownwind[1].size());
+        }
+        int numberOfBoatsRelevantForEstimate = upwindNumberOfRelevantBoats + downwindNumberOfRelevantBoats;
+        BearingWithConfidenceCluster<TimePoint> resultCluster = new BearingWithConfidenceCluster<TimePoint>(weigher);
+        assert upwindNumberOfRelevantBoats == 0 || reversedUpwindAverage != null;
+        if (upwindNumberOfRelevantBoats > 0) {
+            resultCluster.add(reversedUpwindAverage);
+        }
+        assert downwindNumberOfRelevantBoats == 0 || downwindAverage != null;
+        if (downwindNumberOfRelevantBoats > 0) {
+            resultCluster.add(downwindAverage);
+        }
+        BearingWithConfidence<TimePoint> resultBearing = resultCluster.getAverage(timePoint);
+        return resultBearing == null ? null : new WindImpl(null, timePoint,
+                new KnotSpeedWithBearingImpl(/* speedInKnots */ numberOfBoatsRelevantForEstimate, resultBearing.getObject()));
+    }
+
+    // TODO confidences need to be computed not only based on timePoint but also on position: boats far away don't contribute as confidently as boats close by
+    private Map<LegType, BearingWithConfidenceCluster<TimePoint>> clusterBearingsForWindEstimation(TimePoint timePoint,
+            Position position, DummyMarkPassingWithTimePointOnly dummyMarkPassingForNow, Weigher<TimePoint> weigher) {
+        Weigher<TimePoint> weigherForMarkPassingProximity = new LinearTimeDifferenceWeigher(getMillisecondsOverWhichToAverageSpeed()*5);
+        Map<LegType, BearingWithConfidenceCluster<TimePoint>> bearings = new HashMap<LegType, BearingWithConfidenceCluster<TimePoint>>();
+        for (LegType legType : LegType.values()) {
+            bearings.put(legType, new BearingWithConfidenceCluster<TimePoint>(weigher));
+        }
+        for (Competitor competitor : getRace().getCompetitors()) {
+            TrackedLegOfCompetitor leg = getTrackedLeg(competitor, timePoint);
+            if (leg != null) {
+                TrackedLeg trackedLeg = getTrackedLeg(leg.getLeg());
+                LegType legType;
+                try {
+                    legType = trackedLeg.getLegType(timePoint);
+                } catch (NoWindException e) {
+                    logger.warning("Unable to determine leg type for race "+getRace().getName()+" while trying to estimate wind");
+                    return null;
+                }
+                if (legType != LegType.REACHING) {
+                    GPSFixTrack<Competitor, GPSFixMoving> track = getTrack(competitor);
+                    if (!track.hasDirectionChange(timePoint, getManeuverDegreeAngleThreshold())) {
+                        // reduce confidence around mark passings:
+                        NavigableSet<MarkPassing> markPassings = getMarkPassings(competitor);
+                        double markPassingProximityConfidenceReduction = 1.0;
+                        synchronized (markPassings) {
+                            NavigableSet<MarkPassing> prevMarkPassing = markPassings.headSet(dummyMarkPassingForNow, /* inclusive */ true);
+                            NavigableSet<MarkPassing> nextMarkPassing = markPassings.tailSet(dummyMarkPassingForNow, /* inclusive */ true);
+                            if (prevMarkPassing != null && !prevMarkPassing.isEmpty()) {
+                                markPassingProximityConfidenceReduction *= Math.max(0.0,
+                                        1.0-weigherForMarkPassingProximity.getConfidence(prevMarkPassing.last().getTimePoint(), timePoint));
+                            }
+                            if (nextMarkPassing != null && !nextMarkPassing.isEmpty()) {
+                                markPassingProximityConfidenceReduction *= Math.max(0.0,
+                                        1.0-weigherForMarkPassingProximity.getConfidence(nextMarkPassing.first().getTimePoint(), timePoint));
+                            }
+                        }
+                        SpeedWithBearingWithConfidence<TimePoint> estimatedSpeedWithConfidence = track.getEstimatedSpeed(timePoint, weigher);
+                        if (estimatedSpeedWithConfidence != null) {
+                            BearingWithConfidence<TimePoint> bearing = new BearingWithConfidenceImpl<TimePoint>(
+                                    estimatedSpeedWithConfidence.getObject() == null ? null : estimatedSpeedWithConfidence.getObject().getBearing(),
+                                    markPassingProximityConfidenceReduction*estimatedSpeedWithConfidence.getConfidence(),
+                                    estimatedSpeedWithConfidence.getRelativeTo());
+                            BearingWithConfidenceCluster<TimePoint> bearingClusterForLegType = bearings.get(legType);
+                            bearingClusterForLegType.add(bearing);
+                        }
+                    }
+                }
+            }
+        }
+        return bearings;
+    }
+    
+    /**
+     * This is probably best explained by example. If the wind bearing is from port to starboard, the situation looks
+     * like this:
+     * 
+     * <pre>
+     *                                 ^
+     *                 Wind            | Boat
+     *               ----------->      |
+     *                                 |
+     * 
+     * </pre>
+     * 
+     * In this case, the boat's sails will be on the starboard side, so the result has to be {@link Tack#STARBOARD}. The
+     * angle between the boat's heading (which we can only approximate by the boat's bearing) and the wind bearing in
+     * this case is 90 degrees. <code>wind.{@link Bearing#getDifferenceTo(Bearing) getDifferenceTo}(boat)</code>
+     * in this case will return a bearing representing -90 degrees.<p>
+     * 
+     * If the wind is blowing the other way, the angle returned by {@link Bearing#getDifferenceTo(Bearing)} will correspond
+     * to +90 degrees. In other words, a negative angle means starboard tack, a positive angle represents port tack.<p>
+     * 
+     * For the unlikely case of 0 degrees difference, {@link Tack#STARBOARD} will result.
+     */
+    @Override
+    public Tack getTack(Competitor competitor, TimePoint timePoint) {
+        return getTack(getTrack(competitor).getEstimatedPosition(timePoint, /* extrapolate */false), timePoint,
+                getTrack(competitor).getEstimatedSpeed(timePoint).getBearing());
+    }
+    
+    /**
+     * Based on the wind direction at <code>timePoint</code> and at position <code>where</code>, compares the <code>boatBearing</code>
+     * to the wind's bearing at that time and place and determined the tack.
+     */
+    private Tack getTack(Position where, TimePoint timePoint, Bearing boatBearing) {
+        Bearing wind = getWind(where, timePoint).getBearing();
+        Bearing difference = wind.getDifferenceTo(boatBearing);
+        return difference.getDegrees() <= 0 ? Tack.STARBOARD : Tack.PORT;
+    }
+
+    @Override
+    public String toString() {
+        return "TrackedRace for "+getRace();
+    }
+
+    @Override
+    public List<GPSFixMoving> approximate(Competitor competitor, Distance maxDistance, TimePoint from, TimePoint to) {
+        DouglasPeucker<Competitor, GPSFixMoving> douglasPeucker = new DouglasPeucker<Competitor, GPSFixMoving>(
+                getTrack(competitor));
+        return douglasPeucker.approximate(maxDistance, from, to);
+    }
+    
+    /**
+     * Caches results in {@link #maneuverCache}. The cache is {@link #clearAllCaches() invalidated} by any
+     * {@link #updated(TimePoint) update}. Therefore, it is mainly useful for completed races. The cache tries to grow
+     * the time interval for which the maneuvers of a competitor have been computed. If <code>from</code> and
+     * <code>to</code> are within an interval already cached, the interval requested is
+     * {@link #extractInterval(TimePoint, TimePoint, List) extracted} from the maneuver list cached. Otherwise,
+     * the cached interval (empty in case no maneuvers were cached for <code>competitor</code> yet) is extended to
+     * include <code>from..to</code> by computing and caching the maneuvers for the new, extended interval. From the resulting
+     * extended maneuver list the interval requested is then {@link #extractInterval(TimePoint, TimePoint, List) extracted}.
+     */
+    @Override
+    public List<Maneuver> getManeuvers(Competitor competitor, TimePoint from, TimePoint to) throws NoWindException {
+        List<Maneuver> result;
+        Triple<TimePoint, TimePoint, List<Maneuver>> fromToAndManeuvers;
+        synchronized (maneuverCache) {
+            fromToAndManeuvers = maneuverCache.get(competitor);
+        }
+        if (fromToAndManeuvers != null && from.compareTo(fromToAndManeuvers.getA()) >= 0
+                && to.compareTo(fromToAndManeuvers.getB()) <= 0) {
+            // cached maneuver list contains interval requested
+            result = extractInterval(from, to, fromToAndManeuvers.getC());
+        } else {
+            TimePoint extendedFrom = fromToAndManeuvers == null ? from
+                    : from.compareTo(fromToAndManeuvers.getA()) <= 0 ? from : fromToAndManeuvers.getA();
+            TimePoint extendedTo = fromToAndManeuvers == null ? to : to.compareTo(fromToAndManeuvers.getB()) >= 0 ? to
+                    : fromToAndManeuvers.getB();
+            List<Maneuver> extendedResultForCache = detectManeuvers(competitor,
+                    approximate(competitor, getRace().getBoatClass().getMaximumDistanceForCourseApproximation(),
+                            extendedFrom, extendedTo));
+            result = extractInterval(from, to, extendedResultForCache);
+            synchronized (maneuverCache) {
+                maneuverCache.put(competitor, new Triple<TimePoint, TimePoint, List<Maneuver>>(extendedFrom,
+                        extendedTo, extendedResultForCache));
+            }
+        }
+        return result;
+    }
+
+    private <T extends Timed> List<T> extractInterval(TimePoint from, TimePoint to, List<T> listOfTimed) {
+        List<T> result;
+        result = new LinkedList<T>();
+        for (T timed : listOfTimed) {
+            if (timed.getTimePoint().compareTo(from) >= 0 && timed.getTimePoint().compareTo(to) <= 0) {
+                result.add(timed);
+            }
+        }
+        return result;
+    }
+    
+    /**
+     * Tries to detect maneuvers on the <code>competitor</code>'s track based on a number of approximating fixes. The
+     * fixes contain bearing information, but this is not the bearing leading to the next approximation fix but the
+     * bearing the boat had at the time of the approximating fix which is taken from the original track.
+     * 
+     * The time period assumed for a maneuver duration is taken from the
+     * {@link BoatClass#getApproximateManeuverDurationInMilliseconds() boat class}. If no maneuver is detected, an empty
+     * list is returned. Maneuvers can only be expected to be detected if at least three fixes are provided in
+     * <code>approximatedFixesToAnalyze</code>. For the inner approximating fixes (all except the first and the last
+     * approximating fix), their course changes according to the approximated path (and not the underlying actual
+     * tracked fixes) are computed. Subsequent course changes to the same direction are then grouped. Those in closer
+     * timely distance than {@link #getApproximateManeuverDurationInMilliseconds()} (including single course changes
+     * that have no surrounding other course changes to group) are grouped into one {@link Maneuver}.
+     * 
+     * @return an empty list if no maneuver is detected for <code>competitor</code> between <code>from</code> and
+     *         <code>to</code>, or else the list of maneuvers detected.
+     */
+    private List<Maneuver> detectManeuvers(Competitor competitor, List<GPSFixMoving> approximatingFixesToAnalyze) throws NoWindException {
+        List<Maneuver> result = new ArrayList<Maneuver>();
+        if (approximatingFixesToAnalyze.size() > 2) {
+            List<Pair<GPSFixMoving, CourseChange>> courseChangeSequenceInSameDirection = new ArrayList<Pair<GPSFixMoving, CourseChange>>();
+            Iterator<GPSFixMoving> approximationPointsIter = approximatingFixesToAnalyze.iterator();
+            GPSFixMoving previous = approximationPointsIter.next();
+            GPSFixMoving current = approximationPointsIter.next();
+            // the bearings in these variables are between approximation points
+            SpeedWithBearing speedWithBearingOnApproximationFromPreviousToCurrent = previous.getSpeedAndBearingRequiredToReach(current);
+            SpeedWithBearing speedWithBearingOnApproximationAtBeginningOfUnidirectionalCourseChanges = speedWithBearingOnApproximationFromPreviousToCurrent;
+            SpeedWithBearing speedWithBearingOnApproximationFromCurrentToNext; // will certainly be assigned because iter's collection's size > 2
+            do {
+                GPSFixMoving next = approximationPointsIter.next();
+                speedWithBearingOnApproximationFromCurrentToNext = current.getSpeedAndBearingRequiredToReach(next);
+                // compute course change on "approximation track"
+                CourseChange courseChange = speedWithBearingOnApproximationFromPreviousToCurrent
+                        .getCourseChangeRequiredToReach(speedWithBearingOnApproximationFromCurrentToNext);
+                Pair<GPSFixMoving, CourseChange> courseChangeAtFix = new Pair<GPSFixMoving, CourseChange>(current, courseChange);
+                if (!courseChangeSequenceInSameDirection.isEmpty() &&
+                        Math.signum(courseChangeSequenceInSameDirection.get(0).getB().getCourseChangeInDegrees()) !=
+                        Math.signum(courseChange.getCourseChangeInDegrees())) {
+                    // course change in different direction; cluster the course changes in same direction so far, then start new list
+                    List<Maneuver> maneuvers = groupChangesInSameDirectionIntoManeuvers(competitor,
+                            speedWithBearingOnApproximationAtBeginningOfUnidirectionalCourseChanges, courseChangeSequenceInSameDirection);
+                    result.addAll(maneuvers);
+                    courseChangeSequenceInSameDirection.clear();
+                    speedWithBearingOnApproximationAtBeginningOfUnidirectionalCourseChanges = speedWithBearingOnApproximationFromPreviousToCurrent;
+                }
+                courseChangeSequenceInSameDirection.add(courseChangeAtFix);
+                previous = current;
+                current = next;
+                speedWithBearingOnApproximationFromPreviousToCurrent = speedWithBearingOnApproximationFromCurrentToNext;
+            } while (approximationPointsIter.hasNext());
+            if (!courseChangeSequenceInSameDirection.isEmpty()) {
+                result.addAll(groupChangesInSameDirectionIntoManeuvers(competitor, speedWithBearingOnApproximationAtBeginningOfUnidirectionalCourseChanges,
+                        courseChangeSequenceInSameDirection));
+            }
+        }
+        return result;
+    }
+
+    /**
+     * Groups the {@link CourseChange} sequence into groups where the times of the fixes at which the course changes
+     * took place are no further apart than {@link #getApproximateManeuverDurationInMilliseconds()} milliseconds or
+     * where the distances of those course changes are less than two hull lengths apart. For those, a single
+     * {@link Maneuver} object is created and added to the resulting list. The maneuver sums up the direction changes of
+     * the individual {@link CourseChange} objects. This can result in direction changes of more than 180 degrees in one
+     * direction which may, e.g., represent a penalty circle or a mark rounding maneuver. As the maneuver's time point,
+     * the average time point of the course changes that went into the maneuver construction is used.
+     * <p>
+     * 
+     * @param speedWithBearingOnApproximationAtBeginning
+     *            the speed/bearing before the first approximating fix passed in
+     *            <code>courseChangeSequenceInSameDirection</code>
+     * @param courseChangeSequenceInSameDirection
+     *            all expected to have equal {@link CourseChange#to()} values
+     * 
+     * @return a non-<code>null</code> list
+     */
+    private List<Maneuver> groupChangesInSameDirectionIntoManeuvers(Competitor competitor,
+            SpeedWithBearing speedWithBearingOnApproximationAtBeginning,
+            List<Pair<GPSFixMoving, CourseChange>> courseChangeSequenceInSameDirection) throws NoWindException {
+        List<Maneuver> result = new ArrayList<Maneuver>();
+        List<Pair<GPSFixMoving, CourseChange>> group = new ArrayList<Pair<GPSFixMoving, CourseChange>>();
+        if (!courseChangeSequenceInSameDirection.isEmpty()) {
+            Distance twoHullLengths = competitor.getBoat().getBoatClass().getHullLength().scale(2);
+            SpeedWithBearing beforeGroupOnApproximation = speedWithBearingOnApproximationAtBeginning; // speed/bearing before group
+            SpeedWithBearing beforeCurrentCourseChangeOnApproximation = beforeGroupOnApproximation; // speed/bearing before current course change
+            Iterator<Pair<GPSFixMoving, CourseChange>> iter = courseChangeSequenceInSameDirection.iterator();
+            double totalCourseChangeInDegrees = 0.0;
+            long totalMilliseconds = 0l;
+            SpeedWithBearing afterCurrentCourseChange = null; // sure to be set because iter's collection is not empty
+            // and the first use requires group not to be empty which can only happen after the first group.add
+            do {
+                Pair<GPSFixMoving, CourseChange> currentFixAndCourseChange = iter.next();
+                if (!group.isEmpty()
+                        && currentFixAndCourseChange.getA().getTimePoint().asMillis()
+                                - group.get(group.size() - 1).getA().getTimePoint().asMillis() > getApproximateManeuverDurationInMilliseconds()
+                        && currentFixAndCourseChange.getA().getPosition().getDistance(
+                                group.get(group.size() - 1).getA().getPosition()).compareTo(twoHullLengths) > 0) {
+                    // if next is more then approximate maneuver duration later or further apart than two hull lengths,
+                    // turn the current group into a maneuver and add to result
+                    Maneuver maneuver = createManeuverFromGroupOfCourseChanges(competitor, beforeGroupOnApproximation,
+                            group, afterCurrentCourseChange, totalCourseChangeInDegrees, totalMilliseconds);
+                    result.add(maneuver);
+                    group.clear();
+                    totalCourseChangeInDegrees = 0.0;
+                    totalMilliseconds = 0l;
+                    beforeGroupOnApproximation = beforeCurrentCourseChangeOnApproximation;
+                }
+                afterCurrentCourseChange = beforeCurrentCourseChangeOnApproximation.applyCourseChange(currentFixAndCourseChange.getB());
+                totalMilliseconds += currentFixAndCourseChange.getA().getTimePoint().asMillis();
+                totalCourseChangeInDegrees += currentFixAndCourseChange.getB().getCourseChangeInDegrees();
+                group.add(currentFixAndCourseChange);
+                beforeCurrentCourseChangeOnApproximation = afterCurrentCourseChange; // speed/bearing after course change
+            } while (iter.hasNext());
+            if (!group.isEmpty()) {
+                result.add(createManeuverFromGroupOfCourseChanges(competitor, beforeGroupOnApproximation,
+                            group, afterCurrentCourseChange, totalCourseChangeInDegrees, totalMilliseconds));
+            }
+        }
+        return result;
+    }
+
+    private Maneuver createManeuverFromGroupOfCourseChanges(Competitor competitor,
+            SpeedWithBearing speedWithBearingOnApproximationAtBeginning, List<Pair<GPSFixMoving, CourseChange>> group,
+            SpeedWithBearing speedWithBearingOnApproximationAtEnd, double totalCourseChangeInDegrees, long totalMilliseconds)
+            throws NoWindException {
+        TimePoint maneuverTimePoint = new MillisecondsTimePoint(totalMilliseconds/group.size());
+        Position maneuverPosition = getTrack(competitor).getEstimatedPosition(maneuverTimePoint, /* extrapolate */ false);
+        MillisecondsTimePoint timePointBeforeManeuver = new MillisecondsTimePoint(group.get(0).getA().getTimePoint()
+                .asMillis() - getApproximateManeuverDurationInMilliseconds()/2);
+        MillisecondsTimePoint timePointAfterManeuver = new MillisecondsTimePoint(group.get(group.size() - 1).getA()
+                .getTimePoint().asMillis() + getApproximateManeuverDurationInMilliseconds()/2);
+        Tack tackBeforeManeuver = getTack(maneuverPosition, timePointBeforeManeuver, speedWithBearingOnApproximationAtBeginning.getBearing());
+        Tack tackAfterManeuver = getTack(maneuverPosition, timePointAfterManeuver, speedWithBearingOnApproximationAtEnd.getBearing());
+        // the TrackedLegOfCompetitor variables may be null, e.g., in case the time points are before or after the race
+        TrackedLegOfCompetitor legBeforeManeuver = getTrackedLeg(competitor, timePointBeforeManeuver);
+        TrackedLegOfCompetitor legAfterManeuver = getTrackedLeg(competitor, timePointAfterManeuver);
+        ManeuverType maneuverType;
+        if (Math.abs(totalCourseChangeInDegrees) > PENALTY_CIRCLE_DEGREES_THRESHOLD) {
+            maneuverType = ManeuverType.PENALTY_CIRCLE;
+        } else if (legBeforeManeuver != legAfterManeuver &&
+                // a maneuver at the start line is not to be considered a MARK_PASSING maneuver; show a tack as a tack
+                legAfterManeuver != null && legAfterManeuver.getLeg().getFrom() != getRace().getCourse().getFirstWaypoint()) {
+            maneuverType = ManeuverType.MARK_PASSING;
+        } else {
+            if (tackBeforeManeuver != tackAfterManeuver) {
+                LegType legType = legBeforeManeuver!=null ?
+                        getTrackedLeg(legBeforeManeuver.getLeg()).getLegType(timePointBeforeManeuver) :
+                            legAfterManeuver!=null ? getTrackedLeg(legAfterManeuver.getLeg()).getLegType(timePointAfterManeuver) : null;
+                if (legType != null) {
+                    // tack or jibe
+                    switch (legType) {
+                    case UPWIND:
+                        maneuverType = ManeuverType.TACK;
+                        break;
+                    case DOWNWIND:
+                        maneuverType = ManeuverType.JIBE;
+                        break;
+                    default:
+                        maneuverType = ManeuverType.UNKNOWN;
+                        if (logger.isLoggable(Level.FINE)) {
+                            logger.fine("Unknown maneuver for "
+                                    + competitor + " at " + maneuverTimePoint
+                                    + (legBeforeManeuver != null ? " on reaching leg " + legBeforeManeuver.getLeg()
+                                            : " before start"));
+                        }
+                        break;
+                    }
+                } else {
+                    maneuverType = ManeuverType.UNKNOWN;
+                    logger.fine("Can't determine leg type because tracked legs for competitor "+competitor+
+                            " cannot be determined for time points "+timePointBeforeManeuver+" and "+
+                            timePointAfterManeuver);
+                }
+            } else {
+                // heading up or bearing away
+                Wind wind = getWind(maneuverPosition, maneuverTimePoint);
+                Bearing windBearing = wind.getBearing();
+                Bearing toWindBeforeManeuver = windBearing.getDifferenceTo(speedWithBearingOnApproximationAtBeginning.getBearing());
+                Bearing toWindAfterManeuver = windBearing.getDifferenceTo(speedWithBearingOnApproximationAtEnd.getBearing());
+                maneuverType = Math.abs(toWindBeforeManeuver.getDegrees()) < Math.abs(toWindAfterManeuver.getDegrees()) ?
+                        ManeuverType.HEAD_UP : ManeuverType.BEAR_AWAY;
+            }
+        }
+        Maneuver maneuver = new ManeuverImpl(maneuverType, tackAfterManeuver, maneuverPosition, maneuverTimePoint, speedWithBearingOnApproximationAtBeginning,
+                speedWithBearingOnApproximationAtEnd, totalCourseChangeInDegrees);
+        return maneuver;
+    }
+
+    /**
+     * Fetches the boat class-specific parameter
+     */
+    private double getManeuverDegreeAngleThreshold() {
+        return getRace().getBoatClass().getManeuverDegreeAngleThreshold();
+    }
+
+    private double getMinimumAngleBetweenDifferentTacksDownwind() {
+        return getRace().getBoatClass().getMinimumAngleBetweenDifferentTacksDownwind();
+    }
+
+    private double getMinimumAngleBetweenDifferentTacksUpwind() {
+        return getRace().getBoatClass().getMinimumAngleBetweenDifferentTacksUpwind();
+    }
+    
+    private long getApproximateManeuverDurationInMilliseconds() {
+        return getRace().getBoatClass().getApproximateManeuverDurationInMilliseconds();
+    }
+
+    private class StartToNextMarkCacheInvalidationListener implements GPSTrackListener<Buoy> {
+        private final GPSFixTrack<Buoy, GPSFix> listeningTo;
+        
+        public StartToNextMarkCacheInvalidationListener(GPSFixTrack<Buoy, GPSFix> listeningTo) {
+            this.listeningTo = listeningTo;
+        }
+        
+        public void stopListening() {
+            listeningTo.removeListener(this);
+        }
+        
+        @Override
+        public void gpsFixReceived(GPSFix fix, Buoy buoy) {
+            directionFromStartToNextMarkCache = null;
+        }
+
+        @Override
+        public void speedAveragingChanged(long oldMillisecondsOverWhichToAverage, long newMillisecondsOverWhichToAverage) {
+        }
+    }
+    
+    @Override
+    public Pair<Placemark, Placemark> getStartFinishPlacemarks() {
+        Pair<Placemark, Placemark> placemarks = new Pair<Placemark, Placemark>(null, null);
+        Placemark startBest = null;
+        Placemark finishBest = null;
+        
+        // Get start postition
+        Iterator<Buoy> startBuoys = getRace().getCourse().getFirstWaypoint().getBuoys().iterator();
+        GPSFix startBuoyFix = startBuoys.hasNext() ? getOrCreateTrack(startBuoys.next()).getLastRawFix() : null;
+        Position startPosition = startBuoyFix != null ? startBuoyFix.getPosition() : null;
+        if (startPosition != null) {
+            try {
+                // Get distance to nearest placemark and calculate the search radius
+                Placemark startNearest = ReverseGeocoder.INSTANCE.getPlacemarkNearest(startPosition);
+                if (startNearest != null) {
+                    Distance startNearestDistance = startNearest.distanceFrom(startPosition);
+                    double startRadius = startNearestDistance.getKilometers() * GEONAMES_RADIUS_CACLCULATION_FACTOR;
+
+                    // Get the estimated best start place
+                    startBest = ReverseGeocoder.INSTANCE.getPlacemarkLast(startPosition, startRadius,
+                            new Placemark.ByPopulationDistanceRatio(startPosition));
+                }
+            } catch (IOException e) {
+                logger.throwing(TrackedRaceImpl.class.getName(), "getPlaceOrder()", e);
+            } catch (ParseException e) {
+                logger.throwing(TrackedRaceImpl.class.getName(), "getPlaceOrder()", e);
+            }
+        }
+
+        // Get finish position
+        Iterator<Buoy> finishBuoys = getRace().getCourse().getFirstWaypoint().getBuoys().iterator();
+        GPSFix finishBuoyFix = finishBuoys.hasNext() ? getOrCreateTrack(finishBuoys.next()).getLastRawFix() : null;
+        Position finishPosition = finishBuoyFix != null ? finishBuoyFix.getPosition() : null;
+        if (startPosition != null
+                && finishPosition != null
+                && startPosition.getDistance(finishPosition).getKilometers() > ReverseGeocoder.POSITION_CACHE_DISTANCE_LIMIT_IN_KM) {
+            try {
+                // Get distance to nearest placemark and calculate the search radius
+                Placemark finishNearest = ReverseGeocoder.INSTANCE.getPlacemarkNearest(finishPosition);
+                Distance finishNearestDistance = finishNearest.distanceFrom(finishPosition);
+                double finishRadius = finishNearestDistance.getKilometers() * GEONAMES_RADIUS_CACLCULATION_FACTOR;
+
+                // Get the estimated best finish place
+                finishBest = ReverseGeocoder.INSTANCE.getPlacemarkLast(finishPosition, finishRadius,
+                        new Placemark.ByPopulationDistanceRatio(finishPosition));
+            } catch (IOException e) {
+                logger.throwing(TrackedRaceImpl.class.getName(), "getPlaceOrder()", e);
+            } catch (ParseException e) {
+                logger.throwing(TrackedRaceImpl.class.getName(), "getPlaceOrder()", e);
+            }
+        }
+        
+        if (startBest != null) {
+            placemarks.setA(startBest);
+        }
+        if (finishBest != null) {
+            placemarks.setB(finishBest);
+        }
+        return placemarks;
+    }
+    
+}