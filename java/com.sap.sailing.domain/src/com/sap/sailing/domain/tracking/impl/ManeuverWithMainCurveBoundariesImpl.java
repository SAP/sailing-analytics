--- conflicted
+++ resolved
@@ -6,11 +6,8 @@
 import com.sap.sailing.domain.common.Tack;
 import com.sap.sailing.domain.tracking.Maneuver;
 import com.sap.sailing.domain.tracking.ManeuverCurveBoundaries;
-<<<<<<< HEAD
+import com.sap.sailing.domain.tracking.MarkPassing;
 import com.sap.sse.common.Duration;
-=======
-import com.sap.sailing.domain.tracking.MarkPassing;
->>>>>>> 7b95a4dc
 import com.sap.sse.common.TimePoint;
 
 /**
@@ -26,15 +23,10 @@
     public ManeuverWithMainCurveBoundariesImpl(ManeuverType type, Tack newTack, Position position,
             Distance maneuverLoss, TimePoint timePoint, ManeuverCurveBoundaries mainCurveBoundaries,
             ManeuverCurveBoundaries maneuverCurveWithStableSpeedAndCourseBoundaries,
-<<<<<<< HEAD
-            double maxAngularVelocityInDegreesPerSecond, Duration duration) {
+            double maxAngularVelocityInDegreesPerSecond, Duration duration, MarkPassing markPassing) {
         super(type, newTack, position, maneuverLoss, timePoint, mainCurveBoundaries,
-                maneuverCurveWithStableSpeedAndCourseBoundaries, maxAngularVelocityInDegreesPerSecond, duration);
-=======
-            double maxAngularVelocityInDegreesPerSecond, MarkPassing markPassing) {
-        super(type, newTack, position, maneuverLoss, timePoint, mainCurveBoundaries,
-                maneuverCurveWithStableSpeedAndCourseBoundaries, maxAngularVelocityInDegreesPerSecond, markPassing);
->>>>>>> 7b95a4dc
+            maneuverCurveWithStableSpeedAndCourseBoundaries, maxAngularVelocityInDegreesPerSecond,
+            duration, markPassing);
     }
 
     @Override
