package com.sap.sailing.domain.tracking.impl;

import java.net.URI;

import com.sap.sailing.domain.base.Competitor;
import com.sap.sailing.domain.base.CompetitorChangeListener;
import com.sap.sailing.domain.base.Nationality;
import com.sap.sailing.domain.base.SharedDomainFactory;
import com.sap.sailing.domain.base.Team;
import com.sap.sailing.domain.base.Waypoint;
import com.sap.sailing.domain.tracking.MarkPassing;
import com.sap.sse.common.Color;
import com.sap.sse.common.Duration;
import com.sap.sse.common.IsManagedByCache;
import com.sap.sse.common.TimePoint;

public class DummyMarkPassingWithTimePointOnly implements MarkPassing {
    private static final long serialVersionUID = -5494669910047887984L;
    private final TimePoint timePoint;
    
    public DummyMarkPassingWithTimePointOnly(TimePoint timePoint) {
        super();
        this.timePoint = timePoint;
    }

    @Override
    public TimePoint getTimePoint() {
        return timePoint;
    }

    @Override
    public Waypoint getWaypoint() {
        throw new UnsupportedOperationException("getWaypoint() not supported");
    }

    @Override
    public Competitor getCompetitor() {
        return new Competitor() {
            private static final long serialVersionUID = 5663644650754031382L;

            @Override
            public String getName() {
                return "Dummy";
            }

            @Override
            public String getShortName() {
                return "Dummy";
            }
            
            @Override
            public String getId() {
                return "Dummy";
            }

            @Override
<<<<<<< HEAD
            public Team getTeam() {
=======
            public Nationality getNationality() {
                return null;
            }

            @Override
            public Boat getBoat() {
>>>>>>> e5e7c9c3
                return null;
            }

            @Override
            public IsManagedByCache<SharedDomainFactory> resolve(SharedDomainFactory domainFactory) {
                return this;
            }

            @Override
            public Color getColor() {
                return null;
            }

            @Override
            public void addCompetitorChangeListener(CompetitorChangeListener listener) {
            }

            @Override
            public void removeCompetitorChangeListener(CompetitorChangeListener listener) {
            }

            @Override
            public String getEmail() {
                return null;
            }

            @Override
            public boolean hasEmail() {
                return false;
            }

            @Override
            public URI getFlagImage() {
                return null;
            }

            @Override
            public Double getTimeOnTimeFactor() {
                return null;
            }

            @Override
            public Duration getTimeOnDistanceAllowancePerNauticalMile() {
                return null;
            }

            @Override
            public String getSearchTag() {
                return null;
            }
        };
    }

    @Override
    public MarkPassing getOriginal() {
        return this;
    }
}<|MERGE_RESOLUTION|>--- conflicted
+++ resolved
@@ -54,16 +54,11 @@
             }
 
             @Override
-<<<<<<< HEAD
             public Team getTeam() {
-=======
-            public Nationality getNationality() {
                 return null;
             }
 
-            @Override
-            public Boat getBoat() {
->>>>>>> e5e7c9c3
+            public Nationality getNationality() {
                 return null;
             }
 
