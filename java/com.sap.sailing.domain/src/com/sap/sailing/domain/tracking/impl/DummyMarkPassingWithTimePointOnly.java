<<<<<<< HEAD
package com.sap.sailing.domain.tracking.impl;

import com.sap.sailing.domain.base.Boat;
import com.sap.sailing.domain.base.Competitor;
import com.sap.sailing.domain.base.IsManagedBySharedDomainFactory;
import com.sap.sailing.domain.base.Mark;
import com.sap.sailing.domain.base.SharedDomainFactory;
import com.sap.sailing.domain.base.Team;
import com.sap.sailing.domain.base.Waypoint;
import com.sap.sailing.domain.common.TimePoint;
import com.sap.sailing.domain.tracking.MarkPassing;

public class DummyMarkPassingWithTimePointOnly implements MarkPassing {
    private static final long serialVersionUID = -5494669910047887984L;
    private final TimePoint timePoint;
    
    public DummyMarkPassingWithTimePointOnly(TimePoint timePoint) {
        super();
        this.timePoint = timePoint;
    }

    @Override
    public TimePoint getTimePoint() {
        return timePoint;
    }

    @Override
    public Waypoint getWaypoint() {
        throw new UnsupportedOperationException("getWaypoint() not supported");
    }

    @Override
    public Competitor getCompetitor() {
        return new Competitor() {
            private static final long serialVersionUID = 5663644650754031382L;

            @Override
            public String getName() {
                return "Dummy";
            }

            @Override
            public String getId() {
                return "Dummy";
            }

            @Override
            public Team getTeam() {
                return null;
            }

            @Override
            public Boat getBoat() {
                return null;
            }

            @Override
            public IsManagedBySharedDomainFactory resolve(SharedDomainFactory domainFactory) {
                return this;
            }
        };
    }

	@Override
	public Mark getMark() {
		return null;
	}

}
=======
package com.sap.sailing.domain.tracking.impl;

import com.sap.sailing.domain.base.Boat;
import com.sap.sailing.domain.base.Competitor;
import com.sap.sailing.domain.base.IsManagedBySharedDomainFactory;
import com.sap.sailing.domain.base.SharedDomainFactory;
import com.sap.sailing.domain.base.Team;
import com.sap.sailing.domain.base.Waypoint;
import com.sap.sailing.domain.common.TimePoint;
import com.sap.sailing.domain.tracking.MarkPassing;

public class DummyMarkPassingWithTimePointOnly implements MarkPassing {
    private static final long serialVersionUID = -5494669910047887984L;
    private final TimePoint timePoint;
    
    public DummyMarkPassingWithTimePointOnly(TimePoint timePoint) {
        super();
        this.timePoint = timePoint;
    }

    @Override
    public TimePoint getTimePoint() {
        return timePoint;
    }

    @Override
    public Waypoint getWaypoint() {
        throw new UnsupportedOperationException("getWaypoint() not supported");
    }

    @Override
    public Competitor getCompetitor() {
        return new Competitor() {
            private static final long serialVersionUID = 5663644650754031382L;

            @Override
            public String getName() {
                return "Dummy";
            }

            @Override
            public String getId() {
                return "Dummy";
            }

            @Override
            public Team getTeam() {
                return null;
            }

            @Override
            public Boat getBoat() {
                return null;
            }

            @Override
            public IsManagedBySharedDomainFactory resolve(SharedDomainFactory domainFactory) {
                return this;
            }

            @Override
            public String getColor() {
                return null;
            }
        };
    }

}
>>>>>>> 02fcb5e8
<|MERGE_RESOLUTION|>--- conflicted
+++ resolved
@@ -1,140 +1,74 @@
-<<<<<<< HEAD
-package com.sap.sailing.domain.tracking.impl;
-
-import com.sap.sailing.domain.base.Boat;
-import com.sap.sailing.domain.base.Competitor;
-import com.sap.sailing.domain.base.IsManagedBySharedDomainFactory;
-import com.sap.sailing.domain.base.Mark;
-import com.sap.sailing.domain.base.SharedDomainFactory;
-import com.sap.sailing.domain.base.Team;
-import com.sap.sailing.domain.base.Waypoint;
-import com.sap.sailing.domain.common.TimePoint;
-import com.sap.sailing.domain.tracking.MarkPassing;
-
-public class DummyMarkPassingWithTimePointOnly implements MarkPassing {
-    private static final long serialVersionUID = -5494669910047887984L;
-    private final TimePoint timePoint;
-    
-    public DummyMarkPassingWithTimePointOnly(TimePoint timePoint) {
-        super();
-        this.timePoint = timePoint;
-    }
-
-    @Override
-    public TimePoint getTimePoint() {
-        return timePoint;
-    }
-
-    @Override
-    public Waypoint getWaypoint() {
-        throw new UnsupportedOperationException("getWaypoint() not supported");
-    }
-
-    @Override
-    public Competitor getCompetitor() {
-        return new Competitor() {
-            private static final long serialVersionUID = 5663644650754031382L;
-
-            @Override
-            public String getName() {
-                return "Dummy";
-            }
-
-            @Override
-            public String getId() {
-                return "Dummy";
-            }
-
-            @Override
-            public Team getTeam() {
-                return null;
-            }
-
-            @Override
-            public Boat getBoat() {
-                return null;
-            }
-
-            @Override
-            public IsManagedBySharedDomainFactory resolve(SharedDomainFactory domainFactory) {
-                return this;
-            }
-        };
-    }
-
-	@Override
-	public Mark getMark() {
-		return null;
-	}
-
-}
-=======
-package com.sap.sailing.domain.tracking.impl;
-
-import com.sap.sailing.domain.base.Boat;
-import com.sap.sailing.domain.base.Competitor;
-import com.sap.sailing.domain.base.IsManagedBySharedDomainFactory;
-import com.sap.sailing.domain.base.SharedDomainFactory;
-import com.sap.sailing.domain.base.Team;
-import com.sap.sailing.domain.base.Waypoint;
-import com.sap.sailing.domain.common.TimePoint;
-import com.sap.sailing.domain.tracking.MarkPassing;
-
-public class DummyMarkPassingWithTimePointOnly implements MarkPassing {
-    private static final long serialVersionUID = -5494669910047887984L;
-    private final TimePoint timePoint;
-    
-    public DummyMarkPassingWithTimePointOnly(TimePoint timePoint) {
-        super();
-        this.timePoint = timePoint;
-    }
-
-    @Override
-    public TimePoint getTimePoint() {
-        return timePoint;
-    }
-
-    @Override
-    public Waypoint getWaypoint() {
-        throw new UnsupportedOperationException("getWaypoint() not supported");
-    }
-
-    @Override
-    public Competitor getCompetitor() {
-        return new Competitor() {
-            private static final long serialVersionUID = 5663644650754031382L;
-
-            @Override
-            public String getName() {
-                return "Dummy";
-            }
-
-            @Override
-            public String getId() {
-                return "Dummy";
-            }
-
-            @Override
-            public Team getTeam() {
-                return null;
-            }
-
-            @Override
-            public Boat getBoat() {
-                return null;
-            }
-
-            @Override
-            public IsManagedBySharedDomainFactory resolve(SharedDomainFactory domainFactory) {
-                return this;
-            }
-
-            @Override
-            public String getColor() {
-                return null;
-            }
-        };
-    }
-
-}
->>>>>>> 02fcb5e8
+package com.sap.sailing.domain.tracking.impl;
+
+import com.sap.sailing.domain.base.Boat;
+import com.sap.sailing.domain.base.Competitor;
+import com.sap.sailing.domain.base.IsManagedBySharedDomainFactory;
+import com.sap.sailing.domain.base.Mark;
+import com.sap.sailing.domain.base.SharedDomainFactory;
+import com.sap.sailing.domain.base.Team;
+import com.sap.sailing.domain.base.Waypoint;
+import com.sap.sailing.domain.common.TimePoint;
+import com.sap.sailing.domain.tracking.MarkPassing;
+
+public class DummyMarkPassingWithTimePointOnly implements MarkPassing {
+    private static final long serialVersionUID = -5494669910047887984L;
+    private final TimePoint timePoint;
+    
+    public DummyMarkPassingWithTimePointOnly(TimePoint timePoint) {
+        super();
+        this.timePoint = timePoint;
+    }
+
+    @Override
+    public TimePoint getTimePoint() {
+        return timePoint;
+    }
+
+    @Override
+    public Waypoint getWaypoint() {
+        throw new UnsupportedOperationException("getWaypoint() not supported");
+    }
+
+    @Override
+    public Competitor getCompetitor() {
+        return new Competitor() {
+            private static final long serialVersionUID = 5663644650754031382L;
+
+            @Override
+            public String getName() {
+                return "Dummy";
+            }
+
+            @Override
+            public String getId() {
+                return "Dummy";
+            }
+
+            @Override
+            public Team getTeam() {
+                return null;
+            }
+
+            @Override
+            public Boat getBoat() {
+                return null;
+            }
+
+            @Override
+            public IsManagedBySharedDomainFactory resolve(SharedDomainFactory domainFactory) {
+                return this;
+            }
+
+            @Override
+            public String getColor() {
+                return null;
+            }
+        };
+    }
+
+	@Override
+	public Mark getMark() {
+		return null;
+	}
+
+}