<<<<<<< HEAD
package com.sap.sailing.domain.tracking.impl;

import java.net.URI;

import com.sap.sailing.domain.base.Competitor;
import com.sap.sailing.domain.base.CompetitorChangeListener;
import com.sap.sailing.domain.base.SharedDomainFactory;
import com.sap.sailing.domain.base.Team;
import com.sap.sailing.domain.base.Waypoint;
import com.sap.sailing.domain.tracking.MarkPassing;
import com.sap.sse.common.Color;
import com.sap.sse.common.Duration;
import com.sap.sse.common.IsManagedByCache;
import com.sap.sse.common.TimePoint;

public class DummyMarkPassingWithTimePointOnly implements MarkPassing {
    private static final long serialVersionUID = -5494669910047887984L;
    private final TimePoint timePoint;
    
    public DummyMarkPassingWithTimePointOnly(TimePoint timePoint) {
        super();
        this.timePoint = timePoint;
    }

    @Override
    public TimePoint getTimePoint() {
        return timePoint;
    }

    @Override
    public Waypoint getWaypoint() {
        throw new UnsupportedOperationException("getWaypoint() not supported");
    }

    @Override
    public Competitor getCompetitor() {
        return new Competitor() {
            private static final long serialVersionUID = 5663644650754031382L;

            @Override
            public String getName() {
                return "Dummy";
            }

            @Override
            public String getShortName() {
                return "Dummy";
            }
            
            @Override
            public String getId() {
                return "Dummy";
            }

            @Override
            public Team getTeam() {
                return null;
            }

            @Override
            public IsManagedByCache<SharedDomainFactory> resolve(SharedDomainFactory domainFactory) {
                return this;
            }

            @Override
            public Color getColor() {
                return null;
            }

            @Override
            public void addCompetitorChangeListener(CompetitorChangeListener listener) {
            }

            @Override
            public void removeCompetitorChangeListener(CompetitorChangeListener listener) {
            }

            @Override
            public String getEmail() {
                return null;
            }

            @Override
            public boolean hasEmail() {
                return false;
            }

            @Override
            public URI getFlagImage() {
                return null;
            }

            @Override
            public Double getTimeOnTimeFactor() {
                return null;
            }

            @Override
            public Duration getTimeOnDistanceAllowancePerNauticalMile() {
                return null;
            }

            @Override
            public String getSearchTag() {
                return null;
            }
        };
    }

    @Override
    public MarkPassing getOriginal() {
        return this;
    }
}
=======
package com.sap.sailing.domain.tracking.impl;

import java.net.URI;

import com.sap.sailing.domain.base.Boat;
import com.sap.sailing.domain.base.Competitor;
import com.sap.sailing.domain.base.CompetitorChangeListener;
import com.sap.sailing.domain.base.SharedDomainFactory;
import com.sap.sailing.domain.base.Team;
import com.sap.sailing.domain.base.Waypoint;
import com.sap.sailing.domain.tracking.MarkPassing;
import com.sap.sse.common.Color;
import com.sap.sse.common.Duration;
import com.sap.sse.common.IsManagedByCache;
import com.sap.sse.common.TimePoint;

public class DummyMarkPassingWithTimePointOnly implements MarkPassing {
    private static final long serialVersionUID = -5494669910047887984L;
    private final TimePoint timePoint;
    
    public DummyMarkPassingWithTimePointOnly(TimePoint timePoint) {
        super();
        this.timePoint = timePoint;
    }

    @Override
    public TimePoint getTimePoint() {
        return timePoint;
    }

    @Override
    public Waypoint getWaypoint() {
        throw new UnsupportedOperationException("getWaypoint() not supported");
    }

    @Override
    public Competitor getCompetitor() {
        return new Competitor() {
            private static final long serialVersionUID = 5663644650754031382L;

            @Override
            public String getName() {
                return "Dummy";
            }

            @Override
            public String getId() {
                return "Dummy";
            }

            @Override
            public Team getTeam() {
                return null;
            }

            @Override
            public Boat getBoat() {
                return null;
            }

            @Override
            public IsManagedByCache<SharedDomainFactory> resolve(SharedDomainFactory domainFactory) {
                return this;
            }

            @Override
            public Color getColor() {
                return null;
            }

            @Override
            public void addCompetitorChangeListener(CompetitorChangeListener listener) {
            }

            @Override
            public void removeCompetitorChangeListener(CompetitorChangeListener listener) {
            }

            @Override
            public String getEmail() {
                return null;
            }

            @Override
            public boolean hasEmail() {
                return false;
            }

            @Override
            public URI getFlagImage() {
                return null;
            }

            @Override
            public Double getTimeOnTimeFactor() {
                return null;
            }

            @Override
            public Duration getTimeOnDistanceAllowancePerNauticalMile() {
                return null;
            }

            @Override
            public String getSearchTag() {
                return null;
            }
        };
    }

    @Override
    public MarkPassing getOriginal() {
        return this;
    }
}
>>>>>>> bb4ecf91
<|MERGE_RESOLUTION|>--- conflicted
+++ resolved
@@ -1,4 +1,3 @@
-<<<<<<< HEAD
 package com.sap.sailing.domain.tracking.impl;
 
 import java.net.URI;
@@ -112,121 +111,4 @@
     public MarkPassing getOriginal() {
         return this;
     }
-}
-=======
-package com.sap.sailing.domain.tracking.impl;
-
-import java.net.URI;
-
-import com.sap.sailing.domain.base.Boat;
-import com.sap.sailing.domain.base.Competitor;
-import com.sap.sailing.domain.base.CompetitorChangeListener;
-import com.sap.sailing.domain.base.SharedDomainFactory;
-import com.sap.sailing.domain.base.Team;
-import com.sap.sailing.domain.base.Waypoint;
-import com.sap.sailing.domain.tracking.MarkPassing;
-import com.sap.sse.common.Color;
-import com.sap.sse.common.Duration;
-import com.sap.sse.common.IsManagedByCache;
-import com.sap.sse.common.TimePoint;
-
-public class DummyMarkPassingWithTimePointOnly implements MarkPassing {
-    private static final long serialVersionUID = -5494669910047887984L;
-    private final TimePoint timePoint;
-    
-    public DummyMarkPassingWithTimePointOnly(TimePoint timePoint) {
-        super();
-        this.timePoint = timePoint;
-    }
-
-    @Override
-    public TimePoint getTimePoint() {
-        return timePoint;
-    }
-
-    @Override
-    public Waypoint getWaypoint() {
-        throw new UnsupportedOperationException("getWaypoint() not supported");
-    }
-
-    @Override
-    public Competitor getCompetitor() {
-        return new Competitor() {
-            private static final long serialVersionUID = 5663644650754031382L;
-
-            @Override
-            public String getName() {
-                return "Dummy";
-            }
-
-            @Override
-            public String getId() {
-                return "Dummy";
-            }
-
-            @Override
-            public Team getTeam() {
-                return null;
-            }
-
-            @Override
-            public Boat getBoat() {
-                return null;
-            }
-
-            @Override
-            public IsManagedByCache<SharedDomainFactory> resolve(SharedDomainFactory domainFactory) {
-                return this;
-            }
-
-            @Override
-            public Color getColor() {
-                return null;
-            }
-
-            @Override
-            public void addCompetitorChangeListener(CompetitorChangeListener listener) {
-            }
-
-            @Override
-            public void removeCompetitorChangeListener(CompetitorChangeListener listener) {
-            }
-
-            @Override
-            public String getEmail() {
-                return null;
-            }
-
-            @Override
-            public boolean hasEmail() {
-                return false;
-            }
-
-            @Override
-            public URI getFlagImage() {
-                return null;
-            }
-
-            @Override
-            public Double getTimeOnTimeFactor() {
-                return null;
-            }
-
-            @Override
-            public Duration getTimeOnDistanceAllowancePerNauticalMile() {
-                return null;
-            }
-
-            @Override
-            public String getSearchTag() {
-                return null;
-            }
-        };
-    }
-
-    @Override
-    public MarkPassing getOriginal() {
-        return this;
-    }
-}
->>>>>>> bb4ecf91
+}