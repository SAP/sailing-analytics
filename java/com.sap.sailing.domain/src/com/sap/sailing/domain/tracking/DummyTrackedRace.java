package com.sap.sailing.domain.tracking;

import java.io.Serializable;
import java.util.Collections;
import java.util.List;
import java.util.Map;
import java.util.NavigableSet;
import java.util.Set;

import com.sap.sailing.domain.abstractlog.race.RaceLog;
import com.sap.sailing.domain.abstractlog.regatta.RegattaLog;
import com.sap.sailing.domain.base.Boat;
import com.sap.sailing.domain.base.Competitor;
import com.sap.sailing.domain.base.Leg;
import com.sap.sailing.domain.base.Mark;
import com.sap.sailing.domain.base.RaceDefinition;
import com.sap.sailing.domain.base.Regatta;
import com.sap.sailing.domain.base.SharedDomainFactory;
import com.sap.sailing.domain.base.Sideline;
import com.sap.sailing.domain.base.SpeedWithConfidence;
import com.sap.sailing.domain.base.Waypoint;
import com.sap.sailing.domain.base.impl.CourseImpl;
import com.sap.sailing.domain.base.impl.RaceDefinitionImpl;
import com.sap.sailing.domain.common.NoWindException;
import com.sap.sailing.domain.common.Position;
import com.sap.sailing.domain.common.RegattaAndRaceIdentifier;
import com.sap.sailing.domain.common.SpeedWithBearing;
import com.sap.sailing.domain.common.Tack;
import com.sap.sailing.domain.common.TargetTimeInfo;
import com.sap.sailing.domain.common.Wind;
import com.sap.sailing.domain.common.WindSource;
import com.sap.sailing.domain.common.tracking.GPSFix;
import com.sap.sailing.domain.common.tracking.GPSFixMoving;
import com.sap.sailing.domain.common.tracking.SensorFix;
import com.sap.sailing.domain.polars.NotEnoughDataHasBeenAddedException;
import com.sap.sailing.domain.polars.PolarDataService;
import com.sap.sailing.domain.ranking.RankingMetric;
import com.sap.sailing.domain.ranking.RankingMetric.RankingInfo;
import com.sap.sailing.domain.tracking.impl.DynamicTrackedRegattaImpl;
import com.sap.sailing.domain.tracking.impl.EmptyWindStore;
import com.sap.sse.common.Bearing;
import com.sap.sse.common.Distance;
import com.sap.sse.common.Duration;
import com.sap.sse.common.IsManagedByCache;
import com.sap.sse.common.Speed;
import com.sap.sse.common.TimePoint;
import com.sap.sse.common.Util;

public class DummyTrackedRace extends TrackedRaceWithWindEssentials {
    private static final long serialVersionUID = -11522605089325440L;
    private Regatta regatta;

    public DummyTrackedRace(final Serializable raceId, final Map<Competitor, Boat> competitorsAndBoats, final Regatta regatta, final TrackedRegatta trackedRegatta, final WindStore windStore) {
        this(competitorsAndBoats, regatta, trackedRegatta, new RaceDefinitionImpl("DummyRace", new CourseImpl("Dummy Course", Collections.<Waypoint>emptyList()),
                regatta.getBoatClass(), competitorsAndBoats, raceId), windStore);
    }
    
    public DummyTrackedRace(final Map<Competitor, Boat> competitors, final Regatta regatta, final TrackedRegatta trackedRegatta,
            RaceDefinition race, WindStore windStore) {
        super(race, trackedRegatta, windStore, -1);
        this.regatta = regatta;
    }

    public DummyTrackedRace(final Map<Competitor, Boat> competitors, final Regatta regatta, final TrackedRegatta trackedRegatta,
            RaceDefinition race) {
       this(competitors, regatta, trackedRegatta, race, EmptyWindStore.INSTANCE);
        
    }

    public DummyTrackedRace(final String raceName, final Serializable raceId) {
        super(new RaceDefinitionImpl(raceName, new CourseImpl("Dummy Course", Collections.<Waypoint> emptyList()),
                /* boatClass */ null, Collections.<Competitor, Boat>emptyMap(), raceId), null, EmptyWindStore.INSTANCE, -1);
    }

    @Override
    public RaceDefinition getRace() {
        return race;
    }

    @Override
    public RegattaAndRaceIdentifier getRaceIdentifier() {
        return null;
    }

    @Override
    public TimePoint getStartOfRace() {
        return null;
    }

    @Override
    public TimePoint getStartOfRace(boolean inferred) {
        return null;
    }

    @Override
    public TimePoint getFinishedTime() {
        return null;
    }

    @Override
    public TimePoint getEndOfRace() {
        return null;
    }

    @Override
    public Iterable<Util.Pair<Waypoint, Util.Pair<TimePoint, TimePoint>>> getMarkPassingsTimes() {
        return null;
    }

    @Override
    public boolean hasStarted(TimePoint at) {
        return false;
    }

    @Override
    public Iterable<TrackedLeg> getTrackedLegs() {
        return null;
    }

    @Override
    public TrackedLeg getTrackedLeg(Leg leg) {
        return null;
    }

    @Override
    public TrackedLegOfCompetitor getCurrentLeg(Competitor competitor, TimePoint timePoint) {
        return null;
    }

    @Override
    public TrackedLeg getCurrentLeg(TimePoint timePoint) {
        return null;
    }

    @Override
    public TrackedLeg getTrackedLegFinishingAt(Waypoint endOfLeg) {
        return null;
    }

    @Override
    public TrackedLeg getTrackedLegStartingAt(Waypoint startOfLeg) {
        return null;
    }

    @Override
    public GPSFixTrack<Competitor, GPSFixMoving> getTrack(Competitor competitor) {
        return null;
    }

    @Override
    public TrackedLegOfCompetitor getTrackedLeg(Competitor competitor, TimePoint at) {
        return null;
    }

    @Override
    public TrackedLegOfCompetitor getTrackedLeg(Competitor competitor, Leg leg) {
        return null;
    }

    @Override
    public long getUpdateCount() {
        return 0;
    }

    @Override
    public int getRankDifference(Competitor competitor, Leg leg, TimePoint timePoint) {
        return 0;
    }

    @Override
    public int getRank(Competitor competitor) throws NoWindException {
        return 0;
    }

    @Override
    public int getRank(Competitor competitor, TimePoint timePoint) {
        return 0;
    }

    @Override
    public Iterable<MarkPassing> getMarkPassingsInOrder(Waypoint waypoint) {
        return null;
    }

    @Override
    public MarkPassing getMarkPassing(Competitor competitor, Waypoint waypoint) {
        return null;
    }

    @Override
    public GPSFixTrack<Mark, GPSFix> getOrCreateTrack(Mark mark) {
        return null;
    }

    @Override
    public Iterable<Mark> getMarks() {
        return null;
    }

    @Override
    public Position getApproximatePosition(Waypoint waypoint, TimePoint timePoint,
            MarkPositionAtTimePointCache markPositionCache) {
        return null;
    }

    @Override
    public Wind getWind(Position p, TimePoint at) {
        return null;
    }

    @Override
    public Wind getWind(Position p, TimePoint at, Set<WindSource> windSourcesToExclude) {
        return null;
    }

    @Override
    public void waitForNextUpdate(int sinceUpdate) throws InterruptedException {
    }

    @Override
    public TimePoint getStartOfTracking() {
        return null;
    }

    @Override
    public TimePoint getEndOfTracking() {
        return null;
    }

    @Override
    public TimePoint getTimePointOfNewestEvent() {
        return null;
    }

    @Override
    public TimePoint getTimePointOfOldestEvent() {
        return null;
    }

    @Override
    public NavigableSet<MarkPassing> getMarkPassings(Competitor competitor) {
        return null;
    }

    @Override
    public void lockForRead(Iterable<MarkPassing> markPassings) {
    }

    @Override
    public void unlockAfterRead(Iterable<MarkPassing> markPassings) {
    }

    @Override
    public TimePoint getTimePointOfLastEvent() {
        return null;
    }

    @Override
    public long getMillisecondsOverWhichToAverageSpeed() {
        return 0;
    }

    @Override
    public long getMillisecondsOverWhichToAverageWind() {
        return 0;
    }

    @Override
    public long getDelayToLiveInMillis() {
        return 0;
    }

    @Override
    public Wind getEstimatedWindDirection(TimePoint timePoint) {
        return null;
    }

    @Override
    public Tack getTack(Competitor competitor, TimePoint timePoint) throws NoWindException {
        return null;
    }

    @Override
    public Tack getTack(SpeedWithBearing speedWithBearing, Wind wind, TimePoint timePoint) {
        return null;
    }

    @Override
    public TrackedRegatta getTrackedRegatta() {
        return new DynamicTrackedRegattaImpl(regatta);
    }

    @Override
    public Wind getDirectionFromStartToNextMark(TimePoint at) {
        return null;
    }

    @Override
    public List<GPSFixMoving> approximate(Competitor competitor, Distance maxDistance, TimePoint from, TimePoint to) {
        return null;
    }

    @Override
    public Iterable<Maneuver> getManeuvers(Competitor competitor, TimePoint from, TimePoint to, boolean waitForLatest) {
        return null;
    }
    
    @Override
    public Iterable<Maneuver> getManeuvers(Competitor competitor, boolean waitForLatest) {
        return null;
    }

    @Override
    public boolean raceIsKnownToStartUpwind() {
        return false;
    }

    @Override
    public boolean hasWindData() {
        return false;
    }

    @Override
    public boolean hasGPSData() {
        return false;
    }

    @Override
    public void addListener(RaceChangeListener listener) {
    }

    @Override
    public void addListener(RaceChangeListener listener, boolean notifyAboutWindFixesAlreadyLoaded,
            boolean notifyAboutGPSFixesAlreadyLoaded) {
    }

    @Override
    public void removeListener(RaceChangeListener listener) {

    }

    @Override
    public Distance getDistanceTraveled(Competitor competitor, TimePoint timePoint) {
        return null;
    }

    @Override
    public Distance getDistanceFoiled(Competitor competitor, TimePoint timePoint) {
        return null;
    }

    @Override
    public Duration getDurationFoiled(Competitor competitor, TimePoint timePoint) {
        return null;
    }

    @Override
    public Distance getWindwardDistanceToCompetitorFarthestAhead(Competitor competitor, TimePoint timePoint,
            WindPositionMode windPositionMode) {
        return null;
    }

    @Override
    public WindWithConfidence<Util.Pair<Position, TimePoint>> getWindWithConfidence(Position p, TimePoint at) {
        return null;
    }

    @Override
    public Set<WindSource> getWindSourcesToExclude() {
        return null;
    }

    @Override
    public WindWithConfidence<Util.Pair<Position, TimePoint>> getWindWithConfidence(Position p, TimePoint at,
            Set<WindSource> windSourcesToExclude) {
        return null;
    }

    @Override
    public WindWithConfidence<TimePoint> getEstimatedWindDirectionWithConfidence(TimePoint timePoint) {
        return null;
    }

    @Override
    public void setWindSourcesToExclude(Iterable<? extends WindSource> windSourcesToExclude) {

    }

    @Override
    public Distance getAverageAbsoluteCrossTrackError(Competitor competitor, TimePoint timePoint,
            boolean waitForLatestAnalysis) throws NoWindException {
        return null;
    }

    @Override
    public Distance getAverageAbsoluteCrossTrackError(Competitor competitor, TimePoint timePoint,
            boolean waitForLatestAnalyses, WindLegTypeAndLegBearingCache cache) {
        return null;
    }

    @Override
    public Distance getAverageSignedCrossTrackError(Competitor competitor, TimePoint timePoint,
            boolean waitForLatestAnalysis) throws NoWindException {
        return null;
    }

    @Override
    public Distance getAverageSignedCrossTrackError(Competitor competitor, TimePoint timePoint,
            boolean waitForLatestAnalyses, WindLegTypeAndLegBearingCache cache) {
        return null;
    }

    @Override
    public Distance getAverageSignedCrossTrackError(Competitor competitor, TimePoint from, TimePoint to,
            boolean upwindOnly, boolean waitForLatestAnalysis) throws NoWindException {
        return null;
    }

    @Override
    public WindStore getWindStore() {
        return null;
    }

    @Override
    public Competitor getOverallLeader(TimePoint timePoint) {
        return null;
    }

    @Override
    public List<Competitor> getCompetitorsFromBestToWorst(TimePoint timePoint) {
        return null;
    }

    @Override
    public Distance getAverageAbsoluteCrossTrackError(Competitor competitor, TimePoint from, TimePoint to,
            boolean upwindOnly, boolean waitForLatestAnalyses) throws NoWindException {
        return null;
    }

    @Override
    public void waitUntilLoadingFromWindStoreComplete() throws InterruptedException {
    }

    @Override
    public TrackedRaceStatus getStatus() {
        return null;
    }

    @Override
    public void waitUntilNotLoading() {
    }

    @Override
    public RaceLog detachRaceLog(Serializable identifier) {
        return null;
    }

    @Override
    public void attachRaceLog(RaceLog raceLog) {
    }

    @Override
    public RaceLog getRaceLog(Serializable identifier) {
        return null;
    }

    @Override
    public void addCourseDesignChangedListener(CourseDesignChangedListener listener) {

    }

    @Override
    public Distance getDistanceToStartLine(Competitor competitor, TimePoint timePoint) {
        return null;
    }

    @Override
    public Distance getDistanceFromStarboardSideOfStartLineWhenPassingStart(Competitor competitor) {
        return null;
    }

    @Override
    public boolean isLive(TimePoint at) {
        return false;
    }

    @Override
    public Iterable<Sideline> getCourseSidelines() {
        return null;
    }

    @Override
    public Distance getDistanceToStartLine(Competitor competitor, long millisecondsBeforeRaceStart) {
        return null;
    }

    @Override
    public Speed getSpeed(Competitor competitor, long millisecondsBeforeRaceStart) {
        return null;
    }

    @Override
    public void addStartTimeChangedListener(StartTimeChangedListener listener) {
    }

    @Override
    public void removeStartTimeChangedListener(StartTimeChangedListener listener) {
    }

    @Override
    public TimePoint getStartTimeReceived() {
        return null;
    }

    @Override
    public LineDetails getStartLine(TimePoint at) {
        return null;
    }

    @Override
    public LineDetails getFinishLine(TimePoint at) {
        return null;
    }

    @Override
    public SpeedWithConfidence<TimePoint> getAverageWindSpeedWithConfidence(long resolutionInMillis) {
        return null;
    }

    @Override
    public Distance getCourseLength() {
        return null;
    }

    @Override
    public Speed getSpeedWhenCrossingStartLine(Competitor competitor) {
        return null;
    }

    @Override
    public Distance getDistanceFromStarboardSideOfStartLine(Competitor competitor, TimePoint timePoint) {
        return null;
    }

    @Override
    public void addRaceAbortedListener(RaceAbortedListener listener) {
    }

    @Override
    public Position getCenterOfCourse(TimePoint at) {
        return null;
    }

    @Override
    public void attachRegattaLog(RegattaLog regattaLog) {
    }

    @Override
    public void waitForLoadingToFinish() throws InterruptedException {
    }

    @Override
    public Boolean isGateStart() {
        return null;
    }

    @Override
    public Distance getDistanceTraveledIncludingGateStart(Competitor competitor, TimePoint timePoint) {
        return null;
    }

    @Override
    public Distance getAdditionalGateStartDistance(Competitor competitor, TimePoint timePoint) {
        return null;
    }

    @Override
    public GPSFixTrack<Mark, GPSFix> getTrack(Mark mark) {
        return null;
    }

    @Override
    public long getGateStartGolfDownTime() {
        return 0;
    }

    @Override
    public boolean isUsingMarkPassingCalculator() {
        return false;
    }

    @Override
    public int getLastLegStarted(TimePoint timePoint) {
        return 0;
    }

    @Override
    public void setPolarDataService(PolarDataService polarDataService) {
    }

    @Override
    public TargetTimeInfo getEstimatedTimeToComplete(TimePoint timepoint)
            throws NotEnoughDataHasBeenAddedException, NoWindException {
        return null;
    }

    @Override
    public Distance getWindwardDistanceToCompetitorFarthestAhead(Competitor competitor, TimePoint timePoint,
            WindPositionMode windPositionMode, RankingInfo rankingInfo, WindLegTypeAndLegBearingCache cache) {
        return null;
    }

    @Override
    public Competitor getOverallLeader(TimePoint timePoint, WindLegTypeAndLegBearingCache cache) {
        return null;
    }

    @Override
    public List<Competitor> getCompetitorsFromBestToWorst(TimePoint timePoint, WindLegTypeAndLegBearingCache cache) {
        return null;
    }

    @Override
    public Boat getBoatOfCompetitor(Competitor competitor) {
        return null;
    }
    
    @Override
    public Competitor getCompetitorOfBoat(Boat boat) {
        return null;
    }

    @Override
    public RankingMetric getRankingMetric() {
        return null;
    }

    @Override
    public void attachRaceExecutionProvider(RaceExecutionOrderProvider raceExecutionOrderProvider) {
    }

    @Override
    public void detachRaceExecutionOrderProvider(RaceExecutionOrderProvider raceExecutionOrderProvider) {
    }

    @Override
    public IsManagedByCache<SharedDomainFactory> resolve(SharedDomainFactory domainFactory) {
        return this;
    }

    @Override
    public void updateStartAndEndOfTracking(boolean waitForGPSFixesToLoad) {
    }

    @Override
    public <FixT extends SensorFix, TrackT extends SensorFixTrack<Competitor, FixT>> TrackT getSensorTrack(
            Competitor competitor, String trackName) {
        return null;
    }

    @Override
    public Iterable<RegattaLog> getAttachedRegattaLogs() {
        return Collections.emptySet();
    }

    @Override
    public Iterable<RaceLog> getAttachedRaceLogs() {
        return Collections.emptySet();
    }

    @Override
    public NavigableSet<MarkPassing> getMarkPassings(Competitor competitor, boolean waitForLatestUpdates) {
        return null;
    }

    @Override
    public Distance getAverageRideHeight(Competitor competitor, TimePoint timePoint) {
        return null;
    }

    @Override
    public Distance getEstimatedDistanceToComplete(TimePoint now) {
        return null;
    }

    @Override
    public <FixT extends SensorFix, TrackT extends SensorFixTrack<Competitor, FixT>> Iterable<TrackT> getSensorTracks(
            String trackName) {
        return Collections.emptySet();
    }

    @Override
    public Speed getAverageSpeedOverGround(Competitor competitor, TimePoint timePoint) {
        return null;
    }

    @Override
    public Tack getTack(Position where, TimePoint timePoint, Bearing boatBearing) throws NoWindException {
        return null;
    }

    @Override
    public SpeedWithBearing getVelocityMadeGood(Competitor competitor, TimePoint timePoint,
            WindPositionMode windPositionMode, WindLegTypeAndLegBearingCache cache) {
        return null;
    }

<<<<<<< HEAD
=======
    @Override
    public WindSummary getWindSummary() {
        return null;
    }
>>>>>>> 51ec3034
}<|MERGE_RESOLUTION|>--- conflicted
+++ resolved
@@ -705,11 +705,8 @@
         return null;
     }
 
-<<<<<<< HEAD
-=======
     @Override
     public WindSummary getWindSummary() {
         return null;
     }
->>>>>>> 51ec3034
 }