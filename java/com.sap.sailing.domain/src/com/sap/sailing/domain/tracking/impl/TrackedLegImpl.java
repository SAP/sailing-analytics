--- conflicted
+++ resolved
@@ -1,542 +1,279 @@
-<<<<<<< HEAD
-package com.sap.sailing.domain.tracking.impl;
-
-import java.util.ArrayList;
-import java.util.Collections;
-import java.util.HashMap;
-import java.util.LinkedHashMap;
-import java.util.List;
-import java.util.Map;
-import java.util.logging.Logger;
-
-import com.sap.sailing.domain.base.Mark;
-import com.sap.sailing.domain.base.Competitor;
-import com.sap.sailing.domain.base.Leg;
-import com.sap.sailing.domain.base.Waypoint;
-import com.sap.sailing.domain.common.Bearing;
-import com.sap.sailing.domain.common.Distance;
-import com.sap.sailing.domain.common.LegType;
-import com.sap.sailing.domain.common.NoWindException;
-import com.sap.sailing.domain.common.Position;
-import com.sap.sailing.domain.common.TimePoint;
-import com.sap.sailing.domain.common.WindSource;
-import com.sap.sailing.domain.common.WindSourceType;
-import com.sap.sailing.domain.common.impl.Util;
-import com.sap.sailing.domain.racecommittee.RaceCommitteeEvent;
-import com.sap.sailing.domain.tracking.GPSFix;
-import com.sap.sailing.domain.tracking.GPSFixMoving;
-import com.sap.sailing.domain.tracking.MarkPassing;
-import com.sap.sailing.domain.tracking.RaceChangeListener;
-import com.sap.sailing.domain.tracking.TrackedLeg;
-import com.sap.sailing.domain.tracking.TrackedLegOfCompetitor;
-import com.sap.sailing.domain.tracking.TrackedRace;
-import com.sap.sailing.domain.tracking.Wind;
-
-public class TrackedLegImpl implements TrackedLeg, RaceChangeListener {
-    private static final long serialVersionUID = -1944668527284130545L;
-
-    private final static Logger logger = Logger.getLogger(TrackedLegImpl.class.getName());
-    
-    private final static double UPWIND_DOWNWIND_TOLERANCE_IN_DEG = 45; // TracTrac does 22.5, Marcus Baur suggest 40; Nils Schr�der suggests 60
-
-    private final Leg leg;
-    private final Map<Competitor, TrackedLegOfCompetitor> trackedLegsOfCompetitors;
-    private TrackedRaceImpl trackedRace;
-    private final Map<TimePoint, List<TrackedLegOfCompetitor>> competitorTracksOrderedByRank;
-    
-    public TrackedLegImpl(DynamicTrackedRaceImpl trackedRace, Leg leg, Iterable<Competitor> competitors) {
-        super();
-        this.leg = leg;
-        this.trackedRace = trackedRace;
-        trackedLegsOfCompetitors = new HashMap<Competitor, TrackedLegOfCompetitor>();
-        for (Competitor competitor : competitors) {
-            trackedLegsOfCompetitors.put(competitor, new TrackedLegOfCompetitorImpl(this, competitor));
-        }
-        trackedRace.addListener(this);
-        competitorTracksOrderedByRank = new HashMap<TimePoint, List<TrackedLegOfCompetitor>>();
-    }
-    
-    @Override
-    public Leg getLeg() {
-        return leg;
-    }
-    
-    @Override
-    public TrackedRace getTrackedRace() {
-        return trackedRace;
-    }
-
-    @Override
-    public Iterable<TrackedLegOfCompetitor> getTrackedLegsOfCompetitors() {
-        return trackedLegsOfCompetitors.values();
-    }
-
-    @Override
-    public TrackedLegOfCompetitor getTrackedLeg(Competitor competitor) {
-        return trackedLegsOfCompetitors.get(competitor);
-    }
-
-    protected Competitor getLeader(TimePoint timePoint) {
-        List<TrackedLegOfCompetitor> byRank = getCompetitorTracksOrderedByRank(timePoint);
-        return byRank.get(0).getCompetitor();
-    }
-
-    /**
-     * Orders the tracked legs for all competitors for this tracked leg for the given time point. This
-     * results in an order that gives a ranking for this tracked leg. In particular, boats that have not
-     * yet entered this leg will all be ranked equal because their windward distance to go is the full
-     * leg's winward distance. Boats who already finished this leg have their tracks ordered by the time
-     * points at which they finished the leg.<p>
-     * 
-     * Note that this does not reflect overall race standings. For that, the ordering would have to
-     * consider the order of the boats not currently in this leg, too.
-     */
-    protected List<TrackedLegOfCompetitor> getCompetitorTracksOrderedByRank(TimePoint timePoint) {
-        List<TrackedLegOfCompetitor> rankedCompetitorList;
-        synchronized (competitorTracksOrderedByRank) {
-            rankedCompetitorList = competitorTracksOrderedByRank.get(timePoint);
-            if (rankedCompetitorList != null) {
-                rankedCompetitorList = new ArrayList<TrackedLegOfCompetitor>(rankedCompetitorList);
-            }
-        }
-        if (rankedCompetitorList == null) {
-            rankedCompetitorList = new ArrayList<TrackedLegOfCompetitor>();
-            for (TrackedLegOfCompetitor competitorLeg : getTrackedLegsOfCompetitors()) {
-                rankedCompetitorList.add(competitorLeg);
-            }
-            // race may be updated while calculation is going on, but each individual calculation is properly
-            // synchronized, usually by read-write locks, so there is no major difference in synchronization issues
-            // an the asynchronous nature of how the data is being received
-            // TODO See bug 469; competitors already disqualified may need to be ranked worst
-            Collections.sort(rankedCompetitorList, new WindwardToGoComparator(this, timePoint));
-            rankedCompetitorList = Collections.unmodifiableList(rankedCompetitorList);
-            synchronized (competitorTracksOrderedByRank) {
-                competitorTracksOrderedByRank.put(timePoint, rankedCompetitorList);
-            }
-            if (Util.size(getTrackedLegsOfCompetitors()) != rankedCompetitorList.size()) {
-                logger.warning("Number of competitors in leg (" + Util.size(getTrackedLegsOfCompetitors())
-                        + ") differs from number of competitors in race ("
-                        + Util.size(getTrackedRace().getRace().getCompetitors()) + ")");
-            }
-        }
-        return rankedCompetitorList;
-    }
-    
-    @Override
-    public LinkedHashMap<Competitor, Integer> getRanks(TimePoint timePoint) {
-        List<TrackedLegOfCompetitor> orderedTrackedLegsOfCompetitors = getCompetitorTracksOrderedByRank(timePoint);
-        LinkedHashMap<Competitor, Integer> result = new LinkedHashMap<Competitor, Integer>();
-        int i=1;
-        for (TrackedLegOfCompetitor tloc : orderedTrackedLegsOfCompetitors) {
-            result.put(tloc.getCompetitor(), i++);
-        }
-        return result;
-    }
-    
-    @Override
-    public LegType getLegType(TimePoint at) throws NoWindException {
-        Wind wind = getWindOnLeg(at);
-        if (wind == null) {
-            throw new NoWindException("Need to know wind direction in race "+getTrackedRace().getRace().getName()+
-                    " to determine whether leg "+getLeg()+
-                    " is an upwind or downwind leg");
-        }
-        Bearing legBearing = getLegBearing(at);
-        if (legBearing != null) {
-            double deltaDeg = legBearing.getDifferenceTo(wind.getBearing()).getDegrees();
-            if (Math.abs(deltaDeg) < UPWIND_DOWNWIND_TOLERANCE_IN_DEG) {
-                return LegType.DOWNWIND;
-            } else {
-                double deltaDegOpposite = legBearing.getDifferenceTo(wind.getBearing().reverse()).getDegrees();
-                if (Math.abs(deltaDegOpposite) < UPWIND_DOWNWIND_TOLERANCE_IN_DEG) {
-                    return LegType.UPWIND;
-                }
-            }
-        }
-        return LegType.REACHING;
-    }
-
-    @Override
-    public Bearing getLegBearing(TimePoint at) {
-        Position startMarkPos = getTrackedRace().getApproximatePosition(getLeg().getFrom(), at);
-        Position endMarkPos = getTrackedRace().getApproximatePosition(getLeg().getTo(), at);
-        Bearing legBearing = (startMarkPos != null && endMarkPos != null) ? startMarkPos.getBearingGreatCircle(endMarkPos) : null;
-        return legBearing;
-    }
-
-    @Override
-    public boolean isUpOrDownwindLeg(TimePoint at) throws NoWindException {
-        return getLegType(at) != LegType.REACHING;
-    }
-
-    private Wind getWindOnLeg(TimePoint at) {
-        Wind wind;
-        Position approximateLegStartPosition = getTrackedRace().getOrCreateTrack(
-                getLeg().getFrom().getMarks().iterator().next()).getEstimatedPosition(at, false);
-        Position approximateLegEndPosition = getTrackedRace().getOrCreateTrack(
-                getLeg().getTo().getMarks().iterator().next()).getEstimatedPosition(at, false);
-        if (approximateLegStartPosition == null || approximateLegEndPosition == null) {
-            wind = null;
-        } else {
-            // exclude track-based estimation; it is itself based on the leg type which is based on the getWindOnLeg
-            // result which
-            // would therefore lead to an endless recursion without further tricks being applied
-            wind = getWind(approximateLegStartPosition.translateGreatCircle(
-                    approximateLegStartPosition.getBearingGreatCircle(approximateLegEndPosition),
-                    approximateLegStartPosition.getDistance(approximateLegEndPosition).scale(0.5)), at,
-                    getTrackedRace().getWindSources(WindSourceType.TRACK_BASED_ESTIMATION));
-        }
-        return wind;
-    }
-
-    private Wind getWind(Position p, TimePoint at, Iterable<WindSource> windSourcesToExclude) {
-        return getTrackedRace().getWind(p, at, windSourcesToExclude);
-    }
-
-    @Override
-    public void competitorPositionChanged(GPSFixMoving fix, Competitor competitor) {
-        clearCaches();
-    }
-
-    @Override
-    public void windSourcesToExcludeChanged(Iterable<? extends WindSource> windSourcesToExclude) {
-        clearCaches();
-    }
-
-    @Override
-    public void speedAveragingChanged(long oldMillisecondsOverWhichToAverage, long newMillisecondsOverWhichToAverage) {
-        clearCaches();
-    }
-
-    @Override
-    public void windAveragingChanged(long oldMillisecondsOverWhichToAverage, long newMillisecondsOverWhichToAverage) {
-        clearCaches();
-    }
-
-    @Override
-    public void markPassingReceived(Competitor competitor, Map<Waypoint, MarkPassing> oldMarkPassing, Iterable<MarkPassing> markPassing) {
-        clearCaches();
-    }
-
-    @Override
-    public void markPositionChanged(GPSFix fix, Mark mark) {
-        clearCaches();
-    }
-
-    @Override
-    public void windDataReceived(Wind wind, WindSource windSource) {
-        clearCaches();
-    }
-    
-    @Override
-    public void windDataRemoved(Wind wind, WindSource windSource) {
-        clearCaches();
-    }
-    
-    @Override
-    public void raceTimesChanged(TimePoint startOfTracking, TimePoint endOfTracking, TimePoint startTimeReceived) {
-    }
-
-    @Override
-    public void delayToLiveChanged(long delayToLiveInMillis) {
-    }
-    
-	@Override
-	public void raceCommitteeEventReceived(RaceCommitteeEvent event) {
-		clearCaches();
-	}
-
-    @Override
-    public void waypointsMayHaveChanges() {
-        clearCaches();
-    }
-
-    private void clearCaches() {
-        synchronized (competitorTracksOrderedByRank) {
-            competitorTracksOrderedByRank.clear();
-        }
-    }
-
-    @Override
-    public Distance getCrossTrackError(Position p, TimePoint timePoint) {
-        final Position approximatePosition = getTrackedRace().getApproximatePosition(getLeg().getFrom(), timePoint);
-        final Bearing legBearing = getLegBearing(timePoint);
-        return approximatePosition==null || legBearing==null ? null : p.crossTrackError(approximatePosition, legBearing);
-    }
-
-}
-=======
-package com.sap.sailing.domain.tracking.impl;
-
-import java.util.ArrayList;
-import java.util.Collections;
-import java.util.HashMap;
-import java.util.LinkedHashMap;
-import java.util.List;
-import java.util.Map;
-import java.util.logging.Logger;
-
-import com.sap.sailing.domain.base.Mark;
-import com.sap.sailing.domain.base.Competitor;
-import com.sap.sailing.domain.base.Leg;
-import com.sap.sailing.domain.base.Waypoint;
-import com.sap.sailing.domain.common.Bearing;
-import com.sap.sailing.domain.common.Distance;
-import com.sap.sailing.domain.common.LegType;
-import com.sap.sailing.domain.common.NoWindException;
-import com.sap.sailing.domain.common.Position;
-import com.sap.sailing.domain.common.TimePoint;
-import com.sap.sailing.domain.common.WindSource;
-import com.sap.sailing.domain.common.WindSourceType;
-import com.sap.sailing.domain.common.impl.Util;
-import com.sap.sailing.domain.tracking.GPSFix;
-import com.sap.sailing.domain.tracking.GPSFixMoving;
-import com.sap.sailing.domain.tracking.MarkPassing;
-import com.sap.sailing.domain.tracking.RaceChangeListener;
-import com.sap.sailing.domain.tracking.TrackedLeg;
-import com.sap.sailing.domain.tracking.TrackedLegOfCompetitor;
-import com.sap.sailing.domain.tracking.TrackedRace;
-import com.sap.sailing.domain.tracking.Wind;
-
-public class TrackedLegImpl implements TrackedLeg, RaceChangeListener {
-    private static final long serialVersionUID = -1944668527284130545L;
-
-    private final static Logger logger = Logger.getLogger(TrackedLegImpl.class.getName());
-    
-    private final static double UPWIND_DOWNWIND_TOLERANCE_IN_DEG = 45; // TracTrac does 22.5, Marcus Baur suggest 40; Nils Schr�der suggests 60
-
-    private final Leg leg;
-    private final Map<Competitor, TrackedLegOfCompetitor> trackedLegsOfCompetitors;
-    private TrackedRaceImpl trackedRace;
-    private final Map<TimePoint, List<TrackedLegOfCompetitor>> competitorTracksOrderedByRank;
-    
-    public TrackedLegImpl(DynamicTrackedRaceImpl trackedRace, Leg leg, Iterable<Competitor> competitors) {
-        super();
-        this.leg = leg;
-        this.trackedRace = trackedRace;
-        trackedLegsOfCompetitors = new HashMap<Competitor, TrackedLegOfCompetitor>();
-        for (Competitor competitor : competitors) {
-            trackedLegsOfCompetitors.put(competitor, new TrackedLegOfCompetitorImpl(this, competitor));
-        }
-        trackedRace.addListener(this);
-        competitorTracksOrderedByRank = new HashMap<TimePoint, List<TrackedLegOfCompetitor>>();
-    }
-    
-    @Override
-    public Leg getLeg() {
-        return leg;
-    }
-    
-    @Override
-    public TrackedRace getTrackedRace() {
-        return trackedRace;
-    }
-
-    @Override
-    public Iterable<TrackedLegOfCompetitor> getTrackedLegsOfCompetitors() {
-        return trackedLegsOfCompetitors.values();
-    }
-
-    @Override
-    public TrackedLegOfCompetitor getTrackedLeg(Competitor competitor) {
-        return trackedLegsOfCompetitors.get(competitor);
-    }
-
-    protected Competitor getLeader(TimePoint timePoint) {
-        List<TrackedLegOfCompetitor> byRank = getCompetitorTracksOrderedByRank(timePoint);
-        return byRank.get(0).getCompetitor();
-    }
-
-    /**
-     * Orders the tracked legs for all competitors for this tracked leg for the given time point. This
-     * results in an order that gives a ranking for this tracked leg. In particular, boats that have not
-     * yet entered this leg will all be ranked equal because their windward distance to go is the full
-     * leg's winward distance. Boats who already finished this leg have their tracks ordered by the time
-     * points at which they finished the leg.<p>
-     * 
-     * Note that this does not reflect overall race standings. For that, the ordering would have to
-     * consider the order of the boats not currently in this leg, too.
-     */
-    protected List<TrackedLegOfCompetitor> getCompetitorTracksOrderedByRank(TimePoint timePoint) {
-        List<TrackedLegOfCompetitor> rankedCompetitorList;
-        synchronized (competitorTracksOrderedByRank) {
-            rankedCompetitorList = competitorTracksOrderedByRank.get(timePoint);
-            if (rankedCompetitorList != null) {
-                rankedCompetitorList = new ArrayList<TrackedLegOfCompetitor>(rankedCompetitorList);
-            }
-        }
-        if (rankedCompetitorList == null) {
-            rankedCompetitorList = new ArrayList<TrackedLegOfCompetitor>();
-            for (TrackedLegOfCompetitor competitorLeg : getTrackedLegsOfCompetitors()) {
-                rankedCompetitorList.add(competitorLeg);
-            }
-            // race may be updated while calculation is going on, but each individual calculation is properly
-            // synchronized, usually by read-write locks, so there is no major difference in synchronization issues
-            // an the asynchronous nature of how the data is being received
-            // TODO See bug 469; competitors already disqualified may need to be ranked worst
-            Collections.sort(rankedCompetitorList, new WindwardToGoComparator(this, timePoint));
-            rankedCompetitorList = Collections.unmodifiableList(rankedCompetitorList);
-            synchronized (competitorTracksOrderedByRank) {
-                competitorTracksOrderedByRank.put(timePoint, rankedCompetitorList);
-            }
-            if (Util.size(getTrackedLegsOfCompetitors()) != rankedCompetitorList.size()) {
-                logger.warning("Number of competitors in leg (" + Util.size(getTrackedLegsOfCompetitors())
-                        + ") differs from number of competitors in race ("
-                        + Util.size(getTrackedRace().getRace().getCompetitors()) + ")");
-            }
-        }
-        return rankedCompetitorList;
-    }
-    
-    @Override
-    public LinkedHashMap<Competitor, Integer> getRanks(TimePoint timePoint) {
-        List<TrackedLegOfCompetitor> orderedTrackedLegsOfCompetitors = getCompetitorTracksOrderedByRank(timePoint);
-        LinkedHashMap<Competitor, Integer> result = new LinkedHashMap<Competitor, Integer>();
-        int i=1;
-        for (TrackedLegOfCompetitor tloc : orderedTrackedLegsOfCompetitors) {
-            result.put(tloc.getCompetitor(), i++);
-        }
-        return result;
-    }
-    
-    @Override
-    public LegType getLegType(TimePoint at) throws NoWindException {
-        Wind wind = getWindOnLeg(at);
-        if (wind == null) {
-            throw new NoWindException("Need to know wind direction in race "+getTrackedRace().getRace().getName()+
-                    " to determine whether leg "+getLeg()+
-                    " is an upwind or downwind leg");
-        }
-        Bearing legBearing = getLegBearing(at);
-        if (legBearing != null) {
-            double deltaDeg = legBearing.getDifferenceTo(wind.getBearing()).getDegrees();
-            if (Math.abs(deltaDeg) < UPWIND_DOWNWIND_TOLERANCE_IN_DEG) {
-                return LegType.DOWNWIND;
-            } else {
-                double deltaDegOpposite = legBearing.getDifferenceTo(wind.getBearing().reverse()).getDegrees();
-                if (Math.abs(deltaDegOpposite) < UPWIND_DOWNWIND_TOLERANCE_IN_DEG) {
-                    return LegType.UPWIND;
-                }
-            }
-        }
-        return LegType.REACHING;
-    }
-
-    @Override
-    public Bearing getLegBearing(TimePoint at) {
-        Position startMarkPos = getTrackedRace().getApproximatePosition(getLeg().getFrom(), at);
-        Position endMarkPos = getTrackedRace().getApproximatePosition(getLeg().getTo(), at);
-        Bearing legBearing = (startMarkPos != null && endMarkPos != null) ? startMarkPos.getBearingGreatCircle(endMarkPos) : null;
-        return legBearing;
-    }
-
-    @Override
-    public boolean isUpOrDownwindLeg(TimePoint at) throws NoWindException {
-        return getLegType(at) != LegType.REACHING;
-    }
-
-    private Wind getWindOnLeg(TimePoint at) {
-        Wind wind;
-        Position approximateLegStartPosition = getTrackedRace().getOrCreateTrack(
-                getLeg().getFrom().getMarks().iterator().next()).getEstimatedPosition(at, false);
-        Position approximateLegEndPosition = getTrackedRace().getOrCreateTrack(
-                getLeg().getTo().getMarks().iterator().next()).getEstimatedPosition(at, false);
-        if (approximateLegStartPosition == null || approximateLegEndPosition == null) {
-            wind = null;
-        } else {
-            // exclude track-based estimation; it is itself based on the leg type which is based on the getWindOnLeg
-            // result which
-            // would therefore lead to an endless recursion without further tricks being applied
-            wind = getWind(approximateLegStartPosition.translateGreatCircle(
-                    approximateLegStartPosition.getBearingGreatCircle(approximateLegEndPosition),
-                    approximateLegStartPosition.getDistance(approximateLegEndPosition).scale(0.5)), at,
-                    getTrackedRace().getWindSources(WindSourceType.TRACK_BASED_ESTIMATION));
-        }
-        return wind;
-    }
-
-    private Wind getWind(Position p, TimePoint at, Iterable<WindSource> windSourcesToExclude) {
-        return getTrackedRace().getWind(p, at, windSourcesToExclude);
-    }
-
-    @Override
-    public void competitorPositionChanged(GPSFixMoving fix, Competitor competitor) {
-        clearCaches();
-    }
-
-    @Override
-    public void windSourcesToExcludeChanged(Iterable<? extends WindSource> windSourcesToExclude) {
-        clearCaches();
-    }
-
-    @Override
-    public void speedAveragingChanged(long oldMillisecondsOverWhichToAverage, long newMillisecondsOverWhichToAverage) {
-        clearCaches();
-    }
-
-    @Override
-    public void windAveragingChanged(long oldMillisecondsOverWhichToAverage, long newMillisecondsOverWhichToAverage) {
-        clearCaches();
-    }
-
-    @Override
-    public void markPassingReceived(Competitor competitor, Map<Waypoint, MarkPassing> oldMarkPassing, Iterable<MarkPassing> markPassing) {
-        clearCaches();
-    }
-
-    @Override
-    public void markPositionChanged(GPSFix fix, Mark mark) {
-        clearCaches();
-    }
-
-    @Override
-    public void windDataReceived(Wind wind, WindSource windSource) {
-        clearCaches();
-    }
-    
-    @Override
-    public void windDataRemoved(Wind wind, WindSource windSource) {
-        clearCaches();
-    }
-    
-    @Override
-    public void raceTimesChanged(TimePoint startOfTracking, TimePoint endOfTracking, TimePoint startTimeReceived) {
-    }
-
-    @Override
-    public void delayToLiveChanged(long delayToLiveInMillis) {
-    }
-
-    @Override
-    public void waypointsMayHaveChanges() {
-        clearCaches();
-    }
-
-    private void clearCaches() {
-        synchronized (competitorTracksOrderedByRank) {
-            competitorTracksOrderedByRank.clear();
-        }
-    }
-
-    @Override
-    public Distance getCrossTrackError(Position p, TimePoint timePoint) {
-        final Position approximatePosition = getTrackedRace().getApproximatePosition(getLeg().getFrom(), timePoint);
-        final Bearing legBearing = getLegBearing(timePoint);
-        return approximatePosition==null || legBearing==null ? null : p.crossTrackError(approximatePosition, legBearing);
-    }
-
-    @Override
-    public Distance getGreatCircleDistance(TimePoint timePoint) {
-        final Distance result;
-        final Position approximatePositionOfFrom = getTrackedRace().getApproximatePosition(getLeg().getFrom(), timePoint);
-        final Position approximatePositionOfTo = getTrackedRace().getApproximatePosition(getLeg().getTo(), timePoint);
-        if (approximatePositionOfFrom != null && approximatePositionOfTo != null) {
-            result = approximatePositionOfFrom.getDistance(approximatePositionOfTo);
-        } else {
-            result = null;
-        }
-        return result;
-    }
-
-}
->>>>>>> af9bdad2
+package com.sap.sailing.domain.tracking.impl;
+
+import java.util.ArrayList;
+import java.util.Collections;
+import java.util.HashMap;
+import java.util.LinkedHashMap;
+import java.util.List;
+import java.util.Map;
+import java.util.logging.Logger;
+
+import com.sap.sailing.domain.base.Mark;
+import com.sap.sailing.domain.base.Competitor;
+import com.sap.sailing.domain.base.Leg;
+import com.sap.sailing.domain.base.Waypoint;
+import com.sap.sailing.domain.common.Bearing;
+import com.sap.sailing.domain.common.Distance;
+import com.sap.sailing.domain.common.LegType;
+import com.sap.sailing.domain.common.NoWindException;
+import com.sap.sailing.domain.common.Position;
+import com.sap.sailing.domain.common.TimePoint;
+import com.sap.sailing.domain.common.WindSource;
+import com.sap.sailing.domain.common.WindSourceType;
+import com.sap.sailing.domain.common.impl.Util;
+import com.sap.sailing.domain.racecommittee.RaceCommitteeEvent;
+import com.sap.sailing.domain.tracking.GPSFix;
+import com.sap.sailing.domain.tracking.GPSFixMoving;
+import com.sap.sailing.domain.tracking.MarkPassing;
+import com.sap.sailing.domain.tracking.RaceChangeListener;
+import com.sap.sailing.domain.tracking.TrackedLeg;
+import com.sap.sailing.domain.tracking.TrackedLegOfCompetitor;
+import com.sap.sailing.domain.tracking.TrackedRace;
+import com.sap.sailing.domain.tracking.Wind;
+
+public class TrackedLegImpl implements TrackedLeg, RaceChangeListener {
+    private static final long serialVersionUID = -1944668527284130545L;
+
+    private final static Logger logger = Logger.getLogger(TrackedLegImpl.class.getName());
+    
+    private final static double UPWIND_DOWNWIND_TOLERANCE_IN_DEG = 45; // TracTrac does 22.5, Marcus Baur suggest 40; Nils Schr�der suggests 60
+
+    private final Leg leg;
+    private final Map<Competitor, TrackedLegOfCompetitor> trackedLegsOfCompetitors;
+    private TrackedRaceImpl trackedRace;
+    private final Map<TimePoint, List<TrackedLegOfCompetitor>> competitorTracksOrderedByRank;
+    
+    public TrackedLegImpl(DynamicTrackedRaceImpl trackedRace, Leg leg, Iterable<Competitor> competitors) {
+        super();
+        this.leg = leg;
+        this.trackedRace = trackedRace;
+        trackedLegsOfCompetitors = new HashMap<Competitor, TrackedLegOfCompetitor>();
+        for (Competitor competitor : competitors) {
+            trackedLegsOfCompetitors.put(competitor, new TrackedLegOfCompetitorImpl(this, competitor));
+        }
+        trackedRace.addListener(this);
+        competitorTracksOrderedByRank = new HashMap<TimePoint, List<TrackedLegOfCompetitor>>();
+    }
+    
+    @Override
+    public Leg getLeg() {
+        return leg;
+    }
+    
+    @Override
+    public TrackedRace getTrackedRace() {
+        return trackedRace;
+    }
+
+    @Override
+    public Iterable<TrackedLegOfCompetitor> getTrackedLegsOfCompetitors() {
+        return trackedLegsOfCompetitors.values();
+    }
+
+    @Override
+    public TrackedLegOfCompetitor getTrackedLeg(Competitor competitor) {
+        return trackedLegsOfCompetitors.get(competitor);
+    }
+
+    protected Competitor getLeader(TimePoint timePoint) {
+        List<TrackedLegOfCompetitor> byRank = getCompetitorTracksOrderedByRank(timePoint);
+        return byRank.get(0).getCompetitor();
+    }
+
+    /**
+     * Orders the tracked legs for all competitors for this tracked leg for the given time point. This
+     * results in an order that gives a ranking for this tracked leg. In particular, boats that have not
+     * yet entered this leg will all be ranked equal because their windward distance to go is the full
+     * leg's winward distance. Boats who already finished this leg have their tracks ordered by the time
+     * points at which they finished the leg.<p>
+     * 
+     * Note that this does not reflect overall race standings. For that, the ordering would have to
+     * consider the order of the boats not currently in this leg, too.
+     */
+    protected List<TrackedLegOfCompetitor> getCompetitorTracksOrderedByRank(TimePoint timePoint) {
+        List<TrackedLegOfCompetitor> rankedCompetitorList;
+        synchronized (competitorTracksOrderedByRank) {
+            rankedCompetitorList = competitorTracksOrderedByRank.get(timePoint);
+            if (rankedCompetitorList != null) {
+                rankedCompetitorList = new ArrayList<TrackedLegOfCompetitor>(rankedCompetitorList);
+            }
+        }
+        if (rankedCompetitorList == null) {
+            rankedCompetitorList = new ArrayList<TrackedLegOfCompetitor>();
+            for (TrackedLegOfCompetitor competitorLeg : getTrackedLegsOfCompetitors()) {
+                rankedCompetitorList.add(competitorLeg);
+            }
+            // race may be updated while calculation is going on, but each individual calculation is properly
+            // synchronized, usually by read-write locks, so there is no major difference in synchronization issues
+            // an the asynchronous nature of how the data is being received
+            // TODO See bug 469; competitors already disqualified may need to be ranked worst
+            Collections.sort(rankedCompetitorList, new WindwardToGoComparator(this, timePoint));
+            rankedCompetitorList = Collections.unmodifiableList(rankedCompetitorList);
+            synchronized (competitorTracksOrderedByRank) {
+                competitorTracksOrderedByRank.put(timePoint, rankedCompetitorList);
+            }
+            if (Util.size(getTrackedLegsOfCompetitors()) != rankedCompetitorList.size()) {
+                logger.warning("Number of competitors in leg (" + Util.size(getTrackedLegsOfCompetitors())
+                        + ") differs from number of competitors in race ("
+                        + Util.size(getTrackedRace().getRace().getCompetitors()) + ")");
+            }
+        }
+        return rankedCompetitorList;
+    }
+    
+    @Override
+    public LinkedHashMap<Competitor, Integer> getRanks(TimePoint timePoint) {
+        List<TrackedLegOfCompetitor> orderedTrackedLegsOfCompetitors = getCompetitorTracksOrderedByRank(timePoint);
+        LinkedHashMap<Competitor, Integer> result = new LinkedHashMap<Competitor, Integer>();
+        int i=1;
+        for (TrackedLegOfCompetitor tloc : orderedTrackedLegsOfCompetitors) {
+            result.put(tloc.getCompetitor(), i++);
+        }
+        return result;
+    }
+    
+    @Override
+    public LegType getLegType(TimePoint at) throws NoWindException {
+        Wind wind = getWindOnLeg(at);
+        if (wind == null) {
+            throw new NoWindException("Need to know wind direction in race "+getTrackedRace().getRace().getName()+
+                    " to determine whether leg "+getLeg()+
+                    " is an upwind or downwind leg");
+        }
+        Bearing legBearing = getLegBearing(at);
+        if (legBearing != null) {
+            double deltaDeg = legBearing.getDifferenceTo(wind.getBearing()).getDegrees();
+            if (Math.abs(deltaDeg) < UPWIND_DOWNWIND_TOLERANCE_IN_DEG) {
+                return LegType.DOWNWIND;
+            } else {
+                double deltaDegOpposite = legBearing.getDifferenceTo(wind.getBearing().reverse()).getDegrees();
+                if (Math.abs(deltaDegOpposite) < UPWIND_DOWNWIND_TOLERANCE_IN_DEG) {
+                    return LegType.UPWIND;
+                }
+            }
+        }
+        return LegType.REACHING;
+    }
+
+    @Override
+    public Bearing getLegBearing(TimePoint at) {
+        Position startMarkPos = getTrackedRace().getApproximatePosition(getLeg().getFrom(), at);
+        Position endMarkPos = getTrackedRace().getApproximatePosition(getLeg().getTo(), at);
+        Bearing legBearing = (startMarkPos != null && endMarkPos != null) ? startMarkPos.getBearingGreatCircle(endMarkPos) : null;
+        return legBearing;
+    }
+
+    @Override
+    public boolean isUpOrDownwindLeg(TimePoint at) throws NoWindException {
+        return getLegType(at) != LegType.REACHING;
+    }
+
+    private Wind getWindOnLeg(TimePoint at) {
+        Wind wind;
+        Position approximateLegStartPosition = getTrackedRace().getOrCreateTrack(
+                getLeg().getFrom().getMarks().iterator().next()).getEstimatedPosition(at, false);
+        Position approximateLegEndPosition = getTrackedRace().getOrCreateTrack(
+                getLeg().getTo().getMarks().iterator().next()).getEstimatedPosition(at, false);
+        if (approximateLegStartPosition == null || approximateLegEndPosition == null) {
+            wind = null;
+        } else {
+            // exclude track-based estimation; it is itself based on the leg type which is based on the getWindOnLeg
+            // result which
+            // would therefore lead to an endless recursion without further tricks being applied
+            wind = getWind(approximateLegStartPosition.translateGreatCircle(
+                    approximateLegStartPosition.getBearingGreatCircle(approximateLegEndPosition),
+                    approximateLegStartPosition.getDistance(approximateLegEndPosition).scale(0.5)), at,
+                    getTrackedRace().getWindSources(WindSourceType.TRACK_BASED_ESTIMATION));
+        }
+        return wind;
+    }
+
+    private Wind getWind(Position p, TimePoint at, Iterable<WindSource> windSourcesToExclude) {
+        return getTrackedRace().getWind(p, at, windSourcesToExclude);
+    }
+
+    @Override
+    public void competitorPositionChanged(GPSFixMoving fix, Competitor competitor) {
+        clearCaches();
+    }
+
+    @Override
+    public void windSourcesToExcludeChanged(Iterable<? extends WindSource> windSourcesToExclude) {
+        clearCaches();
+    }
+
+    @Override
+    public void speedAveragingChanged(long oldMillisecondsOverWhichToAverage, long newMillisecondsOverWhichToAverage) {
+        clearCaches();
+    }
+
+    @Override
+    public void windAveragingChanged(long oldMillisecondsOverWhichToAverage, long newMillisecondsOverWhichToAverage) {
+        clearCaches();
+    }
+
+    @Override
+    public void markPassingReceived(Competitor competitor, Map<Waypoint, MarkPassing> oldMarkPassing, Iterable<MarkPassing> markPassing) {
+        clearCaches();
+    }
+
+    @Override
+    public void markPositionChanged(GPSFix fix, Mark mark) {
+        clearCaches();
+    }
+
+    @Override
+    public void windDataReceived(Wind wind, WindSource windSource) {
+        clearCaches();
+    }
+    
+    @Override
+    public void windDataRemoved(Wind wind, WindSource windSource) {
+        clearCaches();
+    }
+    
+    @Override
+    public void raceTimesChanged(TimePoint startOfTracking, TimePoint endOfTracking, TimePoint startTimeReceived) {
+    }
+
+    @Override
+    public void delayToLiveChanged(long delayToLiveInMillis) {
+    }
+    
+	@Override
+	public void raceCommitteeEventReceived(RaceCommitteeEvent event) {
+		clearCaches();
+	}
+
+    @Override
+    public void waypointsMayHaveChanges() {
+        clearCaches();
+    }
+
+    private void clearCaches() {
+        synchronized (competitorTracksOrderedByRank) {
+            competitorTracksOrderedByRank.clear();
+        }
+    }
+
+    @Override
+    public Distance getCrossTrackError(Position p, TimePoint timePoint) {
+        final Position approximatePosition = getTrackedRace().getApproximatePosition(getLeg().getFrom(), timePoint);
+        final Bearing legBearing = getLegBearing(timePoint);
+        return approximatePosition==null || legBearing==null ? null : p.crossTrackError(approximatePosition, legBearing);
+    }
+
+    @Override
+    public Distance getGreatCircleDistance(TimePoint timePoint) {
+        final Distance result;
+        final Position approximatePositionOfFrom = getTrackedRace().getApproximatePosition(getLeg().getFrom(), timePoint);
+        final Position approximatePositionOfTo = getTrackedRace().getApproximatePosition(getLeg().getTo(), timePoint);
+        if (approximatePositionOfFrom != null && approximatePositionOfTo != null) {
+            result = approximatePositionOfFrom.getDistance(approximatePositionOfTo);
+        } else {
+            result = null;
+        }
+        return result;
+    }
+
+}