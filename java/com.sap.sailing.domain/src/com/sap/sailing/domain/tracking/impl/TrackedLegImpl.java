package com.sap.sailing.domain.tracking.impl;

import java.io.IOException;
import java.io.ObjectInputStream;
import java.io.ObjectOutputStream;
import java.io.Serializable;
import java.util.ArrayList;
import java.util.Collections;
import java.util.HashMap;
import java.util.HashSet;
import java.util.Iterator;
import java.util.LinkedHashMap;
import java.util.List;
import java.util.Map;
import java.util.Optional;
import java.util.Set;
import java.util.concurrent.Callable;
import java.util.concurrent.ConcurrentHashMap;
import java.util.concurrent.ConcurrentMap;
import java.util.function.Function;
import java.util.logging.Logger;

import com.sap.sailing.domain.base.BoatClass;
import com.sap.sailing.domain.base.Competitor;
import com.sap.sailing.domain.base.Course;
import com.sap.sailing.domain.base.Leg;
import com.sap.sailing.domain.base.SpeedWithBearingWithConfidence;
import com.sap.sailing.domain.base.SpeedWithConfidence;
import com.sap.sailing.domain.common.LegType;
import com.sap.sailing.domain.common.NoWindException;
import com.sap.sailing.domain.common.Position;
import com.sap.sailing.domain.common.Tack;
import com.sap.sailing.domain.common.TargetTimeInfo;
import com.sap.sailing.domain.common.Wind;
import com.sap.sailing.domain.common.WindSource;
import com.sap.sailing.domain.common.WindSourceType;
import com.sap.sailing.domain.common.impl.MeterDistance;
import com.sap.sailing.domain.common.impl.TargetTimeInfoImpl;
import com.sap.sailing.domain.leaderboard.caching.LeaderboardDTOCalculationReuseCache;
import com.sap.sailing.domain.polars.NotEnoughDataHasBeenAddedException;
import com.sap.sailing.domain.polars.PolarDataService;
import com.sap.sailing.domain.tracking.MarkPassing;
import com.sap.sailing.domain.tracking.MarkPositionAtTimePointCache;
import com.sap.sailing.domain.tracking.TrackedLeg;
import com.sap.sailing.domain.tracking.TrackedLegOfCompetitor;
import com.sap.sailing.domain.tracking.TrackedRaceStatus;
import com.sap.sailing.domain.tracking.WindLegTypeAndLegBearingAndORCPerformanceCurveCache;
import com.sap.sailing.domain.tracking.WindPositionMode;
import com.sap.sailing.domain.tracking.WindWithConfidence;
import com.sap.sse.common.Bearing;
import com.sap.sse.common.Distance;
import com.sap.sse.common.Duration;
import com.sap.sse.common.Speed;
import com.sap.sse.common.TimePoint;
import com.sap.sse.common.Util;
import com.sap.sse.common.Util.Pair;
import com.sap.sse.common.impl.DegreeBearingImpl;
import com.sap.sse.common.impl.MillisecondsTimePoint;

public class TrackedLegImpl implements TrackedLeg {
    private static final long serialVersionUID = -1944668527284130545L;

    private final static Logger logger = Logger.getLogger(TrackedLegImpl.class.getName());
    
    private final Leg leg;
    private final Map<Competitor, TrackedLegOfCompetitor> trackedLegsOfCompetitors;
    private TrackedRaceImpl trackedRace;
    private transient ConcurrentMap<TimePoint, List<TrackedLegOfCompetitor>> competitorTracksOrderedByRank;
    
    public TrackedLegImpl(DynamicTrackedRaceImpl trackedRace, Leg leg, Iterable<Competitor> competitors) {
        super();
        this.leg = leg;
        this.trackedRace = trackedRace;
        trackedLegsOfCompetitors = new HashMap<Competitor, TrackedLegOfCompetitor>();
        for (Competitor competitor : competitors) {
            trackedLegsOfCompetitors.put(competitor, new TrackedLegOfCompetitorImpl(this, competitor, trackedRace.getBoatOfCompetitor(competitor)));
        }
        trackedRace.addListener(new CacheClearingRaceChangeListener());
        competitorTracksOrderedByRank = new ConcurrentHashMap<>();
    }
    
    private void readObject(ObjectInputStream ois) throws ClassNotFoundException, IOException {
        ois.defaultReadObject();
        competitorTracksOrderedByRank = new ConcurrentHashMap<>();
    }
    
    private void writeObject(ObjectOutputStream oos) throws IOException {
        final Course course = trackedRace.getRace().getCourse();
        course.lockForRead();
        try {
            oos.defaultWriteObject();
        } finally {
            course.unlockAfterRead();
        }
    }
    
    @Override
    public Leg getLeg() {
        return leg;
    }
    
    @Override
    public TrackedRaceImpl getTrackedRace() {
        return trackedRace;
    }

    @Override
    public Iterable<TrackedLegOfCompetitor> getTrackedLegsOfCompetitors() {
        return trackedLegsOfCompetitors.values();
    }

    @Override
    public TrackedLegOfCompetitor getTrackedLeg(Competitor competitor) {
        return trackedLegsOfCompetitors.get(competitor);
    }

    @Override
    public Competitor getLeader(TimePoint timePoint) {
        List<TrackedLegOfCompetitor> byRank = getCompetitorTracksOrderedByRank(timePoint);
        return byRank.get(0).getCompetitor();
    }

    @Override
    public Competitor getLeader(TimePoint timePoint, WindLegTypeAndLegBearingAndORCPerformanceCurveCache cache) {
        List<TrackedLegOfCompetitor> byRank = getCompetitorTracksOrderedByRank(timePoint, cache);
        return byRank.get(0).getCompetitor();
    }

    /**
     * Orders the tracked legs for all competitors for this tracked leg for the given time point. This
     * results in an order that gives a ranking for this tracked leg. In particular, boats that have not
     * yet entered this leg will all be ranked equal because their windward distance to go is the full
     * leg's winward distance. Boats who already finished this leg have their tracks ordered by the time
     * points at which they finished the leg.<p>
     * 
     * Note that this does not reflect overall race standings. For that, the ordering would have to
     * consider the order of the boats not currently in this leg, too.
     */
    protected List<TrackedLegOfCompetitor> getCompetitorTracksOrderedByRank(TimePoint timePoint) {
        return getCompetitorTracksOrderedByRank(timePoint, new LeaderboardDTOCalculationReuseCache(timePoint));
    }
    
    List<TrackedLegOfCompetitor> getCompetitorTracksOrderedByRank(TimePoint timePoint, WindLegTypeAndLegBearingAndORCPerformanceCurveCache cache) {
        List<TrackedLegOfCompetitor> rankedCompetitorList;
        rankedCompetitorList = competitorTracksOrderedByRank.get(timePoint);
        if (rankedCompetitorList != null) {
            rankedCompetitorList = new ArrayList<TrackedLegOfCompetitor>(rankedCompetitorList);
        }
        if (rankedCompetitorList == null) {
            rankedCompetitorList = new ArrayList<TrackedLegOfCompetitor>();
            for (TrackedLegOfCompetitor competitorLeg : getTrackedLegsOfCompetitors()) {
                rankedCompetitorList.add(competitorLeg);
            }
            // race may be updated while calculation is going on, but each individual calculation is properly
            // synchronized, usually by read-write locks, so there is no major difference in synchronization issues
            // an the asynchronous nature of how the data is being received
            Collections.sort(rankedCompetitorList, getTrackedRace().getRankingMetric().getLegRankingComparator(this, timePoint, cache));
            rankedCompetitorList = Collections.unmodifiableList(rankedCompetitorList);
            competitorTracksOrderedByRank.put(timePoint, rankedCompetitorList);
            if (Util.size(getTrackedLegsOfCompetitors()) != rankedCompetitorList.size()) {
                logger.warning("Number of competitors in leg (" + Util.size(getTrackedLegsOfCompetitors())
                        + ") differs from number of competitors in race ("
                        + Util.size(getTrackedRace().getRace().getCompetitors()) + ")");
            }
        }
        return rankedCompetitorList;
    }
    
    @Override
    public LinkedHashMap<Competitor, Integer> getRanks(TimePoint timePoint) {
        return getRanks(timePoint, new LeaderboardDTOCalculationReuseCache(timePoint));
    }
    
    @Override
    public LinkedHashMap<Competitor, Integer> getRanks(TimePoint timePoint, WindLegTypeAndLegBearingAndORCPerformanceCurveCache cache) {
        List<TrackedLegOfCompetitor> orderedTrackedLegsOfCompetitors = getCompetitorTracksOrderedByRank(timePoint, cache);
        LinkedHashMap<Competitor, Integer> result = new LinkedHashMap<Competitor, Integer>();
        int i=1;
        for (TrackedLegOfCompetitor tloc : orderedTrackedLegsOfCompetitors) {
            result.put(tloc.getCompetitor(), i++);
        }
        return result;
    }
    
    @Override
    public Bearing getTWA(TimePoint at) throws NoWindException {
        Wind wind = getWindOnLeg(at);
        if (wind == null) {
            throw new NoWindException("Need to know wind direction in race "+getTrackedRace().getRace().getName()+
                    " to determine whether leg "+getLeg()+
                    " is an upwind or downwind leg");
        }
        Bearing legBearing = getLegBearing(at);
        final Bearing result;
        if (legBearing != null) {
            result = legBearing.getDifferenceTo(wind.getBearing());
        } else {
            result = null;
        }
        return result;
    }
    
    @Override
    public LegType getLegType(TimePoint at) throws NoWindException {
        final Bearing twa = getTWA(at);
        if (twa != null) {
            double deltaDeg = twa.getDegrees();
            if (Math.abs(deltaDeg) < LegType.UPWIND_DOWNWIND_TOLERANCE_IN_DEG) {
                return LegType.DOWNWIND;
            } else {
                double deltaDegOpposite = twa.getDifferenceTo(new DegreeBearingImpl(180)).getDegrees();
                if (Math.abs(deltaDegOpposite) < LegType.UPWIND_DOWNWIND_TOLERANCE_IN_DEG) {
                    return LegType.UPWIND;
                }
            }
        }
        return LegType.REACHING;
    }

    @Override
    public Bearing getLegBearing(TimePoint at) {
        return getLegBearing(at, new MarkPositionAtTimePointCacheImpl(getTrackedRace(), at));
    }

    @Override
    public Bearing getLegBearing(TimePoint at, MarkPositionAtTimePointCache markPositionCache) {
        assert markPositionCache.getTimePoint().equals(at);
        assert markPositionCache.getTrackedRace() == getTrackedRace();
        Position startMarkPos = markPositionCache.getApproximatePosition(getLeg().getFrom());
        Position endMarkPos = markPositionCache.getApproximatePosition(getLeg().getTo());
        Bearing legBearing = (startMarkPos != null && endMarkPos != null) ? startMarkPos.getBearingGreatCircle(endMarkPos) : null;
        return legBearing;
    }

    @Override
    public boolean isUpOrDownwindLeg(TimePoint at) throws NoWindException {
        return getLegType(at) != LegType.REACHING;
    }

    private Wind getWindOnLeg(TimePoint at) {
        final Wind wind;
        final Position middleOfLeg = getMiddleOfLeg(at);
        if (middleOfLeg == null) {
            wind = null;
        } else {
            Set<WindSource> windSourcesToExclude = new HashSet<>(getTrackedRace().getWindSourcesToExclude());
            windSourcesToExclude.addAll(getTrackedRace().getWindSources(WindSourceType.TRACK_BASED_ESTIMATION));
            //TODO review and confirm that maneuver based estimation shall be used for wind on leg determination
//            windSourcesToExclude.addAll(getTrackedRace().getWindSources(WindSourceType.MANEUVER_BASED_ESTIMATION));
            wind = getWind(middleOfLeg, at, windSourcesToExclude);
        }
        return wind;
    }

    /**
     * @return the approximate position in the middle of the leg. The position is determined by using the position
     * of the first mark at the beginning of the leg and moving half way to the first mark of leg's end. If either of
     * the mark positions cannot be determined, <code>null</code> is returned.
     */
    @Override
    public Position getMiddleOfLeg(TimePoint at) {
        Position approximateLegStartPosition = getTrackedRace().getApproximatePosition(getLeg().getFrom(), at);
        Position approximateLegEndPosition = getTrackedRace().getApproximatePosition(getLeg().getTo(), at);
        final Position middleOfLeg;
        if (approximateLegStartPosition == null || approximateLegEndPosition == null) {
            middleOfLeg = null;
        } else {
            // exclude track-based estimation; it is itself based on the leg type which is based on the getWindOnLeg
            // result which
            // would therefore lead to an endless recursion without further tricks being applied
            middleOfLeg = approximateLegStartPosition.translateGreatCircle(
                    approximateLegStartPosition.getBearingGreatCircle(approximateLegEndPosition),
                    approximateLegStartPosition.getDistance(approximateLegEndPosition).scale(0.5));
        }
        return middleOfLeg;
    }
    
    @Override
    public Iterable<Position> getEquidistantSectionsOfLeg(TimePoint at, int numberOfSections) {
        final Optional<Position> approximateLegStartPosition = Optional
                .ofNullable(getTrackedRace().getApproximatePosition(getLeg().getFrom(), at));
        final Optional<Position> approximateLegEndPosition = Optional
                .ofNullable(getTrackedRace().getApproximatePosition(getLeg().getTo(), at));
        final List<Position> result = approximateLegStartPosition.map(legStart -> {
            return approximateLegEndPosition.map(legEnd -> {
                final Bearing bearing = legStart.getBearingGreatCircle(legEnd);
<<<<<<< HEAD
                final Distance totalDistance = legStart.getDistance(legEnd);
                double startValue = 1.0 / numberOfSections; // start step for scale
                final List<Position> breakedLegs = DoubleStream.iterate(startValue, d -> d + 1.0 / numberOfSections).limit(numberOfSections)
                        .mapToObj(scale -> totalDistance.scale(scale))
                        .map(distance -> legStart.translateGreatCircle(bearing, distance)).collect(Collectors.toList());
                return breakedLegs;
=======
                final Distance segmentDistance = legStart.getDistance(legEnd).scale(1.0 / numberOfSections);
                final List<Position> positions = new ArrayList<>();
                Position position = legStart;
                for (int i=0; i<=numberOfSections; i++) {
                    positions.add(position);
                    position = position.translateGreatCircle(bearing, segmentDistance);
                }
                return positions;
>>>>>>> 0cf4cb8f
            }).orElse(Collections.<Position>emptyList());
        }).orElse(Collections.<Position>emptyList());
        return result;
    }
    
    public Position getEffectiveWindPosition(Callable<Position> exactPositionProvider, TimePoint at, WindPositionMode mode) {
        final Position effectivePosition;
        switch (mode) {
        case EXACT:
            try {
                effectivePosition = exactPositionProvider.call();
            } catch (Exception e) {
                throw new RuntimeException(e);
            }
            break;
        case LEG_MIDDLE:
            effectivePosition = getMiddleOfLeg(at);
            break;
        case GLOBAL_AVERAGE:
            effectivePosition = null;
            break;
        default:
            effectivePosition = null;
            logger.info("Strange: don't know WindPositionMode literal "+mode.name());
        }
        return effectivePosition;
    }

    private Wind getWind(Position p, TimePoint at, Set<WindSource> windSourcesToExclude) {
        return getTrackedRace().getWind(p, at, windSourcesToExclude);
    }

    /**
     * The default action of this listener is to {@link #clearCaches clear the tracked leg's caches} when anything on
     * the race changes. There are a few exceptions that don't necessitate a cache clearing, so these methods are
     * overridden here to not call the {@link #defaultAction} which here delegates to {@link #clearCaches}. For
     * {@link #waypointAdded} clearing the caches is necessary because the competitor tracks ordered by rank may change
     * for legs adjacent to the waypoint added } // and because the leg's from/to waypoints may have changed. For
     * {@link #waypointRemoved} it is necessary because the competitor tracks ordered by rank may change for legs
     * adjacent to the waypoint removed.
     * 
     * @author Axel Uhl (D043530)
     *
     */
    private class CacheClearingRaceChangeListener extends AbstractRaceChangeListener implements Serializable {
        private static final long serialVersionUID = 4455608396760152359L;

        @Override
        protected void defaultAction() {
            clearCaches();
        }

        /**
         * no-op; the leg doesn't mind the tracked race's status being updated
         */
        @Override
        public void statusChanged(TrackedRaceStatus newStatus, TrackedRaceStatus oldStatus) {
        }

        /**
         * no-op; no change of competitorTracksOrderedByRank necessary
         */
        @Override
        public void delayToLiveChanged(long delayToLiveInMillis) {
        }
    }

    private void clearCaches() {
        competitorTracksOrderedByRank.clear();
    }

    @Override
    public void waypointsMayHaveChanges() {
        clearCaches();
    }

    @Override
    public Distance getAbsoluteCrossTrackError(Position p, TimePoint timePoint) {
        final Position approximatePosition = getTrackedRace().getApproximatePosition(getLeg().getFrom(), timePoint);
        final Bearing legBearing = getLegBearing(timePoint);
        return approximatePosition==null || legBearing==null ? null : p.absoluteCrossTrackError(approximatePosition, legBearing);
    }

    @Override
    public Distance getSignedCrossTrackError(Position p, TimePoint timePoint) {
        final Position approximatePosition = getTrackedRace().getApproximatePosition(getLeg().getFrom(), timePoint);
        final Bearing legBearing = getLegBearing(timePoint);
        return approximatePosition==null || legBearing==null ? null : p.crossTrackError(approximatePosition, legBearing);
    }

    @Override
    public Distance getGreatCircleDistance(TimePoint timePoint, MarkPositionAtTimePointCache markPositionCache) {
        assert markPositionCache.getTimePoint().equals(timePoint);
        assert markPositionCache.getTrackedRace() == getTrackedRace();
        final Distance result;
        final Position approximatePositionOfFrom = markPositionCache.getApproximatePosition(getLeg().getFrom());
        final Position approximatePositionOfTo = markPositionCache.getApproximatePosition(getLeg().getTo());
        if (approximatePositionOfFrom != null && approximatePositionOfTo != null) {
            result = approximatePositionOfFrom.getDistance(approximatePositionOfTo);
        } else {
            result = null;
        }
        return result;
    }

    @Override
    public Distance getGreatCircleDistance(TimePoint timePoint) {
        return getGreatCircleDistance(timePoint, new NonCachingMarkPositionAtTimePointCache(getTrackedRace(), timePoint));
    }

    @Override
    public Distance getAbsoluteWindwardDistance(Position pos1, Position pos2, TimePoint at, WindPositionMode windPositionMode) {
        return getAbsoluteWindwardDistance(pos1, pos2, at, windPositionMode, new LeaderboardDTOCalculationReuseCache(at));
    }
    
    @Override
    public Distance getAbsoluteWindwardDistance(Position pos1, Position pos2, TimePoint at,
            WindPositionMode windPositionMode, WindLegTypeAndLegBearingAndORCPerformanceCurveCache cache) {
        final Distance preResult = getWindwardDistance(pos1, pos2, at, windPositionMode, cache);
        final Distance result;
        if (preResult == null || preResult.getMeters() >= 0) {
            result = preResult;
        } else {
            result = new MeterDistance(-preResult.getMeters());
        }
        return result;
    }
    
    @Override
    public Distance getAbsoluteWindwardDistanceFromLegStart(Position pos) {
        final TimePoint referenceTimePoint = getReferenceTimePoint();
        return getAbsoluteWindwardDistanceFromLegStart(pos, referenceTimePoint, new LeaderboardDTOCalculationReuseCache(referenceTimePoint));
    }
    
    @Override
    public Distance getWindwardDistanceFromLegStart(Position pos, WindLegTypeAndLegBearingAndORCPerformanceCurveCache cache) {
        return getWindwardDistanceFromLegStart(/* legType==null means infer leg type from wind */ null, pos, cache);
    }

    @Override
    public Distance getWindwardDistanceFromLegStart(LegType legType, Position pos, WindLegTypeAndLegBearingAndORCPerformanceCurveCache cache) {
        final TimePoint referenceTimePoint = getReferenceTimePoint();
        return getWindwardDistanceFromLegStart(legType, pos, referenceTimePoint, cache);
    }

    private Distance getWindwardDistanceFromLegStart(final LegType legType, final Position pos,
            final TimePoint timePoint, WindLegTypeAndLegBearingAndORCPerformanceCurveCache cache) {
        return getWindwardDistance(legType, getTrackedRace().getApproximatePosition(getLeg().getFrom(), timePoint),
                pos, timePoint, WindPositionMode.LEG_MIDDLE, cache);
    }

    @Override
    public Distance getAbsoluteWindwardDistanceFromLegStart(Position pos, WindLegTypeAndLegBearingAndORCPerformanceCurveCache cache) {
        final TimePoint referenceTimePoint = getReferenceTimePoint();
        return getAbsoluteWindwardDistanceFromLegStart(pos, referenceTimePoint, cache);
    }

    private Distance getAbsoluteWindwardDistanceFromLegStart(Position pos, final TimePoint timePoint, WindLegTypeAndLegBearingAndORCPerformanceCurveCache cache) {
        return getAbsoluteWindwardDistance(getTrackedRace().getApproximatePosition(getLeg().getFrom(), timePoint),
                pos, timePoint, WindPositionMode.LEG_MIDDLE, cache);
    }
    
    @Override
    public Distance getWindwardDistance(Position pos1, Position pos2, TimePoint at, WindPositionMode windPositionMode) {
        return getWindwardDistance(pos1, pos2, at, windPositionMode, new LeaderboardDTOCalculationReuseCache(at));
    }
    
    @Override
    public Distance getWindwardDistance() {
        return getWindwardDistance(getReferenceTimePoint());
    }
    
    private Distance getWindwardDistance(TimePoint timePoint) {
        return getWindwardDistance(timePoint, new LeaderboardDTOCalculationReuseCache(timePoint));
    }
    
    @Override
    public Distance getWindwardDistance(WindLegTypeAndLegBearingAndORCPerformanceCurveCache cache) {
        return getWindwardDistance(/* legType==null means infer from wind */ (LegType) null, cache);
    }

    @Override
    public Distance getWindwardDistance(LegType legType, WindLegTypeAndLegBearingAndORCPerformanceCurveCache cache) {
        final TimePoint middle = getReferenceTimePoint();
        return getWindwardDistance(legType, middle, cache);
    }

    @Override
    public Distance getAbsoluteWindwardDistance(WindLegTypeAndLegBearingAndORCPerformanceCurveCache cache) {
        final TimePoint middle = getReferenceTimePoint();
        return getAbsoluteWindwardDistance(middle, cache);
    }

    @Override
    public TimePoint getReferenceTimePoint() {
        Iterable<MarkPassing> legStartMarkPassings = getTrackedRace().getMarkPassingsInOrder(getLeg().getFrom());
        Iterable<MarkPassing> legFinishMarkPassings = getTrackedRace().getMarkPassingsInOrder(getLeg().getTo());
        getTrackedRace().lockForRead(legStartMarkPassings);
        final TimePoint firstLegStartMarkPassingTimePoint;
        final TimePoint lastLegFinishMarkPassingTimePoint;
        try {
            Iterator<MarkPassing> i = legStartMarkPassings.iterator();
            if (i.hasNext()) {
                firstLegStartMarkPassingTimePoint = i.next().getTimePoint();
            } else {
                firstLegStartMarkPassingTimePoint = MillisecondsTimePoint.now();
            }
        } finally {
            getTrackedRace().unlockAfterRead(legStartMarkPassings);
        }
        getTrackedRace().lockForRead(legFinishMarkPassings);
        try {
            Iterator<MarkPassing> i = legFinishMarkPassings.iterator();
            if (i.hasNext()) {
                lastLegFinishMarkPassingTimePoint = i.next().getTimePoint();
            } else {
                lastLegFinishMarkPassingTimePoint = MillisecondsTimePoint.now();
            }
        } finally {
            getTrackedRace().unlockAfterRead(legFinishMarkPassings);
        }
        final TimePoint middle = firstLegStartMarkPassingTimePoint.plus(firstLegStartMarkPassingTimePoint.until(lastLegFinishMarkPassingTimePoint).divide(2));
        return middle;
    }
    
    @Override
    public Iterable<TimePoint> getEquidistantReferenceTimePoints(int numberOfPoints) {
        final Iterable<MarkPassing> legStartMarkPassings = getTrackedRace().getMarkPassingsInOrder(getLeg().getFrom());
        final Iterable<MarkPassing> legFinishMarkPassings = getTrackedRace().getMarkPassingsInOrder(getLeg().getTo());
        getTrackedRace().lockForRead(legStartMarkPassings);
        getTrackedRace().lockForRead(legFinishMarkPassings);
        try {
            final TimePoint firstLegStartMarkPassingTimePoint = convertMarkPassingIteratorToTimePoint(legStartMarkPassings, Util::first);
            final TimePoint lastLegFinishMarkPassingTimePoint = convertMarkPassingIteratorToTimePoint(legFinishMarkPassings, Util::last);
            final Duration equidistantTime = firstLegStartMarkPassingTimePoint.until(lastLegFinishMarkPassingTimePoint).divide(numberOfPoints);
            final ArrayList<TimePoint> timePoints = new ArrayList<>(numberOfPoints);
            TimePoint accum = firstLegStartMarkPassingTimePoint;
            for (int i = 0; i < numberOfPoints; i++) {
                timePoints.add(accum);
                accum = accum.plus(equidistantTime);
            }
            return timePoints;
        } finally {
            getTrackedRace().unlockAfterRead(legFinishMarkPassings);
            getTrackedRace().unlockAfterRead(legStartMarkPassings);
        }
    }

    private TimePoint convertMarkPassingIteratorToTimePoint(final Iterable<MarkPassing> markPassings, Function<Iterable<MarkPassing>, MarkPassing> firstOrLast) {
        return Optional.ofNullable(firstOrLast.apply(markPassings)).map(MarkPassing::getTimePoint).orElse(MillisecondsTimePoint.now());
    }
    
    @Override
    public Distance getWindwardDistance(final TimePoint middle, WindLegTypeAndLegBearingAndORCPerformanceCurveCache cache) {
        return getWindwardDistance(/* legType==null means infer leg type */ null, middle, cache);
    }

    @Override
    public Distance getWindwardDistance(final LegType legType, final TimePoint middle, WindLegTypeAndLegBearingAndORCPerformanceCurveCache cache) {
        final Position fromPos = cache.getApproximatePosition(getTrackedRace(), getLeg().getFrom(), middle);
        final Position toPos = cache.getApproximatePosition(getTrackedRace(), getLeg().getTo(), middle);
        return getWindwardDistance(legType, fromPos, toPos, middle, WindPositionMode.LEG_MIDDLE, cache);
    }

    @Override
    public Distance getAbsoluteWindwardDistance(final TimePoint middle, WindLegTypeAndLegBearingAndORCPerformanceCurveCache cache) {
        final Position fromPos = cache.getApproximatePosition(getTrackedRace(), getLeg().getFrom(), middle);
        final Position toPos = cache.getApproximatePosition(getTrackedRace(), getLeg().getTo(), middle);
        return getAbsoluteWindwardDistance(fromPos, toPos, middle, WindPositionMode.LEG_MIDDLE, cache);
    }

    @Override
    public Distance getWindwardDistance(final Position pos1, final Position pos2, TimePoint at, WindPositionMode windPositionMode, WindLegTypeAndLegBearingAndORCPerformanceCurveCache cache) {
        return getWindwardDistance(/* legType==null means infer leg type */ null, pos1, pos2, at, windPositionMode, cache);
    }

    /**
     * @param legType
     *            if {@code null}, the leg type will be determined for the {@code at} time point based on the wind at
     *            the middle of the leg and the leg's geometry at that time point. Otherwise, the leg type specified will
     *            be used; in particular, for {@link LegType#UPWIND} and {@link LegType#DOWNWIND}, projection to the wind
     *            direction at the leg middle will be used; for {@link LegType#REACHING}, projection to the rhumb line will
     *            be used.
     */
    public Distance getWindwardDistance(final LegType legType, final Position pos1, final Position pos2, TimePoint at, WindPositionMode windPositionMode, WindLegTypeAndLegBearingAndORCPerformanceCurveCache cache) {
        Distance result;
        LegType effectiveLegType;
        if (pos1 == null || pos2 == null) {
            result = null;
        } else {
            if (legType == null) {
                try {
                    effectiveLegType = cache.getLegType(this, at);
                } catch (NoWindException e) {
                    // no wind information; use along-track distance as fallback
                    effectiveLegType = LegType.REACHING;
                }
            } else {
                effectiveLegType = legType;
            }
            if (effectiveLegType != LegType.REACHING) { // upwind or downwind
                final Position effectivePosition = getEffectiveWindPosition(() -> pos1.translateGreatCircle(
                        pos1.getBearingGreatCircle(pos2), pos1.getDistance(pos2).scale(0.5)), at, windPositionMode);
                Wind wind = getTrackedRace().getWind(effectivePosition, at);
                if (wind == null) {
                    result = pos2.alongTrackDistance(pos1, cache.getLegBearing(this, at));
                } else {
                    Position projectionToLineThroughPos2 = pos1.projectToLineThrough(pos2, wind.getBearing());
                    result = pos2.alongTrackDistance(projectionToLineThroughPos2,
                            effectiveLegType == LegType.UPWIND ? wind.getFrom() : wind.getBearing());
                }
            } else {
                // reaching leg, return distance projected onto leg's bearing
                result = pos2.alongTrackDistance(pos1, cache.getLegBearing(this, at));
            }
        }
        return result;
    }

    @Override
    public TargetTimeInfo.LegTargetTimeInfo getEstimatedTimeAndDistanceToComplete(PolarDataService polarDataService, TimePoint timepoint, MarkPositionAtTimePointCache markPositionCache)
            throws NotEnoughDataHasBeenAddedException, NoWindException {
        assert timepoint.equals(markPositionCache.getTimePoint());
        assert getTrackedRace() == markPositionCache.getTrackedRace();
        Position centralPosition = getMiddleOfLeg(timepoint);
        Wind wind = trackedRace.getWind(centralPosition, timepoint);
        Position from = trackedRace.getApproximatePosition(leg.getFrom(), timepoint);
        Position to = trackedRace.getApproximatePosition(leg.getTo(), timepoint);
        LegType legType = getLegType(timepoint);
        BoatClass boatClass = trackedRace.getRace().getBoatClass();
        final Bearing legBearing = from.getBearingGreatCircle(to);
        Distance distance = from.getDistance(to);
        Bearing trueWindAngleToLeg = legBearing.getDifferenceTo(wind.getBearing().reverse());
        final Duration result;
        final Distance resultDistance;
        if (legType == LegType.REACHING) {
            SpeedWithConfidence<Void> reachSpeed = polarDataService.getSpeed(boatClass, wind, trueWindAngleToLeg);
            result = reachSpeed.getObject().getDuration(distance);
            resultDistance = distance;
        } else {
            SpeedWithBearingWithConfidence<Void> portSpeedAndBearing = polarDataService.getAverageSpeedWithBearing(
                    boatClass, wind, legType, Tack.PORT);
            SpeedWithBearingWithConfidence<Void> starboardSpeedAndBearing = polarDataService.getAverageSpeedWithBearing(
                    boatClass, wind, legType, Tack.STARBOARD);
            Pair<Distance, Duration> estimationPair = estimateTargetTimeTacking(from, to, portSpeedAndBearing,
                    starboardSpeedAndBearing, wind);
            result = estimationPair.getB();
            resultDistance = estimationPair.getA();
        }
        return new TargetTimeInfoImpl.LegTargetTimeInfoImpl(distance, wind, legBearing, result, timepoint, legType,
                resultDistance);
    }

    private Pair<Distance, Duration> estimateTargetTimeTacking(Position from, Position to,
            SpeedWithBearingWithConfidence<Void> portSpeedAndBearing,
            SpeedWithBearingWithConfidence<Void> starboardSpeedAndBearing, Wind wind) {
        Bearing portBearing = portSpeedAndBearing.getObject().getBearing();
        Bearing starboardBearing = starboardSpeedAndBearing.getObject().getBearing();
        Position intersection = from.getIntersection(portBearing, to, starboardBearing);
        Distance fromToIntersection = from.getDistance(intersection);
        Speed portSpeed = portSpeedAndBearing.getObject();
        Duration duration1 = portSpeed.getDuration(fromToIntersection);
        Distance fromToTo = intersection.getDistance(to);
        Speed starboardSpeed = starboardSpeedAndBearing.getObject();
        Duration duration2 = starboardSpeed.getDuration(fromToTo);
        return new Pair<Distance, Duration>(fromToIntersection.add(fromToTo), duration1.plus(duration2));
    }

    @Override
    public WindWithConfidence<Pair<Position, TimePoint>> getAverageTrueWindDirection() {
        final TimePoint timePoint = getReferenceTimePoint();
        return getTrackedRace().getWindWithConfidence(getMiddleOfLeg(timePoint), timePoint);
    }
    
    @Override
    public String toString() {
        return "TrackedLeg for "+getLeg();
    }
}<|MERGE_RESOLUTION|>--- conflicted
+++ resolved
@@ -284,14 +284,6 @@
         final List<Position> result = approximateLegStartPosition.map(legStart -> {
             return approximateLegEndPosition.map(legEnd -> {
                 final Bearing bearing = legStart.getBearingGreatCircle(legEnd);
-<<<<<<< HEAD
-                final Distance totalDistance = legStart.getDistance(legEnd);
-                double startValue = 1.0 / numberOfSections; // start step for scale
-                final List<Position> breakedLegs = DoubleStream.iterate(startValue, d -> d + 1.0 / numberOfSections).limit(numberOfSections)
-                        .mapToObj(scale -> totalDistance.scale(scale))
-                        .map(distance -> legStart.translateGreatCircle(bearing, distance)).collect(Collectors.toList());
-                return breakedLegs;
-=======
                 final Distance segmentDistance = legStart.getDistance(legEnd).scale(1.0 / numberOfSections);
                 final List<Position> positions = new ArrayList<>();
                 Position position = legStart;
@@ -300,7 +292,6 @@
                     position = position.translateGreatCircle(bearing, segmentDistance);
                 }
                 return positions;
->>>>>>> 0cf4cb8f
             }).orElse(Collections.<Position>emptyList());
         }).orElse(Collections.<Position>emptyList());
         return result;
