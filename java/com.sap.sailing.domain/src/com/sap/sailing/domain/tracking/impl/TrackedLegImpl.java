package com.sap.sailing.domain.tracking.impl;

import java.io.IOException;
import java.io.ObjectInputStream;
import java.io.ObjectOutputStream;
import java.io.Serializable;
import java.util.ArrayList;
import java.util.Collections;
import java.util.HashMap;
import java.util.HashSet;
import java.util.Iterator;
import java.util.LinkedHashMap;
import java.util.List;
import java.util.Map;
import java.util.Optional;
import java.util.Set;
import java.util.concurrent.Callable;
import java.util.concurrent.ConcurrentHashMap;
import java.util.concurrent.ConcurrentMap;
import java.util.function.Function;
import java.util.logging.Logger;
import java.util.stream.Collectors;
import java.util.stream.DoubleStream;

import com.sap.sailing.domain.base.BoatClass;
import com.sap.sailing.domain.base.Competitor;
import com.sap.sailing.domain.base.Course;
import com.sap.sailing.domain.base.Leg;
import com.sap.sailing.domain.base.SpeedWithBearingWithConfidence;
import com.sap.sailing.domain.base.SpeedWithConfidence;
import com.sap.sailing.domain.common.LegType;
import com.sap.sailing.domain.common.NoWindException;
import com.sap.sailing.domain.common.Position;
import com.sap.sailing.domain.common.Tack;
import com.sap.sailing.domain.common.TargetTimeInfo;
import com.sap.sailing.domain.common.Wind;
import com.sap.sailing.domain.common.WindSource;
import com.sap.sailing.domain.common.WindSourceType;
import com.sap.sailing.domain.common.impl.MeterDistance;
import com.sap.sailing.domain.common.impl.TargetTimeInfoImpl;
import com.sap.sailing.domain.leaderboard.caching.LeaderboardDTOCalculationReuseCache;
import com.sap.sailing.domain.polars.NotEnoughDataHasBeenAddedException;
import com.sap.sailing.domain.polars.PolarDataService;
import com.sap.sailing.domain.tracking.MarkPassing;
import com.sap.sailing.domain.tracking.MarkPositionAtTimePointCache;
import com.sap.sailing.domain.tracking.TrackedLeg;
import com.sap.sailing.domain.tracking.TrackedLegOfCompetitor;
import com.sap.sailing.domain.tracking.TrackedRaceStatus;
import com.sap.sailing.domain.tracking.WindLegTypeAndLegBearingAndORCPerformanceCurveCache;
import com.sap.sailing.domain.tracking.WindPositionMode;
import com.sap.sailing.domain.tracking.WindWithConfidence;
import com.sap.sse.common.Bearing;
import com.sap.sse.common.Distance;
import com.sap.sse.common.Duration;
import com.sap.sse.common.Speed;
import com.sap.sse.common.TimePoint;
import com.sap.sse.common.Util;
import com.sap.sse.common.Util.Pair;
import com.sap.sse.common.impl.DegreeBearingImpl;
import com.sap.sse.common.impl.MillisecondsTimePoint;

public class TrackedLegImpl implements TrackedLeg {
    private static final long serialVersionUID = -1944668527284130545L;

    private final static Logger logger = Logger.getLogger(TrackedLegImpl.class.getName());
    
    private final Leg leg;
    private final Map<Competitor, TrackedLegOfCompetitor> trackedLegsOfCompetitors;
    private TrackedRaceImpl trackedRace;
    private transient ConcurrentMap<TimePoint, List<TrackedLegOfCompetitor>> competitorTracksOrderedByRank;
    
    public TrackedLegImpl(DynamicTrackedRaceImpl trackedRace, Leg leg, Iterable<Competitor> competitors) {
        super();
        this.leg = leg;
        this.trackedRace = trackedRace;
        trackedLegsOfCompetitors = new HashMap<Competitor, TrackedLegOfCompetitor>();
        for (Competitor competitor : competitors) {
            trackedLegsOfCompetitors.put(competitor, new TrackedLegOfCompetitorImpl(this, competitor, trackedRace.getBoatOfCompetitor(competitor)));
        }
        trackedRace.addListener(new CacheClearingRaceChangeListener());
        competitorTracksOrderedByRank = new ConcurrentHashMap<>();
    }
    
    private void readObject(ObjectInputStream ois) throws ClassNotFoundException, IOException {
        ois.defaultReadObject();
        competitorTracksOrderedByRank = new ConcurrentHashMap<>();
    }
    
    private void writeObject(ObjectOutputStream oos) throws IOException {
        final Course course = trackedRace.getRace().getCourse();
        course.lockForRead();
        try {
            oos.defaultWriteObject();
        } finally {
            course.unlockAfterRead();
        }
    }
    
    @Override
    public Leg getLeg() {
        return leg;
    }
    
    @Override
    public TrackedRaceImpl getTrackedRace() {
        return trackedRace;
    }

    @Override
    public Iterable<TrackedLegOfCompetitor> getTrackedLegsOfCompetitors() {
        return trackedLegsOfCompetitors.values();
    }

    @Override
    public TrackedLegOfCompetitor getTrackedLeg(Competitor competitor) {
        return trackedLegsOfCompetitors.get(competitor);
    }

    @Override
    public Competitor getLeader(TimePoint timePoint) {
        List<TrackedLegOfCompetitor> byRank = getCompetitorTracksOrderedByRank(timePoint);
        return byRank.get(0).getCompetitor();
    }

    @Override
    public Competitor getLeader(TimePoint timePoint, WindLegTypeAndLegBearingAndORCPerformanceCurveCache cache) {
        List<TrackedLegOfCompetitor> byRank = getCompetitorTracksOrderedByRank(timePoint, cache);
        return byRank.get(0).getCompetitor();
    }

    /**
     * Orders the tracked legs for all competitors for this tracked leg for the given time point. This
     * results in an order that gives a ranking for this tracked leg. In particular, boats that have not
     * yet entered this leg will all be ranked equal because their windward distance to go is the full
     * leg's winward distance. Boats who already finished this leg have their tracks ordered by the time
     * points at which they finished the leg.<p>
     * 
     * Note that this does not reflect overall race standings. For that, the ordering would have to
     * consider the order of the boats not currently in this leg, too.
     */
    protected List<TrackedLegOfCompetitor> getCompetitorTracksOrderedByRank(TimePoint timePoint) {
        return getCompetitorTracksOrderedByRank(timePoint, new LeaderboardDTOCalculationReuseCache(timePoint));
    }
    
    List<TrackedLegOfCompetitor> getCompetitorTracksOrderedByRank(TimePoint timePoint, WindLegTypeAndLegBearingAndORCPerformanceCurveCache cache) {
        List<TrackedLegOfCompetitor> rankedCompetitorList;
        rankedCompetitorList = competitorTracksOrderedByRank.get(timePoint);
        if (rankedCompetitorList != null) {
            rankedCompetitorList = new ArrayList<TrackedLegOfCompetitor>(rankedCompetitorList);
        }
        if (rankedCompetitorList == null) {
            rankedCompetitorList = new ArrayList<TrackedLegOfCompetitor>();
            for (TrackedLegOfCompetitor competitorLeg : getTrackedLegsOfCompetitors()) {
                rankedCompetitorList.add(competitorLeg);
            }
            // race may be updated while calculation is going on, but each individual calculation is properly
            // synchronized, usually by read-write locks, so there is no major difference in synchronization issues
            // an the asynchronous nature of how the data is being received
            Collections.sort(rankedCompetitorList, getTrackedRace().getRankingMetric().getLegRankingComparator(this, timePoint, cache));
            rankedCompetitorList = Collections.unmodifiableList(rankedCompetitorList);
            competitorTracksOrderedByRank.put(timePoint, rankedCompetitorList);
            if (Util.size(getTrackedLegsOfCompetitors()) != rankedCompetitorList.size()) {
                logger.warning("Number of competitors in leg (" + Util.size(getTrackedLegsOfCompetitors())
                        + ") differs from number of competitors in race ("
                        + Util.size(getTrackedRace().getRace().getCompetitors()) + ")");
            }
        }
        return rankedCompetitorList;
    }
    
    @Override
    public LinkedHashMap<Competitor, Integer> getRanks(TimePoint timePoint) {
        return getRanks(timePoint, new LeaderboardDTOCalculationReuseCache(timePoint));
    }
    
    @Override
    public LinkedHashMap<Competitor, Integer> getRanks(TimePoint timePoint, WindLegTypeAndLegBearingAndORCPerformanceCurveCache cache) {
        List<TrackedLegOfCompetitor> orderedTrackedLegsOfCompetitors = getCompetitorTracksOrderedByRank(timePoint, cache);
        LinkedHashMap<Competitor, Integer> result = new LinkedHashMap<Competitor, Integer>();
        int i=1;
        for (TrackedLegOfCompetitor tloc : orderedTrackedLegsOfCompetitors) {
            result.put(tloc.getCompetitor(), i++);
        }
        return result;
    }
    
    @Override
    public Bearing getTWA(TimePoint at) throws NoWindException {
        Wind wind = getWindOnLeg(at);
        if (wind == null) {
            throw new NoWindException("Need to know wind direction in race "+getTrackedRace().getRace().getName()+
                    " to determine whether leg "+getLeg()+
                    " is an upwind or downwind leg");
        }
        Bearing legBearing = getLegBearing(at);
        final Bearing result;
        if (legBearing != null) {
            result = legBearing.getDifferenceTo(wind.getBearing());
        } else {
            result = null;
        }
        return result;
    }
    
    @Override
    public LegType getLegType(TimePoint at) throws NoWindException {
        final Bearing twa = getTWA(at);
        if (twa != null) {
            double deltaDeg = twa.getDegrees();
            if (Math.abs(deltaDeg) < LegType.UPWIND_DOWNWIND_TOLERANCE_IN_DEG) {
                return LegType.DOWNWIND;
            } else {
                double deltaDegOpposite = twa.getDifferenceTo(new DegreeBearingImpl(180)).getDegrees();
                if (Math.abs(deltaDegOpposite) < LegType.UPWIND_DOWNWIND_TOLERANCE_IN_DEG) {
                    return LegType.UPWIND;
                }
            }
        }
        return LegType.REACHING;
    }

    @Override
    public Bearing getLegBearing(TimePoint at) {
        return getLegBearing(at, new MarkPositionAtTimePointCacheImpl(getTrackedRace(), at));
    }

    @Override
    public Bearing getLegBearing(TimePoint at, MarkPositionAtTimePointCache markPositionCache) {
        assert markPositionCache.getTimePoint().equals(at);
        assert markPositionCache.getTrackedRace() == getTrackedRace();
        Position startMarkPos = markPositionCache.getApproximatePosition(getLeg().getFrom());
        Position endMarkPos = markPositionCache.getApproximatePosition(getLeg().getTo());
        Bearing legBearing = (startMarkPos != null && endMarkPos != null) ? startMarkPos.getBearingGreatCircle(endMarkPos) : null;
        return legBearing;
    }

    @Override
    public boolean isUpOrDownwindLeg(TimePoint at) throws NoWindException {
        return getLegType(at) != LegType.REACHING;
    }

    private Wind getWindOnLeg(TimePoint at) {
        final Wind wind;
        final Position middleOfLeg = getMiddleOfLeg(at);
        if (middleOfLeg == null) {
            wind = null;
        } else {
            Set<WindSource> windSourcesToExclude = new HashSet<>(getTrackedRace().getWindSourcesToExclude());
            windSourcesToExclude.addAll(getTrackedRace().getWindSources(WindSourceType.TRACK_BASED_ESTIMATION));
            //TODO review and confirm that maneuver based estimation shall be used for wind on leg determination
//            windSourcesToExclude.addAll(getTrackedRace().getWindSources(WindSourceType.MANEUVER_BASED_ESTIMATION));
            wind = getWind(middleOfLeg, at, windSourcesToExclude);
        }
        return wind;
    }

    /**
     * @return the approximate position in the middle of the leg. The position is determined by using the position
     * of the first mark at the beginning of the leg and moving half way to the first mark of leg's end. If either of
     * the mark positions cannot be determined, <code>null</code> is returned.
     */
    @Override
    public Position getMiddleOfLeg(TimePoint at) {
        Position approximateLegStartPosition = getTrackedRace().getApproximatePosition(getLeg().getFrom(), at);
        Position approximateLegEndPosition = getTrackedRace().getApproximatePosition(getLeg().getTo(), at);
        final Position middleOfLeg;
        if (approximateLegStartPosition == null || approximateLegEndPosition == null) {
            middleOfLeg = null;
        } else {
            // exclude track-based estimation; it is itself based on the leg type which is based on the getWindOnLeg
            // result which
            // would therefore lead to an endless recursion without further tricks being applied
            middleOfLeg = approximateLegStartPosition.translateGreatCircle(
                    approximateLegStartPosition.getBearingGreatCircle(approximateLegEndPosition),
                    approximateLegStartPosition.getDistance(approximateLegEndPosition).scale(0.5));
        }
        return middleOfLeg;
    }
    
    @Override
    public Iterable<Position> getEquidistantSectionsOfLeg(TimePoint at, int numberOfSections) {
        final Optional<Position> approximateLegStartPosition = Optional
                .ofNullable(getTrackedRace().getApproximatePosition(getLeg().getFrom(), at));
        final Optional<Position> approximateLegEndPosition = Optional
                .ofNullable(getTrackedRace().getApproximatePosition(getLeg().getTo(), at));
        final List<Position> positions = approximateLegStartPosition.map(legStart -> {
            return approximateLegEndPosition.map(legEnd -> {
<<<<<<< HEAD
                Bearing bearing = legStart.getBearingGreatCircle(legEnd);
                Distance totalDistance = legStart.getDistance(legEnd);
                List<Position> breakedLegs = DoubleStream.iterate(0, d -> d + 1.0 / numberOfSections).limit(numberOfSections)
                        .mapToObj(scale -> totalDistance.scale(scale))
                        .map(distance -> legStart.translateGreatCircle(bearing, distance)).collect(Collectors.toList());
=======
                final Bearing bearing = legStart.getBearingGreatCircle(legEnd);
                final List<Position> breakedLegs = DoubleStream.iterate(0.1, d -> d + 1 / numberOfSections)
                        .mapToObj(scale -> legStart.getDistance(legEnd).scale(scale))
                        .map(position -> legStart.translateGreatCircle(bearing, position)).collect(Collectors.toList());
>>>>>>> 011c2619
                return breakedLegs;
            }).orElse(Collections.<Position>emptyList());
        }).orElse(Collections.<Position>emptyList());
        return positions;
    }
    
    public Position getEffectiveWindPosition(Callable<Position> exactPositionProvider, TimePoint at, WindPositionMode mode) {
        final Position effectivePosition;
        switch (mode) {
        case EXACT:
            try {
                effectivePosition = exactPositionProvider.call();
            } catch (Exception e) {
                throw new RuntimeException(e);
            }
            break;
        case LEG_MIDDLE:
            effectivePosition = getMiddleOfLeg(at);
            break;
        case GLOBAL_AVERAGE:
            effectivePosition = null;
            break;
        default:
            effectivePosition = null;
            logger.info("Strange: don't know WindPositionMode literal "+mode.name());
        }
        return effectivePosition;
    }

    private Wind getWind(Position p, TimePoint at, Set<WindSource> windSourcesToExclude) {
        return getTrackedRace().getWind(p, at, windSourcesToExclude);
    }

    /**
     * The default action of this listener is to {@link #clearCaches clear the tracked leg's caches} when anything on
     * the race changes. There are a few exceptions that don't necessitate a cache clearing, so these methods are
     * overridden here to not call the {@link #defaultAction} which here delegates to {@link #clearCaches}. For
     * {@link #waypointAdded} clearing the caches is necessary because the competitor tracks ordered by rank may change
     * for legs adjacent to the waypoint added } // and because the leg's from/to waypoints may have changed. For
     * {@link #waypointRemoved} it is necessary because the competitor tracks ordered by rank may change for legs
     * adjacent to the waypoint removed.
     * 
     * @author Axel Uhl (D043530)
     *
     */
    private class CacheClearingRaceChangeListener extends AbstractRaceChangeListener implements Serializable {
        private static final long serialVersionUID = 4455608396760152359L;

        @Override
        protected void defaultAction() {
            clearCaches();
        }

        /**
         * no-op; the leg doesn't mind the tracked race's status being updated
         */
        @Override
        public void statusChanged(TrackedRaceStatus newStatus, TrackedRaceStatus oldStatus) {
        }

        /**
         * no-op; no change of competitorTracksOrderedByRank necessary
         */
        @Override
        public void delayToLiveChanged(long delayToLiveInMillis) {
        }
    }

    private void clearCaches() {
        competitorTracksOrderedByRank.clear();
    }

    @Override
    public void waypointsMayHaveChanges() {
        clearCaches();
    }

    @Override
    public Distance getAbsoluteCrossTrackError(Position p, TimePoint timePoint) {
        final Position approximatePosition = getTrackedRace().getApproximatePosition(getLeg().getFrom(), timePoint);
        final Bearing legBearing = getLegBearing(timePoint);
        return approximatePosition==null || legBearing==null ? null : p.absoluteCrossTrackError(approximatePosition, legBearing);
    }

    @Override
    public Distance getSignedCrossTrackError(Position p, TimePoint timePoint) {
        final Position approximatePosition = getTrackedRace().getApproximatePosition(getLeg().getFrom(), timePoint);
        final Bearing legBearing = getLegBearing(timePoint);
        return approximatePosition==null || legBearing==null ? null : p.crossTrackError(approximatePosition, legBearing);
    }

    @Override
    public Distance getGreatCircleDistance(TimePoint timePoint, MarkPositionAtTimePointCache markPositionCache) {
        assert markPositionCache.getTimePoint().equals(timePoint);
        assert markPositionCache.getTrackedRace() == getTrackedRace();
        final Distance result;
        final Position approximatePositionOfFrom = markPositionCache.getApproximatePosition(getLeg().getFrom());
        final Position approximatePositionOfTo = markPositionCache.getApproximatePosition(getLeg().getTo());
        if (approximatePositionOfFrom != null && approximatePositionOfTo != null) {
            result = approximatePositionOfFrom.getDistance(approximatePositionOfTo);
        } else {
            result = null;
        }
        return result;
    }

    @Override
    public Distance getGreatCircleDistance(TimePoint timePoint) {
        return getGreatCircleDistance(timePoint, new NonCachingMarkPositionAtTimePointCache(getTrackedRace(), timePoint));
    }

    @Override
    public Distance getAbsoluteWindwardDistance(Position pos1, Position pos2, TimePoint at, WindPositionMode windPositionMode) {
        return getAbsoluteWindwardDistance(pos1, pos2, at, windPositionMode, new LeaderboardDTOCalculationReuseCache(at));
    }
    
    @Override
    public Distance getAbsoluteWindwardDistance(Position pos1, Position pos2, TimePoint at,
            WindPositionMode windPositionMode, WindLegTypeAndLegBearingAndORCPerformanceCurveCache cache) {
        final Distance preResult = getWindwardDistance(pos1, pos2, at, windPositionMode, cache);
        final Distance result;
        if (preResult == null || preResult.getMeters() >= 0) {
            result = preResult;
        } else {
            result = new MeterDistance(-preResult.getMeters());
        }
        return result;
    }
    
    @Override
    public Distance getAbsoluteWindwardDistanceFromLegStart(Position pos) {
        final TimePoint referenceTimePoint = getReferenceTimePoint();
        return getAbsoluteWindwardDistanceFromLegStart(pos, referenceTimePoint, new LeaderboardDTOCalculationReuseCache(referenceTimePoint));
    }
    
    @Override
    public Distance getWindwardDistanceFromLegStart(Position pos, WindLegTypeAndLegBearingAndORCPerformanceCurveCache cache) {
        return getWindwardDistanceFromLegStart(/* legType==null means infer leg type from wind */ null, pos, cache);
    }

    @Override
    public Distance getWindwardDistanceFromLegStart(LegType legType, Position pos, WindLegTypeAndLegBearingAndORCPerformanceCurveCache cache) {
        final TimePoint referenceTimePoint = getReferenceTimePoint();
        return getWindwardDistanceFromLegStart(legType, pos, referenceTimePoint, cache);
    }

    private Distance getWindwardDistanceFromLegStart(final LegType legType, final Position pos,
            final TimePoint timePoint, WindLegTypeAndLegBearingAndORCPerformanceCurveCache cache) {
        return getWindwardDistance(legType, getTrackedRace().getApproximatePosition(getLeg().getFrom(), timePoint),
                pos, timePoint, WindPositionMode.LEG_MIDDLE, cache);
    }

    @Override
    public Distance getAbsoluteWindwardDistanceFromLegStart(Position pos, WindLegTypeAndLegBearingAndORCPerformanceCurveCache cache) {
        final TimePoint referenceTimePoint = getReferenceTimePoint();
        return getAbsoluteWindwardDistanceFromLegStart(pos, referenceTimePoint, cache);
    }

    private Distance getAbsoluteWindwardDistanceFromLegStart(Position pos, final TimePoint timePoint, WindLegTypeAndLegBearingAndORCPerformanceCurveCache cache) {
        return getAbsoluteWindwardDistance(getTrackedRace().getApproximatePosition(getLeg().getFrom(), timePoint),
                pos, timePoint, WindPositionMode.LEG_MIDDLE, cache);
    }
    
    @Override
    public Distance getWindwardDistance(Position pos1, Position pos2, TimePoint at, WindPositionMode windPositionMode) {
        return getWindwardDistance(pos1, pos2, at, windPositionMode, new LeaderboardDTOCalculationReuseCache(at));
    }
    
    @Override
    public Distance getWindwardDistance() {
        return getWindwardDistance(getReferenceTimePoint());
    }
    
    private Distance getWindwardDistance(TimePoint timePoint) {
        return getWindwardDistance(timePoint, new LeaderboardDTOCalculationReuseCache(timePoint));
    }
    
    @Override
    public Distance getWindwardDistance(WindLegTypeAndLegBearingAndORCPerformanceCurveCache cache) {
        return getWindwardDistance(/* legType==null means infer from wind */ (LegType) null, cache);
    }

    @Override
    public Distance getWindwardDistance(LegType legType, WindLegTypeAndLegBearingAndORCPerformanceCurveCache cache) {
        final TimePoint middle = getReferenceTimePoint();
        return getWindwardDistance(legType, middle, cache);
    }

    @Override
    public Distance getAbsoluteWindwardDistance(WindLegTypeAndLegBearingAndORCPerformanceCurveCache cache) {
        final TimePoint middle = getReferenceTimePoint();
        return getAbsoluteWindwardDistance(middle, cache);
    }

    @Override
    public TimePoint getReferenceTimePoint() {
        Iterable<MarkPassing> legStartMarkPassings = getTrackedRace().getMarkPassingsInOrder(getLeg().getFrom());
        Iterable<MarkPassing> legFinishMarkPassings = getTrackedRace().getMarkPassingsInOrder(getLeg().getTo());
        getTrackedRace().lockForRead(legStartMarkPassings);
        final TimePoint firstLegStartMarkPassingTimePoint;
        final TimePoint lastLegFinishMarkPassingTimePoint;
        try {
            Iterator<MarkPassing> i = legStartMarkPassings.iterator();
            if (i.hasNext()) {
                firstLegStartMarkPassingTimePoint = i.next().getTimePoint();
            } else {
                firstLegStartMarkPassingTimePoint = MillisecondsTimePoint.now();
            }
        } finally {
            getTrackedRace().unlockAfterRead(legStartMarkPassings);
        }
        getTrackedRace().lockForRead(legFinishMarkPassings);
        try {
            Iterator<MarkPassing> i = legFinishMarkPassings.iterator();
            if (i.hasNext()) {
                lastLegFinishMarkPassingTimePoint = i.next().getTimePoint();
            } else {
                lastLegFinishMarkPassingTimePoint = MillisecondsTimePoint.now();
            }
        } finally {
            getTrackedRace().unlockAfterRead(legFinishMarkPassings);
        }
        final TimePoint middle = firstLegStartMarkPassingTimePoint.plus(firstLegStartMarkPassingTimePoint.until(lastLegFinishMarkPassingTimePoint).divide(2));
        return middle;
    }
    
    @Override
    public Iterable<TimePoint> getEquidistantReferenceTimePoints(int numberOfPoints) {
        final Iterable<MarkPassing> legStartMarkPassings = getTrackedRace().getMarkPassingsInOrder(getLeg().getFrom());
        final Iterable<MarkPassing> legFinishMarkPassings = getTrackedRace().getMarkPassingsInOrder(getLeg().getTo());
        getTrackedRace().lockForRead(legStartMarkPassings);
        getTrackedRace().lockForRead(legFinishMarkPassings);
        try {
            final TimePoint firstLegStartMarkPassingTimePoint = convertMarkPassingIteratorToTimePoint(legStartMarkPassings, Util::first);
            final TimePoint lastLegFinishMarkPassingTimePoint = convertMarkPassingIteratorToTimePoint(legFinishMarkPassings, Util::last);
            final Duration equidistantTime = firstLegStartMarkPassingTimePoint.until(lastLegFinishMarkPassingTimePoint).divide(numberOfPoints);
            final ArrayList<TimePoint> timePoints = new ArrayList<>(numberOfPoints);
            TimePoint accum = firstLegStartMarkPassingTimePoint;
            for (int i = 0; i < numberOfPoints; i++) {
                timePoints.add(accum);
                accum = accum.plus(equidistantTime);
            }
            return timePoints;
        } finally {
            getTrackedRace().unlockAfterRead(legFinishMarkPassings);
            getTrackedRace().unlockAfterRead(legStartMarkPassings);
        }
    }

    private TimePoint convertMarkPassingIteratorToTimePoint(final Iterable<MarkPassing> markPassings, Function<Iterable<MarkPassing>, MarkPassing> firstOrLast) {
        return Optional.ofNullable(firstOrLast.apply(markPassings)).map(MarkPassing::getTimePoint).orElse(MillisecondsTimePoint.now());
    }
    
    @Override
    public Distance getWindwardDistance(final TimePoint middle, WindLegTypeAndLegBearingAndORCPerformanceCurveCache cache) {
        return getWindwardDistance(/* legType==null means infer leg type */ null, middle, cache);
    }

    @Override
    public Distance getWindwardDistance(final LegType legType, final TimePoint middle, WindLegTypeAndLegBearingAndORCPerformanceCurveCache cache) {
        final Position fromPos = cache.getApproximatePosition(getTrackedRace(), getLeg().getFrom(), middle);
        final Position toPos = cache.getApproximatePosition(getTrackedRace(), getLeg().getTo(), middle);
        return getWindwardDistance(legType, fromPos, toPos, middle, WindPositionMode.LEG_MIDDLE, cache);
    }

    @Override
    public Distance getAbsoluteWindwardDistance(final TimePoint middle, WindLegTypeAndLegBearingAndORCPerformanceCurveCache cache) {
        final Position fromPos = cache.getApproximatePosition(getTrackedRace(), getLeg().getFrom(), middle);
        final Position toPos = cache.getApproximatePosition(getTrackedRace(), getLeg().getTo(), middle);
        return getAbsoluteWindwardDistance(fromPos, toPos, middle, WindPositionMode.LEG_MIDDLE, cache);
    }

    @Override
    public Distance getWindwardDistance(final Position pos1, final Position pos2, TimePoint at, WindPositionMode windPositionMode, WindLegTypeAndLegBearingAndORCPerformanceCurveCache cache) {
        return getWindwardDistance(/* legType==null means infer leg type */ null, pos1, pos2, at, windPositionMode, cache);
    }

    /**
     * @param legType
     *            if {@code null}, the leg type will be determined for the {@code at} time point based on the wind at
     *            the middle of the leg and the leg's geometry at that time point. Otherwise, the leg type specified will
     *            be used; in particular, for {@link LegType#UPWIND} and {@link LegType#DOWNWIND}, projection to the wind
     *            direction at the leg middle will be used; for {@link LegType#REACHING}, projection to the rhumb line will
     *            be used.
     */
    public Distance getWindwardDistance(final LegType legType, final Position pos1, final Position pos2, TimePoint at, WindPositionMode windPositionMode, WindLegTypeAndLegBearingAndORCPerformanceCurveCache cache) {
        Distance result;
        LegType effectiveLegType;
        if (pos1 == null || pos2 == null) {
            result = null;
        } else {
            if (legType == null) {
                try {
                    effectiveLegType = cache.getLegType(this, at);
                } catch (NoWindException e) {
                    // no wind information; use along-track distance as fallback
                    effectiveLegType = LegType.REACHING;
                }
            } else {
                effectiveLegType = legType;
            }
            if (effectiveLegType != LegType.REACHING) { // upwind or downwind
                final Position effectivePosition = getEffectiveWindPosition(() -> pos1.translateGreatCircle(
                        pos1.getBearingGreatCircle(pos2), pos1.getDistance(pos2).scale(0.5)), at, windPositionMode);
                Wind wind = getTrackedRace().getWind(effectivePosition, at);
                if (wind == null) {
                    result = pos2.alongTrackDistance(pos1, cache.getLegBearing(this, at));
                } else {
                    Position projectionToLineThroughPos2 = pos1.projectToLineThrough(pos2, wind.getBearing());
                    result = pos2.alongTrackDistance(projectionToLineThroughPos2,
                            effectiveLegType == LegType.UPWIND ? wind.getFrom() : wind.getBearing());
                }
            } else {
                // reaching leg, return distance projected onto leg's bearing
                result = pos2.alongTrackDistance(pos1, cache.getLegBearing(this, at));
            }
        }
        return result;
    }

    @Override
    public TargetTimeInfo.LegTargetTimeInfo getEstimatedTimeAndDistanceToComplete(PolarDataService polarDataService, TimePoint timepoint, MarkPositionAtTimePointCache markPositionCache)
            throws NotEnoughDataHasBeenAddedException, NoWindException {
        assert timepoint.equals(markPositionCache.getTimePoint());
        assert getTrackedRace() == markPositionCache.getTrackedRace();
        Position centralPosition = getMiddleOfLeg(timepoint);
        Wind wind = trackedRace.getWind(centralPosition, timepoint);
        Position from = trackedRace.getApproximatePosition(leg.getFrom(), timepoint);
        Position to = trackedRace.getApproximatePosition(leg.getTo(), timepoint);
        LegType legType = getLegType(timepoint);
        BoatClass boatClass = trackedRace.getRace().getBoatClass();
        final Bearing legBearing = from.getBearingGreatCircle(to);
        Distance distance = from.getDistance(to);
        Bearing trueWindAngleToLeg = legBearing.getDifferenceTo(wind.getBearing().reverse());
        final Duration result;
        final Distance resultDistance;
        if (legType == LegType.REACHING) {
            SpeedWithConfidence<Void> reachSpeed = polarDataService.getSpeed(boatClass, wind, trueWindAngleToLeg);
            result = reachSpeed.getObject().getDuration(distance);
            resultDistance = distance;
        } else {
            SpeedWithBearingWithConfidence<Void> portSpeedAndBearing = polarDataService.getAverageSpeedWithBearing(
                    boatClass, wind, legType, Tack.PORT);
            SpeedWithBearingWithConfidence<Void> starboardSpeedAndBearing = polarDataService.getAverageSpeedWithBearing(
                    boatClass, wind, legType, Tack.STARBOARD);
            Pair<Distance, Duration> estimationPair = estimateTargetTimeTacking(from, to, portSpeedAndBearing,
                    starboardSpeedAndBearing, wind);
            result = estimationPair.getB();
            resultDistance = estimationPair.getA();
        }
        return new TargetTimeInfoImpl.LegTargetTimeInfoImpl(distance, wind, legBearing, result, timepoint, legType,
                resultDistance);
    }

    private Pair<Distance, Duration> estimateTargetTimeTacking(Position from, Position to,
            SpeedWithBearingWithConfidence<Void> portSpeedAndBearing,
            SpeedWithBearingWithConfidence<Void> starboardSpeedAndBearing, Wind wind) {
        Bearing portBearing = portSpeedAndBearing.getObject().getBearing();
        Bearing starboardBearing = starboardSpeedAndBearing.getObject().getBearing();
        Position intersection = from.getIntersection(portBearing, to, starboardBearing);
        Distance fromToIntersection = from.getDistance(intersection);
        Speed portSpeed = portSpeedAndBearing.getObject();
        Duration duration1 = portSpeed.getDuration(fromToIntersection);
        Distance fromToTo = intersection.getDistance(to);
        Speed starboardSpeed = starboardSpeedAndBearing.getObject();
        Duration duration2 = starboardSpeed.getDuration(fromToTo);
        return new Pair<Distance, Duration>(fromToIntersection.add(fromToTo), duration1.plus(duration2));
    }

    @Override
    public WindWithConfidence<Pair<Position, TimePoint>> getAverageTrueWindDirection() {
        final TimePoint timePoint = getReferenceTimePoint();
        return getTrackedRace().getWindWithConfidence(getMiddleOfLeg(timePoint), timePoint);
    }
    
    @Override
    public String toString() {
        return "TrackedLeg for "+getLeg();
    }
}<|MERGE_RESOLUTION|>--- conflicted
+++ resolved
@@ -285,18 +285,11 @@
                 .ofNullable(getTrackedRace().getApproximatePosition(getLeg().getTo(), at));
         final List<Position> positions = approximateLegStartPosition.map(legStart -> {
             return approximateLegEndPosition.map(legEnd -> {
-<<<<<<< HEAD
-                Bearing bearing = legStart.getBearingGreatCircle(legEnd);
-                Distance totalDistance = legStart.getDistance(legEnd);
-                List<Position> breakedLegs = DoubleStream.iterate(0, d -> d + 1.0 / numberOfSections).limit(numberOfSections)
+                final Bearing bearing = legStart.getBearingGreatCircle(legEnd);
+                final Distance totalDistance = legStart.getDistance(legEnd);
+                final List<Position> breakedLegs = DoubleStream.iterate(0, d -> d + 1.0 / numberOfSections).limit(numberOfSections)
                         .mapToObj(scale -> totalDistance.scale(scale))
                         .map(distance -> legStart.translateGreatCircle(bearing, distance)).collect(Collectors.toList());
-=======
-                final Bearing bearing = legStart.getBearingGreatCircle(legEnd);
-                final List<Position> breakedLegs = DoubleStream.iterate(0.1, d -> d + 1 / numberOfSections)
-                        .mapToObj(scale -> legStart.getDistance(legEnd).scale(scale))
-                        .map(position -> legStart.translateGreatCircle(bearing, position)).collect(Collectors.toList());
->>>>>>> 011c2619
                 return breakedLegs;
             }).orElse(Collections.<Position>emptyList());
         }).orElse(Collections.<Position>emptyList());
