package com.sap.sailing.domain.tracking;

import java.io.Serializable;

import com.sap.sailing.domain.base.Boat;
import com.sap.sailing.domain.base.Competitor;
import com.sap.sailing.domain.base.Leg;
import com.sap.sailing.domain.common.LegType;
import com.sap.sailing.domain.common.NoWindException;
import com.sap.sailing.domain.common.SpeedWithBearing;
import com.sap.sailing.domain.common.TackType;
import com.sap.sailing.domain.common.tracking.GPSFixMoving;
import com.sap.sailing.domain.ranking.RankingMetric.RankingInfo;
import com.sap.sailing.domain.tracking.impl.NoCachingWindLegTypeAndLegBearingCache;
import com.sap.sse.common.Bearing;
import com.sap.sse.common.Distance;
import com.sap.sse.common.Duration;
import com.sap.sse.common.Speed;
import com.sap.sse.common.TimePoint;
import com.sap.sse.common.Util;

public interface TrackedLegOfCompetitor extends Serializable {
    Leg getLeg();

    Competitor getCompetitor();

    Boat getBoat();

    /**
     * How much time did the {@link #getCompetitor competitor} spend in this {@link #getLeg() leg} at
     * <code>timePoint</code>? If the competitor hasn't started the leg yet at <code>timePoint</code>, <code>null</code>
     * is returned. If the competitor has finished the leg already at <code>timePoint</code>, the time it took the
     * competitor to complete the leg is returned. If the competitor didn't finish the leg before the end of tracking,
     * <code>null</code> is returned because this indicates that the tracker stopped sending valid data.
     */
    Duration getTime(TimePoint timePoint);

    /**
     * The distance over ground traveled by the competitor in this leg up to <code>timePoint</code>. If
     * <code>timePoint</code> is before the competitor started this leg, a {@link Distance#NULL zero} distance is
     * returned. If the <code>timePoint</code> is after the time point at which the competitor finished this leg (if the
     * respective mark passing has already been received), the total distance traveled in this leg is returned. If the
     * time point is after the last fix but the competitor hasn't finished the leg yet, the distance traveled up to the
     * position at which the competitor is estimated to be at <code>timePoint</code> is used.
     */
    Distance getDistanceTraveled(TimePoint timePoint);

    /**
     * When a race uses a gate start, competitors are free to choose their start time point within the gate opening
     * time. During this time a pathfinder boat, also called "rabbit," progresses on port tack until the gate launch
     * time is over. After the gate launch time, competitors may still start until the gate closes, but that's usually
     * not a useful option because starting after the gate launch time usually means losing time towards the next mark.
     * <p>
     * 
     * Depending on when a competitor starts, they will have different distances to sail: early starters a bit more,
     * late starters a bit less. To normalize and make comparable, for the first leg of a gate start race, this method
     * adds the distance between the competitor and the port side of the start line at the time point when the competitor
     * starts.
     */
    Distance getDistanceTraveledConsideringGateStart(TimePoint timePoint);
    
    /**
     * Estimates how much the competitor still has to go to the end waypoint of this leg, projected onto the wind
     * direction. If the competitor already finished this leg, a zero, non-<code>null</code> distance will result.
     * If the competitor hasn't started the leg yet, the full leg distance is returned. For reaching legs or when
     * no wind information is available, the projection onto the leg's direction will be used instead of wind
     * projection. When for the {@code timePoint} given the competitor hasn't finished the leg yet but has
     * already passed the approximate windward / along course position of the leg's end, a negative distance
     * will result. 
     */
    Distance getWindwardDistanceToGo(TimePoint timePoint, WindPositionMode windPositionMode);

    /**
     * Same as {@link #getWindwardDistanceToGo(TimePoint, WindPositionMode)}, only that a cache for wind and leg
     * type / bearing can be passed.
     */
    Distance getWindwardDistanceToGo(TimePoint timePoint, WindPositionMode windPositionMode, WindLegTypeAndLegBearingAndORCPerformanceCurveCache cache);

    /**
     * Like
     * {@link #getWindwardDistanceToGo(TimePoint, WindPositionMode, WindLegTypeAndLegBearingAndORCPerformanceCurveCache)},
     * but with the possibility to fix a {@link LegType} for analysis.
     * 
     * @param legTypeOrNull
     *            if {@code null}, the result is as specified for
     *            {@link #getWindwardDistanceToGo(TimePoint, WindPositionMode, WindLegTypeAndLegBearingAndORCPerformanceCurveCache)}, and
     *            the leg type will be inferred from the wind field at the middle of the leg for the given {@code timePoint}.
     *            In all other cases, the {@link LegType} specified will be assumed for determining the distance; in particular,
     *            for {@link LegType#REACHING reaching} legs, projection to the rhumb line instead of to the wind will be
     *            used.
     */
    Distance getWindwardDistanceToGo(LegType legTypeOrNull, TimePoint timePoint, WindPositionMode windPositionMode,
            WindLegTypeAndLegBearingAndORCPerformanceCurveCache cache);

    /**
     * Computes an approximation for the average velocity made good (windward / leeward speed) of this leg's competitor at
     * <code>timePoint</code>. If the competitor hasn't started the leg yet, <code>null</code> is returned. If the competitor
     * has already finished the leg, the average over the whole leg is computed, otherwise the average for the time interval
     * from the start of the leg up to <code>timePoint</code>.<p>
     * 
     * The approximation uses the wind direction of <code>timePoint</code> at the middle between start and end waypoint or of
     * the time point when the competitor completed the leg if that was before <code>timePoint</code>. Note that this does not
     * account for changing winds during the leg.
     */
    Speed getAverageVelocityMadeGood(TimePoint timePoint);

    /**
     * Computes the competitor's average speed over ground for this leg from the beginning of the leg up to time
     * <code>timePoint</code> or at the time of the last event received for the race in case <code>timePoint</code> is
     * after the time when the last fix for this competitor was received. If the competitor already completed the leg at
     * <code>timePoint</code> and the respective mark passing event was already received, the average speed over ground
     * for the entire leg (and no further) is computed.
     */
    Speed getAverageSpeedOverGround(TimePoint timePoint);
    
    /**
     * Computes the competitor's average ride height for this leg from the beginning of the leg up to time
     * <code>timePoint</code>. If the competitor already completed the leg at <code>timePoint</code> and the respective
     * mark passing event was already received, the average ride height for the entire leg (and no further) is computed.
     */
    Distance getAverageRideHeight(TimePoint timePoint);

    /**
     * @return <code>null</code> if the competitor hasn't started this leg yet, otherwise the fix where the maximum speed was
     * achieved and the speed value. In case you provide <code>timepoint</code> that is greater than the time point of the
     * end of this leg the provided value will be ignored and replaced by the timepoint of the end of the leg.
     */
    Util.Pair<GPSFixMoving, Speed> getMaximumSpeedOverGround(TimePoint timePoint);

    /**
     * Infers the maneuvers of the competitor up to <code>timePoint</code> on this leg. If the competitor hasn't started
     * the leg at the time point specified, an empty list is returned. If the time point is after the competitor has
     * finished this leg, all of the competitor's maneuvers during this leg will be reported in chronological order. The
     * list may be empty if no maneuvers happened between the point in time when the competitor started the leg and
     * <code>timePoint</code>.<p>
     * 
     * Note that the mark passing maneuver at leg start and finish are not guaranteed to be part of this leg's maneuvers. They
     * may be part of the respective adjacent leg, depending on the maneuver's time point which may be slightly before, at, or
     * after the corresponding mark passing event.
     */
    Iterable<Maneuver> getManeuvers(TimePoint timePoint, boolean waitForLatest) throws NoWindException;
    
    /**
     * @return <code>null</code> if the competitor hasn't started this leg yet
     */
    Integer getNumberOfTacks(TimePoint timePoint, boolean waitForLatest) throws NoWindException;

    /**
     * @return <code>null</code> if the competitor hasn't started this leg yet
     */
    Integer getNumberOfJibes(TimePoint timePoint, boolean waitForLatest) throws NoWindException;

    /**
     * @return <code>null</code> if the competitor hasn't started this leg yet
     */
    Integer getNumberOfPenaltyCircles(TimePoint timePoint, boolean waitForLatest) throws NoWindException;

    /**
     * Computes the competitor's rank within this leg. If the competitor has already finished this leg at
     * <code>timePoint</code>, the rank is determined by comparing to all other competitors that also finished this leg.
     * If not yet finished, the rank is i+j+1 where i is the number of competitors that already finished the leg, and j
     * is the number of competitors whose wind-projected distance to the leg's end waypoint is shorter than that of
     * <code>competitor</code>.
     * <p>
     * 
     * The wind projection is only an approximation of a more exact "advantage line" and in particular doesn't account
     * for crossing the lay line.
     */
    int getRank(TimePoint timePoint);

    /**
     * Same as {@link #getRank(TimePoint)} with the additional option to provide a cache
     * that can help avoid redundant calculations of wind and leg data.
     */
    int getRank(TimePoint timePoint, WindLegTypeAndLegBearingAndORCPerformanceCurveCache cache);

    /**
     * Computes the gap in seconds to the leader / winner of this leg. Returns <code>null</code> in case this leg's
     * competitor hasn't started the leg yet.
     */
    Duration getGapToLeader(TimePoint timePoint, RankingInfo rankingInfo, WindPositionMode windPositionMode);
    
    /**
     * Same as {@link #getGapToLeader(TimePoint, RankingInfo, WindPositionMode)}, only that a cache for wind and leg type data is used.
     */
    Duration getGapToLeader(TimePoint timePoint, WindPositionMode windPositionMode, RankingInfo rankingInfo, WindLegTypeAndLegBearingAndORCPerformanceCurveCache cache);

    /**
     * If a caller already went through the effort of computing the leg's leader at <code>timePoint</code>, it
     * can share this knowledge to speed up computation as compared to {@link #getGapToLeader(TimePoint, RankingInfo, WindPositionMode)}.
     */
    Duration getGapToLeader(TimePoint timePoint, Competitor leaderInLegAtTimePoint, RankingInfo rankingInfo, WindPositionMode windPositionMode) throws NoWindException;

    /**
     * Same as {@link #getGapToLeader(TimePoint, Competitor, RankingInfo, WindPositionMode)}, only that an additional cache is used
     * to avoid redundant evaluations of leg types and wind field information across various calculations that
     * all can use the same basic information.
     */
    Duration getGapToLeader(TimePoint timePoint, Competitor leaderInLegAtTimePoint,
            WindPositionMode windPositionMode, RankingInfo rankingInfo, WindLegTypeAndLegBearingAndORCPerformanceCurveCache cache);

    boolean hasStartedLeg(TimePoint timePoint);
    
    boolean hasFinishedLeg(TimePoint timePoint);
    
    /**
     * @return <code>null</code> if the competitor hasn't yet started this leg; the time point when the competitor passed
     * the start waypoint of this leg otherwise
     */
    TimePoint getStartTime();
    
    /**
     * @return <code>null</code> if the competitor hasn't finished this leg yet; the time point when the competitor passed
     * the end waypoint of this leg otherwise
     */
    TimePoint getFinishTime();

    /**
     * Returns <code>null</code> in case this leg's competitor hasn't started the leg yet. If in the leg at
     * <code>timePoint</code>, returns the VMG value for this time point. If the competitor has already finished the
     * leg, the VMG at the time when the competitor finished the leg is returned.
     */
    Speed getVelocityMadeGood(TimePoint timePoint, WindPositionMode windPositionMode);

    /**
     * Same as {@link #getVelocityMadeGood(TimePoint, WindPositionMode)}, only that a cache for wind data and leg type and bearing
     * is passed.
     */
    SpeedWithBearing getVelocityMadeGood(TimePoint at, WindPositionMode windPositionMode, WindLegTypeAndLegBearingAndORCPerformanceCurveCache cache);


    /**
     * Returns <code>null</code> in case this leg's competitor hasn't started the leg yet.
     */
    Duration getEstimatedTimeToNextMark(TimePoint timePoint, WindPositionMode windPositionMode);

    /**
     * Same as {@link #getEstimatedTimeToNextMark(TimePoint, WindPositionMode)}, only that a cache for leg type calculation is passed.
     */
    Duration getEstimatedTimeToNextMark(TimePoint timePoint, WindPositionMode windPositionMode, WindLegTypeAndLegBearingAndORCPerformanceCurveCache cache);

    /**
     * Returns <code>null</code> in case this leg's competitor hasn't started the leg yet. If in the leg at
     * <code>timePoint</code>, returns the current speed over ground for this time point. If the competitor has already
     * finished the leg, the speed over ground at the time the competitor finished the leg is returned.
     */
    SpeedWithBearing getSpeedOverGround(TimePoint at);
    
    /**
     * Returns <code>null</code> in case this leg's competitor hasn't started the leg yet. If in the leg at
     * <code>timePoint</code>, returns the current ride height for this time point. If the competitor has already
     * finished the leg, the ride height at the time the competitor finished the leg is returned.
     */
    Distance getRideHeight(TimePoint at);

    Bearing getHeel(TimePoint at);

    Bearing getPitch(TimePoint at);
    
    Distance getDistanceFoiled(TimePoint at);
    
    Duration getDurationFoiled(TimePoint at);
    
    /**
     * Computes the distance along the wind track to the wind-projected position of the race's overall leader. If leader
     * and competitor are in the same leg, this is simply the windward distance. If the leader is already one or more
     * legs ahead, it's the competitor's windward distance to go plus the windward distance between the marks of all
     * legs that the leader completed after this competitor's leg plus the windward distance between the leader and the
     * leader's leg's start.
     * <p>
     * 
     * If the leg is neither an {@link LegType#UPWIND upwind} nor a {@link LegType#DOWNWIND downwind} leg, the geometric
     * distance between this leg's competitor and the leader is returned. Note that this can lead to a situation where
     * the distance to leader is unrelated to the {@link #getWindwardDistanceToGo(TimePoint, WindPositionMode) distance
     * to go} which is used for ranking.
     * <p>
     * 
     * If at {@code timePoint} the {@link #getCompetitor() competitor} is not yet sailing in the {@link #getLeg() leg},
     * {@code null} will result. If at {@code timePoint} the {@link #getCompetitor() competitor} has already finished the
     * {@link #getLeg() leg}, the time point at which the competitor finished the leg is used as basis for the calculation
     * instead of {@code timePoint}. In particular, the leader is then determined for that finishing time point, and the
     * leader's position is determined for that finishing time point, too. This way, the result will---apart from any
     * out of order fix deliveries or course changes---remain constant for any later time point.
     * 
     * @param rankingInfo
     *            materialized ranking information that is pre-calculated to avoid expensive redundant work
     */
    Distance getWindwardDistanceToCompetitorFarthestAhead(TimePoint timePoint, WindPositionMode windPositionMode, RankingInfo rankingInfo);

    /**
     * Same as {@link #getWindwardDistanceToCompetitorFarthestAhead(TimePoint, WindPositionMode, RankingInfo)}, only that a cache for leg type
     * calculation is passed.
     */
    Distance getWindwardDistanceToCompetitorFarthestAhead(TimePoint timePoint, WindPositionMode windPositionMode, RankingInfo rankingInfo, WindLegTypeAndLegBearingAndORCPerformanceCurveCache cache);

    /**
     * Computes the average absolute cross track error for this leg. The cross track error for each fix is taken to be a
     * positive number, thereby ignoring whether the competitor was left or right of the course middle line. If you
     * provide this method with a {@link TimePoint} greater than the time the mark passing of the leg end mark has
     * occurred then the time point of the mark passing of the leg end mark will be taken into account.
     */
    Distance getAverageAbsoluteCrossTrackError(TimePoint timePoint, boolean waitForLatestAnalysis);
    
    /**
     * Computes the current absolute cross-track error (positive sign or zero, regardless of whether the competitor
     * is right or left of the course middle line of the current leg).
     * 
     * @return {@code null} if the competitor has not started or already finished the leg
     */
    Distance getAbsoluteCrossTrackError(TimePoint timePoint);

    /**
     * Computes the average signed cross track error for this leg. The cross track error for each fix is taken to be a
     * positive number in case the competitor was on the right side of the course middle line (looking in the direction
     * of this leg), and a negative number in case the competitor was on the left side of the course middle line. If you
     * provide this method with a {@link TimePoint} greater than the time the mark passing of the leg end mark has
     * occurred then the time point of the mark passing of the leg end mark will be taken into account.
     */
    Distance getAverageSignedCrossTrackError(TimePoint timePoint, boolean waitForLatestAnalysis);

    /**
     * Computes the current signed cross-track error (negative sign means left of the course middle line looking in the direction
     * of the leg; positive sign means right of the course middle line).
     * 
     * @return {@code null} if the competitor has not started or already finished the leg
     */
    Distance getSignedCrossTrackError(TimePoint timePoint);

    TrackedLeg getTrackedLeg();

    /**
     * Like {@link #getAverageVelocityMadeGood(TimePoint)}, only with an additional cache argument that allows the method to
     * use already computed values for wind and leg type, potentially also updating the cache as it goes.
     */
    Speed getAverageVelocityMadeGood(TimePoint timePoint, WindLegTypeAndLegBearingAndORCPerformanceCurveCache cache);

    /**
     * If the {@link #getCompetitor() competitor} hasn't started the {@link #getTrackedLeg() leg} yet at
     * <code>timePoint</code>, <code>null</code> is returned. Otherwise, if <code>timePoint</code> is before the finishing
     * of the leg, it is returned unchanged; else the time point at which the competitor has finished the leg is returned.
     * If the competitor hasn't finished the leg, <code>timePoint</code> or the end of the race's tracking is returned,
     * whichever is earlier.
     */
    TimePoint getTimePointNotAfterFinishingOfLeg(TimePoint timePoint);
    
    /**
     * If the difference between cog and next waypoint direction is smaller then the one between cog and wind direction 
     * {@link TackType#LONGTACK longtack} is returned, if it is bigger or equal {@link TackType#SHORTTACK shorttack}. For other cases <code>null</code> is returned. 
     * @return {@code null} if {@link TimePoint} does not fit with current leg, or waypoint is null, or wind is null, or competitor position is null.
     */
<<<<<<< HEAD
    TackType getTackType(TimePoint timePoint);
    
=======
    TackType getTackType(TimePoint timePoint, WindLegTypeAndLegBearingAndORCPerformanceCurveCache cache) throws NoWindException;

>>>>>>> 4b424e2c
    /**
     * Same as {@link #getTackType(TimePoint, WindLegTypeAndLegBearingAndORCPerformanceCurveCache)}, only that an no-op cache will be used
     * for this single call. Good, e.g., for test cases.
     */
<<<<<<< HEAD
    TackType getTackType(TimePoint timePoint, WindLegTypeAndLegBearingAndORCPerformanceCurveCache cache);
=======
    default TackType getTackType(TimePoint timePoint) throws NoWindException {
        return getTackType(timePoint, new NoCachingWindLegTypeAndLegBearingCache());
    }
>>>>>>> 4b424e2c

    Double getExpeditionAWA(TimePoint at);
    Double getExpeditionAWS(TimePoint at);
    Double getExpeditionTWA(TimePoint at);
    Double getExpeditionTWS(TimePoint at);
    Double getExpeditionTWD(TimePoint at);
    Double getExpeditionTargTWA(TimePoint at);
    Double getExpeditionBoatSpeed(TimePoint at);
    Double getExpeditionTargBoatSpeed(TimePoint at);
    Double getExpeditionSOG(TimePoint at);
    Double getExpeditionCOG(TimePoint at);
    Double getExpeditionForestayLoad(TimePoint at);
    Double getExpeditionRake(TimePoint at);
    Double getExpeditionCourseDetail(TimePoint at);
    Double getExpeditionHeading(TimePoint at);
    Double getExpeditionVMG(TimePoint at);
    Double getExpeditionVMGTargVMGDelta(TimePoint at);
    Double getExpeditionRateOfTurn(TimePoint at);
    Double getExpeditionRudderAngle(TimePoint at);
    Double getExpeditionTargetHeel(TimePoint at);
    Double getExpeditionTimeToPortLayline(TimePoint at);
    Double getExpeditionTimeToStbLayline(TimePoint at);
    Double getExpeditionDistToPortLayline(TimePoint at);
    Double getExpeditionDistToStbLayline(TimePoint at);
    Double getExpeditionTimeToGunInSeconds(TimePoint at);
    Double getExpeditionTimeToCommitteeBoat(TimePoint at);
    Double getExpeditionTimeToPin(TimePoint at);
    Double getExpeditionTimeToBurnToLineInSeconds(TimePoint at);
    Double getExpeditionTimeToBurnToCommitteeBoat(TimePoint at);
    Double getExpeditionTimeToBurnToPin(TimePoint at);
    Double getExpeditionDistanceToCommitteeBoat(TimePoint at);
    Double getExpeditionDistanceToPinDetail(TimePoint at);
    Double getExpeditionDistanceBelowLineInMeters(TimePoint at);
    Double getExpeditionLineSquareForWindDirection(TimePoint at);
    Double getExpeditionBaroIfAvailable(TimePoint at);
    Double getExpeditionLoadSIfAvailable(TimePoint at);
    Double getExpeditionLoadPIfAvailable(TimePoint at);
    Double getExpeditionJibCarPortIfAvailable(TimePoint at);
    Double getExpeditionJibCarStbdIfAvailable(TimePoint at);
    Double getExpeditionMastButtIfAvailable(TimePoint at);
    Double getAverageExpeditionAWA(TimePoint at);
    Double getAverageExpeditionAWS(TimePoint at);
    Double getAverageExpeditionTWA(TimePoint at);
    Double getAverageExpeditionTWS(TimePoint at);
    Double getAverageExpeditionTWD(TimePoint at);
    Double getAverageExpeditionTargTWA(TimePoint at);
    Double getAverageExpeditionBoatSpeed(TimePoint at);
    Double getAverageExpeditionTargBoatSpeed(TimePoint at);
    Double getAverageExpeditionSOG(TimePoint at);
    Double getAverageExpeditionCOG(TimePoint at);
    Double getAverageExpeditionForestayLoad(TimePoint at);
    Double getAverageExpeditionRake(TimePoint at);
    Double getAverageExpeditionCourseDetail(TimePoint at);
    Double getAverageExpeditionHeading(TimePoint at);
    Double getAverageExpeditionVMG(TimePoint at);
    Double getAverageExpeditionVMGTargVMGDelta(TimePoint at);
    Double getAverageExpeditionRateOfTurn(TimePoint at);
    Double getAverageExpeditionRudderAngle(TimePoint at);
    Double getAverageExpeditionTargetHeel(TimePoint at);
    Double getAverageExpeditionTimeToPortLayline(TimePoint at);
    Double getAverageExpeditionTimeToStbLayline(TimePoint at);
    Double getAverageExpeditionDistToPortLayline(TimePoint at);
    Double getAverageExpeditionDistToStbLayline(TimePoint at);
    Double getAverageExpeditionTimeToGunInSeconds(TimePoint at);
    Double getAverageExpeditionTimeToCommitteeBoat(TimePoint at);
    Double getAverageExpeditionTimeToPin(TimePoint at);
    Double getAverageExpeditionTimeToBurnToLineInSeconds(TimePoint at);
    Double getAverageExpeditionTimeToBurnToCommitteeBoat(TimePoint at);
    Double getAverageExpeditionTimeToBurnToPin(TimePoint at);
    Double getAverageExpeditionDistanceToCommitteeBoat(TimePoint at);
    Double getAverageExpeditionDistanceToPinDetail(TimePoint at);
    Double getAverageExpeditionDistanceBelowLineInMeters(TimePoint at);
    Double getAverageExpeditionLineSquareForWindDirection(TimePoint at);
    Double getAverageExpeditionBaroIfAvailable(TimePoint at);
    Double getAverageExpeditionLoadSIfAvailable(TimePoint at);
    Double getAverageExpeditionLoadPIfAvailable(TimePoint at);
    Double getAverageExpeditionJibCarPortIfAvailable(TimePoint at);
    Double getAverageExpeditionJibCarStbdIfAvailable(TimePoint at);
    Double getAverageExpeditionMastButtIfAvailable(TimePoint at);
}<|MERGE_RESOLUTION|>--- conflicted
+++ resolved
@@ -11,7 +11,6 @@
 import com.sap.sailing.domain.common.TackType;
 import com.sap.sailing.domain.common.tracking.GPSFixMoving;
 import com.sap.sailing.domain.ranking.RankingMetric.RankingInfo;
-import com.sap.sailing.domain.tracking.impl.NoCachingWindLegTypeAndLegBearingCache;
 import com.sap.sse.common.Bearing;
 import com.sap.sse.common.Distance;
 import com.sap.sse.common.Duration;
@@ -344,28 +343,16 @@
     TimePoint getTimePointNotAfterFinishingOfLeg(TimePoint timePoint);
     
     /**
-     * If the difference between cog and next waypoint direction is smaller then the one between cog and wind direction 
+     * If the difference between cog and the next waypoint direction is smaller then the one between cog and wind direction 
      * {@link TackType#LONGTACK longtack} is returned, if it is bigger or equal {@link TackType#SHORTTACK shorttack}. For other cases <code>null</code> is returned. 
      * @return {@code null} if {@link TimePoint} does not fit with current leg, or waypoint is null, or wind is null, or competitor position is null.
      */
-<<<<<<< HEAD
     TackType getTackType(TimePoint timePoint);
     
-=======
-    TackType getTackType(TimePoint timePoint, WindLegTypeAndLegBearingAndORCPerformanceCurveCache cache) throws NoWindException;
-
->>>>>>> 4b424e2c
-    /**
-     * Same as {@link #getTackType(TimePoint, WindLegTypeAndLegBearingAndORCPerformanceCurveCache)}, only that an no-op cache will be used
-     * for this single call. Good, e.g., for test cases.
-     */
-<<<<<<< HEAD
+    /**
+     * Same as {@link #getTackType(TimePoint timePoint)}, only that a cache for leg type calculation is passed.
+     */
     TackType getTackType(TimePoint timePoint, WindLegTypeAndLegBearingAndORCPerformanceCurveCache cache);
-=======
-    default TackType getTackType(TimePoint timePoint) throws NoWindException {
-        return getTackType(timePoint, new NoCachingWindLegTypeAndLegBearingCache());
-    }
->>>>>>> 4b424e2c
 
     Double getExpeditionAWA(TimePoint at);
     Double getExpeditionAWS(TimePoint at);
