package com.sap.sailing.domain.tracking;

import java.io.Serializable;

import com.sap.sailing.domain.base.Boat;
import com.sap.sailing.domain.base.Competitor;
import com.sap.sailing.domain.base.Leg;
import com.sap.sailing.domain.common.LegType;
import com.sap.sailing.domain.common.NoWindException;
import com.sap.sailing.domain.common.SpeedWithBearing;
import com.sap.sailing.domain.common.TackType;
import com.sap.sailing.domain.common.tracking.GPSFixMoving;
import com.sap.sailing.domain.ranking.RankingMetric.RankingInfo;
import com.sap.sailing.domain.tracking.impl.NoCachingWindLegTypeAndLegBearingCache;
import com.sap.sse.common.Bearing;
import com.sap.sse.common.Distance;
import com.sap.sse.common.Duration;
import com.sap.sse.common.Speed;
import com.sap.sse.common.TimePoint;
import com.sap.sse.common.Util;

public interface TrackedLegOfCompetitor extends Serializable {
    Leg getLeg();

    Competitor getCompetitor();

    Boat getBoat();

    /**
     * How much time did the {@link #getCompetitor competitor} spend in this {@link #getLeg() leg} at
     * <code>timePoint</code>? If the competitor hasn't started the leg yet at <code>timePoint</code>, <code>null</code>
     * is returned. If the competitor has finished the leg already at <code>timePoint</code>, the time it took the
     * competitor to complete the leg is returned. If the competitor didn't finish the leg before the end of tracking,
     * <code>null</code> is returned because this indicates that the tracker stopped sending valid data.
     */
    Duration getTime(TimePoint timePoint);

    /**
     * The distance over ground traveled by the competitor in this leg up to <code>timePoint</code>. If
     * <code>timePoint</code> is before the competitor started this leg, a {@link Distance#NULL zero} distance is
     * returned. If the <code>timePoint</code> is after the time point at which the competitor finished this leg (if the
     * respective mark passing has already been received), the total distance traveled in this leg is returned. If the
     * time point is after the last fix but the competitor hasn't finished the leg yet, the distance traveled up to the
     * position at which the competitor is estimated to be at <code>timePoint</code> is used.
     */
    Distance getDistanceTraveled(TimePoint timePoint);

    /**
     * When a race uses a gate start, competitors are free to choose their start time point within the gate opening
     * time. During this time a pathfinder boat, also called "rabbit," progresses on port tack until the gate launch
     * time is over. After the gate launch time, competitors may still start until the gate closes, but that's usually
     * not a useful option because starting after the gate launch time usually means losing time towards the next mark.
     * <p>
     * 
     * Depending on when a competitor starts, they will have different distances to sail: early starters a bit more,
     * late starters a bit less. To normalize and make comparable, for the first leg of a gate start race, this method
     * adds the distance between the competitor and the port side of the start line at the time point when the competitor
     * starts.
     */
    Distance getDistanceTraveledConsideringGateStart(TimePoint timePoint);
    
    /**
     * Estimates how much the competitor still has to go to the end waypoint of this leg, projected onto the wind
     * direction. If the competitor already finished this leg, a zero, non-<code>null</code> distance will result.
     * If the competitor hasn't started the leg yet, the full leg distance is returned. For reaching legs or when
     * no wind information is available, the projection onto the leg's direction will be used instead of wind
     * projection. When for the {@code timePoint} given the competitor hasn't finished the leg yet but has
     * already passed the approximate windward / along course position of the leg's end, a negative distance
     * will result. 
     */
    Distance getWindwardDistanceToGo(TimePoint timePoint, WindPositionMode windPositionMode);

    /**
     * Same as {@link #getWindwardDistanceToGo(TimePoint, WindPositionMode)}, only that a cache for wind and leg
     * type / bearing can be passed.
     */
    Distance getWindwardDistanceToGo(TimePoint timePoint, WindPositionMode windPositionMode, WindLegTypeAndLegBearingAndORCPerformanceCurveCache cache);

    /**
     * Like
     * {@link #getWindwardDistanceToGo(TimePoint, WindPositionMode, WindLegTypeAndLegBearingAndORCPerformanceCurveCache)},
     * but with the possibility to fix a {@link LegType} for analysis.
     * 
     * @param legTypeOrNull
     *            if {@code null}, the result is as specified for
     *            {@link #getWindwardDistanceToGo(TimePoint, WindPositionMode, WindLegTypeAndLegBearingAndORCPerformanceCurveCache)}, and
     *            the leg type will be inferred from the wind field at the middle of the leg for the given {@code timePoint}.
     *            In all other cases, the {@link LegType} specified will be assumed for determining the distance; in particular,
     *            for {@link LegType#REACHING reaching} legs, projection to the rhumb line instead of to the wind will be
     *            used.
     */
    Distance getWindwardDistanceToGo(LegType legTypeOrNull, TimePoint timePoint, WindPositionMode windPositionMode,
            WindLegTypeAndLegBearingAndORCPerformanceCurveCache cache);

    /**
     * Computes an approximation for the average velocity made good (windward / leeward speed) of this leg's competitor at
     * <code>timePoint</code>. If the competitor hasn't started the leg yet, <code>null</code> is returned. If the competitor
     * has already finished the leg, the average over the whole leg is computed, otherwise the average for the time interval
     * from the start of the leg up to <code>timePoint</code>.<p>
     * 
     * The approximation uses the wind direction of <code>timePoint</code> at the middle between start and end waypoint or of
     * the time point when the competitor completed the leg if that was before <code>timePoint</code>. Note that this does not
     * account for changing winds during the leg.
     */
    Speed getAverageVelocityMadeGood(TimePoint timePoint);

    /**
     * Computes the competitor's average speed over ground for this leg from the beginning of the leg up to time
     * <code>timePoint</code> or at the time of the last event received for the race in case <code>timePoint</code> is
     * after the time when the last fix for this competitor was received. If the competitor already completed the leg at
     * <code>timePoint</code> and the respective mark passing event was already received, the average speed over ground
     * for the entire leg (and no further) is computed.
     */
    Speed getAverageSpeedOverGround(TimePoint timePoint);
    
    /**
     * Computes the competitor's average ride height for this leg from the beginning of the leg up to time
     * <code>timePoint</code>. If the competitor already completed the leg at <code>timePoint</code> and the respective
     * mark passing event was already received, the average ride height for the entire leg (and no further) is computed.
     */
    Distance getAverageRideHeight(TimePoint timePoint);

    /**
     * @return <code>null</code> if the competitor hasn't started this leg yet, otherwise the fix where the maximum speed was
     * achieved and the speed value. In case you provide <code>timepoint</code> that is greater than the time point of the
     * end of this leg the provided value will be ignored and replaced by the timepoint of the end of the leg.
     */
    Util.Pair<GPSFixMoving, Speed> getMaximumSpeedOverGround(TimePoint timePoint);

    /**
     * Infers the maneuvers of the competitor up to <code>timePoint</code> on this leg. If the competitor hasn't started
     * the leg at the time point specified, an empty list is returned. If the time point is after the competitor has
     * finished this leg, all of the competitor's maneuvers during this leg will be reported in chronological order. The
     * list may be empty if no maneuvers happened between the point in time when the competitor started the leg and
     * <code>timePoint</code>.<p>
     * 
     * Note that the mark passing maneuver at leg start and finish are not guaranteed to be part of this leg's maneuvers. They
     * may be part of the respective adjacent leg, depending on the maneuver's time point which may be slightly before, at, or
     * after the corresponding mark passing event.
     */
    Iterable<Maneuver> getManeuvers(TimePoint timePoint, boolean waitForLatest) throws NoWindException;
    
    /**
     * @return <code>null</code> if the competitor hasn't started this leg yet
     */
    Integer getNumberOfTacks(TimePoint timePoint, boolean waitForLatest) throws NoWindException;

    /**
     * @return <code>null</code> if the competitor hasn't started this leg yet
     */
    Integer getNumberOfJibes(TimePoint timePoint, boolean waitForLatest) throws NoWindException;

    /**
     * @return <code>null</code> if the competitor hasn't started this leg yet
     */
    Integer getNumberOfPenaltyCircles(TimePoint timePoint, boolean waitForLatest) throws NoWindException;

    /**
     * Computes the competitor's rank within this leg. If the competitor has already finished this leg at
     * <code>timePoint</code>, the rank is determined by comparing to all other competitors that also finished this leg.
     * If not yet finished, the rank is i+j+1 where i is the number of competitors that already finished the leg, and j
     * is the number of competitors whose wind-projected distance to the leg's end waypoint is shorter than that of
     * <code>competitor</code>.
     * <p>
     * 
     * The wind projection is only an approximation of a more exact "advantage line" and in particular doesn't account
     * for crossing the lay line.
     */
    int getRank(TimePoint timePoint);

    /**
     * Same as {@link #getRank(TimePoint)} with the additional option to provide a cache
     * that can help avoid redundant calculations of wind and leg data.
     */
    int getRank(TimePoint timePoint, WindLegTypeAndLegBearingAndORCPerformanceCurveCache cache);

    /**
     * Computes the gap in seconds to the leader / winner of this leg. Returns <code>null</code> in case this leg's
     * competitor hasn't started the leg yet.
     */
    Duration getGapToLeader(TimePoint timePoint, RankingInfo rankingInfo, WindPositionMode windPositionMode);
    
    /**
     * Same as {@link #getGapToLeader(TimePoint, RankingInfo, WindPositionMode)}, only that a cache for wind and leg type data is used.
     */
    Duration getGapToLeader(TimePoint timePoint, WindPositionMode windPositionMode, RankingInfo rankingInfo, WindLegTypeAndLegBearingAndORCPerformanceCurveCache cache);

    /**
     * If a caller already went through the effort of computing the leg's leader at <code>timePoint</code>, it
     * can share this knowledge to speed up computation as compared to {@link #getGapToLeader(TimePoint, RankingInfo, WindPositionMode)}.
     */
    Duration getGapToLeader(TimePoint timePoint, Competitor leaderInLegAtTimePoint, RankingInfo rankingInfo, WindPositionMode windPositionMode) throws NoWindException;

    /**
     * Same as {@link #getGapToLeader(TimePoint, Competitor, RankingInfo, WindPositionMode)}, only that an additional cache is used
     * to avoid redundant evaluations of leg types and wind field information across various calculations that
     * all can use the same basic information.
     */
    Duration getGapToLeader(TimePoint timePoint, Competitor leaderInLegAtTimePoint,
            WindPositionMode windPositionMode, RankingInfo rankingInfo, WindLegTypeAndLegBearingAndORCPerformanceCurveCache cache);

    boolean hasStartedLeg(TimePoint timePoint);
    
    boolean hasFinishedLeg(TimePoint timePoint);
    
    /**
     * @return <code>null</code> if the competitor hasn't yet started this leg; the time point when the competitor passed
     * the start waypoint of this leg otherwise
     */
    TimePoint getStartTime();
    
    /**
     * @return <code>null</code> if the competitor hasn't finished this leg yet; the time point when the competitor passed
     * the end waypoint of this leg otherwise
     */
    TimePoint getFinishTime();

    /**
     * Returns <code>null</code> in case this leg's competitor hasn't started the leg yet. If in the leg at
     * <code>timePoint</code>, returns the VMG value for this time point. If the competitor has already finished the
     * leg, the VMG at the time when the competitor finished the leg is returned.
     */
    Speed getVelocityMadeGood(TimePoint timePoint, WindPositionMode windPositionMode);

    /**
     * Same as {@link #getVelocityMadeGood(TimePoint, WindPositionMode)}, only that a cache for wind data and leg type and bearing
     * is passed.
     */
    SpeedWithBearing getVelocityMadeGood(TimePoint at, WindPositionMode windPositionMode, WindLegTypeAndLegBearingAndORCPerformanceCurveCache cache);


    /**
     * Returns <code>null</code> in case this leg's competitor hasn't started the leg yet.
     */
    Duration getEstimatedTimeToNextMark(TimePoint timePoint, WindPositionMode windPositionMode);

    /**
     * Same as {@link #getEstimatedTimeToNextMark(TimePoint, WindPositionMode)}, only that a cache for leg type calculation is passed.
     */
    Duration getEstimatedTimeToNextMark(TimePoint timePoint, WindPositionMode windPositionMode, WindLegTypeAndLegBearingAndORCPerformanceCurveCache cache);

    /**
     * Returns <code>null</code> in case this leg's competitor hasn't started the leg yet. If in the leg at
     * <code>timePoint</code>, returns the current speed over ground for this time point. If the competitor has already
     * finished the leg, the speed over ground at the time the competitor finished the leg is returned.
     */
    SpeedWithBearing getSpeedOverGround(TimePoint at);
    
    /**
     * Returns <code>null</code> in case this leg's competitor hasn't started the leg yet. If in the leg at
     * <code>timePoint</code>, returns the current ride height for this time point. If the competitor has already
     * finished the leg, the ride height at the time the competitor finished the leg is returned.
     */
    Distance getRideHeight(TimePoint at);

    Bearing getHeel(TimePoint at);

    Bearing getPitch(TimePoint at);
    
    Distance getDistanceFoiled(TimePoint at);
    
    Duration getDurationFoiled(TimePoint at);
    
    /**
     * Computes the distance along the wind track to the wind-projected position of the race's overall leader. If leader
     * and competitor are in the same leg, this is simply the windward distance. If the leader is already one or more
     * legs ahead, it's the competitor's windward distance to go plus the windward distance between the marks of all
     * legs that the leader completed after this competitor's leg plus the windward distance between the leader and the
     * leader's leg's start.
     * <p>
     * 
     * If the leg is neither an {@link LegType#UPWIND upwind} nor a {@link LegType#DOWNWIND downwind} leg, the geometric
     * distance between this leg's competitor and the leader is returned. Note that this can lead to a situation where
     * the distance to leader is unrelated to the {@link #getWindwardDistanceToGo(TimePoint, WindPositionMode) distance
     * to go} which is used for ranking.
     * <p>
     * 
     * If at {@code timePoint} the {@link #getCompetitor() competitor} is not yet sailing in the {@link #getLeg() leg},
     * {@code null} will result. If at {@code timePoint} the {@link #getCompetitor() competitor} has already finished the
     * {@link #getLeg() leg}, the time point at which the competitor finished the leg is used as basis for the calculation
     * instead of {@code timePoint}. In particular, the leader is then determined for that finishing time point, and the
     * leader's position is determined for that finishing time point, too. This way, the result will---apart from any
     * out of order fix deliveries or course changes---remain constant for any later time point.
     * 
     * @param rankingInfo
     *            materialized ranking information that is pre-calculated to avoid expensive redundant work
     */
    Distance getWindwardDistanceToCompetitorFarthestAhead(TimePoint timePoint, WindPositionMode windPositionMode, RankingInfo rankingInfo);

    /**
     * Same as {@link #getWindwardDistanceToCompetitorFarthestAhead(TimePoint, WindPositionMode, RankingInfo)}, only that a cache for leg type
     * calculation is passed.
     */
    Distance getWindwardDistanceToCompetitorFarthestAhead(TimePoint timePoint, WindPositionMode windPositionMode, RankingInfo rankingInfo, WindLegTypeAndLegBearingAndORCPerformanceCurveCache cache);

    /**
     * Computes the average absolute cross track error for this leg. The cross track error for each fix is taken to be a
     * positive number, thereby ignoring whether the competitor was left or right of the course middle line. If you
     * provide this method with a {@link TimePoint} greater than the time the mark passing of the leg end mark has
     * occurred then the time point of the mark passing of the leg end mark will be taken into account.
     */
    Distance getAverageAbsoluteCrossTrackError(TimePoint timePoint, boolean waitForLatestAnalysis);
    
    /**
     * Computes the current absolute cross-track error (positive sign or zero, regardless of whether the competitor
     * is right or left of the course middle line of the current leg).
     * 
     * @return {@code null} if the competitor has not started or already finished the leg
     */
    Distance getAbsoluteCrossTrackError(TimePoint timePoint);

    /**
     * Computes the average signed cross track error for this leg. The cross track error for each fix is taken to be a
     * positive number in case the competitor was on the right side of the course middle line (looking in the direction
     * of this leg), and a negative number in case the competitor was on the left side of the course middle line. If you
     * provide this method with a {@link TimePoint} greater than the time the mark passing of the leg end mark has
     * occurred then the time point of the mark passing of the leg end mark will be taken into account.
     */
    Distance getAverageSignedCrossTrackError(TimePoint timePoint, boolean waitForLatestAnalysis);

    /**
     * Computes the current signed cross-track error (negative sign means left of the course middle line looking in the direction
     * of the leg; positive sign means right of the course middle line).
     * 
     * @return {@code null} if the competitor has not started or already finished the leg
     */
    Distance getSignedCrossTrackError(TimePoint timePoint);

    TrackedLeg getTrackedLeg();

    /**
     * Like {@link #getAverageVelocityMadeGood(TimePoint)}, only with an additional cache argument that allows the method to
     * use already computed values for wind and leg type, potentially also updating the cache as it goes.
     */
    Speed getAverageVelocityMadeGood(TimePoint timePoint, WindLegTypeAndLegBearingAndORCPerformanceCurveCache cache);

    /**
     * If the {@link #getCompetitor() competitor} hasn't started the {@link #getTrackedLeg() leg} yet at
     * <code>timePoint</code>, <code>null</code> is returned. Otherwise, if <code>timePoint</code> is before the finishing
     * of the leg, it is returned unchanged; else the time point at which the competitor has finished the leg is returned.
     * If the competitor hasn't finished the leg, <code>timePoint</code> or the end of the race's tracking is returned,
     * whichever is earlier.
     */
    TimePoint getTimePointNotAfterFinishingOfLeg(TimePoint timePoint);
    
    /**
     * If the difference between cog and next waypoint direction is smaller then the one between cog and wind direction 
     * {@link TackType#LONGTACK longtack} is returned, if it is bigger or equal {@link TackType#SHORTTACK shorttack}. For other cases <code>null</code> is returned. 
     * @return {@code null} if {@link TimePoint} does not fit with current leg, or waypoint is null, or wind is null, or competitor position is null.
     */
<<<<<<< HEAD
    TackType getTackType(TimePoint timePoint);
    
=======
    TackType getTackType(TimePoint timePoint, WindLegTypeAndLegBearingAndORCPerformanceCurveCache cache) throws NoWindException;

>>>>>>> 4b424e2c
    /**
     * Same as {@link #getTackType(TimePoint, WindLegTypeAndLegBearingAndORCPerformanceCurveCache)}, only that an no-op cache will be used
     * for this single call. Good, e.g., for test cases.
     */
<<<<<<< HEAD
    TackType getTackType(TimePoint timePoint, WindLegTypeAndLegBearingAndORCPerformanceCurveCache cache);
=======
    default TackType getTackType(TimePoint timePoint) throws NoWindException {
        return getTackType(timePoint, new NoCachingWindLegTypeAndLegBearingCache());
    }
>>>>>>> 4b424e2c

    Double getExpeditionAWA(TimePoint at);
    Double getExpeditionAWS(TimePoint at);
    Double getExpeditionTWA(TimePoint at);
    Double getExpeditionTWS(TimePoint at);
    Double getExpeditionTWD(TimePoint at);
    Double getExpeditionTargTWA(TimePoint at);
    Double getExpeditionBoatSpeed(TimePoint at);
    Double getExpeditionTargBoatSpeed(TimePoint at);
    Double getExpeditionSOG(TimePoint at);
    Double getExpeditionCOG(TimePoint at);
    Double getExpeditionForestayLoad(TimePoint at);
    Double getExpeditionRake(TimePoint at);
    Double getExpeditionCourseDetail(TimePoint at);
    Double getExpeditionHeading(TimePoint at);
    Double getExpeditionVMG(TimePoint at);
    Double getExpeditionVMGTargVMGDelta(TimePoint at);
    Double getExpeditionRateOfTurn(TimePoint at);
    Double getExpeditionRudderAngle(TimePoint at);
    Double getExpeditionTargetHeel(TimePoint at);
    Double getExpeditionTimeToPortLayline(TimePoint at);
    Double getExpeditionTimeToStbLayline(TimePoint at);
    Double getExpeditionDistToPortLayline(TimePoint at);
    Double getExpeditionDistToStbLayline(TimePoint at);
    Double getExpeditionTimeToGunInSeconds(TimePoint at);
    Double getExpeditionTimeToCommitteeBoat(TimePoint at);
    Double getExpeditionTimeToPin(TimePoint at);
    Double getExpeditionTimeToBurnToLineInSeconds(TimePoint at);
    Double getExpeditionTimeToBurnToCommitteeBoat(TimePoint at);
    Double getExpeditionTimeToBurnToPin(TimePoint at);
    Double getExpeditionDistanceToCommitteeBoat(TimePoint at);
    Double getExpeditionDistanceToPinDetail(TimePoint at);
    Double getExpeditionDistanceBelowLineInMeters(TimePoint at);
    Double getExpeditionLineSquareForWindDirection(TimePoint at);
    Double getExpeditionBaroIfAvailable(TimePoint at);
    Double getExpeditionLoadSIfAvailable(TimePoint at);
    Double getExpeditionLoadPIfAvailable(TimePoint at);
    Double getExpeditionJibCarPortIfAvailable(TimePoint at);
    Double getExpeditionJibCarStbdIfAvailable(TimePoint at);
    Double getExpeditionMastButtIfAvailable(TimePoint at);
    Double getAverageExpeditionAWA(TimePoint at);
    Double getAverageExpeditionAWS(TimePoint at);
    Double getAverageExpeditionTWA(TimePoint at);
    Double getAverageExpeditionTWS(TimePoint at);
    Double getAverageExpeditionTWD(TimePoint at);
    Double getAverageExpeditionTargTWA(TimePoint at);
    Double getAverageExpeditionBoatSpeed(TimePoint at);
    Double getAverageExpeditionTargBoatSpeed(TimePoint at);
    Double getAverageExpeditionSOG(TimePoint at);
    Double getAverageExpeditionCOG(TimePoint at);
    Double getAverageExpeditionForestayLoad(TimePoint at);
    Double getAverageExpeditionRake(TimePoint at);
    Double getAverageExpeditionCourseDetail(TimePoint at);
    Double getAverageExpeditionHeading(TimePoint at);
    Double getAverageExpeditionVMG(TimePoint at);
    Double getAverageExpeditionVMGTargVMGDelta(TimePoint at);
    Double getAverageExpeditionRateOfTurn(TimePoint at);
    Double getAverageExpeditionRudderAngle(TimePoint at);
    Double getAverageExpeditionTargetHeel(TimePoint at);
    Double getAverageExpeditionTimeToPortLayline(TimePoint at);
    Double getAverageExpeditionTimeToStbLayline(TimePoint at);
    Double getAverageExpeditionDistToPortLayline(TimePoint at);
    Double getAverageExpeditionDistToStbLayline(TimePoint at);
    Double getAverageExpeditionTimeToGunInSeconds(TimePoint at);
    Double getAverageExpeditionTimeToCommitteeBoat(TimePoint at);
    Double getAverageExpeditionTimeToPin(TimePoint at);
    Double getAverageExpeditionTimeToBurnToLineInSeconds(TimePoint at);
    Double getAverageExpeditionTimeToBurnToCommitteeBoat(TimePoint at);
    Double getAverageExpeditionTimeToBurnToPin(TimePoint at);
    Double getAverageExpeditionDistanceToCommitteeBoat(TimePoint at);
    Double getAverageExpeditionDistanceToPinDetail(TimePoint at);
    Double getAverageExpeditionDistanceBelowLineInMeters(TimePoint at);
    Double getAverageExpeditionLineSquareForWindDirection(TimePoint at);
    Double getAverageExpeditionBaroIfAvailable(TimePoint at);
    Double getAverageExpeditionLoadSIfAvailable(TimePoint at);
    Double getAverageExpeditionLoadPIfAvailable(TimePoint at);
    Double getAverageExpeditionJibCarPortIfAvailable(TimePoint at);
    Double getAverageExpeditionJibCarStbdIfAvailable(TimePoint at);
    Double getAverageExpeditionMastButtIfAvailable(TimePoint at);
}<|MERGE_RESOLUTION|>--- conflicted
+++ resolved
@@ -348,24 +348,15 @@
      * {@link TackType#LONGTACK longtack} is returned, if it is bigger or equal {@link TackType#SHORTTACK shorttack}. For other cases <code>null</code> is returned. 
      * @return {@code null} if {@link TimePoint} does not fit with current leg, or waypoint is null, or wind is null, or competitor position is null.
      */
-<<<<<<< HEAD
-    TackType getTackType(TimePoint timePoint);
-    
-=======
-    TackType getTackType(TimePoint timePoint, WindLegTypeAndLegBearingAndORCPerformanceCurveCache cache) throws NoWindException;
-
->>>>>>> 4b424e2c
+    TackType getTackType(TimePoint timePoint, WindLegTypeAndLegBearingAndORCPerformanceCurveCache cache);
+
     /**
      * Same as {@link #getTackType(TimePoint, WindLegTypeAndLegBearingAndORCPerformanceCurveCache)}, only that an no-op cache will be used
      * for this single call. Good, e.g., for test cases.
      */
-<<<<<<< HEAD
-    TackType getTackType(TimePoint timePoint, WindLegTypeAndLegBearingAndORCPerformanceCurveCache cache);
-=======
-    default TackType getTackType(TimePoint timePoint) throws NoWindException {
+    default TackType getTackType(TimePoint timePoint) {
         return getTackType(timePoint, new NoCachingWindLegTypeAndLegBearingCache());
     }
->>>>>>> 4b424e2c
 
     Double getExpeditionAWA(TimePoint at);
     Double getExpeditionAWS(TimePoint at);
