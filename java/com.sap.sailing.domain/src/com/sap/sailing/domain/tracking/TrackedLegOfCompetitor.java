--- conflicted
+++ resolved
@@ -1,268 +1,255 @@
-package com.sap.sailing.domain.tracking;
-
-import java.io.Serializable;
-import java.util.List;
-
-import com.sap.sailing.domain.base.Competitor;
-import com.sap.sailing.domain.base.Leg;
-import com.sap.sailing.domain.common.Bearing;
-import com.sap.sailing.domain.common.Distance;
-import com.sap.sailing.domain.common.Duration;
-import com.sap.sailing.domain.common.LegType;
-import com.sap.sailing.domain.common.NoWindException;
-import com.sap.sailing.domain.common.Speed;
-import com.sap.sailing.domain.common.SpeedWithBearing;
-import com.sap.sailing.domain.common.TimePoint;
-import com.sap.sse.common.Util;
-
-public interface TrackedLegOfCompetitor extends Serializable {
-    Leg getLeg();
-
-    Competitor getCompetitor();
-
-    /**
-     * How much time did the {@link #getCompetitor competitor} spend in this {@link #getLeg() leg} at
-     * <code>timePoint</code>? If the competitor hasn't started the leg yet at <code>timePoint</code>, <code>null</code>
-     * is returned. If the competitor has finished the leg already at <code>timePoint</code>, the time it took the
-     * competitor to complete the leg is returned. If the competitor didn't finish the leg before the end of tracking,
-     * <code>null</code> is returned because this indicates that the tracker stopped sending valid data.
-     */
-    Duration getTime(TimePoint timePoint);
-
-    /**
-     * The distance over ground traveled by the competitor in this leg up to <code>timePoint</code>. If
-     * <code>timePoint</code> is before the competitor started this leg, a {@link Distance#NULL zero} distance is
-     * returned. If the <code>timePoint</code> is after the time point at which the competitor finished this leg (if the
-     * respective mark passing has already been received), the total distance traveled in this leg is returned. If the
-     * time point is after the last fix but the competitor hasn't finished the leg yet, the distance traveled up to the
-     * position at which the competitor is estimated to be at <code>timePoint</code> is used.
-     */
-    Distance getDistanceTraveled(TimePoint timePoint);
-
-    /**
-     * Estimates how much the competitor still has to go to the end waypoint of this leg, projected onto the wind
-     * direction. If the competitor already finished this leg, a zero, non-<code>null</code> distance will result.
-     * If the competitor hasn't started the leg yet, the full leg distance is returned.
-     * @param windPositionMode TODO
-     * 
-     * @throws NoWindException
-     *             thrown in case no wind direction is known
-     */
-    Distance getWindwardDistanceToGo(TimePoint timePoint, WindPositionMode windPositionMode) throws NoWindException;
-
-    /**
-     * Computes an approximation for the average velocity made good (windward / leeward speed) of this leg's competitor at
-     * <code>timePoint</code>. If the competitor hasn't started the leg yet, <code>null</code> is returned. If the competitor
-     * has already finished the leg, the average over the whole leg is computed, otherwise the average for the time interval
-     * from the start of the leg up to <code>timePoint</code>.<p>
-     * 
-     * The approximation uses the wind direction of <code>timePoint</code> at the middle between start and end waypoint or of
-     * the time point when the competitor completed the leg if that was before <code>timePoint</code>. Note that this does not
-     * account for changing winds during the leg.
-     */
-    Speed getAverageVelocityMadeGood(TimePoint timePoint) throws NoWindException;
-
-    /**
-     * Computes the competitor's average speed over ground for this leg from the beginning of the leg up to time
-     * <code>timePoint</code> or at the time of the last event received for the race in case <code>timePoint</code> is
-     * after the time when the last fix for this competitor was received. If the competitor already completed the leg at
-     * <code>timePoint</code> and the respective mark passing event was already received, the average speed over ground
-     * for the entire leg (and no further) is computed.
-     */
-    Speed getAverageSpeedOverGround(TimePoint timePoint);
-
-    /**
-     * @return <code>null</code> if the competitor hasn't started this leg yet, otherwise the fix where the maximum speed was
-     * achieved and the speed value. In case you provide <code>timepoint</code> that is greater than the time point of the
-     * end of this leg the provided value will be ignored and replaced by the timepoint of the end of the leg.
-     */
-    Util.Pair<GPSFixMoving, Speed> getMaximumSpeedOverGround(TimePoint timePoint);
-
-    /**
-     * Infers the maneuvers of the competitor up to <code>timePoint</code> on this leg. If the competitor hasn't started
-     * the leg at the time point specified, an empty list is returned. If the time point is after the competitor has
-     * finished this leg, all of the competitor's maneuvers during this leg will be reported in chronological order. The
-     * list may be empty if no maneuvers happened between the point in time when the competitor started the leg and
-     * <code>timePoint</code>.<p>
-     * 
-     * Note that the mark passing maneuver at leg start and finish are not guaranteed to be part of this leg's maneuvers. They
-     * may be part of the respective adjacent leg, depending on the maneuver's time point which may be slightly before, at, or
-     * after the corresponding mark passing event.
-     */
-    List<Maneuver> getManeuvers(TimePoint timePoint, boolean waitForLatest) throws NoWindException;
-    
-    /**
-     * @return <code>null</code> if the competitor hasn't started this leg yet
-     */
-    Integer getNumberOfTacks(TimePoint timePoint) throws NoWindException;
-
-    /**
-     * @return <code>null</code> if the competitor hasn't started this leg yet
-     */
-    Integer getNumberOfJibes(TimePoint timePoint) throws NoWindException;
-
-    /**
-     * @return <code>null</code> if the competitor hasn't started this leg yet
-     */
-    Integer getNumberOfPenaltyCircles(TimePoint timePoint) throws NoWindException;
-
-    /**
-     * Computes the competitor's rank within this leg. If the competitor has already finished this leg at
-     * <code>timePoint</code>, the rank is determined by comparing to all other competitors that also finished this leg.
-     * If not yet finished, the rank is i+j+1 where i is the number of competitors that already finished the leg, and j
-     * is the number of competitors whose wind-projected distance to the leg's end waypoint is shorter than that of
-     * <code>competitor</code>.
-     * <p>
-     * 
-     * The wind projection is only an approximation of a more exact "advantage line" and in particular doesn't account
-     * for crossing the lay line.
-     */
-    int getRank(TimePoint timePoint);
-
-    /**
-     * Computes the gap in seconds to the leader / winner of this leg. Returns <code>null</code> in case this leg's
-     * competitor hasn't started the leg yet.
-     * @param windPositionMode TODO
-     */
-    Double getGapToLeaderInSeconds(TimePoint timePoint, WindPositionMode windPositionMode) throws NoWindException;
-    
-    /**
-     * Same as {@link #getGapToLeaderInSeconds(TimePoint)}, only that a cache for wind and leg type data is used.
-     */
-    Double getGapToLeaderInSeconds(TimePoint timePoint, WindPositionMode windPositionMode,
-            WindLegTypeAndLegBearingCache cache) throws NoWindException;
-
-    /**
-     * If a caller already went through the effort of computing the leg's leader at <code>timePoint</code>, it
-     * can share this knowledge to speed up computation as compared to {@link #getGapToLeaderInSeconds(TimePoint, WindPositionMode)}.
-     * @param windPositionMode TODO
-<<<<<<< HEAD
-     */
-    Double getGapToLeaderInSeconds(TimePoint timePoint, Competitor leaderInLegAtTimePoint, WindPositionMode windPositionMode) throws NoWindException;
-=======
-     */
-    Double getGapToLeaderInSeconds(TimePoint timePoint, Competitor leaderInLegAtTimePoint, WindPositionMode windPositionMode) throws NoWindException;
-
-    /**
-     * Same as {@link #getGapToLeaderInSeconds(TimePoint, Competitor)}, only that an additional cache is used
-     * to avoid redundant evaluations of leg types and wind field information across various calculations that
-     * all can use the same basic information.
-     */
-    Double getGapToLeaderInSeconds(TimePoint timePoint, Competitor leaderInLegAtTimePoint,
-            WindPositionMode windPositionMode, WindLegTypeAndLegBearingCache cache) throws NoWindException;
->>>>>>> 85b29b66
-
-    boolean hasStartedLeg(TimePoint timePoint);
-    
-    boolean hasFinishedLeg(TimePoint timePoint);
-    
-    /**
-     * @return <code>null</code> if the competitor hasn't yet started this leg; the time point when the competitor passed
-     * the start waypoint of this leg otherwise
-     */
-    TimePoint getStartTime();
-    
-    TimePoint getFinishTime();
-
-    /**
-     * Returns <code>null</code> in case this leg's competitor hasn't started the leg yet. If in the leg at
-     * <code>timePoint</code>, returns the VMG value for this time point. If the competitor has already finished the
-     * leg, the VMG at the time when the competitor finished the leg is returned.
-     * @param windPositionMode TODO
-     */
-    Speed getVelocityMadeGood(TimePoint timePoint, WindPositionMode windPositionMode) throws NoWindException;
-<<<<<<< HEAD
-=======
-
-    /**
-     * Same as {@link #getVelocityMadeGood(TimePoint, WindPositionMode)}, only that a cache for wind data and leg type and bearing
-     * is passed.
-     */
-    Speed getVelocityMadeGood(TimePoint at, WindPositionMode windPositionMode, WindLegTypeAndLegBearingCache cache)
-            throws NoWindException;
-
->>>>>>> 85b29b66
-
-    /**
-     * Returns <code>null</code> in case this leg's competitor hasn't started the leg yet.
-     * @param windPositionMode TODO
-     */
-    Double getEstimatedTimeToNextMarkInSeconds(TimePoint timePoint, WindPositionMode windPositionMode) throws NoWindException;
-<<<<<<< HEAD
-=======
-
-    /**
-     * Same as {@link #getEstimatedTimeToNextMarkInSeconds(TimePoint, WindPositionMode)}, only that a cache for leg type calculation is passed.
-     */
-    Double getEstimatedTimeToNextMarkInSeconds(TimePoint timePoint, WindPositionMode windPositionMode,
-            WindLegTypeAndLegBearingCache cache) throws NoWindException;
->>>>>>> 85b29b66
-
-    /**
-     * Returns <code>null</code> in case this leg's competitor hasn't started the leg yet. If in the leg at
-     * <code>timePoint</code>, returns the current speed over ground for this time point. If the competitor has already
-     * finished the leg, the speed over ground at the time the competitor finished the leg is returned.
-     */
-    SpeedWithBearing getSpeedOverGround(TimePoint at);
-
-    /**
-     * Computes the distance along the wind track to the wind-projected position of the race's overall leader. If leader
-     * and competitor are in the same leg, this is simply the windward distance. If the leader is already one or more
-     * legs ahead, it's the competitor's winward distance to go plus the windward distance between the marks of all legs
-     * that the leader completed after this competitor's leg plus the windard distance between the leader and the
-     * leader's leg's start.
-     * <p>
-     * 
-     * If the leg is neither an {@link LegType#UPWIND upwind} nor a {@link LegType#DOWNWIND downwind} leg, the geometric
-     * distance between this leg's competitor and the leader is returned. Note that this can lead to a situation where
-     * the distance to leader is unrelated to the {@link #getWindwardDistanceToGo(TimePoint, WindPositionMode) distance to go} which is
-     * used for ranking.
-     */
-    Distance getWindwardDistanceToOverallLeader(TimePoint timePoint, WindPositionMode windPositionMode) throws NoWindException;
-
-    /**
-     * Computes the average absolute cross track error for this leg. The cross track error for each fix is taken to be a
-     * positive number, thereby ignoring whether the competitor was left or right of the course middle line. If you
-     * provide this method with a {@link TimePoint} greater than the time the mark passing of the leg end mark has
-     * occurred then the time point of the mark passing of the leg end mark will be taken into account.
-     */
-    Distance getAverageAbsoluteCrossTrackError(TimePoint timePoint, boolean waitForLatestAnalysis) throws NoWindException;
-
-    /**
-     * Computes the average signed cross track error for this leg. The cross track error for each fix is taken to be a
-     * positive number in case the competitor was on the right side of the course middle line (looking in the direction
-     * of this leg), and a negative number in case the competitor was on the left side of the course middle line. If you
-     * provide this method with a {@link TimePoint} greater than the time the mark passing of the leg end mark has
-     * occurred then the time point of the mark passing of the leg end mark will be taken into account.
-     */
-    Distance getAverageSignedCrossTrackError(TimePoint timePoint, boolean waitForLatestAnalysis) throws NoWindException;
-
-    /**
-     * Computes the maneuver loss as the distance projected onto the average course between entering and exiting the
-     * maneuver that the boat lost compared to not having maneuvered. With this distance measure, the competitors speed
-     * and bearing before the maneuver, as defined by <code>timePointBeforeManeuver</code> is extrapolated until
-     * <code>timePointAfterManeuver</code>, and the resulting extrapolated position's "windward distance" is compared to
-     * the competitor's actual position at that time. This distance is returned as the result of this method.
-     */
-    Distance getManeuverLoss(TimePoint timePointBeforeManeuver, TimePoint maneuverTimePoint, TimePoint timePointAfterManeuver) throws NoWindException;
-
-    TrackedLeg getTrackedLeg();
-
-    /**
-     * Computes the angle between the competitors direction and the wind.
-     */
-    Bearing getBeatAngle(TimePoint at) throws NoWindException;
-
-    /**
-     * Same as {@link #getBeatAngle}, only that additionally a cache is provided that can allow the method to use
-     * cached wind and leg type values.
-     */
-    Bearing getBeatAngle(TimePoint at, WindLegTypeAndLegBearingCache cache) throws NoWindException;
-
-    /**
-     * Like {@link #getAverageVelocityMadeGood(TimePoint)}, only with an additional cache argument that allows the method to
-     * use already computed values for wind and leg type, potentially also updating the cache as it goes.
-     */
-    Speed getAverageVelocityMadeGood(TimePoint timePoint, WindLegTypeAndLegBearingCache cache) throws NoWindException;
-
-}
+package com.sap.sailing.domain.tracking;
+
+import java.io.Serializable;
+import java.util.List;
+
+import com.sap.sailing.domain.base.Competitor;
+import com.sap.sailing.domain.base.Leg;
+import com.sap.sailing.domain.common.Bearing;
+import com.sap.sailing.domain.common.Distance;
+import com.sap.sailing.domain.common.Duration;
+import com.sap.sailing.domain.common.LegType;
+import com.sap.sailing.domain.common.NoWindException;
+import com.sap.sailing.domain.common.Speed;
+import com.sap.sailing.domain.common.SpeedWithBearing;
+import com.sap.sailing.domain.common.TimePoint;
+import com.sap.sse.common.Util;
+
+public interface TrackedLegOfCompetitor extends Serializable {
+    Leg getLeg();
+
+    Competitor getCompetitor();
+
+    /**
+     * How much time did the {@link #getCompetitor competitor} spend in this {@link #getLeg() leg} at
+     * <code>timePoint</code>? If the competitor hasn't started the leg yet at <code>timePoint</code>, <code>null</code>
+     * is returned. If the competitor has finished the leg already at <code>timePoint</code>, the time it took the
+     * competitor to complete the leg is returned. If the competitor didn't finish the leg before the end of tracking,
+     * <code>null</code> is returned because this indicates that the tracker stopped sending valid data.
+     */
+    Duration getTime(TimePoint timePoint);
+
+    /**
+     * The distance over ground traveled by the competitor in this leg up to <code>timePoint</code>. If
+     * <code>timePoint</code> is before the competitor started this leg, a {@link Distance#NULL zero} distance is
+     * returned. If the <code>timePoint</code> is after the time point at which the competitor finished this leg (if the
+     * respective mark passing has already been received), the total distance traveled in this leg is returned. If the
+     * time point is after the last fix but the competitor hasn't finished the leg yet, the distance traveled up to the
+     * position at which the competitor is estimated to be at <code>timePoint</code> is used.
+     */
+    Distance getDistanceTraveled(TimePoint timePoint);
+
+    /**
+     * Estimates how much the competitor still has to go to the end waypoint of this leg, projected onto the wind
+     * direction. If the competitor already finished this leg, a zero, non-<code>null</code> distance will result.
+     * If the competitor hasn't started the leg yet, the full leg distance is returned.
+     * @param windPositionMode TODO
+     * 
+     * @throws NoWindException
+     *             thrown in case no wind direction is known
+     */
+    Distance getWindwardDistanceToGo(TimePoint timePoint, WindPositionMode windPositionMode) throws NoWindException;
+
+    /**
+     * Computes an approximation for the average velocity made good (windward / leeward speed) of this leg's competitor at
+     * <code>timePoint</code>. If the competitor hasn't started the leg yet, <code>null</code> is returned. If the competitor
+     * has already finished the leg, the average over the whole leg is computed, otherwise the average for the time interval
+     * from the start of the leg up to <code>timePoint</code>.<p>
+     * 
+     * The approximation uses the wind direction of <code>timePoint</code> at the middle between start and end waypoint or of
+     * the time point when the competitor completed the leg if that was before <code>timePoint</code>. Note that this does not
+     * account for changing winds during the leg.
+     */
+    Speed getAverageVelocityMadeGood(TimePoint timePoint) throws NoWindException;
+
+    /**
+     * Computes the competitor's average speed over ground for this leg from the beginning of the leg up to time
+     * <code>timePoint</code> or at the time of the last event received for the race in case <code>timePoint</code> is
+     * after the time when the last fix for this competitor was received. If the competitor already completed the leg at
+     * <code>timePoint</code> and the respective mark passing event was already received, the average speed over ground
+     * for the entire leg (and no further) is computed.
+     */
+    Speed getAverageSpeedOverGround(TimePoint timePoint);
+
+    /**
+     * @return <code>null</code> if the competitor hasn't started this leg yet, otherwise the fix where the maximum speed was
+     * achieved and the speed value. In case you provide <code>timepoint</code> that is greater than the time point of the
+     * end of this leg the provided value will be ignored and replaced by the timepoint of the end of the leg.
+     */
+    Util.Pair<GPSFixMoving, Speed> getMaximumSpeedOverGround(TimePoint timePoint);
+
+    /**
+     * Infers the maneuvers of the competitor up to <code>timePoint</code> on this leg. If the competitor hasn't started
+     * the leg at the time point specified, an empty list is returned. If the time point is after the competitor has
+     * finished this leg, all of the competitor's maneuvers during this leg will be reported in chronological order. The
+     * list may be empty if no maneuvers happened between the point in time when the competitor started the leg and
+     * <code>timePoint</code>.<p>
+     * 
+     * Note that the mark passing maneuver at leg start and finish are not guaranteed to be part of this leg's maneuvers. They
+     * may be part of the respective adjacent leg, depending on the maneuver's time point which may be slightly before, at, or
+     * after the corresponding mark passing event.
+     */
+    List<Maneuver> getManeuvers(TimePoint timePoint, boolean waitForLatest) throws NoWindException;
+    
+    /**
+     * @return <code>null</code> if the competitor hasn't started this leg yet
+     */
+    Integer getNumberOfTacks(TimePoint timePoint) throws NoWindException;
+
+    /**
+     * @return <code>null</code> if the competitor hasn't started this leg yet
+     */
+    Integer getNumberOfJibes(TimePoint timePoint) throws NoWindException;
+
+    /**
+     * @return <code>null</code> if the competitor hasn't started this leg yet
+     */
+    Integer getNumberOfPenaltyCircles(TimePoint timePoint) throws NoWindException;
+
+    /**
+     * Computes the competitor's rank within this leg. If the competitor has already finished this leg at
+     * <code>timePoint</code>, the rank is determined by comparing to all other competitors that also finished this leg.
+     * If not yet finished, the rank is i+j+1 where i is the number of competitors that already finished the leg, and j
+     * is the number of competitors whose wind-projected distance to the leg's end waypoint is shorter than that of
+     * <code>competitor</code>.
+     * <p>
+     * 
+     * The wind projection is only an approximation of a more exact "advantage line" and in particular doesn't account
+     * for crossing the lay line.
+     */
+    int getRank(TimePoint timePoint);
+
+    /**
+     * Computes the gap in seconds to the leader / winner of this leg. Returns <code>null</code> in case this leg's
+     * competitor hasn't started the leg yet.
+     * @param windPositionMode TODO
+     */
+    Double getGapToLeaderInSeconds(TimePoint timePoint, WindPositionMode windPositionMode) throws NoWindException;
+    
+    /**
+     * Same as {@link #getGapToLeaderInSeconds(TimePoint)}, only that a cache for wind and leg type data is used.
+     */
+    Double getGapToLeaderInSeconds(TimePoint timePoint, WindPositionMode windPositionMode,
+            WindLegTypeAndLegBearingCache cache) throws NoWindException;
+
+    /**
+     * If a caller already went through the effort of computing the leg's leader at <code>timePoint</code>, it
+     * can share this knowledge to speed up computation as compared to {@link #getGapToLeaderInSeconds(TimePoint, WindPositionMode)}.
+     * @param windPositionMode TODO
+     */
+    Double getGapToLeaderInSeconds(TimePoint timePoint, Competitor leaderInLegAtTimePoint, WindPositionMode windPositionMode) throws NoWindException;
+
+    /**
+     * Same as {@link #getGapToLeaderInSeconds(TimePoint, Competitor)}, only that an additional cache is used
+     * to avoid redundant evaluations of leg types and wind field information across various calculations that
+     * all can use the same basic information.
+     */
+    Double getGapToLeaderInSeconds(TimePoint timePoint, Competitor leaderInLegAtTimePoint,
+            WindPositionMode windPositionMode, WindLegTypeAndLegBearingCache cache) throws NoWindException;
+
+    boolean hasStartedLeg(TimePoint timePoint);
+    
+    boolean hasFinishedLeg(TimePoint timePoint);
+    
+    /**
+     * @return <code>null</code> if the competitor hasn't yet started this leg; the time point when the competitor passed
+     * the start waypoint of this leg otherwise
+     */
+    TimePoint getStartTime();
+    
+    TimePoint getFinishTime();
+
+    /**
+     * Returns <code>null</code> in case this leg's competitor hasn't started the leg yet. If in the leg at
+     * <code>timePoint</code>, returns the VMG value for this time point. If the competitor has already finished the
+     * leg, the VMG at the time when the competitor finished the leg is returned.
+     */
+    Speed getVelocityMadeGood(TimePoint timePoint, WindPositionMode windPositionMode) throws NoWindException;
+
+    /**
+     * Same as {@link #getVelocityMadeGood(TimePoint, WindPositionMode)}, only that a cache for wind data and leg type and bearing
+     * is passed.
+     */
+    Speed getVelocityMadeGood(TimePoint at, WindPositionMode windPositionMode, WindLegTypeAndLegBearingCache cache)
+            throws NoWindException;
+
+
+    /**
+     * Returns <code>null</code> in case this leg's competitor hasn't started the leg yet.
+     */
+    Double getEstimatedTimeToNextMarkInSeconds(TimePoint timePoint, WindPositionMode windPositionMode) throws NoWindException;
+
+    /**
+     * Same as {@link #getEstimatedTimeToNextMarkInSeconds(TimePoint, WindPositionMode)}, only that a cache for leg type calculation is passed.
+     */
+    Double getEstimatedTimeToNextMarkInSeconds(TimePoint timePoint, WindPositionMode windPositionMode,
+            WindLegTypeAndLegBearingCache cache) throws NoWindException;
+
+    /**
+     * Returns <code>null</code> in case this leg's competitor hasn't started the leg yet. If in the leg at
+     * <code>timePoint</code>, returns the current speed over ground for this time point. If the competitor has already
+     * finished the leg, the speed over ground at the time the competitor finished the leg is returned.
+     */
+    SpeedWithBearing getSpeedOverGround(TimePoint at);
+
+    /**
+     * Computes the distance along the wind track to the wind-projected position of the race's overall leader. If leader
+     * and competitor are in the same leg, this is simply the windward distance. If the leader is already one or more
+     * legs ahead, it's the competitor's winward distance to go plus the windward distance between the marks of all legs
+     * that the leader completed after this competitor's leg plus the windard distance between the leader and the
+     * leader's leg's start.
+     * <p>
+     * 
+     * If the leg is neither an {@link LegType#UPWIND upwind} nor a {@link LegType#DOWNWIND downwind} leg, the geometric
+     * distance between this leg's competitor and the leader is returned. Note that this can lead to a situation where
+     * the distance to leader is unrelated to the {@link #getWindwardDistanceToGo(TimePoint, WindPositionMode) distance to go} which is
+     * used for ranking.
+     */
+    Distance getWindwardDistanceToOverallLeader(TimePoint timePoint, WindPositionMode windPositionMode) throws NoWindException;
+
+    /**
+     * Computes the average absolute cross track error for this leg. The cross track error for each fix is taken to be a
+     * positive number, thereby ignoring whether the competitor was left or right of the course middle line. If you
+     * provide this method with a {@link TimePoint} greater than the time the mark passing of the leg end mark has
+     * occurred then the time point of the mark passing of the leg end mark will be taken into account.
+     */
+    Distance getAverageAbsoluteCrossTrackError(TimePoint timePoint, boolean waitForLatestAnalysis) throws NoWindException;
+
+    /**
+     * Computes the average signed cross track error for this leg. The cross track error for each fix is taken to be a
+     * positive number in case the competitor was on the right side of the course middle line (looking in the direction
+     * of this leg), and a negative number in case the competitor was on the left side of the course middle line. If you
+     * provide this method with a {@link TimePoint} greater than the time the mark passing of the leg end mark has
+     * occurred then the time point of the mark passing of the leg end mark will be taken into account.
+     */
+    Distance getAverageSignedCrossTrackError(TimePoint timePoint, boolean waitForLatestAnalysis) throws NoWindException;
+
+    /**
+     * Computes the maneuver loss as the distance projected onto the average course between entering and exiting the
+     * maneuver that the boat lost compared to not having maneuvered. With this distance measure, the competitors speed
+     * and bearing before the maneuver, as defined by <code>timePointBeforeManeuver</code> is extrapolated until
+     * <code>timePointAfterManeuver</code>, and the resulting extrapolated position's "windward distance" is compared to
+     * the competitor's actual position at that time. This distance is returned as the result of this method.
+     */
+    Distance getManeuverLoss(TimePoint timePointBeforeManeuver, TimePoint maneuverTimePoint, TimePoint timePointAfterManeuver) throws NoWindException;
+
+    TrackedLeg getTrackedLeg();
+
+    /**
+     * Computes the angle between the competitors direction and the wind.
+     */
+    Bearing getBeatAngle(TimePoint at) throws NoWindException;
+
+    /**
+     * Same as {@link #getBeatAngle}, only that additionally a cache is provided that can allow the method to use
+     * cached wind and leg type values.
+     */
+    Bearing getBeatAngle(TimePoint at, WindLegTypeAndLegBearingCache cache) throws NoWindException;
+
+    /**
+     * Like {@link #getAverageVelocityMadeGood(TimePoint)}, only with an additional cache argument that allows the method to
+     * use already computed values for wind and leg type, potentially also updating the cache as it goes.
+     */
+    Speed getAverageVelocityMadeGood(TimePoint timePoint, WindLegTypeAndLegBearingCache cache) throws NoWindException;
+
+}