--- conflicted
+++ resolved
@@ -343,20 +343,9 @@
     TimePoint getTimePointNotAfterFinishingOfLeg(TimePoint timePoint);
     
     /**
-<<<<<<< HEAD
-     * Returns LongTack, ShortTack or null depending on the sailors direction and the next mark.
-     * @param cache TODO
-     */
-=======
      * If the bearing between cog and the next waypoint is smaller then the one between cog and wind direction 
      * {@link TackType#LONGTACK longtack} is returned, if it is bigger {@link TackType#SHORTTACK shorttack}. For other cases <code>null</code> is returned. 
      */
-    TackType getTackType(TimePoint timePoint) throws NoWindException;
-    
-    /**
-     * Same as {@link #getTackType(TimePoint timePoint)}, only that a cache for leg type calculation is passed.
-     */
->>>>>>> c46bee66
     TackType getTackType(TimePoint timePoint, WindLegTypeAndLegBearingAndORCPerformanceCurveCache cache) throws NoWindException;
 
     Double getExpeditionAWA(TimePoint at);
