<<<<<<< HEAD
package com.sap.sailing.domain.tracking.impl;

import java.util.Collections;
import java.util.Comparator;
import java.util.List;
import java.util.NavigableSet;
import java.util.SortedSet;
import java.util.concurrent.ConcurrentHashMap;
import java.util.concurrent.ConcurrentMap;
import java.util.logging.Logger;

import com.sap.sailing.domain.base.Competitor;
import com.sap.sailing.domain.base.Course;
import com.sap.sailing.domain.base.Leg;
import com.sap.sailing.domain.tracking.MarkPassing;
import com.sap.sailing.domain.tracking.TrackedLegOfCompetitor;
import com.sap.sailing.domain.tracking.TrackedRace;
import com.sap.sse.common.TimePoint;
import com.sap.sse.common.Util.Pair;

/**
 * Compares two competitors by their ranking in the overall race for a given time point. Competitors who haven't started
 * the first leg are all equally ranked last. Competitors in different legs are ranked by inverse leg index: the higher
 * the number of the leg the lesser (better) the rank. Competitors in the same leg are ranked by their windward distance
 * to go in that leg, requiring wind data or estimates to be available for the given time point. The wind is estimated at
 * the middle of the leg for consistent ordering, so the same wind data will be used for comparing all competitors in the
 * same leg at a given point in time.
 * <p>
 * 
 * This comparator assumes that the race's {@link Course} remains unchanged from the time this comparator's constructor
 * is invoked and the last call to {@link #compare(Competitor, Competitor)} on this comparator. This should be obvious
 * because course changes have an effect on the race's leg structure and therefore on the foundations for ranking.
 * Clients should use {@link Course#lockForRead()} and {@link Course#unlockAfterRead()} to frame the construction and
 * use of this comparator.<p>
 * 
 * Two different competitors may end up being ranked equal by this comparator. So take care and don't use this
 * comparator class when inserting into an {@link SortedSet} when you want something like a ranking. It may overwrite
 * existing entries. Use {@link Collections#sort(java.util.List, Comparator)} instead.
 * 
 * @author Axel Uhl (d043530)
 * 
 */
public abstract class AbstractRaceRankComparator<C extends Comparable<C>> implements Comparator<Competitor> {
    private static final Logger logger = Logger.getLogger(AbstractRaceRankComparator.class.getName());
    private final TrackedRace trackedRace;
    private final TimePoint timePoint;
    private final DummyMarkPassingWithTimePointOnly markPassingWithTimePoint;
    private final boolean lessIsBetter;
    private final ConcurrentMap<Competitor, MarkPassing> lastMarkPassingBeforeTimePoint;
    private final ConcurrentMap<Competitor, TrackedLegOfCompetitor> currentLeg;
    
    private final MarkPassing NULL_MARK_PASSING = new MarkPassingImpl(null, null, null);
    private final TrackedLegOfCompetitor NULL_TRACKED_LEG_OF_COMPETITOR = new TrackedLegOfCompetitorImpl(null, null, null);
    
    /**
     * @param lessIsBetter
     *            tells whether lesser return values for {@link #getComparisonValueForSameLeg(Competitor)} denote a
     *            better competitor ranking or not.
     */
    public AbstractRaceRankComparator(TrackedRace trackedRace, TimePoint timePoint, boolean lessIsBetter) {
        super();
        this.trackedRace = trackedRace;
        this.timePoint = timePoint;
        this.markPassingWithTimePoint = new DummyMarkPassingWithTimePointOnly(timePoint);
        this.lessIsBetter = lessIsBetter;
        this.lastMarkPassingBeforeTimePoint = new ConcurrentHashMap<>();
        this.currentLeg = new ConcurrentHashMap<>();
    }

    protected TimePoint getTimePoint() {
        return timePoint;
    }

    protected TrackedRace getTrackedRace() {
        return trackedRace;
    }

    private Pair<MarkPassing, TrackedLegOfCompetitor> getLastMarkPassingBeforeTimePointAndCurrentLeg(Competitor competitor) {
        final TrackedLegOfCompetitor currentLegForCompetitor;
        final MarkPassing lastMarkPassingBeforeTimePointForCompetitor;
        if (lastMarkPassingBeforeTimePoint.containsKey(competitor)) {
            final MarkPassing markPassingFromMap = lastMarkPassingBeforeTimePoint.get(competitor);
            lastMarkPassingBeforeTimePointForCompetitor = markPassingFromMap == NULL_MARK_PASSING ? null : markPassingFromMap;
            final TrackedLegOfCompetitor trackedLegOfCompetitorFromMap = currentLeg.get(competitor);
            currentLegForCompetitor = trackedLegOfCompetitorFromMap == NULL_TRACKED_LEG_OF_COMPETITOR ? null : trackedLegOfCompetitorFromMap;
        } else {
            NavigableSet<MarkPassing> o1MarkPassings = trackedRace.getMarkPassings(competitor);
            NavigableSet<MarkPassing> o1MarkPassingsBeforeTimePoint;
            trackedRace.lockForRead(o1MarkPassings);
            try {
                o1MarkPassingsBeforeTimePoint = o1MarkPassings.headSet(markPassingWithTimePoint, /* inclusive */true);
                final int o1MarkPassingsBeforeTimePointSize = o1MarkPassingsBeforeTimePoint.size();
                if (o1MarkPassingsBeforeTimePointSize > 0) {
                    lastMarkPassingBeforeTimePointForCompetitor = o1MarkPassingsBeforeTimePoint.last();
                } else {
                    lastMarkPassingBeforeTimePointForCompetitor = null;
                }
                currentLegForCompetitor = trackedRace.getCurrentLeg(competitor, timePoint);
                // cache the results of analyzing the mark passings:
                lastMarkPassingBeforeTimePoint.put(competitor, lastMarkPassingBeforeTimePointForCompetitor == null ?
                        NULL_MARK_PASSING : lastMarkPassingBeforeTimePointForCompetitor);
                currentLeg.put(competitor, currentLegForCompetitor == null ? NULL_TRACKED_LEG_OF_COMPETITOR : currentLegForCompetitor);
            } finally {
                trackedRace.unlockAfterRead(o1MarkPassings);
            }
        }
        return new Pair<>(lastMarkPassingBeforeTimePointForCompetitor, currentLegForCompetitor);
    }

    @Override
    public int compare(Competitor o1, Competitor o2) {
        int result;
        if (o1 == o2) {
            result = 0;
        } else {
            final Course course = trackedRace.getRace().getCourse();
            final TrackedLegOfCompetitor o1Leg;
            final MarkPassing o1LastMarkPassingBeforeTimePoint;
            Pair<MarkPassing, TrackedLegOfCompetitor> lastMarkPassingBeforeTimePointAndCurrentLegForO1 = getLastMarkPassingBeforeTimePointAndCurrentLeg(o1);
            o1LastMarkPassingBeforeTimePoint = lastMarkPassingBeforeTimePointAndCurrentLegForO1.getA();
            o1Leg = lastMarkPassingBeforeTimePointAndCurrentLegForO1.getB();
            Pair<MarkPassing, TrackedLegOfCompetitor> lastMarkPassingBeforeTimePointAndCurrentLegForO2 = getLastMarkPassingBeforeTimePointAndCurrentLeg(o2);
            final MarkPassing o2LastMarkPassingBeforeTimePoint = lastMarkPassingBeforeTimePointAndCurrentLegForO2.getA();
            final TrackedLegOfCompetitor o2Leg = lastMarkPassingBeforeTimePointAndCurrentLegForO2.getB();
            final List<Leg> legs = course.getLegs();
            result = o1LastMarkPassingBeforeTimePoint == null
                  ? o2LastMarkPassingBeforeTimePoint == null ? 0  // both haven't started yet
                                                             : 1  // only o2 has started; o1 is worse ("greater") than o2
                  : o2LastMarkPassingBeforeTimePoint == null ? -1 // only o1 has started; o1 is better ("less") than o2
                  /* both have started; any difference */    : course.getIndexOfWaypoint(o2LastMarkPassingBeforeTimePoint.getWaypoint()) -
                  /* in last waypoint passed?          */      course.getIndexOfWaypoint(o1LastMarkPassingBeforeTimePoint.getWaypoint());
            if (result == 0 && o1LastMarkPassingBeforeTimePoint != null) {
                assert o2LastMarkPassingBeforeTimePoint != null;
                // Competitors are on same leg and both have already started the first leg.
                // TrackedLegOfCompetitor comparison also correctly uses finish times for a leg
                // in case we have the final leg, so both competitors finished the race.
                if (o1Leg == null) {
                    // both must already have finished race; sort by race finish time: earlier time means smaller
                    // (better) rank
                    assert o2Leg == null;
                    result = o1LastMarkPassingBeforeTimePoint.getTimePoint().compareTo(
                            o2LastMarkPassingBeforeTimePoint.getTimePoint());
                } else {
                    assert o2Leg != null; // otherwise, o1Leg!=null && o2Leg==null, but then o1 would have a finish mark passing and o2 not
                    if (o1Leg.getLeg() != o2Leg.getLeg()) {
                        logger.finest("Warning: competitors "+o1+" and "+o2+" in different legs ("+
                              o1Leg.getLeg()+" and "+o2Leg.getLeg()+", respectively) although based on their last mark passings before "+
                                timePoint+" ("+o1LastMarkPassingBeforeTimePoint+" and "+o2LastMarkPassingBeforeTimePoint+", respectively) "+
                                "they should be in the same leg");
                        // strange: both have the same number of mark passings but are in different legs; something is
                        // broken, but we can only try our best:
                        logger.finest("Warning: competitors "+o1+" and "+o2+" in different legs ("+
                                o1Leg.getLeg()+" and "+o2Leg.getLeg()+", respectively) although based on their last mark passings before "+
                                  timePoint+" ("+o1LastMarkPassingBeforeTimePoint+" and "+o2LastMarkPassingBeforeTimePoint+", respectively) "+
                                  "they should be in the same leg");
                        result = legs.indexOf(o1Leg.getLeg()) - legs.indexOf(o2Leg.getLeg());
                    } else {
                        // competitors are in same leg; compare their windward distance to go
                        final C wwdtgO1 = getComparisonValueForSameLeg(o1);
                        final C wwdtgO2 = getComparisonValueForSameLeg(o2);
                        result = wwdtgO1==null?wwdtgO2==null?0:-1:wwdtgO2==null?1:(lessIsBetter?1:-1)*wwdtgO1.compareTo(wwdtgO2);
                    }
                }
            }
        }
        return result;
    }

    protected abstract C getComparisonValueForSameLeg(Competitor competitor);
}
=======
package com.sap.sailing.domain.tracking.impl;

import java.util.Collections;
import java.util.Comparator;
import java.util.List;
import java.util.NavigableSet;
import java.util.SortedSet;
import java.util.concurrent.ConcurrentHashMap;
import java.util.concurrent.ConcurrentMap;
import java.util.logging.Logger;

import com.sap.sailing.domain.base.Competitor;
import com.sap.sailing.domain.base.Course;
import com.sap.sailing.domain.base.Leg;
import com.sap.sailing.domain.tracking.MarkPassing;
import com.sap.sailing.domain.tracking.TrackedLegOfCompetitor;
import com.sap.sailing.domain.tracking.TrackedRace;
import com.sap.sse.common.TimePoint;
import com.sap.sse.common.Util.Pair;

/**
 * Compares two competitors by their ranking in the overall race for a given time point. Competitors who haven't started
 * the first leg are all equally ranked last. Competitors in different legs are ranked by inverse leg index: the higher
 * the number of the leg the lesser (better) the rank. Competitors in the same leg are ranked by their windward distance
 * to go in that leg, requiring wind data or estimates to be available for the given time point. The wind is estimated at
 * the middle of the leg for consistent ordering, so the same wind data will be used for comparing all competitors in the
 * same leg at a given point in time.
 * <p>
 * 
 * This comparator assumes that the race's {@link Course} remains unchanged from the time this comparator's constructor
 * is invoked and the last call to {@link #compare(Competitor, Competitor)} on this comparator. This should be obvious
 * because course changes have an effect on the race's leg structure and therefore on the foundations for ranking.
 * Clients should use {@link Course#lockForRead()} and {@link Course#unlockAfterRead()} to frame the construction and
 * use of this comparator.<p>
 * 
 * Two different competitors may end up being ranked equal by this comparator. So take care and don't use this
 * comparator class when inserting into an {@link SortedSet} when you want something like a ranking. It may overwrite
 * existing entries. Use {@link Collections#sort(java.util.List, Comparator)} instead.
 * 
 * @author Axel Uhl (d043530)
 * 
 */
public abstract class AbstractRaceRankComparator<C extends Comparable<C>> implements Comparator<Competitor> {
    private static final Logger logger = Logger.getLogger(AbstractRaceRankComparator.class.getName());
    private final TrackedRace trackedRace;
    private final TimePoint timePoint;
    private final DummyMarkPassingWithTimePointOnly markPassingWithTimePoint;
    private final boolean lessIsBetter;
    private final ConcurrentMap<Competitor, MarkPassing> lastMarkPassingBeforeTimePoint;
    private final ConcurrentMap<Competitor, TrackedLegOfCompetitor> currentLeg;
    
    private final MarkPassing NULL_MARK_PASSING = new MarkPassingImpl(null, null, null);
    private final TrackedLegOfCompetitor NULL_TRACKED_LEG_OF_COMPETITOR = new TrackedLegOfCompetitorImpl(null, null);
    
    /**
     * @param lessIsBetter
     *            tells whether lesser return values for {@link #getComparisonValueForSameLeg(Competitor)} denote a
     *            better competitor ranking or not.
     */
    public AbstractRaceRankComparator(TrackedRace trackedRace, TimePoint timePoint, boolean lessIsBetter) {
        super();
        this.trackedRace = trackedRace;
        this.timePoint = timePoint;
        this.markPassingWithTimePoint = new DummyMarkPassingWithTimePointOnly(timePoint);
        this.lessIsBetter = lessIsBetter;
        this.lastMarkPassingBeforeTimePoint = new ConcurrentHashMap<>();
        this.currentLeg = new ConcurrentHashMap<>();
    }

    protected TimePoint getTimePoint() {
        return timePoint;
    }

    protected TrackedRace getTrackedRace() {
        return trackedRace;
    }

    private Pair<MarkPassing, TrackedLegOfCompetitor> getLastMarkPassingBeforeTimePointAndCurrentLeg(Competitor competitor) {
        final TrackedLegOfCompetitor currentLegForCompetitor;
        final MarkPassing lastMarkPassingBeforeTimePointForCompetitor;
        if (lastMarkPassingBeforeTimePoint.containsKey(competitor)) {
            final MarkPassing markPassingFromMap = lastMarkPassingBeforeTimePoint.get(competitor);
            lastMarkPassingBeforeTimePointForCompetitor = markPassingFromMap == NULL_MARK_PASSING ? null : markPassingFromMap;
            final TrackedLegOfCompetitor trackedLegOfCompetitorFromMap = currentLeg.get(competitor);
            currentLegForCompetitor = trackedLegOfCompetitorFromMap == NULL_TRACKED_LEG_OF_COMPETITOR ? null : trackedLegOfCompetitorFromMap;
        } else {
            NavigableSet<MarkPassing> o1MarkPassings = trackedRace.getMarkPassings(competitor);
            NavigableSet<MarkPassing> o1MarkPassingsBeforeTimePoint;
            trackedRace.lockForRead(o1MarkPassings);
            try {
                o1MarkPassingsBeforeTimePoint = o1MarkPassings.headSet(markPassingWithTimePoint, /* inclusive */true);
                final int o1MarkPassingsBeforeTimePointSize = o1MarkPassingsBeforeTimePoint.size();
                if (o1MarkPassingsBeforeTimePointSize > 0) {
                    lastMarkPassingBeforeTimePointForCompetitor = o1MarkPassingsBeforeTimePoint.last();
                } else {
                    lastMarkPassingBeforeTimePointForCompetitor = null;
                }
                currentLegForCompetitor = trackedRace.getCurrentLeg(competitor, timePoint);
                // cache the results of analyzing the mark passings:
                lastMarkPassingBeforeTimePoint.put(competitor, lastMarkPassingBeforeTimePointForCompetitor == null ?
                        NULL_MARK_PASSING : lastMarkPassingBeforeTimePointForCompetitor);
                currentLeg.put(competitor, currentLegForCompetitor == null ? NULL_TRACKED_LEG_OF_COMPETITOR : currentLegForCompetitor);
            } finally {
                trackedRace.unlockAfterRead(o1MarkPassings);
            }
        }
        return new Pair<>(lastMarkPassingBeforeTimePointForCompetitor, currentLegForCompetitor);
    }

    @Override
    public int compare(Competitor o1, Competitor o2) {
        int result;
        if (o1 == o2) {
            result = 0;
        } else {
            final Course course = trackedRace.getRace().getCourse();
            final TrackedLegOfCompetitor o1Leg;
            final MarkPassing o1LastMarkPassingBeforeTimePoint;
            Pair<MarkPassing, TrackedLegOfCompetitor> lastMarkPassingBeforeTimePointAndCurrentLegForO1 = getLastMarkPassingBeforeTimePointAndCurrentLeg(o1);
            o1LastMarkPassingBeforeTimePoint = lastMarkPassingBeforeTimePointAndCurrentLegForO1.getA();
            o1Leg = lastMarkPassingBeforeTimePointAndCurrentLegForO1.getB();
            Pair<MarkPassing, TrackedLegOfCompetitor> lastMarkPassingBeforeTimePointAndCurrentLegForO2 = getLastMarkPassingBeforeTimePointAndCurrentLeg(o2);
            final MarkPassing o2LastMarkPassingBeforeTimePoint = lastMarkPassingBeforeTimePointAndCurrentLegForO2.getA();
            final TrackedLegOfCompetitor o2Leg = lastMarkPassingBeforeTimePointAndCurrentLegForO2.getB();
            final List<Leg> legs = course.getLegs();
            result = o1LastMarkPassingBeforeTimePoint == null
                  ? o2LastMarkPassingBeforeTimePoint == null ? 0  // both haven't started yet
                                                             : 1  // only o2 has started; o1 is worse ("greater") than o2
                  : o2LastMarkPassingBeforeTimePoint == null ? -1 // only o1 has started; o1 is better ("less") than o2
                  /* both have started; any difference */    : course.getIndexOfWaypoint(o2LastMarkPassingBeforeTimePoint.getWaypoint()) -
                  /* in last waypoint passed?          */      course.getIndexOfWaypoint(o1LastMarkPassingBeforeTimePoint.getWaypoint());
            if (result == 0 && o1LastMarkPassingBeforeTimePoint != null) {
                assert o2LastMarkPassingBeforeTimePoint != null;
                // Competitors are on same leg and both have already started the first leg.
                // TrackedLegOfCompetitor comparison also correctly uses finish times for a leg
                // in case we have the final leg, so both competitors finished the race.
                if (o1Leg == null) {
                    // both must already have finished race; sort by race finish time: earlier time means smaller
                    // (better) rank
                    assert o2Leg == null;
                    result = o1LastMarkPassingBeforeTimePoint.getTimePoint().compareTo(
                            o2LastMarkPassingBeforeTimePoint.getTimePoint());
                } else {
                    assert o2Leg != null; // otherwise, o1Leg!=null && o2Leg==null, but then o1 would have a finish mark passing and o2 not
                    if (o1Leg.getLeg() != o2Leg.getLeg()) {
                        logger.finest("Warning: competitors "+o1+" and "+o2+" in different legs ("+
                              o1Leg.getLeg()+" and "+o2Leg.getLeg()+", respectively) although based on their last mark passings before "+
                                timePoint+" ("+o1LastMarkPassingBeforeTimePoint+" and "+o2LastMarkPassingBeforeTimePoint+", respectively) "+
                                "they should be in the same leg");
                        // strange: both have the same number of mark passings but are in different legs; something is
                        // broken, but we can only try our best:
                        logger.finest("Warning: competitors "+o1+" and "+o2+" in different legs ("+
                                o1Leg.getLeg()+" and "+o2Leg.getLeg()+", respectively) although based on their last mark passings before "+
                                  timePoint+" ("+o1LastMarkPassingBeforeTimePoint+" and "+o2LastMarkPassingBeforeTimePoint+", respectively) "+
                                  "they should be in the same leg");
                        result = legs.indexOf(o1Leg.getLeg()) - legs.indexOf(o2Leg.getLeg());
                    } else {
                        // competitors are in same leg; compare their windward distance to go
                        final C wwdtgO1 = getComparisonValueForSameLeg(o1);
                        final C wwdtgO2 = getComparisonValueForSameLeg(o2);
                        result = wwdtgO1==null?wwdtgO2==null?0:-1:wwdtgO2==null?1:(lessIsBetter?1:-1)*wwdtgO1.compareTo(wwdtgO2);
                    }
                }
            }
        }
        return result;
    }

    protected abstract C getComparisonValueForSameLeg(Competitor competitor);
}
>>>>>>> bb4ecf91
<|MERGE_RESOLUTION|>--- conflicted
+++ resolved
@@ -1,4 +1,3 @@
-<<<<<<< HEAD
 package com.sap.sailing.domain.tracking.impl;
 
 import java.util.Collections;
@@ -168,176 +167,4 @@
     }
 
     protected abstract C getComparisonValueForSameLeg(Competitor competitor);
-}
-=======
-package com.sap.sailing.domain.tracking.impl;
-
-import java.util.Collections;
-import java.util.Comparator;
-import java.util.List;
-import java.util.NavigableSet;
-import java.util.SortedSet;
-import java.util.concurrent.ConcurrentHashMap;
-import java.util.concurrent.ConcurrentMap;
-import java.util.logging.Logger;
-
-import com.sap.sailing.domain.base.Competitor;
-import com.sap.sailing.domain.base.Course;
-import com.sap.sailing.domain.base.Leg;
-import com.sap.sailing.domain.tracking.MarkPassing;
-import com.sap.sailing.domain.tracking.TrackedLegOfCompetitor;
-import com.sap.sailing.domain.tracking.TrackedRace;
-import com.sap.sse.common.TimePoint;
-import com.sap.sse.common.Util.Pair;
-
-/**
- * Compares two competitors by their ranking in the overall race for a given time point. Competitors who haven't started
- * the first leg are all equally ranked last. Competitors in different legs are ranked by inverse leg index: the higher
- * the number of the leg the lesser (better) the rank. Competitors in the same leg are ranked by their windward distance
- * to go in that leg, requiring wind data or estimates to be available for the given time point. The wind is estimated at
- * the middle of the leg for consistent ordering, so the same wind data will be used for comparing all competitors in the
- * same leg at a given point in time.
- * <p>
- * 
- * This comparator assumes that the race's {@link Course} remains unchanged from the time this comparator's constructor
- * is invoked and the last call to {@link #compare(Competitor, Competitor)} on this comparator. This should be obvious
- * because course changes have an effect on the race's leg structure and therefore on the foundations for ranking.
- * Clients should use {@link Course#lockForRead()} and {@link Course#unlockAfterRead()} to frame the construction and
- * use of this comparator.<p>
- * 
- * Two different competitors may end up being ranked equal by this comparator. So take care and don't use this
- * comparator class when inserting into an {@link SortedSet} when you want something like a ranking. It may overwrite
- * existing entries. Use {@link Collections#sort(java.util.List, Comparator)} instead.
- * 
- * @author Axel Uhl (d043530)
- * 
- */
-public abstract class AbstractRaceRankComparator<C extends Comparable<C>> implements Comparator<Competitor> {
-    private static final Logger logger = Logger.getLogger(AbstractRaceRankComparator.class.getName());
-    private final TrackedRace trackedRace;
-    private final TimePoint timePoint;
-    private final DummyMarkPassingWithTimePointOnly markPassingWithTimePoint;
-    private final boolean lessIsBetter;
-    private final ConcurrentMap<Competitor, MarkPassing> lastMarkPassingBeforeTimePoint;
-    private final ConcurrentMap<Competitor, TrackedLegOfCompetitor> currentLeg;
-    
-    private final MarkPassing NULL_MARK_PASSING = new MarkPassingImpl(null, null, null);
-    private final TrackedLegOfCompetitor NULL_TRACKED_LEG_OF_COMPETITOR = new TrackedLegOfCompetitorImpl(null, null);
-    
-    /**
-     * @param lessIsBetter
-     *            tells whether lesser return values for {@link #getComparisonValueForSameLeg(Competitor)} denote a
-     *            better competitor ranking or not.
-     */
-    public AbstractRaceRankComparator(TrackedRace trackedRace, TimePoint timePoint, boolean lessIsBetter) {
-        super();
-        this.trackedRace = trackedRace;
-        this.timePoint = timePoint;
-        this.markPassingWithTimePoint = new DummyMarkPassingWithTimePointOnly(timePoint);
-        this.lessIsBetter = lessIsBetter;
-        this.lastMarkPassingBeforeTimePoint = new ConcurrentHashMap<>();
-        this.currentLeg = new ConcurrentHashMap<>();
-    }
-
-    protected TimePoint getTimePoint() {
-        return timePoint;
-    }
-
-    protected TrackedRace getTrackedRace() {
-        return trackedRace;
-    }
-
-    private Pair<MarkPassing, TrackedLegOfCompetitor> getLastMarkPassingBeforeTimePointAndCurrentLeg(Competitor competitor) {
-        final TrackedLegOfCompetitor currentLegForCompetitor;
-        final MarkPassing lastMarkPassingBeforeTimePointForCompetitor;
-        if (lastMarkPassingBeforeTimePoint.containsKey(competitor)) {
-            final MarkPassing markPassingFromMap = lastMarkPassingBeforeTimePoint.get(competitor);
-            lastMarkPassingBeforeTimePointForCompetitor = markPassingFromMap == NULL_MARK_PASSING ? null : markPassingFromMap;
-            final TrackedLegOfCompetitor trackedLegOfCompetitorFromMap = currentLeg.get(competitor);
-            currentLegForCompetitor = trackedLegOfCompetitorFromMap == NULL_TRACKED_LEG_OF_COMPETITOR ? null : trackedLegOfCompetitorFromMap;
-        } else {
-            NavigableSet<MarkPassing> o1MarkPassings = trackedRace.getMarkPassings(competitor);
-            NavigableSet<MarkPassing> o1MarkPassingsBeforeTimePoint;
-            trackedRace.lockForRead(o1MarkPassings);
-            try {
-                o1MarkPassingsBeforeTimePoint = o1MarkPassings.headSet(markPassingWithTimePoint, /* inclusive */true);
-                final int o1MarkPassingsBeforeTimePointSize = o1MarkPassingsBeforeTimePoint.size();
-                if (o1MarkPassingsBeforeTimePointSize > 0) {
-                    lastMarkPassingBeforeTimePointForCompetitor = o1MarkPassingsBeforeTimePoint.last();
-                } else {
-                    lastMarkPassingBeforeTimePointForCompetitor = null;
-                }
-                currentLegForCompetitor = trackedRace.getCurrentLeg(competitor, timePoint);
-                // cache the results of analyzing the mark passings:
-                lastMarkPassingBeforeTimePoint.put(competitor, lastMarkPassingBeforeTimePointForCompetitor == null ?
-                        NULL_MARK_PASSING : lastMarkPassingBeforeTimePointForCompetitor);
-                currentLeg.put(competitor, currentLegForCompetitor == null ? NULL_TRACKED_LEG_OF_COMPETITOR : currentLegForCompetitor);
-            } finally {
-                trackedRace.unlockAfterRead(o1MarkPassings);
-            }
-        }
-        return new Pair<>(lastMarkPassingBeforeTimePointForCompetitor, currentLegForCompetitor);
-    }
-
-    @Override
-    public int compare(Competitor o1, Competitor o2) {
-        int result;
-        if (o1 == o2) {
-            result = 0;
-        } else {
-            final Course course = trackedRace.getRace().getCourse();
-            final TrackedLegOfCompetitor o1Leg;
-            final MarkPassing o1LastMarkPassingBeforeTimePoint;
-            Pair<MarkPassing, TrackedLegOfCompetitor> lastMarkPassingBeforeTimePointAndCurrentLegForO1 = getLastMarkPassingBeforeTimePointAndCurrentLeg(o1);
-            o1LastMarkPassingBeforeTimePoint = lastMarkPassingBeforeTimePointAndCurrentLegForO1.getA();
-            o1Leg = lastMarkPassingBeforeTimePointAndCurrentLegForO1.getB();
-            Pair<MarkPassing, TrackedLegOfCompetitor> lastMarkPassingBeforeTimePointAndCurrentLegForO2 = getLastMarkPassingBeforeTimePointAndCurrentLeg(o2);
-            final MarkPassing o2LastMarkPassingBeforeTimePoint = lastMarkPassingBeforeTimePointAndCurrentLegForO2.getA();
-            final TrackedLegOfCompetitor o2Leg = lastMarkPassingBeforeTimePointAndCurrentLegForO2.getB();
-            final List<Leg> legs = course.getLegs();
-            result = o1LastMarkPassingBeforeTimePoint == null
-                  ? o2LastMarkPassingBeforeTimePoint == null ? 0  // both haven't started yet
-                                                             : 1  // only o2 has started; o1 is worse ("greater") than o2
-                  : o2LastMarkPassingBeforeTimePoint == null ? -1 // only o1 has started; o1 is better ("less") than o2
-                  /* both have started; any difference */    : course.getIndexOfWaypoint(o2LastMarkPassingBeforeTimePoint.getWaypoint()) -
-                  /* in last waypoint passed?          */      course.getIndexOfWaypoint(o1LastMarkPassingBeforeTimePoint.getWaypoint());
-            if (result == 0 && o1LastMarkPassingBeforeTimePoint != null) {
-                assert o2LastMarkPassingBeforeTimePoint != null;
-                // Competitors are on same leg and both have already started the first leg.
-                // TrackedLegOfCompetitor comparison also correctly uses finish times for a leg
-                // in case we have the final leg, so both competitors finished the race.
-                if (o1Leg == null) {
-                    // both must already have finished race; sort by race finish time: earlier time means smaller
-                    // (better) rank
-                    assert o2Leg == null;
-                    result = o1LastMarkPassingBeforeTimePoint.getTimePoint().compareTo(
-                            o2LastMarkPassingBeforeTimePoint.getTimePoint());
-                } else {
-                    assert o2Leg != null; // otherwise, o1Leg!=null && o2Leg==null, but then o1 would have a finish mark passing and o2 not
-                    if (o1Leg.getLeg() != o2Leg.getLeg()) {
-                        logger.finest("Warning: competitors "+o1+" and "+o2+" in different legs ("+
-                              o1Leg.getLeg()+" and "+o2Leg.getLeg()+", respectively) although based on their last mark passings before "+
-                                timePoint+" ("+o1LastMarkPassingBeforeTimePoint+" and "+o2LastMarkPassingBeforeTimePoint+", respectively) "+
-                                "they should be in the same leg");
-                        // strange: both have the same number of mark passings but are in different legs; something is
-                        // broken, but we can only try our best:
-                        logger.finest("Warning: competitors "+o1+" and "+o2+" in different legs ("+
-                                o1Leg.getLeg()+" and "+o2Leg.getLeg()+", respectively) although based on their last mark passings before "+
-                                  timePoint+" ("+o1LastMarkPassingBeforeTimePoint+" and "+o2LastMarkPassingBeforeTimePoint+", respectively) "+
-                                  "they should be in the same leg");
-                        result = legs.indexOf(o1Leg.getLeg()) - legs.indexOf(o2Leg.getLeg());
-                    } else {
-                        // competitors are in same leg; compare their windward distance to go
-                        final C wwdtgO1 = getComparisonValueForSameLeg(o1);
-                        final C wwdtgO2 = getComparisonValueForSameLeg(o2);
-                        result = wwdtgO1==null?wwdtgO2==null?0:-1:wwdtgO2==null?1:(lessIsBetter?1:-1)*wwdtgO1.compareTo(wwdtgO2);
-                    }
-                }
-            }
-        }
-        return result;
-    }
-
-    protected abstract C getComparisonValueForSameLeg(Competitor competitor);
-}
->>>>>>> bb4ecf91
+}