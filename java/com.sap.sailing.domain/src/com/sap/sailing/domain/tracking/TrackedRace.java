package com.sap.sailing.domain.tracking;

import java.io.Serializable;
import java.util.List;
import java.util.NavigableSet;
import java.util.Set;
import java.util.SortedSet;

import com.sap.sailing.domain.abstractlog.race.RaceLog;
import com.sap.sailing.domain.abstractlog.race.RaceLogRaceStatusEvent;
import com.sap.sailing.domain.abstractlog.race.analyzing.impl.RaceLogResolver;
import com.sap.sailing.domain.abstractlog.race.state.racingprocedure.RacingProcedure;
import com.sap.sailing.domain.abstractlog.regatta.RegattaLog;
import com.sap.sailing.domain.abstractlog.regatta.events.RegattaLogDefineMarkEvent;
import com.sap.sailing.domain.abstractlog.regatta.events.RegattaLogDeviceMappingEvent;
import com.sap.sailing.domain.base.Boat;
import com.sap.sailing.domain.base.Competitor;
import com.sap.sailing.domain.base.Course;
import com.sap.sailing.domain.base.Leg;
import com.sap.sailing.domain.base.Mark;
import com.sap.sailing.domain.base.RaceDefinition;
import com.sap.sailing.domain.base.Regatta;
import com.sap.sailing.domain.base.SharedDomainFactory;
import com.sap.sailing.domain.base.Sideline;
import com.sap.sailing.domain.base.SpeedWithConfidence;
import com.sap.sailing.domain.base.Waypoint;
import com.sap.sailing.domain.common.LegType;
import com.sap.sailing.domain.common.NoWindException;
import com.sap.sailing.domain.common.Position;
import com.sap.sailing.domain.common.RegattaAndRaceIdentifier;
import com.sap.sailing.domain.common.SpeedWithBearing;
import com.sap.sailing.domain.common.Tack;
import com.sap.sailing.domain.common.TargetTimeInfo;
import com.sap.sailing.domain.common.TimingConstants;
import com.sap.sailing.domain.common.TrackedRaceStatusEnum;
import com.sap.sailing.domain.common.Wind;
import com.sap.sailing.domain.common.WindSource;
import com.sap.sailing.domain.common.WindSourceType;
import com.sap.sailing.domain.common.abstractlog.TimePointSpecificationFoundInLog;
import com.sap.sailing.domain.common.dto.TrackedRaceDTO;
import com.sap.sailing.domain.common.racelog.Flags;
import com.sap.sailing.domain.common.racelog.RaceLogRaceStatus;
import com.sap.sailing.domain.common.racelog.RacingProcedureType;
import com.sap.sailing.domain.common.tracking.GPSFix;
import com.sap.sailing.domain.common.tracking.GPSFixMoving;
import com.sap.sailing.domain.common.tracking.SensorFix;
import com.sap.sailing.domain.leaderboard.caching.LeaderboardDTOCalculationReuseCache;
import com.sap.sailing.domain.markpassingcalculation.MarkPassingCalculator;
import com.sap.sailing.domain.polars.NotEnoughDataHasBeenAddedException;
import com.sap.sailing.domain.polars.PolarDataService;
import com.sap.sailing.domain.racelog.tracking.SensorFixStore;
import com.sap.sailing.domain.ranking.RankingMetric;
import com.sap.sailing.domain.ranking.RankingMetric.RankingInfo;
import com.sap.sailing.domain.tracking.impl.NonCachingMarkPositionAtTimePointCache;
import com.sap.sailing.domain.tracking.impl.TrackedRaceImpl;
import com.sap.sailing.domain.windestimation.IncrementalWindEstimation;
import com.sap.sse.common.Bearing;
import com.sap.sse.common.Distance;
import com.sap.sse.common.Duration;
import com.sap.sse.common.IsManagedByCache;
import com.sap.sse.common.Speed;
import com.sap.sse.common.TimePoint;
import com.sap.sse.common.Util;
import com.sap.sse.common.Util.Pair;

/**
 * Live tracking data of a single race. The race follows a defined {@link Course} with a sequence of {@link Leg}s. The
 * course may change over time as the race committee decides to change it. Therefore, a {@link TrackedRace} instance
 * {@link Course#addCourseListener(com.sap.sailing.domain.base.CourseListener) observes} the race {@link Course} for
 * such changes. The tracking information of a leg can be requested either for all competitors (see
 * {@link #getTrackedLegs()} and {@link #getTrackedLeg(Leg)}) or for a single competitor (see
 * {@link #getTrackedLeg(Competitor, Leg)}).
 * <p>
 * 
 * The overall race standings can be requested in terms of a competitor's ranking. More detailed information about what
 * happens / happened within a leg is available from {@link TrackedLeg} and {@link TrackedLegOfCompetitor}.
 * 
 * @author Axel Uhl (d043530)
 * 
 */
public interface TrackedRace extends Serializable, IsManagedByCache<SharedDomainFactory> {
    final Duration START_TRACKING_THIS_MUCH_BEFORE_RACE_START = Duration.ONE_MINUTE.times(5);
    final Duration STOP_TRACKING_THIS_MUCH_AFTER_RACE_FINISH = Duration.ONE_SECOND.times(30);

    final long MAX_TIME_BETWEEN_START_AND_FIRST_MARK_PASSING_IN_MILLISECONDS = 30000;

    final long DEFAULT_LIVE_DELAY_IN_MILLISECONDS = 5000;

    RaceDefinition getRace();

    RegattaAndRaceIdentifier getRaceIdentifier();
    
    /**
     * Tells how ranks are to be assigned to the competitors at any time during the race. For one-design boat classes
     * this will usually happen by projecting the competitors to the wind direction for upwind and downwind legs or to
     * the leg's rhumb line for reaching legs, then comparing positions. For handicap races using a time-on-time,
     * time-on-distance, combination thereof or a more complicated scheme such as ORC Performance Curve, the ranking
     * process needs to take into account the competitor-specific correction factors defined in the measurement
     * certificate.
     */
    RankingMetric getRankingMetric();

    /**
     * Computes the estimated start time for this race (not to be confused with the {@link #getStartOfTracking()} time
     * point which is expected to be before the race start time). The highest precedence take the
     * {@link #attachedRaceLogs race logs} and their start time events, followed by the field {@link #startTimeReceived}
     * which can explicitly be set using {@link #setStartTimeReceived(TimePoint)}. When there are no {@link MarkPassing}s
     * for the first mark, <code>null</code> is returned. If there are mark passings for the first mark and the start
     * time is less than {@link #MAX_TIME_BETWEEN_START_AND_FIRST_MARK_PASSING_IN_MILLISECONDS} before the first mark
     * passing for the first mark. Otherwise, the first mark passing for the first mark minus
     * {@link #MAX_TIME_BETWEEN_START_AND_FIRST_MARK_PASSING_IN_MILLISECONDS} is returned as the race start time.
     * <p>
     * 
     * If no start time can be determined this way, <code>null</code> is returned.
     */
    TimePoint getStartOfRace();
    
    /**
     * Like {@link #getStartOfRace()}, but ignoring any inference from start mark passings in case {@code inferred} is
     * {@code false}. In this case, if no official start time was set, e.g., in the {@link RaceLog} or explicitly using
     * {@link #getStartTimeReceived()}, {@code null} will be returned by this method even if start mark passings are
     * present.
     */
    TimePoint getStartOfRace(boolean inferred);

    /**
     * @return the time point taken from a valid, non-revoked {@link RaceLogRaceStatusEvent} that transfers the race
     *         into status {@link RaceLogRaceStatus#FINISHED} from any of the {@link RaceLog}s attached to this race,
     *         or {@code null} if no such event is found.
     *         
     * @see {@link RaceChangeListener#finishedTimeChanged(TimePoint, TimePoint)}
     */
    TimePoint getFinishedTime();

    /**
     * Determine the race end time is tricky. Boats may sink, stop, not finish, although they started the race. We
     * therefore cannot wait for all boats to reach the finish line. The following rules are used to calculate the
     * endOfRace:
     * <ol>
     * <li>Returns <code>null</code> if no boat passed the finish line</li>
     * <li>Returns time of the last mark passing recorded for the finish line</li>
     * <li>TODO: Returns the time of the first passing of the finish line + the target window (defined in the
     * competition rules) if a target window has been defined for the race</li>
     */
    TimePoint getEndOfRace();

    /**
     * Returns a list of the first and last mark passing times of all course waypoints. Callers wanting to iterate over
     * the result must <code>synchronize</code> on the result.
     */
    Iterable<Util.Pair<Waypoint, Util.Pair<TimePoint, TimePoint>>> getMarkPassingsTimes();

    /**
     * Shorthand for <code>{@link #getStart()}.{@link TimePoint#compareTo(TimePoint) compareTo(at)} &lt;= 0</code>
     */
    boolean hasStarted(TimePoint at);
   
    /**
     * A race is considered "live" if it
     * {@link TrackedRaceDTO#hasGPSData has GPS data} and {@link TrackedRaceDTO#hasWindData wind data} and if the
     * <code>at</code> time point is between the start and the end of the race.
     * <p>
     * 
     * The pre-start phase of a race is interesting also in live mode. Therefore, if a {@link TrackedRace#getStartOfRace start
     * time} is available for the race, the {@link TimingConstants#PRE_START_PHASE_DURATION_IN_MILLIS} is subtracted
     * from the actual start time so that the pre-start phase also counts as live. If no start time is known for the
     * race, but a {@link TrackedRace#getStartOfTracking start of tracking time} is known, it is used as the start of
     * the "live" interval.
     * <p>
     * 
     * If an {@link TrackedRace#getEndOfRace end time} is already known for the race,
     * {@link TimingConstants#IS_LIVE_GRACE_PERIOD_IN_MILLIS} is added to that and the result is taken to be the end of
     * the "live" period. If no end time is known but a {@link TrackedRace#getTimePointOfNewestEvent} is set, again the
     * {@link TimingConstants#IS_LIVE_GRACE_PERIOD_IN_MILLIS} is added to that to mark the end of the "live" interval.
     * <p>
     * 
     * @param at
     *            the time point at which to determine whether the race for <code>fleet</code>
     *            is/was live. A <code>null</code> value will use the start time of the race.
     * @return
     */
    boolean isLive(TimePoint at);

    /**
     * Clients can safely iterate over the iterable returned because it's a non-live copy of the tracked legs of this
     * tracked race. This implies that should an update to the underlying list of waypoints in this race's
     * {@link Course} take place after this method has returned, then this won't be reflected in the result returned.
     * Callers should obtain the {@link Course#lockForRead() course's read lock} while using the result of this call if
     * they want to ensure that no course update is applied concurrently.
     */
    Iterable<TrackedLeg> getTrackedLegs();

    TrackedLeg getTrackedLeg(Leg leg);

    /**
     * Tracking information about the leg <code>competitor</code> is on at <code>timePoint</code>, or <code>null</code>
     * if the competitor hasn't started any leg yet at <code>timePoint</code> or has already finished the race.
     */
    TrackedLegOfCompetitor getCurrentLeg(Competitor competitor, TimePoint timePoint);

    /**
     * Tells which leg the leader at <code>timePoint</code> is on
     */
    TrackedLeg getCurrentLeg(TimePoint timePoint);

    /**
     * Tells the number of the last started leg at <code>timePoint</code>
     * The leg number is 0 before the start, the number of the current leg during the race
     * and the number of the last leg at the end of the race even if the race has finished. 
     */
    int getLastLegStarted(TimePoint timePoint);
    
    /**
     * Precondition: waypoint must still be part of {@link #getRace()}.{@link RaceDefinition#getCourse() getCourse()}.
     */
    TrackedLeg getTrackedLegFinishingAt(Waypoint endOfLeg);

    /**
     * Precondition: waypoint must still be part of {@link #getRace()}.{@link RaceDefinition#getCourse() getCourse()}.
     */
    TrackedLeg getTrackedLegStartingAt(Waypoint startOfLeg);

    /**
     * The raw, updating feed of a single competitor participating in this race
     */
    GPSFixTrack<Competitor, GPSFixMoving> getTrack(Competitor competitor);

    /**
     * {@link SensorFixTrack}s provide timed sensor data in addition to GPSFixes that are hold in {@link GPSFixTrack}s.
     * In contrast to {@link GPSFixTrack}s there is a 1:n relation of competitors to tracks by introducing track names.
     * So every type of track has an associated name. With this construct you can have track implementations that
     * provide specific functionality based on the contained fix type.
     * 
     * @param competitor the competitor to get the track for
     * @param trackName the name of the track to get
     * @return the track associated to the given Competitor and name or <code>null</code> if there is none.
     */
    <FixT extends SensorFix, TrackT extends SensorFixTrack<Competitor, FixT>> TrackT getSensorTrack(Competitor competitor, String trackName);
    
    /**
     * Returns all contained {@link SensorFixTrack SensorFixTracks} for the given trackName and associated to any competitor.
     */
    <FixT extends SensorFix, TrackT extends SensorFixTrack<Competitor, FixT>> Iterable<TrackT> getSensorTracks(String trackName);

    /**
     * Tells the leg on which the <code>competitor</code> was at time <code>at</code>. If the competitor hasn't passed
     * the start waypoint yet, <code>null</code> is returned because the competitor was not yet on any leg at that point
     * in time. If the time point happens to be after the last fix received from that competitor, the last known leg for
     * that competitor is returned. If the time point is after the competitor's mark passing for the finish line,
     * <code>null</code> is returned. For all legs except the last, if the time point equals a mark passing time point
     * of the leg's starting waypoint, that leg is returned. For the time point of the mark passing for the finish line,
     * the last leg is returned.
     */
    TrackedLegOfCompetitor getTrackedLeg(Competitor competitor, TimePoint at);

    TrackedLegOfCompetitor getTrackedLeg(Competitor competitor, Leg leg);

    /**
     * @return a sequential number counting the updates that occurred to this tracked race. Callers may use this to ask
     *         for updates newer than such a sequence number.
     */
    long getUpdateCount();

    int getRankDifference(Competitor competitor, Leg leg, TimePoint timePoint);

    /**
     * Computes the rank of the competitor in this race for the current time.
     */
    int getRank(Competitor competitor) throws NoWindException;

    /**
     * Computes the rank of <code>competitor</code> in this race. A competitor is ahead of all competitors that are one
     * or more legs behind. Within the same leg, the rank is determined by the windward distance to go and therefore
     * depends on the assumptions of the wind direction for the given <code>timePoint</code>. If the race hasn't
     * {@link #hasStarted(TimePoint) started} yet, the result is undefined.
     * 
     * @return <code>0</code> in case the competitor hasn't participated in the race; a rank starting with
     *         <code>1</code> where rank <code>1</code> identifies the leader otherwise
     */
    int getRank(Competitor competitor, TimePoint timePoint);

    /**
     * For the given waypoint lists the {@link MarkPassing} events that describe which competitor passed the waypoint at
     * which point in time. This can, e.g., be used to sort those competitors who already finished a leg within the leg
     * that ends with <code>waypoint</code>. The remaining competitors need to be ordered by the advantage line-related
     * distance to the waypoint.
     * 
     * @return the iterable sequence of {@link MarkPassing}s as described above. If the caller wants to iterate on the
     *         resulting collection, the caller needs to invoke {@link #lockForRead(Iterable)} with the collection
     *         returned as parameter because insertions into the competitor's mark passing collection will obtain the
     *         corresponding write lock.
     */
    Iterable<MarkPassing> getMarkPassingsInOrder(Waypoint waypoint);

    /**
     * Obtains the {@link MarkPassing} for <code>competitor</code> passing <code>waypoint</code>. If no such mark
     * passing has been reported (yet), <code>null</code> is returned.
     */
    MarkPassing getMarkPassing(Competitor competitor, Waypoint waypoint);

    /**
     * Yields the track describing <code>mark</code>'s movement over time; never <code>null</code> because a new track
     * will be created in case no track was present for <code>mark</code> so far.
     * 
     * @see #getTrack(Mark)
     */
    GPSFixTrack<Mark, GPSFix> getOrCreateTrack(Mark mark);
    
    /**
     * Yields the track describing <code>mark</code>'s movement over time; <code>null</code> if no track exists for
     * <code>mark</code> so far.
     * 
     * @see #getOrCreateTrack(Mark)
     */
    GPSFixTrack<Mark, GPSFix> getTrack(Mark mark);

    /**
     * Retrieves all marks assigned to the race. They are not necessarily part of the race course.
     */
    Iterable<Mark> getMarks();

    /**
     * Retrieves all course side lines assigned to the race.
     */
    Iterable<Sideline> getCourseSidelines();

    /**
     * If the <code>waypoint</code> only has one {@link #getMarks() mark}, its position at time <code>timePoint</code>
     * is returned. Otherwise, the center of gravity between the mark positions is computed and returned.
     */
    default Position getApproximatePosition(Waypoint waypoint, TimePoint timePoint) {
        return getApproximatePosition(waypoint, timePoint, new NonCachingMarkPositionAtTimePointCache(this, timePoint));
    }
    
    /**
     * Same as {@link #getApproximatePosition(Waypoint, TimePoint)}, but giving the caller the possibility to pass a
     * cache of mark positions and related information that can help speed up compound operations requiring frequent
     * access to the same marks in the same race for the same time point.
     * 
     * @param markPositionCache
     *            a cache for this {@link MarkPositionAtTimePointCache#getTrackedRace() race} and the
     *            {@link MarkPositionAtTimePointCache#getTimePoint() timePoint} passed
     */
    Position getApproximatePosition(Waypoint waypoint, TimePoint timePoint,
            MarkPositionAtTimePointCache markPositionCache);

    /**
     * Checks whether the {@link Wind#getTimePoint()} is in range of start and end {@link TimePoint}s plus extra time
     * for wind recording. If, based on a {@link RaceExecutionOrderProvider}, there is no previous race that takes the
     * wind fix, an extended time range lead (see
     * {@link TrackedRaceImpl#EXTRA_LONG_TIME_BEFORE_START_TO_TRACK_WIND_MILLIS}) is used to record wind even a long
     * time before the race start.
     * <p>
     * 
     * A race does not record wind when both, {@link #getStartOfTracking()} and {@link #getStartOfRace()} are
     * <code>null</code>. Wind is not recorded when it is after the later of {@link #getEndOfRace()} and
     * {@link #getEndOfTracking()} and one of the two is not <code>null</code>.
     * <p>
     * 
     * This default implementation returns true which may be useful for tests and mocked implementations; however, real
     * implementations shall override this and provide a meaningful implementation according to the specification given
     * above.
     */
    default boolean takesWindFixWithTimePoint(TimePoint timePoint) {
        return true;
    }

    default boolean takesWindFixWithTimePointRecursively(TimePoint windFixTimePoint, Set<TrackedRace> visited) {
        return true;
    }

    /**
     * Same as {@link #getWind(Position, TimePoint, Set) getWind(p, at, Collections.emptyList())}
     */
    Wind getWind(Position p, TimePoint at);

    /**
     * Obtains estimated interpolated wind information for a given position and time point. The information is taken
     * from all wind sources available except for those listed in <code>windSourcesToExclude</code>, using the
     * confidences of the wind values provided by the various sources during averaging.
     */
    Wind getWind(Position p, TimePoint at, Set<WindSource> windSourcesToExclude);

    /**
     * Retrieves the wind sources used so far by this race that have the specified <code>type</code> as their
     * {@link WindSource#getType() type}. Always returns a non-<code>null</code> iterable which may be empty in case the
     * race does not use any wind source of the specified type (yet).<p>
     * 
     * It is possible to ask for the {@link WindSourceType#COMBINED} and {@link WindSourceType#LEG_MIDDLE} types and
     * get a non-empty result although those sources are never returned by {@link #getWindSources()}.
     */
    Set<WindSource> getWindSources(WindSourceType type);

    /**
     * Retrieves all wind sources known to this race, including those {@link #getWindSourcesToExclude() to exclude}.
     * Callers can freely iterate because a copied collection is returned. The {@link WindSourceType#COMBINED} wind source
     * as well as the {@link WindSourceType#LEG_MIDDLE} sources are never part of the result.
     */
    Set<WindSource> getWindSources();

    /**
     * Same as {@link #getOrCreateWindTrack(WindSource, long) getOrCreateWindTrack(windSource,
     * getMillisecondsOverWhichToAverageWind())}.
     */
    WindTrack getOrCreateWindTrack(WindSource windSource);

    WindTrack getOrCreateWindTrack(WindSource windSource, long delayForWindEstimationCacheInvalidation);

    /**
     * Waits until {@link #getUpdateCount()} is after <code>sinceUpdate</code>.
     */
    void waitForNextUpdate(int sinceUpdate) throws InterruptedException;

    /**
     * Time stamp of the start of the actual tracking. The value can be null (e.g. if we have not received any signal
     * from the tracking infrastructure)
     */
    TimePoint getStartOfTracking();

    /**
     * Time stamp of the end of the actual tracking. The value can be null (e.g. if we have not received any signal from
     * the tracking infrastructure)
     */
    TimePoint getEndOfTracking();

    /**
     * Regardless of the order in which events were received, this method returns the latest time point contained by any
     * of the events received and processed.
     */
    TimePoint getTimePointOfNewestEvent();

    /**
     * Regardless of the order in which events were received, this method returns the oldest time point contained by any
     * of the events received and processed.
     */
    TimePoint getTimePointOfOldestEvent();

    /**
     * @return the mark passings for <code>competitor</code> in this race received so far; the mark passing objects are
     *         returned such that their {@link MarkPassing#getWaypoint() waypoints} are ordered in the same way they are
     *         ordered in the race's {@link Course}. Note, that this doesn't necessarily guarantee ascending time
     *         points, particularly if premature mark passings have been detected accidentally as can be the case with
     *         some tracking providers such as TracTrac. If the caller wants to iterate on the resulting collection or
     *         construct a {@link SortedSet#headSet(Object)} or {@link SortedSet#tailSet(Object)} and then iterate over
     *         that, the caller needs to invoke {@link #lockForRead(Iterable)} with the collection returned as parameter
     *         because insertions into the competitor's mark passing collection will obtain the corresponding write
     *         lock.
     */
    NavigableSet<MarkPassing> getMarkPassings(Competitor competitor);
    
    /**
     * Returns competitor's mark passings.
     * 
     * @param waitForLatestUpdates
     *            if any mark passing updates are pending because some calculations are currently going on and updates
     *            haven't all been processed yet then the call will block until these updates have been processed in
     *            case this parameter is set to {@code true}. For this the method uses a lock on the
     *            {@link MarkPassingCalculator }to block the thread until all calculations will be finished.
     */
    NavigableSet<MarkPassing> getMarkPassings(Competitor competitor, boolean waitForLatestUpdates);

    /**
     * This obtains the course's read lock before asking for the read lock for the <code>markPassings</code> structure.
     * See also bug 1370 (http://bugzilla.sapsailing.com/bugzilla/show_bug.cgi?id=1370). This is necessary because the
     * code that executes a course update will first ask the course's write lock and then relay execution to the
     * course change listeners among which there is a {@link TrackedRace} which will then update the mark passings
     * for all competitors and therefore will need to ask the write lock for those. If the thread calling this method
     * first obtains the mark passings read lock and later, while holding on to that lock, asks for the course's read
     * lock, a deadlock may result.<p>
     * 
     * Furthermore, when trying to acquire both, a lock for the {@link #getMarkPassings(Competitor) mark passings for a competitor}
     * and a lock for the {@link #getMarkPassingsInOrder(Waypoint) mark passings for a waypoint, this needs to happen in exactly
     * this order, or a deadlock may result.<p>
     * 
     * The {@link #unlockAfterRead(Iterable)} method will symmetrically unlock the course's read lock after releasing the
     * read lock for the mark passings.
     */
    void lockForRead(Iterable<MarkPassing> markPassings);

    /**
     * Releases the read lock for the mark passings and then the read lock for the course.
     * 
     * @see #lockForRead(Iterable)
     */
    void unlockAfterRead(Iterable<MarkPassing> markPassings);

    /**
     * Time stamp that the event received last from the underlying push service carried on it. Note that these times may
     * not increase monotonically.
     */
    TimePoint getTimePointOfLastEvent();

    long getMillisecondsOverWhichToAverageSpeed();

    long getMillisecondsOverWhichToAverageWind();

    /**
     * Gets the current delay of incoming events to the real time of the events in milliseconds
     */
    long getDelayToLiveInMillis();

    /**
     * Estimates the wind direction based on the observed boat courses at the time given for the position provided. The
     * estimate is based on the assumption that the boats which are on an upwind or a downwind leg sail with very
     * similar angles on the starboard and the port side. There should be clusters of courses which are close to each
     * other (within a threshold of, say, +/- 5 degrees), whereas for the upwind group there should be two clusters with
     * angles about 90 degrees apart; similarly, for the downwind leg there should be two clusters, only that the
     * general jibing angle may vary more, based on the wind speed and the boat class.
     * <p>
     * 
     * Boats {@link GPSFixTrack#hasDirectionChange(TimePoint, double) currently maneuvering} are not considered for this
     * analysis.
     * <p>
     * 
     * This wind direction should not be used directly to compute the leg's wind direction and hence the {@link LegType
     * leg type} because an endless recursion may result: an implementation of this method signature will need to know
     * whether a leg is an upwind or downwind leg for which it has to know where the wind is coming from.
     * 
     * @return <code>null</code> if no sufficient boat track information is available or leg type identification (upwind
     *         vs. downwind) is not possible; a valid {@link Wind} fix otherwise whose bearing is inferred from the boat
     *         courses and whose speed in knots is currently a rough indication of how many boats' courses contributed
     *         to determining the bearing. If in the future we have data about polar diagrams specific to boat classes,
     *         we may be able to also infer the wind speed from the boat tracks.
     */
    Wind getEstimatedWindDirection(TimePoint timePoint);

    /**
     * Determines whether the <code>competitor</code> is sailing on port or starboard tack at the <code>timePoint</code>
     * requested. Note that this will have to retrieve information about the wind. This, in turn, can lead to the
     * current thread obtaining the monitor of the various wind tracks, and, if the
     * {@link WindSource#TRACK_BASED_ESTIMATION} source is used, also the monitors of the competitors' GPS tracks.
     */
    Tack getTack(Competitor competitor, TimePoint timePoint) throws NoWindException;
    
    /**
     * Based on the wind direction at <code>timePoint</code> and at position <code>where</code>, compares the
     * <code>boatBearing</code> to the wind's bearing at that time and place and determined the tack.
     * 
     * @throws NoWindException
     *             in case the wind cannot be determined because without a wind direction, the tack cannot be determined
     *             either
     */
    Tack getTack(Position where, TimePoint timePoint, Bearing boatBearing) throws NoWindException;

    /**
     * Determines whether the <code>competitor</code> is sailing on port or starboard tack at the <code>timePoint</code>
     * requested.
     * <p>
     * This method outperforms {@link #getTack(Competitor, TimePoint)}, based on being passed an already calculated wind
     * for the given time and competitor position as well as the competitors speed and course over ground.
     * <p>
     * This method will acquire the read lock for the competitor's track.
     */
    Tack getTack(SpeedWithBearing speedWithBearing, Wind wind, TimePoint timePoint);

    TrackedRegatta getTrackedRegatta();

    /**
     * Computes a default wind direction based on the direction of the first leg at time <code>at</code>, with a default
     * speed of zero knots. Note that this wind direction can only be used if {@link #raceIsKnownToStartUpwind()} returns
     * <code>true</code>.
     * 
     * @param at
     *            usually the {@link #getStart() start time} should be used; if no valid start time is provided, the
     *            current time point may serve as a default
     * @return <code>null</code> in case the first leg's direction cannot be determined, e.g., because the necessary
     *         mark positions are not known (yet)
     */
    Wind getDirectionFromStartToNextMark(TimePoint at);

    /**
     * Traverses the competitor's {@link GPSFixTrack track} between {@code from} and {@code to} (both inclusive) and
     * returns those fixes where significant changes in the course over ground (COG) are observed, indicating a possibly
     * relevant maneuver. The {@link SpeedWithBearing#getBearing() COG} change is calculated over a time window the size
     * of the typical maneuver duration, but at least covering two fixes in order to also cover the case of low sampling
     * rates. If in any such window the COG change exceeds the threshold, the window is extended as far as the COG
     * change grows, then from the extended window the fix with the highest COG change to its successor is returned. The
     * next window analysis will start after the end of the current window, avoiding duplicates in the result.
     * <p>
     * 
     * If the precondition that the {@code competitor} must be {@link RaceDefinition#getCompetitors() part of} the
     * {@link #getRace() race} isn't met, a {@code NullPointerException} will result.
     */
    Iterable<GPSFixMoving> approximate(Competitor competitor, Distance maxDistance, TimePoint from, TimePoint to);

    /**
     * @return a non-<code>null</code> but perhaps empty list of the maneuvers that <code>competitor</code> performed in
     *         this race between <code>from</code> and <code>to</code>. Depending on <code>waitForLatest</code> the
     *         result is taken from the cache straight away (<code>waitForLatest==false</code>) or, if a re-calculation
     *         for the <code>key</code> is still ongoing, the result of that ongoing re-calculation is returned.
     */
    Iterable<Maneuver> getManeuvers(Competitor competitor, TimePoint from, TimePoint to, boolean waitForLatest);
    
    /**
     * @return a non-<code>null</code> but perhaps empty list of the maneuvers that <code>competitor</code> performed in
     *         this race. Depending on <code>waitForLatest</code> the result is taken from the cache straight away
     *         (<code>waitForLatest==false</code>) or, if a re-calculation for the <code>key</code> is still ongoing,
     *         the result of that ongoing re-calculation is returned.
     */
    Iterable<Maneuver> getManeuvers(Competitor competitor, boolean waitForLatest);

    /**
     * @return <code>true</code> if this race is known to start with an {@link LegType#UPWIND upwind} leg. If this is
     *         the case, the wind estimation may default to using the first leg's direction at race start time as the
     *         direction the wind comes from.
     */
    boolean raceIsKnownToStartUpwind();

    /**
     * Many calculations require valid wind data. In order to prevent NoWindException's to be handled by those
     * calculation this method can be used to check whether the tracked race has sufficient wind information available.
     * 
     * @return <code>true</code> if {@link #getWind(Position, TimePoint)} delivers a (not null) wind fix.
     */
    boolean hasWindData();

    /**
     * 
     * @return <code>true</code> if at least one GPS fix for one of the competitors is available for this race.
     */
    boolean hasGPSData();

    /**
     * Adds a race change listener to the set of listeners that will be notified about changes to this race. The
     * listener won't be serialized together with this object.
     */
    void addListener(RaceChangeListener listener);

    /**
     * Like {@link #addListener(RaceChangeListener)}, but notifies the listener about the wind fixes known so far by the
     * tracked race. This runs synchronized with the otherwise asynchronous loading of wind tracks, triggered by the
     * constructor of the {@link TrackedRace} implementation classes. This procedure guarantees that eventually the
     * listener will have received a notification for all wind fixes, regardless of whether they were already loaded at
     * the time the listener is registered or they are loaded after the registration has completed.<p>
     * 
     * The same is true for the GPS fixes for marks and competitors.
     */
    void addListener(RaceChangeListener listener, boolean notifyAboutWindFixesAlreadyLoaded,
            boolean notifyAboutGPSFixesAlreadyLoaded);

    void removeListener(RaceChangeListener listener);
    
    /**
     * @return <code>null</code> if there are no mark passings for the <code>competitor</code> in this race
     * or if the competitor has not finished one of the legs in the race.
     */
    Distance getDistanceTraveled(Competitor competitor, TimePoint timePoint);

    /**
     * See {@link TrackedLegOfCompetitor#getDistanceTraveledConsideringGateStart(TimePoint)}
     */
    Distance getDistanceTraveledIncludingGateStart(Competitor competitor, TimePoint timePoint);

    /**
     * @return <code>null</code> if there are no mark passings for the <code>competitor</code> in this race
     * or if the competitor has not finished one of the legs in the race.
     */
    Distance getDistanceFoiled(Competitor competitor, TimePoint timePoint);

    /**
     * @return <code>null</code> if there are no mark passings for the <code>competitor</code> in this race
     * or if the competitor has not finished one of the legs in the race.
     */
    Duration getDurationFoiled(Competitor competitor, TimePoint timePoint);

    /**
     * See {@link TrackedLegOfCompetitor#getWindwardDistanceToCompetitorFarthestAhead(TimePoint, WindPositionMode, RankingInfo)}
     */
    Distance getWindwardDistanceToCompetitorFarthestAhead(Competitor competitor, TimePoint timePoint, WindPositionMode windPositionMode);

    /**
     * Same as {@link #getWindwardDistanceToCompetitorFarthestAhead(Competitor, TimePoint, WindPositionMode)}, only with an
     * additional cache to speed up wind and leg type and leg bearing calculations in case of multiple similar look-ups
     * for the same time point.
     * 
     * @param rankingInfo
     *            materialized ranking information that is expensive to calculate, avoiding redundant calculations
     */
    Distance getWindwardDistanceToCompetitorFarthestAhead(Competitor competitor, TimePoint timePoint,
            WindPositionMode windPositionMode, RankingInfo rankingInfo, WindLegTypeAndLegBearingCache cache);

    /**
     * Calls {@link #getWindWithConfidence(Position, TimePoint, Iterable)} and excludes those wind sources listed in
     * {@link #getWindSourcesToExclude}.
     */
    WindWithConfidence<Util.Pair<Position, TimePoint>> getWindWithConfidence(Position p, TimePoint at);

    /**
     * Lists those wind sources which by default are not considered in {@link #getWind(Position, TimePoint)} and
     * {@link #getWindWithConfidence(Position, TimePoint)}.
     */
    Set<WindSource> getWindSourcesToExclude();

    /**
     * Loops over this tracked race's wind sources and from each asks its averaged wind for the position <code>p</code>
     * and time point <code>at</code>, using the particular wind source's averaging interval. The confidences delivered
     * by each wind source are used during computing the averaged result across the wind sources. The result has the
     * averaged confidence attached.
     */
    WindWithConfidence<Util.Pair<Position, TimePoint>> getWindWithConfidence(Position p, TimePoint at,
            Set<WindSource> windSourcesToExclude);

    /**
     * Same as {@link #getEstimatedWindDirection(TimePoint)}, but propagates the confidence of the wind
     * estimation, relative to the <code>timePoint</code> for which the request is made, in the result. The
     * {@link Wind#getPosition() position} of all {@link Wind} fixes returned is <code>null</code>.
     */
    WindWithConfidence<TimePoint> getEstimatedWindDirectionWithConfidence(TimePoint timePoint);

    /**
     * After the call returns, {@link #getWindSourcesToExclude()} returns an iterable that equals
     * <code>windSourcesToExclude</code>
     */
    void setWindSourcesToExclude(Iterable<? extends WindSource> windSourcesToExclude);

    /**
     * Computes the average cross-track error for the legs with type {@link LegType#UPWIND}.
     * 
     * @param waitForLatestAnalysis
     *            if <code>true</code> and any cache update is currently going on, wait for the update to complete and
     *            then fetch the updated value; otherwise, serve this requests from whatever is currently in the cache
     */
    Distance getAverageAbsoluteCrossTrackError(Competitor competitor, TimePoint timePoint, boolean waitForLatestAnalysis)
            throws NoWindException;

    /**
     * Same as {@link #getAverageAbsoluteCrossTrackError(Competitor, TimePoint, boolean)}, only that a cache for leg type,
     * wind on leg and leg bearing is provided.
     */
    Distance getAverageAbsoluteCrossTrackError(Competitor competitor, TimePoint timePoint, boolean waitForLatestAnalyses,
            WindLegTypeAndLegBearingCache cache) throws NoWindException;
    
    Distance getAverageAbsoluteCrossTrackError(Competitor competitor, TimePoint from, TimePoint to, boolean upwindOnly,
            boolean waitForLatestAnalyses) throws NoWindException;

    Distance getAverageSignedCrossTrackError(Competitor competitor, TimePoint timePoint, boolean waitForLatestAnalysis)
            throws NoWindException;

    /**
     * Same as {@link #getAverageSignedCrossTrackError(Competitor, TimePoint, boolean)}, only that a cache for leg type,
     * wind direction and leg bearing is provided.
     */
    Distance getAverageSignedCrossTrackError(Competitor competitor, TimePoint timePoint, boolean waitForLatestAnalyses,
            WindLegTypeAndLegBearingCache cache) throws NoWindException;

    Distance getAverageSignedCrossTrackError(Competitor competitor, TimePoint from, TimePoint to, boolean upwindOnly,
            boolean waitForLatestAnalysis) throws NoWindException;

    public Distance getAverageRideHeight(Competitor competitor, TimePoint timePoint);

    WindStore getWindStore();

    Competitor getOverallLeader(TimePoint timePoint);
    
    Competitor getOverallLeader(TimePoint timePoint, WindLegTypeAndLegBearingCache cache);

    Boat getBoatOfCompetitor(Competitor competitor);
    
    Competitor getCompetitorOfBoat(Boat boat);
    
    /**
     * Returns the competitors of this tracked race, according to their ranking. Competitors whose
     * {@link #getRank(Competitor)} is 0 will be sorted "worst".
     */
    List<Competitor> getCompetitorsFromBestToWorst(TimePoint timePoint);

    /**
     * Same as {@link #getCompetitorsFromBestToWorst(TimePoint)}, using a cache for wind, leg type and leg
     * bearing values.
     */
    List<Competitor> getCompetitorsFromBestToWorst(TimePoint timePoint, WindLegTypeAndLegBearingCache cache);

    /**
     * When provided with a {@link WindStore} during construction, the tracked race will
     * asynchronously load the wind data for this tracked race from the wind store and the GPS store in a
     * background thread and update this tracked race with the results. Clients that want to wait for the wind
     * loading process to complete can do so by calling this method which will block until the wind loading has
     * completed.
     */
    void waitUntilLoadingFromWindStoreComplete() throws InterruptedException;

    /**
     * Whenever a {@link RegattaLog} is attached, fixes are loaded from the {@link SensorFixStore} for all mappings
     * found in the {@code RegattaLog} in a separate thread. This method blocks if there is such a thread loading
     * fixes, until that thread is finished.
     */
    void waitForLoadingToFinish() throws InterruptedException;
    
    /**
     * Returns the current status of the {@link TrackedRace}. This consists of one of the {@link TrackedRaceStatusEnum}
     * values plus a progress for LOADING state.<br>
     * Due to the fact that multiple loaders can exist that load data into the {@link TrackedRace}, the returned status
     * is a composite of those loader statuses. When a loader is finished, its status isn't tracked anymore. This causes
     * the overall progress to not be guaranteed to be monotonic (progress may jump to a lower percentage when one loader
     * that had a progress of 100% is finished and thus removed).
     * 
     * @see TrackedRaceStatus
     * @see DynamicTrackedRace#onStatusChanged(TrackingDataLoader, TrackedRaceStatus)
     */
    TrackedRaceStatus getStatus();

    /**
     * If the {@link #getStatus() status} is currently {@link TrackedRaceStatusEnum#LOADING}, blocks until the status changes to any
     * other status.
     */
    void waitUntilNotLoading();

    /**
     * Detaches the race log associated with this {@link TrackedRace}.
     * 
     * @return the race log detached or {@code null} if no race log can be found by the {@code identifier}
     */
    RaceLog detachRaceLog(Serializable identifier);
    
    /**
     * Detaches the link {@link RaceExecutionOrderProvider}
     */
    void detachRaceExecutionOrderProvider(RaceExecutionOrderProvider raceExecutionOrderProvider);
    
    /**
     * Attaches the passed race log with this {@link TrackedRace}.
     * This causes fixes from the {@link SensorFixStore} to be loaded for such {@link RegattaLogDeviceMappingEvent RegattaLogDeviceMappingEvents}
     * that are present in the {@link RaceLog raceLog}. This loading is offloaded into a separate thread, that blocks
     * serialization until it is finished. If multiple race logs are attached, the loading process is
     * forced to be serialized.
     * To guarantee that a the fixes for a race log have been fully loaded before continuing,
     * {@link #waitForLoadingToFinish()} can be used.
     * @param raceLog to be attached.
     */
    void attachRaceLog(RaceLog raceLog);
    
    /**
     * Attaches the passed {@link RegattaLog} with this {@link TrackedRace}.
     * This also causes fixes from the {@link SensorFixStore} to be loaded (see {@link #attachRaceLog(RaceLog)} for details).
     */
    void attachRegattaLog(RegattaLog regattaLog);
    
    /**
     * @return all currently attached {@link RegattaLog}s or an empty Iterable if there aren't any
     */
    Iterable<RegattaLog> getAttachedRegattaLogs();
    
    /**
     * Attaches a {@link RaceExecutionOrderProvider} to make a {@link TrackedRace} aware
     * which races are scheduled around it in the execution order of a {@link Regatta}.
     * */
    void attachRaceExecutionProvider(RaceExecutionOrderProvider raceExecutionOrderProvider);
    
    /**
     * Returns the attached race log event track for this race if any.
     * Otherwise <code>null</code>.
     */
    RaceLog getRaceLog(Serializable identifier);
    
    /**
     * A setter for the listener on course design changes suggested by one of the {@link RaceLog RaceLog} attached to this
     * race. The listener is mostly part of the tracking provider adapter.
     * 
     * @param listener
     *            the listener to operate with.
     */
    void addCourseDesignChangedListener(CourseDesignChangedListener listener);
    
    void addStartTimeChangedListener(StartTimeChangedListener listener);
    
    void removeStartTimeChangedListener(StartTimeChangedListener listener);

    void addRaceAbortedListener(RaceAbortedListener listener);

    /**
     * Tells how far the given <code>competitor</code> was from the start line at the time point of the given seconds before the start.
     * <p>
     * 
     * The distance to the line is calculated by projecting the competitor's position onto the line orthogonally and
     * computing the distance of the projected position and the competitor's position.
     * <p>
     * 
     * Should the course be empty, <code>null</code> is returned. If the course's first waypoint is not a line or gate,
     * the geometric distance between the first waypoint and the competitor's position at <code>timePoint</code> is
     * returned. If the competitor's position cannot be determined, <code>null</code> is returned.
     */
    Distance getDistanceToStartLine(Competitor competitor, long millisecondsBeforeRaceStart);

    /**
     * Tells how far the given <code>competitor</code> was from the start line at the given <code>timePoint</code>.
     * Using the {@link #getStartOfRace() race start time} for <code>timePoint</code>, this tells the competitor's
     * distance to the line when the race was started.
     * <p>
     * 
     * The distance to the line is calculated by projecting the competitor's position onto the line orthogonally and
     * computing the distance of the projected position and the competitor's position.
     * <p>
     * 
     * Should the course be empty, <code>null</code> is returned. If the course's first waypoint is not a line or gate,
     * the geometric distance between the first waypoint and the competitor's position at <code>timePoint</code> is
     * returned. If the competitor's position cannot be determined, <code>null</code> is returned.
     */
    Distance getDistanceToStartLine(Competitor competitor, TimePoint timePoint);

    /**
     * When the <code>competitor</code> has started, this method returns the distance to the starboard end of the start line
     * or---if the start waypoint was a single mark---the distance to the single start mark at the time the competitor started.
     * If the competitor hasn't started yet, <code>null</code> is returned.
     */
    Distance getDistanceFromStarboardSideOfStartLineWhenPassingStart(Competitor competitor);
    
    /**
     * At the given timepoint and for the competitor, this method returns the distance to the starboard end of the start line
     * or---if the start waypoint was a single mark---the distance to the single start mark at the timepoint.
     * If the competitor hasn't started yet, <code>null</code> is returned.
     * 
     */
    Distance getDistanceFromStarboardSideOfStartLine(Competitor competitor, TimePoint timePoint);
    
    /**
     * The estimated speed of the competitor at the time point of the given seconds before the start of race. 
     */
    Speed getSpeed(Competitor competitor, long millisecondsBeforeRaceStart);
    
    /**
     * The speed of the competitor when crossing the start line. It will return null if there are no recorded
     * mark passings for this competitor (competitor did not yet or never pass the start line).
     */
    Speed getSpeedWhenCrossingStartLine(Competitor competitor);

    /**
     * Start time received by the tracking infrastructure. To determine real start time use {@link #getStartOfRace()}.
     */
    TimePoint getStartTimeReceived();
    
    /**
     * @return <code>null</code> if the start waypoint does not have two marks or the course
     * is empty or the start waypoint is the only waypoint
     */
    LineDetails getStartLine(TimePoint at);
    
    /**
     * @return <code>null</code> if the finish waypoint does not have two marks or the course
     * is empty or the finish waypoint is the only waypoint
     */
    LineDetails getFinishLine(TimePoint at);
    
    /**
     * Length of course if there are mark passings for competitors.
     */
    Distance getCourseLength();
    
    /**
     * The average wind speed with confidence for this race. It uses the timepoint of the race end as
     * a reference point.
     */
    SpeedWithConfidence<TimePoint> getAverageWindSpeedWithConfidence(long resolutionInMillis);
    
    /**
     * Computes the center point of the course's marks at the given time point.
     */
    Position getCenterOfCourse(TimePoint at);

    /**
     * If the {@link RacingProcedure} defined by any of the {@link #attachedRaceLogs attached} {@link RaceLog}s
     * has type {@link RacingProcedureType#GateStart}, this method returns <code>true</code>, <code>false</code> for
     * any other type found. If no type is found, e.g., because no race log is currently attached to this tracked race,
     * <code>null</code> is returned, meaning that the type is not known.
     */
    Boolean isGateStart();
    
    /**
     * Returns the time in milliseconds when the line was closed with lowering flag {@link Flags#GOLF} if {@link #isGateStart()} is <code>true</code>.
     * If flag was not raised or {@link #isGateStart()} is <code>false</code> it returns <code>null</code>. 
     */
    long getGateStartGolfDownTime();
    
    /**
     * If the race was started with a gate start (see {@link #isGateStart()}, this method returns the distance between
     * the competitor's starting position and the port side of the start line (pin end); otherwise, returns a zero
     * distance.
     */
    Distance getAdditionalGateStartDistance(Competitor competitor, TimePoint timePoint);

    boolean isUsingMarkPassingCalculator();
    
    /**
     * Calculates the estimated time it takes a competitor to sail the race, from start to finish.
     * 
     * @param timepoint
     *            Used for positions of marks and wind information; note that sometimes the marks are not in place yet
     *            when the race starts and that a windward mark may be collected already before the race finishes.
     * 
     * @return estimated time it takes to complete the race, plus more useful information about how this result came about
     * 
     * @throws NotEnoughDataHasBeenAddedException
     *             thrown if not enough polar data has been added or polar data service is not available
     * @throws NoWindException
     */
    TargetTimeInfo getEstimatedTimeToComplete(TimePoint timepoint) throws NotEnoughDataHasBeenAddedException, NoWindException;

    /**
     * Calculates the estimated distance it takes a competitor to sail the race, from start to finish.
     * 
     * @param timepoint
     *            Used for positions of marks and wind information; note that sometimes the marks are not in place yet
     *            when the race starts and that a windward mark may be collected already before the race finishes.
     * 
     * @return estimated time it takes to complete the race, plus more useful information about how this result came
     *         about
     * 
     * @throws NotEnoughDataHasBeenAddedException
     *             thrown if not enough polar data has been added or polar data service is not available
     * @throws NoWindException
     */
    Distance getEstimatedDistanceToComplete(TimePoint now) throws NotEnoughDataHasBeenAddedException, NoWindException;

    void setPolarDataService(PolarDataService polarDataService);

    default RaceLogResolver getRaceLogResolver() {
        return null;
    }

    default Pair<TimePointSpecificationFoundInLog, TimePointSpecificationFoundInLog> getTrackingTimesFromRaceLogs() {
        return null;
    }
    
    default Pair<TimePoint, TimePoint> getStartAndFinishedTimeFromRaceLogs() {
        return null;
    }

    /**
     * Returns all marks found in the {@link #markTracks} map and the mark device mappings and mark
     * definition events in all attached race and regatta logs. Note that usually a device mapping should
     * exist for a mark only if that mark is also defined by a {@link RegattaLogDefineMarkEvent}, so for
     * this standard case, adding the marks from the device mark mappings would be redundant.
     */
    default Iterable<Mark> getMarksFromRegattaLogs() {
        return getMarks();
    }
    
    /**
     * Updates the start and end of tracking in the following precedence order:
     * 
     * <ol>
     * <li>start/end of tracking in Racelog</li>
     * <li>manually set start/end of tracking via {@link #setStartOfTrackingReceived(TimePoint, boolean)} and {@link #setEndOfTrackingReceived(TimePoint, boolean)}</li>
     * <li>start/end of race in Racelog -/+ {@link #START_TRACKING_THIS_MUCH_BEFORE_RACE_START}/{@link #STOP_TRACKING_THIS_MUCH_AFTER_RACE_FINISH}</li>
     * </ol>
     */
    public void updateStartAndEndOfTracking(boolean waitForGPSFixesToLoad);
    
    default void lockForSerializationRead() {
    }
    
    default void unlockAfterSerializationRead() {
    }
    
    /**
     * @return all currently attached {@link RaceLog}s or an empty Iterable if there aren't any
     */
    Iterable<RaceLog> getAttachedRaceLogs();

    /**
     * Computes the average speed over ground for a {@link Competitor} based on times and distances for all
     * {@link TrackedLegOfCompetitor legs} the competitor {@link TrackedLegOfCompetitor#hasStartedLeg(TimePoint) has
     * started} already at {@code timePoint}.
     * 
     * @param timePoint
     *            time point up and until to compute the speed
     */
    Speed getAverageSpeedOverGround(Competitor competitor, TimePoint timePoint);

    
    /**
     * Computes the competitor's speed projected onto the wind (if wind data is available and the competitor is not
     * between start and finish (not racing) or not on a {@link LegType#REACHING reaching} leg; if outside a race and no
     * wind information is available, {@code null} is returned. Otherwise, the speed at {@code timePoint} is projected
     * onto the course. The wind direction at the {@link WindPositionMode#EXACT exact} competitor position at
     * {@code timePoint} is used for the calculation.
     */
    default SpeedWithBearing getVelocityMadeGood(Competitor competitor, TimePoint timePoint) {
        return getVelocityMadeGood(competitor, timePoint, new LeaderboardDTOCalculationReuseCache(timePoint));
    }

    /**
     * Like {@link #getVelocityMadeGood(Competitor, TimePoint)}, but allowing callers to specify a {@link WindPositionMode}
     * other than the default {@link WindPositionMode#EXACT}. If {@link WindPositionMode#LEG_MIDDLE} is used and the
     * competitor is not currently sailing on a leg (hasn't started or has already finished), {@code null} is returned.
     */
    default SpeedWithBearing getVelocityMadeGood(Competitor competitor, TimePoint timePoint, WindPositionMode windPositionMode) {
        return getVelocityMadeGood(competitor, timePoint, windPositionMode, new LeaderboardDTOCalculationReuseCache(timePoint));
    }
    
    
    /**
     * Computes the angle between the competitors direction and the wind's "from" direction. The angle's direction is chosen such that
     * it can be added to the boat's course over ground to arrive at the wind's {@link Wind#getFrom() "from"} direction. Example: wind
     * from the north (0deg), boat's course over ground 90deg (moving east), then the bearing returned is -90deg.
     */
    default Bearing getTWA(Competitor competitor, TimePoint timePoint, WindLegTypeAndLegBearingCache cache) {
        Bearing twa = null;
        final GPSFixTrack<Competitor, GPSFixMoving> sogTrack = this.getTrack(competitor);
        if (sogTrack != null) {
            SpeedWithBearing speedOverGround = sogTrack.getEstimatedSpeed(timePoint);
            Wind wind = cache.getWind(this, competitor, timePoint);
            if (wind != null && speedOverGround != null) {
                final Bearing projectToDirection = wind.getFrom();
                twa = speedOverGround.getBearing().getDifferenceTo(projectToDirection);
            }
        }
        return twa;
    }
    
    /**
     * Same as {@link #getTWA}, only that additionally a cache is provided that can allow the method to use
     * cached wind and leg type values.
     */
    default Bearing getTWA(Competitor competitor, TimePoint at){
        return getTWA(competitor, at, new LeaderboardDTOCalculationReuseCache(at));
    }
    
    /**
     * Like {@link #getVelocityMadeGood(Competitor, TimePoint)}, but allowing callers to specify a cache that can
     * accelerate requests for wind directions, the leg type and the competitor's current leg's bearing.
     */
    default SpeedWithBearing getVelocityMadeGood(Competitor competitor, TimePoint timePoint, WindLegTypeAndLegBearingCache cache) {
        return getVelocityMadeGood(competitor, timePoint, WindPositionMode.EXACT, cache);
    }

    /**
     * Like {@link #getVelocityMadeGood(Competitor, TimePoint)}, but allowing callers to specify a
     * {@link WindPositionMode} other than the default {@link WindPositionMode#EXACT} as well as a cache that can
     * accelerate requests for wind directions, the leg type and the competitor's current leg's bearing. If
     * {@link WindPositionMode#LEG_MIDDLE} is used and the competitor is not currently sailing on a leg (hasn't started
     * or has already finished), {@code null} is returned.
     */
    SpeedWithBearing getVelocityMadeGood(Competitor competitor, TimePoint timePoint, WindPositionMode windPositionMode,
            WindLegTypeAndLegBearingCache cache);

<<<<<<< HEAD
    boolean recordWind(Wind wind, WindSource windSource, boolean applyFilter);

    void removeWind(Wind wind, WindSource windSource);

    /**
     * Gets polar service which is currently set in this tracked race instance.
     * @see #setPolarDataService(PolarDataService)
     */
    PolarDataService getPolarDataService();

    /**
     * Sets wind estimation for this tracked race instance. The previous wind estimation with its wind source and wind
     * track are completely removed from this tracked race instance. If not {@code null}, the wind estimation is set and
     * configured accordingly so that it gets supplied by maneuver detector with new maneuvers in order to produce a
     * wind track with estimated wind. An appropriate wind source of type
     * {@link WindSourceType#MANEUVER_BASED_ESTIMATION} with corresponding wind track is added to the tracked race. If
     * {@code null}, the wind estimation will be disabled for the tracked race. After the call of this method, maneuver
     * cache and wind cache will be reset and its recalculation will be triggered.
     */
    void setWindEstimation(IncrementalWindEstimation windEstimation);

=======
    /**
     * Obtains a quick, rough summary of the wind conditions during this race, based on a few wind samples at the
     * beginning, in the middle and at the end of the race. This is summarized in a min and max wind speed as well
     * as a single average wind direction.
     */
    WindSummary getWindSummary();
>>>>>>> d40346cd
}<|MERGE_RESOLUTION|>--- conflicted
+++ resolved
@@ -1133,7 +1133,6 @@
     SpeedWithBearing getVelocityMadeGood(Competitor competitor, TimePoint timePoint, WindPositionMode windPositionMode,
             WindLegTypeAndLegBearingCache cache);
 
-<<<<<<< HEAD
     boolean recordWind(Wind wind, WindSource windSource, boolean applyFilter);
 
     void removeWind(Wind wind, WindSource windSource);
@@ -1155,12 +1154,10 @@
      */
     void setWindEstimation(IncrementalWindEstimation windEstimation);
 
-=======
     /**
      * Obtains a quick, rough summary of the wind conditions during this race, based on a few wind samples at the
      * beginning, in the middle and at the end of the race. This is summarized in a min and max wind speed as well
      * as a single average wind direction.
      */
     WindSummary getWindSummary();
->>>>>>> d40346cd
 }