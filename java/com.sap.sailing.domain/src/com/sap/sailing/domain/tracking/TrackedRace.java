package com.sap.sailing.domain.tracking;

import java.io.Serializable;
import java.util.List;
import java.util.NavigableSet;
import java.util.Set;
import java.util.SortedSet;

import com.sap.sailing.domain.abstractlog.race.RaceLog;
import com.sap.sailing.domain.abstractlog.race.RaceLogRaceStatusEvent;
import com.sap.sailing.domain.abstractlog.race.analyzing.impl.RaceLogResolver;
import com.sap.sailing.domain.abstractlog.race.state.racingprocedure.RacingProcedure;
import com.sap.sailing.domain.abstractlog.regatta.RegattaLog;
import com.sap.sailing.domain.abstractlog.regatta.events.RegattaLogDefineMarkEvent;
import com.sap.sailing.domain.abstractlog.regatta.events.RegattaLogDeviceMappingEvent;
import com.sap.sailing.domain.base.Boat;
import com.sap.sailing.domain.base.Competitor;
import com.sap.sailing.domain.base.Course;
import com.sap.sailing.domain.base.Leg;
import com.sap.sailing.domain.base.Mark;
import com.sap.sailing.domain.base.RaceDefinition;
import com.sap.sailing.domain.base.Regatta;
import com.sap.sailing.domain.base.SharedDomainFactory;
import com.sap.sailing.domain.base.Sideline;
import com.sap.sailing.domain.base.SpeedWithConfidence;
import com.sap.sailing.domain.base.Waypoint;
import com.sap.sailing.domain.common.LegType;
import com.sap.sailing.domain.common.NoWindException;
import com.sap.sailing.domain.common.Position;
import com.sap.sailing.domain.common.RegattaAndRaceIdentifier;
import com.sap.sailing.domain.common.SpeedWithBearing;
import com.sap.sailing.domain.common.Tack;
import com.sap.sailing.domain.common.TargetTimeInfo;
import com.sap.sailing.domain.common.TimingConstants;
import com.sap.sailing.domain.common.TrackedRaceStatusEnum;
import com.sap.sailing.domain.common.Wind;
import com.sap.sailing.domain.common.WindSource;
import com.sap.sailing.domain.common.WindSourceType;
import com.sap.sailing.domain.common.abstractlog.TimePointSpecificationFoundInLog;
import com.sap.sailing.domain.common.dto.TrackedRaceDTO;
import com.sap.sailing.domain.common.racelog.Flags;
import com.sap.sailing.domain.common.racelog.RaceLogRaceStatus;
import com.sap.sailing.domain.common.racelog.RacingProcedureType;
import com.sap.sailing.domain.common.security.SecuredDomainType;
import com.sap.sailing.domain.common.tracking.GPSFix;
import com.sap.sailing.domain.common.tracking.GPSFixMoving;
import com.sap.sailing.domain.common.tracking.SensorFix;
import com.sap.sailing.domain.leaderboard.caching.LeaderboardDTOCalculationReuseCache;
import com.sap.sailing.domain.markpassingcalculation.MarkPassingCalculator;
import com.sap.sailing.domain.polars.NotEnoughDataHasBeenAddedException;
import com.sap.sailing.domain.polars.PolarDataService;
import com.sap.sailing.domain.racelog.tracking.SensorFixStore;
import com.sap.sailing.domain.ranking.RankingMetric;
import com.sap.sailing.domain.ranking.RankingMetric.RankingInfo;
import com.sap.sailing.domain.tracking.impl.NonCachingMarkPositionAtTimePointCache;
import com.sap.sailing.domain.tracking.impl.TrackedRaceImpl;
import com.sap.sse.common.Bearing;
import com.sap.sse.common.Distance;
import com.sap.sse.common.Duration;
import com.sap.sse.common.IsManagedByCache;
import com.sap.sse.common.Speed;
import com.sap.sse.common.TimePoint;
import com.sap.sse.common.Util;
import com.sap.sse.common.Util.Pair;
import com.sap.sse.security.shared.HasPermissions;
import com.sap.sse.security.shared.QualifiedObjectIdentifier;
import com.sap.sse.security.shared.TypeRelativeObjectIdentifier;
import com.sap.sse.security.shared.WithQualifiedObjectIdentifier;

/**
 * Live tracking data of a single race. The race follows a defined {@link Course} with a sequence of {@link Leg}s. The
 * course may change over time as the race committee decides to change it. Therefore, a {@link TrackedRace} instance
 * {@link Course#addCourseListener(com.sap.sailing.domain.base.CourseListener) observes} the race {@link Course} for
 * such changes. The tracking information of a leg can be requested either for all competitors (see
 * {@link #getTrackedLegs()} and {@link #getTrackedLeg(Leg)}) or for a single competitor (see
 * {@link #getTrackedLeg(Competitor, Leg)}).
 * <p>
 * 
 * The overall race standings can be requested in terms of a competitor's ranking. More detailed information about what
 * happens / happened within a leg is available from {@link TrackedLeg} and {@link TrackedLegOfCompetitor}.
 * 
 * @author Axel Uhl (d043530)
 * 
 */
public interface TrackedRace
        extends Serializable, IsManagedByCache<SharedDomainFactory>, WithQualifiedObjectIdentifier {
    final Duration START_TRACKING_THIS_MUCH_BEFORE_RACE_START = Duration.ONE_MINUTE.times(5);
    final Duration STOP_TRACKING_THIS_MUCH_AFTER_RACE_FINISH = Duration.ONE_SECOND.times(30);

    final long MAX_TIME_BETWEEN_START_AND_FIRST_MARK_PASSING_IN_MILLISECONDS = 30000;

    final long DEFAULT_LIVE_DELAY_IN_MILLISECONDS = 5000;

    RaceDefinition getRace();

    RegattaAndRaceIdentifier getRaceIdentifier();
    
    /**
     * Tells how ranks are to be assigned to the competitors at any time during the race. For one-design boat classes
     * this will usually happen by projecting the competitors to the wind direction for upwind and downwind legs or to
     * the leg's rhumb line for reaching legs, then comparing positions. For handicap races using a time-on-time,
     * time-on-distance, combination thereof or a more complicated scheme such as ORC Performance Curve, the ranking
     * process needs to take into account the competitor-specific correction factors defined in the measurement
     * certificate.
     */
    RankingMetric getRankingMetric();

    /**
     * Computes the estimated start time for this race (not to be confused with the {@link #getStartOfTracking()} time
     * point which is expected to be before the race start time). The highest precedence take the
     * {@link #attachedRaceLogs race logs} and their start time events, followed by the field {@link #startTimeReceived}
     * which can explicitly be set using {@link #setStartTimeReceived(TimePoint)}. When there are no {@link MarkPassing}s
     * for the first mark, <code>null</code> is returned. If there are mark passings for the first mark and the start
     * time is less than {@link #MAX_TIME_BETWEEN_START_AND_FIRST_MARK_PASSING_IN_MILLISECONDS} before the first mark
     * passing for the first mark. Otherwise, the first mark passing for the first mark minus
     * {@link #MAX_TIME_BETWEEN_START_AND_FIRST_MARK_PASSING_IN_MILLISECONDS} is returned as the race start time.
     * <p>
     * 
     * If no start time can be determined this way, <code>null</code> is returned.
     */
    TimePoint getStartOfRace();
    
    /**
     * Like {@link #getStartOfRace()}, but ignoring any inference from start mark passings in case {@code inferred} is
     * {@code false}. In this case, if no official start time was set, e.g., in the {@link RaceLog} or explicitly using
     * {@link #getStartTimeReceived()}, {@code null} will be returned by this method even if start mark passings are
     * present.
     */
    TimePoint getStartOfRace(boolean inferred);

    /**
     * @return the time point taken from a valid, non-revoked {@link RaceLogRaceStatusEvent} that transfers the race
     *         into status {@link RaceLogRaceStatus#FINISHED} from any of the {@link RaceLog}s attached to this race,
     *         or {@code null} if no such event is found.
     *         
     * @see {@link RaceChangeListener#finishedTimeChanged(TimePoint, TimePoint)}
     */
    TimePoint getFinishedTime();

    /**
     * Determine the race end time is tricky. Boats may sink, stop, not finish, although they started the race. We
     * therefore cannot wait for all boats to reach the finish line. The following rules are used to calculate the
     * endOfRace:
     * <ol>
     * <li>Returns <code>null</code> if no boat passed the finish line</li>
     * <li>Returns time of the last mark passing recorded for the finish line</li>
     * <li>TODO: Returns the time of the first passing of the finish line + the target window (defined in the
     * competition rules) if a target window has been defined for the race</li>
     */
    TimePoint getEndOfRace();

    /**
     * Returns a list of the first and last mark passing times of all course waypoints. Callers wanting to iterate over
     * the result must <code>synchronize</code> on the result.
     */
    Iterable<Util.Pair<Waypoint, Util.Pair<TimePoint, TimePoint>>> getMarkPassingsTimes();

    /**
     * Shorthand for <code>{@link #getStart()}.{@link TimePoint#compareTo(TimePoint) compareTo(at)} &lt;= 0</code>
     */
    boolean hasStarted(TimePoint at);
   
    /**
     * A race is considered "live" if it
     * {@link TrackedRaceDTO#hasGPSData has GPS data} and {@link TrackedRaceDTO#hasWindData wind data} and if the
     * <code>at</code> time point is between the start and the end of the race.
     * <p>
     * 
     * The pre-start phase of a race is interesting also in live mode. Therefore, if a {@link TrackedRace#getStartOfRace start
     * time} is available for the race, the {@link TimingConstants#PRE_START_PHASE_DURATION_IN_MILLIS} is subtracted
     * from the actual start time so that the pre-start phase also counts as live. If no start time is known for the
     * race, but a {@link TrackedRace#getStartOfTracking start of tracking time} is known, it is used as the start of
     * the "live" interval.
     * <p>
     * 
     * If an {@link TrackedRace#getEndOfRace end time} is already known for the race,
     * {@link TimingConstants#IS_LIVE_GRACE_PERIOD_IN_MILLIS} is added to that and the result is taken to be the end of
     * the "live" period. If no end time is known but a {@link TrackedRace#getTimePointOfNewestEvent} is set, again the
     * {@link TimingConstants#IS_LIVE_GRACE_PERIOD_IN_MILLIS} is added to that to mark the end of the "live" interval.
     * <p>
     * 
     * @param at
     *            the time point at which to determine whether the race for <code>fleet</code>
     *            is/was live. A <code>null</code> value will use the start time of the race.
     * @return
     */
    boolean isLive(TimePoint at);

    /**
     * Clients can safely iterate over the iterable returned because it's a non-live copy of the tracked legs of this
     * tracked race. This implies that should an update to the underlying list of waypoints in this race's
     * {@link Course} take place after this method has returned, then this won't be reflected in the result returned.
     * Callers should obtain the {@link Course#lockForRead() course's read lock} while using the result of this call if
     * they want to ensure that no course update is applied concurrently.
     */
    Iterable<TrackedLeg> getTrackedLegs();

    TrackedLeg getTrackedLeg(Leg leg);

    /**
     * Tracking information about the leg <code>competitor</code> is on at <code>timePoint</code>, or <code>null</code>
     * if the competitor hasn't started any leg yet at <code>timePoint</code> or has already finished the race.
     */
    TrackedLegOfCompetitor getCurrentLeg(Competitor competitor, TimePoint timePoint);

    /**
     * Tells which leg the leader at <code>timePoint</code> is on
     */
    TrackedLeg getCurrentLeg(TimePoint timePoint);

    /**
     * Tells the number of the last started leg at <code>timePoint</code>
     * The leg number is 0 before the start, the number of the current leg during the race
     * and the number of the last leg at the end of the race even if the race has finished. 
     */
    int getLastLegStarted(TimePoint timePoint);
    
    /**
     * Precondition: waypoint must still be part of {@link #getRace()}.{@link RaceDefinition#getCourse() getCourse()}.
     */
    TrackedLeg getTrackedLegFinishingAt(Waypoint endOfLeg);

    /**
     * Precondition: waypoint must still be part of {@link #getRace()}.{@link RaceDefinition#getCourse() getCourse()}.
     */
    TrackedLeg getTrackedLegStartingAt(Waypoint startOfLeg);

    /**
     * The raw, updating feed of a single competitor participating in this race
     */
    GPSFixTrack<Competitor, GPSFixMoving> getTrack(Competitor competitor);

    /**
     * {@link SensorFixTrack}s provide timed sensor data in addition to GPSFixes that are hold in {@link GPSFixTrack}s.
     * In contrast to {@link GPSFixTrack}s there is a 1:n relation of competitors to tracks by introducing track names.
     * So every type of track has an associated name. With this construct you can have track implementations that
     * provide specific functionality based on the contained fix type.
     * 
     * @param competitor the competitor to get the track for
     * @param trackName the name of the track to get
     * @return the track associated to the given Competitor and name or <code>null</code> if there is none.
     */
    <FixT extends SensorFix, TrackT extends SensorFixTrack<Competitor, FixT>> TrackT getSensorTrack(Competitor competitor, String trackName);
    
    /**
     * Returns all contained {@link SensorFixTrack SensorFixTracks} for the given trackName and associated to any competitor.
     */
    <FixT extends SensorFix, TrackT extends SensorFixTrack<Competitor, FixT>> Iterable<TrackT> getSensorTracks(String trackName);

    /**
     * Tells the leg on which the <code>competitor</code> was at time <code>at</code>. If the competitor hasn't passed
     * the start waypoint yet, <code>null</code> is returned because the competitor was not yet on any leg at that point
     * in time. If the time point happens to be after the last fix received from that competitor, the last known leg for
     * that competitor is returned. If the time point is after the competitor's mark passing for the finish line,
     * <code>null</code> is returned. For all legs except the last, if the time point equals a mark passing time point
     * of the leg's starting waypoint, that leg is returned. For the time point of the mark passing for the finish line,
     * the last leg is returned.
     */
    TrackedLegOfCompetitor getTrackedLeg(Competitor competitor, TimePoint at);

    TrackedLegOfCompetitor getTrackedLeg(Competitor competitor, Leg leg);

    /**
     * @return a sequential number counting the updates that occurred to this tracked race. Callers may use this to ask
     *         for updates newer than such a sequence number.
     */
    long getUpdateCount();

    int getRankDifference(Competitor competitor, Leg leg, TimePoint timePoint);

    /**
     * Computes the rank of the competitor in this race for the current time.
     */
    int getRank(Competitor competitor) throws NoWindException;

    /**
     * Computes the rank of <code>competitor</code> in this race. A competitor is ahead of all competitors that are one
     * or more legs behind. Within the same leg, the rank is determined by the windward distance to go and therefore
     * depends on the assumptions of the wind direction for the given <code>timePoint</code>. If the race hasn't
     * {@link #hasStarted(TimePoint) started} yet, the result is undefined.
     * 
     * @return <code>0</code> in case the competitor hasn't participated in the race; a rank starting with
     *         <code>1</code> where rank <code>1</code> identifies the leader otherwise
     */
    int getRank(Competitor competitor, TimePoint timePoint);

    /**
     * For the given waypoint lists the {@link MarkPassing} events that describe which competitor passed the waypoint at
     * which point in time. This can, e.g., be used to sort those competitors who already finished a leg within the leg
     * that ends with <code>waypoint</code>. The remaining competitors need to be ordered by the advantage line-related
     * distance to the waypoint.
     * 
     * @return the iterable sequence of {@link MarkPassing}s as described above. If the caller wants to iterate on the
     *         resulting collection, the caller needs to invoke {@link #lockForRead(Iterable)} with the collection
     *         returned as parameter because insertions into the competitor's mark passing collection will obtain the
     *         corresponding write lock.
     */
    Iterable<MarkPassing> getMarkPassingsInOrder(Waypoint waypoint);

    /**
     * Obtains the {@link MarkPassing} for <code>competitor</code> passing <code>waypoint</code>. If no such mark
     * passing has been reported (yet), <code>null</code> is returned.
     */
    MarkPassing getMarkPassing(Competitor competitor, Waypoint waypoint);

    /**
     * Yields the track describing <code>mark</code>'s movement over time; never <code>null</code> because a new track
     * will be created in case no track was present for <code>mark</code> so far.
     * 
     * @see #getTrack(Mark)
     */
    GPSFixTrack<Mark, GPSFix> getOrCreateTrack(Mark mark);
    
    /**
     * Yields the track describing <code>mark</code>'s movement over time; <code>null</code> if no track exists for
     * <code>mark</code> so far.
     * 
     * @see #getOrCreateTrack(Mark)
     */
    GPSFixTrack<Mark, GPSFix> getTrack(Mark mark);

    /**
     * Retrieves all marks assigned to the race. They are not necessarily part of the race course.
     */
    Iterable<Mark> getMarks();

    /**
     * Retrieves all course side lines assigned to the race.
     */
    Iterable<Sideline> getCourseSidelines();

    /**
     * If the <code>waypoint</code> only has one {@link #getMarks() mark}, its position at time <code>timePoint</code>
     * is returned. Otherwise, the center of gravity between the mark positions is computed and returned.
     */
    default Position getApproximatePosition(Waypoint waypoint, TimePoint timePoint) {
        return getApproximatePosition(waypoint, timePoint, new NonCachingMarkPositionAtTimePointCache(this, timePoint));
    }
    
    /**
     * Same as {@link #getApproximatePosition(Waypoint, TimePoint)}, but giving the caller the possibility to pass a
     * cache of mark positions and related information that can help speed up compound operations requiring frequent
     * access to the same marks in the same race for the same time point.
     * 
     * @param markPositionCache
     *            a cache for this {@link MarkPositionAtTimePointCache#getTrackedRace() race} and the
     *            {@link MarkPositionAtTimePointCache#getTimePoint() timePoint} passed
     */
    Position getApproximatePosition(Waypoint waypoint, TimePoint timePoint,
            MarkPositionAtTimePointCache markPositionCache);

    /**
     * Checks whether the {@link Wind#getTimePoint()} is in range of start and end {@link TimePoint}s plus extra time
     * for wind recording. If, based on a {@link RaceExecutionOrderProvider}, there is no previous race that takes the
     * wind fix, an extended time range lead (see
     * {@link TrackedRaceImpl#EXTRA_LONG_TIME_BEFORE_START_TO_TRACK_WIND_MILLIS}) is used to record wind even a long
     * time before the race start.
     * <p>
     * 
     * A race does not record wind when both, {@link #getStartOfTracking()} and {@link #getStartOfRace()} are
     * <code>null</code>. Wind is not recorded when it is after the later of {@link #getEndOfRace()} and
     * {@link #getEndOfTracking()} and one of the two is not <code>null</code>.
     * <p>
     * 
     * This default implementation returns true which may be useful for tests and mocked implementations; however, real
     * implementations shall override this and provide a meaningful implementation according to the specification given
     * above.
     */
    default boolean takesWindFixWithTimePoint(TimePoint timePoint) {
        return true;
    }

    default boolean takesWindFixWithTimePointRecursively(TimePoint windFixTimePoint, Set<TrackedRace> visited) {
        return true;
    }

    /**
     * Same as {@link #getWind(Position, TimePoint, Set) getWind(p, at, Collections.emptyList())}
     */
    Wind getWind(Position p, TimePoint at);

    /**
     * Obtains estimated interpolated wind information for a given position and time point. The information is taken
     * from all wind sources available except for those listed in <code>windSourcesToExclude</code>, using the
     * confidences of the wind values provided by the various sources during averaging.
     */
    Wind getWind(Position p, TimePoint at, Set<WindSource> windSourcesToExclude);

    /**
     * Retrieves the wind sources used so far by this race that have the specified <code>type</code> as their
     * {@link WindSource#getType() type}. Always returns a non-<code>null</code> iterable which may be empty in case the
     * race does not use any wind source of the specified type (yet).<p>
     * 
     * It is possible to ask for the {@link WindSourceType#COMBINED} and {@link WindSourceType#LEG_MIDDLE} types and
     * get a non-empty result although those sources are never returned by {@link #getWindSources()}.
     */
    Set<WindSource> getWindSources(WindSourceType type);

    /**
     * Retrieves all wind sources known to this race, including those {@link #getWindSourcesToExclude() to exclude}.
     * Callers can freely iterate because a copied collection is returned. The {@link WindSourceType#COMBINED} wind source
     * as well as the {@link WindSourceType#LEG_MIDDLE} sources are never part of the result.
     */
    Set<WindSource> getWindSources();

    /**
     * Same as {@link #getOrCreateWindTrack(WindSource, long) getOrCreateWindTrack(windSource,
     * getMillisecondsOverWhichToAverageWind())}.
     */
    WindTrack getOrCreateWindTrack(WindSource windSource);

    WindTrack getOrCreateWindTrack(WindSource windSource, long delayForWindEstimationCacheInvalidation);

    /**
     * Waits until {@link #getUpdateCount()} is after <code>sinceUpdate</code>.
     */
    void waitForNextUpdate(int sinceUpdate) throws InterruptedException;

    /**
     * Time stamp of the start of the actual tracking. The value can be null (e.g. if we have not received any signal
     * from the tracking infrastructure)
     */
    TimePoint getStartOfTracking();

    /**
     * Time stamp of the end of the actual tracking. The value can be null (e.g. if we have not received any signal from
     * the tracking infrastructure)
     */
    TimePoint getEndOfTracking();

    /**
     * Regardless of the order in which events were received, this method returns the latest time point contained by any
     * of the events received and processed.
     */
    TimePoint getTimePointOfNewestEvent();

    /**
     * Regardless of the order in which events were received, this method returns the oldest time point contained by any
     * of the events received and processed.
     */
    TimePoint getTimePointOfOldestEvent();

    /**
     * @return the mark passings for <code>competitor</code> in this race received so far; the mark passing objects are
     *         returned such that their {@link MarkPassing#getWaypoint() waypoints} are ordered in the same way they are
     *         ordered in the race's {@link Course}. Note, that this doesn't necessarily guarantee ascending time
     *         points, particularly if premature mark passings have been detected accidentally as can be the case with
     *         some tracking providers such as TracTrac. If the caller wants to iterate on the resulting collection or
     *         construct a {@link SortedSet#headSet(Object)} or {@link SortedSet#tailSet(Object)} and then iterate over
     *         that, the caller needs to invoke {@link #lockForRead(Iterable)} with the collection returned as parameter
     *         because insertions into the competitor's mark passing collection will obtain the corresponding write
     *         lock.
     */
    NavigableSet<MarkPassing> getMarkPassings(Competitor competitor);
    
    /**
     * Returns competitor's mark passings.
     * 
     * @param waitForLatestUpdates
     *            if any mark passing updates are pending because some calculations are currently going on and updates
     *            haven't all been processed yet then the call will block until these updates have been processed in
     *            case this parameter is set to {@code true}. For this the method uses a lock on the
     *            {@link MarkPassingCalculator }to block the thread until all calculations will be finished.
     */
    NavigableSet<MarkPassing> getMarkPassings(Competitor competitor, boolean waitForLatestUpdates);

    /**
     * This obtains the course's read lock before asking for the read lock for the <code>markPassings</code> structure.
     * See also bug 1370 (http://bugzilla.sapsailing.com/bugzilla/show_bug.cgi?id=1370). This is necessary because the
     * code that executes a course update will first ask the course's write lock and then relay execution to the
     * course change listeners among which there is a {@link TrackedRace} which will then update the mark passings
     * for all competitors and therefore will need to ask the write lock for those. If the thread calling this method
     * first obtains the mark passings read lock and later, while holding on to that lock, asks for the course's read
     * lock, a deadlock may result.<p>
     * 
     * Furthermore, when trying to acquire both, a lock for the {@link #getMarkPassings(Competitor) mark passings for a competitor}
     * and a lock for the {@link #getMarkPassingsInOrder(Waypoint) mark passings for a waypoint, this needs to happen in exactly
     * this order, or a deadlock may result.<p>
     * 
     * The {@link #unlockAfterRead(Iterable)} method will symmetrically unlock the course's read lock after releasing the
     * read lock for the mark passings.
     */
    void lockForRead(Iterable<MarkPassing> markPassings);

    /**
     * Releases the read lock for the mark passings and then the read lock for the course.
     * 
     * @see #lockForRead(Iterable)
     */
    void unlockAfterRead(Iterable<MarkPassing> markPassings);

    /**
     * Time stamp that the event received last from the underlying push service carried on it. Note that these times may
     * not increase monotonically.
     */
    TimePoint getTimePointOfLastEvent();

    long getMillisecondsOverWhichToAverageSpeed();

    long getMillisecondsOverWhichToAverageWind();

    /**
     * Gets the current delay of incoming events to the real time of the events in milliseconds
     */
    long getDelayToLiveInMillis();

    /**
     * Estimates the wind direction based on the observed boat courses at the time given for the position provided. The
     * estimate is based on the assumption that the boats which are on an upwind or a downwind leg sail with very
     * similar angles on the starboard and the port side. There should be clusters of courses which are close to each
     * other (within a threshold of, say, +/- 5 degrees), whereas for the upwind group there should be two clusters with
     * angles about 90 degrees apart; similarly, for the downwind leg there should be two clusters, only that the
     * general jibing angle may vary more, based on the wind speed and the boat class.
     * <p>
     * 
     * Boats {@link GPSFixTrack#hasDirectionChange(TimePoint, double) currently maneuvering} are not considered for this
     * analysis.
     * <p>
     * 
     * This wind direction should not be used directly to compute the leg's wind direction and hence the {@link LegType
     * leg type} because an endless recursion may result: an implementation of this method signature will need to know
     * whether a leg is an upwind or downwind leg for which it has to know where the wind is coming from.
     * 
     * @return <code>null</code> if no sufficient boat track information is available or leg type identification (upwind
     *         vs. downwind) is not possible; a valid {@link Wind} fix otherwise whose bearing is inferred from the boat
     *         courses and whose speed in knots is currently a rough indication of how many boats' courses contributed
     *         to determining the bearing. If in the future we have data about polar diagrams specific to boat classes,
     *         we may be able to also infer the wind speed from the boat tracks.
     */
    Wind getEstimatedWindDirection(TimePoint timePoint);

    /**
     * Determines whether the <code>competitor</code> is sailing on port or starboard tack at the <code>timePoint</code>
     * requested. Note that this will have to retrieve information about the wind. This, in turn, can lead to the
     * current thread obtaining the monitor of the various wind tracks, and, if the
     * {@link WindSource#TRACK_BASED_ESTIMATION} source is used, also the monitors of the competitors' GPS tracks.
     */
    Tack getTack(Competitor competitor, TimePoint timePoint) throws NoWindException;
    
    /**
     * Based on the wind direction at <code>timePoint</code> and at position <code>where</code>, compares the
     * <code>boatBearing</code> to the wind's bearing at that time and place and determined the tack.
     * 
     * @throws NoWindException
     *             in case the wind cannot be determined because without a wind direction, the tack cannot be determined
     *             either
     */
    Tack getTack(Position where, TimePoint timePoint, Bearing boatBearing) throws NoWindException;

    /**
     * Determines whether the <code>competitor</code> is sailing on port or starboard tack at the <code>timePoint</code>
     * requested.
     * <p>
     * This method outperforms {@link #getTack(Competitor, TimePoint)}, based on being passed an already calculated wind
     * for the given time and competitor position as well as the competitors speed and course over ground.
     * <p>
     * This method will acquire the read lock for the competitor's track.
     */
    Tack getTack(SpeedWithBearing speedWithBearing, Wind wind, TimePoint timePoint);

    TrackedRegatta getTrackedRegatta();

    /**
     * Computes a default wind direction based on the direction of the first leg at time <code>at</code>, with a default
     * speed of zero knots. Note that this wind direction can only be used if {@link #raceIsKnownToStartUpwind()} returns
     * <code>true</code>.
     * 
     * @param at
     *            usually the {@link #getStart() start time} should be used; if no valid start time is provided, the
     *            current time point may serve as a default
     * @return <code>null</code> in case the first leg's direction cannot be determined, e.g., because the necessary
     *         mark positions are not known (yet)
     */
    Wind getDirectionFromStartToNextMark(TimePoint at);

    /**
     * Traverses the competitor's {@link GPSFixTrack track} between {@code from} and {@code to} (both inclusive) and
     * returns those fixes where significant changes in the course over ground (COG) are observed, indicating a possibly
     * relevant maneuver. The {@link SpeedWithBearing#getBearing() COG} change is calculated over a time window the size
     * of the typical maneuver duration, but at least covering two fixes in order to also cover the case of low sampling
     * rates. If in any such window the COG change exceeds the threshold, the window is extended as far as the COG
     * change grows, then from the extended window the fix with the highest COG change to its successor is returned. The
     * next window analysis will start after the end of the current window, avoiding duplicates in the result.
     * <p>
     * 
     * If the precondition that the {@code competitor} must be {@link RaceDefinition#getCompetitors() part of} the
     * {@link #getRace() race} isn't met, a {@code NullPointerException} will result.
     */
    Iterable<GPSFixMoving> approximate(Competitor competitor, Distance maxDistance, TimePoint from, TimePoint to);

    /**
     * @return a non-<code>null</code> but perhaps empty list of the maneuvers that <code>competitor</code> performed in
     *         this race between <code>from</code> and <code>to</code>. Depending on <code>waitForLatest</code> the
     *         result is taken from the cache straight away (<code>waitForLatest==false</code>) or, if a re-calculation
     *         for the <code>key</code> is still ongoing, the result of that ongoing re-calculation is returned.
     */
    Iterable<Maneuver> getManeuvers(Competitor competitor, TimePoint from, TimePoint to, boolean waitForLatest);
    
    /**
     * @return a non-<code>null</code> but perhaps empty list of the maneuvers that <code>competitor</code> performed in
     *         this race. Depending on <code>waitForLatest</code> the result is taken from the cache straight away
     *         (<code>waitForLatest==false</code>) or, if a re-calculation for the <code>key</code> is still ongoing,
     *         the result of that ongoing re-calculation is returned.
     */
    Iterable<Maneuver> getManeuvers(Competitor competitor, boolean waitForLatest);

    /**
     * @return <code>true</code> if this race is known to start with an {@link LegType#UPWIND upwind} leg. If this is
     *         the case, the wind estimation may default to using the first leg's direction at race start time as the
     *         direction the wind comes from.
     */
    boolean raceIsKnownToStartUpwind();

    /**
     * Many calculations require valid wind data. In order to prevent NoWindException's to be handled by those
     * calculation this method can be used to check whether the tracked race has sufficient wind information available.
     * 
     * @return <code>true</code> if {@link #getWind(Position, TimePoint)} delivers a (not null) wind fix.
     */
    boolean hasWindData();

    /**
     * 
     * @return <code>true</code> if at least one GPS fix for one of the competitors is available for this race.
     */
    boolean hasGPSData();

    /**
     * Adds a race change listener to the set of listeners that will be notified about changes to this race. The
     * listener won't be serialized together with this object.
     */
    void addListener(RaceChangeListener listener);

    /**
     * Like {@link #addListener(RaceChangeListener)}, but notifies the listener about the wind fixes known so far by the
     * tracked race. This runs synchronized with the otherwise asynchronous loading of wind tracks, triggered by the
     * constructor of the {@link TrackedRace} implementation classes. This procedure guarantees that eventually the
     * listener will have received a notification for all wind fixes, regardless of whether they were already loaded at
     * the time the listener is registered or they are loaded after the registration has completed.<p>
     * 
     * The same is true for the GPS fixes for marks and competitors.
     */
    void addListener(RaceChangeListener listener, boolean notifyAboutWindFixesAlreadyLoaded,
            boolean notifyAboutGPSFixesAlreadyLoaded);

    void removeListener(RaceChangeListener listener);
    
    /**
     * @return <code>null</code> if there are no mark passings for the <code>competitor</code> in this race
     * or if the competitor has not finished one of the legs in the race.
     */
    Distance getDistanceTraveled(Competitor competitor, TimePoint timePoint);

    /**
     * See {@link TrackedLegOfCompetitor#getDistanceTraveledConsideringGateStart(TimePoint)}
     */
    Distance getDistanceTraveledIncludingGateStart(Competitor competitor, TimePoint timePoint);

    /**
     * @return <code>null</code> if there are no mark passings for the <code>competitor</code> in this race
     * or if the competitor has not finished one of the legs in the race.
     */
    Distance getDistanceFoiled(Competitor competitor, TimePoint timePoint);

    /**
     * @return <code>null</code> if there are no mark passings for the <code>competitor</code> in this race
     * or if the competitor has not finished one of the legs in the race.
     */
    Duration getDurationFoiled(Competitor competitor, TimePoint timePoint);

    /**
     * See {@link TrackedLegOfCompetitor#getWindwardDistanceToCompetitorFarthestAhead(TimePoint, WindPositionMode, RankingInfo)}
     */
    Distance getWindwardDistanceToCompetitorFarthestAhead(Competitor competitor, TimePoint timePoint, WindPositionMode windPositionMode);

    /**
     * Same as {@link #getWindwardDistanceToCompetitorFarthestAhead(Competitor, TimePoint, WindPositionMode)}, only with an
     * additional cache to speed up wind and leg type and leg bearing calculations in case of multiple similar look-ups
     * for the same time point.
     * 
     * @param rankingInfo
     *            materialized ranking information that is expensive to calculate, avoiding redundant calculations
     */
    Distance getWindwardDistanceToCompetitorFarthestAhead(Competitor competitor, TimePoint timePoint,
            WindPositionMode windPositionMode, RankingInfo rankingInfo, WindLegTypeAndLegBearingCache cache);

    /**
     * Calls {@link #getWindWithConfidence(Position, TimePoint, Iterable)} and excludes those wind sources listed in
     * {@link #getWindSourcesToExclude}.
     */
    WindWithConfidence<Util.Pair<Position, TimePoint>> getWindWithConfidence(Position p, TimePoint at);

    /**
     * Lists those wind sources which by default are not considered in {@link #getWind(Position, TimePoint)} and
     * {@link #getWindWithConfidence(Position, TimePoint)}.
     */
    Set<WindSource> getWindSourcesToExclude();

    /**
     * Loops over this tracked race's wind sources and from each asks its averaged wind for the position <code>p</code>
     * and time point <code>at</code>, using the particular wind source's averaging interval. The confidences delivered
     * by each wind source are used during computing the averaged result across the wind sources. The result has the
     * averaged confidence attached.
     */
    WindWithConfidence<Util.Pair<Position, TimePoint>> getWindWithConfidence(Position p, TimePoint at,
            Set<WindSource> windSourcesToExclude);

    /**
     * Same as {@link #getEstimatedWindDirection(TimePoint)}, but propagates the confidence of the wind
     * estimation, relative to the <code>timePoint</code> for which the request is made, in the result. The
     * {@link Wind#getPosition() position} of all {@link Wind} fixes returned is <code>null</code>.
     */
    WindWithConfidence<TimePoint> getEstimatedWindDirectionWithConfidence(TimePoint timePoint);

    /**
     * After the call returns, {@link #getWindSourcesToExclude()} returns an iterable that equals
     * <code>windSourcesToExclude</code>
     */
    void setWindSourcesToExclude(Iterable<? extends WindSource> windSourcesToExclude);

    /**
     * Computes the average cross-track error for the legs with type {@link LegType#UPWIND}.
     * 
     * @param waitForLatestAnalysis
     *            if <code>true</code> and any cache update is currently going on, wait for the update to complete and
     *            then fetch the updated value; otherwise, serve this requests from whatever is currently in the cache
     */
    Distance getAverageAbsoluteCrossTrackError(Competitor competitor, TimePoint timePoint, boolean waitForLatestAnalysis)
            throws NoWindException;

    /**
     * Same as {@link #getAverageAbsoluteCrossTrackError(Competitor, TimePoint, boolean)}, only that a cache for leg type,
     * wind on leg and leg bearing is provided.
     */
    Distance getAverageAbsoluteCrossTrackError(Competitor competitor, TimePoint timePoint, boolean waitForLatestAnalyses,
            WindLegTypeAndLegBearingCache cache) throws NoWindException;
    
    Distance getAverageAbsoluteCrossTrackError(Competitor competitor, TimePoint from, TimePoint to, boolean upwindOnly,
            boolean waitForLatestAnalyses) throws NoWindException;

    Distance getAverageSignedCrossTrackError(Competitor competitor, TimePoint timePoint, boolean waitForLatestAnalysis)
            throws NoWindException;

    /**
     * Same as {@link #getAverageSignedCrossTrackError(Competitor, TimePoint, boolean)}, only that a cache for leg type,
     * wind direction and leg bearing is provided.
     */
    Distance getAverageSignedCrossTrackError(Competitor competitor, TimePoint timePoint, boolean waitForLatestAnalyses,
            WindLegTypeAndLegBearingCache cache) throws NoWindException;

    Distance getAverageSignedCrossTrackError(Competitor competitor, TimePoint from, TimePoint to, boolean upwindOnly,
            boolean waitForLatestAnalysis) throws NoWindException;

    public Distance getAverageRideHeight(Competitor competitor, TimePoint timePoint);

    WindStore getWindStore();

    Competitor getOverallLeader(TimePoint timePoint);
    
    Competitor getOverallLeader(TimePoint timePoint, WindLegTypeAndLegBearingCache cache);

    Boat getBoatOfCompetitor(Competitor competitor);
    
    Competitor getCompetitorOfBoat(Boat boat);
    
    /**
     * Returns the competitors of this tracked race, according to their ranking. Competitors whose
     * {@link #getRank(Competitor)} is 0 will be sorted "worst".
     */
    List<Competitor> getCompetitorsFromBestToWorst(TimePoint timePoint);

    /**
     * Same as {@link #getCompetitorsFromBestToWorst(TimePoint)}, using a cache for wind, leg type and leg
     * bearing values.
     */
    List<Competitor> getCompetitorsFromBestToWorst(TimePoint timePoint, WindLegTypeAndLegBearingCache cache);

    /**
     * When provided with a {@link WindStore} during construction, the tracked race will
     * asynchronously load the wind data for this tracked race from the wind store and the GPS store in a
     * background thread and update this tracked race with the results. Clients that want to wait for the wind
     * loading process to complete can do so by calling this method which will block until the wind loading has
     * completed.
     */
    void waitUntilLoadingFromWindStoreComplete() throws InterruptedException;

    /**
     * Whenever a {@link RegattaLog} is attached, fixes are loaded from the {@link SensorFixStore} for all mappings
     * found in the {@code RegattaLog} in a separate thread. This method blocks if there is such a thread loading
     * fixes, until that thread is finished.
     */
    void waitForLoadingToFinish() throws InterruptedException;
    
    /**
     * Returns the current status of the {@link TrackedRace}. This consists of one of the {@link TrackedRaceStatusEnum}
     * values plus a progress for LOADING state.<br>
     * Due to the fact that multiple loaders can exist that load data into the {@link TrackedRace}, the returned status
     * is a composite of those loader statuses. When a loader is finished, its status isn't tracked anymore. This causes
     * the overall progress to not be guaranteed to be monotonic (progress may jump to a lower percentage when one loader
     * that had a progress of 100% is finished and thus removed).
     * 
     * @see TrackedRaceStatus
     * @see DynamicTrackedRace#onStatusChanged(TrackingDataLoader, TrackedRaceStatus)
     */
    TrackedRaceStatus getStatus();

    /**
     * If the {@link #getStatus() status} is currently {@link TrackedRaceStatusEnum#LOADING}, blocks until the status changes to any
     * other status.
     */
    void waitUntilNotLoading();

    /**
     * Detaches the race log associated with this {@link TrackedRace}.
     * 
     * @return the race log detached or {@code null} if no race log can be found by the {@code identifier}
     */
    RaceLog detachRaceLog(Serializable identifier);
    
    /**
     * Detaches the link {@link RaceExecutionOrderProvider}
     */
    void detachRaceExecutionOrderProvider(RaceExecutionOrderProvider raceExecutionOrderProvider);
    
    /**
     * Attaches the passed race log with this {@link TrackedRace}.
     * This causes fixes from the {@link SensorFixStore} to be loaded for such {@link RegattaLogDeviceMappingEvent RegattaLogDeviceMappingEvents}
     * that are present in the {@link RaceLog raceLog}. This loading is offloaded into a separate thread, that blocks
     * serialization until it is finished. If multiple race logs are attached, the loading process is
     * forced to be serialized.
     * To guarantee that a the fixes for a race log have been fully loaded before continuing,
     * {@link #waitForLoadingToFinish()} can be used.
     * @param raceLog to be attached.
     */
    void attachRaceLog(RaceLog raceLog);
    
    /**
     * Attaches the passed {@link RegattaLog} with this {@link TrackedRace}.
     * This also causes fixes from the {@link SensorFixStore} to be loaded (see {@link #attachRaceLog(RaceLog)} for details).
     */
    void attachRegattaLog(RegattaLog regattaLog);
    
    /**
     * @return all currently attached {@link RegattaLog}s or an empty Iterable if there aren't any
     */
    Iterable<RegattaLog> getAttachedRegattaLogs();
    
    /**
     * Attaches a {@link RaceExecutionOrderProvider} to make a {@link TrackedRace} aware
     * which races are scheduled around it in the execution order of a {@link Regatta}.
     * */
    void attachRaceExecutionProvider(RaceExecutionOrderProvider raceExecutionOrderProvider);
    
    /**
     * Returns the attached race log event track for this race if any.
     * Otherwise <code>null</code>.
     */
    RaceLog getRaceLog(Serializable identifier);
    
    /**
     * A setter for the listener on course design changes suggested by one of the {@link RaceLog RaceLog} attached to this
     * race. The listener is mostly part of the tracking provider adapter.
     * 
     * @param listener
     *            the listener to operate with.
     */
    void addCourseDesignChangedListener(CourseDesignChangedListener listener);
    
    void addStartTimeChangedListener(StartTimeChangedListener listener);
    
    void removeStartTimeChangedListener(StartTimeChangedListener listener);

    void addRaceAbortedListener(RaceAbortedListener listener);

    /**
     * Tells how far the given <code>competitor</code> was from the start line at the time point of the given seconds before the start.
     * <p>
     * 
     * The distance to the line is calculated by projecting the competitor's position onto the line orthogonally and
     * computing the distance of the projected position and the competitor's position.
     * <p>
     * 
     * Should the course be empty, <code>null</code> is returned. If the course's first waypoint is not a line or gate,
     * the geometric distance between the first waypoint and the competitor's position at <code>timePoint</code> is
     * returned. If the competitor's position cannot be determined, <code>null</code> is returned.
     */
    Distance getDistanceToStartLine(Competitor competitor, long millisecondsBeforeRaceStart);

    /**
     * Tells how far the given <code>competitor</code> was from the start line at the given <code>timePoint</code>.
     * Using the {@link #getStartOfRace() race start time} for <code>timePoint</code>, this tells the competitor's
     * distance to the line when the race was started.
     * <p>
     * 
     * The distance to the line is calculated by projecting the competitor's position onto the line orthogonally and
     * computing the distance of the projected position and the competitor's position.
     * <p>
     * 
     * Should the course be empty, <code>null</code> is returned. If the course's first waypoint is not a line or gate,
     * the geometric distance between the first waypoint and the competitor's position at <code>timePoint</code> is
     * returned. If the competitor's position cannot be determined, <code>null</code> is returned.
     */
    Distance getDistanceToStartLine(Competitor competitor, TimePoint timePoint);

    /**
     * When the <code>competitor</code> has started, this method returns the distance to the starboard end of the start line
     * or---if the start waypoint was a single mark---the distance to the single start mark at the time the competitor started.
     * If the competitor hasn't started yet, <code>null</code> is returned.
     */
    Distance getDistanceFromStarboardSideOfStartLineWhenPassingStart(Competitor competitor);
    
    /**
     * At the given timepoint and for the competitor, this method returns the distance to the starboard end of the start line
     * or---if the start waypoint was a single mark---the distance to the single start mark at the timepoint.
     * If the competitor hasn't started yet, <code>null</code> is returned.
     * 
     */
    Distance getDistanceFromStarboardSideOfStartLine(Competitor competitor, TimePoint timePoint);
    
    /**
     * The estimated speed of the competitor at the time point of the given seconds before the start of race. 
     */
    Speed getSpeed(Competitor competitor, long millisecondsBeforeRaceStart);
    
    /**
     * The speed of the competitor when crossing the start line. It will return null if there are no recorded
     * mark passings for this competitor (competitor did not yet or never pass the start line).
     */
    Speed getSpeedWhenCrossingStartLine(Competitor competitor);

    /**
     * Start time received by the tracking infrastructure. To determine real start time use {@link #getStartOfRace()}.
     */
    TimePoint getStartTimeReceived();
    
    /**
     * @return <code>null</code> if the start waypoint does not have two marks or the course
     * is empty or the start waypoint is the only waypoint
     */
    LineDetails getStartLine(TimePoint at);
    
    /**
     * @return <code>null</code> if the finish waypoint does not have two marks or the course
     * is empty or the finish waypoint is the only waypoint
     */
    LineDetails getFinishLine(TimePoint at);
    
    /**
     * Length of course if there are mark passings for competitors.
     */
    Distance getCourseLength();
    
    /**
     * The average wind speed with confidence for this race. It uses the timepoint of the race end as
     * a reference point.
     */
    SpeedWithConfidence<TimePoint> getAverageWindSpeedWithConfidence(long resolutionInMillis);
    
    /**
     * Computes the center point of the course's marks at the given time point.
     */
    Position getCenterOfCourse(TimePoint at);

    /**
     * If the {@link RacingProcedure} defined by any of the {@link #attachedRaceLogs attached} {@link RaceLog}s
     * has type {@link RacingProcedureType#GateStart}, this method returns <code>true</code>, <code>false</code> for
     * any other type found. If no type is found, e.g., because no race log is currently attached to this tracked race,
     * <code>null</code> is returned, meaning that the type is not known.
     */
    Boolean isGateStart();
    
    /**
     * Returns the time in milliseconds when the line was closed with lowering flag {@link Flags#GOLF} if {@link #isGateStart()} is <code>true</code>.
     * If flag was not raised or {@link #isGateStart()} is <code>false</code> it returns <code>null</code>. 
     */
    long getGateStartGolfDownTime();
    
    /**
     * If the race was started with a gate start (see {@link #isGateStart()}, this method returns the distance between
     * the competitor's starting position and the port side of the start line (pin end); otherwise, returns a zero
     * distance.
     */
    Distance getAdditionalGateStartDistance(Competitor competitor, TimePoint timePoint);

    boolean isUsingMarkPassingCalculator();
    
    /**
     * Calculates the estimated time it takes a competitor to sail the race, from start to finish.
     * 
     * @param timepoint
     *            Used for positions of marks and wind information; note that sometimes the marks are not in place yet
     *            when the race starts and that a windward mark may be collected already before the race finishes.
     * 
     * @return estimated time it takes to complete the race, plus more useful information about how this result came about
     * 
     * @throws NotEnoughDataHasBeenAddedException
     *             thrown if not enough polar data has been added or polar data service is not available
     * @throws NoWindException
     */
    TargetTimeInfo getEstimatedTimeToComplete(TimePoint timepoint) throws NotEnoughDataHasBeenAddedException, NoWindException;

    /**
     * Calculates the estimated distance it takes a competitor to sail the race, from start to finish.
     * 
     * @param timepoint
     *            Used for positions of marks and wind information; note that sometimes the marks are not in place yet
     *            when the race starts and that a windward mark may be collected already before the race finishes.
     * 
     * @return estimated time it takes to complete the race, plus more useful information about how this result came
     *         about
     * 
     * @throws NotEnoughDataHasBeenAddedException
     *             thrown if not enough polar data has been added or polar data service is not available
     * @throws NoWindException
     */
    Distance getEstimatedDistanceToComplete(TimePoint now) throws NotEnoughDataHasBeenAddedException, NoWindException;

    void setPolarDataService(PolarDataService polarDataService);

    default RaceLogResolver getRaceLogResolver() {
        return null;
    }

    default Pair<TimePointSpecificationFoundInLog, TimePointSpecificationFoundInLog> getTrackingTimesFromRaceLogs() {
        return null;
    }
    
    default Pair<TimePoint, TimePoint> getStartAndFinishedTimeFromRaceLogs() {
        return null;
    }

    /**
     * Returns all marks found in the {@link #markTracks} map and the mark device mappings and mark
     * definition events in all attached race and regatta logs. Note that usually a device mapping should
     * exist for a mark only if that mark is also defined by a {@link RegattaLogDefineMarkEvent}, so for
     * this standard case, adding the marks from the device mark mappings would be redundant.
     */
    default Iterable<Mark> getMarksFromRegattaLogs() {
        return getMarks();
    }
    
    /**
     * Updates the start and end of tracking in the following precedence order:
     * 
     * <ol>
     * <li>start/end of tracking in Racelog</li>
     * <li>manually set start/end of tracking via {@link #setStartOfTrackingReceived(TimePoint, boolean)} and {@link #setEndOfTrackingReceived(TimePoint, boolean)}</li>
     * <li>start/end of race in Racelog -/+ {@link #START_TRACKING_THIS_MUCH_BEFORE_RACE_START}/{@link #STOP_TRACKING_THIS_MUCH_AFTER_RACE_FINISH}</li>
     * </ol>
     */
    public void updateStartAndEndOfTracking(boolean waitForGPSFixesToLoad);
    
    default void lockForSerializationRead() {
    }
    
    default void unlockAfterSerializationRead() {
    }
    
    /**
     * @return all currently attached {@link RaceLog}s or an empty Iterable if there aren't any
     */
    Iterable<RaceLog> getAttachedRaceLogs();

    /**
     * Computes the average speed over ground for a {@link Competitor} based on times and distances for all
     * {@link TrackedLegOfCompetitor legs} the competitor {@link TrackedLegOfCompetitor#hasStartedLeg(TimePoint) has
     * started} already at {@code timePoint}.
     * 
     * @param timePoint
     *            time point up and until to compute the speed
     */
    Speed getAverageSpeedOverGround(Competitor competitor, TimePoint timePoint);

    
    /**
     * Computes the competitor's speed projected onto the wind (if wind data is available and the competitor is not
     * between start and finish (not racing) or not on a {@link LegType#REACHING reaching} leg; if outside a race and no
     * wind information is available, {@code null} is returned. Otherwise, the speed at {@code timePoint} is projected
     * onto the course. The wind direction at the {@link WindPositionMode#EXACT exact} competitor position at
     * {@code timePoint} is used for the calculation.
     */
    default SpeedWithBearing getVelocityMadeGood(Competitor competitor, TimePoint timePoint) {
        return getVelocityMadeGood(competitor, timePoint, new LeaderboardDTOCalculationReuseCache(timePoint));
    }

    /**
     * Like {@link #getVelocityMadeGood(Competitor, TimePoint)}, but allowing callers to specify a {@link WindPositionMode}
     * other than the default {@link WindPositionMode#EXACT}. If {@link WindPositionMode#LEG_MIDDLE} is used and the
     * competitor is not currently sailing on a leg (hasn't started or has already finished), {@code null} is returned.
     */
    default SpeedWithBearing getVelocityMadeGood(Competitor competitor, TimePoint timePoint, WindPositionMode windPositionMode) {
        return getVelocityMadeGood(competitor, timePoint, windPositionMode, new LeaderboardDTOCalculationReuseCache(timePoint));
    }
    
    
    /**
     * Computes the angle between the competitors direction and the wind's "from" direction. The angle's direction is chosen such that
     * it can be added to the boat's course over ground to arrive at the wind's {@link Wind#getFrom() "from"} direction. Example: wind
     * from the north (0deg), boat's course over ground 90deg (moving east), then the bearing returned is -90deg.
     */
    default Bearing getTWA(Competitor competitor, TimePoint timePoint, WindLegTypeAndLegBearingCache cache) {
        Bearing twa = null;
        final GPSFixTrack<Competitor, GPSFixMoving> sogTrack = this.getTrack(competitor);
        if (sogTrack != null) {
            SpeedWithBearing speedOverGround = sogTrack.getEstimatedSpeed(timePoint);
            Wind wind = cache.getWind(this, competitor, timePoint);
            if (wind != null && speedOverGround != null) {
                final Bearing projectToDirection = wind.getFrom();
                twa = speedOverGround.getBearing().getDifferenceTo(projectToDirection);
            }
        }
        return twa;
    }
    
    /**
     * Same as {@link #getTWA}, only that additionally a cache is provided that can allow the method to use
     * cached wind and leg type values.
     */
    default Bearing getTWA(Competitor competitor, TimePoint at){
        return getTWA(competitor, at, new LeaderboardDTOCalculationReuseCache(at));
    }
    
    /**
     * Like {@link #getVelocityMadeGood(Competitor, TimePoint)}, but allowing callers to specify a cache that can
     * accelerate requests for wind directions, the leg type and the competitor's current leg's bearing.
     */
    default SpeedWithBearing getVelocityMadeGood(Competitor competitor, TimePoint timePoint, WindLegTypeAndLegBearingCache cache) {
        return getVelocityMadeGood(competitor, timePoint, WindPositionMode.EXACT, cache);
    }

    /**
     * Like {@link #getVelocityMadeGood(Competitor, TimePoint)}, but allowing callers to specify a
     * {@link WindPositionMode} other than the default {@link WindPositionMode#EXACT} as well as a cache that can
     * accelerate requests for wind directions, the leg type and the competitor's current leg's bearing. If
     * {@link WindPositionMode#LEG_MIDDLE} is used and the competitor is not currently sailing on a leg (hasn't started
     * or has already finished), {@code null} is returned.
     */
    SpeedWithBearing getVelocityMadeGood(Competitor competitor, TimePoint timePoint, WindPositionMode windPositionMode,
            WindLegTypeAndLegBearingCache cache);

<<<<<<< HEAD
    @Override
    default QualifiedObjectIdentifier getIdentifier() {
        return getIdentifier(getRaceIdentifier());
    }
    
    public static QualifiedObjectIdentifier getIdentifier(RegattaAndRaceIdentifier regattaAndRaceId) {
        return getSecuredDomainType().getQualifiedObjectIdentifier(regattaAndRaceId.getTypeRelativeObjectIdentifier());
    }

    default TypeRelativeObjectIdentifier getTypeRelativeObjectIdentifier() {
        return getRaceIdentifier().getTypeRelativeObjectIdentifier();
    }

    @Override
    default String getName() {
        return getRaceIdentifier().getRaceName() + "@" + getRaceIdentifier().getRegattaName();
    }

    @Override
    default HasPermissions getType() {
        return getSecuredDomainType();
    }
    
    public static HasPermissions getSecuredDomainType() {
        return SecuredDomainType.TRACKED_RACE;
    }
=======
    /**
     * Obtains a quick, rough summary of the wind conditions during this race, based on a few wind samples at the
     * beginning, in the middle and at the end of the race. This is summarized in a min and max wind speed as well
     * as a single average wind direction.
     */
    WindSummary getWindSummary();
>>>>>>> 51ec3034
}<|MERGE_RESOLUTION|>--- conflicted
+++ resolved
@@ -1138,7 +1138,13 @@
     SpeedWithBearing getVelocityMadeGood(Competitor competitor, TimePoint timePoint, WindPositionMode windPositionMode,
             WindLegTypeAndLegBearingCache cache);
 
-<<<<<<< HEAD
+    /**
+     * Obtains a quick, rough summary of the wind conditions during this race, based on a few wind samples at the
+     * beginning, in the middle and at the end of the race. This is summarized in a min and max wind speed as well
+     * as a single average wind direction.
+     */
+    WindSummary getWindSummary();
+    
     @Override
     default QualifiedObjectIdentifier getIdentifier() {
         return getIdentifier(getRaceIdentifier());
@@ -1165,12 +1171,4 @@
     public static HasPermissions getSecuredDomainType() {
         return SecuredDomainType.TRACKED_RACE;
     }
-=======
-    /**
-     * Obtains a quick, rough summary of the wind conditions during this race, based on a few wind samples at the
-     * beginning, in the middle and at the end of the race. This is summarized in a min and max wind speed as well
-     * as a single average wind direction.
-     */
-    WindSummary getWindSummary();
->>>>>>> 51ec3034
 }