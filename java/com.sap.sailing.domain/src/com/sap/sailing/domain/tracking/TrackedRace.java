package com.sap.sailing.domain.tracking;

import java.io.Serializable;
<<<<<<< HEAD
import java.util.LinkedHashMap;
=======
>>>>>>> f959bc2f
import java.util.ConcurrentModificationException;
import java.util.HashMap;
import java.util.List;
import java.util.Map;
import java.util.NavigableSet;
import java.util.Set;
import java.util.SortedMap;
import java.util.SortedSet;
import java.util.function.BiFunction;

import com.sap.sailing.domain.abstractlog.orc.RaceLogORCImpliedWindSourceEvent;
import com.sap.sailing.domain.abstractlog.race.RaceLog;
import com.sap.sailing.domain.abstractlog.race.RaceLogRaceStatusEvent;
import com.sap.sailing.domain.abstractlog.race.state.racingprocedure.RacingProcedure;
import com.sap.sailing.domain.abstractlog.regatta.RegattaLog;
import com.sap.sailing.domain.abstractlog.regatta.events.RegattaLogDefineMarkEvent;
import com.sap.sailing.domain.abstractlog.regatta.events.RegattaLogDeviceMappingEvent;
import com.sap.sailing.domain.base.Boat;
import com.sap.sailing.domain.base.Competitor;
import com.sap.sailing.domain.base.Course;
import com.sap.sailing.domain.base.DomainFactory;
import com.sap.sailing.domain.base.Leg;
import com.sap.sailing.domain.base.Mark;
import com.sap.sailing.domain.base.RaceDefinition;
import com.sap.sailing.domain.base.Regatta;
import com.sap.sailing.domain.base.Sideline;
import com.sap.sailing.domain.base.SpeedWithConfidence;
import com.sap.sailing.domain.base.Waypoint;
import com.sap.sailing.domain.common.LegType;
import com.sap.sailing.domain.common.MaxPointsReason;
import com.sap.sailing.domain.common.NoWindException;
import com.sap.sailing.domain.common.Position;
import com.sap.sailing.domain.common.RegattaAndRaceIdentifier;
import com.sap.sailing.domain.common.SpeedWithBearing;
import com.sap.sailing.domain.common.Tack;
import com.sap.sailing.domain.common.TargetTimeInfo;
import com.sap.sailing.domain.common.TimingConstants;
import com.sap.sailing.domain.common.TrackedRaceStatusEnum;
import com.sap.sailing.domain.common.Wind;
import com.sap.sailing.domain.common.WindSource;
import com.sap.sailing.domain.common.WindSourceType;
import com.sap.sailing.domain.common.abstractlog.TimePointSpecificationFoundInLog;
import com.sap.sailing.domain.common.dto.TrackedRaceDTO;
import com.sap.sailing.domain.common.racelog.Flags;
import com.sap.sailing.domain.common.racelog.RaceLogRaceStatus;
import com.sap.sailing.domain.common.racelog.RacingProcedureType;
import com.sap.sailing.domain.common.security.SecuredDomainType;
import com.sap.sailing.domain.common.tracking.GPSFix;
import com.sap.sailing.domain.common.tracking.GPSFixMoving;
import com.sap.sailing.domain.common.tracking.SensorFix;
import com.sap.sailing.domain.leaderboard.RankComparable;
import com.sap.sailing.domain.leaderboard.caching.LeaderboardDTOCalculationReuseCache;
import com.sap.sailing.domain.markpassingcalculation.MarkPassingCalculator;
import com.sap.sailing.domain.polars.NotEnoughDataHasBeenAddedException;
import com.sap.sailing.domain.polars.PolarDataService;
import com.sap.sailing.domain.racelog.RaceLogAndTrackedRaceResolver;
import com.sap.sailing.domain.racelog.tracking.SensorFixStore;
import com.sap.sailing.domain.ranking.RankingMetric;
import com.sap.sailing.domain.ranking.RankingMetric.RankingInfo;
import com.sap.sailing.domain.tracking.impl.NonCachingMarkPositionAtTimePointCache;
import com.sap.sailing.domain.tracking.impl.TrackedRaceImpl;
import com.sap.sailing.domain.windestimation.IncrementalWindEstimation;
import com.sap.sse.common.Bearing;
import com.sap.sse.common.Distance;
import com.sap.sse.common.Duration;
import com.sap.sse.common.IsManagedByCache;
import com.sap.sse.common.Speed;
import com.sap.sse.common.TimePoint;
import com.sap.sse.common.Util;
import com.sap.sse.common.Util.Pair;
import com.sap.sse.security.shared.HasPermissions;
import com.sap.sse.security.shared.QualifiedObjectIdentifier;
import com.sap.sse.security.shared.TypeRelativeObjectIdentifier;
import com.sap.sse.security.shared.WithQualifiedObjectIdentifier;

/**
 * Live tracking data of a single race. The race follows a defined {@link Course} with a sequence of {@link Leg}s. The
 * course may change over time as the race committee decides to change it. Therefore, a {@link TrackedRace} instance
 * {@link Course#addCourseListener(com.sap.sailing.domain.base.CourseListener) observes} the race {@link Course} for
 * such changes. The tracking information of a leg can be requested either for all competitors (see
 * {@link #getTrackedLegs()} and {@link #getTrackedLeg(Leg)}) or for a single competitor (see
 * {@link #getTrackedLeg(Competitor, Leg)}).
 * <p>
 *
 * The overall race standings can be requested in terms of a competitor's ranking. More detailed information about what
 * happens / happened within a leg is available from {@link TrackedLeg} and {@link TrackedLegOfCompetitor}.
 *
 * @author Axel Uhl (d043530)
 *
 */
public interface TrackedRace
        extends Serializable, IsManagedByCache<DomainFactory>, WithQualifiedObjectIdentifier {
    final Duration START_TRACKING_THIS_MUCH_BEFORE_RACE_START = Duration.ONE_MINUTE.times(5);
    final Duration STOP_TRACKING_THIS_MUCH_AFTER_RACE_FINISH = Duration.ONE_SECOND.times(30);

    final long MAX_TIME_BETWEEN_START_AND_FIRST_MARK_PASSING_IN_MILLISECONDS = 30000;

    final long DEFAULT_LIVE_DELAY_IN_MILLISECONDS = 5000;

    RaceDefinition getRace();

    RegattaAndRaceIdentifier getRaceIdentifier();

    /**
     * Tells how ranks are to be assigned to the competitors at any time during the race. For one-design boat classes
     * this will usually happen by projecting the competitors to the wind direction for upwind and downwind legs or to
     * the leg's rhumb line for reaching legs, then comparing positions. For handicap races using a time-on-time,
     * time-on-distance, combination thereof or a more complicated scheme such as ORC Performance Curve, the ranking
     * process needs to take into account the competitor-specific correction factors defined in the measurement
     * certificate.
     */
    RankingMetric getRankingMetric();

    /**
     * Computes the estimated start time for this race (not to be confused with the {@link #getStartOfTracking()} time
     * point which is expected to be before the race start time). The highest precedence take the
     * {@link #attachedRaceLogs race logs} and their start time events, followed by the field {@link #startTimeReceived}
     * which can explicitly be set using {@link #setStartTimeReceived(TimePoint)}. When there are no {@link MarkPassing}s
     * for the first mark, <code>null</code> is returned. If there are mark passings for the first mark and the start
     * time is less than {@link #MAX_TIME_BETWEEN_START_AND_FIRST_MARK_PASSING_IN_MILLISECONDS} before the first mark
     * passing for the first mark. Otherwise, the first mark passing for the first mark minus
     * {@link #MAX_TIME_BETWEEN_START_AND_FIRST_MARK_PASSING_IN_MILLISECONDS} is returned as the race start time.
     * <p>
     *
     * If no start time can be determined this way, <code>null</code> is returned.
     */
    TimePoint getStartOfRace();

    /**
     * Like {@link #getStartOfRace()}, but ignoring any inference from start mark passings in case {@code inferred} is
     * {@code false}. In this case, if no official start time was set, e.g., in the {@link RaceLog} or explicitly using
     * {@link #getStartTimeReceived()}, {@code null} will be returned by this method even if start mark passings are
     * present.
     */
    TimePoint getStartOfRace(boolean inferred);

    /**
     * @return the time point taken from a valid, non-revoked {@link RaceLogRaceStatusEvent} that transfers the race
     * into status {@link RaceLogRaceStatus#FINISHING} or {@code null} if no such event is found.
     */
    TimePoint getFinishingTime();

    /**
     * @return the time point taken from a valid, non-revoked {@link RaceLogRaceStatusEvent} that transfers the race
     *         into status {@link RaceLogRaceStatus#FINISHED} from any of the {@link RaceLog}s attached to this race,
     *         or {@code null} if no such event is found.
     *
     * @see {@link RaceChangeListener#finishedTimeChanged(TimePoint, TimePoint)}
     */
    TimePoint getFinishedTime();

    /**
     * Determine the race end time is tricky. Boats may sink, stop, not finish, although they started the race. We
     * therefore cannot wait for all boats to reach the finish line. The following rules are used to calculate the
     * endOfRace:
     * <ol>
     * <li>Returns <code>null</code> if no boat passed the finish line</li>
     * <li>Returns time of the last mark passing recorded for the finish line</li>
     * <li>TODO: Returns the time of the first passing of the finish line + the target window (defined in the
     * competition rules) if a target window has been defined for the race</li>
     */
    TimePoint getEndOfRace();

    /**
     * Returns a list of the first and last mark passing times of all course waypoints. Callers wanting to iterate over
     * the result must <code>synchronize</code> on the result.
     */
    Iterable<Util.Pair<Waypoint, Util.Pair<TimePoint, TimePoint>>> getMarkPassingsTimes();

    /**
     * Shorthand for <code>{@link #getStart()}.{@link TimePoint#compareTo(TimePoint) compareTo(at)} &lt;= 0</code>
     */
    boolean hasStarted(TimePoint at);

    /**
     * A race is considered "live" if it
     * {@link TrackedRaceDTO#hasGPSData has GPS data} and {@link TrackedRaceDTO#hasWindData wind data} and if the
     * <code>at</code> time point is between the start and the end of the race.
     * <p>
     *
     * The pre-start phase of a race is interesting also in live mode. Therefore, if a {@link TrackedRace#getStartOfRace start
     * time} is available for the race, the {@link TimingConstants#PRE_START_PHASE_DURATION_IN_MILLIS} is subtracted
     * from the actual start time so that the pre-start phase also counts as live. If no start time is known for the
     * race, but a {@link TrackedRace#getStartOfTracking start of tracking time} is known, it is used as the start of
     * the "live" interval.
     * <p>
     *
     * If an {@link TrackedRace#getEndOfRace end time} is already known for the race,
     * {@link TimingConstants#IS_LIVE_GRACE_PERIOD_IN_MILLIS} is added to that and the result is taken to be the end of
     * the "live" period. If no end time is known but a {@link TrackedRace#getTimePointOfNewestEvent} is set, again the
     * {@link TimingConstants#IS_LIVE_GRACE_PERIOD_IN_MILLIS} is added to that to mark the end of the "live" interval.
     * <p>
     *
     * @param at
     *            the time point at which to determine whether the race for <code>fleet</code>
     *            is/was live. A <code>null</code> value will use the start time of the race.
     * @return
     */
    boolean isLive(TimePoint at);

    /**
     * Clients can safely iterate over the iterable returned because it's a non-live copy of the tracked legs of this
     * tracked race. This implies that should an update to the underlying list of waypoints in this race's
     * {@link Course} take place after this method has returned, then this won't be reflected in the result returned.
     * Callers should obtain the {@link Course#lockForRead() course's read lock} while using the result of this call if
     * they want to ensure that no course update is applied concurrently.
     */
    Iterable<TrackedLeg> getTrackedLegs();

    TrackedLeg getTrackedLeg(Leg leg);

    /**
     * Tracking information about the leg <code>competitor</code> is on at <code>timePoint</code>, or <code>null</code>
     * if the competitor hasn't started any leg yet at <code>timePoint</code> or has already finished the race.
     */
    TrackedLegOfCompetitor getCurrentLeg(Competitor competitor, TimePoint timePoint);

    /**
     * Tells which leg the leader at <code>timePoint</code> is on
     */
    TrackedLeg getCurrentLeg(TimePoint timePoint);

    /**
     * Tells the number of the last started leg at <code>timePoint</code>
     * The leg number is 0 before the start, the number of the current leg during the race
     * and the number of the last leg at the end of the race even if the race has finished.
     */
    int getLastLegStarted(TimePoint timePoint);

    /**
     * Precondition: waypoint must still be part of {@link #getRace()}.{@link RaceDefinition#getCourse() getCourse()}.
     * Returns {@code null} for the first waypoint of the course. If the waypoint is not part of the course, an
     * {@link IllegalArgumentException} will be thrown.
     */
    TrackedLeg getTrackedLegFinishingAt(Waypoint endOfLeg);

    /**
     * Precondition: waypoint must still be part of {@link #getRace()}.{@link RaceDefinition#getCourse() getCourse()}.
     */
    TrackedLeg getTrackedLegStartingAt(Waypoint startOfLeg);

    /**
     * The raw, updating feed of a single competitor participating in this race
     */
    GPSFixTrack<Competitor, GPSFixMoving> getTrack(Competitor competitor);

    /**
     * {@link SensorFixTrack}s provide timed sensor data in addition to GPSFixes that are hold in {@link GPSFixTrack}s.
     * In contrast to {@link GPSFixTrack}s there is a 1:n relation of competitors to tracks by introducing track names.
     * So every type of track has an associated name. With this construct you can have track implementations that
     * provide specific functionality based on the contained fix type.
     *
     * @param competitor the competitor to get the track for
     * @param trackName the name of the track to get
     * @return the track associated to the given Competitor and name or <code>null</code> if there is none.
     */
    <FixT extends SensorFix, TrackT extends SensorFixTrack<Competitor, FixT>> TrackT getSensorTrack(Competitor competitor, String trackName);

    /**
     * Returns all contained {@link SensorFixTrack SensorFixTracks} for the given trackName and associated to any competitor.
     */
    <FixT extends SensorFix, TrackT extends SensorFixTrack<Competitor, FixT>> Iterable<TrackT> getSensorTracks(String trackName);

    /**
     * Tells the leg on which the <code>competitor</code> was at time <code>at</code>. If the competitor hasn't passed
     * the start waypoint yet, <code>null</code> is returned because the competitor was not yet on any leg at that point
     * in time. If the time point happens to be after the last fix received from that competitor, the last known leg for
     * that competitor is returned. If the time point is after the competitor's mark passing for the finish line,
     * <code>null</code> is returned. For all legs except the last, if the time point equals a mark passing time point
     * of the leg's starting waypoint, that leg is returned. For the time point of the mark passing for the finish line,
     * the last leg is returned.
     */
    TrackedLegOfCompetitor getTrackedLeg(Competitor competitor, TimePoint at);

    TrackedLegOfCompetitor getTrackedLeg(Competitor competitor, Leg leg);

    /**
     * @return a sequential number counting the updates that occurred to this tracked race. Callers may use this to ask
     *         for updates newer than such a sequence number.
     */
    long getUpdateCount();

    int getRankDifference(Competitor competitor, Leg leg, TimePoint timePoint);

    /**
     * Computes the rank of the competitor in this race for the current time.
     */
    int getRank(Competitor competitor) throws NoWindException;

    /**
     * Computes the competitor's rank in this race for the provided {@link TimePoint} as A and a metric for the rank as B.
     * The metric is represented by a {@link RankComparable} and enables a later comparison of the participants regardless of their fleet.
     * If the race hasn't {@link #hasStarted(TimePoint) started} yet, the result is undefined.
     *
     * @return <code> (0,0)</code> in case the {@link Competitor} has not started / participated yet.
     *         A Pair <code>(A,B)</code> where A is the actual rank and B is a {@link RankComparable} defined by the {@link RankingMetric} . The rank starts with 1 for the winner.
     */
    default int getRank(Competitor competitor, TimePoint timePoint) {
        return getRank(competitor, timePoint, new LeaderboardDTOCalculationReuseCache(timePoint));
    }

    int getRank(Competitor competitor, TimePoint timePoint, WindLegTypeAndLegBearingAndORCPerformanceCurveCache cache);

    /**
     * Computes the competitor's rank in this race for the current time as {@link Pair#getA() A} and a metric for the
     * rank as {@link Pair#getB() B}. The metric is represented by a {@link RankComparable} and enables a later
     * comparison of the participants regardless of their fleet. If the race hasn't {@link #hasStarted(TimePoint)
     * started} yet, the result is undefined. Ordering competitors across fleets based on these {@link RankComparable}s
     * must be consistent with the ordering by rank within each of those fleets.
     *
     * @return <code>(0,0)</code> in case the {@link Competitor} has not started / participated yet. A Pair
     *         <code>(A,B)</code> where A is the actual rank and B is a {@link RankComparable} defined by the
     *         {@link RankingMetric} . The rank starts with 1 for the winner.
     */
    Pair<Integer, RankComparable<?>> getRankAndRankComparable(Competitor competitor) throws NoWindException;

    /**
     * Computes the competitor's rank in this race for the provided {@link TimePoint} as A and a metric for the rank as B.
     * The metric is represented by a {@link RankComparable} and enables a later comparison of the participants regardless of their rank.
     * If the race hasn't {@link #hasStarted(TimePoint) started} yet, the result is undefined.
     *
     * @return <code> (0,0)</code> in case the {@link Competitor} has not started / participated yet.
     *         A Pair <code>(A,B)</code> where A is the actual rank and B is a {@link RankComparable} defined by the {@link RankingMetric} . The rank starts with 1 for the winner.
     */
    default Pair<Integer, RankComparable<?>> getRankAndRankComparable(Competitor competitor, TimePoint timePoint) {
        return getRankAndRankComparable(competitor, timePoint, new LeaderboardDTOCalculationReuseCache(timePoint));
    }

    Pair<Integer, RankComparable<?>> getRankAndRankComparable(Competitor competitor, TimePoint timePoint, WindLegTypeAndLegBearingAndORCPerformanceCurveCache cache);

    /**
     * For the given waypoint lists the {@link MarkPassing} events that describe which competitor passed the waypoint at
     * which point in time. This can, e.g., be used to sort those competitors who already finished a leg within the leg
     * that ends with <code>waypoint</code>. The remaining competitors need to be ordered by the advantage line-related
     * distance to the waypoint.
     *
     * @return the iterable sequence of {@link MarkPassing}s as described above. If the caller wants to iterate on the
     *         resulting collection, the caller needs to invoke {@link #lockForRead(Iterable)} with the collection
     *         returned as parameter because insertions into the competitor's mark passing collection will obtain the
     *         corresponding write lock.
     */
    Iterable<MarkPassing> getMarkPassingsInOrder(Waypoint waypoint);

    /**
     * Obtains the {@link MarkPassing} for <code>competitor</code> passing <code>waypoint</code>. If no such mark
     * passing has been reported (yet), <code>null</code> is returned.
     */
    MarkPassing getMarkPassing(Competitor competitor, Waypoint waypoint);

    /**
     * Yields the track describing <code>mark</code>'s movement over time; never <code>null</code> because a new track
     * will be created in case no track was present for <code>mark</code> so far.
     *
     * @see #getTrack(Mark)
     */
    GPSFixTrack<Mark, GPSFix> getOrCreateTrack(Mark mark);

    /**
     * Yields the track describing <code>mark</code>'s movement over time; <code>null</code> if no track exists for
     * <code>mark</code> so far.
     *
     * @see #getOrCreateTrack(Mark)
     */
    GPSFixTrack<Mark, GPSFix> getTrack(Mark mark);

    /**
     * Retrieves all marks assigned to the race. They are not necessarily part of the race course.
     */
    Iterable<Mark> getMarks();

    /**
     * Retrieves all course side lines assigned to the race.
     */
    Iterable<Sideline> getCourseSidelines();

    /**
     * If the <code>waypoint</code> only has one {@link #getMarks() mark}, its position at time <code>timePoint</code>
     * is returned. Otherwise, the center of gravity between the mark positions is computed and returned.
     *
     * @return {@code null} in case no position is found for any of the waypoint's marks
     */
    default Position getApproximatePosition(Waypoint waypoint, TimePoint timePoint) {
        return getApproximatePosition(waypoint, timePoint, new NonCachingMarkPositionAtTimePointCache(this, timePoint));
    }

    /**
     * Same as {@link #getApproximatePosition(Waypoint, TimePoint)}, but giving the caller the possibility to pass a
     * cache of mark positions and related information that can help speed up compound operations requiring frequent
     * access to the same marks in the same race for the same time point.
     *
     * @param markPositionCache
     *            a cache for this {@link MarkPositionAtTimePointCache#getTrackedRace() race} and the
     *            {@link MarkPositionAtTimePointCache#getTimePoint() timePoint} passed
     * @return {@code null} in case no position is found for any of the waypoint's marks
     */
    Position getApproximatePosition(Waypoint waypoint, TimePoint timePoint,
            MarkPositionAtTimePointCache markPositionCache);

    /**
     * Checks whether the {@link Wind#getTimePoint()} is in range of start and end {@link TimePoint}s plus extra time
     * for wind recording. If, based on a {@link RaceExecutionOrderProvider}, there is no previous race that takes the
     * wind fix, an extended time range lead (see
     * {@link TrackedRaceImpl#EXTRA_LONG_TIME_BEFORE_START_TO_TRACK_WIND_MILLIS}) is used to record wind even a long
     * time before the race start.
     * <p>
     *
     * A race does not record wind when both, {@link #getStartOfTracking()} and {@link #getStartOfRace()} are
     * <code>null</code>. Wind is not recorded when it is after the later of {@link #getEndOfRace()} and
     * {@link #getEndOfTracking()} and one of the two is not <code>null</code>.
     * <p>
     *
     * This default implementation returns true which may be useful for tests and mocked implementations; however, real
     * implementations shall override this and provide a meaningful implementation according to the specification given
     * above.
     */
    default boolean takesWindFixWithTimePoint(TimePoint timePoint) {
        return true;
    }

    default boolean takesWindFixWithTimePointRecursively(TimePoint windFixTimePoint, Set<TrackedRace> visited) {
        return true;
    }

    /**
     * Same as {@link #getWind(Position, TimePoint, Set) getWind(p, at, Collections.emptyList())}
     */
    Wind getWind(Position p, TimePoint at);

    /**
     * Obtains estimated interpolated wind information for a given position and time point. The information is taken
     * from all wind sources available except for those listed in <code>windSourcesToExclude</code>, using the
     * confidences of the wind values provided by the various sources during averaging.
     */
    Wind getWind(Position p, TimePoint at, Set<WindSource> windSourcesToExclude);

    /**
     * Retrieves the wind sources used so far by this race that have the specified <code>type</code> as their
     * {@link WindSource#getType() type}. Always returns a non-<code>null</code> iterable which may be empty in case the
     * race does not use any wind source of the specified type (yet).<p>
     *
     * It is possible to ask for the {@link WindSourceType#COMBINED} and {@link WindSourceType#LEG_MIDDLE} types and
     * get a non-empty result although those sources are never returned by {@link #getWindSources()}.
     */
    Set<WindSource> getWindSources(WindSourceType type);

    /**
     * Retrieves all wind sources known to this race, including those {@link #getWindSourcesToExclude() to exclude}.
     * Callers can freely iterate because the set returned is weakly-consistent and never throws a {@link ConcurrentModificationException}
     * upon iteration. The {@link WindSourceType#COMBINED} wind source
     * as well as the {@link WindSourceType#LEG_MIDDLE} sources are never part of the result.
     */
    Set<WindSource> getWindSources();

    /**
     * Same as {@link #getOrCreateWindTrack(WindSource, long) getOrCreateWindTrack(windSource,
     * getMillisecondsOverWhichToAverageWind())}.
     */
    WindTrack getOrCreateWindTrack(WindSource windSource);

    WindTrack getOrCreateWindTrack(WindSource windSource, long delayForWindEstimationCacheInvalidation);

    /**
     * Waits until {@link #getUpdateCount()} is after <code>sinceUpdate</code>.
     */
    void waitForNextUpdate(int sinceUpdate) throws InterruptedException;

    /**
     * Time stamp of the start of the actual tracking. The value can be null (e.g. if we have not received any signal
     * from the tracking infrastructure)
     */
    TimePoint getStartOfTracking();

    /**
     * Time stamp of the end of the actual tracking. The value can be null (e.g. if we have not received any signal from
     * the tracking infrastructure)
     */
    TimePoint getEndOfTracking();

    /**
     * Regardless of the order in which events were received, this method returns the latest time point contained by any
     * of the events received and processed.
     */
    TimePoint getTimePointOfNewestEvent();

    /**
     * Regardless of the order in which events were received, this method returns the oldest time point contained by any
     * of the events received and processed.
     */
    TimePoint getTimePointOfOldestEvent();

    /**
     * @return the mark passings for <code>competitor</code> in this race received so far; the mark passing objects are
     *         returned such that their {@link MarkPassing#getWaypoint() waypoints} are ordered in the same way they are
     *         ordered in the race's {@link Course}. Note, that this doesn't necessarily guarantee ascending time
     *         points, particularly if premature mark passings have been detected accidentally as can be the case with
     *         some tracking providers such as TracTrac. If the caller wants to iterate on the resulting collection or
     *         construct a {@link SortedSet#headSet(Object)} or {@link SortedSet#tailSet(Object)} and then iterate over
     *         that, the caller needs to invoke {@link #lockForRead(Iterable)} with the collection returned as parameter
     *         because insertions into the competitor's mark passing collection will obtain the corresponding write
     *         lock.
     */
    NavigableSet<MarkPassing> getMarkPassings(Competitor competitor);

    /**
     * Returns competitor's mark passings.
     *
     * @param waitForLatestUpdates
     *            if any mark passing updates are pending because some calculations are currently going on and updates
     *            haven't all been processed yet then the call will block until these updates have been processed in
     *            case this parameter is set to {@code true}. For this the method uses a lock on the
     *            {@link MarkPassingCalculator }to block the thread until all calculations will be finished.
     */
    NavigableSet<MarkPassing> getMarkPassings(Competitor competitor, boolean waitForLatestUpdates);
    
    /**
     * Fetches all mark passings for all competitors from this tracked race.
     * 
     * @see #getMarkPassings(Competitor, boolean)
     */
    default Map<Competitor, Map<Waypoint, MarkPassing>> getMarkPassings(boolean waitForLatestUpdates) {
        final Map<Competitor, Map<Waypoint, MarkPassing>> result = new HashMap<>();
        for (final Competitor competitor : getRace().getCompetitors()) {
            for (final MarkPassing markPassing : getMarkPassings(competitor, waitForLatestUpdates)) {
                result.computeIfAbsent(competitor, k->new HashMap<>()).put(markPassing.getWaypoint(), markPassing);
            }
        }
        return result;
    }

    /**
     * Fetches all mark passings for all competitors from this tracked race.
     *
     * @see #getMarkPassings(Competitor, boolean)
     */
    default Map<Competitor, Map<Waypoint, MarkPassing>> getMarkPassings(boolean waitForLatestUpdates) {
        final Map<Competitor, Map<Waypoint, MarkPassing>> result = new HashMap<>();
        for (final Competitor competitor : getRace().getCompetitors()) {
            for (final MarkPassing markPassing : getMarkPassings(competitor, waitForLatestUpdates)) {
                result.computeIfAbsent(competitor, k->new HashMap<>()).put(markPassing.getWaypoint(), markPassing);
            }
        }
        return result;
    }

    /**
     * This obtains the course's read lock before asking for the read lock for the <code>markPassings</code> structure.
     * See also bug 1370 (http://bugzilla.sapsailing.com/bugzilla/show_bug.cgi?id=1370). This is necessary because the
     * code that executes a course update will first ask the course's write lock and then relay execution to the
     * course change listeners among which there is a {@link TrackedRace} which will then update the mark passings
     * for all competitors and therefore will need to ask the write lock for those. If the thread calling this method
     * first obtains the mark passings read lock and later, while holding on to that lock, asks for the course's read
     * lock, a deadlock may result.<p>
     *
     * Furthermore, when trying to acquire both, a lock for the {@link #getMarkPassings(Competitor) mark passings for a competitor}
     * and a lock for the {@link #getMarkPassingsInOrder(Waypoint) mark passings for a waypoint, this needs to happen in exactly
     * this order, or a deadlock may result.<p>
     *
     * The {@link #unlockAfterRead(Iterable)} method will symmetrically unlock the course's read lock after releasing the
     * read lock for the mark passings.
     */
    void lockForRead(Iterable<MarkPassing> markPassings);

    /**
     * Releases the read lock for the mark passings and then the read lock for the course.
     *
     * @see #lockForRead(Iterable)
     */
    void unlockAfterRead(Iterable<MarkPassing> markPassings);

    /**
     * Time stamp that the event received last from the underlying push service carried on it. Note that these times may
     * not increase monotonically.
     */
    TimePoint getTimePointOfLastEvent();

    long getMillisecondsOverWhichToAverageSpeed();

    long getMillisecondsOverWhichToAverageWind();

    /**
     * Gets the current delay of incoming events to the real time of the events in milliseconds
     */
    long getDelayToLiveInMillis();

    /**
     * Estimates the wind direction based on the observed boat courses at the time given for the position provided. The
     * estimate is based on the assumption that the boats which are on an upwind or a downwind leg sail with very
     * similar angles on the starboard and the port side. There should be clusters of courses which are close to each
     * other (within a threshold of, say, +/- 5 degrees), whereas for the upwind group there should be two clusters with
     * angles about 90 degrees apart; similarly, for the downwind leg there should be two clusters, only that the
     * general jibing angle may vary more, based on the wind speed and the boat class.
     * <p>
     *
     * Boats {@link GPSFixTrack#hasDirectionChange(TimePoint, double) currently maneuvering} are not considered for this
     * analysis.
     * <p>
     *
     * This wind direction should not be used directly to compute the leg's wind direction and hence the {@link LegType
     * leg type} because an endless recursion may result: an implementation of this method signature will need to know
     * whether a leg is an upwind or downwind leg for which it has to know where the wind is coming from.
     *
     * @return <code>null</code> if no sufficient boat track information is available or leg type identification (upwind
     *         vs. downwind) is not possible; a valid {@link Wind} fix otherwise whose bearing is inferred from the boat
     *         courses and whose speed in knots is currently a rough indication of how many boats' courses contributed
     *         to determining the bearing. If in the future we have data about polar diagrams specific to boat classes,
     *         we may be able to also infer the wind speed from the boat tracks.
     */
    Wind getEstimatedWindDirection(TimePoint timePoint);

    /**
     * Determines whether the <code>competitor</code> is sailing on port or starboard tack at the <code>timePoint</code>
     * requested. Note that this will have to retrieve information about the wind. This, in turn, can lead to the
     * current thread obtaining the monitor of the various wind tracks, and, if the
     * {@link WindSource#TRACK_BASED_ESTIMATION} source is used, also the monitors of the competitors' GPS tracks.
     */
    Tack getTack(Competitor competitor, TimePoint timePoint) throws NoWindException;

    /**
     * Based on the wind direction at <code>timePoint</code> and at position <code>where</code>, compares the
     * <code>boatBearing</code> to the wind's bearing at that time and place and determined the tack.
     *
     * @throws NoWindException
     *             in case the wind cannot be determined because without a wind direction, the tack cannot be determined
     *             either
     */
    Tack getTack(Position where, TimePoint timePoint, Bearing boatBearing) throws NoWindException;

    /**
     * Determines whether the <code>competitor</code> is sailing on port or starboard tack at the <code>timePoint</code>
     * requested.
     * <p>
     * This method outperforms {@link #getTack(Competitor, TimePoint)}, based on being passed an already calculated wind
     * for the given time and competitor position as well as the competitors speed and course over ground.
     * <p>
     * This method will acquire the read lock for the competitor's track.
     */
    Tack getTack(SpeedWithBearing speedWithBearing, Wind wind, TimePoint timePoint);

    TrackedRegatta getTrackedRegatta();

    /**
     * Computes a default wind direction based on the direction of the first leg at time <code>at</code>, with a default
     * speed of zero knots. Note that this wind direction can only be used if {@link #raceIsKnownToStartUpwind()} returns
     * <code>true</code>.
     *
     * @param at
     *            usually the {@link #getStart() start time} should be used; if no valid start time is provided, the
     *            current time point may serve as a default
     * @return <code>null</code> in case the first leg's direction cannot be determined, e.g., because the necessary
     *         mark positions are not known (yet)
     */
    Wind getDirectionFromStartToNextMark(TimePoint at);

    /**
     * Traverses the competitor's {@link GPSFixTrack track} between {@code from} and {@code to} (both inclusive) and
     * returns those fixes where significant changes in the course over ground (COG) are observed, indicating a possibly
     * relevant maneuver. The {@link SpeedWithBearing#getBearing() COG} change is calculated over a time window the size
     * of the typical maneuver duration, but at least covering two fixes in order to also cover the case of low sampling
     * rates. If in any such window the COG change exceeds the threshold, the window is extended as far as the COG
     * change grows, then from the extended window the fix with the highest COG change to its successor is returned. The
     * next window analysis will start after the end of the current window, avoiding duplicates in the result.
     * <p>
     *
     * If the precondition that the {@code competitor} must be {@link RaceDefinition#getCompetitors() part of} the
     * {@link #getRace() race} isn't met, a {@code NullPointerException} will result.
     */
    Iterable<GPSFixMoving> approximate(Competitor competitor, Distance maxDistance, TimePoint from, TimePoint to);

    /**
     * @return a non-<code>null</code> but perhaps empty list of the maneuvers that <code>competitor</code> performed in
     *         this race between <code>from</code> and <code>to</code>. Depending on <code>waitForLatest</code> the
     *         result is taken from the cache straight away (<code>waitForLatest==false</code>) or, if a re-calculation
     *         for the <code>key</code> is still ongoing, the result of that ongoing re-calculation is returned.
     */
    Iterable<Maneuver> getManeuvers(Competitor competitor, TimePoint from, TimePoint to, boolean waitForLatest);

    /**
     * @return a non-<code>null</code> but perhaps empty list of the maneuvers that <code>competitor</code> performed in
     *         this race. Depending on <code>waitForLatest</code> the result is taken from the cache straight away
     *         (<code>waitForLatest==false</code>) or, if a re-calculation for the <code>key</code> is still ongoing,
     *         the result of that ongoing re-calculation is returned.
     */
    Iterable<Maneuver> getManeuvers(Competitor competitor, boolean waitForLatest);

    /**
     * @return <code>true</code> if this race is known to start with an {@link LegType#UPWIND upwind} leg. If this is
     *         the case, the wind estimation may default to using the first leg's direction at race start time as the
     *         direction the wind comes from.
     */
    boolean raceIsKnownToStartUpwind();

    /**
     * Many calculations require valid wind data. In order to prevent NoWindException's to be handled by those
     * calculation this method can be used to check whether the tracked race has sufficient wind information available.
     *
     * @return <code>true</code> if {@link #getWind(Position, TimePoint)} delivers a (not null) wind fix.
     */
    boolean hasWindData();

    /**
     *
     * @return <code>true</code> if at least one GPS fix for one of the competitors is available for this race.
     */
    boolean hasGPSData();

    /**
     * Adds a race change listener to the set of listeners that will be notified about changes to this race. The
     * listener won't be serialized together with this object.
     */
    void addListener(RaceChangeListener listener);

    /**
     * Like {@link #addListener(RaceChangeListener)}, but notifies the listener about the wind fixes known so far by the
     * tracked race. This runs synchronized with the otherwise asynchronous loading of wind tracks, triggered by the
     * constructor of the {@link TrackedRace} implementation classes. This procedure guarantees that eventually the
     * listener will have received a notification for all wind fixes, regardless of whether they were already loaded at
     * the time the listener is registered or they are loaded after the registration has completed.<p>
     *
     * The same is true for the GPS fixes for marks and competitors.
     */
    void addListener(RaceChangeListener listener, boolean notifyAboutWindFixesAlreadyLoaded,
            boolean notifyAboutGPSFixesAlreadyLoaded);

    void removeListener(RaceChangeListener listener);

    /**
     * @return <code>null</code> if there are no mark passings for the <code>competitor</code> in this race
     * or if the competitor has not finished one of the legs in the race.
     */
    Distance getDistanceTraveled(Competitor competitor, TimePoint timePoint);

    /**
     * See {@link TrackedLegOfCompetitor#getDistanceTraveledConsideringGateStart(TimePoint)}
     */
    Distance getDistanceTraveledIncludingGateStart(Competitor competitor, TimePoint timePoint);

    /**
     * @return <code>null</code> if there are no mark passings for the <code>competitor</code> in this race
     * or if the competitor has not finished one of the legs in the race.
     */
    Distance getDistanceFoiled(Competitor competitor, TimePoint timePoint);

    /**
     * @return <code>null</code> if there are no mark passings for the <code>competitor</code> in this race
     * or if the competitor has not finished one of the legs in the race.
     */
    Duration getDurationFoiled(Competitor competitor, TimePoint timePoint);

    /**
     * See {@link TrackedLegOfCompetitor#getWindwardDistanceToCompetitorFarthestAhead(TimePoint, WindPositionMode, RankingInfo)}
     */
    Distance getWindwardDistanceToCompetitorFarthestAhead(Competitor competitor, TimePoint timePoint, WindPositionMode windPositionMode);

    /**
     * Same as {@link #getWindwardDistanceToCompetitorFarthestAhead(Competitor, TimePoint, WindPositionMode)}, only with an
     * additional cache to speed up wind and leg type and leg bearing calculations in case of multiple similar look-ups
     * for the same time point.
     *
     * @param rankingInfo
     *            materialized ranking information that is expensive to calculate, avoiding redundant calculations
     */
    Distance getWindwardDistanceToCompetitorFarthestAhead(Competitor competitor, TimePoint timePoint,
            WindPositionMode windPositionMode, RankingInfo rankingInfo, WindLegTypeAndLegBearingAndORCPerformanceCurveCache cache);

    /**
     * Calls {@link #getWindWithConfidence(Position, TimePoint, Iterable)} and excludes those wind sources listed in
     * {@link #getWindSourcesToExclude}.
     */
    WindWithConfidence<Util.Pair<Position, TimePoint>> getWindWithConfidence(Position p, TimePoint at);

    /**
     * Lists those wind sources which by default are not considered in {@link #getWind(Position, TimePoint)} and
     * {@link #getWindWithConfidence(Position, TimePoint)}.
     */
    Set<WindSource> getWindSourcesToExclude();

    /**
     * Loops over this tracked race's wind sources and from each asks its averaged wind for the position <code>p</code>
     * and time point <code>at</code>, using the particular wind source's averaging interval. The confidences delivered
     * by each wind source are used during computing the averaged result across the wind sources. The result has the
     * averaged confidence attached.
     */
    WindWithConfidence<Util.Pair<Position, TimePoint>> getWindWithConfidence(Position p, TimePoint at,
            Set<WindSource> windSourcesToExclude);

    /**
     * Same as {@link #getEstimatedWindDirection(TimePoint)}, but propagates the confidence of the wind
     * estimation, relative to the <code>timePoint</code> for which the request is made, in the result. The
     * {@link Wind#getPosition() position} of all {@link Wind} fixes returned is <code>null</code>.
     */
    WindWithConfidence<TimePoint> getEstimatedWindDirectionWithConfidence(TimePoint timePoint);

    /**
     * After the call returns, {@link #getWindSourcesToExclude()} returns an iterable that equals
     * <code>windSourcesToExclude</code>
     */
    void setWindSourcesToExclude(Iterable<? extends WindSource> windSourcesToExclude);

    /**
     * Computes the average cross-track error for the legs with type {@link LegType#UPWIND}.
     *
     * @param waitForLatestAnalysis
     *            if <code>true</code> and any cache update is currently going on, wait for the update to complete and
     *            then fetch the updated value; otherwise, serve this requests from whatever is currently in the cache
     */
    Distance getAverageAbsoluteCrossTrackError(Competitor competitor, TimePoint timePoint, boolean waitForLatestAnalysis);

    /**
     * Same as {@link #getAverageAbsoluteCrossTrackError(Competitor, TimePoint, boolean)}, only that a cache for leg type,
     * wind on leg and leg bearing is provided.
     */
    Distance getAverageAbsoluteCrossTrackError(Competitor competitor, TimePoint timePoint, boolean waitForLatestAnalyses,
            WindLegTypeAndLegBearingAndORCPerformanceCurveCache cache);

    Distance getAverageAbsoluteCrossTrackError(Competitor competitor, TimePoint from, TimePoint to, boolean upwindOnly, boolean waitForLatestAnalyses);

    Distance getAverageSignedCrossTrackError(Competitor competitor, TimePoint timePoint, boolean waitForLatestAnalysis);

    /**
     * Same as {@link #getAverageSignedCrossTrackError(Competitor, TimePoint, boolean)}, only that a cache for leg type,
     * wind direction and leg bearing is provided.
     */
    Distance getAverageSignedCrossTrackError(Competitor competitor, TimePoint timePoint, boolean waitForLatestAnalyses,
            WindLegTypeAndLegBearingAndORCPerformanceCurveCache cache);

    Distance getAverageSignedCrossTrackError(Competitor competitor, TimePoint from, TimePoint to, boolean upwindOnly,
            boolean waitForLatestAnalysis);

    public Distance getAverageRideHeight(Competitor competitor, TimePoint timePoint);

    WindStore getWindStore();

    Competitor getOverallLeader(TimePoint timePoint);

    Competitor getOverallLeader(TimePoint timePoint, WindLegTypeAndLegBearingAndORCPerformanceCurveCache cache);

    Boat getBoatOfCompetitor(Competitor competitor);

    Competitor getCompetitorOfBoat(Boat boat);

    /**
     * Returns the competitors of this tracked race, according to their ranking (iteration order). Competitors whose
     * {@link #getRank} is 0 will be sorted "worst".
     *
     * @return If no ranking can be computed for the given {@link TimePoint} an empty LinkeHashMap is returned not null.
     */
    LinkedHashMap<Competitor, Pair<Integer, RankComparable<?>>> getCompetitorsFromBestToWorstAndRankComparable(TimePoint timePoint);

    /**
     * Same as {@link #getCompetitorsFromBestToWorstAndRankComparable(TimePoint)}, using a cache for wind, leg type and leg
     * bearing values.
     *
     * @return If no ranking can be computed for the given {@link TimePoint} an empty {@link LinkedHashMap} is returned not null.
     */
    LinkedHashMap<Competitor, Pair<Integer, RankComparable<?>>> getCompetitorsFromBestToWorstAndRankComparable(TimePoint timePoint, WindLegTypeAndLegBearingAndORCPerformanceCurveCache cache);

    /**
     * Returns the competitors of this tracked race, according to their ranking. Competitors whose
     * {@link #getRank(Competitor)} is 0 will be sorted "worst".
     *
     * @return If no ranking can be computed for the given {@link TimePoint} an {@link Iterable} with no Objects in it is returned not null.
     */
    Iterable<Competitor> getCompetitorsFromBestToWorst(TimePoint timePoint);

    /**
     * Same as {@link #getCompetitorsFromBestToWorst(TimePoint)}, using a cache for wind, leg type and leg
     * bearing values.
     *
     * @return If no ranking can be computed for the given {@link TimePoint} an {@link Iterable} with no Objects in it is returned not null.

     */
    Iterable<Competitor> getCompetitorsFromBestToWorst(TimePoint timePoint, WindLegTypeAndLegBearingAndORCPerformanceCurveCache cache);

    /**
     * When provided with a {@link WindStore} during construction, the tracked race will
     * asynchronously load the wind data for this tracked race from the wind store and the GPS store in a
     * background thread and update this tracked race with the results. Clients that want to wait for the wind
     * loading process to complete can do so by calling this method which will block until the wind loading has
     * completed.
     */
    void waitUntilLoadingFromWindStoreComplete() throws InterruptedException;

    /**
     * Whenever a {@link RegattaLog} is attached, fixes are loaded from the {@link SensorFixStore} for all mappings
     * found in the {@code RegattaLog} in a separate thread. This method blocks if there is such a thread loading
     * fixes, until that thread is finished.
     */
    void waitForLoadingToFinish() throws InterruptedException;

    /**
     * Returns the current status of the {@link TrackedRace}. This consists of one of the {@link TrackedRaceStatusEnum}
     * values plus a progress for LOADING state.<br>
     * Due to the fact that multiple loaders can exist that load data into the {@link TrackedRace}, the returned status
     * is a composite of those loader statuses. When a loader is finished, its status isn't tracked anymore. This causes
     * the overall progress to not be guaranteed to be monotonic (progress may jump to a lower percentage when one loader
     * that had a progress of 100% is finished and thus removed).
     *
     * @see TrackedRaceStatus
     * @see DynamicTrackedRace#onStatusChanged(TrackingDataLoader, TrackedRaceStatus)
     */
    TrackedRaceStatus getStatus();

    /**
     * If the {@link #getStatus() status} is currently {@link TrackedRaceStatusEnum#LOADING}, blocks until the status changes to any
     * other status.
     */
    void waitUntilNotLoading();

    /**
     * Detaches the race log associated with this {@link TrackedRace}.
     *
     * @return the race log detached or {@code null} if no race log can be found by the {@code identifier}
     */
    RaceLog detachRaceLog(Serializable identifier);

    /**
     * Detaches the link {@link RaceExecutionOrderProvider}
     */
    void detachRaceExecutionOrderProvider(RaceExecutionOrderProvider raceExecutionOrderProvider);

    /**
     * Attaches the passed race log with this {@link TrackedRace}.
     * This causes fixes from the {@link SensorFixStore} to be loaded for such {@link RegattaLogDeviceMappingEvent RegattaLogDeviceMappingEvents}
     * that are present in the {@link RaceLog raceLog}. This loading is offloaded into a separate thread, that blocks
     * serialization until it is finished. If multiple race logs are attached, the loading process is
     * forced to be serialized.
     * To guarantee that a the fixes for a race log have been fully loaded before continuing,
     * {@link #waitForLoadingToFinish()} can be used.
     * @param raceLog to be attached.
     */
    void attachRaceLog(RaceLog raceLog);

    /**
     * Attaches the passed {@link RegattaLog} with this {@link TrackedRace}.
     * This also causes fixes from the {@link SensorFixStore} to be loaded (see {@link #attachRaceLog(RaceLog)} for details).
     */
    void attachRegattaLog(RegattaLog regattaLog);

    /**
     * @return all currently attached {@link RegattaLog}s or an empty Iterable if there aren't any
     */
    Iterable<RegattaLog> getAttachedRegattaLogs();

    /**
     * Attaches a {@link RaceExecutionOrderProvider} to make a {@link TrackedRace} aware
     * which races are scheduled around it in the execution order of a {@link Regatta}.
     * */
    void attachRaceExecutionProvider(RaceExecutionOrderProvider raceExecutionOrderProvider);

    /**
     * Returns the attached race log event track for this race if any.
     * Otherwise <code>null</code>.
     */
    RaceLog getRaceLog(Serializable identifier);

    /**
     * A setter for the listener on course design changes suggested by one of the {@link RaceLog RaceLog} attached to this
     * race. The listener is mostly part of the tracking provider adapter.
     *
     * @param listener
     *            the listener to operate with.
     */
    void addCourseDesignChangedListener(CourseDesignChangedListener listener);

    void addStartTimeChangedListener(StartTimeChangedListener listener);

    void removeStartTimeChangedListener(StartTimeChangedListener listener);

    void addRaceAbortedListener(RaceAbortedListener listener);

    /**
     * Tells how far the given <code>competitor</code> was from the start line at the time point of the given seconds before the start.
     * <p>
     *
     * The distance to the line is calculated by projecting the competitor's position onto the line orthogonally and
     * computing the distance of the projected position and the competitor's position.
     * <p>
     *
     * Should the course be empty, <code>null</code> is returned. If the course's first waypoint is not a line or gate,
     * the geometric distance between the first waypoint and the competitor's position at <code>timePoint</code> is
     * returned. If the competitor's position cannot be determined, <code>null</code> is returned.
     */
    Distance getDistanceToStartLine(Competitor competitor, long millisecondsBeforeRaceStart);

    /**
     * Tells how far the given <code>competitor</code> was from the start line at the given <code>timePoint</code>.
     * Using the {@link #getStartOfRace() race start time} for <code>timePoint</code>, this tells the competitor's
     * distance to the line when the race was started.
     * <p>
     *
     * The distance to the line is calculated by projecting the competitor's position onto the line orthogonally and
     * computing the distance of the projected position and the competitor's position.
     * <p>
     *
     * Should the course be empty, <code>null</code> is returned. If the course's first waypoint is not a line or gate,
     * the geometric distance between the first waypoint and the competitor's position at <code>timePoint</code> is
     * returned. If the competitor's position cannot be determined, <code>null</code> is returned.
     */
    Distance getDistanceToStartLine(Competitor competitor, TimePoint timePoint);

    /**
     * Tells how far, projected onto the wind for upwind/downwind and projected onto the course middle line for reaching
     * starts, the given <code>competitor</code> was from the favored end of the start line at the time point of the
     * given seconds before the start.
     * <p>
     *
     * Should the course be empty, <code>null</code> is returned. If the course's first waypoint is not a line or gate,
     * the geometric distance between the first waypoint and the competitor's position at <code>timePoint</code> is
     * returned. If the competitor's position cannot be determined, <code>null</code> is returned.
     */
    Distance getWindwardDistanceToFavoredSideOfStartLine(Competitor competitor, long millisecondsBeforeRaceStart);

    /**
     * Like {@link #getWindwardDistanceToFavoredSideOfStartLine(Competitor, long)}, but with a cache to accelerate
     * repetitive requests for wind and leg types.
     */
    Distance getWindwardDistanceToFavoredSideOfStartLine(Competitor competitor, long millisecondsBeforeRaceStart, WindLegTypeAndLegBearingAndORCPerformanceCurveCache cache);

    /**
     * Tells how far, projected onto the wind for upwind/downwind and projected onto the course middle line for reaching
     * starts, the given <code>competitor</code> was from the favored end of the start line at the given
     * <code>timePoint</code>. Using the {@link #getStartOfRace() race start time} for <code>timePoint</code>, this
     * tells the competitor's distance to the line when the race was started.
     * <p>
     *
     * Should the course be empty, <code>null</code> is returned. If the course's first waypoint is not a line or gate,
     * the geometric distance between the first waypoint and the competitor's position at <code>timePoint</code> is
     * returned. If the competitor's position cannot be determined, <code>null</code> is returned.
     */
    default Distance getWindwardDistanceToFavoredSideOfStartLine(Competitor competitor, TimePoint timePoint) {
        return getWindwardDistanceToFavoredSideOfStartLine(competitor, timePoint, new LeaderboardDTOCalculationReuseCache(timePoint));
    }

    /**
     * Like {@link #getWindwardDistanceToFavoredSideOfStartLine(Competitor, TimePoint)}, but with a cache to accelerate
     * repetitive requests for wind and leg types.
     */
    Distance getWindwardDistanceToFavoredSideOfStartLine(Competitor competitor, TimePoint timePoint,
            WindLegTypeAndLegBearingAndORCPerformanceCurveCache cache);

    /**
     * When the <code>competitor</code> has started, this method returns the distance to the starboard end of the start line
     * or---if the start waypoint was a single mark---the distance to the single start mark at the time the competitor started.
     * If the competitor hasn't started yet, <code>null</code> is returned.
     */
    Distance getDistanceFromStarboardSideOfStartLineWhenPassingStart(Competitor competitor);

    /**
     * At the given timepoint and for the competitor, this method returns the distance to the starboard end of the start line
     * or---if the start waypoint was a single mark---the distance to the single start mark at the timepoint.
     * If the competitor hasn't started yet, <code>null</code> is returned.
     */
    Distance getDistanceFromStarboardSideOfStartLine(Competitor competitor, TimePoint timePoint);

    /**
     * At the given timepoint and for the competitor, this method returns the distance between the starboard end of the
     * start line and the competitor position projected perpendicularly onto the line. If the start waypoint was a
     * single mark, the distance between the start waypoint and the competitor position projected onto the hypothetical
     * "start line" perpendicular to the bearing of the first leg at the timepoint is calculated. If the competitor
     * hasn't started yet, <code>null</code> is returned.
     */
    Distance getDistanceFromStarboardSideOfStartLineProjectedOntoLine(Competitor competitor, TimePoint timePoint);

    /**
     * For all competitors in this race computes their
     * {@link #getDistanceFromStarboardSideOfStartLineProjectedOntoLine(Competitor, TimePoint)} and puts the results in
     * a {@link SortedMap}, sorted by ascending values, that can be used for quick competitor look-up and for quickly
     * finding adjacent records, using {@link SortedMap#headMap(Object)} and {@link SortedMap#tailMap(Object)}.
     * <p>
     *
     * Competitors who are part of this race but for which no such {@link Distance} can be calculated, a record is
     * put to the resulting map with a {@code null} value associated. Those entries are sorted to the end of the map,
     * meaning that "{@code null} is greater" than other values.</p>
     *
     * Results are cached in a fixed-size LRU cache which is invalidated by competitor or mark positions within the
     * averaging time range of {@code timePoint}. With this, repeated requests for equal {@code timePoint}s have a good
     * chance of being fulfilled from a previous computation result.<p>
     *
     * Boats are not considered in this if they are {@link MaxPointsReason#DNC DNC} or {@link MaxPointsReason#DNC DNS}
     * which both suggest the boat may not have made a serious attempt to start.
     */
    SortedMap<Competitor, Distance> getDistancesFromStarboardSideOfStartLineProjectedOntoLine(TimePoint timePoint,
            BiFunction<Competitor, TimePoint, MaxPointsReason> maxPointsReasonSupplier);

    /**
     * Based on the result of {@link #getDistancesFromStarboardSideOfStartLineProjectedOntoLine(TimePoint, Function<Triple<Competitor, RaceColumn, TimePoint>, MaxPointsReason>)}, finds the
     * next competitor to port regarding their start line projection at {@code timePoint}. Returns {@code null} if
     * the start line cannot be determined or if there is no competitor further to port.<p>
     *
     * Boats are not considered in this if they are {@link MaxPointsReason#DNC DNC} or {@link MaxPointsReason#DNC DNS}
     * which both suggest the boat may not have made a serious attempt to start.
     * @param maxPointsReasonSupplier TODO
     */
    Competitor getNextCompetitorToPortOnStartLine(Competitor relativeTo, TimePoint timePoint, BiFunction<Competitor, TimePoint, MaxPointsReason> maxPointsReasonSupplier);

    /**
     * Based on the result of {@link #getDistancesFromStarboardSideOfStartLineProjectedOntoLine(TimePoint, Function<Triple<Competitor, RaceColumn, TimePoint>, MaxPointsReason>)}, finds the
     * next competitor to starboard regarding their start line projection at {@code timePoint}. Returns {@code null} if
     * the start line cannot be determined or if there is no competitor further to starboard.<p>
     *
     * Boats are not considered in this if they are {@link MaxPointsReason#DNC DNC} or {@link MaxPointsReason#DNC DNS}
     * which both suggest the boat may not have made a serious attempt to start.
     * @param maxPointsReasonSupplier TODO
     */
    Competitor getNextCompetitorToStarboardOnStartLine(Competitor relativeTo, TimePoint timePoint, BiFunction<Competitor, TimePoint, MaxPointsReason> maxPointsReasonSupplier);

    /**
     * The estimated speed of the competitor at the time point of the given seconds before the start of race.
     */
    Speed getSpeed(Competitor competitor, long millisecondsBeforeRaceStart);

    /**
     * The speed of the competitor when crossing the start line. It will return null if there are no recorded
     * mark passings for this competitor (competitor did not yet or never pass the start line).
     */
    Speed getSpeedWhenCrossingStartLine(Competitor competitor);

    /**
     * Start time received by the tracking infrastructure. To determine real start time use {@link #getStartOfRace()}.
     */
    TimePoint getStartTimeReceived();

    /**
     * @return <code>null</code> if the start waypoint does not have two marks or the course
     * is empty or the start waypoint is the only waypoint
     */
    LineDetails getStartLine(TimePoint at);

    /**
     * @return <code>null</code> if the finish waypoint does not have two marks or the course
     * is empty or the finish waypoint is the only waypoint
     */
    LineDetails getFinishLine(TimePoint at);

    /**
     * Length of course if there are mark passings for competitors.
     */
    Distance getCourseLength();

    /**
     * The average wind speed with confidence for this race. It uses the timepoint of the {@link #getEndOfRace race end} as
     * a reference point, or, if that is {@code null}, the {@link #getTimePointOfNewestEvent()}.
     */
    SpeedWithConfidence<TimePoint> getAverageWindSpeedWithConfidence(long resolutionInMillis);

    SpeedWithConfidence<TimePoint> getAverageWindSpeedWithConfidenceWithNumberOfSamples(int numberOfSamples);

    /**
     * The average wind speed with confidence for this race.
     */
    SpeedWithConfidence<TimePoint> getAverageWindSpeedWithConfidence(TimePoint fromTimePoint, TimePoint toTimePoint, int numberOfSamples);

    /**
     * Computes the center point of the course's marks at the given time point.
     */
    Position getCenterOfCourse(TimePoint at);

    /**
     * If the {@link RacingProcedure} defined by any of the {@link #attachedRaceLogs attached} {@link RaceLog}s
     * has type {@link RacingProcedureType#GateStart}, this method returns <code>true</code>, <code>false</code> for
     * any other type found. If no type is found, e.g., because no race log is currently attached to this tracked race,
     * <code>null</code> is returned, meaning that the type is not known.
     */
    Boolean isGateStart();

    /**
     * Returns the time in milliseconds when the line was closed with lowering flag {@link Flags#GOLF} if {@link #isGateStart()} is <code>true</code>.
     * If flag was not raised or {@link #isGateStart()} is <code>false</code> it returns <code>null</code>.
     */
    long getGateStartGolfDownTime();

    /**
     * If the race was started with a gate start (see {@link #isGateStart()}, this method returns the distance between
     * the competitor's starting position and the port side of the start line (pin end); otherwise, returns a zero
     * distance.
     */
    Distance getAdditionalGateStartDistance(Competitor competitor, TimePoint timePoint);

    boolean isUsingMarkPassingCalculator();

    /**
     * Calculates the estimated time it takes a competitor to sail the race, from start to finish.
     *
     * @param timepoint
     *            Used for positions of marks and wind information; note that sometimes the marks are not in place yet
     *            when the race starts and that a windward mark may be collected already before the race finishes.
     *
     * @return estimated time it takes to complete the race, plus more useful information about how this result came about
     *
     * @throws NotEnoughDataHasBeenAddedException
     *             thrown if not enough polar data has been added or polar data service is not available
     * @throws NoWindException
     */
    TargetTimeInfo getEstimatedTimeToComplete(TimePoint timepoint) throws NotEnoughDataHasBeenAddedException, NoWindException;

    /**
     * Determine the time sailed for the {@code competitor} at {@code timePoint} in this race. This ignores whether or
     * not the race has recorded a start mark passing for the {@code competitor}. If no finish mark passing is found
     * either, the duration between the {@link #getStartOfRace() race start time} and {@code timePoint} is returned;
     * otherwise the duration between the {@link #getStartOfRace() race start time} and the time when the
     * {@code competitor} finished the race. If there is no mark passing for {@code competitor} for the last waypoint or
     * no {@link TrackedRace#getStartOfRace()} is known, {@code null} is returned.
     */
    default Duration getTimeSailedSinceRaceStart(Competitor competitor, TimePoint timePoint) {
        return null;
    }

    /**
     * Calculates the estimated distance it takes a competitor to sail the race, from start to finish.
     *
     * @param timepoint
     *            Used for positions of marks and wind information; note that sometimes the marks are not in place yet
     *            when the race starts and that a windward mark may be collected already before the race finishes.
     *
     * @return estimated time it takes to complete the race, plus more useful information about how this result came
     *         about
     *
     * @throws NotEnoughDataHasBeenAddedException
     *             thrown if not enough polar data has been added or polar data service is not available
     * @throws NoWindException
     */
    Distance getEstimatedDistanceToComplete(TimePoint now) throws NotEnoughDataHasBeenAddedException, NoWindException;

    void setPolarDataService(PolarDataService polarDataService);

    default RaceLogAndTrackedRaceResolver getRaceLogResolver() {
        return null;
    }

    default Pair<TimePointSpecificationFoundInLog, TimePointSpecificationFoundInLog> getTrackingTimesFromRaceLogs() {
        return null;
    }

    default Pair<TimePoint, TimePoint> getStartAndFinishedTimeFromRaceLogs() {
        return null;
    }

    /**
     * Returns all marks found in the {@link #markTracks} map and the mark device mappings and mark
     * definition events in all attached race and regatta logs. Note that usually a device mapping should
     * exist for a mark only if that mark is also defined by a {@link RegattaLogDefineMarkEvent}, so for
     * this standard case, adding the marks from the device mark mappings would be redundant.
     */
    default Iterable<Mark> getMarksFromRegattaLogs() {
        return getMarks();
    }

    /**
     * Updates the start and end of tracking in the following precedence order:
     *
     * <ol>
     * <li>start/end of tracking in Racelog</li>
     * <li>manually set start/end of tracking via {@link #setStartOfTrackingReceived(TimePoint, boolean)} and {@link #setEndOfTrackingReceived(TimePoint, boolean)}</li>
     * <li>start/end of race in Racelog -/+ {@link #START_TRACKING_THIS_MUCH_BEFORE_RACE_START}/{@link #STOP_TRACKING_THIS_MUCH_AFTER_RACE_FINISH}</li>
     * </ol>
     */
    public void updateStartAndEndOfTracking(boolean waitForGPSFixesToLoad);

    default void lockForSerializationRead() {
    }

    default void unlockAfterSerializationRead() {
    }

    /**
     * @return all currently attached {@link RaceLog}s or an empty Iterable if there aren't any
     */
    Iterable<RaceLog> getAttachedRaceLogs();

    /**
     * Computes the average speed over ground for a {@link Competitor} based on times and distances for all
     * {@link TrackedLegOfCompetitor legs} the competitor {@link TrackedLegOfCompetitor#hasStartedLeg(TimePoint) has
     * started} already at {@code timePoint}.
     *
     * @param timePoint
     *            time point up and until to compute the speed
     */
    Speed getAverageSpeedOverGround(Competitor competitor, TimePoint timePoint);


    /**
     * Computes the competitor's speed projected onto the wind (if wind data is available and the competitor is not
     * between start and finish (not racing) or not on a {@link LegType#REACHING reaching} leg; if outside a race and no
     * wind information is available, {@code null} is returned. Otherwise, the speed at {@code timePoint} is projected
     * onto the course. The wind direction at the {@link WindPositionMode#EXACT exact} competitor position at
     * {@code timePoint} is used for the calculation.
     */
    default SpeedWithBearing getVelocityMadeGood(Competitor competitor, TimePoint timePoint) {
        return getVelocityMadeGood(competitor, timePoint, new LeaderboardDTOCalculationReuseCache(timePoint));
    }

    /**
     * Like {@link #getVelocityMadeGood(Competitor, TimePoint)}, but allowing callers to specify a {@link WindPositionMode}
     * other than the default {@link WindPositionMode#EXACT}. If {@link WindPositionMode#LEG_MIDDLE} is used and the
     * competitor is not currently sailing on a leg (hasn't started or has already finished), {@code null} is returned.
     */
    default SpeedWithBearing getVelocityMadeGood(Competitor competitor, TimePoint timePoint, WindPositionMode windPositionMode) {
        return getVelocityMadeGood(competitor, timePoint, windPositionMode, new LeaderboardDTOCalculationReuseCache(timePoint));
    }


    /**
     * Computes the angle between the competitors direction and the wind's "from" direction. The angle's direction is chosen such that
     * it can be added to the boat's course over ground to arrive at the wind's {@link Wind#getFrom() "from"} direction. Example: wind
     * from the north (0deg), boat's course over ground 90deg (moving east), then the bearing returned is -90deg.
     */
    default Bearing getTWA(Competitor competitor, TimePoint timePoint, WindLegTypeAndLegBearingAndORCPerformanceCurveCache cache) {
        Bearing twa = null;
        final GPSFixTrack<Competitor, GPSFixMoving> sogTrack = this.getTrack(competitor);
        if (sogTrack != null) {
            SpeedWithBearing speedOverGround = sogTrack.getEstimatedSpeed(timePoint);
            Wind wind = cache.getWind(this, competitor, timePoint);
            if (wind != null && speedOverGround != null) {
                final Bearing projectToDirection = wind.getFrom();
                twa = speedOverGround.getBearing().getDifferenceTo(projectToDirection);
            }
        }
        return twa;
    }

    /**
     * Same as {@link #getTWA}, only that additionally a cache is provided that can allow the method to use
     * cached wind and leg type values.
     */
    default Bearing getTWA(Competitor competitor, TimePoint at){
        return getTWA(competitor, at, new LeaderboardDTOCalculationReuseCache(at));
    }

    /**
     * Like {@link #getVelocityMadeGood(Competitor, TimePoint)}, but allowing callers to specify a cache that can
     * accelerate requests for wind directions, the leg type and the competitor's current leg's bearing.
     */
    default SpeedWithBearing getVelocityMadeGood(Competitor competitor, TimePoint timePoint, WindLegTypeAndLegBearingAndORCPerformanceCurveCache cache) {
        return getVelocityMadeGood(competitor, timePoint, WindPositionMode.EXACT, cache);
    }

    /**
     * Like {@link #getVelocityMadeGood(Competitor, TimePoint)}, but allowing callers to specify a
     * {@link WindPositionMode} other than the default {@link WindPositionMode#EXACT} as well as a cache that can
     * accelerate requests for wind directions, the leg type and the competitor's current leg's bearing. If
     * {@link WindPositionMode#LEG_MIDDLE} is used and the competitor is not currently sailing on a leg (hasn't started
     * or has already finished), {@code null} is returned.
     */
    SpeedWithBearing getVelocityMadeGood(Competitor competitor, TimePoint timePoint, WindPositionMode windPositionMode,
            WindLegTypeAndLegBearingAndORCPerformanceCurveCache cache);

    boolean recordWind(Wind wind, WindSource windSource, boolean applyFilter);

    void removeWind(Wind wind, WindSource windSource);

    /**
     * Gets polar service which is currently set in this tracked race instance.
     * @see #setPolarDataService(PolarDataService)
     */
    PolarDataService getPolarDataService();

    /**
     * Sets wind estimation for this tracked race instance. The previous wind estimation with its wind source and wind
     * track are completely removed from this tracked race instance. If not {@code null}, the wind estimation is set and
     * configured accordingly so that it gets supplied by maneuver detector with new maneuvers in order to produce a
     * wind track with estimated wind. An appropriate wind source of type
     * {@link WindSourceType#MANEUVER_BASED_ESTIMATION} with corresponding wind track is added to the tracked race. If
     * {@code null}, the wind estimation will be disabled for the tracked race. After the call of this method, maneuver
     * cache and wind cache will be reset and its recalculation will be triggered.
     */
    void setWindEstimation(IncrementalWindEstimation windEstimation);

    /**
     * Obtains a quick, rough summary of the wind conditions during this race, based on a few wind samples at the
     * beginning, in the middle and at the end of the race. This is summarized in a min and max wind speed as well
     * as a single average wind direction.
     */
    WindSummary getWindSummary();

    @Override
    default QualifiedObjectIdentifier getIdentifier() {
        return getIdentifier(getRaceIdentifier());
    }

    public static QualifiedObjectIdentifier getIdentifier(RegattaAndRaceIdentifier regattaAndRaceId) {
        return getSecuredDomainType().getQualifiedObjectIdentifier(regattaAndRaceId.getTypeRelativeObjectIdentifier());
    }

    default TypeRelativeObjectIdentifier getTypeRelativeObjectIdentifier() {
        return getRaceIdentifier().getTypeRelativeObjectIdentifier();
    }

    @Override
    default String getName() {
        return getRaceIdentifier().getRaceName() + "@" + getRaceIdentifier().getRegattaName();
    }

    @Override
    default HasPermissions getPermissionType() {
        return getSecuredDomainType();
    }

    public static HasPermissions getSecuredDomainType() {
        return SecuredDomainType.TRACKED_RACE;
    }

    /**
     * A so-called "implied wind" speed is determined in ORC Performance Curve Scoring (PCS) by inverting the
     * performance curve functions of the competitors that maps a wind speed to the time allowance for a course that the
     * competitor gets for that wind speed. This way, a virtual wind speed can be calculated based on the time the
     * competitor actually took to complete that course.
     * <p>
     *
     * For OCS PCS starting in the year 2015, an overall implied wind needs to be determined for a race, and it defaults
     * to the maximum implied wind across all competitors. However, this default can be overridden, and one approach is
     * to use the implied wind of another race.
     * <p>
     *
     * This method delegates to the {@link #getRankingMetric()} to determine this implied wind. Any non-ORC ranking
     * metric would be an unusual choice for such a set-up, but it should respond with the average wind speed during the
     * race (the combined wind). The ORC ranking metrics are expected to deliver their implied wind, either by taking
     * the maximum across their competitors' implied winds, or in case the implied wind was explicitly fixed by a
     * corresponding {@link RaceLogORCImpliedWindSourceEvent}, that fixed implied wind speed.
     */
    default Speed getReferenceImpliedWind(TimePoint timePoint, WindLegTypeAndLegBearingAndORCPerformanceCurveCache cache) {
        return getRankingMetric().getReferenceImpliedWind(timePoint, cache);
    }

    /**
     * gets a {@link TrackingConnectorInfo}, which contains a String representation of the Tracking-Service used to Track the Race and a web-URL for the Event Event;
     * may be {@code null}, particularly in test set-ups
     */
    TrackingConnectorInfo getTrackingConnectorInfo();

    /**
     * Under synchronization with the {@link #getStatus() race status} checks if the race {@link #hasFinishedLoading()
     * has already finished loading}. If so, {@code runnable} is invoked. Otherwise, a {@link RaceChangeListener} is
     * {@link #addListener(RaceChangeListener) added} to this race, observing the race status and calling
     * {@code runnable} when the race has finished loading.
     * <p>
     *
     * A race is considered to have finished loading when it is not in either of the states
     * {@link TrackedRaceStatusEnum#PREPARED}, {@link TrackedRaceStatusEnum#LOADING}, or
     * {@link TrackedRaceStatusEnum#ERROR}.
     *
     * @param runnable
     *            must not be {@code null}
     */
    void runWhenDoneLoading(Runnable runnable);

    /**
     * Executes the {@code callable} under synchronization with the {@link #getStatus() race status}; in other words,
     * while the callable executes, the race status of this race cannot be updated.
     */
    void runSynchronizedOnStatus(Runnable runnable);

    boolean hasFinishedLoading();

    /**
     * Obtains the start line bearing and starboard mark position either from {@link #getStartLine(TimePoint)} if there
     * is a real line configured, or for a start waypoint consisting of only a single mark trying to construct a
     * hypothetical "line" perpendicular to the first leg's bearing.
     */
    Pair<Bearing, Position> getStartLineBearingAndStarboardMarkPosition(TimePoint timePoint);
}<|MERGE_RESOLUTION|>--- conflicted
+++ resolved
@@ -1,10 +1,7 @@
 package com.sap.sailing.domain.tracking;
 
 import java.io.Serializable;
-<<<<<<< HEAD
 import java.util.LinkedHashMap;
-=======
->>>>>>> f959bc2f
 import java.util.ConcurrentModificationException;
 import java.util.HashMap;
 import java.util.List;
@@ -518,10 +515,10 @@
      *            {@link MarkPassingCalculator }to block the thread until all calculations will be finished.
      */
     NavigableSet<MarkPassing> getMarkPassings(Competitor competitor, boolean waitForLatestUpdates);
-    
+
     /**
      * Fetches all mark passings for all competitors from this tracked race.
-     * 
+     *
      * @see #getMarkPassings(Competitor, boolean)
      */
     default Map<Competitor, Map<Waypoint, MarkPassing>> getMarkPassings(boolean waitForLatestUpdates) {
