package com.sap.sailing.domain.tracking.impl;

import java.io.IOException;
import java.io.ObjectInputStream;
import java.io.Serializable;
import java.util.Collection;
import java.util.ConcurrentModificationException;
import java.util.HashMap;
import java.util.HashSet;
import java.util.Iterator;
import java.util.Map;
import java.util.NavigableSet;
import java.util.Set;
import java.util.logging.Level;
import java.util.logging.Logger;

import com.sap.sailing.domain.base.BoatClass;
import com.sap.sailing.domain.base.Competitor;
import com.sap.sailing.domain.base.CourseBase;
import com.sap.sailing.domain.base.Leg;
import com.sap.sailing.domain.base.Mark;
import com.sap.sailing.domain.base.RaceDefinition;
import com.sap.sailing.domain.base.Waypoint;
import com.sap.sailing.domain.base.impl.MillisecondsTimePoint;
import com.sap.sailing.domain.common.TimePoint;
import com.sap.sailing.domain.common.TimingConstants;
import com.sap.sailing.domain.common.WindSource;
import com.sap.sailing.domain.common.WindSourceType;
import com.sap.sailing.domain.common.impl.Util;
import com.sap.sailing.domain.common.impl.WindSourceImpl;
import com.sap.sailing.domain.racelog.RaceLog;
import com.sap.sailing.domain.tracking.CourseDesignChangedListener;
import com.sap.sailing.domain.tracking.DynamicGPSFixTrack;
import com.sap.sailing.domain.tracking.DynamicTrackedRace;
import com.sap.sailing.domain.tracking.DynamicTrackedRegatta;
import com.sap.sailing.domain.tracking.GPSFix;
import com.sap.sailing.domain.tracking.GPSFixMoving;
import com.sap.sailing.domain.tracking.GPSTrackListener;
import com.sap.sailing.domain.tracking.MarkPassing;
import com.sap.sailing.domain.tracking.RaceChangeListener;
import com.sap.sailing.domain.tracking.TrackedLeg;
import com.sap.sailing.domain.tracking.TrackedRaceStatus;
import com.sap.sailing.domain.tracking.TrackedRegatta;
import com.sap.sailing.domain.tracking.Wind;
import com.sap.sailing.domain.tracking.WindStore;
import com.sap.sailing.domain.tracking.WindTrack;
import com.sap.sailing.util.impl.LockUtil;
import com.sap.sailing.util.impl.NamedReentrantReadWriteLock;

public class DynamicTrackedRaceImpl extends TrackedRaceImpl implements
DynamicTrackedRace, GPSTrackListener<Competitor, GPSFixMoving> {
    private static final long serialVersionUID = 1092726918239676958L;

    private static final Logger logger = Logger.getLogger(DynamicTrackedRaceImpl.class.getName());

    private transient Set<RaceChangeListener> listeners;

    private boolean raceIsKnownToStartUpwind;

    private boolean delayToLiveInMillisFixed;
    
    private transient DynamicTrackedRaceLogListener logListener;

    private transient Set<CourseDesignChangedListener> courseDesignChangedListeners;

    public DynamicTrackedRaceImpl(TrackedRegatta trackedRegatta, RaceDefinition race,
            WindStore windStore, long delayToLiveInMillis, long millisecondsOverWhichToAverageWind, long millisecondsOverWhichToAverageSpeed,
            long delayForCacheInvalidationOfWindEstimation) {
        super(trackedRegatta, race, windStore, delayToLiveInMillis, millisecondsOverWhichToAverageWind, millisecondsOverWhichToAverageSpeed,
                delayForCacheInvalidationOfWindEstimation);
        this.logListener = new DynamicTrackedRaceLogListener(this);
        this.courseDesignChangedListeners = new HashSet<>();
        this.raceIsKnownToStartUpwind = race.getBoatClass().typicallyStartsUpwind();
        if (!raceIsKnownToStartUpwind) {
            Set<WindSource> windSourcesToExclude = new HashSet<WindSource>();
            for (WindSource windSourceToExclude : getWindSourcesToExclude()) {
                windSourcesToExclude.add(windSourceToExclude);
            }
            windSourcesToExclude.add(new WindSourceImpl(WindSourceType.COURSE_BASED));
            setWindSourcesToExclude(windSourcesToExclude);
        }
        for (Competitor competitor : getRace().getCompetitors()) {
            DynamicGPSFixTrack<Competitor, GPSFixMoving> track = getTrack(competitor);
            track.addListener(this);
        }
        // default wind tracks are observed because they are created by the superclass constructor using
        // createWindTrack which adds this object as a listener
    }

    /**
     * After de-serialization sets a valid {@link #listeners} collection which is transient and therefore
     * hasn't been serialized.
     */
    private void readObject(ObjectInputStream ois) throws ClassNotFoundException, IOException {
        ois.defaultReadObject();
        listeners = new HashSet<RaceChangeListener>();
    }

    /**
     * {@link #raceIsKnownToStartUpwind} (see also {@link #raceIsKnownToStartUpwind()}) is initialized based on the <code>race</code>'s
     * {@link RaceDefinition#getBoatClass()} boat class's {@link BoatClass#typicallyStartsUpwind()} result. It can be changed
     * using {@link #setRaceIsKnownToStartUpwind(boolean)}. Uses <code>millisecondsOverWhichToAverageWind/2</code> for the
     * <code>delayForCacheInvalidationOfWindEstimation</code> argument of the constructor.<p>
     * 
     * Loading wind tracks from the <code>windStore</code> happens asynchronously which means that when the constructor returns,
     * the caller cannot assume that all wind tracks have yet been loaded completely. The caller may call {@link #waitUntilWindLoadingComplete()}
     * to wait until all persistent wind sources have been successfully and completely loaded.
     */
    public DynamicTrackedRaceImpl(TrackedRegatta trackedRegatta, RaceDefinition race,
            WindStore windStore, long delayToLiveInMillis,
            long millisecondsOverWhichToAverageWind, long millisecondsOverWhichToAverageSpeed) {
        this(trackedRegatta, race, windStore, delayToLiveInMillis, millisecondsOverWhichToAverageWind, millisecondsOverWhichToAverageSpeed,
                millisecondsOverWhichToAverageWind/2);
    }

    @Override
    public void recordFix(Competitor competitor, GPSFixMoving fix) {
        DynamicGPSFixTrack<Competitor, GPSFixMoving> track = getTrack(competitor);
        track.addGPSFix(fix); // the track notifies this tracked race which in turn notifies its listeners
    }

    @Override
    public void setStatus(TrackedRaceStatus newStatus) {
        super.setStatus(newStatus);
        notifyListeners(newStatus);
    }

    @Override
    public void recordFix(Mark mark, GPSFix fix) {
        getOrCreateTrack(mark).addGPSFix(fix);
    }

    @Override
    public void setMillisecondsOverWhichToAverageSpeed(long millisecondsOverWhichToAverageSpeed) {
        this.millisecondsOverWhichToAverageSpeed = millisecondsOverWhichToAverageSpeed; 
        for (Competitor competitor : getRace().getCompetitors()) {
            getTrack(competitor).setMillisecondsOverWhichToAverage(millisecondsOverWhichToAverageSpeed);
        }
        for (Waypoint waypoint : getRace().getCourse().getWaypoints()) {
            for (Mark mark : waypoint.getMarks()) {
                getOrCreateTrack(mark).setMillisecondsOverWhichToAverage(millisecondsOverWhichToAverageSpeed);
            }
        }
        updated(/* time point */null);
        triggerManeuverCacheRecalculationForAllCompetitors();
    }

    @Override
    public void setMillisecondsOverWhichToAverageWind(long millisecondsOverWhichToAverageWind) {
        long oldMillisecondsOverWhichToAverageWind = this.millisecondsOverWhichToAverageWind;
        this.millisecondsOverWhichToAverageWind = millisecondsOverWhichToAverageWind;
        for (WindSource windSource : getWindSources()) {
            getOrCreateWindTrack(windSource).setMillisecondsOverWhichToAverage(millisecondsOverWhichToAverageWind);
        }
        updated(/* time point */null);
        triggerManeuverCacheRecalculationForAllCompetitors();
        notifyListenersWindAveragingChanged(oldMillisecondsOverWhichToAverageWind, millisecondsOverWhichToAverageWind);
    }


    @Override
    public void setAndFixDelayToLiveInMillis(long delayToLiveInMillis) {
        super.setDelayToLiveInMillis(delayToLiveInMillis);
        delayToLiveInMillisFixed = true;
    }

    @Override
    public void setDelayToLiveInMillis(long delayToLiveInMillis) {
        if (!delayToLiveInMillisFixed && getDelayToLiveInMillis() != delayToLiveInMillis) {
            super.setDelayToLiveInMillis(delayToLiveInMillis);
            notifyListenersDelayToLiveChanged(delayToLiveInMillis);
        }
    }

    @Override
    public DynamicGPSFixTrack<Competitor, GPSFixMoving> getTrack(Competitor competitor) {
        return (DynamicGPSFixTrack<Competitor, GPSFixMoving>) super.getTrack(competitor);
    }

    @Override
    public DynamicGPSFixTrack<Mark, GPSFix> getOrCreateTrack(Mark mark) {
        return (DynamicGPSFixTrack<Mark, GPSFix>) super.getOrCreateTrack(mark);
    }

    /**
     * In addition to creating the track which is performed by the superclass implementation, this implementation registers
     * a {@link GPSTrackListener} with the mark's track and {@link #notifyListeners(GPSFix, Mark) notifies the listeners}
     * about updates. The {@link #updated(TimePoint)} method is <em>not</em> called with the mark fix's time point because
     * mark fixes may be received also from marks that don't belong to this race.
     */
    @Override
    protected DynamicGPSFixTrackImpl<Mark> createMarkTrack(Mark mark) {
        DynamicGPSFixTrackImpl<Mark> result = super.createMarkTrack(mark);
        result.addListener(new GPSTrackListener<Mark, GPSFix>() {
            private static final long serialVersionUID = -2855787105725103732L;

            @Override
            public void gpsFixReceived(GPSFix fix, Mark mark) {
                triggerManeuverCacheRecalculationForAllCompetitors();
                notifyListeners(fix, mark);
            }

            @Override
            public void speedAveragingChanged(long oldMillisecondsOverWhichToAverage,
                    long newMillisecondsOverWhichToAverage) {
                // nobody can currently listen for the change of the mark speed averaging because mark speed is not a value used
            }

            @Override
            public boolean isTransient() {
                return false;
            }
        });
        return result;
    }

    /**
     * Callers iterating over the result need to synchronize on the resulting collection while iterating
     * to avoid {@link ConcurrentModificationException}s.
     */
    private Set<RaceChangeListener> getListeners() {
        if (listeners == null) {
            listeners = new HashSet<RaceChangeListener>();
        }
        return listeners;
    }

    @Override
    public void addListener(RaceChangeListener listener) {
        synchronized (getListeners()) {
            getListeners().add(listener);
        }
    }

    @Override
    public void removeListener(RaceChangeListener listener) {
        synchronized (getListeners()) {
            getListeners().remove(listener);
        }
    }

    @Override
    public void setWindSourcesToExclude(Iterable<? extends WindSource> windSourcesToExclude) {
        super.setWindSourcesToExclude(windSourcesToExclude);
        notifyListenersWindSourcesToExcludeChanged(windSourcesToExclude);
    }

    private void notifyListenersWindSourcesToExcludeChanged(Iterable<? extends WindSource> windSourcesToExclude) {
        RaceChangeListener[] listeners;
        synchronized (getListeners()) {
            listeners = getListeners().toArray(new RaceChangeListener[getListeners().size()]);
        }
        for (RaceChangeListener listener : listeners) {
            try {
                listener.windSourcesToExcludeChanged(windSourcesToExclude);
            } catch (Exception e) {
                logger.log(Level.SEVERE, "RaceChangeListener " + listener + " threw exception " + e.getMessage());
                logger.log(Level.SEVERE, "notifyListenersWindSourcesToExcludeChanged(Iterable<WindSource>)", e);
            }
        }
    }

    private void notifyListenersRaceTimesChanged(TimePoint startOfTracking, TimePoint endOfTracking,
            TimePoint startTimeReceived) {
        RaceChangeListener[] listeners;
        synchronized (getListeners()) {
            listeners = getListeners().toArray(new RaceChangeListener[getListeners().size()]);
        }
        for (RaceChangeListener listener : listeners) {
            try {
                listener.raceTimesChanged(startOfTracking, endOfTracking, startTimeReceived);
            } catch (Exception e) {
                logger.log(Level.SEVERE, "RaceChangeListener " + listener + " threw exception " + e.getMessage());
                logger.log(Level.SEVERE, "notifyListenersRaceTimesChanged(TimePoint, TimePoint, TimePoint)", e);
            }
        }
    }

    private void notifyListeners(GPSFix fix, Mark mark) {
        RaceChangeListener[] listeners;
        synchronized (getListeners()) {
            listeners = getListeners().toArray(new RaceChangeListener[getListeners().size()]);
        }
        for (RaceChangeListener listener : listeners) {
            try {
                listener.markPositionChanged(fix, mark);
            } catch (Exception e) {
                logger.log(Level.SEVERE, "RaceChangeListener " + listener + " threw exception " + e.getMessage());
                logger.log(Level.SEVERE, "notifyListeners(GPSFix, Competitor)", e);
            }
        }
    }

    private void notifyListeners(GPSFixMoving fix, Competitor competitor) {
        RaceChangeListener[] listeners;
        synchronized (getListeners()) {
            listeners = getListeners().toArray(new RaceChangeListener[getListeners().size()]);
        }
        for (RaceChangeListener listener : listeners) {
            try {
                listener.competitorPositionChanged(fix, competitor);
            } catch (Exception e) {
                logger.log(Level.SEVERE, "RaceChangeListener " + listener + " threw exception " + e.getMessage());
                logger.log(Level.SEVERE, "notifyListeners(GPSFix, Competitor)", e);
            }
        }
    }

    private void notifyListeners(TrackedRaceStatus status) {
        RaceChangeListener[] listeners;
        synchronized (getListeners()) {
            listeners = getListeners().toArray(new RaceChangeListener[getListeners().size()]);
        }
        for (RaceChangeListener listener : listeners) {
            try {
                listener.statusChanged(status);
            } catch (Exception e) {
                logger.log(Level.SEVERE, "RaceChangeListener " + listener + " threw exception " + e.getMessage());
                logger.log(Level.SEVERE, "notifyListeners(TrackedRaceStatus)", e);
            }
        }
    }

    private void notifyListeners(Wind wind, WindSource windSource) {
        RaceChangeListener[] listeners;
        synchronized (getListeners()) {
            listeners = getListeners().toArray(new RaceChangeListener[getListeners().size()]);
        }
        for (RaceChangeListener listener : listeners) {
            try {
                listener.windDataReceived(wind, windSource);
            } catch (Exception e) {
                logger.log(Level.SEVERE, "RaceChangeListener " + listener + " threw exception " + e.getMessage());
                logger.log(Level.SEVERE, "notifyListeners(Wind)", e);
            }
        }
    }

    private void notifyListenersSpeedAveragingChanged(long oldMillisecondsOverWhichToAverageSpeed, long newMillisecondsOverWhichToAverageSpeed) {
        RaceChangeListener[] listeners;
        synchronized (getListeners()) {
            listeners = getListeners().toArray(new RaceChangeListener[getListeners().size()]);
        }
        for (RaceChangeListener listener : listeners) {
            try {
                listener.speedAveragingChanged(oldMillisecondsOverWhichToAverageSpeed,
                        newMillisecondsOverWhichToAverageSpeed);
            } catch (Exception e) {
                logger.log(Level.SEVERE, "RaceChangeListener " + listener + " threw exception " + e.getMessage());
                logger.log(Level.SEVERE,
                        "notifyListenersSpeedAveragingChanged(long, long)", e);
            }
        }
    }

    private void notifyListenersWindAveragingChanged(long oldMillisecondsOverWhichToAverageWind, long newMillisecondsOverWhichToAverageWind) {
        RaceChangeListener[] listeners;
        synchronized (getListeners()) {
            listeners = getListeners().toArray(new RaceChangeListener[getListeners().size()]);
        }
        for (RaceChangeListener listener : listeners) {
            try {
                listener.windAveragingChanged(oldMillisecondsOverWhichToAverageWind,
                        newMillisecondsOverWhichToAverageWind);
            } catch (Exception e) {
                logger.log(Level.SEVERE, "RaceChangeListener " + listener + " threw exception " + e.getMessage());
                logger.log(Level.SEVERE,
                        "notifyListenersWindAveragingChanged(long, long)", e);
            }
        }
    }

    private void notifyListenersDelayToLiveChanged(long delayToLiveInMillis) {
        RaceChangeListener[] listeners;
        synchronized (getListeners()) {
            listeners = getListeners().toArray(new RaceChangeListener[getListeners().size()]);
        }
        for (RaceChangeListener listener : listeners) {
            try {
                listener.delayToLiveChanged(delayToLiveInMillis);
            } catch (Exception e) {
                logger.log(Level.SEVERE, "RaceChangeListener " + listener + " threw exception " + e.getMessage());
                logger.log(Level.SEVERE,
                        "notifyListenersDelayToLiveChanged(long)", e);
            }
        }
    }

    private void notifyListenersWindRemoved(Wind wind, WindSource windSource) {
        RaceChangeListener[] listeners;
        synchronized (getListeners()) {
            listeners = getListeners().toArray(new RaceChangeListener[getListeners().size()]);
        }
        for (RaceChangeListener listener : listeners) {
            try {
                listener.windDataRemoved(wind, windSource);
            } catch (Exception e) {
                logger.log(Level.SEVERE, "RaceChangeListener " + listener + " threw exception " + e.getMessage());
                logger.log(Level.SEVERE, "notifyListenersWindRemoved(Wind)", e);
            }
        }
    }

    private void notifyListeners(Competitor competitor, Map<Waypoint, MarkPassing> oldMarkPassings, Iterable<MarkPassing> markPassings) {
        RaceChangeListener[] listeners;
        synchronized (getListeners()) {
            listeners = getListeners().toArray(new RaceChangeListener[getListeners().size()]);
        }
        for (RaceChangeListener listener : listeners) {
            try {
                listener.markPassingReceived(competitor, oldMarkPassings, markPassings);
            } catch (Exception e) {
                logger.log(Level.SEVERE, "RaceChangeListener " + listener + " threw exception " + e.getMessage());
                logger.log(Level.SEVERE, "notifyListeners(MarkPassing)", e);
            }
        }
    }

    @Override
    public void updateMarkPassings(Competitor competitor, Iterable<MarkPassing> markPassings) {
        Map<Waypoint, MarkPassing> oldMarkPassings = new HashMap<Waypoint, MarkPassing>();
        MarkPassing oldStartMarkPassing = null;
        boolean requiresStartTimeUpdate = true;
        final NavigableSet<MarkPassing> markPassingsForCompetitor = getMarkPassings(competitor);
        lockForRead(markPassingsForCompetitor);
        try {
            for (MarkPassing oldMarkPassing : markPassingsForCompetitor) {
                if (oldStartMarkPassing == null) {
                    oldStartMarkPassing = oldMarkPassing;
                }
                oldMarkPassings.put(oldMarkPassing.getWaypoint(), oldMarkPassing);
            }
        } finally {
            unlockAfterRead(markPassingsForCompetitor);
        }
<<<<<<< HEAD
        // FIXME but 1455: after clearMarkPassings and before lockForWrite, readers will see empty mark passings
        clearMarkPassings(competitor);
=======
        final NamedReentrantReadWriteLock markPassingsLock = getMarkPassingsLock(markPassingsForCompetitor);
>>>>>>> b77fdfb0
        TimePoint timePointOfLatestEvent = new MillisecondsTimePoint(0);
        // Make sure that clearMarkPassings and the re-adding of the mark passings are non-interruptible by readers.
        // Note that the write lock for the mark passings in order per waypoint is obtained inside clearMarkPassings(...)
        // as well as inside the subsequent for-loop. It is important to always first obtain the mark passings lock for the competitor
        // mark passings before obtaining the lock for the mark passings in order for the waypoint to avoid deadlocks.
        LockUtil.lockForWrite(markPassingsLock);
        try {
            clearMarkPassings(competitor);
            for (MarkPassing markPassing : markPassings) {
                // try to find corresponding old start mark passing
                if (oldStartMarkPassing != null
                        && markPassing.getWaypoint().getName().equals(oldStartMarkPassing.getWaypoint().getName())) {
                    if (markPassing.getTimePoint() != null && oldStartMarkPassing.getTimePoint() != null
                            && markPassing.getTimePoint().equals(oldStartMarkPassing.getTimePoint())) {
                        requiresStartTimeUpdate = false;
                    }
                }
                if (!Util.contains(getRace().getCourse().getWaypoints(), markPassing.getWaypoint())) {
                    StringBuilder courseWaypointsWithID = new StringBuilder();
                    boolean first = true;
                    for (Waypoint courseWaypoint : getRace().getCourse().getWaypoints()) {
                        if (first) {
                            first = false;
                        } else {
                            courseWaypointsWithID.append(" -> ");
                        }
                        courseWaypointsWithID.append(courseWaypoint.toString());
                        courseWaypointsWithID.append(" (ID=");
                        courseWaypointsWithID.append(courseWaypoint.getId());
                        courseWaypointsWithID.append(")");
                    }
                    logger.severe("Received mark passing " + markPassing + " for race " + getRace()
                            + " for waypoint ID" + markPassing.getWaypoint().getId()
                            + " but the waypoint does not exist in course " + courseWaypointsWithID);
                } else {
                    markPassingsForCompetitor.add(markPassing);
                }
<<<<<<< HEAD
            } finally {
                LockUtil.unlockAfterWrite(markPassingsLock);
            }
            Collection<MarkPassing> markPassingsInOrderForWaypoint = getOrCreateMarkPassingsInOrderAsNavigableSet(markPassing
                    .getWaypoint());
            final NamedReentrantReadWriteLock markPassingsLock2 = getMarkPassingsLock(markPassingsInOrderForWaypoint);
            LockUtil.lockForWrite(markPassingsLock2);
            try {
                // TODO wouldn't we need to remove a previous mark passing of competitor for the same waypoint before re-adding it?
                markPassingsInOrderForWaypoint.add(markPassing);
            } finally {
                LockUtil.unlockAfterWrite(markPassingsLock2);
            }
            if (markPassing.getTimePoint().compareTo(timePointOfLatestEvent) > 0) {
                timePointOfLatestEvent = markPassing.getTimePoint();
=======
                Collection<MarkPassing> markPassingsInOrderForWaypoint = getOrCreateMarkPassingsInOrderAsNavigableSet(markPassing
                        .getWaypoint());
                final NamedReentrantReadWriteLock markPassingsLock2 = getMarkPassingsLock(markPassingsInOrderForWaypoint);
                LockUtil.lockForWrite(markPassingsLock2);
                try {
                    markPassingsInOrderForWaypoint.add(markPassing);
                } finally {
                    LockUtil.unlockAfterWrite(markPassingsLock2);
                }
                if (markPassing.getTimePoint().compareTo(timePointOfLatestEvent) > 0) {
                    timePointOfLatestEvent = markPassing.getTimePoint();
                }
>>>>>>> b77fdfb0
            }
        } finally {
            LockUtil.unlockAfterWrite(markPassingsLock);
        }
        updated(timePointOfLatestEvent);
        triggerManeuverCacheRecalculation(competitor);
        // update the race times like start, end and the leg times
        if (requiresStartTimeUpdate) {
            invalidateStartTime();
        }
        invalidateMarkPassingTimes();
        invalidateEndTime();

        // notify *after* all mark passings have been re-established; should avoid flicker
        notifyListeners(competitor, oldMarkPassings, markPassings);
    }

    @Override
    public Iterable<MarkPassing> getMarkPassingsInOrder(Waypoint waypoint) {
        return (NavigableSet<MarkPassing>) super.getMarkPassingsInOrder(waypoint);
    }

    @Override
    public void lockForRead(Iterable<MarkPassing> markPassings) {
        getRace().getCourse().lockForRead();
        LockUtil.lockForRead(getMarkPassingsLock(markPassings));
    }

    @Override
    public void unlockAfterRead(Iterable<MarkPassing> markPassings) {
        LockUtil.unlockAfterRead(getMarkPassingsLock(markPassings));
        getRace().getCourse().unlockAfterRead();
    }

    private void clearMarkPassings(Competitor competitor) {
        NavigableSet<MarkPassing> markPassings = getMarkPassings(competitor);
        final NamedReentrantReadWriteLock markPassingsLock = getMarkPassingsLock(markPassings);
        LockUtil.lockForWrite(markPassingsLock);
        try {
            Iterator<MarkPassing> mpIter = markPassings.iterator();
            while (mpIter.hasNext()) {
                MarkPassing mp = mpIter.next();
                mpIter.remove();
                Collection<MarkPassing> markPassingsInOrder = getMarkPassingsInOrderAsNavigableSet(mp.getWaypoint());
                LockUtil.lockForWrite(getMarkPassingsLock(markPassingsInOrder));
                try {
                    markPassingsInOrder.remove(mp);
                } finally {
                    LockUtil.unlockAfterWrite(getMarkPassingsLock(markPassingsInOrder));
                }
            }
        } finally {
            LockUtil.unlockAfterWrite(markPassingsLock);
        }
    }

    @Override
    public void setStartTimeReceived(TimePoint startTimeReceived) {
        if ((startTimeReceived == null) != (getStartTimeReceived() == null)
                || (startTimeReceived != null && !startTimeReceived.equals(getStartTimeReceived()))) {
            super.setStartTimeReceived(startTimeReceived);
            notifyListenersRaceTimesChanged(getStartOfTracking(), getEndOfTracking(), getStartTimeReceived());
        }
    }

    @Override
    public void setStartOfTrackingReceived(TimePoint startOfTrackingReceived) {
        if ((getStartOfTracking() == null) != (startOfTrackingReceived == null)
                || (startOfTrackingReceived != null && !getStartOfTracking().equals(startOfTrackingReceived))) {
            super.setStartOfTrackingReceived(startOfTrackingReceived);
            notifyListenersRaceTimesChanged(getStartOfTracking(), getEndOfTracking(), getStartTimeReceived());
        }
    }

    @Override
    public void setEndOfTrackingReceived(TimePoint endOfTrackingReceived) {
        if ((getEndOfTracking() == null) != (endOfTrackingReceived == null)
                || (endOfTrackingReceived != null && !getEndOfTracking().equals(endOfTrackingReceived))) {
            super.setEndOfTrackingReceived(endOfTrackingReceived);
            notifyListenersRaceTimesChanged(getStartOfTracking(), getEndOfTracking(), getStartTimeReceived());
        }
    }

    /**
     * In addition to calling the super class implementation, notifies all race listeners registered with this tracked
     * race using their {@link RaceChangeListener#windDataReceived(Wind, WindSource)} method. In particular this
     * replicates all wind fixes that may have been loaded from the wind store for the new track.
     */
    @Override
    protected WindTrack createWindTrack(WindSource windSource, long delayForWindEstimationCacheInvalidation) {
        WindTrack result = super.createWindTrack(windSource, delayForWindEstimationCacheInvalidation);
        if (windSource.getType().canBeStored()) {
            // replicate all wind fixed that may have been loaded by the wind store
            result.lockForRead();
            try {
                for (Wind wind : result.getRawFixes()) {
                    notifyListeners(wind, windSource); // Note that this doesn't notify the track's listeners but the tracked race's listeners.
                } // In particular, the wind store won't receive events (again) for the wind fixes it already has.
            } finally {
                result.unlockAfterRead();
            }
        }
        return result;
    }

    @Override
    public void recordWind(Wind wind, WindSource windSource) {
        // TODO check what a good filter is; remember that start/end of tracking may change over time; what if we have discarded valuable wind fixes?
        TimePoint startOfRace = getStartOfRace();
        TimePoint startOfTracking = getStartOfTracking();
        TimePoint endOfRace = getEndOfRace();
        TimePoint endOfTracking = getEndOfTracking();
        if ((startOfTracking == null || !startOfTracking.after(wind.getTimePoint()) ||
                (startOfRace != null && !startOfRace.after(wind.getTimePoint())))
            &&
        (endOfTracking == null || endOfTracking.plus(TimingConstants.IS_LIVE_GRACE_PERIOD_IN_MILLIS).after(wind.getTimePoint()) ||
        (endOfRace != null && endOfRace.plus(TimingConstants.IS_LIVE_GRACE_PERIOD_IN_MILLIS).after(wind.getTimePoint())))) {
            getOrCreateWindTrack(windSource).add(wind);
            updated(/* time point */null); // wind events shouldn't advance race time
            triggerManeuverCacheRecalculationForAllCompetitors();
            notifyListeners(wind, windSource);
        }
    }

    @Override
    public void removeWind(Wind wind, WindSource windSource) {
        getOrCreateWindTrack(windSource).remove(wind);
        updated(/* time point */null); // wind events shouldn't advance race time
        triggerManeuverCacheRecalculationForAllCompetitors();
        notifyListenersWindRemoved(wind, windSource);
    }

    @Override
    public void gpsFixReceived(GPSFixMoving fix, Competitor competitor) {
        updated(fix.getTimePoint());
        triggerManeuverCacheRecalculation(competitor);
        notifyListeners(fix, competitor);
    }

    @Override
    public void speedAveragingChanged(long oldMillisecondsOverWhichToAverage, long newMillisecondsOverWhichToAverage) {
        notifyListenersSpeedAveragingChanged(oldMillisecondsOverWhichToAverage, newMillisecondsOverWhichToAverage);
    }

    @Override
    public boolean isTransient() {
        return false;
    }

    @Override
    protected TrackedLeg createTrackedLeg(Leg leg) {
        return new TrackedLegImpl(this, leg, getRace().getCompetitors());
    }

    @Override
    public long getMillisecondsOverWhichToAverageSpeed() {
        long result = 0; // default in case there is no competitor
        Iterator<Competitor> compIter = getRace().getCompetitors().iterator();
        if (compIter.hasNext()) {
            DynamicGPSFixTrack<Competitor, GPSFixMoving> someTrack = getTrack(compIter.next());
            result = someTrack.getMillisecondsOverWhichToAverageSpeed();
        }
        return result;
    }

    @Override
    public long getMillisecondsOverWhichToAverageWind() {
        long result = 0; // default in case there is no competitor
        for (WindSource windSource : getWindSources()) {
            WindTrack someTrack = getOrCreateWindTrack(windSource);
            result = someTrack.getMillisecondsOverWhichToAverageWind();
        }
        return result;
    }

    @Override
    public DynamicTrackedRegatta getTrackedRegatta() {
        return (DynamicTrackedRegatta) super.getTrackedRegatta();
    }

    @Override
    public void setRaceIsKnownToStartUpwind(boolean raceIsKnownToStartUpwind) {
        this.raceIsKnownToStartUpwind = raceIsKnownToStartUpwind;
    }

    @Override
    public boolean raceIsKnownToStartUpwind() {
        return raceIsKnownToStartUpwind;
    }
    
    @Override
    public void attachRaceLog(RaceLog raceLog) {
        super.attachRaceLog(raceLog);
        logListener.addTo(raceLog);
    }
    
    @Override
    public void detachRaceLog(Serializable identifier) {
        RaceLog attachedRaceLog = attachedRaceLogs.get(identifier);
        if (attachedRaceLog != null) {
            logListener.removeFrom(attachedRaceLog);
        }
        super.detachRaceLog(identifier);
    }

    @Override
    public void addCourseDesignChangedListener(CourseDesignChangedListener listener) {
        this.courseDesignChangedListeners.add(listener);
    }

    @Override
    public void onCourseDesignChangedByRaceCommittee(CourseBase newCourseDesign) {
        try {
            for (CourseDesignChangedListener courseDesignChangedListener : courseDesignChangedListeners) {
                courseDesignChangedListener.courseDesignChanged(newCourseDesign);
            }
        } catch (IOException e) {
            e.printStackTrace();
        }
    }

}
<|MERGE_RESOLUTION|>--- conflicted
+++ resolved
@@ -1,730 +1,708 @@
-package com.sap.sailing.domain.tracking.impl;
-
-import java.io.IOException;
-import java.io.ObjectInputStream;
-import java.io.Serializable;
-import java.util.Collection;
-import java.util.ConcurrentModificationException;
-import java.util.HashMap;
-import java.util.HashSet;
-import java.util.Iterator;
-import java.util.Map;
-import java.util.NavigableSet;
-import java.util.Set;
-import java.util.logging.Level;
-import java.util.logging.Logger;
-
-import com.sap.sailing.domain.base.BoatClass;
-import com.sap.sailing.domain.base.Competitor;
-import com.sap.sailing.domain.base.CourseBase;
-import com.sap.sailing.domain.base.Leg;
-import com.sap.sailing.domain.base.Mark;
-import com.sap.sailing.domain.base.RaceDefinition;
-import com.sap.sailing.domain.base.Waypoint;
-import com.sap.sailing.domain.base.impl.MillisecondsTimePoint;
-import com.sap.sailing.domain.common.TimePoint;
-import com.sap.sailing.domain.common.TimingConstants;
-import com.sap.sailing.domain.common.WindSource;
-import com.sap.sailing.domain.common.WindSourceType;
-import com.sap.sailing.domain.common.impl.Util;
-import com.sap.sailing.domain.common.impl.WindSourceImpl;
-import com.sap.sailing.domain.racelog.RaceLog;
-import com.sap.sailing.domain.tracking.CourseDesignChangedListener;
-import com.sap.sailing.domain.tracking.DynamicGPSFixTrack;
-import com.sap.sailing.domain.tracking.DynamicTrackedRace;
-import com.sap.sailing.domain.tracking.DynamicTrackedRegatta;
-import com.sap.sailing.domain.tracking.GPSFix;
-import com.sap.sailing.domain.tracking.GPSFixMoving;
-import com.sap.sailing.domain.tracking.GPSTrackListener;
-import com.sap.sailing.domain.tracking.MarkPassing;
-import com.sap.sailing.domain.tracking.RaceChangeListener;
-import com.sap.sailing.domain.tracking.TrackedLeg;
-import com.sap.sailing.domain.tracking.TrackedRaceStatus;
-import com.sap.sailing.domain.tracking.TrackedRegatta;
-import com.sap.sailing.domain.tracking.Wind;
-import com.sap.sailing.domain.tracking.WindStore;
-import com.sap.sailing.domain.tracking.WindTrack;
-import com.sap.sailing.util.impl.LockUtil;
-import com.sap.sailing.util.impl.NamedReentrantReadWriteLock;
-
-public class DynamicTrackedRaceImpl extends TrackedRaceImpl implements
-DynamicTrackedRace, GPSTrackListener<Competitor, GPSFixMoving> {
-    private static final long serialVersionUID = 1092726918239676958L;
-
-    private static final Logger logger = Logger.getLogger(DynamicTrackedRaceImpl.class.getName());
-
-    private transient Set<RaceChangeListener> listeners;
-
-    private boolean raceIsKnownToStartUpwind;
-
-    private boolean delayToLiveInMillisFixed;
-    
-    private transient DynamicTrackedRaceLogListener logListener;
-
-    private transient Set<CourseDesignChangedListener> courseDesignChangedListeners;
-
-    public DynamicTrackedRaceImpl(TrackedRegatta trackedRegatta, RaceDefinition race,
-            WindStore windStore, long delayToLiveInMillis, long millisecondsOverWhichToAverageWind, long millisecondsOverWhichToAverageSpeed,
-            long delayForCacheInvalidationOfWindEstimation) {
-        super(trackedRegatta, race, windStore, delayToLiveInMillis, millisecondsOverWhichToAverageWind, millisecondsOverWhichToAverageSpeed,
-                delayForCacheInvalidationOfWindEstimation);
-        this.logListener = new DynamicTrackedRaceLogListener(this);
-        this.courseDesignChangedListeners = new HashSet<>();
-        this.raceIsKnownToStartUpwind = race.getBoatClass().typicallyStartsUpwind();
-        if (!raceIsKnownToStartUpwind) {
-            Set<WindSource> windSourcesToExclude = new HashSet<WindSource>();
-            for (WindSource windSourceToExclude : getWindSourcesToExclude()) {
-                windSourcesToExclude.add(windSourceToExclude);
-            }
-            windSourcesToExclude.add(new WindSourceImpl(WindSourceType.COURSE_BASED));
-            setWindSourcesToExclude(windSourcesToExclude);
-        }
-        for (Competitor competitor : getRace().getCompetitors()) {
-            DynamicGPSFixTrack<Competitor, GPSFixMoving> track = getTrack(competitor);
-            track.addListener(this);
-        }
-        // default wind tracks are observed because they are created by the superclass constructor using
-        // createWindTrack which adds this object as a listener
-    }
-
-    /**
-     * After de-serialization sets a valid {@link #listeners} collection which is transient and therefore
-     * hasn't been serialized.
-     */
-    private void readObject(ObjectInputStream ois) throws ClassNotFoundException, IOException {
-        ois.defaultReadObject();
-        listeners = new HashSet<RaceChangeListener>();
-    }
-
-    /**
-     * {@link #raceIsKnownToStartUpwind} (see also {@link #raceIsKnownToStartUpwind()}) is initialized based on the <code>race</code>'s
-     * {@link RaceDefinition#getBoatClass()} boat class's {@link BoatClass#typicallyStartsUpwind()} result. It can be changed
-     * using {@link #setRaceIsKnownToStartUpwind(boolean)}. Uses <code>millisecondsOverWhichToAverageWind/2</code> for the
-     * <code>delayForCacheInvalidationOfWindEstimation</code> argument of the constructor.<p>
-     * 
-     * Loading wind tracks from the <code>windStore</code> happens asynchronously which means that when the constructor returns,
-     * the caller cannot assume that all wind tracks have yet been loaded completely. The caller may call {@link #waitUntilWindLoadingComplete()}
-     * to wait until all persistent wind sources have been successfully and completely loaded.
-     */
-    public DynamicTrackedRaceImpl(TrackedRegatta trackedRegatta, RaceDefinition race,
-            WindStore windStore, long delayToLiveInMillis,
-            long millisecondsOverWhichToAverageWind, long millisecondsOverWhichToAverageSpeed) {
-        this(trackedRegatta, race, windStore, delayToLiveInMillis, millisecondsOverWhichToAverageWind, millisecondsOverWhichToAverageSpeed,
-                millisecondsOverWhichToAverageWind/2);
-    }
-
-    @Override
-    public void recordFix(Competitor competitor, GPSFixMoving fix) {
-        DynamicGPSFixTrack<Competitor, GPSFixMoving> track = getTrack(competitor);
-        track.addGPSFix(fix); // the track notifies this tracked race which in turn notifies its listeners
-    }
-
-    @Override
-    public void setStatus(TrackedRaceStatus newStatus) {
-        super.setStatus(newStatus);
-        notifyListeners(newStatus);
-    }
-
-    @Override
-    public void recordFix(Mark mark, GPSFix fix) {
-        getOrCreateTrack(mark).addGPSFix(fix);
-    }
-
-    @Override
-    public void setMillisecondsOverWhichToAverageSpeed(long millisecondsOverWhichToAverageSpeed) {
-        this.millisecondsOverWhichToAverageSpeed = millisecondsOverWhichToAverageSpeed; 
-        for (Competitor competitor : getRace().getCompetitors()) {
-            getTrack(competitor).setMillisecondsOverWhichToAverage(millisecondsOverWhichToAverageSpeed);
-        }
-        for (Waypoint waypoint : getRace().getCourse().getWaypoints()) {
-            for (Mark mark : waypoint.getMarks()) {
-                getOrCreateTrack(mark).setMillisecondsOverWhichToAverage(millisecondsOverWhichToAverageSpeed);
-            }
-        }
-        updated(/* time point */null);
-        triggerManeuverCacheRecalculationForAllCompetitors();
-    }
-
-    @Override
-    public void setMillisecondsOverWhichToAverageWind(long millisecondsOverWhichToAverageWind) {
-        long oldMillisecondsOverWhichToAverageWind = this.millisecondsOverWhichToAverageWind;
-        this.millisecondsOverWhichToAverageWind = millisecondsOverWhichToAverageWind;
-        for (WindSource windSource : getWindSources()) {
-            getOrCreateWindTrack(windSource).setMillisecondsOverWhichToAverage(millisecondsOverWhichToAverageWind);
-        }
-        updated(/* time point */null);
-        triggerManeuverCacheRecalculationForAllCompetitors();
-        notifyListenersWindAveragingChanged(oldMillisecondsOverWhichToAverageWind, millisecondsOverWhichToAverageWind);
-    }
-
-
-    @Override
-    public void setAndFixDelayToLiveInMillis(long delayToLiveInMillis) {
-        super.setDelayToLiveInMillis(delayToLiveInMillis);
-        delayToLiveInMillisFixed = true;
-    }
-
-    @Override
-    public void setDelayToLiveInMillis(long delayToLiveInMillis) {
-        if (!delayToLiveInMillisFixed && getDelayToLiveInMillis() != delayToLiveInMillis) {
-            super.setDelayToLiveInMillis(delayToLiveInMillis);
-            notifyListenersDelayToLiveChanged(delayToLiveInMillis);
-        }
-    }
-
-    @Override
-    public DynamicGPSFixTrack<Competitor, GPSFixMoving> getTrack(Competitor competitor) {
-        return (DynamicGPSFixTrack<Competitor, GPSFixMoving>) super.getTrack(competitor);
-    }
-
-    @Override
-    public DynamicGPSFixTrack<Mark, GPSFix> getOrCreateTrack(Mark mark) {
-        return (DynamicGPSFixTrack<Mark, GPSFix>) super.getOrCreateTrack(mark);
-    }
-
-    /**
-     * In addition to creating the track which is performed by the superclass implementation, this implementation registers
-     * a {@link GPSTrackListener} with the mark's track and {@link #notifyListeners(GPSFix, Mark) notifies the listeners}
-     * about updates. The {@link #updated(TimePoint)} method is <em>not</em> called with the mark fix's time point because
-     * mark fixes may be received also from marks that don't belong to this race.
-     */
-    @Override
-    protected DynamicGPSFixTrackImpl<Mark> createMarkTrack(Mark mark) {
-        DynamicGPSFixTrackImpl<Mark> result = super.createMarkTrack(mark);
-        result.addListener(new GPSTrackListener<Mark, GPSFix>() {
-            private static final long serialVersionUID = -2855787105725103732L;
-
-            @Override
-            public void gpsFixReceived(GPSFix fix, Mark mark) {
-                triggerManeuverCacheRecalculationForAllCompetitors();
-                notifyListeners(fix, mark);
-            }
-
-            @Override
-            public void speedAveragingChanged(long oldMillisecondsOverWhichToAverage,
-                    long newMillisecondsOverWhichToAverage) {
-                // nobody can currently listen for the change of the mark speed averaging because mark speed is not a value used
-            }
-
-            @Override
-            public boolean isTransient() {
-                return false;
-            }
-        });
-        return result;
-    }
-
-    /**
-     * Callers iterating over the result need to synchronize on the resulting collection while iterating
-     * to avoid {@link ConcurrentModificationException}s.
-     */
-    private Set<RaceChangeListener> getListeners() {
-        if (listeners == null) {
-            listeners = new HashSet<RaceChangeListener>();
-        }
-        return listeners;
-    }
-
-    @Override
-    public void addListener(RaceChangeListener listener) {
-        synchronized (getListeners()) {
-            getListeners().add(listener);
-        }
-    }
-
-    @Override
-    public void removeListener(RaceChangeListener listener) {
-        synchronized (getListeners()) {
-            getListeners().remove(listener);
-        }
-    }
-
-    @Override
-    public void setWindSourcesToExclude(Iterable<? extends WindSource> windSourcesToExclude) {
-        super.setWindSourcesToExclude(windSourcesToExclude);
-        notifyListenersWindSourcesToExcludeChanged(windSourcesToExclude);
-    }
-
-    private void notifyListenersWindSourcesToExcludeChanged(Iterable<? extends WindSource> windSourcesToExclude) {
-        RaceChangeListener[] listeners;
-        synchronized (getListeners()) {
-            listeners = getListeners().toArray(new RaceChangeListener[getListeners().size()]);
-        }
-        for (RaceChangeListener listener : listeners) {
-            try {
-                listener.windSourcesToExcludeChanged(windSourcesToExclude);
-            } catch (Exception e) {
-                logger.log(Level.SEVERE, "RaceChangeListener " + listener + " threw exception " + e.getMessage());
-                logger.log(Level.SEVERE, "notifyListenersWindSourcesToExcludeChanged(Iterable<WindSource>)", e);
-            }
-        }
-    }
-
-    private void notifyListenersRaceTimesChanged(TimePoint startOfTracking, TimePoint endOfTracking,
-            TimePoint startTimeReceived) {
-        RaceChangeListener[] listeners;
-        synchronized (getListeners()) {
-            listeners = getListeners().toArray(new RaceChangeListener[getListeners().size()]);
-        }
-        for (RaceChangeListener listener : listeners) {
-            try {
-                listener.raceTimesChanged(startOfTracking, endOfTracking, startTimeReceived);
-            } catch (Exception e) {
-                logger.log(Level.SEVERE, "RaceChangeListener " + listener + " threw exception " + e.getMessage());
-                logger.log(Level.SEVERE, "notifyListenersRaceTimesChanged(TimePoint, TimePoint, TimePoint)", e);
-            }
-        }
-    }
-
-    private void notifyListeners(GPSFix fix, Mark mark) {
-        RaceChangeListener[] listeners;
-        synchronized (getListeners()) {
-            listeners = getListeners().toArray(new RaceChangeListener[getListeners().size()]);
-        }
-        for (RaceChangeListener listener : listeners) {
-            try {
-                listener.markPositionChanged(fix, mark);
-            } catch (Exception e) {
-                logger.log(Level.SEVERE, "RaceChangeListener " + listener + " threw exception " + e.getMessage());
-                logger.log(Level.SEVERE, "notifyListeners(GPSFix, Competitor)", e);
-            }
-        }
-    }
-
-    private void notifyListeners(GPSFixMoving fix, Competitor competitor) {
-        RaceChangeListener[] listeners;
-        synchronized (getListeners()) {
-            listeners = getListeners().toArray(new RaceChangeListener[getListeners().size()]);
-        }
-        for (RaceChangeListener listener : listeners) {
-            try {
-                listener.competitorPositionChanged(fix, competitor);
-            } catch (Exception e) {
-                logger.log(Level.SEVERE, "RaceChangeListener " + listener + " threw exception " + e.getMessage());
-                logger.log(Level.SEVERE, "notifyListeners(GPSFix, Competitor)", e);
-            }
-        }
-    }
-
-    private void notifyListeners(TrackedRaceStatus status) {
-        RaceChangeListener[] listeners;
-        synchronized (getListeners()) {
-            listeners = getListeners().toArray(new RaceChangeListener[getListeners().size()]);
-        }
-        for (RaceChangeListener listener : listeners) {
-            try {
-                listener.statusChanged(status);
-            } catch (Exception e) {
-                logger.log(Level.SEVERE, "RaceChangeListener " + listener + " threw exception " + e.getMessage());
-                logger.log(Level.SEVERE, "notifyListeners(TrackedRaceStatus)", e);
-            }
-        }
-    }
-
-    private void notifyListeners(Wind wind, WindSource windSource) {
-        RaceChangeListener[] listeners;
-        synchronized (getListeners()) {
-            listeners = getListeners().toArray(new RaceChangeListener[getListeners().size()]);
-        }
-        for (RaceChangeListener listener : listeners) {
-            try {
-                listener.windDataReceived(wind, windSource);
-            } catch (Exception e) {
-                logger.log(Level.SEVERE, "RaceChangeListener " + listener + " threw exception " + e.getMessage());
-                logger.log(Level.SEVERE, "notifyListeners(Wind)", e);
-            }
-        }
-    }
-
-    private void notifyListenersSpeedAveragingChanged(long oldMillisecondsOverWhichToAverageSpeed, long newMillisecondsOverWhichToAverageSpeed) {
-        RaceChangeListener[] listeners;
-        synchronized (getListeners()) {
-            listeners = getListeners().toArray(new RaceChangeListener[getListeners().size()]);
-        }
-        for (RaceChangeListener listener : listeners) {
-            try {
-                listener.speedAveragingChanged(oldMillisecondsOverWhichToAverageSpeed,
-                        newMillisecondsOverWhichToAverageSpeed);
-            } catch (Exception e) {
-                logger.log(Level.SEVERE, "RaceChangeListener " + listener + " threw exception " + e.getMessage());
-                logger.log(Level.SEVERE,
-                        "notifyListenersSpeedAveragingChanged(long, long)", e);
-            }
-        }
-    }
-
-    private void notifyListenersWindAveragingChanged(long oldMillisecondsOverWhichToAverageWind, long newMillisecondsOverWhichToAverageWind) {
-        RaceChangeListener[] listeners;
-        synchronized (getListeners()) {
-            listeners = getListeners().toArray(new RaceChangeListener[getListeners().size()]);
-        }
-        for (RaceChangeListener listener : listeners) {
-            try {
-                listener.windAveragingChanged(oldMillisecondsOverWhichToAverageWind,
-                        newMillisecondsOverWhichToAverageWind);
-            } catch (Exception e) {
-                logger.log(Level.SEVERE, "RaceChangeListener " + listener + " threw exception " + e.getMessage());
-                logger.log(Level.SEVERE,
-                        "notifyListenersWindAveragingChanged(long, long)", e);
-            }
-        }
-    }
-
-    private void notifyListenersDelayToLiveChanged(long delayToLiveInMillis) {
-        RaceChangeListener[] listeners;
-        synchronized (getListeners()) {
-            listeners = getListeners().toArray(new RaceChangeListener[getListeners().size()]);
-        }
-        for (RaceChangeListener listener : listeners) {
-            try {
-                listener.delayToLiveChanged(delayToLiveInMillis);
-            } catch (Exception e) {
-                logger.log(Level.SEVERE, "RaceChangeListener " + listener + " threw exception " + e.getMessage());
-                logger.log(Level.SEVERE,
-                        "notifyListenersDelayToLiveChanged(long)", e);
-            }
-        }
-    }
-
-    private void notifyListenersWindRemoved(Wind wind, WindSource windSource) {
-        RaceChangeListener[] listeners;
-        synchronized (getListeners()) {
-            listeners = getListeners().toArray(new RaceChangeListener[getListeners().size()]);
-        }
-        for (RaceChangeListener listener : listeners) {
-            try {
-                listener.windDataRemoved(wind, windSource);
-            } catch (Exception e) {
-                logger.log(Level.SEVERE, "RaceChangeListener " + listener + " threw exception " + e.getMessage());
-                logger.log(Level.SEVERE, "notifyListenersWindRemoved(Wind)", e);
-            }
-        }
-    }
-
-    private void notifyListeners(Competitor competitor, Map<Waypoint, MarkPassing> oldMarkPassings, Iterable<MarkPassing> markPassings) {
-        RaceChangeListener[] listeners;
-        synchronized (getListeners()) {
-            listeners = getListeners().toArray(new RaceChangeListener[getListeners().size()]);
-        }
-        for (RaceChangeListener listener : listeners) {
-            try {
-                listener.markPassingReceived(competitor, oldMarkPassings, markPassings);
-            } catch (Exception e) {
-                logger.log(Level.SEVERE, "RaceChangeListener " + listener + " threw exception " + e.getMessage());
-                logger.log(Level.SEVERE, "notifyListeners(MarkPassing)", e);
-            }
-        }
-    }
-
-    @Override
-    public void updateMarkPassings(Competitor competitor, Iterable<MarkPassing> markPassings) {
-        Map<Waypoint, MarkPassing> oldMarkPassings = new HashMap<Waypoint, MarkPassing>();
-        MarkPassing oldStartMarkPassing = null;
-        boolean requiresStartTimeUpdate = true;
-        final NavigableSet<MarkPassing> markPassingsForCompetitor = getMarkPassings(competitor);
-        lockForRead(markPassingsForCompetitor);
-        try {
-            for (MarkPassing oldMarkPassing : markPassingsForCompetitor) {
-                if (oldStartMarkPassing == null) {
-                    oldStartMarkPassing = oldMarkPassing;
-                }
-                oldMarkPassings.put(oldMarkPassing.getWaypoint(), oldMarkPassing);
-            }
-        } finally {
-            unlockAfterRead(markPassingsForCompetitor);
-        }
-<<<<<<< HEAD
-        // FIXME but 1455: after clearMarkPassings and before lockForWrite, readers will see empty mark passings
-        clearMarkPassings(competitor);
-=======
-        final NamedReentrantReadWriteLock markPassingsLock = getMarkPassingsLock(markPassingsForCompetitor);
->>>>>>> b77fdfb0
-        TimePoint timePointOfLatestEvent = new MillisecondsTimePoint(0);
-        // Make sure that clearMarkPassings and the re-adding of the mark passings are non-interruptible by readers.
-        // Note that the write lock for the mark passings in order per waypoint is obtained inside clearMarkPassings(...)
-        // as well as inside the subsequent for-loop. It is important to always first obtain the mark passings lock for the competitor
-        // mark passings before obtaining the lock for the mark passings in order for the waypoint to avoid deadlocks.
-        LockUtil.lockForWrite(markPassingsLock);
-        try {
-            clearMarkPassings(competitor);
-            for (MarkPassing markPassing : markPassings) {
-                // try to find corresponding old start mark passing
-                if (oldStartMarkPassing != null
-                        && markPassing.getWaypoint().getName().equals(oldStartMarkPassing.getWaypoint().getName())) {
-                    if (markPassing.getTimePoint() != null && oldStartMarkPassing.getTimePoint() != null
-                            && markPassing.getTimePoint().equals(oldStartMarkPassing.getTimePoint())) {
-                        requiresStartTimeUpdate = false;
-                    }
-                }
-                if (!Util.contains(getRace().getCourse().getWaypoints(), markPassing.getWaypoint())) {
-                    StringBuilder courseWaypointsWithID = new StringBuilder();
-                    boolean first = true;
-                    for (Waypoint courseWaypoint : getRace().getCourse().getWaypoints()) {
-                        if (first) {
-                            first = false;
-                        } else {
-                            courseWaypointsWithID.append(" -> ");
-                        }
-                        courseWaypointsWithID.append(courseWaypoint.toString());
-                        courseWaypointsWithID.append(" (ID=");
-                        courseWaypointsWithID.append(courseWaypoint.getId());
-                        courseWaypointsWithID.append(")");
-                    }
-                    logger.severe("Received mark passing " + markPassing + " for race " + getRace()
-                            + " for waypoint ID" + markPassing.getWaypoint().getId()
-                            + " but the waypoint does not exist in course " + courseWaypointsWithID);
-                } else {
-                    markPassingsForCompetitor.add(markPassing);
-                }
-<<<<<<< HEAD
-            } finally {
-                LockUtil.unlockAfterWrite(markPassingsLock);
-            }
-            Collection<MarkPassing> markPassingsInOrderForWaypoint = getOrCreateMarkPassingsInOrderAsNavigableSet(markPassing
-                    .getWaypoint());
-            final NamedReentrantReadWriteLock markPassingsLock2 = getMarkPassingsLock(markPassingsInOrderForWaypoint);
-            LockUtil.lockForWrite(markPassingsLock2);
-            try {
-                // TODO wouldn't we need to remove a previous mark passing of competitor for the same waypoint before re-adding it?
-                markPassingsInOrderForWaypoint.add(markPassing);
-            } finally {
-                LockUtil.unlockAfterWrite(markPassingsLock2);
-            }
-            if (markPassing.getTimePoint().compareTo(timePointOfLatestEvent) > 0) {
-                timePointOfLatestEvent = markPassing.getTimePoint();
-=======
-                Collection<MarkPassing> markPassingsInOrderForWaypoint = getOrCreateMarkPassingsInOrderAsNavigableSet(markPassing
-                        .getWaypoint());
-                final NamedReentrantReadWriteLock markPassingsLock2 = getMarkPassingsLock(markPassingsInOrderForWaypoint);
-                LockUtil.lockForWrite(markPassingsLock2);
-                try {
-                    markPassingsInOrderForWaypoint.add(markPassing);
-                } finally {
-                    LockUtil.unlockAfterWrite(markPassingsLock2);
-                }
-                if (markPassing.getTimePoint().compareTo(timePointOfLatestEvent) > 0) {
-                    timePointOfLatestEvent = markPassing.getTimePoint();
-                }
->>>>>>> b77fdfb0
-            }
-        } finally {
-            LockUtil.unlockAfterWrite(markPassingsLock);
-        }
-        updated(timePointOfLatestEvent);
-        triggerManeuverCacheRecalculation(competitor);
-        // update the race times like start, end and the leg times
-        if (requiresStartTimeUpdate) {
-            invalidateStartTime();
-        }
-        invalidateMarkPassingTimes();
-        invalidateEndTime();
-
-        // notify *after* all mark passings have been re-established; should avoid flicker
-        notifyListeners(competitor, oldMarkPassings, markPassings);
-    }
-
-    @Override
-    public Iterable<MarkPassing> getMarkPassingsInOrder(Waypoint waypoint) {
-        return (NavigableSet<MarkPassing>) super.getMarkPassingsInOrder(waypoint);
-    }
-
-    @Override
-    public void lockForRead(Iterable<MarkPassing> markPassings) {
-        getRace().getCourse().lockForRead();
-        LockUtil.lockForRead(getMarkPassingsLock(markPassings));
-    }
-
-    @Override
-    public void unlockAfterRead(Iterable<MarkPassing> markPassings) {
-        LockUtil.unlockAfterRead(getMarkPassingsLock(markPassings));
-        getRace().getCourse().unlockAfterRead();
-    }
-
-    private void clearMarkPassings(Competitor competitor) {
-        NavigableSet<MarkPassing> markPassings = getMarkPassings(competitor);
-        final NamedReentrantReadWriteLock markPassingsLock = getMarkPassingsLock(markPassings);
-        LockUtil.lockForWrite(markPassingsLock);
-        try {
-            Iterator<MarkPassing> mpIter = markPassings.iterator();
-            while (mpIter.hasNext()) {
-                MarkPassing mp = mpIter.next();
-                mpIter.remove();
-                Collection<MarkPassing> markPassingsInOrder = getMarkPassingsInOrderAsNavigableSet(mp.getWaypoint());
-                LockUtil.lockForWrite(getMarkPassingsLock(markPassingsInOrder));
-                try {
-                    markPassingsInOrder.remove(mp);
-                } finally {
-                    LockUtil.unlockAfterWrite(getMarkPassingsLock(markPassingsInOrder));
-                }
-            }
-        } finally {
-            LockUtil.unlockAfterWrite(markPassingsLock);
-        }
-    }
-
-    @Override
-    public void setStartTimeReceived(TimePoint startTimeReceived) {
-        if ((startTimeReceived == null) != (getStartTimeReceived() == null)
-                || (startTimeReceived != null && !startTimeReceived.equals(getStartTimeReceived()))) {
-            super.setStartTimeReceived(startTimeReceived);
-            notifyListenersRaceTimesChanged(getStartOfTracking(), getEndOfTracking(), getStartTimeReceived());
-        }
-    }
-
-    @Override
-    public void setStartOfTrackingReceived(TimePoint startOfTrackingReceived) {
-        if ((getStartOfTracking() == null) != (startOfTrackingReceived == null)
-                || (startOfTrackingReceived != null && !getStartOfTracking().equals(startOfTrackingReceived))) {
-            super.setStartOfTrackingReceived(startOfTrackingReceived);
-            notifyListenersRaceTimesChanged(getStartOfTracking(), getEndOfTracking(), getStartTimeReceived());
-        }
-    }
-
-    @Override
-    public void setEndOfTrackingReceived(TimePoint endOfTrackingReceived) {
-        if ((getEndOfTracking() == null) != (endOfTrackingReceived == null)
-                || (endOfTrackingReceived != null && !getEndOfTracking().equals(endOfTrackingReceived))) {
-            super.setEndOfTrackingReceived(endOfTrackingReceived);
-            notifyListenersRaceTimesChanged(getStartOfTracking(), getEndOfTracking(), getStartTimeReceived());
-        }
-    }
-
-    /**
-     * In addition to calling the super class implementation, notifies all race listeners registered with this tracked
-     * race using their {@link RaceChangeListener#windDataReceived(Wind, WindSource)} method. In particular this
-     * replicates all wind fixes that may have been loaded from the wind store for the new track.
-     */
-    @Override
-    protected WindTrack createWindTrack(WindSource windSource, long delayForWindEstimationCacheInvalidation) {
-        WindTrack result = super.createWindTrack(windSource, delayForWindEstimationCacheInvalidation);
-        if (windSource.getType().canBeStored()) {
-            // replicate all wind fixed that may have been loaded by the wind store
-            result.lockForRead();
-            try {
-                for (Wind wind : result.getRawFixes()) {
-                    notifyListeners(wind, windSource); // Note that this doesn't notify the track's listeners but the tracked race's listeners.
-                } // In particular, the wind store won't receive events (again) for the wind fixes it already has.
-            } finally {
-                result.unlockAfterRead();
-            }
-        }
-        return result;
-    }
-
-    @Override
-    public void recordWind(Wind wind, WindSource windSource) {
-        // TODO check what a good filter is; remember that start/end of tracking may change over time; what if we have discarded valuable wind fixes?
-        TimePoint startOfRace = getStartOfRace();
-        TimePoint startOfTracking = getStartOfTracking();
-        TimePoint endOfRace = getEndOfRace();
-        TimePoint endOfTracking = getEndOfTracking();
-        if ((startOfTracking == null || !startOfTracking.after(wind.getTimePoint()) ||
-                (startOfRace != null && !startOfRace.after(wind.getTimePoint())))
-            &&
-        (endOfTracking == null || endOfTracking.plus(TimingConstants.IS_LIVE_GRACE_PERIOD_IN_MILLIS).after(wind.getTimePoint()) ||
-        (endOfRace != null && endOfRace.plus(TimingConstants.IS_LIVE_GRACE_PERIOD_IN_MILLIS).after(wind.getTimePoint())))) {
-            getOrCreateWindTrack(windSource).add(wind);
-            updated(/* time point */null); // wind events shouldn't advance race time
-            triggerManeuverCacheRecalculationForAllCompetitors();
-            notifyListeners(wind, windSource);
-        }
-    }
-
-    @Override
-    public void removeWind(Wind wind, WindSource windSource) {
-        getOrCreateWindTrack(windSource).remove(wind);
-        updated(/* time point */null); // wind events shouldn't advance race time
-        triggerManeuverCacheRecalculationForAllCompetitors();
-        notifyListenersWindRemoved(wind, windSource);
-    }
-
-    @Override
-    public void gpsFixReceived(GPSFixMoving fix, Competitor competitor) {
-        updated(fix.getTimePoint());
-        triggerManeuverCacheRecalculation(competitor);
-        notifyListeners(fix, competitor);
-    }
-
-    @Override
-    public void speedAveragingChanged(long oldMillisecondsOverWhichToAverage, long newMillisecondsOverWhichToAverage) {
-        notifyListenersSpeedAveragingChanged(oldMillisecondsOverWhichToAverage, newMillisecondsOverWhichToAverage);
-    }
-
-    @Override
-    public boolean isTransient() {
-        return false;
-    }
-
-    @Override
-    protected TrackedLeg createTrackedLeg(Leg leg) {
-        return new TrackedLegImpl(this, leg, getRace().getCompetitors());
-    }
-
-    @Override
-    public long getMillisecondsOverWhichToAverageSpeed() {
-        long result = 0; // default in case there is no competitor
-        Iterator<Competitor> compIter = getRace().getCompetitors().iterator();
-        if (compIter.hasNext()) {
-            DynamicGPSFixTrack<Competitor, GPSFixMoving> someTrack = getTrack(compIter.next());
-            result = someTrack.getMillisecondsOverWhichToAverageSpeed();
-        }
-        return result;
-    }
-
-    @Override
-    public long getMillisecondsOverWhichToAverageWind() {
-        long result = 0; // default in case there is no competitor
-        for (WindSource windSource : getWindSources()) {
-            WindTrack someTrack = getOrCreateWindTrack(windSource);
-            result = someTrack.getMillisecondsOverWhichToAverageWind();
-        }
-        return result;
-    }
-
-    @Override
-    public DynamicTrackedRegatta getTrackedRegatta() {
-        return (DynamicTrackedRegatta) super.getTrackedRegatta();
-    }
-
-    @Override
-    public void setRaceIsKnownToStartUpwind(boolean raceIsKnownToStartUpwind) {
-        this.raceIsKnownToStartUpwind = raceIsKnownToStartUpwind;
-    }
-
-    @Override
-    public boolean raceIsKnownToStartUpwind() {
-        return raceIsKnownToStartUpwind;
-    }
-    
-    @Override
-    public void attachRaceLog(RaceLog raceLog) {
-        super.attachRaceLog(raceLog);
-        logListener.addTo(raceLog);
-    }
-    
-    @Override
-    public void detachRaceLog(Serializable identifier) {
-        RaceLog attachedRaceLog = attachedRaceLogs.get(identifier);
-        if (attachedRaceLog != null) {
-            logListener.removeFrom(attachedRaceLog);
-        }
-        super.detachRaceLog(identifier);
-    }
-
-    @Override
-    public void addCourseDesignChangedListener(CourseDesignChangedListener listener) {
-        this.courseDesignChangedListeners.add(listener);
-    }
-
-    @Override
-    public void onCourseDesignChangedByRaceCommittee(CourseBase newCourseDesign) {
-        try {
-            for (CourseDesignChangedListener courseDesignChangedListener : courseDesignChangedListeners) {
-                courseDesignChangedListener.courseDesignChanged(newCourseDesign);
-            }
-        } catch (IOException e) {
-            e.printStackTrace();
-        }
-    }
-
-}
+package com.sap.sailing.domain.tracking.impl;
+
+import java.io.IOException;
+import java.io.ObjectInputStream;
+import java.io.Serializable;
+import java.util.Collection;
+import java.util.ConcurrentModificationException;
+import java.util.HashMap;
+import java.util.HashSet;
+import java.util.Iterator;
+import java.util.Map;
+import java.util.NavigableSet;
+import java.util.Set;
+import java.util.logging.Level;
+import java.util.logging.Logger;
+
+import com.sap.sailing.domain.base.BoatClass;
+import com.sap.sailing.domain.base.Competitor;
+import com.sap.sailing.domain.base.CourseBase;
+import com.sap.sailing.domain.base.Leg;
+import com.sap.sailing.domain.base.Mark;
+import com.sap.sailing.domain.base.RaceDefinition;
+import com.sap.sailing.domain.base.Waypoint;
+import com.sap.sailing.domain.base.impl.MillisecondsTimePoint;
+import com.sap.sailing.domain.common.TimePoint;
+import com.sap.sailing.domain.common.TimingConstants;
+import com.sap.sailing.domain.common.WindSource;
+import com.sap.sailing.domain.common.WindSourceType;
+import com.sap.sailing.domain.common.impl.Util;
+import com.sap.sailing.domain.common.impl.WindSourceImpl;
+import com.sap.sailing.domain.racelog.RaceLog;
+import com.sap.sailing.domain.tracking.CourseDesignChangedListener;
+import com.sap.sailing.domain.tracking.DynamicGPSFixTrack;
+import com.sap.sailing.domain.tracking.DynamicTrackedRace;
+import com.sap.sailing.domain.tracking.DynamicTrackedRegatta;
+import com.sap.sailing.domain.tracking.GPSFix;
+import com.sap.sailing.domain.tracking.GPSFixMoving;
+import com.sap.sailing.domain.tracking.GPSTrackListener;
+import com.sap.sailing.domain.tracking.MarkPassing;
+import com.sap.sailing.domain.tracking.RaceChangeListener;
+import com.sap.sailing.domain.tracking.TrackedLeg;
+import com.sap.sailing.domain.tracking.TrackedRaceStatus;
+import com.sap.sailing.domain.tracking.TrackedRegatta;
+import com.sap.sailing.domain.tracking.Wind;
+import com.sap.sailing.domain.tracking.WindStore;
+import com.sap.sailing.domain.tracking.WindTrack;
+import com.sap.sailing.util.impl.LockUtil;
+import com.sap.sailing.util.impl.NamedReentrantReadWriteLock;
+
+public class DynamicTrackedRaceImpl extends TrackedRaceImpl implements
+DynamicTrackedRace, GPSTrackListener<Competitor, GPSFixMoving> {
+    private static final long serialVersionUID = 1092726918239676958L;
+
+    private static final Logger logger = Logger.getLogger(DynamicTrackedRaceImpl.class.getName());
+
+    private transient Set<RaceChangeListener> listeners;
+
+    private boolean raceIsKnownToStartUpwind;
+
+    private boolean delayToLiveInMillisFixed;
+    
+    private transient DynamicTrackedRaceLogListener logListener;
+
+    private transient Set<CourseDesignChangedListener> courseDesignChangedListeners;
+
+    public DynamicTrackedRaceImpl(TrackedRegatta trackedRegatta, RaceDefinition race,
+            WindStore windStore, long delayToLiveInMillis, long millisecondsOverWhichToAverageWind, long millisecondsOverWhichToAverageSpeed,
+            long delayForCacheInvalidationOfWindEstimation) {
+        super(trackedRegatta, race, windStore, delayToLiveInMillis, millisecondsOverWhichToAverageWind, millisecondsOverWhichToAverageSpeed,
+                delayForCacheInvalidationOfWindEstimation);
+        this.logListener = new DynamicTrackedRaceLogListener(this);
+        this.courseDesignChangedListeners = new HashSet<>();
+        this.raceIsKnownToStartUpwind = race.getBoatClass().typicallyStartsUpwind();
+        if (!raceIsKnownToStartUpwind) {
+            Set<WindSource> windSourcesToExclude = new HashSet<WindSource>();
+            for (WindSource windSourceToExclude : getWindSourcesToExclude()) {
+                windSourcesToExclude.add(windSourceToExclude);
+            }
+            windSourcesToExclude.add(new WindSourceImpl(WindSourceType.COURSE_BASED));
+            setWindSourcesToExclude(windSourcesToExclude);
+        }
+        for (Competitor competitor : getRace().getCompetitors()) {
+            DynamicGPSFixTrack<Competitor, GPSFixMoving> track = getTrack(competitor);
+            track.addListener(this);
+        }
+        // default wind tracks are observed because they are created by the superclass constructor using
+        // createWindTrack which adds this object as a listener
+    }
+
+    /**
+     * After de-serialization sets a valid {@link #listeners} collection which is transient and therefore
+     * hasn't been serialized.
+     */
+    private void readObject(ObjectInputStream ois) throws ClassNotFoundException, IOException {
+        ois.defaultReadObject();
+        listeners = new HashSet<RaceChangeListener>();
+    }
+
+    /**
+     * {@link #raceIsKnownToStartUpwind} (see also {@link #raceIsKnownToStartUpwind()}) is initialized based on the <code>race</code>'s
+     * {@link RaceDefinition#getBoatClass()} boat class's {@link BoatClass#typicallyStartsUpwind()} result. It can be changed
+     * using {@link #setRaceIsKnownToStartUpwind(boolean)}. Uses <code>millisecondsOverWhichToAverageWind/2</code> for the
+     * <code>delayForCacheInvalidationOfWindEstimation</code> argument of the constructor.<p>
+     * 
+     * Loading wind tracks from the <code>windStore</code> happens asynchronously which means that when the constructor returns,
+     * the caller cannot assume that all wind tracks have yet been loaded completely. The caller may call {@link #waitUntilWindLoadingComplete()}
+     * to wait until all persistent wind sources have been successfully and completely loaded.
+     */
+    public DynamicTrackedRaceImpl(TrackedRegatta trackedRegatta, RaceDefinition race,
+            WindStore windStore, long delayToLiveInMillis,
+            long millisecondsOverWhichToAverageWind, long millisecondsOverWhichToAverageSpeed) {
+        this(trackedRegatta, race, windStore, delayToLiveInMillis, millisecondsOverWhichToAverageWind, millisecondsOverWhichToAverageSpeed,
+                millisecondsOverWhichToAverageWind/2);
+    }
+
+    @Override
+    public void recordFix(Competitor competitor, GPSFixMoving fix) {
+        DynamicGPSFixTrack<Competitor, GPSFixMoving> track = getTrack(competitor);
+        track.addGPSFix(fix); // the track notifies this tracked race which in turn notifies its listeners
+    }
+
+    @Override
+    public void setStatus(TrackedRaceStatus newStatus) {
+        super.setStatus(newStatus);
+        notifyListeners(newStatus);
+    }
+
+    @Override
+    public void recordFix(Mark mark, GPSFix fix) {
+        getOrCreateTrack(mark).addGPSFix(fix);
+    }
+
+    @Override
+    public void setMillisecondsOverWhichToAverageSpeed(long millisecondsOverWhichToAverageSpeed) {
+        this.millisecondsOverWhichToAverageSpeed = millisecondsOverWhichToAverageSpeed; 
+        for (Competitor competitor : getRace().getCompetitors()) {
+            getTrack(competitor).setMillisecondsOverWhichToAverage(millisecondsOverWhichToAverageSpeed);
+        }
+        for (Waypoint waypoint : getRace().getCourse().getWaypoints()) {
+            for (Mark mark : waypoint.getMarks()) {
+                getOrCreateTrack(mark).setMillisecondsOverWhichToAverage(millisecondsOverWhichToAverageSpeed);
+            }
+        }
+        updated(/* time point */null);
+        triggerManeuverCacheRecalculationForAllCompetitors();
+    }
+
+    @Override
+    public void setMillisecondsOverWhichToAverageWind(long millisecondsOverWhichToAverageWind) {
+        long oldMillisecondsOverWhichToAverageWind = this.millisecondsOverWhichToAverageWind;
+        this.millisecondsOverWhichToAverageWind = millisecondsOverWhichToAverageWind;
+        for (WindSource windSource : getWindSources()) {
+            getOrCreateWindTrack(windSource).setMillisecondsOverWhichToAverage(millisecondsOverWhichToAverageWind);
+        }
+        updated(/* time point */null);
+        triggerManeuverCacheRecalculationForAllCompetitors();
+        notifyListenersWindAveragingChanged(oldMillisecondsOverWhichToAverageWind, millisecondsOverWhichToAverageWind);
+    }
+
+
+    @Override
+    public void setAndFixDelayToLiveInMillis(long delayToLiveInMillis) {
+        super.setDelayToLiveInMillis(delayToLiveInMillis);
+        delayToLiveInMillisFixed = true;
+    }
+
+    @Override
+    public void setDelayToLiveInMillis(long delayToLiveInMillis) {
+        if (!delayToLiveInMillisFixed && getDelayToLiveInMillis() != delayToLiveInMillis) {
+            super.setDelayToLiveInMillis(delayToLiveInMillis);
+            notifyListenersDelayToLiveChanged(delayToLiveInMillis);
+        }
+    }
+
+    @Override
+    public DynamicGPSFixTrack<Competitor, GPSFixMoving> getTrack(Competitor competitor) {
+        return (DynamicGPSFixTrack<Competitor, GPSFixMoving>) super.getTrack(competitor);
+    }
+
+    @Override
+    public DynamicGPSFixTrack<Mark, GPSFix> getOrCreateTrack(Mark mark) {
+        return (DynamicGPSFixTrack<Mark, GPSFix>) super.getOrCreateTrack(mark);
+    }
+
+    /**
+     * In addition to creating the track which is performed by the superclass implementation, this implementation registers
+     * a {@link GPSTrackListener} with the mark's track and {@link #notifyListeners(GPSFix, Mark) notifies the listeners}
+     * about updates. The {@link #updated(TimePoint)} method is <em>not</em> called with the mark fix's time point because
+     * mark fixes may be received also from marks that don't belong to this race.
+     */
+    @Override
+    protected DynamicGPSFixTrackImpl<Mark> createMarkTrack(Mark mark) {
+        DynamicGPSFixTrackImpl<Mark> result = super.createMarkTrack(mark);
+        result.addListener(new GPSTrackListener<Mark, GPSFix>() {
+            private static final long serialVersionUID = -2855787105725103732L;
+
+            @Override
+            public void gpsFixReceived(GPSFix fix, Mark mark) {
+                triggerManeuverCacheRecalculationForAllCompetitors();
+                notifyListeners(fix, mark);
+            }
+
+            @Override
+            public void speedAveragingChanged(long oldMillisecondsOverWhichToAverage,
+                    long newMillisecondsOverWhichToAverage) {
+                // nobody can currently listen for the change of the mark speed averaging because mark speed is not a value used
+            }
+
+            @Override
+            public boolean isTransient() {
+                return false;
+            }
+        });
+        return result;
+    }
+
+    /**
+     * Callers iterating over the result need to synchronize on the resulting collection while iterating
+     * to avoid {@link ConcurrentModificationException}s.
+     */
+    private Set<RaceChangeListener> getListeners() {
+        if (listeners == null) {
+            listeners = new HashSet<RaceChangeListener>();
+        }
+        return listeners;
+    }
+
+    @Override
+    public void addListener(RaceChangeListener listener) {
+        synchronized (getListeners()) {
+            getListeners().add(listener);
+        }
+    }
+
+    @Override
+    public void removeListener(RaceChangeListener listener) {
+        synchronized (getListeners()) {
+            getListeners().remove(listener);
+        }
+    }
+
+    @Override
+    public void setWindSourcesToExclude(Iterable<? extends WindSource> windSourcesToExclude) {
+        super.setWindSourcesToExclude(windSourcesToExclude);
+        notifyListenersWindSourcesToExcludeChanged(windSourcesToExclude);
+    }
+
+    private void notifyListenersWindSourcesToExcludeChanged(Iterable<? extends WindSource> windSourcesToExclude) {
+        RaceChangeListener[] listeners;
+        synchronized (getListeners()) {
+            listeners = getListeners().toArray(new RaceChangeListener[getListeners().size()]);
+        }
+        for (RaceChangeListener listener : listeners) {
+            try {
+                listener.windSourcesToExcludeChanged(windSourcesToExclude);
+            } catch (Exception e) {
+                logger.log(Level.SEVERE, "RaceChangeListener " + listener + " threw exception " + e.getMessage());
+                logger.log(Level.SEVERE, "notifyListenersWindSourcesToExcludeChanged(Iterable<WindSource>)", e);
+            }
+        }
+    }
+
+    private void notifyListenersRaceTimesChanged(TimePoint startOfTracking, TimePoint endOfTracking,
+            TimePoint startTimeReceived) {
+        RaceChangeListener[] listeners;
+        synchronized (getListeners()) {
+            listeners = getListeners().toArray(new RaceChangeListener[getListeners().size()]);
+        }
+        for (RaceChangeListener listener : listeners) {
+            try {
+                listener.raceTimesChanged(startOfTracking, endOfTracking, startTimeReceived);
+            } catch (Exception e) {
+                logger.log(Level.SEVERE, "RaceChangeListener " + listener + " threw exception " + e.getMessage());
+                logger.log(Level.SEVERE, "notifyListenersRaceTimesChanged(TimePoint, TimePoint, TimePoint)", e);
+            }
+        }
+    }
+
+    private void notifyListeners(GPSFix fix, Mark mark) {
+        RaceChangeListener[] listeners;
+        synchronized (getListeners()) {
+            listeners = getListeners().toArray(new RaceChangeListener[getListeners().size()]);
+        }
+        for (RaceChangeListener listener : listeners) {
+            try {
+                listener.markPositionChanged(fix, mark);
+            } catch (Exception e) {
+                logger.log(Level.SEVERE, "RaceChangeListener " + listener + " threw exception " + e.getMessage());
+                logger.log(Level.SEVERE, "notifyListeners(GPSFix, Competitor)", e);
+            }
+        }
+    }
+
+    private void notifyListeners(GPSFixMoving fix, Competitor competitor) {
+        RaceChangeListener[] listeners;
+        synchronized (getListeners()) {
+            listeners = getListeners().toArray(new RaceChangeListener[getListeners().size()]);
+        }
+        for (RaceChangeListener listener : listeners) {
+            try {
+                listener.competitorPositionChanged(fix, competitor);
+            } catch (Exception e) {
+                logger.log(Level.SEVERE, "RaceChangeListener " + listener + " threw exception " + e.getMessage());
+                logger.log(Level.SEVERE, "notifyListeners(GPSFix, Competitor)", e);
+            }
+        }
+    }
+
+    private void notifyListeners(TrackedRaceStatus status) {
+        RaceChangeListener[] listeners;
+        synchronized (getListeners()) {
+            listeners = getListeners().toArray(new RaceChangeListener[getListeners().size()]);
+        }
+        for (RaceChangeListener listener : listeners) {
+            try {
+                listener.statusChanged(status);
+            } catch (Exception e) {
+                logger.log(Level.SEVERE, "RaceChangeListener " + listener + " threw exception " + e.getMessage());
+                logger.log(Level.SEVERE, "notifyListeners(TrackedRaceStatus)", e);
+            }
+        }
+    }
+
+    private void notifyListeners(Wind wind, WindSource windSource) {
+        RaceChangeListener[] listeners;
+        synchronized (getListeners()) {
+            listeners = getListeners().toArray(new RaceChangeListener[getListeners().size()]);
+        }
+        for (RaceChangeListener listener : listeners) {
+            try {
+                listener.windDataReceived(wind, windSource);
+            } catch (Exception e) {
+                logger.log(Level.SEVERE, "RaceChangeListener " + listener + " threw exception " + e.getMessage());
+                logger.log(Level.SEVERE, "notifyListeners(Wind)", e);
+            }
+        }
+    }
+
+    private void notifyListenersSpeedAveragingChanged(long oldMillisecondsOverWhichToAverageSpeed, long newMillisecondsOverWhichToAverageSpeed) {
+        RaceChangeListener[] listeners;
+        synchronized (getListeners()) {
+            listeners = getListeners().toArray(new RaceChangeListener[getListeners().size()]);
+        }
+        for (RaceChangeListener listener : listeners) {
+            try {
+                listener.speedAveragingChanged(oldMillisecondsOverWhichToAverageSpeed,
+                        newMillisecondsOverWhichToAverageSpeed);
+            } catch (Exception e) {
+                logger.log(Level.SEVERE, "RaceChangeListener " + listener + " threw exception " + e.getMessage());
+                logger.log(Level.SEVERE,
+                        "notifyListenersSpeedAveragingChanged(long, long)", e);
+            }
+        }
+    }
+
+    private void notifyListenersWindAveragingChanged(long oldMillisecondsOverWhichToAverageWind, long newMillisecondsOverWhichToAverageWind) {
+        RaceChangeListener[] listeners;
+        synchronized (getListeners()) {
+            listeners = getListeners().toArray(new RaceChangeListener[getListeners().size()]);
+        }
+        for (RaceChangeListener listener : listeners) {
+            try {
+                listener.windAveragingChanged(oldMillisecondsOverWhichToAverageWind,
+                        newMillisecondsOverWhichToAverageWind);
+            } catch (Exception e) {
+                logger.log(Level.SEVERE, "RaceChangeListener " + listener + " threw exception " + e.getMessage());
+                logger.log(Level.SEVERE,
+                        "notifyListenersWindAveragingChanged(long, long)", e);
+            }
+        }
+    }
+
+    private void notifyListenersDelayToLiveChanged(long delayToLiveInMillis) {
+        RaceChangeListener[] listeners;
+        synchronized (getListeners()) {
+            listeners = getListeners().toArray(new RaceChangeListener[getListeners().size()]);
+        }
+        for (RaceChangeListener listener : listeners) {
+            try {
+                listener.delayToLiveChanged(delayToLiveInMillis);
+            } catch (Exception e) {
+                logger.log(Level.SEVERE, "RaceChangeListener " + listener + " threw exception " + e.getMessage());
+                logger.log(Level.SEVERE,
+                        "notifyListenersDelayToLiveChanged(long)", e);
+            }
+        }
+    }
+
+    private void notifyListenersWindRemoved(Wind wind, WindSource windSource) {
+        RaceChangeListener[] listeners;
+        synchronized (getListeners()) {
+            listeners = getListeners().toArray(new RaceChangeListener[getListeners().size()]);
+        }
+        for (RaceChangeListener listener : listeners) {
+            try {
+                listener.windDataRemoved(wind, windSource);
+            } catch (Exception e) {
+                logger.log(Level.SEVERE, "RaceChangeListener " + listener + " threw exception " + e.getMessage());
+                logger.log(Level.SEVERE, "notifyListenersWindRemoved(Wind)", e);
+            }
+        }
+    }
+
+    private void notifyListeners(Competitor competitor, Map<Waypoint, MarkPassing> oldMarkPassings, Iterable<MarkPassing> markPassings) {
+        RaceChangeListener[] listeners;
+        synchronized (getListeners()) {
+            listeners = getListeners().toArray(new RaceChangeListener[getListeners().size()]);
+        }
+        for (RaceChangeListener listener : listeners) {
+            try {
+                listener.markPassingReceived(competitor, oldMarkPassings, markPassings);
+            } catch (Exception e) {
+                logger.log(Level.SEVERE, "RaceChangeListener " + listener + " threw exception " + e.getMessage());
+                logger.log(Level.SEVERE, "notifyListeners(MarkPassing)", e);
+            }
+        }
+    }
+
+    @Override
+    public void updateMarkPassings(Competitor competitor, Iterable<MarkPassing> markPassings) {
+        Map<Waypoint, MarkPassing> oldMarkPassings = new HashMap<Waypoint, MarkPassing>();
+        MarkPassing oldStartMarkPassing = null;
+        boolean requiresStartTimeUpdate = true;
+        final NavigableSet<MarkPassing> markPassingsForCompetitor = getMarkPassings(competitor);
+        lockForRead(markPassingsForCompetitor);
+        try {
+            for (MarkPassing oldMarkPassing : markPassingsForCompetitor) {
+                if (oldStartMarkPassing == null) {
+                    oldStartMarkPassing = oldMarkPassing;
+                }
+                oldMarkPassings.put(oldMarkPassing.getWaypoint(), oldMarkPassing);
+            }
+        } finally {
+            unlockAfterRead(markPassingsForCompetitor);
+        }
+        final NamedReentrantReadWriteLock markPassingsLock = getMarkPassingsLock(markPassingsForCompetitor);
+        TimePoint timePointOfLatestEvent = new MillisecondsTimePoint(0);
+        // Make sure that clearMarkPassings and the re-adding of the mark passings are non-interruptible by readers.
+        // Note that the write lock for the mark passings in order per waypoint is obtained inside clearMarkPassings(...)
+        // as well as inside the subsequent for-loop. It is important to always first obtain the mark passings lock for the competitor
+        // mark passings before obtaining the lock for the mark passings in order for the waypoint to avoid deadlocks.
+        LockUtil.lockForWrite(markPassingsLock);
+        try {
+            clearMarkPassings(competitor);
+            for (MarkPassing markPassing : markPassings) {
+                // try to find corresponding old start mark passing
+                if (oldStartMarkPassing != null
+                        && markPassing.getWaypoint().getName().equals(oldStartMarkPassing.getWaypoint().getName())) {
+                    if (markPassing.getTimePoint() != null && oldStartMarkPassing.getTimePoint() != null
+                            && markPassing.getTimePoint().equals(oldStartMarkPassing.getTimePoint())) {
+                        requiresStartTimeUpdate = false;
+                    }
+                }
+                if (!Util.contains(getRace().getCourse().getWaypoints(), markPassing.getWaypoint())) {
+                    StringBuilder courseWaypointsWithID = new StringBuilder();
+                    boolean first = true;
+                    for (Waypoint courseWaypoint : getRace().getCourse().getWaypoints()) {
+                        if (first) {
+                            first = false;
+                        } else {
+                            courseWaypointsWithID.append(" -> ");
+                        }
+                        courseWaypointsWithID.append(courseWaypoint.toString());
+                        courseWaypointsWithID.append(" (ID=");
+                        courseWaypointsWithID.append(courseWaypoint.getId());
+                        courseWaypointsWithID.append(")");
+                    }
+                    logger.severe("Received mark passing " + markPassing + " for race " + getRace()
+                            + " for waypoint ID" + markPassing.getWaypoint().getId()
+                            + " but the waypoint does not exist in course " + courseWaypointsWithID);
+                } else {
+                    markPassingsForCompetitor.add(markPassing);
+                }
+                Collection<MarkPassing> markPassingsInOrderForWaypoint = getOrCreateMarkPassingsInOrderAsNavigableSet(markPassing
+                        .getWaypoint());
+                final NamedReentrantReadWriteLock markPassingsLock2 = getMarkPassingsLock(markPassingsInOrderForWaypoint);
+                LockUtil.lockForWrite(markPassingsLock2);
+                try {
+                // TODO wouldn't we need to remove a previous mark passing of competitor for the same waypoint before re-adding it?
+                    markPassingsInOrderForWaypoint.add(markPassing);
+                } finally {
+                    LockUtil.unlockAfterWrite(markPassingsLock2);
+                }
+                if (markPassing.getTimePoint().compareTo(timePointOfLatestEvent) > 0) {
+                    timePointOfLatestEvent = markPassing.getTimePoint();
+                }
+            }
+        } finally {
+            LockUtil.unlockAfterWrite(markPassingsLock);
+        }
+        updated(timePointOfLatestEvent);
+        triggerManeuverCacheRecalculation(competitor);
+        // update the race times like start, end and the leg times
+        if (requiresStartTimeUpdate) {
+            invalidateStartTime();
+        }
+        invalidateMarkPassingTimes();
+        invalidateEndTime();
+
+        // notify *after* all mark passings have been re-established; should avoid flicker
+        notifyListeners(competitor, oldMarkPassings, markPassings);
+    }
+
+    @Override
+    public Iterable<MarkPassing> getMarkPassingsInOrder(Waypoint waypoint) {
+        return (NavigableSet<MarkPassing>) super.getMarkPassingsInOrder(waypoint);
+    }
+
+    @Override
+    public void lockForRead(Iterable<MarkPassing> markPassings) {
+        getRace().getCourse().lockForRead();
+        LockUtil.lockForRead(getMarkPassingsLock(markPassings));
+    }
+
+    @Override
+    public void unlockAfterRead(Iterable<MarkPassing> markPassings) {
+        LockUtil.unlockAfterRead(getMarkPassingsLock(markPassings));
+        getRace().getCourse().unlockAfterRead();
+    }
+
+    private void clearMarkPassings(Competitor competitor) {
+        NavigableSet<MarkPassing> markPassings = getMarkPassings(competitor);
+        final NamedReentrantReadWriteLock markPassingsLock = getMarkPassingsLock(markPassings);
+        LockUtil.lockForWrite(markPassingsLock);
+        try {
+            Iterator<MarkPassing> mpIter = markPassings.iterator();
+            while (mpIter.hasNext()) {
+                MarkPassing mp = mpIter.next();
+                mpIter.remove();
+                Collection<MarkPassing> markPassingsInOrder = getMarkPassingsInOrderAsNavigableSet(mp.getWaypoint());
+                LockUtil.lockForWrite(getMarkPassingsLock(markPassingsInOrder));
+                try {
+                    markPassingsInOrder.remove(mp);
+                } finally {
+                    LockUtil.unlockAfterWrite(getMarkPassingsLock(markPassingsInOrder));
+                }
+            }
+        } finally {
+            LockUtil.unlockAfterWrite(markPassingsLock);
+        }
+    }
+
+    @Override
+    public void setStartTimeReceived(TimePoint startTimeReceived) {
+        if ((startTimeReceived == null) != (getStartTimeReceived() == null)
+                || (startTimeReceived != null && !startTimeReceived.equals(getStartTimeReceived()))) {
+            super.setStartTimeReceived(startTimeReceived);
+            notifyListenersRaceTimesChanged(getStartOfTracking(), getEndOfTracking(), getStartTimeReceived());
+        }
+    }
+
+    @Override
+    public void setStartOfTrackingReceived(TimePoint startOfTrackingReceived) {
+        if ((getStartOfTracking() == null) != (startOfTrackingReceived == null)
+                || (startOfTrackingReceived != null && !getStartOfTracking().equals(startOfTrackingReceived))) {
+            super.setStartOfTrackingReceived(startOfTrackingReceived);
+            notifyListenersRaceTimesChanged(getStartOfTracking(), getEndOfTracking(), getStartTimeReceived());
+        }
+    }
+
+    @Override
+    public void setEndOfTrackingReceived(TimePoint endOfTrackingReceived) {
+        if ((getEndOfTracking() == null) != (endOfTrackingReceived == null)
+                || (endOfTrackingReceived != null && !getEndOfTracking().equals(endOfTrackingReceived))) {
+            super.setEndOfTrackingReceived(endOfTrackingReceived);
+            notifyListenersRaceTimesChanged(getStartOfTracking(), getEndOfTracking(), getStartTimeReceived());
+        }
+    }
+
+    /**
+     * In addition to calling the super class implementation, notifies all race listeners registered with this tracked
+     * race using their {@link RaceChangeListener#windDataReceived(Wind, WindSource)} method. In particular this
+     * replicates all wind fixes that may have been loaded from the wind store for the new track.
+     */
+    @Override
+    protected WindTrack createWindTrack(WindSource windSource, long delayForWindEstimationCacheInvalidation) {
+        WindTrack result = super.createWindTrack(windSource, delayForWindEstimationCacheInvalidation);
+        if (windSource.getType().canBeStored()) {
+            // replicate all wind fixed that may have been loaded by the wind store
+            result.lockForRead();
+            try {
+                for (Wind wind : result.getRawFixes()) {
+                    notifyListeners(wind, windSource); // Note that this doesn't notify the track's listeners but the tracked race's listeners.
+                } // In particular, the wind store won't receive events (again) for the wind fixes it already has.
+            } finally {
+                result.unlockAfterRead();
+            }
+        }
+        return result;
+    }
+
+    @Override
+    public void recordWind(Wind wind, WindSource windSource) {
+        // TODO check what a good filter is; remember that start/end of tracking may change over time; what if we have discarded valuable wind fixes?
+        TimePoint startOfRace = getStartOfRace();
+        TimePoint startOfTracking = getStartOfTracking();
+        TimePoint endOfRace = getEndOfRace();
+        TimePoint endOfTracking = getEndOfTracking();
+        if ((startOfTracking == null || !startOfTracking.after(wind.getTimePoint()) ||
+                (startOfRace != null && !startOfRace.after(wind.getTimePoint())))
+            &&
+        (endOfTracking == null || endOfTracking.plus(TimingConstants.IS_LIVE_GRACE_PERIOD_IN_MILLIS).after(wind.getTimePoint()) ||
+        (endOfRace != null && endOfRace.plus(TimingConstants.IS_LIVE_GRACE_PERIOD_IN_MILLIS).after(wind.getTimePoint())))) {
+            getOrCreateWindTrack(windSource).add(wind);
+            updated(/* time point */null); // wind events shouldn't advance race time
+            triggerManeuverCacheRecalculationForAllCompetitors();
+            notifyListeners(wind, windSource);
+        }
+    }
+
+    @Override
+    public void removeWind(Wind wind, WindSource windSource) {
+        getOrCreateWindTrack(windSource).remove(wind);
+        updated(/* time point */null); // wind events shouldn't advance race time
+        triggerManeuverCacheRecalculationForAllCompetitors();
+        notifyListenersWindRemoved(wind, windSource);
+    }
+
+    @Override
+    public void gpsFixReceived(GPSFixMoving fix, Competitor competitor) {
+        updated(fix.getTimePoint());
+        triggerManeuverCacheRecalculation(competitor);
+        notifyListeners(fix, competitor);
+    }
+
+    @Override
+    public void speedAveragingChanged(long oldMillisecondsOverWhichToAverage, long newMillisecondsOverWhichToAverage) {
+        notifyListenersSpeedAveragingChanged(oldMillisecondsOverWhichToAverage, newMillisecondsOverWhichToAverage);
+    }
+
+    @Override
+    public boolean isTransient() {
+        return false;
+    }
+
+    @Override
+    protected TrackedLeg createTrackedLeg(Leg leg) {
+        return new TrackedLegImpl(this, leg, getRace().getCompetitors());
+    }
+
+    @Override
+    public long getMillisecondsOverWhichToAverageSpeed() {
+        long result = 0; // default in case there is no competitor
+        Iterator<Competitor> compIter = getRace().getCompetitors().iterator();
+        if (compIter.hasNext()) {
+            DynamicGPSFixTrack<Competitor, GPSFixMoving> someTrack = getTrack(compIter.next());
+            result = someTrack.getMillisecondsOverWhichToAverageSpeed();
+        }
+        return result;
+    }
+
+    @Override
+    public long getMillisecondsOverWhichToAverageWind() {
+        long result = 0; // default in case there is no competitor
+        for (WindSource windSource : getWindSources()) {
+            WindTrack someTrack = getOrCreateWindTrack(windSource);
+            result = someTrack.getMillisecondsOverWhichToAverageWind();
+        }
+        return result;
+    }
+
+    @Override
+    public DynamicTrackedRegatta getTrackedRegatta() {
+        return (DynamicTrackedRegatta) super.getTrackedRegatta();
+    }
+
+    @Override
+    public void setRaceIsKnownToStartUpwind(boolean raceIsKnownToStartUpwind) {
+        this.raceIsKnownToStartUpwind = raceIsKnownToStartUpwind;
+    }
+
+    @Override
+    public boolean raceIsKnownToStartUpwind() {
+        return raceIsKnownToStartUpwind;
+    }
+    
+    @Override
+    public void attachRaceLog(RaceLog raceLog) {
+        super.attachRaceLog(raceLog);
+        logListener.addTo(raceLog);
+    }
+    
+    @Override
+    public void detachRaceLog(Serializable identifier) {
+        RaceLog attachedRaceLog = attachedRaceLogs.get(identifier);
+        if (attachedRaceLog != null) {
+            logListener.removeFrom(attachedRaceLog);
+        }
+        super.detachRaceLog(identifier);
+    }
+
+    @Override
+    public void addCourseDesignChangedListener(CourseDesignChangedListener listener) {
+        this.courseDesignChangedListeners.add(listener);
+    }
+
+    @Override
+    public void onCourseDesignChangedByRaceCommittee(CourseBase newCourseDesign) {
+        try {
+            for (CourseDesignChangedListener courseDesignChangedListener : courseDesignChangedListeners) {
+                courseDesignChangedListener.courseDesignChanged(newCourseDesign);
+            }
+        } catch (IOException e) {
+            e.printStackTrace();
+        }
+    }
+
+}