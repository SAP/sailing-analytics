--- conflicted
+++ resolved
@@ -1,1148 +1,1122 @@
-package com.sap.sailing.domain.tracking.impl;
-
-import java.io.IOException;
-import java.io.ObjectInputStream;
-import java.io.Serializable;
-import java.util.ArrayList;
-import java.util.Collection;
-import java.util.ConcurrentModificationException;
-import java.util.HashMap;
-import java.util.HashSet;
-import java.util.Iterator;
-import java.util.List;
-import java.util.Map;
-import java.util.NavigableSet;
-import java.util.Set;
-import java.util.function.Consumer;
-import java.util.logging.Level;
-import java.util.logging.Logger;
-
-import com.sap.sailing.domain.abstractlog.race.CompetitorResult;
-import com.sap.sailing.domain.abstractlog.race.CompetitorResults;
-import com.sap.sailing.domain.abstractlog.race.RaceLog;
-import com.sap.sailing.domain.abstractlog.race.RaceLogFinishPositioningConfirmedEvent;
-import com.sap.sailing.domain.abstractlog.race.analyzing.impl.ConfirmedFinishPositioningListFinder;
-import com.sap.sailing.domain.abstractlog.race.analyzing.impl.RaceLogResolver;
-import com.sap.sailing.domain.base.BoatClass;
-import com.sap.sailing.domain.base.Competitor;
-import com.sap.sailing.domain.base.CourseBase;
-import com.sap.sailing.domain.base.Leg;
-import com.sap.sailing.domain.base.Mark;
-import com.sap.sailing.domain.base.RaceDefinition;
-import com.sap.sailing.domain.base.Sideline;
-import com.sap.sailing.domain.base.Waypoint;
-import com.sap.sailing.domain.common.TrackedRaceStatusEnum;
-import com.sap.sailing.domain.common.Wind;
-import com.sap.sailing.domain.common.WindSource;
-import com.sap.sailing.domain.common.WindSourceType;
-import com.sap.sailing.domain.common.impl.WindSourceImpl;
-import com.sap.sailing.domain.common.racelog.Flags;
-import com.sap.sailing.domain.common.tracking.GPSFix;
-import com.sap.sailing.domain.common.tracking.GPSFixMoving;
-import com.sap.sailing.domain.common.tracking.SensorFix;
-import com.sap.sailing.domain.markpassingcalculation.MarkPassingCalculator;
-import com.sap.sailing.domain.racelog.tracking.GPSFixStore;
-import com.sap.sailing.domain.ranking.RankingMetricConstructor;
-import com.sap.sailing.domain.tracking.CourseDesignChangedListener;
-import com.sap.sailing.domain.tracking.DynamicGPSFixTrack;
-import com.sap.sailing.domain.tracking.DynamicSensorFixTrack;
-import com.sap.sailing.domain.tracking.DynamicTrackedRace;
-import com.sap.sailing.domain.tracking.DynamicTrackedRegatta;
-import com.sap.sailing.domain.tracking.GPSFixTrack;
-import com.sap.sailing.domain.tracking.GPSTrackListener;
-import com.sap.sailing.domain.tracking.MarkPassing;
-import com.sap.sailing.domain.tracking.RaceAbortedListener;
-import com.sap.sailing.domain.tracking.RaceChangeListener;
-import com.sap.sailing.domain.tracking.SensorFixTrackListener;
-import com.sap.sailing.domain.tracking.StartTimeChangedListener;
-import com.sap.sailing.domain.tracking.TrackFactory;
-import com.sap.sailing.domain.tracking.TrackedLeg;
-import com.sap.sailing.domain.tracking.TrackedRaceStatus;
-import com.sap.sailing.domain.tracking.TrackedRegatta;
-import com.sap.sailing.domain.tracking.TrackingDataLoader;
-import com.sap.sailing.domain.tracking.WindStore;
-import com.sap.sailing.domain.tracking.WindTrack;
-import com.sap.sse.common.TimePoint;
-import com.sap.sse.common.Util;
-import com.sap.sse.common.Util.Pair;
-import com.sap.sse.common.impl.MillisecondsTimePoint;
-import com.sap.sse.concurrent.LockUtil;
-import com.sap.sse.concurrent.NamedReentrantReadWriteLock;
-
-public class DynamicTrackedRaceImpl extends TrackedRaceImpl implements
-DynamicTrackedRace, GPSTrackListener<Competitor, GPSFixMoving> {
-    private static final long serialVersionUID = 1092726918239676958L;
-
-    private static final Logger logger = Logger.getLogger(DynamicTrackedRaceImpl.class.getName());
-
-    private transient Set<RaceChangeListener> listeners;
-
-    private boolean raceIsKnownToStartUpwind;
-
-    private boolean delayToLiveInMillisFixed;
-    
-    private transient DynamicTrackedRaceLogListener logListener;
-
-    private transient Set<CourseDesignChangedListener> courseDesignChangedListeners;
-    private transient Set<StartTimeChangedListener> startTimeChangedListeners;
-    private transient Set<RaceAbortedListener> raceAbortedListeners;
-    private transient Map<TrackingDataLoader, TrackedRaceStatus> loaderStatus = new HashMap<>();
-
-    /**
-     * Caches the result from {@link #getResultsFromRaceLogs}. This cache is updated in
-     * {@link #updateMarkPassingsAfterRaceLogChanges()} which must be called by
-     * {@link DynamicTrackedRaceLogListener} when the race log situation may have changed.
-     */
-    private Map<Competitor, CompetitorResult> competitorResultsFromRaceLog;
-
-    public DynamicTrackedRaceImpl(TrackedRegatta trackedRegatta, RaceDefinition race, Iterable<Sideline> sidelines,
-            WindStore windStore, GPSFixStore gpsFixStore, long delayToLiveInMillis,
-            long millisecondsOverWhichToAverageWind, long millisecondsOverWhichToAverageSpeed,
-            long delayForCacheInvalidationOfWindEstimation, boolean useInternalMarkPassingAlgorithm,
-            RankingMetricConstructor rankingMetricConstructor, RaceLogResolver raceLogResolver) {
-        super(trackedRegatta, race, sidelines, windStore, gpsFixStore, delayToLiveInMillis,
-                millisecondsOverWhichToAverageWind, millisecondsOverWhichToAverageSpeed,
-                delayForCacheInvalidationOfWindEstimation, useInternalMarkPassingAlgorithm, rankingMetricConstructor, raceLogResolver);
-        this.competitorResultsFromRaceLog = new HashMap<>();
-        this.logListener = new DynamicTrackedRaceLogListener(this);
-        if (markPassingCalculator != null) {
-            logListener.setMarkPassingUpdateListener(markPassingCalculator.getListener());
-        }
-        this.courseDesignChangedListeners = new HashSet<>();
-        this.startTimeChangedListeners = new HashSet<>();
-        this.raceAbortedListeners = new HashSet<>();
-        this.raceIsKnownToStartUpwind = race.getBoatClass().typicallyStartsUpwind();
-        if (!raceIsKnownToStartUpwind) {
-            Set<WindSource> windSourcesToExclude = new HashSet<WindSource>();
-            for (WindSource windSourceToExclude : getWindSourcesToExclude()) {
-                windSourcesToExclude.add(windSourceToExclude);
-            }
-            windSourcesToExclude.add(new WindSourceImpl(WindSourceType.COURSE_BASED));
-            setWindSourcesToExclude(windSourcesToExclude);
-        }
-        for (Competitor competitor : getRace().getCompetitors()) {
-            DynamicGPSFixTrack<Competitor, GPSFixMoving> track = getTrack(competitor);
-            track.addListener(this);
-        }
-        // default wind tracks are observed because they are created by the superclass constructor using
-        // createWindTrack which adds this object as a listener
-    }
-
-    /**
-     * After de-serialization sets a valid {@link #listeners} collection which is transient and therefore
-     * hasn't been serialized.
-     */
-    private void readObject(ObjectInputStream ois) throws ClassNotFoundException, IOException {
-        ois.defaultReadObject();
-        listeners = new HashSet<RaceChangeListener>();
-        logListener = new DynamicTrackedRaceLogListener(this);
-        courseDesignChangedListeners = new HashSet<>();
-        startTimeChangedListeners = new HashSet<>();
-        raceAbortedListeners = new HashSet<>();
-    }
-    
-    protected Object readResolve() {
-        super.readResolve();
-        if (markPassingCalculator != null) {
-            logListener.setMarkPassingUpdateListener(markPassingCalculator.getListener());
-        }
-        return this;
-    }
-
-    /**
-     * {@link #raceIsKnownToStartUpwind} (see also {@link #raceIsKnownToStartUpwind()}) is initialized based on the <code>race</code>'s
-     * {@link RaceDefinition#getBoatClass()} boat class's {@link BoatClass#typicallyStartsUpwind()} result. It can be changed
-     * using {@link #setRaceIsKnownToStartUpwind(boolean)}. Uses <code>millisecondsOverWhichToAverageWind/2</code> for the
-     * <code>delayForCacheInvalidationOfWindEstimation</code> argument of the constructor.<p>
-     * 
-     * Loading wind tracks from the <code>windStore</code> happens asynchronously which means that when the constructor returns,
-     * the caller cannot assume that all wind tracks have yet been loaded completely. The caller may call {@link #waitUntilLoadingFromWindStoreComplete()}
-     * to wait until all persistent wind sources have been successfully and completely loaded.
-     */
-    public DynamicTrackedRaceImpl(TrackedRegatta trackedRegatta, RaceDefinition race, Iterable<Sideline> sidelines,
-            WindStore windStore, GPSFixStore gpsFixStore, long delayToLiveInMillis,
-            long millisecondsOverWhichToAverageWind, long millisecondsOverWhichToAverageSpeed,
-            boolean useInternalMarkPassingAlgorithm, RankingMetricConstructor rankingMetricConstructor, RaceLogResolver raceLogResolver) {
-        this(trackedRegatta, race, sidelines, windStore, gpsFixStore, delayToLiveInMillis,
-                millisecondsOverWhichToAverageWind, millisecondsOverWhichToAverageSpeed,
-                millisecondsOverWhichToAverageWind / 2, useInternalMarkPassingAlgorithm, rankingMetricConstructor, raceLogResolver);
-    }
-
-    @Override
-    public void recordFix(Competitor competitor, GPSFixMoving fix, boolean onlyWhenInTrackingTimesInterval) {
-        if (!onlyWhenInTrackingTimesInterval || isWithinStartAndEndOfTracking(fix.getTimePoint())) {
-            DynamicGPSFixTrack<Competitor, GPSFixMoving> track = getTrack(competitor);
-            if (track != null) {
-                if (logger != null && logger.getLevel() != null && logger.getLevel().equals(Level.FINEST)) {
-                    logger.finest(""+competitor.getName() + ": " + fix);
-                }
-                track.addGPSFix(fix); // the track notifies this tracked race which in turn notifies its listeners
-            }
-        }
-    }
-
-    @Override
-    protected void setStatus(TrackedRaceStatus newStatus) {
-        TrackedRaceStatus oldStatus = getStatus();
-        super.setStatus(newStatus);
-        notifyListeners(newStatus, oldStatus);
-    }
-    
-    @Override
-    public synchronized void onStatusChanged(TrackingDataLoader source, TrackedRaceStatus newStatus) {
-        this.updateLoaderStatus(source, newStatus);
-        double totalProgress = 1.0, sumOfLoaderProgresses = 0.0;
-        TrackedRaceStatusEnum raceStatus = TrackedRaceStatusEnum.FINISHED;
-        if (!loaderStatus.isEmpty()) {
-            raceStatus = TrackedRaceStatusEnum.TRACKING;
-            for (TrackedRaceStatus status : loaderStatus.values()) {
-                if (status.getStatus() == TrackedRaceStatusEnum.ERROR) {
-                    raceStatus = TrackedRaceStatusEnum.ERROR; break;
-                } 
-                if (status.getStatus() == TrackedRaceStatusEnum.LOADING) {
-                    raceStatus = TrackedRaceStatusEnum.LOADING;
-                }
-                sumOfLoaderProgresses += status.getLoadingProgress();
-            }
-            if (raceStatus == TrackedRaceStatusEnum.LOADING) {
-                totalProgress = sumOfLoaderProgresses / loaderStatus.size();
-            }
-        }
-        this.setStatus(new TrackedRaceStatusImpl(raceStatus, totalProgress));
-    }
-   
-    private void updateLoaderStatus(TrackingDataLoader loader, TrackedRaceStatus status) {
-        if (status.getStatus() == TrackedRaceStatusEnum.FINISHED) {
-            loaderStatus.remove(loader);
-        } else {
-            loaderStatus.put(loader, status);
-        }
-    }
-
-    @Override
-    public void recordFix(Mark mark, GPSFix fix, boolean onlyWhenInTrackingTimeInterval) {
-        final TimePoint fixTimePoint = fix.getTimePoint();
-        if (!onlyWhenInTrackingTimeInterval || isWithinStartAndEndOfTracking(fixTimePoint)) {
-            getOrCreateTrack(mark).addGPSFix(fix);
-        }
-    }
-
-    /**
-     * A time point is considered "in" if it is (inclusively) between {@link #getStartOfTracking()} and {@link #getEndOfTracking()}.
-     * A <code>null</code> value for one of the two interval demarcations means an open-ended interval.
-     */
-    @Override
-    public boolean isWithinStartAndEndOfTracking(final TimePoint fixTimePoint) {
-        return (getStartOfTracking() == null || getStartOfTracking().compareTo(fixTimePoint) <= 0) &&
-            (getEndOfTracking() == null || getEndOfTracking().compareTo(fixTimePoint) >= 0);
-    }
-
-    @Override
-    public void setMillisecondsOverWhichToAverageSpeed(long millisecondsOverWhichToAverageSpeed) {
-        this.millisecondsOverWhichToAverageSpeed = millisecondsOverWhichToAverageSpeed; 
-        for (Competitor competitor : getRace().getCompetitors()) {
-            getTrack(competitor).setMillisecondsOverWhichToAverage(millisecondsOverWhichToAverageSpeed);
-        }
-        for (Waypoint waypoint : getRace().getCourse().getWaypoints()) {
-            for (Mark mark : waypoint.getMarks()) {
-                getOrCreateTrack(mark).setMillisecondsOverWhichToAverage(millisecondsOverWhichToAverageSpeed);
-            }
-        }
-        updated(/* time point */null);
-        triggerManeuverCacheRecalculationForAllCompetitors();
-    }
-
-    @Override
-    public void setMillisecondsOverWhichToAverageWind(long millisecondsOverWhichToAverageWind) {
-        long oldMillisecondsOverWhichToAverageWind = this.millisecondsOverWhichToAverageWind;
-        this.millisecondsOverWhichToAverageWind = millisecondsOverWhichToAverageWind;
-        for (WindSource windSource : getWindSources()) {
-            getOrCreateWindTrack(windSource).setMillisecondsOverWhichToAverage(millisecondsOverWhichToAverageWind);
-        }
-        updated(/* time point */null);
-        triggerManeuverCacheRecalculationForAllCompetitors();
-        notifyListenersWindAveragingChanged(oldMillisecondsOverWhichToAverageWind, millisecondsOverWhichToAverageWind);
-    }
-
-
-    @Override
-    public void setAndFixDelayToLiveInMillis(long delayToLiveInMillis) {
-        if (getDelayToLiveInMillis() != delayToLiveInMillis) {
-            super.setDelayToLiveInMillis(delayToLiveInMillis);
-            notifyListenersDelayToLiveChanged(delayToLiveInMillis);
-        }
-        delayToLiveInMillisFixed = true;
-    }
-
-    @Override
-    public void setDelayToLiveInMillis(long delayToLiveInMillis) {
-        if (!delayToLiveInMillisFixed && getDelayToLiveInMillis() != delayToLiveInMillis) {
-            super.setDelayToLiveInMillis(delayToLiveInMillis);
-            notifyListenersDelayToLiveChanged(delayToLiveInMillis);
-        }
-    }
-
-    @Override
-    public DynamicGPSFixTrack<Competitor, GPSFixMoving> getTrack(Competitor competitor) {
-        return (DynamicGPSFixTrack<Competitor, GPSFixMoving>) super.getTrack(competitor);
-    }
-
-    @Override
-    public DynamicGPSFixTrack<Mark, GPSFix> getOrCreateTrack(Mark mark) {
-        return (DynamicGPSFixTrack<Mark, GPSFix>) super.getOrCreateTrack(mark);
-    }
-
-    /**
-     * In addition to creating the track which is performed by the superclass implementation, this implementation
-     * registers a {@link GPSTrackListener} with the mark's track and {@link #notifyListeners(GPSFix, Mark, boolean)
-     * notifies the listeners} about updates. In previous versions the {@link #updated(TimePoint)} method was
-     * <em>not</em> called with the mark fix's time point because mark fixes could have been received also from marks
-     * that don't belong to this race. However, we don't support any connector anymore that works this way. Therefore,
-     * it is now considered safe to call {@link #updated(TimePoint)} for the mark fix's time point.
-     */
-    @Override
-    protected DynamicGPSFixTrackImpl<Mark> createMarkTrack(Mark mark) {
-        final DynamicGPSFixTrackImpl<Mark> result = super.createMarkTrack(mark);
-        result.addListener(new GPSTrackListener<Mark, GPSFix>() {
-            private static final long serialVersionUID = -2855787105725103732L;
-
-            @Override
-            public void gpsFixReceived(GPSFix fix, Mark mark, boolean firstFixInTrack) {
-                updated(fix.getTimePoint());
-                triggerManeuverCacheRecalculationForAllCompetitors();
-                notifyListeners(fix, mark, firstFixInTrack);
-            }
-
-            @Override
-            public void speedAveragingChanged(long oldMillisecondsOverWhichToAverage,
-                    long newMillisecondsOverWhichToAverage) {
-                // nobody can currently listen for the change of the mark speed averaging because mark speed is not a value used
-            }
-
-            @Override
-            public boolean isTransient() {
-                return false;
-            }
-        });
-        return result;
-    }
-
-    /**
-     * Callers iterating over the result need to synchronize on the resulting collection while iterating
-     * to avoid {@link ConcurrentModificationException}s.
-     */
-    private Set<RaceChangeListener> getListeners() {
-        if (listeners == null) {
-            listeners = new HashSet<RaceChangeListener>();
-        }
-        return listeners;
-    }
-
-    @Override
-    public void addListener(RaceChangeListener listener) {
-        synchronized (getListeners()) {
-            getListeners().add(listener);
-        }
-    }
-    
-    @Override
-    public void invalidateStartTime() {
-        final TimePoint oldStartOfRace = getStartOfRace();
-        super.invalidateStartTime();
-        if (!Util.equalsWithNull(oldStartOfRace, getStartOfRace())) {
-            notifyListenersStartOfRaceChanged(oldStartOfRace, getStartOfRace());
-        }
-    }
-
-    @Override
-    public void addListener(RaceChangeListener listener, final boolean notifyAboutWindFixesAlreadyLoaded,
-            final boolean notifyAboutGPSFixesAlreadyLoaded) {
-        if (notifyAboutWindFixesAlreadyLoaded) {
-            LockUtil.lockForRead(getLoadingFromWindStoreLock());
-        }
-        if (notifyAboutGPSFixesAlreadyLoaded) {
-            LockUtil.lockForRead(getLoadingFromGPSFixStoreLock());
-        }
-        try {
-            addListener(listener);
-            if (notifyAboutWindFixesAlreadyLoaded) {
-                // Now notify all wind fixes we can get from the race by now. TrackedRace.getWindSource() delivers all wind
-                // sources known so far. If there is a wind track being loaded, it will be separately notified later by
-                // DynamicTrackedRaceImpl.createWindTrack(...).
-                // Holding the serialization lock 
-                for (WindSource windSource : getWindSources()) {
-                    if (windSource.getType().canBeStored()) {
-                        WindTrack windTrack = getOrCreateWindTrack(windSource);
-                        // replicate all wind fixes that may have been loaded by the wind store
-                        windTrack.lockForRead();
-                        try {
-                            for (Wind wind : windTrack.getRawFixes()) {
-                                listener.windDataReceived(wind, windSource);
-                            }
-                        } finally {
-                            windTrack.unlockAfterRead();
-                        }
-                    }
-                }
-            }
-            if (notifyAboutGPSFixesAlreadyLoaded) {
-                for (Mark mark : getMarks()) {
-                    GPSFixTrack<Mark, GPSFix> markTrack = getOrCreateTrack(mark);
-                    markTrack.lockForRead();
-                    try {
-                        boolean firstInTrack = true;
-                        for (GPSFix fix : markTrack.getRawFixes()) {
-                            listener.markPositionChanged(fix, mark, firstInTrack);
-                            firstInTrack = false;
-                        }
-                    } finally {
-                        markTrack.unlockAfterRead();
-                    }
-                }
-                
-                for (Competitor competitor : getRace().getCompetitors()) {
-                    GPSFixTrack<Competitor, GPSFixMoving> competitorTrack = getTrack(competitor);
-                    competitorTrack.lockForRead();
-                    try {
-                        for (GPSFixMoving fix : competitorTrack.getRawFixes()) {
-                            listener.competitorPositionChanged(fix, competitor);
-                        }
-                    } finally {
-                        competitorTrack.unlockAfterRead();
-                    }
-                }
-            }
-        } finally {
-            if (notifyAboutWindFixesAlreadyLoaded) {
-                LockUtil.unlockAfterRead(getLoadingFromWindStoreLock());
-            }
-            if (notifyAboutGPSFixesAlreadyLoaded) {
-                LockUtil.unlockAfterRead(getLoadingFromGPSFixStoreLock());
-            }
-        }
-    }
-
-    @Override
-    public void removeListener(RaceChangeListener listener) {
-        synchronized (getListeners()) {
-            getListeners().remove(listener);
-        }
-    }
-
-    @Override
-    public void setWindSourcesToExclude(Iterable<? extends WindSource> windSourcesToExclude) {
-        super.setWindSourcesToExclude(windSourcesToExclude);
-        notifyListenersWindSourcesToExcludeChanged(windSourcesToExclude);
-    }
-
-    private void notifyListeners(Consumer<RaceChangeListener> notifyAction) {
-        RaceChangeListener[] listeners;
-        synchronized (getListeners()) {
-            listeners = getListeners().toArray(new RaceChangeListener[getListeners().size()]);
-        }
-        for (RaceChangeListener listener : listeners) {
-            try {
-                notifyAction.accept(listener);
-            } catch (Exception e) {
-                logger.log(Level.SEVERE, "RaceChangeListener " + listener + " threw exception " + e.getMessage());
-                logger.log(Level.SEVERE, "notifyListeners(Consumer<RaceChangeListener> notifyAction", e);
-            }
-        }
-    }
-
-    @Override
-    public void setFinishedTime(final TimePoint newFinishedTime) {
-        final TimePoint oldFinishedTime = getFinishedTime();
-        if (!Util.equalsWithNull(newFinishedTime, oldFinishedTime)) {
-            logger.info("Finished time of race " + getRace().getName() + " updated from " + getFinishedTime() + " to " + newFinishedTime);
-            super.setFinishedTime(newFinishedTime);
-            updateStartAndEndOfTracking(/* waitForGPSFixesToLoad */ false);
-            notifyListenersFinishedTimeChanged(oldFinishedTime, newFinishedTime);
-        }
-    }
-    
-    private void notifyListenersWindSourcesToExcludeChanged(Iterable<? extends WindSource> windSourcesToExclude) {
-        notifyListeners(listener -> listener.windSourcesToExcludeChanged(windSourcesToExclude));
-    }
-
-    private void notifyListenersStartOfTrackingChanged(TimePoint oldStartOfTracking, TimePoint newStartOfTracking) {
-        notifyListeners(listener -> listener.startOfTrackingChanged(oldStartOfTracking, newStartOfTracking));
-    }
-
-    private void notifyListenersEndOfTrackingChanged(TimePoint oldEndOfTracking, TimePoint newEndOfTracking) {
-        notifyListeners(listener -> listener.endOfTrackingChanged(oldEndOfTracking, newEndOfTracking));
-    }
-
-    private void notifyListenersStartTimeReceivedChanged(TimePoint startTimeReceived) {
-        notifyListeners(listener -> listener.startTimeReceivedChanged(startTimeReceived));
-    }
-
-    private void notifyListenersStartOfRaceChanged(TimePoint oldStartOfRace, TimePoint newStartOfRace) {
-        notifyListeners(listener -> listener.startOfRaceChanged(oldStartOfRace, newStartOfRace));
-    }
-
-    private void notifyListenersFinishedTimeChanged(TimePoint oldFinishedTime, TimePoint newFinishedTime) {
-        notifyListeners(listener -> listener.finishedTimeChanged(oldFinishedTime, newFinishedTime));
-    }
-
-    private void notifyListenersWaypointAdded(int zeroBasedIndex, Waypoint waypointThatGotAdded) {
-        notifyListeners(listener -> listener.waypointAdded(zeroBasedIndex, waypointThatGotAdded));
-    }
-
-    private void notifyListenersWaypointRemoved(int zeroBasedIndex, Waypoint waypointThatGotRemoved) {
-        notifyListeners(listener -> listener.waypointRemoved(zeroBasedIndex, waypointThatGotRemoved));
-    }
-
-    @Override
-    public void waypointAdded(int zeroBasedIndex, Waypoint waypointThatGotAdded) {
-        super.waypointAdded(zeroBasedIndex, waypointThatGotAdded);
-        notifyListenersWaypointAdded(zeroBasedIndex, waypointThatGotAdded);
-    }
-
-    @Override
-    public void waypointRemoved(int zeroBasedIndex, Waypoint waypointThatGotRemoved) {
-        super.waypointRemoved(zeroBasedIndex, waypointThatGotRemoved);
-        notifyListenersWaypointRemoved(zeroBasedIndex, waypointThatGotRemoved);
-    }
-
-    private void notifyListeners(GPSFix fix, Mark mark, boolean firstInTrack) {
-        notifyListeners(listener -> listener.markPositionChanged(fix, mark, firstInTrack));
-    }
-
-    private void notifyListeners(GPSFixMoving fix, Competitor competitor) {
-        notifyListeners(listener -> listener.competitorPositionChanged(fix, competitor));
-    }
-
-    private void notifyListeners(TrackedRaceStatus status, TrackedRaceStatus oldStatus) {
-        notifyListeners(listener -> listener.statusChanged(status, oldStatus));
-    }
-
-    private void notifyListeners(Wind wind, WindSource windSource) {
-        notifyListeners(listener -> listener.windDataReceived(wind, windSource));
-    }
-
-    private void notifyListenersSpeedAveragingChanged(long oldMillisecondsOverWhichToAverageSpeed, long newMillisecondsOverWhichToAverageSpeed) {
-        notifyListeners(listener -> listener.speedAveragingChanged(oldMillisecondsOverWhichToAverageSpeed, newMillisecondsOverWhichToAverageSpeed));
-    }
-
-    private void notifyListenersWindAveragingChanged(long oldMillisecondsOverWhichToAverageWind, long newMillisecondsOverWhichToAverageWind) {
-        notifyListeners(listener -> listener.windAveragingChanged(oldMillisecondsOverWhichToAverageWind, newMillisecondsOverWhichToAverageWind));
-    }
-
-    private void notifyListenersDelayToLiveChanged(long delayToLiveInMillis) {
-        notifyListeners(listener -> listener.delayToLiveChanged(delayToLiveInMillis));
-    }
-
-    private void notifyListenersWindRemoved(Wind wind, WindSource windSource) {
-        notifyListeners(listener -> listener.windDataRemoved(wind, windSource));
-    }
-
-    private void notifyListeners(Competitor competitor, Map<Waypoint, MarkPassing> oldMarkPassings, Iterable<MarkPassing> markPassings) {
-        notifyListeners(listener -> listener.markPassingReceived(competitor, oldMarkPassings, markPassings));
-    }
-    
-    private void notifyListeners(DynamicSensorFixTrack<Competitor, ?> track) {
-        notifyListeners(listener -> listener.trackAdded(track));
-    }
-    
-    private void notifyListeners(Competitor competitor, String trackName, SensorFix fix) {
-        notifyListeners(listener -> listener.fixAdded(competitor, trackName, fix));
-    }
-
-    /**
-     * A mark passing produced from a {@link RaceLogFinishPositioningConfirmedEvent} where a
-     * {@link CompetitorResult#getFinishingTime() finishing time} has been provided for a competitor. The mark passing
-     * may have replaced an original mark passing, as provided by the {@link MarkPassingCalculator} or an external
-     * connector, or it may have been provided solely based on the presence of the finishing time in the
-     * {@link RaceLogFinishPositioningConfirmedEvent}. This leads to a different implementation of the
-     * {@link #getOriginal} implementation.
-     * 
-     * @author Axel Uhl (D043530)
-     */
-    private static class MarkPassingFromRaceLogProvidedFinishingTimeImpl extends MarkPassingImpl {
-        private static final long serialVersionUID = 2900812554717213461L;
-        private final MarkPassing original;
-
-        public MarkPassingFromRaceLogProvidedFinishingTimeImpl(TimePoint timePoint, Waypoint waypoint, Competitor competitor, MarkPassing original) {
-            super(timePoint, waypoint, competitor);
-            this.original = original;
-        }
-
-        /**
-         * May return {@code null} in case this mark passing was created based solely on the finishing
-         * time taken from a {@link RaceLogFinishPositioningConfirmedEvent}, or may contain the original
-         * {@link MarkPassing} that it replaced, otherwise. The original mark passing is expected not to
-         * implement this interface.
-         */
-        @Override
-        public MarkPassing getOriginal() {
-            return original;
-        }
-    }
-    
-    @Override
-    public void updateMarkPassings(Competitor competitor, final Iterable<MarkPassing> markPassings) {
-        final CompetitorResult resultFromRaceLog = competitorResultsFromRaceLog.get(competitor);
-        final Iterable<MarkPassing> markPassingsToUse = createOrUpdateFinishMarkPassingIfRequired(competitor, markPassings, resultFromRaceLog);
-        updateMarkPassingsNotConsideringFinishingTimesFromRaceLog(competitor, markPassingsToUse);
-    }
-    
-    @Override
-    public void updateMarkPassingsAfterRaceLogChanges() {
-        competitorResultsFromRaceLog = getResultsFromRaceLogs();
-        updateFinishingTimesFromRaceLog();
-    }
-    
-    /**
-     * Iterates over the {@code markPassings} and checks if the finish mark passing needs to be updated based on the
-     * {@link CompetitorResult}. In the following cases an updated mark passings {@link Iterable} is returned that
-     * contains an update regarding the finish mark passing:
-     * 
-     * <ul>
-     * <li>An original finish mark passing exists, not wrapped by an updated mark passing or wrapped but not having the
-     * correct time, or no finish mark passing exists at all, and we have a finishing time in the
-     * {@code competitorResult}: then an updated wrapper mark passing is used; if an original finish mark passing
-     * existed, it will be used as the wrapper's {@link MarkPassing#getOriginal()} value; otherwise, {@code null} is
-     * used as the original.</li>
-     * <li>An original finish mark passing exists that is wrapped by an updated finishing time that came from the race
-     * log previously, and we have no finishing time in the {@code competitorResult}: then the wrapper is replaced by
-     * the original finish mark passing, thus reverting the finishing time to that of the original mark passing.</li>
-     * <li>A wrapper finish mark passing exists that has a {@code null} original, meaning it was created solely based
-     * on the race log finishing time, and we have no finish time in the {@code competitorResult}: then the synthetic
-     * finish mark passing is removed.</li>
-     * </ul>
-     * 
-     * If no such modification was required, the unmodified {@code markPassings} object is returned; otherwise, a new
-     * {@link Iterable} that contains the modifications regarding the finish mark passing is returned.<p>
-     * 
-     * Note that if that is a result of {@link #getMarkPassings(Competitor)} or
-     * {@link #getMarkPassingsInOrder(Waypoint)} then the caller must hold the corresponding read lock while calling
-     * this method.
-     */
-    private Iterable<MarkPassing> createOrUpdateFinishMarkPassingIfRequired(final Competitor competitor, Iterable<MarkPassing> markPassings, CompetitorResult competitorResult) {
-        assert competitorResult == null || competitorResult.getCompetitorId().equals(competitor.getId());
-        final Waypoint finish = getRace().getCourse().getLastWaypoint();
-        final List<MarkPassing> copyOfMarkPassings = new ArrayList<>();
-        boolean neededToCreateOrUpdateFinishMarkPassing = false;
-        boolean foundFinishMarkPassing = false;
-        for (final MarkPassing originalMarkPassing : markPassings) {
-            if (originalMarkPassing.getWaypoint() != finish) {
-                copyOfMarkPassings.add(originalMarkPassing);
-            } else {
-                foundFinishMarkPassing = true;
-                final MarkPassing finishMarkPassingToUse;
-                if (competitorResult != null && competitorResult.getFinishingTime() != null
-                 && (originalMarkPassing.getOriginal() == originalMarkPassing || !originalMarkPassing.getTimePoint().equals(competitorResult.getFinishingTime()))) {
-                    // since we so far only have the original mark passing or a wrapper mark passing with an
-                    // incorrect time point, we need to create a wrapper mark passing:
-                    finishMarkPassingToUse = new MarkPassingFromRaceLogProvidedFinishingTimeImpl(
-                            competitorResult.getFinishingTime(), finish, competitor,
-                            originalMarkPassing.getOriginal());
-                    logger.info(getRace().getName()+": Updating finish mark passing "+originalMarkPassing.getOriginal()+" to "+finishMarkPassingToUse);
-                    neededToCreateOrUpdateFinishMarkPassing = true;
-                } else {
-                    finishMarkPassingToUse = originalMarkPassing.getOriginal();
-                    if (finishMarkPassingToUse != originalMarkPassing) {
-                        logger.info(getRace().getName()+": Reverting race log-based finish mark passing "+originalMarkPassing+" to "+finishMarkPassingToUse+
-                                " because no finishing time found anymore for that competitor in race log");
-                        neededToCreateOrUpdateFinishMarkPassing = true;
-                    }
-                }
-                if (finishMarkPassingToUse != null) {
-                    copyOfMarkPassings.add(finishMarkPassingToUse);
-                }
-            }
-        }
-        if (!foundFinishMarkPassing && competitorResult != null && competitorResult.getFinishingTime() != null) {
-            // need to create a synthetic finish mark passing based on the race log-provided finishing time
-            final MarkPassingFromRaceLogProvidedFinishingTimeImpl finishMarkPassingToUse = new MarkPassingFromRaceLogProvidedFinishingTimeImpl(
-                    competitorResult.getFinishingTime(), finish, competitor,
-                    /* no original finish mark passing exists; synthetic finish mark passing */ null);
-            copyOfMarkPassings.add(finishMarkPassingToUse);
-            logger.info(getRace().getName()+": Created "+finishMarkPassingToUse+" based on finishing time provided in race log");
-            neededToCreateOrUpdateFinishMarkPassing = true;
-        }
-        return neededToCreateOrUpdateFinishMarkPassing ? copyOfMarkPassings : markPassings;
-    }
-
-    private Map<Competitor, CompetitorResult> getResultsFromRaceLogs() {
-        final Map<Competitor, CompetitorResult> result = new HashMap<>();
-        CompetitorResults results = null; 
-        for (final RaceLog raceLog : attachedRaceLogs.values()) {
-            results = new ConfirmedFinishPositioningListFinder(raceLog).analyze();
-            if (results != null) {
-                for (CompetitorResult cr : results) {
-                    result.put(getRace().getCompetitorById(cr.getCompetitorId()), cr);
-                }
-                break;
-            }
-        }
-        return result;
-    }
-
-    /**
-     * Updates the {@code markPassings} into the {@link #getMarkPassing(Competitor, Waypoint) mark passing data
-     * structure for the waypoints passed} and the {@link #getMarkPassings(Competitor) mark passing data structure for
-     * the competitor}. The mark passings are used as-is, without considering any
-     * {@link CompetitorResult#getFinishingTime() finishing times} for competitors coming from any {@link RaceLog}.
-     * See also {@link #updateMarkPassings(Competitor, Iterable)} which <em>does</em> consider those.
-     */
-    private void updateMarkPassingsNotConsideringFinishingTimesFromRaceLog(Competitor competitor, Iterable<MarkPassing> markPassings) {
-        LockUtil.lockForRead(getSerializationLock()); // keep serializer from reading the mark passings collections
-        try {
-            Map<Waypoint, MarkPassing> oldMarkPassings = new HashMap<Waypoint, MarkPassing>();
-            MarkPassing oldStartMarkPassing = null;
-            boolean requiresStartTimeUpdate = true;
-            final NavigableSet<MarkPassing> markPassingsForCompetitor = getMarkPassings(competitor);
-            lockForRead(markPassingsForCompetitor);
-            try {
-                for (MarkPassing oldMarkPassing : markPassingsForCompetitor) {
-                    if (oldStartMarkPassing == null) {
-                        oldStartMarkPassing = oldMarkPassing;
-                    }
-                    oldMarkPassings.put(oldMarkPassing.getWaypoint(), oldMarkPassing);
-                }
-            } finally {
-                unlockAfterRead(markPassingsForCompetitor);
-            }
-            final NamedReentrantReadWriteLock markPassingsLock = getMarkPassingsLock(markPassingsForCompetitor);
-            TimePoint timePointOfLatestEvent = new MillisecondsTimePoint(0);
-            // Make sure that clearMarkPassings and the re-adding of the mark passings are non-interruptible by readers.
-            // Note that the write lock for the mark passings in order per waypoint is obtained inside
-            // clearMarkPassings(...) as well as inside the subsequent for-loop. It is important to always first obtain the mark passings lock
-            // for the competitor mark passings before obtaining the lock for the mark passings in order for the waypoint to avoid
-            // deadlocks.
-            getRace().getCourse().lockForRead();
-            LockUtil.lockForWrite(markPassingsLock);
-            try {
-                clearMarkPassings(competitor);
-                for (MarkPassing markPassing : markPassings) {
-                    // try to find corresponding old start mark passing
-                    if (oldStartMarkPassing != null
-                            && markPassing.getWaypoint().equals(oldStartMarkPassing.getWaypoint())) {
-                        if (markPassing.getTimePoint() != null && oldStartMarkPassing.getTimePoint() != null
-                                && markPassing.getTimePoint().equals(oldStartMarkPassing.getTimePoint())) {
-                            requiresStartTimeUpdate = false;
-                        }
-                    }
-                    if (!Util.contains(getRace().getCourse().getWaypoints(), markPassing.getWaypoint())) {
-                        StringBuilder courseWaypointsWithID = new StringBuilder();
-                        boolean first = true;
-                        for (Waypoint courseWaypoint : getRace().getCourse().getWaypoints()) {
-                            if (first) {
-                                first = false;
-                            } else {
-                                courseWaypointsWithID.append(" -> ");
-                            }
-                            courseWaypointsWithID.append(courseWaypoint.toString());
-                            courseWaypointsWithID.append(" (ID=");
-                            courseWaypointsWithID.append(courseWaypoint.getId());
-                            courseWaypointsWithID.append(")");
-                        }
-                        logger.severe("Received mark passing " + markPassing + " for race " + getRace()
-                                + " for waypoint ID" + markPassing.getWaypoint().getId()
-                                + " but the waypoint does not exist in course " + courseWaypointsWithID);
-                    } else {
-                        markPassingsForCompetitor.add(markPassing);
-                    }
-                    Collection<MarkPassing> markPassingsInOrderForWaypoint = getOrCreateMarkPassingsInOrderAsNavigableSet(markPassing
-                            .getWaypoint());
-                    final NamedReentrantReadWriteLock markPassingsLock2 = getMarkPassingsLock(markPassingsInOrderForWaypoint);
-                    LockUtil.lockForWrite(markPassingsLock2);
-                    try {
-                        // The mark passings of competitor have been removed by the call to
-                        // clearMarkPassings(competitor) above
-                        // from both, the collection that holds the mark passings by waypoint and the one that holds the
-                        // mark passings per competitor; so we can simply add here:
-                        markPassingsInOrderForWaypoint.add(markPassing);
-                    } finally {
-                        LockUtil.unlockAfterWrite(markPassingsLock2);
-                    }
-                    if (markPassing.getTimePoint().compareTo(timePointOfLatestEvent) > 0) {
-                        timePointOfLatestEvent = markPassing.getTimePoint();
-                    }
-                }
-            } finally {
-                LockUtil.unlockAfterWrite(markPassingsLock);
-                getRace().getCourse().unlockAfterRead();
-            }
-            updated(timePointOfLatestEvent);
-            triggerManeuverCacheRecalculation(competitor);
-            // update the race times like start, end and the leg times
-            if (requiresStartTimeUpdate) {
-                invalidateStartTime();
-            }
-            invalidateMarkPassingTimes();
-            invalidateEndTime();
-            // notify *after* all mark passings have been re-established; should avoid flicker
-            notifyListeners(competitor, oldMarkPassings, markPassings);
-        } finally {
-            LockUtil.unlockAfterRead(getSerializationLock());
-        }
-    }
-
-    /**
-     * The {@link CompetitorResults} from the race log as cached in {@link #competitorResultsFromRaceLog} may optionally
-     * set a finishing time for competitors. Also, depending on how the race log has been modified (e.g., a new pass
-     * could have been started or a {@link RaceLogFinishPositioningConfirmedEvent} could have been revoked) it may be
-     * possible that a finishing time previously set from the race log now has to be reset to its original state as
-     * coming from the tracking provider. This can either mean resetting the mark passing to its
-     * {@link MarkPassing#getOriginal() original} version or removing it in case the {@link MarkPassing#getOriginal()}
-     * method delivers {@code null}, meaning that this mark passing was solely based on the race log information which
-     * now would have disappeared.
-     */
-    private void updateFinishingTimesFromRaceLog() {
-        final Waypoint finish = getRace().getCourse().getLastWaypoint();
-        if (finish != null) { // can't do anything for an empty course
-            for (final Competitor competitor : getRace().getCompetitors()) {
-                final CompetitorResult competitorResult = competitorResultsFromRaceLog.get(competitor);
-                final NavigableSet<MarkPassing> markPassings = getMarkPassings(competitor);
-                final Iterable<MarkPassing> markPassingsToUse;
-                lockForRead(markPassings);
-                try {
-                    markPassingsToUse = createOrUpdateFinishMarkPassingIfRequired(competitor, markPassings, competitorResult);
-                } finally {
-                    unlockAfterRead(markPassings);
-                }
-                if (markPassingsToUse != markPassings) {
-                    updateMarkPassingsNotConsideringFinishingTimesFromRaceLog(competitor, markPassingsToUse);
-                }
-            }
-        }
-    }
-
-    @Override
-    public void lockForRead(Iterable<MarkPassing> markPassings) {
-        getRace().getCourse().lockForRead();
-        LockUtil.lockForRead(getMarkPassingsLock(markPassings));
-    }
-
-    @Override
-    public void unlockAfterRead(Iterable<MarkPassing> markPassings) {
-        LockUtil.unlockAfterRead(getMarkPassingsLock(markPassings));
-        getRace().getCourse().unlockAfterRead();
-    }
-
-    /**
-     * Removes all mark passings of <code>competitor</code> from both, the {@link #markPassingsForCompetitor}
-     * and the {@link #markPassingsForWaypoint} collections.
-     */
-    private void clearMarkPassings(Competitor competitor) {
-        NavigableSet<MarkPassing> markPassings = getMarkPassings(competitor);
-        final NamedReentrantReadWriteLock markPassingsLock = getMarkPassingsLock(markPassings);
-        LockUtil.lockForWrite(markPassingsLock);
-        try {
-            Iterator<MarkPassing> mpIter = markPassings.iterator();
-            while (mpIter.hasNext()) {
-                MarkPassing mp = mpIter.next();
-                mpIter.remove();
-                Collection<MarkPassing> markPassingsInOrder = getMarkPassingsInOrderAsNavigableSet(mp.getWaypoint());
-                LockUtil.lockForWrite(getMarkPassingsLock(markPassingsInOrder));
-                try {
-                    markPassingsInOrder.remove(mp);
-                } finally {
-                    LockUtil.unlockAfterWrite(getMarkPassingsLock(markPassingsInOrder));
-                }
-            }
-        } finally {
-            LockUtil.unlockAfterWrite(markPassingsLock);
-        }
-    }
-
-    @Override
-    public void setStartTimeReceived(TimePoint startTimeReceived) {
-        if (!Util.equalsWithNull(startTimeReceived, getStartTimeReceived())) {
-            super.setStartTimeReceived(startTimeReceived);
-            notifyListenersStartTimeReceivedChanged(getStartTimeReceived());
-        }
-    }
-
-    @Override
-    public void setStartOfTrackingReceived(TimePoint startOfTrackingReceived) {
-        setStartOfTrackingReceived(startOfTrackingReceived, /* waitForGPSFixesToLoad */ false);
-    }
-
-<<<<<<< HEAD
-    public void setStartOfTrackingReceived(TimePoint startOfTrackingReceived, final boolean waitForGPSFixesToLoad) {
-        TimePoint oldStartOfTracking = getStartOfTracking();
-        if (!Util.equalsWithNull(startOfTrackingReceived, oldStartOfTracking)) {
-            super.setStartOfTrackingReceived(startOfTrackingReceived, waitForGPSFixesToLoad);
-            notifyListenersStartOfTrackingChanged(oldStartOfTracking, startOfTrackingReceived);
-=======
-    @Override
-    protected void startOfTrackingChanged(final TimePoint oldStartOfTracking, boolean waitForGPSFixesToLoad) {
-        super.startOfTrackingChanged(oldStartOfTracking, waitForGPSFixesToLoad);
-        if (!Util.equalsWithNull(oldStartOfTracking, getStartOfTracking())) {
-            notifyListenersStartOfTrackingChanged(getStartOfTracking());
->>>>>>> 1f2e20c0
-        }
-    }
-
-    @Override
-    protected void endOfTrackingChanged(TimePoint oldEndOfTracking, boolean waitForGPSFixesToLoad) {
-        super.endOfTrackingChanged(oldEndOfTracking, waitForGPSFixesToLoad);
-        if (!Util.equalsWithNull(oldEndOfTracking, getEndOfTracking())) {
-            notifyListenersEndOfTrackingChanged(getEndOfTracking());
-        }
-    }
-
-    /**
-     * Making this method publicly visible for those tests seeing this implementation class
-     */
-<<<<<<< HEAD
-    public void setEndOfTrackingReceived(final TimePoint endOfTrackingReceived, final boolean waitForGPSFixesToLoad) {
-        TimePoint oldEndOfTracking = getEndOfTracking();
-        if (!Util.equalsWithNull(endOfTrackingReceived, oldEndOfTracking)) {
-            super.setEndOfTrackingReceived(endOfTrackingReceived, waitForGPSFixesToLoad);
-            notifyListenersEndOfTrackingChanged(oldEndOfTracking, endOfTrackingReceived);
-        }
-=======
-    public void setStartOfTrackingReceived(TimePoint startOfTrackingReceived, final boolean waitForGPSFixesToLoad) {
-        super.setStartOfTrackingReceived(startOfTrackingReceived, waitForGPSFixesToLoad);
-    }
-
-    /**
-     * Making this method publicly visible for those tests seeing this implementation class
-     */
-    @Override
-    public void setEndOfTrackingReceived(TimePoint endOfTracking, boolean waitForGPSFixesToLoad) {
-        super.setEndOfTrackingReceived(endOfTracking, waitForGPSFixesToLoad);
->>>>>>> 1f2e20c0
-    }
-
-    @Override
-    public void setEndOfTrackingReceived(TimePoint endOfTrackingReceived) {
-        setEndOfTrackingReceived(endOfTrackingReceived, /* waitForGPSFixesToLoad */ false);
-    }
-    
-    /**
-     * In addition to calling the superclass implementation, for a stored wind track whose fixes were loaded by this
-     * call, all listeners are notified about these existing wind fixes using their
-     * {@link RaceChangeListener#windDataReceived(Wind, WindSource)} callback method. In particular this replicates all
-     * wind fixes that may have been loaded from the wind store for the new track.
-     */
-    @Override
-    protected WindTrack createWindTrack(WindSource windSource, long delayForWindEstimationCacheInvalidation) {
-        WindTrack result = super.createWindTrack(windSource, delayForWindEstimationCacheInvalidation);
-        if (windSource.getType().canBeStored()) {
-            // replicate all wind fixes that may have been loaded by the wind store
-            result.lockForRead();
-            try {
-                for (Wind wind : result.getRawFixes()) {
-                    notifyListeners(wind, windSource); // Note that this doesn't notify the track's listeners but the tracked race's listeners.
-                } // In particular, the wind store won't receive events (again) for the wind fixes it already has.
-            } finally {
-                result.unlockAfterRead();
-            }
-        }
-        return result;
-    }
-
-    @Override
-    public boolean recordWind(Wind wind, WindSource windSource, boolean applyFilter) {
-        final boolean result;
-        if (!applyFilter || takesWindFixWithTimePoint(wind.getTimePoint())) {
-            result = getOrCreateWindTrack(windSource).add(wind);
-            updated(wind.getTimePoint());
-            triggerManeuverCacheRecalculationForAllCompetitors();
-            notifyListeners(wind, windSource);
-        } else {
-            result = false;
-        }
-        return result;
-    }
-
-    @Override
-    public void removeWind(Wind wind, WindSource windSource) {
-        getOrCreateWindTrack(windSource).remove(wind);
-        updated(/* time point */null); // wind events shouldn't advance race time
-        triggerManeuverCacheRecalculationForAllCompetitors();
-        notifyListenersWindRemoved(wind, windSource);
-    }
-
-    @Override
-    public void gpsFixReceived(GPSFixMoving fix, Competitor competitor, boolean firstFixInTrack) {
-        updated(fix.getTimePoint());
-        triggerManeuverCacheRecalculation(competitor);
-        notifyListeners(fix, competitor);
-    }
-
-    @Override
-    public void speedAveragingChanged(long oldMillisecondsOverWhichToAverage, long newMillisecondsOverWhichToAverage) {
-        notifyListenersSpeedAveragingChanged(oldMillisecondsOverWhichToAverage, newMillisecondsOverWhichToAverage);
-    }
-
-    @Override
-    public boolean isTransient() {
-        return false;
-    }
-
-    @Override
-    protected TrackedLeg createTrackedLeg(Leg leg) {
-        return new TrackedLegImpl(this, leg, getRace().getCompetitors());
-    }
-
-    @Override
-    public long getMillisecondsOverWhichToAverageSpeed() {
-        long result = 0; // default in case there is no competitor
-        Iterator<Competitor> compIter = getRace().getCompetitors().iterator();
-        if (compIter.hasNext()) {
-            DynamicGPSFixTrack<Competitor, GPSFixMoving> someTrack = getTrack(compIter.next());
-            result = someTrack.getMillisecondsOverWhichToAverageSpeed();
-        }
-        return result;
-    }
-
-    @Override
-    public long getMillisecondsOverWhichToAverageWind() {
-        long result = 0; // default in case there is no competitor
-        for (WindSource windSource : getWindSources()) {
-            WindTrack someTrack = getOrCreateWindTrack(windSource);
-            result = someTrack.getMillisecondsOverWhichToAverageWind();
-        }
-        return result;
-    }
-
-    @Override
-    public DynamicTrackedRegatta getTrackedRegatta() {
-        return (DynamicTrackedRegatta) super.getTrackedRegatta();
-    }
-
-    @Override
-    public void setRaceIsKnownToStartUpwind(boolean raceIsKnownToStartUpwind) {
-        this.raceIsKnownToStartUpwind = raceIsKnownToStartUpwind;
-    }
-
-    @Override
-    public boolean raceIsKnownToStartUpwind() {
-        return raceIsKnownToStartUpwind;
-    }
-    
-    @Override
-    public void attachRaceLog(RaceLog raceLog) {
-        logListener.addTo(raceLog);
-        super.attachRaceLog(raceLog);
-    }
-    
-    @Override
-    public void detachRaceLog(Serializable identifier) {
-        RaceLog attachedRaceLog = attachedRaceLogs.get(identifier);
-        if (attachedRaceLog != null) {
-            logListener.removeFrom(attachedRaceLog);
-        }
-        super.detachRaceLog(identifier);
-    }
-    
-    @Override
-    public void addCourseDesignChangedListener(CourseDesignChangedListener listener) {
-        this.courseDesignChangedListeners.add(listener);
-    }
-
-    @Override
-    public void onCourseDesignChangedByRaceCommittee(CourseBase newCourseDesign) {
-        try {
-            for (CourseDesignChangedListener courseDesignChangedListener : courseDesignChangedListeners) {
-                courseDesignChangedListener.courseDesignChanged(newCourseDesign);
-            }
-        } catch (IOException e) {
-            logger.log(Level.INFO, "Exception trying to notify race course design change listeners about course design change", e);
-        }
-    }
-
-    @Override
-    public void onStartTimeChangedByRaceCommittee(TimePoint newStartTime) {
-        logger.info("Start time of race "+getRace().getName()+" updated by race committee to "+newStartTime);
-        try {
-            for (StartTimeChangedListener startTimeChangedListener : startTimeChangedListeners) {
-                startTimeChangedListener.startTimeChanged(newStartTime);
-            }
-        } catch (IOException e) {
-            logger.log(Level.INFO, "Exception trying to notify race status change listeners about start time change", e);
-        }
-        updateStartAndEndOfTracking(/* waitForGPSFixesToLoad */ false);
-    }
-    
-    @Override
-    public void onAbortedByRaceCommittee(Flags flag) {
-        try {
-            for (RaceAbortedListener raceAbortedListener : raceAbortedListeners) {
-                raceAbortedListener.raceAborted(flag);
-            }
-        } catch (IOException e) {
-            logger.log(Level.INFO, "Exception trying to notify race status change listeners about start time change", e);
-        }
-    }
-
-    @Override
-    public void addStartTimeChangedListener(StartTimeChangedListener listener) {
-        this.startTimeChangedListeners.add(listener);
-    }
-    
-    @Override
-    public void addRaceAbortedListener(RaceAbortedListener listener) {
-        this.raceAbortedListeners.add(listener);
-    }
-    
-    @Override
-    protected MarkPassingCalculator createMarkPassingCalculator() {
-        // not waiting for initial mark passing creation is essential for not holding up, e.g.,
-        // an initial load during replication where it is perfectly fine to obtain the results from
-        // mark passing analysis as they become available; for test cases, however, "true" would
-        // be a more appropriate choice
-        return new MarkPassingCalculator(this, true, /* waitForInitialMarkPassingCalculation */ false); 
-    }
-
-    @Override
-    public DynamicGPSFixTrack<Mark, GPSFix> getTrack(Mark mark) {
-        return (DynamicGPSFixTrack<Mark, GPSFix>) super.getTrack(mark);
-    }
-    @Override
-    public <FixT extends SensorFix, TrackT extends DynamicSensorFixTrack<Competitor, FixT>> TrackT getOrCreateSensorTrack(
-            Competitor competitor, String trackName, TrackFactory<TrackT> newTrackFactory) {
-        return super.getOrCreateSensorTrack(competitor, trackName, newTrackFactory);
-    }
-    
-    @Override
-    public <FixT extends SensorFix, TrackT extends DynamicSensorFixTrack<Competitor, FixT>> TrackT getDynamicSensorTrack(
-            Competitor competitor, String trackName) {
-        return super.getSensorTrack(competitor, trackName);
-    }
-    
-    @Override
-    public void recordSensorFix(Competitor competitor, String trackName, SensorFix fix, boolean onlyWhenInTrackingTimesInterval) {
-        if (!onlyWhenInTrackingTimesInterval || isWithinStartAndEndOfTracking(fix.getTimePoint())) {
-            DynamicSensorFixTrack<Competitor, SensorFix> track = getSensorTrack(competitor, trackName);
-            if (track != null) {
-                if (logger != null && logger.getLevel() != null && logger.getLevel().equals(Level.FINEST)) {
-                    logger.finest(""+competitor.getName() + ": " + fix);
-                }
-                track.add(fix); // the track notifies this tracked race which in turn notifies its listeners
-            }
-        }
-    }
-    
-    @Override
-    public void addSensorTrack(Competitor competitor, String trackName, DynamicSensorFixTrack<Competitor, ?> track) {
-        super.addSensorTrack(competitor, trackName, track);
-    }
-    
-    @Override
-    protected <FixT extends SensorFix> void addSensorTrackInternal(Pair<Competitor, String> key,
-            DynamicSensorFixTrack<Competitor, FixT> track) {
-        super.addSensorTrackInternal(key, track);
-        track.addListener(new SensorFixTrackListener<Competitor, FixT>() {
-            private static final long serialVersionUID = 6143309919537011377L;
-
-            @Override
-            public boolean isTransient() {
-                return true;
-            }
-
-            @Override
-            public void fixReceived(FixT fix, Competitor item, String trackName, boolean firstFixInTrack) {
-                notifyListeners(item, trackName, fix);
-            }
-        });
-        notifyListeners(track);
-    }
-}
+package com.sap.sailing.domain.tracking.impl;
+
+import java.io.IOException;
+import java.io.ObjectInputStream;
+import java.io.Serializable;
+import java.util.ArrayList;
+import java.util.Collection;
+import java.util.ConcurrentModificationException;
+import java.util.HashMap;
+import java.util.HashSet;
+import java.util.Iterator;
+import java.util.List;
+import java.util.Map;
+import java.util.NavigableSet;
+import java.util.Set;
+import java.util.function.Consumer;
+import java.util.logging.Level;
+import java.util.logging.Logger;
+
+import com.sap.sailing.domain.abstractlog.race.CompetitorResult;
+import com.sap.sailing.domain.abstractlog.race.CompetitorResults;
+import com.sap.sailing.domain.abstractlog.race.RaceLog;
+import com.sap.sailing.domain.abstractlog.race.RaceLogFinishPositioningConfirmedEvent;
+import com.sap.sailing.domain.abstractlog.race.analyzing.impl.ConfirmedFinishPositioningListFinder;
+import com.sap.sailing.domain.abstractlog.race.analyzing.impl.RaceLogResolver;
+import com.sap.sailing.domain.base.BoatClass;
+import com.sap.sailing.domain.base.Competitor;
+import com.sap.sailing.domain.base.CourseBase;
+import com.sap.sailing.domain.base.Leg;
+import com.sap.sailing.domain.base.Mark;
+import com.sap.sailing.domain.base.RaceDefinition;
+import com.sap.sailing.domain.base.Sideline;
+import com.sap.sailing.domain.base.Waypoint;
+import com.sap.sailing.domain.common.TrackedRaceStatusEnum;
+import com.sap.sailing.domain.common.Wind;
+import com.sap.sailing.domain.common.WindSource;
+import com.sap.sailing.domain.common.WindSourceType;
+import com.sap.sailing.domain.common.impl.WindSourceImpl;
+import com.sap.sailing.domain.common.racelog.Flags;
+import com.sap.sailing.domain.common.tracking.GPSFix;
+import com.sap.sailing.domain.common.tracking.GPSFixMoving;
+import com.sap.sailing.domain.common.tracking.SensorFix;
+import com.sap.sailing.domain.markpassingcalculation.MarkPassingCalculator;
+import com.sap.sailing.domain.racelog.tracking.GPSFixStore;
+import com.sap.sailing.domain.ranking.RankingMetricConstructor;
+import com.sap.sailing.domain.tracking.CourseDesignChangedListener;
+import com.sap.sailing.domain.tracking.DynamicGPSFixTrack;
+import com.sap.sailing.domain.tracking.DynamicSensorFixTrack;
+import com.sap.sailing.domain.tracking.DynamicTrackedRace;
+import com.sap.sailing.domain.tracking.DynamicTrackedRegatta;
+import com.sap.sailing.domain.tracking.GPSFixTrack;
+import com.sap.sailing.domain.tracking.GPSTrackListener;
+import com.sap.sailing.domain.tracking.MarkPassing;
+import com.sap.sailing.domain.tracking.RaceAbortedListener;
+import com.sap.sailing.domain.tracking.RaceChangeListener;
+import com.sap.sailing.domain.tracking.SensorFixTrackListener;
+import com.sap.sailing.domain.tracking.StartTimeChangedListener;
+import com.sap.sailing.domain.tracking.TrackFactory;
+import com.sap.sailing.domain.tracking.TrackedLeg;
+import com.sap.sailing.domain.tracking.TrackedRaceStatus;
+import com.sap.sailing.domain.tracking.TrackedRegatta;
+import com.sap.sailing.domain.tracking.TrackingDataLoader;
+import com.sap.sailing.domain.tracking.WindStore;
+import com.sap.sailing.domain.tracking.WindTrack;
+import com.sap.sse.common.TimePoint;
+import com.sap.sse.common.Util;
+import com.sap.sse.common.Util.Pair;
+import com.sap.sse.common.impl.MillisecondsTimePoint;
+import com.sap.sse.concurrent.LockUtil;
+import com.sap.sse.concurrent.NamedReentrantReadWriteLock;
+
+public class DynamicTrackedRaceImpl extends TrackedRaceImpl implements
+DynamicTrackedRace, GPSTrackListener<Competitor, GPSFixMoving> {
+    private static final long serialVersionUID = 1092726918239676958L;
+
+    private static final Logger logger = Logger.getLogger(DynamicTrackedRaceImpl.class.getName());
+
+    private transient Set<RaceChangeListener> listeners;
+
+    private boolean raceIsKnownToStartUpwind;
+
+    private boolean delayToLiveInMillisFixed;
+    
+    private transient DynamicTrackedRaceLogListener logListener;
+
+    private transient Set<CourseDesignChangedListener> courseDesignChangedListeners;
+    private transient Set<StartTimeChangedListener> startTimeChangedListeners;
+    private transient Set<RaceAbortedListener> raceAbortedListeners;
+    private transient Map<TrackingDataLoader, TrackedRaceStatus> loaderStatus = new HashMap<>();
+
+    /**
+     * Caches the result from {@link #getResultsFromRaceLogs}. This cache is updated in
+     * {@link #updateMarkPassingsAfterRaceLogChanges()} which must be called by
+     * {@link DynamicTrackedRaceLogListener} when the race log situation may have changed.
+     */
+    private Map<Competitor, CompetitorResult> competitorResultsFromRaceLog;
+
+    public DynamicTrackedRaceImpl(TrackedRegatta trackedRegatta, RaceDefinition race, Iterable<Sideline> sidelines,
+            WindStore windStore, GPSFixStore gpsFixStore, long delayToLiveInMillis,
+            long millisecondsOverWhichToAverageWind, long millisecondsOverWhichToAverageSpeed,
+            long delayForCacheInvalidationOfWindEstimation, boolean useInternalMarkPassingAlgorithm,
+            RankingMetricConstructor rankingMetricConstructor, RaceLogResolver raceLogResolver) {
+        super(trackedRegatta, race, sidelines, windStore, gpsFixStore, delayToLiveInMillis,
+                millisecondsOverWhichToAverageWind, millisecondsOverWhichToAverageSpeed,
+                delayForCacheInvalidationOfWindEstimation, useInternalMarkPassingAlgorithm, rankingMetricConstructor, raceLogResolver);
+        this.competitorResultsFromRaceLog = new HashMap<>();
+        this.logListener = new DynamicTrackedRaceLogListener(this);
+        if (markPassingCalculator != null) {
+            logListener.setMarkPassingUpdateListener(markPassingCalculator.getListener());
+        }
+        this.courseDesignChangedListeners = new HashSet<>();
+        this.startTimeChangedListeners = new HashSet<>();
+        this.raceAbortedListeners = new HashSet<>();
+        this.raceIsKnownToStartUpwind = race.getBoatClass().typicallyStartsUpwind();
+        if (!raceIsKnownToStartUpwind) {
+            Set<WindSource> windSourcesToExclude = new HashSet<WindSource>();
+            for (WindSource windSourceToExclude : getWindSourcesToExclude()) {
+                windSourcesToExclude.add(windSourceToExclude);
+            }
+            windSourcesToExclude.add(new WindSourceImpl(WindSourceType.COURSE_BASED));
+            setWindSourcesToExclude(windSourcesToExclude);
+        }
+        for (Competitor competitor : getRace().getCompetitors()) {
+            DynamicGPSFixTrack<Competitor, GPSFixMoving> track = getTrack(competitor);
+            track.addListener(this);
+        }
+        // default wind tracks are observed because they are created by the superclass constructor using
+        // createWindTrack which adds this object as a listener
+    }
+
+    /**
+     * After de-serialization sets a valid {@link #listeners} collection which is transient and therefore
+     * hasn't been serialized.
+     */
+    private void readObject(ObjectInputStream ois) throws ClassNotFoundException, IOException {
+        ois.defaultReadObject();
+        listeners = new HashSet<RaceChangeListener>();
+        logListener = new DynamicTrackedRaceLogListener(this);
+        courseDesignChangedListeners = new HashSet<>();
+        startTimeChangedListeners = new HashSet<>();
+        raceAbortedListeners = new HashSet<>();
+    }
+    
+    protected Object readResolve() {
+        super.readResolve();
+        if (markPassingCalculator != null) {
+            logListener.setMarkPassingUpdateListener(markPassingCalculator.getListener());
+        }
+        return this;
+    }
+
+    /**
+     * {@link #raceIsKnownToStartUpwind} (see also {@link #raceIsKnownToStartUpwind()}) is initialized based on the <code>race</code>'s
+     * {@link RaceDefinition#getBoatClass()} boat class's {@link BoatClass#typicallyStartsUpwind()} result. It can be changed
+     * using {@link #setRaceIsKnownToStartUpwind(boolean)}. Uses <code>millisecondsOverWhichToAverageWind/2</code> for the
+     * <code>delayForCacheInvalidationOfWindEstimation</code> argument of the constructor.<p>
+     * 
+     * Loading wind tracks from the <code>windStore</code> happens asynchronously which means that when the constructor returns,
+     * the caller cannot assume that all wind tracks have yet been loaded completely. The caller may call {@link #waitUntilLoadingFromWindStoreComplete()}
+     * to wait until all persistent wind sources have been successfully and completely loaded.
+     */
+    public DynamicTrackedRaceImpl(TrackedRegatta trackedRegatta, RaceDefinition race, Iterable<Sideline> sidelines,
+            WindStore windStore, GPSFixStore gpsFixStore, long delayToLiveInMillis,
+            long millisecondsOverWhichToAverageWind, long millisecondsOverWhichToAverageSpeed,
+            boolean useInternalMarkPassingAlgorithm, RankingMetricConstructor rankingMetricConstructor, RaceLogResolver raceLogResolver) {
+        this(trackedRegatta, race, sidelines, windStore, gpsFixStore, delayToLiveInMillis,
+                millisecondsOverWhichToAverageWind, millisecondsOverWhichToAverageSpeed,
+                millisecondsOverWhichToAverageWind / 2, useInternalMarkPassingAlgorithm, rankingMetricConstructor, raceLogResolver);
+    }
+
+    @Override
+    public void recordFix(Competitor competitor, GPSFixMoving fix, boolean onlyWhenInTrackingTimesInterval) {
+        if (!onlyWhenInTrackingTimesInterval || isWithinStartAndEndOfTracking(fix.getTimePoint())) {
+            DynamicGPSFixTrack<Competitor, GPSFixMoving> track = getTrack(competitor);
+            if (track != null) {
+                if (logger != null && logger.getLevel() != null && logger.getLevel().equals(Level.FINEST)) {
+                    logger.finest(""+competitor.getName() + ": " + fix);
+                }
+                track.addGPSFix(fix); // the track notifies this tracked race which in turn notifies its listeners
+            }
+        }
+    }
+
+    @Override
+    protected void setStatus(TrackedRaceStatus newStatus) {
+        TrackedRaceStatus oldStatus = getStatus();
+        super.setStatus(newStatus);
+        notifyListeners(newStatus, oldStatus);
+    }
+    
+    @Override
+    public synchronized void onStatusChanged(TrackingDataLoader source, TrackedRaceStatus newStatus) {
+        this.updateLoaderStatus(source, newStatus);
+        double totalProgress = 1.0, sumOfLoaderProgresses = 0.0;
+        TrackedRaceStatusEnum raceStatus = TrackedRaceStatusEnum.FINISHED;
+        if (!loaderStatus.isEmpty()) {
+            raceStatus = TrackedRaceStatusEnum.TRACKING;
+            for (TrackedRaceStatus status : loaderStatus.values()) {
+                if (status.getStatus() == TrackedRaceStatusEnum.ERROR) {
+                    raceStatus = TrackedRaceStatusEnum.ERROR; break;
+                } 
+                if (status.getStatus() == TrackedRaceStatusEnum.LOADING) {
+                    raceStatus = TrackedRaceStatusEnum.LOADING;
+                }
+                sumOfLoaderProgresses += status.getLoadingProgress();
+            }
+            if (raceStatus == TrackedRaceStatusEnum.LOADING) {
+                totalProgress = sumOfLoaderProgresses / loaderStatus.size();
+            }
+        }
+        this.setStatus(new TrackedRaceStatusImpl(raceStatus, totalProgress));
+    }
+   
+    private void updateLoaderStatus(TrackingDataLoader loader, TrackedRaceStatus status) {
+        if (status.getStatus() == TrackedRaceStatusEnum.FINISHED) {
+            loaderStatus.remove(loader);
+        } else {
+            loaderStatus.put(loader, status);
+        }
+    }
+
+    @Override
+    public void recordFix(Mark mark, GPSFix fix, boolean onlyWhenInTrackingTimeInterval) {
+        final TimePoint fixTimePoint = fix.getTimePoint();
+        if (!onlyWhenInTrackingTimeInterval || isWithinStartAndEndOfTracking(fixTimePoint)) {
+            getOrCreateTrack(mark).addGPSFix(fix);
+        }
+    }
+
+    /**
+     * A time point is considered "in" if it is (inclusively) between {@link #getStartOfTracking()} and {@link #getEndOfTracking()}.
+     * A <code>null</code> value for one of the two interval demarcations means an open-ended interval.
+     */
+    @Override
+    public boolean isWithinStartAndEndOfTracking(final TimePoint fixTimePoint) {
+        return (getStartOfTracking() == null || getStartOfTracking().compareTo(fixTimePoint) <= 0) &&
+            (getEndOfTracking() == null || getEndOfTracking().compareTo(fixTimePoint) >= 0);
+    }
+
+    @Override
+    public void setMillisecondsOverWhichToAverageSpeed(long millisecondsOverWhichToAverageSpeed) {
+        this.millisecondsOverWhichToAverageSpeed = millisecondsOverWhichToAverageSpeed; 
+        for (Competitor competitor : getRace().getCompetitors()) {
+            getTrack(competitor).setMillisecondsOverWhichToAverage(millisecondsOverWhichToAverageSpeed);
+        }
+        for (Waypoint waypoint : getRace().getCourse().getWaypoints()) {
+            for (Mark mark : waypoint.getMarks()) {
+                getOrCreateTrack(mark).setMillisecondsOverWhichToAverage(millisecondsOverWhichToAverageSpeed);
+            }
+        }
+        updated(/* time point */null);
+        triggerManeuverCacheRecalculationForAllCompetitors();
+    }
+
+    @Override
+    public void setMillisecondsOverWhichToAverageWind(long millisecondsOverWhichToAverageWind) {
+        long oldMillisecondsOverWhichToAverageWind = this.millisecondsOverWhichToAverageWind;
+        this.millisecondsOverWhichToAverageWind = millisecondsOverWhichToAverageWind;
+        for (WindSource windSource : getWindSources()) {
+            getOrCreateWindTrack(windSource).setMillisecondsOverWhichToAverage(millisecondsOverWhichToAverageWind);
+        }
+        updated(/* time point */null);
+        triggerManeuverCacheRecalculationForAllCompetitors();
+        notifyListenersWindAveragingChanged(oldMillisecondsOverWhichToAverageWind, millisecondsOverWhichToAverageWind);
+    }
+
+
+    @Override
+    public void setAndFixDelayToLiveInMillis(long delayToLiveInMillis) {
+        if (getDelayToLiveInMillis() != delayToLiveInMillis) {
+            super.setDelayToLiveInMillis(delayToLiveInMillis);
+            notifyListenersDelayToLiveChanged(delayToLiveInMillis);
+        }
+        delayToLiveInMillisFixed = true;
+    }
+
+    @Override
+    public void setDelayToLiveInMillis(long delayToLiveInMillis) {
+        if (!delayToLiveInMillisFixed && getDelayToLiveInMillis() != delayToLiveInMillis) {
+            super.setDelayToLiveInMillis(delayToLiveInMillis);
+            notifyListenersDelayToLiveChanged(delayToLiveInMillis);
+        }
+    }
+
+    @Override
+    public DynamicGPSFixTrack<Competitor, GPSFixMoving> getTrack(Competitor competitor) {
+        return (DynamicGPSFixTrack<Competitor, GPSFixMoving>) super.getTrack(competitor);
+    }
+
+    @Override
+    public DynamicGPSFixTrack<Mark, GPSFix> getOrCreateTrack(Mark mark) {
+        return (DynamicGPSFixTrack<Mark, GPSFix>) super.getOrCreateTrack(mark);
+    }
+
+    /**
+     * In addition to creating the track which is performed by the superclass implementation, this implementation
+     * registers a {@link GPSTrackListener} with the mark's track and {@link #notifyListeners(GPSFix, Mark, boolean)
+     * notifies the listeners} about updates. In previous versions the {@link #updated(TimePoint)} method was
+     * <em>not</em> called with the mark fix's time point because mark fixes could have been received also from marks
+     * that don't belong to this race. However, we don't support any connector anymore that works this way. Therefore,
+     * it is now considered safe to call {@link #updated(TimePoint)} for the mark fix's time point.
+     */
+    @Override
+    protected DynamicGPSFixTrackImpl<Mark> createMarkTrack(Mark mark) {
+        final DynamicGPSFixTrackImpl<Mark> result = super.createMarkTrack(mark);
+        result.addListener(new GPSTrackListener<Mark, GPSFix>() {
+            private static final long serialVersionUID = -2855787105725103732L;
+
+            @Override
+            public void gpsFixReceived(GPSFix fix, Mark mark, boolean firstFixInTrack) {
+                updated(fix.getTimePoint());
+                triggerManeuverCacheRecalculationForAllCompetitors();
+                notifyListeners(fix, mark, firstFixInTrack);
+            }
+
+            @Override
+            public void speedAveragingChanged(long oldMillisecondsOverWhichToAverage,
+                    long newMillisecondsOverWhichToAverage) {
+                // nobody can currently listen for the change of the mark speed averaging because mark speed is not a value used
+            }
+
+            @Override
+            public boolean isTransient() {
+                return false;
+            }
+        });
+        return result;
+    }
+
+    /**
+     * Callers iterating over the result need to synchronize on the resulting collection while iterating
+     * to avoid {@link ConcurrentModificationException}s.
+     */
+    private Set<RaceChangeListener> getListeners() {
+        if (listeners == null) {
+            listeners = new HashSet<RaceChangeListener>();
+        }
+        return listeners;
+    }
+
+    @Override
+    public void addListener(RaceChangeListener listener) {
+        synchronized (getListeners()) {
+            getListeners().add(listener);
+        }
+    }
+    
+    @Override
+    public void invalidateStartTime() {
+        final TimePoint oldStartOfRace = getStartOfRace();
+        super.invalidateStartTime();
+        if (!Util.equalsWithNull(oldStartOfRace, getStartOfRace())) {
+            notifyListenersStartOfRaceChanged(oldStartOfRace, getStartOfRace());
+        }
+    }
+
+    @Override
+    public void addListener(RaceChangeListener listener, final boolean notifyAboutWindFixesAlreadyLoaded,
+            final boolean notifyAboutGPSFixesAlreadyLoaded) {
+        if (notifyAboutWindFixesAlreadyLoaded) {
+            LockUtil.lockForRead(getLoadingFromWindStoreLock());
+        }
+        if (notifyAboutGPSFixesAlreadyLoaded) {
+            LockUtil.lockForRead(getLoadingFromGPSFixStoreLock());
+        }
+        try {
+            addListener(listener);
+            if (notifyAboutWindFixesAlreadyLoaded) {
+                // Now notify all wind fixes we can get from the race by now. TrackedRace.getWindSource() delivers all wind
+                // sources known so far. If there is a wind track being loaded, it will be separately notified later by
+                // DynamicTrackedRaceImpl.createWindTrack(...).
+                // Holding the serialization lock 
+                for (WindSource windSource : getWindSources()) {
+                    if (windSource.getType().canBeStored()) {
+                        WindTrack windTrack = getOrCreateWindTrack(windSource);
+                        // replicate all wind fixes that may have been loaded by the wind store
+                        windTrack.lockForRead();
+                        try {
+                            for (Wind wind : windTrack.getRawFixes()) {
+                                listener.windDataReceived(wind, windSource);
+                            }
+                        } finally {
+                            windTrack.unlockAfterRead();
+                        }
+                    }
+                }
+            }
+            if (notifyAboutGPSFixesAlreadyLoaded) {
+                for (Mark mark : getMarks()) {
+                    GPSFixTrack<Mark, GPSFix> markTrack = getOrCreateTrack(mark);
+                    markTrack.lockForRead();
+                    try {
+                        boolean firstInTrack = true;
+                        for (GPSFix fix : markTrack.getRawFixes()) {
+                            listener.markPositionChanged(fix, mark, firstInTrack);
+                            firstInTrack = false;
+                        }
+                    } finally {
+                        markTrack.unlockAfterRead();
+                    }
+                }
+                
+                for (Competitor competitor : getRace().getCompetitors()) {
+                    GPSFixTrack<Competitor, GPSFixMoving> competitorTrack = getTrack(competitor);
+                    competitorTrack.lockForRead();
+                    try {
+                        for (GPSFixMoving fix : competitorTrack.getRawFixes()) {
+                            listener.competitorPositionChanged(fix, competitor);
+                        }
+                    } finally {
+                        competitorTrack.unlockAfterRead();
+                    }
+                }
+            }
+        } finally {
+            if (notifyAboutWindFixesAlreadyLoaded) {
+                LockUtil.unlockAfterRead(getLoadingFromWindStoreLock());
+            }
+            if (notifyAboutGPSFixesAlreadyLoaded) {
+                LockUtil.unlockAfterRead(getLoadingFromGPSFixStoreLock());
+            }
+        }
+    }
+
+    @Override
+    public void removeListener(RaceChangeListener listener) {
+        synchronized (getListeners()) {
+            getListeners().remove(listener);
+        }
+    }
+
+    @Override
+    public void setWindSourcesToExclude(Iterable<? extends WindSource> windSourcesToExclude) {
+        super.setWindSourcesToExclude(windSourcesToExclude);
+        notifyListenersWindSourcesToExcludeChanged(windSourcesToExclude);
+    }
+
+    private void notifyListeners(Consumer<RaceChangeListener> notifyAction) {
+        RaceChangeListener[] listeners;
+        synchronized (getListeners()) {
+            listeners = getListeners().toArray(new RaceChangeListener[getListeners().size()]);
+        }
+        for (RaceChangeListener listener : listeners) {
+            try {
+                notifyAction.accept(listener);
+            } catch (Exception e) {
+                logger.log(Level.SEVERE, "RaceChangeListener " + listener + " threw exception " + e.getMessage());
+                logger.log(Level.SEVERE, "notifyListeners(Consumer<RaceChangeListener> notifyAction", e);
+            }
+        }
+    }
+
+    @Override
+    public void setFinishedTime(final TimePoint newFinishedTime) {
+        final TimePoint oldFinishedTime = getFinishedTime();
+        if (!Util.equalsWithNull(newFinishedTime, oldFinishedTime)) {
+            logger.info("Finished time of race " + getRace().getName() + " updated from " + getFinishedTime() + " to " + newFinishedTime);
+            super.setFinishedTime(newFinishedTime);
+            updateStartAndEndOfTracking(/* waitForGPSFixesToLoad */ false);
+            notifyListenersFinishedTimeChanged(oldFinishedTime, newFinishedTime);
+        }
+    }
+    
+    private void notifyListenersWindSourcesToExcludeChanged(Iterable<? extends WindSource> windSourcesToExclude) {
+        notifyListeners(listener -> listener.windSourcesToExcludeChanged(windSourcesToExclude));
+    }
+
+    private void notifyListenersStartOfTrackingChanged(TimePoint oldStartOfTracking, TimePoint newStartOfTracking) {
+        notifyListeners(listener -> listener.startOfTrackingChanged(oldStartOfTracking, newStartOfTracking));
+    }
+
+    private void notifyListenersEndOfTrackingChanged(TimePoint oldEndOfTracking, TimePoint newEndOfTracking) {
+        notifyListeners(listener -> listener.endOfTrackingChanged(oldEndOfTracking, newEndOfTracking));
+    }
+
+    private void notifyListenersStartTimeReceivedChanged(TimePoint startTimeReceived) {
+        notifyListeners(listener -> listener.startTimeReceivedChanged(startTimeReceived));
+    }
+
+    private void notifyListenersStartOfRaceChanged(TimePoint oldStartOfRace, TimePoint newStartOfRace) {
+        notifyListeners(listener -> listener.startOfRaceChanged(oldStartOfRace, newStartOfRace));
+    }
+
+    private void notifyListenersFinishedTimeChanged(TimePoint oldFinishedTime, TimePoint newFinishedTime) {
+        notifyListeners(listener -> listener.finishedTimeChanged(oldFinishedTime, newFinishedTime));
+    }
+
+    private void notifyListenersWaypointAdded(int zeroBasedIndex, Waypoint waypointThatGotAdded) {
+        notifyListeners(listener -> listener.waypointAdded(zeroBasedIndex, waypointThatGotAdded));
+    }
+
+    private void notifyListenersWaypointRemoved(int zeroBasedIndex, Waypoint waypointThatGotRemoved) {
+        notifyListeners(listener -> listener.waypointRemoved(zeroBasedIndex, waypointThatGotRemoved));
+    }
+
+    @Override
+    public void waypointAdded(int zeroBasedIndex, Waypoint waypointThatGotAdded) {
+        super.waypointAdded(zeroBasedIndex, waypointThatGotAdded);
+        notifyListenersWaypointAdded(zeroBasedIndex, waypointThatGotAdded);
+    }
+
+    @Override
+    public void waypointRemoved(int zeroBasedIndex, Waypoint waypointThatGotRemoved) {
+        super.waypointRemoved(zeroBasedIndex, waypointThatGotRemoved);
+        notifyListenersWaypointRemoved(zeroBasedIndex, waypointThatGotRemoved);
+    }
+
+    private void notifyListeners(GPSFix fix, Mark mark, boolean firstInTrack) {
+        notifyListeners(listener -> listener.markPositionChanged(fix, mark, firstInTrack));
+    }
+
+    private void notifyListeners(GPSFixMoving fix, Competitor competitor) {
+        notifyListeners(listener -> listener.competitorPositionChanged(fix, competitor));
+    }
+
+    private void notifyListeners(TrackedRaceStatus status, TrackedRaceStatus oldStatus) {
+        notifyListeners(listener -> listener.statusChanged(status, oldStatus));
+    }
+
+    private void notifyListeners(Wind wind, WindSource windSource) {
+        notifyListeners(listener -> listener.windDataReceived(wind, windSource));
+    }
+
+    private void notifyListenersSpeedAveragingChanged(long oldMillisecondsOverWhichToAverageSpeed, long newMillisecondsOverWhichToAverageSpeed) {
+        notifyListeners(listener -> listener.speedAveragingChanged(oldMillisecondsOverWhichToAverageSpeed, newMillisecondsOverWhichToAverageSpeed));
+    }
+
+    private void notifyListenersWindAveragingChanged(long oldMillisecondsOverWhichToAverageWind, long newMillisecondsOverWhichToAverageWind) {
+        notifyListeners(listener -> listener.windAveragingChanged(oldMillisecondsOverWhichToAverageWind, newMillisecondsOverWhichToAverageWind));
+    }
+
+    private void notifyListenersDelayToLiveChanged(long delayToLiveInMillis) {
+        notifyListeners(listener -> listener.delayToLiveChanged(delayToLiveInMillis));
+    }
+
+    private void notifyListenersWindRemoved(Wind wind, WindSource windSource) {
+        notifyListeners(listener -> listener.windDataRemoved(wind, windSource));
+    }
+
+    private void notifyListeners(Competitor competitor, Map<Waypoint, MarkPassing> oldMarkPassings, Iterable<MarkPassing> markPassings) {
+        notifyListeners(listener -> listener.markPassingReceived(competitor, oldMarkPassings, markPassings));
+    }
+    
+    private void notifyListeners(DynamicSensorFixTrack<Competitor, ?> track) {
+        notifyListeners(listener -> listener.trackAdded(track));
+    }
+    
+    private void notifyListeners(Competitor competitor, String trackName, SensorFix fix) {
+        notifyListeners(listener -> listener.fixAdded(competitor, trackName, fix));
+    }
+
+    /**
+     * A mark passing produced from a {@link RaceLogFinishPositioningConfirmedEvent} where a
+     * {@link CompetitorResult#getFinishingTime() finishing time} has been provided for a competitor. The mark passing
+     * may have replaced an original mark passing, as provided by the {@link MarkPassingCalculator} or an external
+     * connector, or it may have been provided solely based on the presence of the finishing time in the
+     * {@link RaceLogFinishPositioningConfirmedEvent}. This leads to a different implementation of the
+     * {@link #getOriginal} implementation.
+     * 
+     * @author Axel Uhl (D043530)
+     */
+    private static class MarkPassingFromRaceLogProvidedFinishingTimeImpl extends MarkPassingImpl {
+        private static final long serialVersionUID = 2900812554717213461L;
+        private final MarkPassing original;
+
+        public MarkPassingFromRaceLogProvidedFinishingTimeImpl(TimePoint timePoint, Waypoint waypoint, Competitor competitor, MarkPassing original) {
+            super(timePoint, waypoint, competitor);
+            this.original = original;
+        }
+
+        /**
+         * May return {@code null} in case this mark passing was created based solely on the finishing
+         * time taken from a {@link RaceLogFinishPositioningConfirmedEvent}, or may contain the original
+         * {@link MarkPassing} that it replaced, otherwise. The original mark passing is expected not to
+         * implement this interface.
+         */
+        @Override
+        public MarkPassing getOriginal() {
+            return original;
+        }
+    }
+    
+    @Override
+    public void updateMarkPassings(Competitor competitor, final Iterable<MarkPassing> markPassings) {
+        final CompetitorResult resultFromRaceLog = competitorResultsFromRaceLog.get(competitor);
+        final Iterable<MarkPassing> markPassingsToUse = createOrUpdateFinishMarkPassingIfRequired(competitor, markPassings, resultFromRaceLog);
+        updateMarkPassingsNotConsideringFinishingTimesFromRaceLog(competitor, markPassingsToUse);
+    }
+    
+    @Override
+    public void updateMarkPassingsAfterRaceLogChanges() {
+        competitorResultsFromRaceLog = getResultsFromRaceLogs();
+        updateFinishingTimesFromRaceLog();
+    }
+    
+    /**
+     * Iterates over the {@code markPassings} and checks if the finish mark passing needs to be updated based on the
+     * {@link CompetitorResult}. In the following cases an updated mark passings {@link Iterable} is returned that
+     * contains an update regarding the finish mark passing:
+     * 
+     * <ul>
+     * <li>An original finish mark passing exists, not wrapped by an updated mark passing or wrapped but not having the
+     * correct time, or no finish mark passing exists at all, and we have a finishing time in the
+     * {@code competitorResult}: then an updated wrapper mark passing is used; if an original finish mark passing
+     * existed, it will be used as the wrapper's {@link MarkPassing#getOriginal()} value; otherwise, {@code null} is
+     * used as the original.</li>
+     * <li>An original finish mark passing exists that is wrapped by an updated finishing time that came from the race
+     * log previously, and we have no finishing time in the {@code competitorResult}: then the wrapper is replaced by
+     * the original finish mark passing, thus reverting the finishing time to that of the original mark passing.</li>
+     * <li>A wrapper finish mark passing exists that has a {@code null} original, meaning it was created solely based
+     * on the race log finishing time, and we have no finish time in the {@code competitorResult}: then the synthetic
+     * finish mark passing is removed.</li>
+     * </ul>
+     * 
+     * If no such modification was required, the unmodified {@code markPassings} object is returned; otherwise, a new
+     * {@link Iterable} that contains the modifications regarding the finish mark passing is returned.<p>
+     * 
+     * Note that if that is a result of {@link #getMarkPassings(Competitor)} or
+     * {@link #getMarkPassingsInOrder(Waypoint)} then the caller must hold the corresponding read lock while calling
+     * this method.
+     */
+    private Iterable<MarkPassing> createOrUpdateFinishMarkPassingIfRequired(final Competitor competitor, Iterable<MarkPassing> markPassings, CompetitorResult competitorResult) {
+        assert competitorResult == null || competitorResult.getCompetitorId().equals(competitor.getId());
+        final Waypoint finish = getRace().getCourse().getLastWaypoint();
+        final List<MarkPassing> copyOfMarkPassings = new ArrayList<>();
+        boolean neededToCreateOrUpdateFinishMarkPassing = false;
+        boolean foundFinishMarkPassing = false;
+        for (final MarkPassing originalMarkPassing : markPassings) {
+            if (originalMarkPassing.getWaypoint() != finish) {
+                copyOfMarkPassings.add(originalMarkPassing);
+            } else {
+                foundFinishMarkPassing = true;
+                final MarkPassing finishMarkPassingToUse;
+                if (competitorResult != null && competitorResult.getFinishingTime() != null
+                 && (originalMarkPassing.getOriginal() == originalMarkPassing || !originalMarkPassing.getTimePoint().equals(competitorResult.getFinishingTime()))) {
+                    // since we so far only have the original mark passing or a wrapper mark passing with an
+                    // incorrect time point, we need to create a wrapper mark passing:
+                    finishMarkPassingToUse = new MarkPassingFromRaceLogProvidedFinishingTimeImpl(
+                            competitorResult.getFinishingTime(), finish, competitor,
+                            originalMarkPassing.getOriginal());
+                    logger.info(getRace().getName()+": Updating finish mark passing "+originalMarkPassing.getOriginal()+" to "+finishMarkPassingToUse);
+                    neededToCreateOrUpdateFinishMarkPassing = true;
+                } else {
+                    finishMarkPassingToUse = originalMarkPassing.getOriginal();
+                    if (finishMarkPassingToUse != originalMarkPassing) {
+                        logger.info(getRace().getName()+": Reverting race log-based finish mark passing "+originalMarkPassing+" to "+finishMarkPassingToUse+
+                                " because no finishing time found anymore for that competitor in race log");
+                        neededToCreateOrUpdateFinishMarkPassing = true;
+                    }
+                }
+                if (finishMarkPassingToUse != null) {
+                    copyOfMarkPassings.add(finishMarkPassingToUse);
+                }
+            }
+        }
+        if (!foundFinishMarkPassing && competitorResult != null && competitorResult.getFinishingTime() != null) {
+            // need to create a synthetic finish mark passing based on the race log-provided finishing time
+            final MarkPassingFromRaceLogProvidedFinishingTimeImpl finishMarkPassingToUse = new MarkPassingFromRaceLogProvidedFinishingTimeImpl(
+                    competitorResult.getFinishingTime(), finish, competitor,
+                    /* no original finish mark passing exists; synthetic finish mark passing */ null);
+            copyOfMarkPassings.add(finishMarkPassingToUse);
+            logger.info(getRace().getName()+": Created "+finishMarkPassingToUse+" based on finishing time provided in race log");
+            neededToCreateOrUpdateFinishMarkPassing = true;
+        }
+        return neededToCreateOrUpdateFinishMarkPassing ? copyOfMarkPassings : markPassings;
+    }
+
+    private Map<Competitor, CompetitorResult> getResultsFromRaceLogs() {
+        final Map<Competitor, CompetitorResult> result = new HashMap<>();
+        CompetitorResults results = null; 
+        for (final RaceLog raceLog : attachedRaceLogs.values()) {
+            results = new ConfirmedFinishPositioningListFinder(raceLog).analyze();
+            if (results != null) {
+                for (CompetitorResult cr : results) {
+                    result.put(getRace().getCompetitorById(cr.getCompetitorId()), cr);
+                }
+                break;
+            }
+        }
+        return result;
+    }
+
+    /**
+     * Updates the {@code markPassings} into the {@link #getMarkPassing(Competitor, Waypoint) mark passing data
+     * structure for the waypoints passed} and the {@link #getMarkPassings(Competitor) mark passing data structure for
+     * the competitor}. The mark passings are used as-is, without considering any
+     * {@link CompetitorResult#getFinishingTime() finishing times} for competitors coming from any {@link RaceLog}.
+     * See also {@link #updateMarkPassings(Competitor, Iterable)} which <em>does</em> consider those.
+     */
+    private void updateMarkPassingsNotConsideringFinishingTimesFromRaceLog(Competitor competitor, Iterable<MarkPassing> markPassings) {
+        LockUtil.lockForRead(getSerializationLock()); // keep serializer from reading the mark passings collections
+        try {
+            Map<Waypoint, MarkPassing> oldMarkPassings = new HashMap<Waypoint, MarkPassing>();
+            MarkPassing oldStartMarkPassing = null;
+            boolean requiresStartTimeUpdate = true;
+            final NavigableSet<MarkPassing> markPassingsForCompetitor = getMarkPassings(competitor);
+            lockForRead(markPassingsForCompetitor);
+            try {
+                for (MarkPassing oldMarkPassing : markPassingsForCompetitor) {
+                    if (oldStartMarkPassing == null) {
+                        oldStartMarkPassing = oldMarkPassing;
+                    }
+                    oldMarkPassings.put(oldMarkPassing.getWaypoint(), oldMarkPassing);
+                }
+            } finally {
+                unlockAfterRead(markPassingsForCompetitor);
+            }
+            final NamedReentrantReadWriteLock markPassingsLock = getMarkPassingsLock(markPassingsForCompetitor);
+            TimePoint timePointOfLatestEvent = new MillisecondsTimePoint(0);
+            // Make sure that clearMarkPassings and the re-adding of the mark passings are non-interruptible by readers.
+            // Note that the write lock for the mark passings in order per waypoint is obtained inside
+            // clearMarkPassings(...) as well as inside the subsequent for-loop. It is important to always first obtain the mark passings lock
+            // for the competitor mark passings before obtaining the lock for the mark passings in order for the waypoint to avoid
+            // deadlocks.
+            getRace().getCourse().lockForRead();
+            LockUtil.lockForWrite(markPassingsLock);
+            try {
+                clearMarkPassings(competitor);
+                for (MarkPassing markPassing : markPassings) {
+                    // try to find corresponding old start mark passing
+                    if (oldStartMarkPassing != null
+                            && markPassing.getWaypoint().equals(oldStartMarkPassing.getWaypoint())) {
+                        if (markPassing.getTimePoint() != null && oldStartMarkPassing.getTimePoint() != null
+                                && markPassing.getTimePoint().equals(oldStartMarkPassing.getTimePoint())) {
+                            requiresStartTimeUpdate = false;
+                        }
+                    }
+                    if (!Util.contains(getRace().getCourse().getWaypoints(), markPassing.getWaypoint())) {
+                        StringBuilder courseWaypointsWithID = new StringBuilder();
+                        boolean first = true;
+                        for (Waypoint courseWaypoint : getRace().getCourse().getWaypoints()) {
+                            if (first) {
+                                first = false;
+                            } else {
+                                courseWaypointsWithID.append(" -> ");
+                            }
+                            courseWaypointsWithID.append(courseWaypoint.toString());
+                            courseWaypointsWithID.append(" (ID=");
+                            courseWaypointsWithID.append(courseWaypoint.getId());
+                            courseWaypointsWithID.append(")");
+                        }
+                        logger.severe("Received mark passing " + markPassing + " for race " + getRace()
+                                + " for waypoint ID" + markPassing.getWaypoint().getId()
+                                + " but the waypoint does not exist in course " + courseWaypointsWithID);
+                    } else {
+                        markPassingsForCompetitor.add(markPassing);
+                    }
+                    Collection<MarkPassing> markPassingsInOrderForWaypoint = getOrCreateMarkPassingsInOrderAsNavigableSet(markPassing
+                            .getWaypoint());
+                    final NamedReentrantReadWriteLock markPassingsLock2 = getMarkPassingsLock(markPassingsInOrderForWaypoint);
+                    LockUtil.lockForWrite(markPassingsLock2);
+                    try {
+                        // The mark passings of competitor have been removed by the call to
+                        // clearMarkPassings(competitor) above
+                        // from both, the collection that holds the mark passings by waypoint and the one that holds the
+                        // mark passings per competitor; so we can simply add here:
+                        markPassingsInOrderForWaypoint.add(markPassing);
+                    } finally {
+                        LockUtil.unlockAfterWrite(markPassingsLock2);
+                    }
+                    if (markPassing.getTimePoint().compareTo(timePointOfLatestEvent) > 0) {
+                        timePointOfLatestEvent = markPassing.getTimePoint();
+                    }
+                }
+            } finally {
+                LockUtil.unlockAfterWrite(markPassingsLock);
+                getRace().getCourse().unlockAfterRead();
+            }
+            updated(timePointOfLatestEvent);
+            triggerManeuverCacheRecalculation(competitor);
+            // update the race times like start, end and the leg times
+            if (requiresStartTimeUpdate) {
+                invalidateStartTime();
+            }
+            invalidateMarkPassingTimes();
+            invalidateEndTime();
+            // notify *after* all mark passings have been re-established; should avoid flicker
+            notifyListeners(competitor, oldMarkPassings, markPassings);
+        } finally {
+            LockUtil.unlockAfterRead(getSerializationLock());
+        }
+    }
+
+    /**
+     * The {@link CompetitorResults} from the race log as cached in {@link #competitorResultsFromRaceLog} may optionally
+     * set a finishing time for competitors. Also, depending on how the race log has been modified (e.g., a new pass
+     * could have been started or a {@link RaceLogFinishPositioningConfirmedEvent} could have been revoked) it may be
+     * possible that a finishing time previously set from the race log now has to be reset to its original state as
+     * coming from the tracking provider. This can either mean resetting the mark passing to its
+     * {@link MarkPassing#getOriginal() original} version or removing it in case the {@link MarkPassing#getOriginal()}
+     * method delivers {@code null}, meaning that this mark passing was solely based on the race log information which
+     * now would have disappeared.
+     */
+    private void updateFinishingTimesFromRaceLog() {
+        final Waypoint finish = getRace().getCourse().getLastWaypoint();
+        if (finish != null) { // can't do anything for an empty course
+            for (final Competitor competitor : getRace().getCompetitors()) {
+                final CompetitorResult competitorResult = competitorResultsFromRaceLog.get(competitor);
+                final NavigableSet<MarkPassing> markPassings = getMarkPassings(competitor);
+                final Iterable<MarkPassing> markPassingsToUse;
+                lockForRead(markPassings);
+                try {
+                    markPassingsToUse = createOrUpdateFinishMarkPassingIfRequired(competitor, markPassings, competitorResult);
+                } finally {
+                    unlockAfterRead(markPassings);
+                }
+                if (markPassingsToUse != markPassings) {
+                    updateMarkPassingsNotConsideringFinishingTimesFromRaceLog(competitor, markPassingsToUse);
+                }
+            }
+        }
+    }
+
+    @Override
+    public void lockForRead(Iterable<MarkPassing> markPassings) {
+        getRace().getCourse().lockForRead();
+        LockUtil.lockForRead(getMarkPassingsLock(markPassings));
+    }
+
+    @Override
+    public void unlockAfterRead(Iterable<MarkPassing> markPassings) {
+        LockUtil.unlockAfterRead(getMarkPassingsLock(markPassings));
+        getRace().getCourse().unlockAfterRead();
+    }
+
+    /**
+     * Removes all mark passings of <code>competitor</code> from both, the {@link #markPassingsForCompetitor}
+     * and the {@link #markPassingsForWaypoint} collections.
+     */
+    private void clearMarkPassings(Competitor competitor) {
+        NavigableSet<MarkPassing> markPassings = getMarkPassings(competitor);
+        final NamedReentrantReadWriteLock markPassingsLock = getMarkPassingsLock(markPassings);
+        LockUtil.lockForWrite(markPassingsLock);
+        try {
+            Iterator<MarkPassing> mpIter = markPassings.iterator();
+            while (mpIter.hasNext()) {
+                MarkPassing mp = mpIter.next();
+                mpIter.remove();
+                Collection<MarkPassing> markPassingsInOrder = getMarkPassingsInOrderAsNavigableSet(mp.getWaypoint());
+                LockUtil.lockForWrite(getMarkPassingsLock(markPassingsInOrder));
+                try {
+                    markPassingsInOrder.remove(mp);
+                } finally {
+                    LockUtil.unlockAfterWrite(getMarkPassingsLock(markPassingsInOrder));
+                }
+            }
+        } finally {
+            LockUtil.unlockAfterWrite(markPassingsLock);
+        }
+    }
+
+    @Override
+    public void setStartTimeReceived(TimePoint startTimeReceived) {
+        if (!Util.equalsWithNull(startTimeReceived, getStartTimeReceived())) {
+            super.setStartTimeReceived(startTimeReceived);
+            notifyListenersStartTimeReceivedChanged(getStartTimeReceived());
+        }
+    }
+
+    @Override
+    public void setStartOfTrackingReceived(TimePoint startOfTrackingReceived) {
+        setStartOfTrackingReceived(startOfTrackingReceived, /* waitForGPSFixesToLoad */ false);
+    }
+
+    /**
+     * Making this method publicly visible for those tests seeing this implementation class
+     */
+    public void setStartOfTrackingReceived(TimePoint startOfTrackingReceived, final boolean waitForGPSFixesToLoad) {
+        TimePoint oldStartOfTracking = getStartOfTracking();
+        if (!Util.equalsWithNull(startOfTrackingReceived, oldStartOfTracking)) {
+            super.setStartOfTrackingReceived(startOfTrackingReceived, waitForGPSFixesToLoad);
+            notifyListenersStartOfTrackingChanged(oldStartOfTracking, startOfTrackingReceived);
+        }
+    }
+
+    /**
+     * Making this method publicly visible for those tests seeing this implementation class
+     */
+    public void setEndOfTrackingReceived(final TimePoint endOfTrackingReceived, final boolean waitForGPSFixesToLoad) {
+        TimePoint oldEndOfTracking = getEndOfTracking();
+        if (!Util.equalsWithNull(endOfTrackingReceived, oldEndOfTracking)) {
+            super.setEndOfTrackingReceived(endOfTrackingReceived, waitForGPSFixesToLoad);
+            notifyListenersEndOfTrackingChanged(oldEndOfTracking, endOfTrackingReceived);
+        }
+    }
+
+    @Override
+    public void setEndOfTrackingReceived(TimePoint endOfTrackingReceived) {
+        setEndOfTrackingReceived(endOfTrackingReceived, /* waitForGPSFixesToLoad */ false);
+    }
+
+    /**
+     * In addition to calling the superclass implementation, for a stored wind track whose fixes were loaded by this
+     * call, all listeners are notified about these existing wind fixes using their
+     * {@link RaceChangeListener#windDataReceived(Wind, WindSource)} callback method. In particular this replicates all
+     * wind fixes that may have been loaded from the wind store for the new track.
+     */
+    @Override
+    protected WindTrack createWindTrack(WindSource windSource, long delayForWindEstimationCacheInvalidation) {
+        WindTrack result = super.createWindTrack(windSource, delayForWindEstimationCacheInvalidation);
+        if (windSource.getType().canBeStored()) {
+            // replicate all wind fixes that may have been loaded by the wind store
+            result.lockForRead();
+            try {
+                for (Wind wind : result.getRawFixes()) {
+                    notifyListeners(wind, windSource); // Note that this doesn't notify the track's listeners but the tracked race's listeners.
+                } // In particular, the wind store won't receive events (again) for the wind fixes it already has.
+            } finally {
+                result.unlockAfterRead();
+            }
+        }
+        return result;
+    }
+
+    @Override
+    public boolean recordWind(Wind wind, WindSource windSource, boolean applyFilter) {
+        final boolean result;
+        if (!applyFilter || takesWindFixWithTimePoint(wind.getTimePoint())) {
+            result = getOrCreateWindTrack(windSource).add(wind);
+            updated(wind.getTimePoint());
+            triggerManeuverCacheRecalculationForAllCompetitors();
+            notifyListeners(wind, windSource);
+        } else {
+            result = false;
+        }
+        return result;
+    }
+
+    @Override
+    public void removeWind(Wind wind, WindSource windSource) {
+        getOrCreateWindTrack(windSource).remove(wind);
+        updated(/* time point */null); // wind events shouldn't advance race time
+        triggerManeuverCacheRecalculationForAllCompetitors();
+        notifyListenersWindRemoved(wind, windSource);
+    }
+
+    @Override
+    public void gpsFixReceived(GPSFixMoving fix, Competitor competitor, boolean firstFixInTrack) {
+        updated(fix.getTimePoint());
+        triggerManeuverCacheRecalculation(competitor);
+        notifyListeners(fix, competitor);
+    }
+
+    @Override
+    public void speedAveragingChanged(long oldMillisecondsOverWhichToAverage, long newMillisecondsOverWhichToAverage) {
+        notifyListenersSpeedAveragingChanged(oldMillisecondsOverWhichToAverage, newMillisecondsOverWhichToAverage);
+    }
+
+    @Override
+    public boolean isTransient() {
+        return false;
+    }
+
+    @Override
+    protected TrackedLeg createTrackedLeg(Leg leg) {
+        return new TrackedLegImpl(this, leg, getRace().getCompetitors());
+    }
+
+    @Override
+    public long getMillisecondsOverWhichToAverageSpeed() {
+        long result = 0; // default in case there is no competitor
+        Iterator<Competitor> compIter = getRace().getCompetitors().iterator();
+        if (compIter.hasNext()) {
+            DynamicGPSFixTrack<Competitor, GPSFixMoving> someTrack = getTrack(compIter.next());
+            result = someTrack.getMillisecondsOverWhichToAverageSpeed();
+        }
+        return result;
+    }
+
+    @Override
+    public long getMillisecondsOverWhichToAverageWind() {
+        long result = 0; // default in case there is no competitor
+        for (WindSource windSource : getWindSources()) {
+            WindTrack someTrack = getOrCreateWindTrack(windSource);
+            result = someTrack.getMillisecondsOverWhichToAverageWind();
+        }
+        return result;
+    }
+
+    @Override
+    public DynamicTrackedRegatta getTrackedRegatta() {
+        return (DynamicTrackedRegatta) super.getTrackedRegatta();
+    }
+
+    @Override
+    public void setRaceIsKnownToStartUpwind(boolean raceIsKnownToStartUpwind) {
+        this.raceIsKnownToStartUpwind = raceIsKnownToStartUpwind;
+    }
+
+    @Override
+    public boolean raceIsKnownToStartUpwind() {
+        return raceIsKnownToStartUpwind;
+    }
+    
+    @Override
+    public void attachRaceLog(RaceLog raceLog) {
+        logListener.addTo(raceLog);
+        super.attachRaceLog(raceLog);
+    }
+    
+    @Override
+    public void detachRaceLog(Serializable identifier) {
+        RaceLog attachedRaceLog = attachedRaceLogs.get(identifier);
+        if (attachedRaceLog != null) {
+            logListener.removeFrom(attachedRaceLog);
+        }
+        super.detachRaceLog(identifier);
+    }
+    
+    @Override
+    public void addCourseDesignChangedListener(CourseDesignChangedListener listener) {
+        this.courseDesignChangedListeners.add(listener);
+    }
+
+    @Override
+    public void onCourseDesignChangedByRaceCommittee(CourseBase newCourseDesign) {
+        try {
+            for (CourseDesignChangedListener courseDesignChangedListener : courseDesignChangedListeners) {
+                courseDesignChangedListener.courseDesignChanged(newCourseDesign);
+            }
+        } catch (IOException e) {
+            logger.log(Level.INFO, "Exception trying to notify race course design change listeners about course design change", e);
+        }
+    }
+
+    @Override
+    public void onStartTimeChangedByRaceCommittee(TimePoint newStartTime) {
+        logger.info("Start time of race "+getRace().getName()+" updated by race committee to "+newStartTime);
+        try {
+            for (StartTimeChangedListener startTimeChangedListener : startTimeChangedListeners) {
+                startTimeChangedListener.startTimeChanged(newStartTime);
+            }
+        } catch (IOException e) {
+            logger.log(Level.INFO, "Exception trying to notify race status change listeners about start time change", e);
+        }
+        updateStartAndEndOfTracking(/* waitForGPSFixesToLoad */ false);
+    }
+    
+    @Override
+    public void onAbortedByRaceCommittee(Flags flag) {
+        try {
+            for (RaceAbortedListener raceAbortedListener : raceAbortedListeners) {
+                raceAbortedListener.raceAborted(flag);
+            }
+        } catch (IOException e) {
+            logger.log(Level.INFO, "Exception trying to notify race status change listeners about start time change", e);
+        }
+    }
+
+    @Override
+    public void addStartTimeChangedListener(StartTimeChangedListener listener) {
+        this.startTimeChangedListeners.add(listener);
+    }
+    
+    @Override
+    public void addRaceAbortedListener(RaceAbortedListener listener) {
+        this.raceAbortedListeners.add(listener);
+    }
+    
+    @Override
+    protected MarkPassingCalculator createMarkPassingCalculator() {
+        // not waiting for initial mark passing creation is essential for not holding up, e.g.,
+        // an initial load during replication where it is perfectly fine to obtain the results from
+        // mark passing analysis as they become available; for test cases, however, "true" would
+        // be a more appropriate choice
+        return new MarkPassingCalculator(this, true, /* waitForInitialMarkPassingCalculation */ false); 
+    }
+
+    @Override
+    public DynamicGPSFixTrack<Mark, GPSFix> getTrack(Mark mark) {
+        return (DynamicGPSFixTrack<Mark, GPSFix>) super.getTrack(mark);
+    }
+    @Override
+    public <FixT extends SensorFix, TrackT extends DynamicSensorFixTrack<Competitor, FixT>> TrackT getOrCreateSensorTrack(
+            Competitor competitor, String trackName, TrackFactory<TrackT> newTrackFactory) {
+        return super.getOrCreateSensorTrack(competitor, trackName, newTrackFactory);
+    }
+    
+    @Override
+    public <FixT extends SensorFix, TrackT extends DynamicSensorFixTrack<Competitor, FixT>> TrackT getDynamicSensorTrack(
+            Competitor competitor, String trackName) {
+        return super.getSensorTrack(competitor, trackName);
+    }
+    
+    @Override
+    public void recordSensorFix(Competitor competitor, String trackName, SensorFix fix, boolean onlyWhenInTrackingTimesInterval) {
+        if (!onlyWhenInTrackingTimesInterval || isWithinStartAndEndOfTracking(fix.getTimePoint())) {
+            DynamicSensorFixTrack<Competitor, SensorFix> track = getSensorTrack(competitor, trackName);
+            if (track != null) {
+                if (logger != null && logger.getLevel() != null && logger.getLevel().equals(Level.FINEST)) {
+                    logger.finest(""+competitor.getName() + ": " + fix);
+                }
+                track.add(fix); // the track notifies this tracked race which in turn notifies its listeners
+            }
+        }
+    }
+    
+    @Override
+    public void addSensorTrack(Competitor competitor, String trackName, DynamicSensorFixTrack<Competitor, ?> track) {
+        super.addSensorTrack(competitor, trackName, track);
+    }
+    
+    @Override
+    protected <FixT extends SensorFix> void addSensorTrackInternal(Pair<Competitor, String> key,
+            DynamicSensorFixTrack<Competitor, FixT> track) {
+        super.addSensorTrackInternal(key, track);
+        track.addListener(new SensorFixTrackListener<Competitor, FixT>() {
+            private static final long serialVersionUID = 6143309919537011377L;
+
+            @Override
+            public boolean isTransient() {
+                return true;
+            }
+
+            @Override
+            public void fixReceived(FixT fix, Competitor item, String trackName, boolean firstFixInTrack) {
+                notifyListeners(item, trackName, fix);
+            }
+        });
+        notifyListeners(track);
+    }
+}