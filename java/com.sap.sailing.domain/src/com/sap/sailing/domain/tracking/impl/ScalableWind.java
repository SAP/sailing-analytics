package com.sap.sailing.domain.tracking.impl;

import com.sap.sailing.domain.base.impl.MillisecondsTimePoint;
import com.sap.sailing.domain.base.impl.ScalablePosition;
import com.sap.sailing.domain.base.impl.ScalableSpeedWithBearing;
import com.sap.sailing.domain.common.AbstractPosition;
import com.sap.sailing.domain.common.Position;
import com.sap.sailing.domain.confidence.ScalableValue;
import com.sap.sailing.domain.tracking.Wind;

/**
 * Wind values are scaled by separately scaling their speed and bearing, and separately scaling their time point, and
 * separately scaling their position. For the separate speed/bearing scaling see also {@link ScalableSpeedWithBearing}.
 * 
 * @author Axel Uhl (d043530)
 * 
 */
public class ScalableWind implements ScalableValue<ScalableWind, Wind> {
<<<<<<< HEAD

    private static final long serialVersionUID = -7073721444133660385L;
    private final ScalablePosition scalablePosition;
    private final double scaledTimePointSumInMilliseconds;
    private final ScalableSpeedWithBearing scalableSpeedWithBearing;

    private final boolean useSpeed;

=======
    private final ScalablePosition scalablePosition;
    private final double scaledTimePointSumInMilliseconds;
    private final ScalableSpeedWithBearing scalableSpeedWithBearing;
    
    private final boolean useSpeed;
    
>>>>>>> de45a675
    public ScalableWind(Wind wind, boolean useSpeed) {
        this.scalablePosition = wind.getPosition() == null ? null : new ScalablePosition(wind.getPosition());
        this.scaledTimePointSumInMilliseconds = wind.getTimePoint().asMillis();
        this.scalableSpeedWithBearing = new ScalableSpeedWithBearing(wind);
        this.useSpeed = useSpeed;
    }
<<<<<<< HEAD

=======
    
>>>>>>> de45a675
    private ScalableWind(ScalablePosition scalablePosition, double scaledTimePointSumInMilliseconds,
            ScalableSpeedWithBearing scalableSpeedWithBearing, boolean useSpeed) {
        super();
        this.scalablePosition = scalablePosition;
        this.scaledTimePointSumInMilliseconds = scaledTimePointSumInMilliseconds;
        this.scalableSpeedWithBearing = scalableSpeedWithBearing;
        this.useSpeed = useSpeed;
    }
<<<<<<< HEAD

=======
    
>>>>>>> de45a675
    public boolean useSpeed() {
        return useSpeed;
    }

    @Override
    public ScalableWind multiply(double factor) {
        return new ScalableWind(scalablePosition == null ? null : scalablePosition.multiply(factor),
                factor * scaledTimePointSumInMilliseconds, scalableSpeedWithBearing.multiply(factor), useSpeed);
    }

    /**
     * If only one of <code>this</code> and <code>t</code> has <code>true</code> for {@link #useSpeed}, then its speed
     * is assumed for the other object's speed, effectively ignoring the other wind fix's speed as desired by setting
     * {@link #useSpeed} to <code>false</code>. The resulting object's {@link #useSpeed} is <code>true</code>, if at
     * least one of <code>this<code> and <code>t</code> has a <code>true</code> value for {@link #useSpeed}.
     */
    @Override
    public ScalableWind add(ScalableValue<ScalableWind, Wind> t) {
        return new ScalableWind(scalablePosition == null ? t.getValue().scalablePosition : scalablePosition.add(t
                .getValue().scalablePosition), scaledTimePointSumInMilliseconds
                + t.getValue().scaledTimePointSumInMilliseconds, this.scalableSpeedWithBearing.add(t.getValue().scalableSpeedWithBearing),
                useSpeed || t.getValue().useSpeed);
    }

    @Override
    public ScalableWind getValue() {
        return this;
    }

    @Override
    public Wind divide(double divisor) {
        return new WindImpl(scalablePosition == null ? null : new LazyDividedScaledPosition(scalablePosition, divisor),
                new MillisecondsTimePoint(
                        (long) (scaledTimePointSumInMilliseconds / divisor)), scalableSpeedWithBearing.divide(divisor));
    }

    /**
     * A wind object's position is currently not very frequently used. However, during averaging, computing the average
     * position of a number of wind fixes costs quite a few CPU cycles. By making this calculation lazy / on-demand we may
     * save some of them.
     * 
     * @author Axel Uhl (d043530)
     *
     */
    private static class LazyDividedScaledPosition extends AbstractPosition {
        private static final long serialVersionUID = -4755705843467806809L;
        private final ScalablePosition scalablePosition;
        private final double divisor;
        private Position position;
<<<<<<< HEAD

=======
        
>>>>>>> de45a675
        public LazyDividedScaledPosition(ScalablePosition scalablePosition, double divisor) {
            super();
            this.scalablePosition = scalablePosition;
            this.divisor = divisor;
            this.position = null;
        }

        @Override
        public synchronized double getLatRad() {
            if (position == null) {
                resolve();
            }
            return position.getLatRad();
        }

        @Override
        public synchronized double getLngRad() {
            if (position == null) {
                resolve();
            }
            return position.getLngRad();
        }
<<<<<<< HEAD

=======
        
>>>>>>> de45a675
        private synchronized void resolve() {
            position = scalablePosition.divide(divisor);
        }
    }
}
<|MERGE_RESOLUTION|>--- conflicted
+++ resolved
@@ -1,145 +1,118 @@
-package com.sap.sailing.domain.tracking.impl;
-
-import com.sap.sailing.domain.base.impl.MillisecondsTimePoint;
-import com.sap.sailing.domain.base.impl.ScalablePosition;
-import com.sap.sailing.domain.base.impl.ScalableSpeedWithBearing;
-import com.sap.sailing.domain.common.AbstractPosition;
-import com.sap.sailing.domain.common.Position;
-import com.sap.sailing.domain.confidence.ScalableValue;
-import com.sap.sailing.domain.tracking.Wind;
-
-/**
- * Wind values are scaled by separately scaling their speed and bearing, and separately scaling their time point, and
- * separately scaling their position. For the separate speed/bearing scaling see also {@link ScalableSpeedWithBearing}.
- * 
- * @author Axel Uhl (d043530)
- * 
- */
-public class ScalableWind implements ScalableValue<ScalableWind, Wind> {
-<<<<<<< HEAD
-
-    private static final long serialVersionUID = -7073721444133660385L;
-    private final ScalablePosition scalablePosition;
-    private final double scaledTimePointSumInMilliseconds;
-    private final ScalableSpeedWithBearing scalableSpeedWithBearing;
-
-    private final boolean useSpeed;
-
-=======
-    private final ScalablePosition scalablePosition;
-    private final double scaledTimePointSumInMilliseconds;
-    private final ScalableSpeedWithBearing scalableSpeedWithBearing;
-    
-    private final boolean useSpeed;
-    
->>>>>>> de45a675
-    public ScalableWind(Wind wind, boolean useSpeed) {
-        this.scalablePosition = wind.getPosition() == null ? null : new ScalablePosition(wind.getPosition());
-        this.scaledTimePointSumInMilliseconds = wind.getTimePoint().asMillis();
-        this.scalableSpeedWithBearing = new ScalableSpeedWithBearing(wind);
-        this.useSpeed = useSpeed;
-    }
-<<<<<<< HEAD
-
-=======
-    
->>>>>>> de45a675
-    private ScalableWind(ScalablePosition scalablePosition, double scaledTimePointSumInMilliseconds,
-            ScalableSpeedWithBearing scalableSpeedWithBearing, boolean useSpeed) {
-        super();
-        this.scalablePosition = scalablePosition;
-        this.scaledTimePointSumInMilliseconds = scaledTimePointSumInMilliseconds;
-        this.scalableSpeedWithBearing = scalableSpeedWithBearing;
-        this.useSpeed = useSpeed;
-    }
-<<<<<<< HEAD
-
-=======
-    
->>>>>>> de45a675
-    public boolean useSpeed() {
-        return useSpeed;
-    }
-
-    @Override
-    public ScalableWind multiply(double factor) {
-        return new ScalableWind(scalablePosition == null ? null : scalablePosition.multiply(factor),
-                factor * scaledTimePointSumInMilliseconds, scalableSpeedWithBearing.multiply(factor), useSpeed);
-    }
-
-    /**
-     * If only one of <code>this</code> and <code>t</code> has <code>true</code> for {@link #useSpeed}, then its speed
-     * is assumed for the other object's speed, effectively ignoring the other wind fix's speed as desired by setting
-     * {@link #useSpeed} to <code>false</code>. The resulting object's {@link #useSpeed} is <code>true</code>, if at
-     * least one of <code>this<code> and <code>t</code> has a <code>true</code> value for {@link #useSpeed}.
-     */
-    @Override
-    public ScalableWind add(ScalableValue<ScalableWind, Wind> t) {
-        return new ScalableWind(scalablePosition == null ? t.getValue().scalablePosition : scalablePosition.add(t
-                .getValue().scalablePosition), scaledTimePointSumInMilliseconds
-                + t.getValue().scaledTimePointSumInMilliseconds, this.scalableSpeedWithBearing.add(t.getValue().scalableSpeedWithBearing),
-                useSpeed || t.getValue().useSpeed);
-    }
-
-    @Override
-    public ScalableWind getValue() {
-        return this;
-    }
-
-    @Override
-    public Wind divide(double divisor) {
-        return new WindImpl(scalablePosition == null ? null : new LazyDividedScaledPosition(scalablePosition, divisor),
-                new MillisecondsTimePoint(
-                        (long) (scaledTimePointSumInMilliseconds / divisor)), scalableSpeedWithBearing.divide(divisor));
-    }
-
-    /**
-     * A wind object's position is currently not very frequently used. However, during averaging, computing the average
-     * position of a number of wind fixes costs quite a few CPU cycles. By making this calculation lazy / on-demand we may
-     * save some of them.
-     * 
-     * @author Axel Uhl (d043530)
-     *
-     */
-    private static class LazyDividedScaledPosition extends AbstractPosition {
-        private static final long serialVersionUID = -4755705843467806809L;
-        private final ScalablePosition scalablePosition;
-        private final double divisor;
-        private Position position;
-<<<<<<< HEAD
-
-=======
-        
->>>>>>> de45a675
-        public LazyDividedScaledPosition(ScalablePosition scalablePosition, double divisor) {
-            super();
-            this.scalablePosition = scalablePosition;
-            this.divisor = divisor;
-            this.position = null;
-        }
-
-        @Override
-        public synchronized double getLatRad() {
-            if (position == null) {
-                resolve();
-            }
-            return position.getLatRad();
-        }
-
-        @Override
-        public synchronized double getLngRad() {
-            if (position == null) {
-                resolve();
-            }
-            return position.getLngRad();
-        }
-<<<<<<< HEAD
-
-=======
-        
->>>>>>> de45a675
-        private synchronized void resolve() {
-            position = scalablePosition.divide(divisor);
-        }
-    }
-}
+package com.sap.sailing.domain.tracking.impl;
+
+import com.sap.sailing.domain.base.impl.MillisecondsTimePoint;
+import com.sap.sailing.domain.base.impl.ScalablePosition;
+import com.sap.sailing.domain.base.impl.ScalableSpeedWithBearing;
+import com.sap.sailing.domain.common.AbstractPosition;
+import com.sap.sailing.domain.common.Position;
+import com.sap.sailing.domain.confidence.ScalableValue;
+import com.sap.sailing.domain.tracking.Wind;
+
+/**
+ * Wind values are scaled by separately scaling their speed and bearing, and separately scaling their time point, and
+ * separately scaling their position. For the separate speed/bearing scaling see also {@link ScalableSpeedWithBearing}.
+ * 
+ * @author Axel Uhl (d043530)
+ * 
+ */
+public class ScalableWind implements ScalableValue<ScalableWind, Wind> {
+    private final ScalablePosition scalablePosition;
+    private final double scaledTimePointSumInMilliseconds;
+    private final ScalableSpeedWithBearing scalableSpeedWithBearing;
+    
+    private final boolean useSpeed;
+    
+    public ScalableWind(Wind wind, boolean useSpeed) {
+        this.scalablePosition = wind.getPosition() == null ? null : new ScalablePosition(wind.getPosition());
+        this.scaledTimePointSumInMilliseconds = wind.getTimePoint().asMillis();
+        this.scalableSpeedWithBearing = new ScalableSpeedWithBearing(wind);
+        this.useSpeed = useSpeed;
+    }
+    
+    private ScalableWind(ScalablePosition scalablePosition, double scaledTimePointSumInMilliseconds,
+            ScalableSpeedWithBearing scalableSpeedWithBearing, boolean useSpeed) {
+        super();
+        this.scalablePosition = scalablePosition;
+        this.scaledTimePointSumInMilliseconds = scaledTimePointSumInMilliseconds;
+        this.scalableSpeedWithBearing = scalableSpeedWithBearing;
+        this.useSpeed = useSpeed;
+    }
+    
+    public boolean useSpeed() {
+        return useSpeed;
+    }
+
+    @Override
+    public ScalableWind multiply(double factor) {
+        return new ScalableWind(scalablePosition == null ? null : scalablePosition.multiply(factor),
+                factor * scaledTimePointSumInMilliseconds, scalableSpeedWithBearing.multiply(factor), useSpeed);
+    }
+
+    /**
+     * If only one of <code>this</code> and <code>t</code> has <code>true</code> for {@link #useSpeed}, then its speed
+     * is assumed for the other object's speed, effectively ignoring the other wind fix's speed as desired by setting
+     * {@link #useSpeed} to <code>false</code>. The resulting object's {@link #useSpeed} is <code>true</code>, if at
+     * least one of <code>this<code> and <code>t</code> has a <code>true</code> value for {@link #useSpeed}.
+     */
+    @Override
+    public ScalableWind add(ScalableValue<ScalableWind, Wind> t) {
+        return new ScalableWind(scalablePosition == null ? t.getValue().scalablePosition : scalablePosition.add(t
+                .getValue().scalablePosition), scaledTimePointSumInMilliseconds
+                + t.getValue().scaledTimePointSumInMilliseconds, this.scalableSpeedWithBearing.add(t.getValue().scalableSpeedWithBearing),
+                useSpeed || t.getValue().useSpeed);
+    }
+
+    @Override
+    public ScalableWind getValue() {
+        return this;
+    }
+
+    @Override
+    public Wind divide(double divisor) {
+        return new WindImpl(scalablePosition == null ? null : new LazyDividedScaledPosition(scalablePosition, divisor),
+                new MillisecondsTimePoint(
+                        (long) (scaledTimePointSumInMilliseconds / divisor)), scalableSpeedWithBearing.divide(divisor));
+    }
+
+    /**
+     * A wind object's position is currently not very frequently used. However, during averaging, computing the average
+     * position of a number of wind fixes costs quite a few CPU cycles. By making this calculation lazy / on-demand we may
+     * save some of them.
+     * 
+     * @author Axel Uhl (d043530)
+     *
+     */
+    private static class LazyDividedScaledPosition extends AbstractPosition {
+        private static final long serialVersionUID = -4755705843467806809L;
+        private final ScalablePosition scalablePosition;
+        private final double divisor;
+        private Position position;
+        
+        public LazyDividedScaledPosition(ScalablePosition scalablePosition, double divisor) {
+            super();
+            this.scalablePosition = scalablePosition;
+            this.divisor = divisor;
+            this.position = null;
+        }
+
+        @Override
+        public synchronized double getLatRad() {
+            if (position == null) {
+                resolve();
+            }
+            return position.getLatRad();
+        }
+
+        @Override
+        public synchronized double getLngRad() {
+            if (position == null) {
+                resolve();
+            }
+            return position.getLngRad();
+        }
+        
+        private synchronized void resolve() {
+            position = scalablePosition.divide(divisor);
+        }
+    }
+}