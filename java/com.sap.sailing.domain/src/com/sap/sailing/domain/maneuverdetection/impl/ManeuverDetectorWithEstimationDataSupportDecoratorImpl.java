package com.sap.sailing.domain.maneuverdetection.impl;

import java.util.ArrayList;
import java.util.List;
import java.util.stream.Collectors;

import com.sap.sailing.domain.base.BoatClass;
import com.sap.sailing.domain.base.Mark;
import com.sap.sailing.domain.base.SpeedWithBearingWithConfidence;
import com.sap.sailing.domain.base.Waypoint;
import com.sap.sailing.domain.common.ManeuverType;
import com.sap.sailing.domain.common.Position;
import com.sap.sailing.domain.common.SpeedWithBearing;
import com.sap.sailing.domain.common.Wind;
import com.sap.sailing.domain.common.impl.KnotSpeedWithBearingImpl;
import com.sap.sailing.domain.common.tracking.GPSFixMoving;
import com.sap.sailing.domain.maneuverdetection.CompleteManeuverCurveWithEstimationData;
import com.sap.sailing.domain.maneuverdetection.ManeuverCurveWithUnstableCourseAndSpeedWithEstimationData;
import com.sap.sailing.domain.maneuverdetection.ManeuverDetector;
import com.sap.sailing.domain.maneuverdetection.ManeuverDetectorWithEstimationDataSupport;
import com.sap.sailing.domain.maneuverdetection.ManeuverMainCurveWithEstimationData;
import com.sap.sailing.domain.polars.PolarDataService;
import com.sap.sailing.domain.tracking.CompleteManeuverCurve;
import com.sap.sailing.domain.tracking.Maneuver;
import com.sap.sailing.domain.tracking.ManeuverCurveBoundaries;
import com.sap.sailing.domain.tracking.ManeuverLoss;
import com.sap.sailing.domain.tracking.SpeedWithBearingStep;
import com.sap.sailing.domain.tracking.TrackedLegOfCompetitor;
import com.sap.sailing.domain.tracking.impl.CompleteManeuverCurveImpl;
import com.sap.sailing.domain.tracking.impl.ManeuverCurveBoundariesImpl;
import com.sap.sailing.domain.tracking.impl.NonCachingMarkPositionAtTimePointCache;
import com.sap.sse.common.Bearing;
import com.sap.sse.common.Distance;
import com.sap.sse.common.Duration;
import com.sap.sse.common.Speed;
import com.sap.sse.common.TimePoint;
import com.sap.sse.common.Util.Pair;
import com.sap.sse.common.impl.DegreeBearingImpl;

/**
 * A decorator which adds support for management of estimation data for wind estimation to an existing maneuver detector
 * implementation.
 * 
 * @author Vladislav Chumak (D069712)
 * @see ManeuverDetector
 *
 */
public class ManeuverDetectorWithEstimationDataSupportDecoratorImpl
        implements ManeuverDetectorWithEstimationDataSupport {

    private final ManeuverDetectorImpl maneuverDetector;
    private final PolarDataService polarDataService;

    public ManeuverDetectorWithEstimationDataSupportDecoratorImpl(ManeuverDetectorImpl maneuverDetector,
            PolarDataService polarDataService) {
        this.maneuverDetector = maneuverDetector;
        this.polarDataService = polarDataService;
    }

    @Override
    public List<Maneuver> detectManeuvers() {
        return maneuverDetector.detectManeuvers();
    }
    
    @Override
    public TrackTimeInfo getTrackTimeInfo() {
        return maneuverDetector.getTrackTimeInfo();
    }

    @Override
    public List<Maneuver> detectManeuvers(Iterable<CompleteManeuverCurve> maneuverCurves) {
        List<Maneuver> maneuvers = new ArrayList<>();
        for (CompleteManeuverCurve maneuverCurve : maneuverCurves) {
            TimePoint maneuverTimePoint = maneuverCurve.getMainCurveBoundaries().getTimePoint();
            Position maneuverPosition = maneuverDetector.track.getEstimatedPosition(maneuverTimePoint,
                    /* extrapolate */false);
            Wind wind = maneuverDetector.trackedRace.getWind(maneuverPosition, maneuverTimePoint);
            maneuvers
                    .addAll(maneuverDetector.determineManeuversFromManeuverCurve(maneuverCurve.getMainCurveBoundaries(),
                            maneuverCurve.getManeuverCurveWithStableSpeedAndCourseBoundaries(), wind,
                            maneuverCurve.getMarkPassing()));
        }
        return maneuvers;
    }

    @Override
    public List<CompleteManeuverCurve> detectCompleteManeuverCurves() {
        List<ManeuverSpot> maneuverSpots = maneuverDetector.detectManeuverSpots();
        return maneuverSpots.stream().filter(maneuverSpot -> maneuverSpot.getManeuverCurve() != null)
                .map(maneuverSpot -> maneuverSpot.getManeuverCurve()).collect(Collectors.toList());
    }

    @Override
    public List<CompleteManeuverCurve> getCompleteManeuverCurves(Iterable<Maneuver> maneuvers) {
        List<CompleteManeuverCurve> result = new ArrayList<>();
        CompleteManeuverCurve curveToAdd = null;
        boolean previousManeuverCouldBelongToSameCurve = false;
        Maneuver previousManeuver = null;
        for (Maneuver maneuver : maneuvers) {
            boolean maneuverCouldBelongToSameCurve = maneuver.getType() == ManeuverType.PENALTY_CIRCLE
                    || maneuver.isMarkPassing()
                            && (maneuver.getType() == ManeuverType.TACK || maneuver.getType() == ManeuverType.JIBE);
            if (previousManeuverCouldBelongToSameCurve && maneuverCouldBelongToSameCurve
                    && previousManeuver.getManeuverCurveWithStableSpeedAndCourseBoundaries().getTimePointAfter()
                            .equals(maneuver.getManeuverCurveWithStableSpeedAndCourseBoundaries().getTimePointBefore())
                    && previousManeuver.getToSide() == maneuver.getToSide()) {
                curveToAdd = extendCompleteManeuverCurveWithManeuver(curveToAdd, maneuver);
            } else {
                if (curveToAdd != null) {
                    result.add(curveToAdd);
                }
                curveToAdd = convertManeuverToCompleteManeuverCurve(maneuver);
            }
            previousManeuver = maneuver;
            previousManeuverCouldBelongToSameCurve = maneuverCouldBelongToSameCurve;
        }
        if (curveToAdd != null) {
            result.add(curveToAdd);
        }
        return result;
    }

    /**
     * Converts the provided maneuver into {@link CompleteManeuverCurve}. The boundaries of provided maneuver are reused
     * for the resulting complete maneuver curve.
     * 
     * @see CompleteManeuverCurve
     * @see Maneuver
     */
    private CompleteManeuverCurve convertManeuverToCompleteManeuverCurve(Maneuver maneuver) {
        ManeuverMainCurveDetailsWithBearingSteps mainCurveBoundaries = new ManeuverMainCurveDetailsWithBearingSteps(
                maneuver.getMainCurveBoundaries().getTimePointBefore(),
                maneuver.getMainCurveBoundaries().getTimePointAfter(), maneuver.getTimePoint(),
                maneuver.getMainCurveBoundaries().getSpeedWithBearingBefore(),
                maneuver.getMainCurveBoundaries().getSpeedWithBearingAfter(),
                maneuver.getMainCurveBoundaries().getDirectionChangeInDegrees(),
                maneuver.getMaxTurningRateInDegreesPerSecond(), maneuver.getMainCurveBoundaries().getLowestSpeed(),
                maneuverDetector.getSpeedWithBearingSteps(maneuver.getMainCurveBoundaries().getTimePointBefore(),
                        maneuver.getMainCurveBoundaries().getTimePointAfter()));
        return new CompleteManeuverCurveImpl(mainCurveBoundaries,
                maneuver.getManeuverCurveWithStableSpeedAndCourseBoundaries(), maneuver.getMarkPassing());
    }

    /**
     * Extends the end of provided maneuver curve with the end of provided maneuver. For this, the curve boundaries with
     * unstable course and speed are merged by appending, whereas the maneuver main curve gets recalculated completely
     * from scratch. The additional attributes such as, direction change and lowest speed get adjusted accordingly.
     */
    private CompleteManeuverCurve extendCompleteManeuverCurveWithManeuver(CompleteManeuverCurve maneuverCurve,
            Maneuver maneuver) {
        ManeuverMainCurveDetailsWithBearingSteps mainCurveDetails = maneuverDetector.computeManeuverMainCurveDetails(
                maneuverCurve.getMainCurveBoundaries().getTimePointBefore(),
                maneuver.getMainCurveBoundaries().getTimePointAfter(), maneuver.getToSide());
        if (mainCurveDetails == null) {
            return maneuverCurve;
        }
        ManeuverCurveBoundaries maneuverCurveWithStableSpeedAndCourseBoundaries = new ManeuverCurveBoundariesImpl(
                maneuverCurve.getManeuverCurveWithStableSpeedAndCourseBoundaries().getTimePointBefore(),
                maneuver.getManeuverCurveWithStableSpeedAndCourseBoundaries().getTimePointAfter(),
                maneuverCurve.getManeuverCurveWithStableSpeedAndCourseBoundaries().getSpeedWithBearingBefore(),
                maneuver.getManeuverCurveWithStableSpeedAndCourseBoundaries().getSpeedWithBearingAfter(),
                maneuverCurve.getManeuverCurveWithStableSpeedAndCourseBoundaries().getDirectionChangeInDegrees()
                        + maneuver.getManeuverCurveWithStableSpeedAndCourseBoundaries().getDirectionChangeInDegrees(),
                maneuverCurve.getManeuverCurveWithStableSpeedAndCourseBoundaries().getLowestSpeed()
                        .compareTo(maneuver.getManeuverCurveWithStableSpeedAndCourseBoundaries().getLowestSpeed()) > 0
                                ? maneuver.getManeuverCurveWithStableSpeedAndCourseBoundaries().getLowestSpeed()
                                : maneuverCurve.getManeuverCurveWithStableSpeedAndCourseBoundaries().getLowestSpeed());
        return new CompleteManeuverCurveImpl(mainCurveDetails, maneuverCurveWithStableSpeedAndCourseBoundaries,
                maneuverCurve.getMarkPassing() == null ? maneuver.getMarkPassing() : maneuverCurve.getMarkPassing());
    }

    @Override
    public List<CompleteManeuverCurveWithEstimationData> getCompleteManeuverCurvesWithEstimationData(
            Iterable<CompleteManeuverCurve> maneuverCurves) {
        List<CompleteManeuverCurveWithEstimationData> result = new ArrayList<>();

        CompleteManeuverCurve previousManeuverCurve = null;
        CompleteManeuverCurve currentManeuverCurve = null;
        for (CompleteManeuverCurve nextManeuverCurve : maneuverCurves) {
            if (currentManeuverCurve != null) {
                CompleteManeuverCurveWithEstimationData maneuverCurveWithEstimationData = calculateCompleteManeuverCurveWithEstimationData(
                        currentManeuverCurve, previousManeuverCurve, nextManeuverCurve);
                result.add(maneuverCurveWithEstimationData);
            }
            previousManeuverCurve = currentManeuverCurve;
            currentManeuverCurve = nextManeuverCurve;
        }
        if (currentManeuverCurve != null) {
            CompleteManeuverCurveWithEstimationData maneuverCurveWithEstimationData = calculateCompleteManeuverCurveWithEstimationData(
                    currentManeuverCurve, previousManeuverCurve, null);
            result.add(maneuverCurveWithEstimationData);
        }
        return result;
    }

    /**
     * Calculates a {@link CompleteManeuverCurveWithEstimationData}-instance for the provided {@code maneuverCurve}. The
     * computation of additional information required by {@link CompleteManeuverCurveWithEstimationData} is regarded as
     * computationally-intensive.
     */
    private CompleteManeuverCurveWithEstimationData calculateCompleteManeuverCurveWithEstimationData(
            CompleteManeuverCurve maneuverCurve, CompleteManeuverCurve previousManeuverCurve,
            CompleteManeuverCurve nextManeuverCurve) {
        Bearing courseAtMaxTurningRate = null;
        SpeedWithBearingStep stepWithLowestSpeed = null;
        SpeedWithBearingStep stepWithHighestSpeed = null;
        SpeedWithBearingStep stepWithMaxTurningRate = null;
        SpeedWithBearingStep previousStep = null;
        for (SpeedWithBearingStep step : maneuverCurve.getMainCurveBoundaries().getSpeedWithBearingSteps()) {
            if (stepWithLowestSpeed == null
                    || stepWithLowestSpeed.getSpeedWithBearing().compareTo(step.getSpeedWithBearing()) > 0) {
                stepWithLowestSpeed = step;
            }
            if (stepWithHighestSpeed == null
                    || stepWithHighestSpeed.getSpeedWithBearing().compareTo(step.getSpeedWithBearing()) < 0) {
                stepWithHighestSpeed = step;
            }
            if (previousStep != null && (stepWithMaxTurningRate == null || stepWithMaxTurningRate
                    .getTurningRateInDegreesPerSecond() < step.getTurningRateInDegreesPerSecond())) {
                stepWithMaxTurningRate = step;
                courseAtMaxTurningRate = previousStep.getSpeedWithBearing().getBearing()
                        .add(new DegreeBearingImpl(step.getCourseChangeInDegrees() / 2));
            }
            previousStep = step;
        }
        int gpsFixCountWithinMainCurve = 0;
        int gpsFixCountWithinWholeCurve = 0;
        int gpsFixesCountFromPreviousManeuver = 0;
        int gpsFixesCountToNextManeuver = 0;
        try {
            maneuverDetector.track.lockForRead();
            boolean considerPreviousManeuver = previousManeuverCurve != null && previousManeuverCurve
                    .getManeuverCurveWithStableSpeedAndCourseBoundaries().getTimePointAfter()
                    .before(maneuverCurve.getManeuverCurveWithStableSpeedAndCourseBoundaries().getTimePointBefore());
            boolean considerNextManeuver = nextManeuverCurve != null && nextManeuverCurve
                    .getManeuverCurveWithStableSpeedAndCourseBoundaries().getTimePointBefore()
                    .after(maneuverCurve.getManeuverCurveWithStableSpeedAndCourseBoundaries().getTimePointAfter());
            for (GPSFixMoving fix : maneuverDetector.track.getFixes(
                    considerPreviousManeuver
                            ? previousManeuverCurve.getManeuverCurveWithStableSpeedAndCourseBoundaries()
                                    .getTimePointAfter()
                            : maneuverCurve.getManeuverCurveWithStableSpeedAndCourseBoundaries().getTimePointBefore(),
                    !considerPreviousManeuver,
                    considerNextManeuver
                            ? nextManeuverCurve.getManeuverCurveWithStableSpeedAndCourseBoundaries()
                                    .getTimePointBefore()
                            : maneuverCurve.getManeuverCurveWithStableSpeedAndCourseBoundaries().getTimePointAfter(),
                    !considerNextManeuver)) {
                if (fix.getTimePoint().before(
                        maneuverCurve.getManeuverCurveWithStableSpeedAndCourseBoundaries().getTimePointBefore())) {
                    ++gpsFixesCountFromPreviousManeuver;
                } else if (fix.getTimePoint().after(
                        maneuverCurve.getManeuverCurveWithStableSpeedAndCourseBoundaries().getTimePointAfter())) {
                    ++gpsFixesCountToNextManeuver;
                } else {
                    if (!fix.getTimePoint().before(maneuverCurve.getMainCurveBoundaries().getTimePointBefore())
                            && !fix.getTimePoint().after(maneuverCurve.getMainCurveBoundaries().getTimePointAfter())) {
                        ++gpsFixCountWithinMainCurve;
                    }
                    ++gpsFixCountWithinWholeCurve;
                }
            }
        } finally {
            maneuverDetector.track.unlockAfterRead();
        }

        ManeuverLoss projectedManeuverLoss = maneuverDetector.getManeuverLoss(maneuverCurve.getMainCurveBoundaries());
        Distance distanceSailedIfNotManeuvering = maneuverCurve.getMainCurveBoundaries().getSpeedWithBearingBefore()
                .travel(maneuverCurve.getMainCurveBoundaries().getDuration());
        Distance distanceSailedWithinManeuver = maneuverDetector.track.getDistanceTraveled(
                maneuverCurve.getMainCurveBoundaries().getTimePointBefore(),
                maneuverCurve.getMainCurveBoundaries().getTimePointAfter());
        Duration longestGpsFixIntervalBetweenTwoFixes = maneuverDetector.track.getLongestIntervalBetweenTwoFixes(
                maneuverCurve.getMainCurveBoundaries().getTimePointBefore(),
                maneuverCurve.getMainCurveBoundaries().getTimePointAfter());
        ManeuverMainCurveWithEstimationData mainCurve = new ManeuverMainCurveWithEstimationDataImpl(
                maneuverCurve.getMainCurveBoundaries().getTimePointBefore(),
                maneuverCurve.getMainCurveBoundaries().getTimePointAfter(),
                maneuverCurve.getMainCurveBoundaries().getSpeedWithBearingBefore(),
                maneuverCurve.getMainCurveBoundaries().getSpeedWithBearingAfter(),
                maneuverCurve.getMainCurveBoundaries().getDirectionChangeInDegrees(),
                stepWithLowestSpeed.getSpeedWithBearing(), stepWithLowestSpeed.getTimePoint(),
                stepWithHighestSpeed.getSpeedWithBearing(), stepWithHighestSpeed.getTimePoint(),
                maneuverCurve.getMainCurveBoundaries().getTimePoint(),
                maneuverCurve.getMainCurveBoundaries().getMaxTurningRateInDegreesPerSecond(), courseAtMaxTurningRate,
                distanceSailedWithinManeuver, projectedManeuverLoss.getDistanceSailedProjectedOnMiddleManeuverAngle(),
                distanceSailedIfNotManeuvering,
                projectedManeuverLoss.getDistanceSailedIfNotManeuveringProjectedOnMiddleManeuverAngle(),
                Math.abs(maneuverCurve.getMainCurveBoundaries().getDirectionChangeInDegrees())
                        / maneuverCurve.getMainCurveBoundaries().getDuration().asSeconds(),
                gpsFixCountWithinMainCurve, longestGpsFixIntervalBetweenTwoFixes);
        projectedManeuverLoss = maneuverDetector
                .getManeuverLoss(maneuverCurve.getManeuverCurveWithStableSpeedAndCourseBoundaries());
        distanceSailedIfNotManeuvering = maneuverCurve.getManeuverCurveWithStableSpeedAndCourseBoundaries()
                .getSpeedWithBearingBefore()
                .travel(maneuverCurve.getManeuverCurveWithStableSpeedAndCourseBoundaries().getDuration());
        distanceSailedWithinManeuver = maneuverDetector.track.getDistanceTraveled(
                maneuverCurve.getManeuverCurveWithStableSpeedAndCourseBoundaries().getTimePointBefore(),
                maneuverCurve.getManeuverCurveWithStableSpeedAndCourseBoundaries().getTimePointAfter());
        longestGpsFixIntervalBetweenTwoFixes = maneuverDetector.track.getLongestIntervalBetweenTwoFixes(
                maneuverCurve.getManeuverCurveWithStableSpeedAndCourseBoundaries().getTimePointBefore(),
                maneuverCurve.getManeuverCurveWithStableSpeedAndCourseBoundaries().getTimePointAfter());
        TrackTimeInfo trackTimeInfo = previousManeuverCurve == null || nextManeuverCurve == null
                ? maneuverDetector.getTrackTimeInfo() : null;
        Pair<Duration, SpeedWithBearing> durationAndAvgSpeedWithBearingBefore = calculateDurationAndAvgSpeedWithBearingBetweenTimePoints(
                previousManeuverCurve == null ? trackTimeInfo.getTrackStartTimePoint()
                        : previousManeuverCurve.getManeuverCurveWithStableSpeedAndCourseBoundaries()
                                .getTimePointAfter(),
                maneuverCurve.getManeuverCurveWithStableSpeedAndCourseBoundaries().getTimePointBefore());
        Pair<Duration, SpeedWithBearing> durationAndAvgSpeedWithBearingAfter = calculateDurationAndAvgSpeedWithBearingBetweenTimePoints(
                maneuverCurve.getManeuverCurveWithStableSpeedAndCourseBoundaries().getTimePointAfter(),
                nextManeuverCurve == null ? trackTimeInfo.getTrackEndTimePoint()
                        : nextManeuverCurve.getManeuverCurveWithStableSpeedAndCourseBoundaries().getTimePointBefore());
        Duration intervalBetweenLastFixOfCurveAndNextFix = Duration.NULL;
        GPSFixMoving lastManeuverFix = maneuverDetector.track.getLastFixAtOrBefore(
                maneuverCurve.getManeuverCurveWithStableSpeedAndCourseBoundaries().getTimePointAfter());
        if (lastManeuverFix != null) {
            GPSFixMoving firstFixAfterLastManeuverFix = maneuverDetector.track
                    .getFirstFixAfter(lastManeuverFix.getTimePoint());
            if (firstFixAfterLastManeuverFix != null) {
                intervalBetweenLastFixOfCurveAndNextFix = lastManeuverFix.getTimePoint()
                        .until(firstFixAfterLastManeuverFix.getTimePoint());
            }
        }
        Duration intervalBetweenFirstFixOfCurveAndPreviousFix = Duration.NULL;
        GPSFixMoving firstManeuverFix = maneuverDetector.track.getFirstFixAtOrAfter(
                maneuverCurve.getManeuverCurveWithStableSpeedAndCourseBoundaries().getTimePointBefore());
        if (firstManeuverFix != null) {
            GPSFixMoving lastFixBeforeFirstManeuverFix = maneuverDetector.track
                    .getLastFixBefore(firstManeuverFix.getTimePoint());
            if (lastFixBeforeFirstManeuverFix != null) {
                intervalBetweenFirstFixOfCurveAndPreviousFix = lastFixBeforeFirstManeuverFix.getTimePoint()
                        .until(firstManeuverFix.getTimePoint());
            }
        }
        ManeuverCurveWithUnstableCourseAndSpeedWithEstimationData curveWithUnstableCourseAndSpeed = new ManeuverCurveWithUnstableCourseAndSpeedWithEstimationDataImpl(
                maneuverCurve.getManeuverCurveWithStableSpeedAndCourseBoundaries().getTimePointBefore(),
                maneuverCurve.getManeuverCurveWithStableSpeedAndCourseBoundaries().getTimePointAfter(),
                maneuverCurve.getManeuverCurveWithStableSpeedAndCourseBoundaries().getSpeedWithBearingBefore(),
                maneuverCurve.getManeuverCurveWithStableSpeedAndCourseBoundaries().getSpeedWithBearingAfter(),
                maneuverCurve.getManeuverCurveWithStableSpeedAndCourseBoundaries().getDirectionChangeInDegrees(),
                maneuverCurve.getManeuverCurveWithStableSpeedAndCourseBoundaries().getLowestSpeed(),
                durationAndAvgSpeedWithBearingBefore.getB(), durationAndAvgSpeedWithBearingBefore.getA(),
                gpsFixesCountFromPreviousManeuver, durationAndAvgSpeedWithBearingAfter.getB(),
                durationAndAvgSpeedWithBearingAfter.getA(), gpsFixesCountToNextManeuver, distanceSailedWithinManeuver,
                projectedManeuverLoss.getDistanceSailedProjectedOnMiddleManeuverAngle(), distanceSailedIfNotManeuvering,
                projectedManeuverLoss.getDistanceSailedIfNotManeuveringProjectedOnMiddleManeuverAngle(),
                gpsFixCountWithinWholeCurve, longestGpsFixIntervalBetweenTwoFixes,
                intervalBetweenLastFixOfCurveAndNextFix, intervalBetweenFirstFixOfCurveAndPreviousFix);
        TimePoint maneuverTimePoint = maneuverCurve.getMainCurveBoundaries().getTimePoint();
        Position maneuverPosition = maneuverDetector.track.getEstimatedPosition(maneuverTimePoint,
                /* extrapolate */false);
        Wind wind = maneuverDetector.trackedRace.getWind(maneuverPosition, maneuverTimePoint);
        int numberOfJibes = maneuverDetector.getNumberOfJibes(mainCurve, wind);
        int numberOfTacks = maneuverDetector.getNumberOfTacks(mainCurve, wind);
        boolean maneuverStartsByRunningAwayFromWind = (mainCurve.getSpeedWithBearingBefore().getBearing().getDegrees()
                - 180) * mainCurve.getDirectionChangeInDegrees() < 0;
        Bearing relativeBearingToNextMarkPassingBeforeManeuver = getRelativeBearingToNextMark(
                maneuverCurve.getManeuverCurveWithStableSpeedAndCourseBoundaries().getTimePointBefore(), maneuverCurve
                        .getManeuverCurveWithStableSpeedAndCourseBoundaries().getSpeedWithBearingBefore().getBearing());
        Bearing relativeBearingToNextMarkPassingAfterManeuver = getRelativeBearingToNextMark(
                maneuverCurve.getManeuverCurveWithStableSpeedAndCourseBoundaries().getTimePointAfter(), maneuverCurve
                        .getManeuverCurveWithStableSpeedAndCourseBoundaries().getSpeedWithBearingAfter().getBearing());
        BoatClass boatClass = maneuverDetector.trackedRace.getRace().getBoatOfCompetitor(maneuverDetector.competitor)
                .getBoatClass();
        Double targetTackAngle = null;
        Double targetJibeAngle = null;
        Speed boatSpeed = curveWithUnstableCourseAndSpeed.getSpeedWithBearingBefore()
                .compareTo(curveWithUnstableCourseAndSpeed.getSpeedWithBearingAfter()) < 0
                        ? curveWithUnstableCourseAndSpeed.getSpeedWithBearingBefore()
                        : curveWithUnstableCourseAndSpeed.getSpeedWithBearingAfter();
        if (polarDataService.getAllBoatClassesWithPolarSheetsAvailable().contains(boatClass)) {
            SpeedWithBearingWithConfidence<Void> closestTackTwa = polarDataService.getClosestTwaTws(ManeuverType.TACK,
                    boatSpeed, curveWithUnstableCourseAndSpeed.getDirectionChangeInDegrees(), boatClass);
            SpeedWithBearingWithConfidence<Void> closestJibeTwa = polarDataService.getClosestTwaTws(ManeuverType.JIBE,
                    boatSpeed, curveWithUnstableCourseAndSpeed.getDirectionChangeInDegrees(), boatClass);
            if (closestTackTwa != null) {
<<<<<<< HEAD
                deviationFromTackAngle = polarDataService.getManeuverAngleInDegreesFromTwa(ManeuverType.TACK,
                        closestTackTwa.getObject().getBearing());
            }
            if (closestJibeTwa != null) {
                deviationFromJibeAngle = polarDataService.getManeuverAngleInDegreesFromTwa(ManeuverType.JIBE,
                        closestJibeTwa.getObject().getBearing());
=======
                targetTackAngle = polarDataService.getManeuverAngleInDegreesFromTwa(
                        closestTackTwa.getObject().getBearing().getDegrees(), ManeuverType.TACK);
            }
            if (closestJibeTwa != null) {
                targetJibeAngle = polarDataService.getManeuverAngleInDegreesFromTwa(
                        closestJibeTwa.getObject().getBearing().getDegrees(), ManeuverType.JIBE);
>>>>>>> ca00f748
            }
        }
        Distance closestDistanceToMark = getClosestDistanceToMark(mainCurve.getTimePointOfMaxTurningRate());

        return new CompleteManeuverCurveWithEstimationDataImpl(maneuverPosition, mainCurve,
                curveWithUnstableCourseAndSpeed, wind, numberOfTacks, numberOfJibes,
                maneuverStartsByRunningAwayFromWind, relativeBearingToNextMarkPassingBeforeManeuver,
                relativeBearingToNextMarkPassingAfterManeuver, maneuverCurve.isMarkPassing(), closestDistanceToMark,
                targetTackAngle, targetJibeAngle);
    }

    public Distance getClosestDistanceToMark(TimePoint timePoint) {
        NonCachingMarkPositionAtTimePointCache markPositionAtTimePointCache = new NonCachingMarkPositionAtTimePointCache(
                maneuverDetector.trackedRace, timePoint);
        Distance result = null;
        TrackedLegOfCompetitor legAfter = maneuverDetector.trackedRace.getTrackedLeg(maneuverDetector.competitor,
                timePoint);
        if (legAfter != null) {
            Position maneuverPosition = maneuverDetector.track.getEstimatedPosition(timePoint, false);
            if (legAfter.getLeg().getTo() != null) {
                result = getClosestDistanceToMarkInternal(markPositionAtTimePointCache, legAfter.getLeg().getTo(),
                        maneuverPosition);
            }
            if (legAfter.getLeg().getFrom() != null) {
                Distance distance = getClosestDistanceToMarkInternal(markPositionAtTimePointCache,
                        legAfter.getLeg().getFrom(), maneuverPosition);
                if (result == null || distance != null && distance.compareTo(result) < 0) {
                    result = distance;
                }
            }
        }
        return result;
    }

    private Distance getClosestDistanceToMarkInternal(
            NonCachingMarkPositionAtTimePointCache markPositionAtTimePointCache, Waypoint waypoint,
            Position maneuverPosition) {
        Distance result = null;
        for (Mark mark : waypoint.getMarks()) {
            Position markPosition = markPositionAtTimePointCache.getEstimatedPosition(mark);
            Distance distance = markPosition.getDistance(maneuverPosition);
            if (result == null || distance.compareTo(result) < 0) {
                result = distance;
            }
        }
        return result;
    }

    /**
     * Calculates the duration and avg speed with avg course based on the competitor's track within the provided time
     * range.
     */
    private Pair<Duration, SpeedWithBearing> calculateDurationAndAvgSpeedWithBearingBetweenTimePoints(TimePoint from,
            TimePoint to) {
        Duration duration = from.until(to);
        Position fromPosition = maneuverDetector.track.getEstimatedPosition(from, false);
        Position toPosition = maneuverDetector.track.getEstimatedPosition(to, false);
        Distance distance = fromPosition.getDistance(toPosition);
        Bearing bearing = fromPosition.getBearingGreatCircle(toPosition);
        Speed speed = distance.inTime(Math.abs(duration.asMillis()));
        SpeedWithBearing avgSpeedWithBearing = new KnotSpeedWithBearingImpl(speed.getKnots(), bearing);
        return new Pair<>(duration, avgSpeedWithBearing);
    }

    /**
     * Gets the relative bearing of the next mark from the boat's position and course at {@code timePoint}. The relative
     * bearing is calculated by absolute bearing of next mark from the boat's position minus the boat's course.
     */
    public Bearing getRelativeBearingToNextMark(TimePoint timePoint, Bearing boatCourse) {
        NonCachingMarkPositionAtTimePointCache markPositionAtTimePointCache = new NonCachingMarkPositionAtTimePointCache(
                maneuverDetector.trackedRace, timePoint);
        Bearing result = null;
        TrackedLegOfCompetitor legAfter = maneuverDetector.trackedRace.getTrackedLeg(maneuverDetector.competitor,
                timePoint);
        if (legAfter != null && legAfter.getLeg().getTo() != null) {
            Position maneuverEndPosition = maneuverDetector.track.getEstimatedPosition(timePoint, false);
            Waypoint nextWaypoint = legAfter.getLeg().getTo();
            for (Mark mark : nextWaypoint.getMarks()) {
                Position nextMarkPosition = markPositionAtTimePointCache.getEstimatedPosition(mark);
                Bearing absoluteBearing = maneuverEndPosition.getBearingGreatCircle(nextMarkPosition);
                Bearing resultCandidate = absoluteBearing.getDifferenceTo(boatCourse);
                if (result == null) {
                    result = resultCandidate;
                } else if (Math.signum(result.getDegrees()) != Math.signum(resultCandidate.getDegrees())) {
                    result = new DegreeBearingImpl(0);
                    break;
                } else if (Math.abs(result.getDegrees()) > Math.abs(resultCandidate.getDegrees())) {
                    result = resultCandidate;
                }

            }
        }
        return result;
    }

}<|MERGE_RESOLUTION|>--- conflicted
+++ resolved
@@ -61,7 +61,7 @@
     public List<Maneuver> detectManeuvers() {
         return maneuverDetector.detectManeuvers();
     }
-    
+
     @Override
     public TrackTimeInfo getTrackTimeInfo() {
         return maneuverDetector.getTrackTimeInfo();
@@ -375,21 +375,12 @@
             SpeedWithBearingWithConfidence<Void> closestJibeTwa = polarDataService.getClosestTwaTws(ManeuverType.JIBE,
                     boatSpeed, curveWithUnstableCourseAndSpeed.getDirectionChangeInDegrees(), boatClass);
             if (closestTackTwa != null) {
-<<<<<<< HEAD
-                deviationFromTackAngle = polarDataService.getManeuverAngleInDegreesFromTwa(ManeuverType.TACK,
+                targetTackAngle = polarDataService.getManeuverAngleInDegreesFromTwa(ManeuverType.TACK,
                         closestTackTwa.getObject().getBearing());
             }
             if (closestJibeTwa != null) {
-                deviationFromJibeAngle = polarDataService.getManeuverAngleInDegreesFromTwa(ManeuverType.JIBE,
+                targetJibeAngle = polarDataService.getManeuverAngleInDegreesFromTwa(ManeuverType.JIBE,
                         closestJibeTwa.getObject().getBearing());
-=======
-                targetTackAngle = polarDataService.getManeuverAngleInDegreesFromTwa(
-                        closestTackTwa.getObject().getBearing().getDegrees(), ManeuverType.TACK);
-            }
-            if (closestJibeTwa != null) {
-                targetJibeAngle = polarDataService.getManeuverAngleInDegreesFromTwa(
-                        closestJibeTwa.getObject().getBearing().getDegrees(), ManeuverType.JIBE);
->>>>>>> ca00f748
             }
         }
         Distance closestDistanceToMark = getClosestDistanceToMark(mainCurve.getTimePointOfMaxTurningRate());
