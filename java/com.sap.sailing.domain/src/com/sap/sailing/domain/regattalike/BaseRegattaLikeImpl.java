--- conflicted
+++ resolved
@@ -64,16 +64,12 @@
         final Double timeOnTimeFactorFromRegattaLog = getTimeOnTimeFactorFromRegattaLog(competitor);
         final Double result;
         if (timeOnTimeFactorFromRegattaLog == null) {
-<<<<<<< HEAD
-            result = competitor.getTimeOnTimeFactor();
-=======
             final Double competitorTimeOnTimeFactorDefault = competitor.getTimeOnTimeFactor();
             if (competitorTimeOnTimeFactorDefault == null) {
                 result = 1.0;
             } else {
                 result = competitorTimeOnTimeFactorDefault;
             }
->>>>>>> 41e44b42
         } else {
             result = timeOnTimeFactorFromRegattaLog;
         }
@@ -85,16 +81,12 @@
         final Duration timeOnDistanceAllowancePerNauticalMileFromRegattaLog = getTimeOnDistanceAllowancePerNauticalMileFromRegattaLog(competitor);
         final Duration result;
         if (timeOnDistanceAllowancePerNauticalMileFromRegattaLog == null) {
-<<<<<<< HEAD
-            result = competitor.getTimeOnDistanceAllowancePerNauticalMile();
-=======
             final Duration competitorAllowanceDefault = competitor.getTimeOnDistanceAllowancePerNauticalMile();
             if (competitorAllowanceDefault == null) {
                 result = Duration.NULL;
             } else {
                 result = competitorAllowanceDefault;
             }
->>>>>>> 41e44b42
         } else {
             result = timeOnDistanceAllowancePerNauticalMileFromRegattaLog;
         }
