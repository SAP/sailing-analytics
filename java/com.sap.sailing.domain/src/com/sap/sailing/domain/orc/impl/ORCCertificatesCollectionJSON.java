--- conflicted
+++ resolved
@@ -186,8 +186,7 @@
             nonSpinnakerSpeedPredictionPerTrueWindSpeed.put(tws, ORCCertificateImpl.NAUTICAL_MILE
                     .inTime(predefinedAllowanceDurationsPerTrueWindSpeed.get(NON_SPINNAKER).get(tws)));
         }
-<<<<<<< HEAD
-        return new ORCCertificateImpl(searchString, boatclass, length, gph, cdl, issueDate,
+        return new ORCCertificateImpl(searchString, boatName, boatclass, length, gph, cdl, issueDate,
                 velocityPredictionPerTrueWindSpeedAndAngle, beatAngles, beatVMGPredictionPerTrueWindSpeed,
                 beatAllowancePerTrueWindSpeed, gybeAngles, runVMGPredictionPerTrueWindSpeed,
                 runAllowancePerTrueWindSpeed, windwardLeewardSpeedPredictionPerTrueWindSpeed,
@@ -195,29 +194,6 @@
                 nonSpinnakerSpeedPredictionPerTrueWindSpeed);
     }
 
-    /**
-     * Returns a {@link Map} of {@link ORCCertificateImpl} keyed by the {@link String} sailnumbers, which were given as
-     * an input inside an array.
-     */
-    @Override
-    public Map<String, ORCCertificate> getCertificates(String[] sailnumbers) {
-        Map<String, ORCCertificate> result = new HashMap<>();
-
-        for (String sailnumber : sailnumbers) {
-            result.put(sailnumber, getCertificate(sailnumber));
-        }
-
-        return result;
-=======
-        return new ORCCertificateImpl(searchString, boatName, boatclass, length, gph,
-                cdl, velocityPredictionPerTrueWindSpeedAndAngle, beatAngles,
-                beatVMGPredictionPerTrueWindSpeed, beatAllowancePerTrueWindSpeed, gybeAngles,
-                runVMGPredictionPerTrueWindSpeed, runAllowancePerTrueWindSpeed,
-                windwardLeewardSpeedPredictionPerTrueWindSpeed, longDistanceSpeedPredictionPerTrueWindSpeed,
-                circularRandomSpeedPredictionPerTrueWindSpeed, nonSpinnakerSpeedPredictionPerTrueWindSpeed);
->>>>>>> d54b7f3b
-    }
-
     @Override
     public Iterable<String> getSailNumbers() {
         return Collections.unmodifiableCollection(data.keySet());
