package com.sap.sailing.domain.orc.impl;

import java.io.IOException;
import java.util.Collections;
import java.util.GregorianCalendar;
import java.util.HashMap;
import java.util.Map;
import java.util.Map.Entry;
import java.util.Set;

import com.sap.sailing.domain.common.impl.MeterDistance;
import com.sap.sailing.domain.common.orc.ORCCertificate;
import com.sap.sailing.domain.common.orc.impl.ORCCertificateImpl;
import com.sap.sse.common.Bearing;
import com.sap.sse.common.Distance;
import com.sap.sse.common.Duration;
import com.sap.sse.common.Speed;
import com.sap.sse.common.TimePoint;
import com.sap.sse.common.impl.DegreeBearingImpl;
import com.sap.sse.common.impl.MillisecondsTimePoint;
import com.sap.sse.common.impl.SecondsDurationImpl;

/**
 * Represents a file in format {@code .rms} which is a simple ASCII file format, column-based, with fixed-width columns,
 * defined by a header line that defines the names and for the first columns up to the column labeled
 * {@link #NAME_OF_LAST_LEFT_ALIGNED_COLUMN_HEADER} also the width of the columns. The header uses column names that do
 * not contain spaces, separated by one or more spaces. For the columns up to and including the column
 * {@link #NAME_OF_LAST_LEFT_ALIGNED_COLUMN_HEADER} the column names are formatted left-aligned. For subsequent columns
 * which contain all numeric values without spaces the column names may also be centered. For those columns parsing can
 * simply split by space characters.
 * <p>
 * 
 * The result of successfully parsing a {@code .rms} file is a map keyed by the sailnumber, with values being
 * equal-sized maps from the column names to the {@link String} values. Additionally, the column names corresponding to
 * the array indices can be queried. A further step involves the creation of {@link ORCCertificate}s from the values of
 * the map.
 * 
 * @author Axel Uhl (d043530)
 * @author Daniel Lisunkin (i505543)
 *
 */

public class ORCCertificatesCollectionRMS extends AbstractORCCertificatesCollection {
    // Codes used in the RMS document as column names for different information
    private static final String TWA_COURSES = "R";
    private static final String CDL = "CDL";
    private static final String GPH = "GPH";
    private static final String LENGTH = "LOA";
    private static final String BOATCLASS = "TYPE";
<<<<<<< HEAD
    private static final String ISSUEDATE = "DD_MM_yyYY";
=======
    private static final String BOATNAME = "NAME";
>>>>>>> d54b7f3b
    private static final String RUN_ALLOWANCE = "D";
    private static final String RUN_ANGLE = "DA";
    private static final String BEAT_ALLOWANCE = "UP";
    private static final String BEAT_ANGLE = "UA";
    private static final String WINDWARD_LEEWARD = "WL";
    private static final String LONG_DISTANCE = "OC";
    private static final String CIRCULAR_RANDOM = "CR";
    private static final String NON_SPINNAKER = "NSP";

    private final Map<String, Map<String, String>> certificateValuesBySailnumber;

    public class ORCCertificateValues {
        private final String sailnumber;

        public ORCCertificateValues(String sailnumber) {
            super();
            this.sailnumber = sailnumber;
        }

        public String getValue(String columnName) {
            return certificateValuesBySailnumber.get(sailnumber).get(columnName);
        }
    }
    
    public ORCCertificatesCollectionRMS(Map<String, Map<String, String>> certificateValuesBySailnumber) throws IOException {
        this.certificateValuesBySailnumber = new HashMap<>();
        for (final Entry<String, Map<String, String>> e : certificateValuesBySailnumber.entrySet()) {
            this.certificateValuesBySailnumber.put(getCanonicalizedSailNumber(e.getKey()), e.getValue());
        }
    }
    
    public Set<String> getSailnumbers() {
        return Collections.unmodifiableSet(certificateValuesBySailnumber.keySet());
    }

    private ORCCertificateValues getValuesForSailnumber(String sailnumber) {
        String searchString = getCanonicalizedSailNumber(sailnumber);
        return certificateValuesBySailnumber.containsKey(searchString) ? new ORCCertificateValues(searchString) : null;
    }
    
    @Override
    public ORCCertificate getCertificateBySailNumber(String sailnumber) {
        String searchString = getCanonicalizedSailNumber(sailnumber);
        ORCCertificateValues certificateValues = getValuesForSailnumber(searchString);
        final String boatclass = certificateValues.getValue(BOATCLASS);
        final String boatName = certificateValues.getValue(BOATNAME);
        final Distance length  = new MeterDistance(Double.parseDouble(certificateValues.getValue(LENGTH)));
        final Duration gph     = new SecondsDurationImpl(Double.parseDouble(certificateValues.getValue(GPH)));
        final Double cdl       = Double.parseDouble(certificateValues.getValue(CDL));
        String dateString = certificateValues.getValue(ISSUEDATE);
        int yyYY = Integer.parseInt(dateString.substring(6));;
        int mm = Integer.parseInt(dateString.substring(3,5));
        int dd = Integer.parseInt(dateString.substring(0,2));
        final TimePoint issueDate = new MillisecondsTimePoint(new GregorianCalendar(yyYY, mm, dd).getTime());
        final Map<Speed, Map<Bearing, Speed>> velocityPredictionsPerTrueWindSpeedAndAngle = new HashMap<>();
        final Map<Speed, Bearing> beatAngles = new HashMap<>();
        final Map<Speed, Speed> beatVMGPredictionPerTrueWindSpeed = new HashMap<>();
        final Map<Speed, Duration> beatAllowancePerTrueWindSpeed = new HashMap<>();
        final Map<Speed, Bearing> runAngles = new HashMap<>();
        final Map<Speed, Speed> runVMGPredictionPerTrueWindSpeed = new HashMap<>();
        final Map<Speed, Duration> runAllowancePerTrueWindSpeed = new HashMap<>();
        final Map<Speed, Speed> windwardLeewardSpeedPredictionPerTrueWindSpeed = new HashMap<>();
        final Map<Speed, Speed> longDistanceSpeedPredictionPerTrueWindSpeed = new HashMap<>();
        final Map<Speed, Speed> circularRandomSpeedPredictionPerTrueWindSpeed = new HashMap<>();
        final Map<Speed, Speed> nonSpinnakerSpeedPredictionPerTrueWindSpeed = new HashMap<>();
        for (Speed tws : ORCCertificateImpl.ALLOWANCES_TRUE_WIND_SPEEDS) {
            String windSpeed = Integer.toString((int) tws.getKnots());
            String beatAngleKey = BEAT_ANGLE + windSpeed;
            String beatAllowanceKey = BEAT_ALLOWANCE + windSpeed;
            String runAngleKey = RUN_ANGLE + windSpeed;
            String runAllowanceKey = RUN_ALLOWANCE + windSpeed;
            String windwardLeewardKey = WINDWARD_LEEWARD + windSpeed;
            String longDistanceKey = LONG_DISTANCE + windSpeed;
            String circularRandomKey = CIRCULAR_RANDOM + windSpeed;
            String nonSpinnakerKey = NON_SPINNAKER + windSpeed;
            beatAngles.put(tws, new DegreeBearingImpl(Double.parseDouble(certificateValues.getValue(beatAngleKey))));
            beatAllowancePerTrueWindSpeed.put(tws, new SecondsDurationImpl(Double.parseDouble(certificateValues.getValue(beatAllowanceKey))));
            beatVMGPredictionPerTrueWindSpeed.put(tws, ORCCertificateImpl.NAUTICAL_MILE.inTime(beatAllowancePerTrueWindSpeed.get(tws)));
            runAngles.put(tws, new DegreeBearingImpl(Double.parseDouble(certificateValues.getValue(runAngleKey))));
            runAllowancePerTrueWindSpeed.put(tws, new SecondsDurationImpl(Double.parseDouble(certificateValues.getValue(runAllowanceKey))));
            runVMGPredictionPerTrueWindSpeed.put(tws, ORCCertificateImpl.NAUTICAL_MILE.inTime(runAllowancePerTrueWindSpeed.get(tws)));
            windwardLeewardSpeedPredictionPerTrueWindSpeed.put(tws, ORCCertificateImpl.NAUTICAL_MILE.inTime(
                    new SecondsDurationImpl(Double.parseDouble(certificateValues.getValue(windwardLeewardKey)))));
            longDistanceSpeedPredictionPerTrueWindSpeed.put(tws, ORCCertificateImpl.NAUTICAL_MILE.inTime(
                    new SecondsDurationImpl(Double.parseDouble(certificateValues.getValue(longDistanceKey)))));
            circularRandomSpeedPredictionPerTrueWindSpeed.put(tws, ORCCertificateImpl.NAUTICAL_MILE.inTime(
                    new SecondsDurationImpl(Double.parseDouble(certificateValues.getValue(circularRandomKey)))));
            nonSpinnakerSpeedPredictionPerTrueWindSpeed.put(tws, ORCCertificateImpl.NAUTICAL_MILE.inTime(
                    new SecondsDurationImpl(Double.parseDouble(certificateValues.getValue(nonSpinnakerKey)))));
            Map<Bearing, Speed> velocityPredictionPerTrueWindAngle = new HashMap<>();
            for (Bearing twa : ORCCertificateImpl.ALLOWANCES_TRUE_WIND_ANGLES ) {
                String twaCoursesKey = TWA_COURSES + Integer.toString((int) twa.getDegrees()) + windSpeed;
                velocityPredictionPerTrueWindAngle.put(twa, ORCCertificateImpl.NAUTICAL_MILE.inTime(
                        new SecondsDurationImpl(Double.parseDouble(certificateValues.getValue(twaCoursesKey)))));
            }
            velocityPredictionsPerTrueWindSpeedAndAngle.put(tws, velocityPredictionPerTrueWindAngle);
        }
<<<<<<< HEAD
        return new ORCCertificateImpl(searchString, boatclass, length, gph, cdl, issueDate,
                velocityPredictionsPerTrueWindSpeedAndAngle, beatAngles, beatVMGPredictionPerTrueWindSpeed,
                beatAllowancePerTrueWindSpeed, runAngles, runVMGPredictionPerTrueWindSpeed,
                runAllowancePerTrueWindSpeed, windwardLeewardSpeedPredictionPerTrueWindSpeed,
                longDistanceSpeedPredictionPerTrueWindSpeed, circularRandomSpeedPredictionPerTrueWindSpeed,
                nonSpinnakerSpeedPredictionPerTrueWindSpeed);
    }

    @Override
    public Map<String, ORCCertificate> getCertificates(String[] sailnumbers) {
        Map<String, ORCCertificate> result = new HashMap<>();
        for (String sailnumber : sailnumbers) {
            result.put(sailnumber, getCertificate(sailnumber));
        }
        return result;
=======
        return new ORCCertificateImpl(searchString, boatName, boatclass, length, gph,
                cdl, velocityPredictionsPerTrueWindSpeedAndAngle, beatAngles,
                beatVMGPredictionPerTrueWindSpeed, beatAllowancePerTrueWindSpeed, runAngles,
                runVMGPredictionPerTrueWindSpeed, runAllowancePerTrueWindSpeed,
                windwardLeewardSpeedPredictionPerTrueWindSpeed, longDistanceSpeedPredictionPerTrueWindSpeed,
                circularRandomSpeedPredictionPerTrueWindSpeed, nonSpinnakerSpeedPredictionPerTrueWindSpeed);
>>>>>>> d54b7f3b
    }

    @Override
    public Iterable<String> getSailNumbers() {
        return Collections.unmodifiableCollection(certificateValuesBySailnumber.keySet());
    }
}<|MERGE_RESOLUTION|>--- conflicted
+++ resolved
@@ -46,12 +46,9 @@
     private static final String CDL = "CDL";
     private static final String GPH = "GPH";
     private static final String LENGTH = "LOA";
+    private static final String BOATNAME = "NAME";
     private static final String BOATCLASS = "TYPE";
-<<<<<<< HEAD
     private static final String ISSUEDATE = "DD_MM_yyYY";
-=======
-    private static final String BOATNAME = "NAME";
->>>>>>> d54b7f3b
     private static final String RUN_ALLOWANCE = "D";
     private static final String RUN_ANGLE = "DA";
     private static final String BEAT_ALLOWANCE = "UP";
@@ -149,8 +146,7 @@
             }
             velocityPredictionsPerTrueWindSpeedAndAngle.put(tws, velocityPredictionPerTrueWindAngle);
         }
-<<<<<<< HEAD
-        return new ORCCertificateImpl(searchString, boatclass, length, gph, cdl, issueDate,
+        return new ORCCertificateImpl(searchString, boatName, boatclass, length, gph, cdl, issueDate,
                 velocityPredictionsPerTrueWindSpeedAndAngle, beatAngles, beatVMGPredictionPerTrueWindSpeed,
                 beatAllowancePerTrueWindSpeed, runAngles, runVMGPredictionPerTrueWindSpeed,
                 runAllowancePerTrueWindSpeed, windwardLeewardSpeedPredictionPerTrueWindSpeed,
@@ -159,23 +155,6 @@
     }
 
     @Override
-    public Map<String, ORCCertificate> getCertificates(String[] sailnumbers) {
-        Map<String, ORCCertificate> result = new HashMap<>();
-        for (String sailnumber : sailnumbers) {
-            result.put(sailnumber, getCertificate(sailnumber));
-        }
-        return result;
-=======
-        return new ORCCertificateImpl(searchString, boatName, boatclass, length, gph,
-                cdl, velocityPredictionsPerTrueWindSpeedAndAngle, beatAngles,
-                beatVMGPredictionPerTrueWindSpeed, beatAllowancePerTrueWindSpeed, runAngles,
-                runVMGPredictionPerTrueWindSpeed, runAllowancePerTrueWindSpeed,
-                windwardLeewardSpeedPredictionPerTrueWindSpeed, longDistanceSpeedPredictionPerTrueWindSpeed,
-                circularRandomSpeedPredictionPerTrueWindSpeed, nonSpinnakerSpeedPredictionPerTrueWindSpeed);
->>>>>>> d54b7f3b
-    }
-
-    @Override
     public Iterable<String> getSailNumbers() {
         return Collections.unmodifiableCollection(certificateValuesBySailnumber.keySet());
     }
