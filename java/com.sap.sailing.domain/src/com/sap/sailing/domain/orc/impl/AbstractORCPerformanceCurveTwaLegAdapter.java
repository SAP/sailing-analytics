package com.sap.sailing.domain.orc.impl;

import java.util.stream.Collectors;

import com.sap.sailing.domain.common.Position;
import com.sap.sailing.domain.common.Wind;
import com.sap.sailing.domain.common.confidence.impl.PositionAndTimePointWeigher;
import com.sap.sailing.domain.common.orc.ORCPerformanceCurveLeg;
import com.sap.sailing.domain.common.orc.ORCPerformanceCurveLegTypes;
import com.sap.sailing.domain.confidence.ConfidenceBasedWindAverager;
import com.sap.sailing.domain.confidence.ConfidenceFactory;
import com.sap.sailing.domain.tracking.TrackedLeg;
import com.sap.sailing.domain.tracking.TrackedRace;
import com.sap.sailing.domain.tracking.WindLegTypeAndLegBearingAndORCPerformanceCurveCache;
import com.sap.sailing.domain.tracking.WindTrack;
import com.sap.sailing.domain.tracking.WindWithConfidence;
import com.sap.sse.common.Bearing;
import com.sap.sse.common.Distance;
import com.sap.sse.common.TimePoint;
import com.sap.sse.common.Util;

/**
 * Abstract base class for adapting a {@link TrackedLeg} to the {@link ORCPerformanceCurveLeg} interface. If wind
 * information is known, the leg will be of type {@link ORCPerformanceCurveLegTypes#TWA} using as the {@link #getTwa()
 * TWA} the angular difference between this leg's bearing and the TWA as obtained from the
 * {@link TrackedRace#getWind(com.sap.sailing.domain.common.Position, TimePoint) TrackedRace} of which the
 * {@link TrackedLeg} passed to the constructor is a part. If no wind information is known, the leg is emulated to be of
 * type {@link ORCPerformanceCurveLegTypes#LONG_DISTANCE}, and {@link #getTwa()} will return {@code null}.
 * <p>
 * 
 * Subclasses have to define the {@link #getLength()} method which could, e.g., return a constant {@link Distance}
 * obtained from some other definition, or the tracked windward distance of the leg.
 */
public abstract class AbstractORCPerformanceCurveTwaLegAdapter implements ORCPerformanceCurveLeg {
    private static final long serialVersionUID = -6432064480098807397L;
    private final TrackedLeg trackedLeg;
    private final int numParts;
    
    public AbstractORCPerformanceCurveTwaLegAdapter(TrackedLeg trackedLeg) {
        this.trackedLeg = trackedLeg;
        this.numParts = 10;
    }
    
    public AbstractORCPerformanceCurveTwaLegAdapter(TrackedLeg trackedLeg, int numParts) {
        this.trackedLeg = trackedLeg;
        this.numParts = numParts;
    }
    
    protected TrackedLeg getTrackedLeg() {
        return trackedLeg;
    }

    private Wind getWind() {
        ConfidenceBasedWindAverager<Util.Pair<Position, TimePoint>> timeWeigher = 
                ConfidenceFactory.INSTANCE.createWindAverager(new PositionAndTimePointWeigher(
                        1000, WindTrack.WIND_HALF_CONFIDENCE_DISTANCE));
<<<<<<< HEAD
        Collection<TimePoint> referenceTimePoints = trackedLeg.getEquadistantReferenceTimePoints(numParts);
        Collection<WindWithConfidence<Util.Pair<Position, TimePoint>>> winds = 
                referenceTimePoints.stream().flatMap(timepoint -> {
                    return trackedLeg.getEquidistantSectionsOfLeg(timepoint, numParts).stream()
                            .map(p -> trackedLeg.getTrackedRace().getWindWithConfidence(p, timepoint));
=======
        final Iterable<TimePoint> referenceTimePoints = trackedLeg.getEquidistantReferenceTimePoints(numParts);
        Iterable<WindWithConfidence<Util.Pair<Position, TimePoint>>> winds = 
                Util.stream(referenceTimePoints).flatMap(timepoint -> {
                    return Util.stream(trackedLeg.getEquidistantSectionsOfLeg(timepoint, numParts))
                            .map(p -> trackedLeg.getTrackedRace().getWindWithConfidence(trackedLeg.getMiddleOfLeg(timepoint), timepoint));
>>>>>>> 627b274b
                }).collect(Collectors.toList());
        return timeWeigher.getAverage(winds, null).getObject();
    }

    @Override
    public Bearing getTwa() {
        final Wind wind = getWind();
        final Bearing result;
        if (wind == null) {
            result = null;
        } else {
            final TimePoint referenceTimePoint = trackedLeg.getReferenceTimePoint();
            final Bearing bearing = trackedLeg.getLegBearing(referenceTimePoint);
            result = bearing != null ? bearing.getDifferenceTo(wind.getFrom()) : null;
        }
        return result;
    }

    @Override
    public ORCPerformanceCurveLegTypes getType() {
        final ORCPerformanceCurveLegTypes result;
        if (getWind() == null) {
            result = ORCPerformanceCurveLegTypes.LONG_DISTANCE;
        } else {
            result = ORCPerformanceCurveLegTypes.TWA;
        }
        return result;
    }

    @Override
    public ORCPerformanceCurveLeg scale(final double share) {
        return new AbstractORCPerformanceCurveTwaLegAdapter(trackedLeg) {
            private static final long serialVersionUID = -6724721873285438431L;

            @Override
            public Distance getLength() {
                return AbstractORCPerformanceCurveTwaLegAdapter.this.getLength().scale(share);
            }

            @Override
            public Distance getLength(
                    WindLegTypeAndLegBearingAndORCPerformanceCurveCache leaderboardDTOCalculationReuseCache) {
                return AbstractORCPerformanceCurveTwaLegAdapter.this.getLength(leaderboardDTOCalculationReuseCache).scale(share);
            }
        };
    }

    @Override
    public String toString() {
        return getClass().getSimpleName()+" for "+trackedLeg.getLeg()+": length="+getLength().getNauticalMiles()+"NM, TWA="+getTwa();
    }

    public abstract Distance getLength(WindLegTypeAndLegBearingAndORCPerformanceCurveCache leaderboardDTOCalculationReuseCache);
}<|MERGE_RESOLUTION|>--- conflicted
+++ resolved
@@ -54,19 +54,11 @@
         ConfidenceBasedWindAverager<Util.Pair<Position, TimePoint>> timeWeigher = 
                 ConfidenceFactory.INSTANCE.createWindAverager(new PositionAndTimePointWeigher(
                         1000, WindTrack.WIND_HALF_CONFIDENCE_DISTANCE));
-<<<<<<< HEAD
-        Collection<TimePoint> referenceTimePoints = trackedLeg.getEquadistantReferenceTimePoints(numParts);
-        Collection<WindWithConfidence<Util.Pair<Position, TimePoint>>> winds = 
-                referenceTimePoints.stream().flatMap(timepoint -> {
-                    return trackedLeg.getEquidistantSectionsOfLeg(timepoint, numParts).stream()
-                            .map(p -> trackedLeg.getTrackedRace().getWindWithConfidence(p, timepoint));
-=======
         final Iterable<TimePoint> referenceTimePoints = trackedLeg.getEquidistantReferenceTimePoints(numParts);
         Iterable<WindWithConfidence<Util.Pair<Position, TimePoint>>> winds = 
                 Util.stream(referenceTimePoints).flatMap(timepoint -> {
                     return Util.stream(trackedLeg.getEquidistantSectionsOfLeg(timepoint, numParts))
-                            .map(p -> trackedLeg.getTrackedRace().getWindWithConfidence(trackedLeg.getMiddleOfLeg(timepoint), timepoint));
->>>>>>> 627b274b
+                            .map(p -> trackedLeg.getTrackedRace().getWindWithConfidence(p, timepoint));
                 }).collect(Collectors.toList());
         return timeWeigher.getAverage(winds, null).getObject();
     }
