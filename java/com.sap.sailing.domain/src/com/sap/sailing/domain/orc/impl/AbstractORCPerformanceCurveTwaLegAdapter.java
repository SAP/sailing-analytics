package com.sap.sailing.domain.orc.impl;

import java.util.stream.Collectors;

import com.sap.sailing.domain.common.Position;
import com.sap.sailing.domain.common.Wind;
import com.sap.sailing.domain.common.orc.ORCPerformanceCurveLeg;
import com.sap.sailing.domain.common.orc.ORCPerformanceCurveLegTypes;
import com.sap.sailing.domain.confidence.ConfidenceBasedWindAverager;
import com.sap.sailing.domain.confidence.ConfidenceFactory;
import com.sap.sailing.domain.tracking.TrackedLeg;
import com.sap.sailing.domain.tracking.TrackedRace;
import com.sap.sailing.domain.tracking.WindLegTypeAndLegBearingAndORCPerformanceCurveCache;
import com.sap.sailing.domain.tracking.WindWithConfidence;
import com.sap.sse.common.Bearing;
import com.sap.sse.common.Distance;
import com.sap.sse.common.TimePoint;
import com.sap.sse.common.Util;

/**
 * Abstract base class for adapting a {@link TrackedLeg} to the {@link ORCPerformanceCurveLeg} interface. If wind
 * information is known, the leg will be of type {@link ORCPerformanceCurveLegTypes#TWA} using as the {@link #getTwa()
 * TWA} the angular difference between this leg's bearing and the TWA as obtained from the
 * {@link TrackedRace#getWind(com.sap.sailing.domain.common.Position, TimePoint) TrackedRace} of which the
 * {@link TrackedLeg} passed to the constructor is a part. If no wind information is known, the leg is emulated to be of
 * type {@link ORCPerformanceCurveLegTypes#LONG_DISTANCE}, and {@link #getTwa()} will return {@code null}.
 * <p>
 * 
 * Subclasses have to define the {@link #getLength()} method which could, e.g., return a constant {@link Distance}
 * obtained from some other definition, or the tracked windward distance of the leg.
 */
public abstract class AbstractORCPerformanceCurveTwaLegAdapter implements ORCPerformanceCurveLeg {
    private static final long serialVersionUID = -6432064480098807397L;
    private final TrackedLeg trackedLeg;
    private final int numParts;
    
    public AbstractORCPerformanceCurveTwaLegAdapter(TrackedLeg trackedLeg) {
        this(trackedLeg, 10);
    }
    
    public AbstractORCPerformanceCurveTwaLegAdapter(TrackedLeg trackedLeg, int numParts) {
        this.trackedLeg = trackedLeg;
        this.numParts = numParts;
    }
    
    protected TrackedLeg getTrackedLeg() {
        return trackedLeg;
    }

    /**
     * Computes a {@link Wind} estimation based on {@link #numParts} x {@link #numParts} wind samples, taken for
     * {@link #numParts} time points spread equally across the time range between the first boat entering and the last
     * boat exiting the leg (defaulting to "now" if no boat has exited the leg yet) and across {@link #numParts}
     * positions along the great circle segment connecting the approximate start waypoint's position and the approximate
     * end waypoint's position at the respective time point. Those wind samples are averaged based on their original
     * confidences. The {@link #scale(double) scaling} of this leg does not affect the wind sampling; in all cases, wind
     * samples will always be taken along the full leg distance, making the result of this method the same for the same
     * boundary conditions (mark passings etc.) for all competitors.
     */
<<<<<<< HEAD
    private Wind getWind() {
=======
    private Wind getWind() {        
>>>>>>> 374fe722
        ConfidenceBasedWindAverager<Util.Pair<Position, TimePoint>> timeWeigher = 
                ConfidenceFactory.INSTANCE.createWindAverager(/* weigher==null means use 1.0 as base confidence */ null);
        final Iterable<TimePoint> referenceTimePoints = trackedLeg.getEquidistantReferenceTimePoints(numParts);
        Iterable<WindWithConfidence<Util.Pair<Position, TimePoint>>> winds = 
                Util.stream(referenceTimePoints).flatMap(timepoint -> {
                    return Util.stream(trackedLeg.getEquidistantSectionsOfLeg(timepoint, numParts))
                            .map(p -> trackedLeg.getTrackedRace().getWindWithConfidence(p, timepoint));
                }).collect(Collectors.toList());
<<<<<<< HEAD
        Util.Pair<Position, TimePoint> at = winds.iterator().next().getRelativeTo();
        return timeWeigher.getAverage(winds, at).getObject();
=======
        return timeWeigher.getAverage(winds, null).getObject();
>>>>>>> 374fe722
    }

    @Override
    public Bearing getTwa() {
        final Wind wind = getTrackedLeg().getTrackedRace().getWindByTrackedLeg(getTrackedLeg(), () -> getWind());
        final Bearing result;
        if (wind == null) {
            result = null;
        } else {
            final TimePoint referenceTimePoint = trackedLeg.getReferenceTimePoint();
            final Bearing bearing = trackedLeg.getLegBearing(referenceTimePoint);
            result = bearing != null ? bearing.getDifferenceTo(wind.getFrom()) : null;
        }
        return result;
    }

    @Override
    public ORCPerformanceCurveLegTypes getType() {
        final ORCPerformanceCurveLegTypes result;
        if (!hasWind()) {
            result = ORCPerformanceCurveLegTypes.LONG_DISTANCE;
        } else {
            result = ORCPerformanceCurveLegTypes.TWA;
        }
        return result;
    }

    private boolean hasWind() {
        final TimePoint referenceTimePoint = trackedLeg.getReferenceTimePoint();
        final Wind result = trackedLeg.getTrackedRace().getWind(trackedLeg.getMiddleOfLeg(referenceTimePoint), referenceTimePoint);
        return result != null;
    }

    /**
     * The TWA calculation must not be affected by scaling a leg because otherwise competitors who sailed different
     * ratios of the same leg may get different {@link #getWind()} results.
     */
    @Override
    public ORCPerformanceCurveLeg scale(final double share) {
        return new AbstractORCPerformanceCurveTwaLegAdapter(trackedLeg, numParts) {
            private static final long serialVersionUID = -6724721873285438431L;

            @Override
            public Distance getLength() {
                return AbstractORCPerformanceCurveTwaLegAdapter.this.getLength().scale(share);
            }

            @Override
            public Distance getLength(
                    WindLegTypeAndLegBearingAndORCPerformanceCurveCache leaderboardDTOCalculationReuseCache) {
                return AbstractORCPerformanceCurveTwaLegAdapter.this.getLength(leaderboardDTOCalculationReuseCache).scale(share);
            }
        };
    }

    @Override
    public String toString() {
        return getClass().getSimpleName()+" for "+trackedLeg.getLeg()+": length="+getLength().getNauticalMiles()+"NM, TWA="+getTwa();
    }

    public abstract Distance getLength(WindLegTypeAndLegBearingAndORCPerformanceCurveCache leaderboardDTOCalculationReuseCache);
}<|MERGE_RESOLUTION|>--- conflicted
+++ resolved
@@ -57,11 +57,7 @@
      * samples will always be taken along the full leg distance, making the result of this method the same for the same
      * boundary conditions (mark passings etc.) for all competitors.
      */
-<<<<<<< HEAD
-    private Wind getWind() {
-=======
     private Wind getWind() {        
->>>>>>> 374fe722
         ConfidenceBasedWindAverager<Util.Pair<Position, TimePoint>> timeWeigher = 
                 ConfidenceFactory.INSTANCE.createWindAverager(/* weigher==null means use 1.0 as base confidence */ null);
         final Iterable<TimePoint> referenceTimePoints = trackedLeg.getEquidistantReferenceTimePoints(numParts);
@@ -70,12 +66,7 @@
                     return Util.stream(trackedLeg.getEquidistantSectionsOfLeg(timepoint, numParts))
                             .map(p -> trackedLeg.getTrackedRace().getWindWithConfidence(p, timepoint));
                 }).collect(Collectors.toList());
-<<<<<<< HEAD
-        Util.Pair<Position, TimePoint> at = winds.iterator().next().getRelativeTo();
-        return timeWeigher.getAverage(winds, at).getObject();
-=======
         return timeWeigher.getAverage(winds, null).getObject();
->>>>>>> 374fe722
     }
 
     @Override
