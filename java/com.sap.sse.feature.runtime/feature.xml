--- conflicted
+++ resolved
@@ -1023,11 +1023,7 @@
          id="redisson"
          download-size="0"
          install-size="0"
-<<<<<<< HEAD
-         version="3.27.1"
-=======
          version="3.27.2"
->>>>>>> 9a7baf5b
          unpack="false"/>
    
    <plugin
@@ -1253,8 +1249,6 @@
          install-size="0"
          version="2.8.9.v20220111-1409"
          unpack="false"/>
-<<<<<<< HEAD
-=======
 
    <plugin
          id="jodd-bean"
@@ -1297,5 +1291,4 @@
          install-size="0"
          version="2.1.4.SP1"
          unpack="false"/>
->>>>>>> 9a7baf5b
 </feature>