--- conflicted
+++ resolved
@@ -937,8 +937,6 @@
          download-size="0"
          install-size="0"
          version="9.8.0"
-<<<<<<< HEAD
-=======
          unpack="false"/>
 
    <plugin
@@ -946,7 +944,6 @@
          download-size="0"
          install-size="0"
          version="9.8.0"
->>>>>>> cd4c726a
          unpack="false"/>
 
    <plugin
@@ -978,11 +975,7 @@
          unpack="false"/>
 
    <plugin
-<<<<<<< HEAD
          id="org.objectweb.asm.tree.analysis.source"
-=======
-         id="org.objectweb.asm.source"
->>>>>>> cd4c726a
          download-size="0"
          install-size="0"
          version="9.8.0"
