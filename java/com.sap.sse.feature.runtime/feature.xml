--- conflicted
+++ resolved
@@ -445,12 +445,13 @@
          unpack="false"/>
 
    <plugin
-<<<<<<< HEAD
          id="com.chargebee.chargebee-java"
          download-size="0"
          install-size="0"
          version="2.7.7"
-=======
+         unpack="false"/>
+
+   <plugin
          id="com.jcraft.jsch"
          download-size="0"
          install-size="0"
@@ -462,7 +463,6 @@
          download-size="0"
          install-size="0"
          version="0.0.0"
->>>>>>> 865330a2
          unpack="false"/>
 
 </feature>