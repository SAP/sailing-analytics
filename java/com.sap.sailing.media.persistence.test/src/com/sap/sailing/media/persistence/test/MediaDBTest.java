package com.sap.sailing.media.persistence.test;

import java.net.UnknownHostException;
import java.util.List;

import org.bson.types.ObjectId;
import org.hamcrest.core.Is;
import org.junit.Test;

import com.mongodb.MongoException;
import com.sap.sailing.domain.common.Duration;
import com.sap.sailing.domain.common.RegattaAndRaceIdentifier;
import com.sap.sailing.domain.common.RegattaNameAndRaceName;
import com.sap.sailing.domain.common.TimePoint;
import com.sap.sailing.domain.common.impl.MillisecondsDurationImpl;
import com.sap.sailing.domain.common.impl.MillisecondsTimePoint;
import com.sap.sailing.domain.common.media.MediaTrack;
import com.sap.sailing.domain.common.media.MediaTrack.MimeType;
import com.sap.sailing.domain.persistence.media.MediaDB;
import com.sap.sailing.domain.persistence.media.MediaDBFactory;

import static org.junit.Assert.*;
import static org.hamcrest.Matchers.*;

public class MediaDBTest extends AbstractMongoDBTest {

    public MediaDBTest() throws UnknownHostException, MongoException {
        super();
    }

    @Test
    public void testCreateVideoTrack() {
        final String videoTitle = "Test Video";
        final String url = "http://localhost:8888/media/HTML5/1809147112001_1842870496001_SAP-Regatta-Day02-Final_libtheora.ogv";
        MediaDB mongoDB = MediaDBFactory.INSTANCE.getMediaDB(getMongoService());
        TimePoint startTime = MillisecondsTimePoint.now();
        Duration duration = MillisecondsDurationImpl.ONE_HOUR;
<<<<<<< HEAD
        String mimeType = MimeType.ogv.name();
        RegattaNameAndRaceName regattaAndRace = new RegattaNameAndRaceName("49er", "R1");
        String dbId = mongoDB.insertMediaTrack(videoTitle, url, startTime, duration, mimeType, regattaAndRace);
=======
        MimeType mimeType = MimeType.ogv;
        String dbId = mongoDB.insertMediaTrack(videoTitle, url, startTime, duration, mimeType);
>>>>>>> b981493f
        assertNotNull(dbId);
        MediaTrack videoTrack = mongoDB.loadAllMediaTracks().iterator().next();
        assertNotNull(videoTrack);
        assertThat(videoTrack.dbId, Is.is(dbId));
        assertThat(videoTrack.title, Is.is(videoTitle));
    }
    
    @Test
    public void testCreateVideoTrackWithId() {
        final String dbId = new ObjectId().toStringMongod();
        final String videoTitle = "Test Video";
        final String url = "http://localhost:8888/media/HTML5/1809147112001_1842870496001_SAP-Regatta-Day02-Final_libtheora.ogv";
        MediaDB mongoDB = MediaDBFactory.INSTANCE.getMediaDB(getMongoService());
        TimePoint startTime = MillisecondsTimePoint.now();
        Duration duration = MillisecondsDurationImpl.ONE_HOUR;
<<<<<<< HEAD
        String mimeType = MimeType.ogv.name();        
        RegattaNameAndRaceName regattaAndRace = new RegattaNameAndRaceName("49er", "R1");
        mongoDB.insertMediaTrackWithId(dbId, videoTitle, url, startTime, duration, mimeType, regattaAndRace);
        DBMediaTrack videoTrack = mongoDB.loadAllMediaTracks().iterator().next();
=======
        MimeType mimeType = MimeType.ogv;
        mongoDB.insertMediaTrackWithId(dbId, videoTitle, url, startTime, duration, mimeType);
        MediaTrack videoTrack = mongoDB.loadAllMediaTracks().iterator().next();
>>>>>>> b981493f
        assertNotNull(videoTrack);
        assertThat(videoTrack.dbId, Is.is(dbId));
        assertThat(videoTrack.title, Is.is(videoTitle));
    }
    
    @Test(expected=IllegalArgumentException.class)
    public void testCreateVideoTrackWithNullId() {
        final String dbId = null;
        final String videoTitle = "Test Video";
        final String url = "http://localhost:8888/media/HTML5/1809147112001_1842870496001_SAP-Regatta-Day02-Final_libtheora.ogv";
        MediaDB mongoDB = MediaDBFactory.INSTANCE.getMediaDB(getMongoService());
        TimePoint startTime = MillisecondsTimePoint.now();
        Duration duration = MillisecondsDurationImpl.ONE_HOUR;
<<<<<<< HEAD
        String mimeType = MimeType.ogv.name();
        RegattaNameAndRaceName regattaAndRace = new RegattaNameAndRaceName("49er", "R1");
        mongoDB.insertMediaTrackWithId(dbId, videoTitle, url, startTime, duration, mimeType, regattaAndRace);
=======
        MimeType mimeType = MimeType.ogv;
        mongoDB.insertMediaTrackWithId(dbId, videoTitle, url, startTime, duration, mimeType);
>>>>>>> b981493f
    }
    
    @Test(expected=IllegalArgumentException.class)
    public void testCreateVideoTrackWithExistingId() {
        final String videoTitle = "Test Video";
        final String url = "http://localhost:8888/media/HTML5/1809147112001_1842870496001_SAP-Regatta-Day02-Final_libtheora.ogv";
        MediaDB mongoDB = MediaDBFactory.INSTANCE.getMediaDB(getMongoService());
        TimePoint startTime = MillisecondsTimePoint.now();
        Duration duration = MillisecondsDurationImpl.ONE_HOUR;
<<<<<<< HEAD
        String mimeType = MimeType.ogv.name();
        RegattaNameAndRaceName regattaAndRace = new RegattaNameAndRaceName("49er", "R1");
        String dbId = mongoDB.insertMediaTrack(videoTitle, url, startTime, duration, mimeType, regattaAndRace);
        mongoDB.insertMediaTrackWithId(dbId, videoTitle, url, startTime, duration, mimeType, regattaAndRace);
=======
        MimeType mimeType = MimeType.ogv;
        String dbId = mongoDB.insertMediaTrack(videoTitle, url, startTime, duration, mimeType);
        mongoDB.insertMediaTrackWithId(dbId, videoTitle, url, startTime, duration, mimeType);
>>>>>>> b981493f
    }
    
//    @Test
//    public void testImportVideoTrackToEmptyDb() throws Exception {
//        //insert test object
//        final String dbId = new ObjectId().toStringMongod();
//        final String title = "Test Video";
//        final String url = "test";
//        Date date = new Date();
//        int duration = 23;
//        String mimeType = MimeType.ogv.name();
//        
//        MediaDB mongoDB = MediaDBFactory.INSTANCE.getMediaDB(getMongoService());
//
//        mongoDB.importMediaTrack(dbId, title, url, date, duration, mimeType);
//        
//        List<DBMediaTrack> allMediaTracks = mongoDB.loadAllMediaTracks();
//        assertThat(allMediaTracks.size(), is(1));
//        DBMediaTrack dbMediaTrack = allMediaTracks.get(0);
//        assertThat(dbMediaTrack.dbId, is(dbId));
//        assertThat(dbMediaTrack.title, is(title));
//        assertThat(dbMediaTrack.url, is(url));
//        assertThat(dbMediaTrack.startTime, is(date));
//        assertThat(dbMediaTrack.duration, is(duration));
//        assertThat(dbMediaTrack.mimeType, is(mimeType));
//    }
//
//    @Test(expected=NullPointerException.class)
//    public void testImportVideoTrackNullId() throws Exception {
//        //insert test object
//        final String dbId = null;
//        final String title = "Test Video";
//        final String url = "test";
//        Date date = new Date();
//        int duration = 23;
//        String mimeType = MimeType.ogv.name();
//        
//        MediaDB mongoDB = MediaDBFactory.INSTANCE.getMediaDB(getMongoService());
//
//        mongoDB.importMediaTrack(dbId, title, url, date, duration, mimeType);
//    }
//
//    @Test
//    public void testImportVideoTrackToExistingTrack_ChangedTitle() throws Exception {
//        //insert test object
//        final String title = "Test Video";
//        final String url = "test";
//        Date date = new Date();
//        int duration = 23;
//        String mimeType = MimeType.ogv.name();
//        
//        MediaDB mongoDB = MediaDBFactory.INSTANCE.getMediaDB(getMongoService());
//        String dbId = mongoDB.insertMediaTrack(title, url, date, duration, mimeType);
//        
//        String newTitle = title + "x";
//        boolean trackCreated = mongoDB.importMediaTrack(dbId, newTitle, url, date, duration, mimeType);
//        
//        assertThat(trackCreated, equalTo(true));
//        List<DBMediaTrack> allMediaTracks = mongoDB.loadAllMediaTracks();
//        assertThat(allMediaTracks.size(), is(1));
//        DBMediaTrack dbMediaTrack = allMediaTracks.get(0);
//        assertThat(dbMediaTrack.dbId, is(dbId));
//        assertThat(dbMediaTrack.title, is(newTitle));
//        assertThat(dbMediaTrack.url, is(url));
//        assertThat(dbMediaTrack.startTime, is(date));
//        assertThat(dbMediaTrack.duration, is(duration));
//        assertThat(dbMediaTrack.mimeType, is(mimeType));
//    }
//    
//    @Test
//    public void testImportVideoTrackToExistingTrack_ChangedUrl() throws Exception {
//        //insert test object
//        final String title = "Test Video";
//        final String url = "test";
//        Date date = new Date();
//        int duration = 23;
//        String mimeType = MimeType.ogv.name();
//        
//        MediaDB mongoDB = MediaDBFactory.INSTANCE.getMediaDB(getMongoService());
//        String dbId = mongoDB.insertMediaTrack(title, url, date, duration, mimeType);
//        
//        String newUrl = url + "x";
//        boolean trackCreated = mongoDB.importMediaTrack(dbId, title, newUrl, date, duration, mimeType);
//        
//        assertThat(trackCreated, equalTo(true));
//        List<DBMediaTrack> allMediaTracks = mongoDB.loadAllMediaTracks();
//        assertThat(allMediaTracks.size(), is(1));
//        DBMediaTrack dbMediaTrack = allMediaTracks.get(0);
//        assertThat(dbMediaTrack.dbId, is(dbId));
//        assertThat(dbMediaTrack.title, is(title));
//        assertThat(dbMediaTrack.url, is(newUrl));
//        assertThat(dbMediaTrack.startTime, is(date));
//        assertThat(dbMediaTrack.duration, is(duration));
//        assertThat(dbMediaTrack.mimeType, is(mimeType));
//    }
//    
//    @Test
//    public void testImportVideoTrackToExistingTrack_ChangedStartTime() throws Exception {
//        //insert test object
//        final String title = "Test Video";
//        final String url = "test";
//        Date startTime = new Date();
//        int duration = 23;
//        String mimeType = MimeType.ogv.name();
//        
//        MediaDB mongoDB = MediaDBFactory.INSTANCE.getMediaDB(getMongoService());
//        String dbId = mongoDB.insertMediaTrack(title, url, startTime, duration, mimeType);
//        
//        Date newStartTime = new Date(startTime.getTime() + 1);
//        boolean trackCreated = mongoDB.importMediaTrack(dbId, title, url, newStartTime, duration, mimeType);
//        
//        assertThat(trackCreated, equalTo(true));
//        List<DBMediaTrack> allMediaTracks = mongoDB.loadAllMediaTracks();
//        assertThat(allMediaTracks.size(), is(1));
//        DBMediaTrack dbMediaTrack = allMediaTracks.get(0);
//        assertThat(dbMediaTrack.dbId, is(dbId));
//        assertThat(dbMediaTrack.title, is(title));
//        assertThat(dbMediaTrack.url, is(url));
//        assertThat(dbMediaTrack.startTime, is(newStartTime));
//        assertThat(dbMediaTrack.duration, is(duration));
//        assertThat(dbMediaTrack.mimeType, is(mimeType));
//    }
//    
//    @Test
//    public void testImportVideoTrackToExistingTrack_Changedduration() throws Exception {
//        //insert test object
//        final String title = "Test Video";
//        final String url = "test";
//        Date startTime = new Date();
//        int duration = 23;
//        String mimeType = MimeType.ogv.name();
//        
//        MediaDB mongoDB = MediaDBFactory.INSTANCE.getMediaDB(getMongoService());
//        String dbId = mongoDB.insertMediaTrack(title, url, startTime, duration, mimeType);
//        
//        int newDurationInMillis = duration + 1;
//        boolean trackCreated = mongoDB.importMediaTrack(dbId, title, url, startTime, newDurationInMillis, mimeType);
//        
//        assertThat(trackCreated, equalTo(true));
//        List<DBMediaTrack> allMediaTracks = mongoDB.loadAllMediaTracks();
//        assertThat(allMediaTracks.size(), is(1));
//        DBMediaTrack dbMediaTrack = allMediaTracks.get(0);
//        assertThat(dbMediaTrack.dbId, is(dbId));
//        assertThat(dbMediaTrack.title, is(title));
//        assertThat(dbMediaTrack.url, is(url));
//        assertThat(dbMediaTrack.startTime, is(startTime));
//        assertThat(dbMediaTrack.duration, is(newDurationInMillis));
//        assertThat(dbMediaTrack.mimeType, is(mimeType));
//    }
//    
    @Test
    public void testLoadAllVideoTracks() {
        MediaDB mongoDB = MediaDBFactory.INSTANCE.getMediaDB(getMongoService());
        int testEntryCount = 10;
        storeNumberOfTestMediaTracks(mongoDB, testEntryCount);
        List<MediaTrack> allMediaTracks = mongoDB.loadAllMediaTracks();
        assertThat(allMediaTracks.size(), is(testEntryCount));
    }

    private void storeNumberOfTestMediaTracks(MediaDB mongoDB, int count) {
        final String videoTitleTemplate = "Test Video ";
        final String url = "http://localhost:8888/media/HTML5/1809147112001_1842870496001_SAP-Regatta-Day02-Final_libtheora.ogv";
        TimePoint startTime = MillisecondsTimePoint.now();
        Duration duration = MillisecondsDurationImpl.ONE_HOUR;
<<<<<<< HEAD
        String mimeType = MimeType.ogv.name();
        RegattaNameAndRaceName regattaAndRace = new RegattaNameAndRaceName("49er", "R1");
=======
        MimeType mimeType = MimeType.ogv;
>>>>>>> b981493f

        for (int i = 0; i < count; i++) {
            mongoDB.insertMediaTrack(videoTitleTemplate + i, url, startTime, duration, mimeType, regattaAndRace);
        }
    }

    @Test
    public void testDeleteVideoTrack() {
        //insert test object
        final String videoTitle = "Test Video";
        final String url = "test";
        MediaDB mongoDB = MediaDBFactory.INSTANCE.getMediaDB(getMongoService());
        TimePoint startTime = MillisecondsTimePoint.now();
        Duration duration = MillisecondsDurationImpl.ONE_HOUR;
<<<<<<< HEAD
        String mimeType = MimeType.ogv.name();
        RegattaNameAndRaceName regattaAndRace = new RegattaNameAndRaceName("49er", "R1");
        String dbId = mongoDB.insertMediaTrack(videoTitle, url, startTime, duration, mimeType, regattaAndRace);
=======
        MimeType mimeType = MimeType.ogv;
        String dbId = mongoDB.insertMediaTrack(videoTitle, url, startTime, duration, mimeType);
>>>>>>> b981493f
        
        //delete
        mongoDB.deleteMediaTrack(dbId);
        
        //assert not exists --> RuntimeException
        assertThat(mongoDB.loadAllMediaTracks().size(), is(0));
    }

    @Test
    public void testUpdateStartTime() {
        //insert test object
        final String videoTitle = "Test Video";
        final String url = "test";
        MediaDB mongoDB = MediaDBFactory.INSTANCE.getMediaDB(getMongoService());
        TimePoint originalDate = MillisecondsTimePoint.now();
        Duration duration = MillisecondsDurationImpl.ONE_HOUR;
<<<<<<< HEAD
        String mimeType = MimeType.ogv.name();
        RegattaAndRaceIdentifier regattaAndRace = new RegattaNameAndRaceName("49er", "R1");
        String dbId = mongoDB.insertMediaTrack(videoTitle, url, originalDate, duration, mimeType, regattaAndRace);
=======
        MimeType mimeType = MimeType.ogv;
        String dbId = mongoDB.insertMediaTrack(videoTitle, url, originalDate, duration, mimeType);
>>>>>>> b981493f
        
        //update with new date
        TimePoint newDate = originalDate.plus(1000);
        mongoDB.updateStartTime(dbId, newDate);
        
        //assert start time is updated and everything else preserved
        MediaTrack videoTrack = mongoDB.loadAllMediaTracks().iterator().next();
        assertThat(videoTrack.startTime, is(newDate));
        assertThat(videoTrack.duration, is(duration));
        assertThat(videoTrack.title, is(videoTitle));
        assertThat(videoTrack.url, is(url));
        assertThat(videoTrack.mimeType, is(mimeType));
        assertThat(videoTrack.regattaAndRace, is(regattaAndRace));
    }
    
}<|MERGE_RESOLUTION|>--- conflicted
+++ resolved
@@ -35,14 +35,10 @@
         MediaDB mongoDB = MediaDBFactory.INSTANCE.getMediaDB(getMongoService());
         TimePoint startTime = MillisecondsTimePoint.now();
         Duration duration = MillisecondsDurationImpl.ONE_HOUR;
-<<<<<<< HEAD
-        String mimeType = MimeType.ogv.name();
+        MimeType mimeType = MimeType.ogv;
         RegattaNameAndRaceName regattaAndRace = new RegattaNameAndRaceName("49er", "R1");
         String dbId = mongoDB.insertMediaTrack(videoTitle, url, startTime, duration, mimeType, regattaAndRace);
-=======
-        MimeType mimeType = MimeType.ogv;
-        String dbId = mongoDB.insertMediaTrack(videoTitle, url, startTime, duration, mimeType);
->>>>>>> b981493f
+        
         assertNotNull(dbId);
         MediaTrack videoTrack = mongoDB.loadAllMediaTracks().iterator().next();
         assertNotNull(videoTrack);
@@ -58,16 +54,11 @@
         MediaDB mongoDB = MediaDBFactory.INSTANCE.getMediaDB(getMongoService());
         TimePoint startTime = MillisecondsTimePoint.now();
         Duration duration = MillisecondsDurationImpl.ONE_HOUR;
-<<<<<<< HEAD
-        String mimeType = MimeType.ogv.name();        
+        MimeType mimeType = MimeType.ogv;
         RegattaNameAndRaceName regattaAndRace = new RegattaNameAndRaceName("49er", "R1");
         mongoDB.insertMediaTrackWithId(dbId, videoTitle, url, startTime, duration, mimeType, regattaAndRace);
-        DBMediaTrack videoTrack = mongoDB.loadAllMediaTracks().iterator().next();
-=======
-        MimeType mimeType = MimeType.ogv;
-        mongoDB.insertMediaTrackWithId(dbId, videoTitle, url, startTime, duration, mimeType);
         MediaTrack videoTrack = mongoDB.loadAllMediaTracks().iterator().next();
->>>>>>> b981493f
+
         assertNotNull(videoTrack);
         assertThat(videoTrack.dbId, Is.is(dbId));
         assertThat(videoTrack.title, Is.is(videoTitle));
@@ -81,14 +72,10 @@
         MediaDB mongoDB = MediaDBFactory.INSTANCE.getMediaDB(getMongoService());
         TimePoint startTime = MillisecondsTimePoint.now();
         Duration duration = MillisecondsDurationImpl.ONE_HOUR;
-<<<<<<< HEAD
-        String mimeType = MimeType.ogv.name();
+        MimeType mimeType = MimeType.ogv;
         RegattaNameAndRaceName regattaAndRace = new RegattaNameAndRaceName("49er", "R1");
         mongoDB.insertMediaTrackWithId(dbId, videoTitle, url, startTime, duration, mimeType, regattaAndRace);
-=======
-        MimeType mimeType = MimeType.ogv;
-        mongoDB.insertMediaTrackWithId(dbId, videoTitle, url, startTime, duration, mimeType);
->>>>>>> b981493f
+
     }
     
     @Test(expected=IllegalArgumentException.class)
@@ -98,16 +85,11 @@
         MediaDB mongoDB = MediaDBFactory.INSTANCE.getMediaDB(getMongoService());
         TimePoint startTime = MillisecondsTimePoint.now();
         Duration duration = MillisecondsDurationImpl.ONE_HOUR;
-<<<<<<< HEAD
-        String mimeType = MimeType.ogv.name();
+        MimeType mimeType = MimeType.ogv;
         RegattaNameAndRaceName regattaAndRace = new RegattaNameAndRaceName("49er", "R1");
         String dbId = mongoDB.insertMediaTrack(videoTitle, url, startTime, duration, mimeType, regattaAndRace);
         mongoDB.insertMediaTrackWithId(dbId, videoTitle, url, startTime, duration, mimeType, regattaAndRace);
-=======
-        MimeType mimeType = MimeType.ogv;
-        String dbId = mongoDB.insertMediaTrack(videoTitle, url, startTime, duration, mimeType);
-        mongoDB.insertMediaTrackWithId(dbId, videoTitle, url, startTime, duration, mimeType);
->>>>>>> b981493f
+
     }
     
 //    @Test
@@ -272,12 +254,9 @@
         final String url = "http://localhost:8888/media/HTML5/1809147112001_1842870496001_SAP-Regatta-Day02-Final_libtheora.ogv";
         TimePoint startTime = MillisecondsTimePoint.now();
         Duration duration = MillisecondsDurationImpl.ONE_HOUR;
-<<<<<<< HEAD
-        String mimeType = MimeType.ogv.name();
-        RegattaNameAndRaceName regattaAndRace = new RegattaNameAndRaceName("49er", "R1");
-=======
-        MimeType mimeType = MimeType.ogv;
->>>>>>> b981493f
+        MimeType mimeType = MimeType.ogv;
+        RegattaNameAndRaceName regattaAndRace = new RegattaNameAndRaceName("49er", "R1");
+
 
         for (int i = 0; i < count; i++) {
             mongoDB.insertMediaTrack(videoTitleTemplate + i, url, startTime, duration, mimeType, regattaAndRace);
@@ -292,14 +271,9 @@
         MediaDB mongoDB = MediaDBFactory.INSTANCE.getMediaDB(getMongoService());
         TimePoint startTime = MillisecondsTimePoint.now();
         Duration duration = MillisecondsDurationImpl.ONE_HOUR;
-<<<<<<< HEAD
-        String mimeType = MimeType.ogv.name();
+        MimeType mimeType = MimeType.ogv;
         RegattaNameAndRaceName regattaAndRace = new RegattaNameAndRaceName("49er", "R1");
         String dbId = mongoDB.insertMediaTrack(videoTitle, url, startTime, duration, mimeType, regattaAndRace);
-=======
-        MimeType mimeType = MimeType.ogv;
-        String dbId = mongoDB.insertMediaTrack(videoTitle, url, startTime, duration, mimeType);
->>>>>>> b981493f
         
         //delete
         mongoDB.deleteMediaTrack(dbId);
@@ -316,14 +290,10 @@
         MediaDB mongoDB = MediaDBFactory.INSTANCE.getMediaDB(getMongoService());
         TimePoint originalDate = MillisecondsTimePoint.now();
         Duration duration = MillisecondsDurationImpl.ONE_HOUR;
-<<<<<<< HEAD
-        String mimeType = MimeType.ogv.name();
+        MimeType mimeType = MimeType.ogv;
         RegattaAndRaceIdentifier regattaAndRace = new RegattaNameAndRaceName("49er", "R1");
         String dbId = mongoDB.insertMediaTrack(videoTitle, url, originalDate, duration, mimeType, regattaAndRace);
-=======
-        MimeType mimeType = MimeType.ogv;
-        String dbId = mongoDB.insertMediaTrack(videoTitle, url, originalDate, duration, mimeType);
->>>>>>> b981493f
+
         
         //update with new date
         TimePoint newDate = originalDate.plus(1000);
