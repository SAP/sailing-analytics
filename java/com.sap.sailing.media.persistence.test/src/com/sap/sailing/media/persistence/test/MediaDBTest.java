--- conflicted
+++ resolved
@@ -12,10 +12,7 @@
 import com.sap.sailing.domain.common.TimePoint;
 import com.sap.sailing.domain.common.impl.MillisecondsDurationImpl;
 import com.sap.sailing.domain.common.impl.MillisecondsTimePoint;
-<<<<<<< HEAD
-=======
 import com.sap.sailing.domain.common.media.MediaTrack;
->>>>>>> b981493f
 import com.sap.sailing.domain.common.media.MediaTrack.MimeType;
 import com.sap.sailing.domain.persistence.media.MediaDB;
 import com.sap.sailing.domain.persistence.media.MediaDBFactory;
@@ -37,11 +34,7 @@
         MediaDB mongoDB = MediaDBFactory.INSTANCE.getMediaDB(getMongoService());
         TimePoint startTime = MillisecondsTimePoint.now();
         Duration duration = MillisecondsDurationImpl.ONE_HOUR;
-<<<<<<< HEAD
-        String mimeType = MimeType.ogv.name();
-=======
-        MimeType mimeType = MimeType.ogv;
->>>>>>> b981493f
+        MimeType mimeType = MimeType.ogv;
         String dbId = mongoDB.insertMediaTrack(videoTitle, url, startTime, duration, mimeType);
         assertNotNull(dbId);
         MediaTrack videoTrack = mongoDB.loadAllMediaTracks().iterator().next();
@@ -58,15 +51,9 @@
         MediaDB mongoDB = MediaDBFactory.INSTANCE.getMediaDB(getMongoService());
         TimePoint startTime = MillisecondsTimePoint.now();
         Duration duration = MillisecondsDurationImpl.ONE_HOUR;
-<<<<<<< HEAD
-        String mimeType = MimeType.ogv.name();
-        mongoDB.insertMediaTrackWithId(dbId, videoTitle, url, startTime, duration, mimeType);
-        DBMediaTrack videoTrack = mongoDB.loadAllMediaTracks().iterator().next();
-=======
         MimeType mimeType = MimeType.ogv;
         mongoDB.insertMediaTrackWithId(dbId, videoTitle, url, startTime, duration, mimeType);
         MediaTrack videoTrack = mongoDB.loadAllMediaTracks().iterator().next();
->>>>>>> b981493f
         assertNotNull(videoTrack);
         assertThat(videoTrack.dbId, Is.is(dbId));
         assertThat(videoTrack.title, Is.is(videoTitle));
@@ -80,11 +67,7 @@
         MediaDB mongoDB = MediaDBFactory.INSTANCE.getMediaDB(getMongoService());
         TimePoint startTime = MillisecondsTimePoint.now();
         Duration duration = MillisecondsDurationImpl.ONE_HOUR;
-<<<<<<< HEAD
-        String mimeType = MimeType.ogv.name();
-=======
-        MimeType mimeType = MimeType.ogv;
->>>>>>> b981493f
+        MimeType mimeType = MimeType.ogv;
         mongoDB.insertMediaTrackWithId(dbId, videoTitle, url, startTime, duration, mimeType);
     }
     
@@ -95,11 +78,7 @@
         MediaDB mongoDB = MediaDBFactory.INSTANCE.getMediaDB(getMongoService());
         TimePoint startTime = MillisecondsTimePoint.now();
         Duration duration = MillisecondsDurationImpl.ONE_HOUR;
-<<<<<<< HEAD
-        String mimeType = MimeType.ogv.name();
-=======
-        MimeType mimeType = MimeType.ogv;
->>>>>>> b981493f
+        MimeType mimeType = MimeType.ogv;
         String dbId = mongoDB.insertMediaTrack(videoTitle, url, startTime, duration, mimeType);
         mongoDB.insertMediaTrackWithId(dbId, videoTitle, url, startTime, duration, mimeType);
     }
@@ -266,11 +245,7 @@
         final String url = "http://localhost:8888/media/HTML5/1809147112001_1842870496001_SAP-Regatta-Day02-Final_libtheora.ogv";
         TimePoint startTime = MillisecondsTimePoint.now();
         Duration duration = MillisecondsDurationImpl.ONE_HOUR;
-<<<<<<< HEAD
-        String mimeType = MimeType.ogv.name();
-=======
-        MimeType mimeType = MimeType.ogv;
->>>>>>> b981493f
+        MimeType mimeType = MimeType.ogv;
 
         for (int i = 0; i < count; i++) {
             mongoDB.insertMediaTrack(videoTitleTemplate + i, url, startTime, duration, mimeType);
@@ -285,11 +260,7 @@
         MediaDB mongoDB = MediaDBFactory.INSTANCE.getMediaDB(getMongoService());
         TimePoint startTime = MillisecondsTimePoint.now();
         Duration duration = MillisecondsDurationImpl.ONE_HOUR;
-<<<<<<< HEAD
-        String mimeType = MimeType.ogv.name();
-=======
-        MimeType mimeType = MimeType.ogv;
->>>>>>> b981493f
+        MimeType mimeType = MimeType.ogv;
         String dbId = mongoDB.insertMediaTrack(videoTitle, url, startTime, duration, mimeType);
         
         //delete
@@ -307,11 +278,7 @@
         MediaDB mongoDB = MediaDBFactory.INSTANCE.getMediaDB(getMongoService());
         TimePoint originalDate = MillisecondsTimePoint.now();
         Duration duration = MillisecondsDurationImpl.ONE_HOUR;
-<<<<<<< HEAD
-        String mimeType = MimeType.ogv.name();
-=======
-        MimeType mimeType = MimeType.ogv;
->>>>>>> b981493f
+        MimeType mimeType = MimeType.ogv;
         String dbId = mongoDB.insertMediaTrack(videoTitle, url, originalDate, duration, mimeType);
         
         //update with new date
