--- conflicted
+++ resolved
@@ -21,11 +21,7 @@
     private static final String RESOURCES = "resources/orc/";
     
     @Rule
-<<<<<<< HEAD
-    public IgnoreInvalidOrcCerticatesRule customIgnoreRule = new IgnoreInvalidOrcCerticatesRule();
-=======
     public FailIfNoValidOrcCertificateRule customIgnoreRule = new FailIfNoValidOrcCertificateRule();
->>>>>>> 8aee21e3
     
     @Test
     public void testSimpleLocalRMSFileRead() throws IOException, ParseException {
@@ -35,11 +31,7 @@
         assertNotNull(milan);
     }
     
-<<<<<<< HEAD
-    @IgnoreInvalidOrcCerticates
-=======
     @IgnoreInvalidOrcCertificates
->>>>>>> 8aee21e3
     @Test
     public void testSimpleOnlineRMSFileRead() throws IOException, ParseException {
         Collection<ORCCertificate> certificates = customIgnoreRule.getAvailableCerts();
