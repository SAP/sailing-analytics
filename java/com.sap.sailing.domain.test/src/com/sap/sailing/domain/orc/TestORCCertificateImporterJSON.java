--- conflicted
+++ resolved
@@ -23,11 +23,7 @@
     private static final String RESOURCES = "resources/orc/";
     
     @Rule
-<<<<<<< HEAD
-    public IgnoreInvalidOrcCerticatesRule customIgnoreRule = new IgnoreInvalidOrcCerticatesRule();
-=======
     public FailIfNoValidOrcCertificateRule customIgnoreRule = new FailIfNoValidOrcCertificateRule();
->>>>>>> 8aee21e3
     
     @Test
     public void testSimpleLocalJSONFileRead() throws IOException, ParseException {
@@ -37,11 +33,7 @@
         assertNotNull(milan);
     }
     
-<<<<<<< HEAD
-    @IgnoreInvalidOrcCerticates
-=======
     @IgnoreInvalidOrcCertificates
->>>>>>> 8aee21e3
     @Test
     public void testSimpleOnlineJSONFileRead() throws IOException, ParseException, InterruptedException {
         Collection<ORCCertificate> certificates = customIgnoreRule.getAvailableCerts();
