package com.sap.sailing.domain.orc;

import static org.junit.Assert.assertEquals;
import static org.junit.Assert.assertFalse;
import static org.junit.Assert.assertTrue;

import java.util.Arrays;
import java.util.Collection;
import java.util.Date;
import java.time.Instant;
import java.time.LocalDate;
import java.time.LocalDateTime;
import java.time.ZoneOffset;
import java.time.ZonedDateTime;
import java.time.format.DateTimeFormatter;
import java.time.format.DateTimeParseException;
import java.util.ArrayList;
import java.util.LinkedHashMap;
import java.util.List;
import java.util.Map;
import java.util.Optional;
import java.util.Set;
import java.util.UUID;
import java.util.concurrent.ExecutionException;
import java.util.concurrent.Future;

import org.junit.Assert;
import org.junit.Before;
import org.junit.Rule;
import org.junit.Test;

import com.sap.sailing.domain.base.impl.BoatClassImpl;
import com.sap.sailing.domain.common.orc.ORCCertificate;
import com.sap.sailing.domain.orc.ORCPublicCertificateDatabase.CertificateHandle;
import com.sap.sailing.domain.orc.impl.ORCPublicCertificateDatabaseImpl;
import com.sap.sse.common.Util;

public class TestORCPublicCertificateDatabase {
    private ORCPublicCertificateDatabase db;
    private Map<String, Date> dateComparisonMap = new LinkedHashMap<String, Date>();
    private List<String> dateFailureCases = Arrays.asList("2019-02-21T10:44GMT+2","2019-02-21T10:38+0800","2019-02-21T10:38+08:00",
            "2019-02-21T10:38-08","2019-02-21T10:38Z","2019-02-21T10z","2019-02-21T10:38z");
    
    @Rule
    public IgnoreInvalidOrcCertificatesRule customIgnoreRule = new IgnoreInvalidOrcCertificatesRule();
    
    @Before
    public void setUp() {
        db = new ORCPublicCertificateDatabaseImpl();
        /**
         * By default GregorianCalendar month starts from 0 as January and so on. In below cases 1 specifies the date
         * month as February.
         */
        dateComparisonMap.put("2019-02-21T10:38:59Z", Date.from(ZonedDateTime.parse("2019-02-21T10:38:59Z").toInstant()));
        //                dateComparisonMap.put("2019-02-21T12:00:00.000GMT+2", Date.from(ZonedDateTime.of(2019, 2, 21, 10, 38, 59, 0, ZoneId.systemDefault()).toInstant()));
        //        //        dateComparisonMap.put("2019-02-21T15:00:00.000 GMT-2", Date.from(ZonedDateTime.of(2019, 2, 21, 10, 38, 59, 0, ZoneId.systemDefault()).toInstant()));
        dateComparisonMap.put("2019-02-21T10:38:55.000-0800", 
                Date.from(ZonedDateTime.parse("2019-02-21T10:38:55.000-0800", DateTimeFormatter.ofPattern("yyyy-MM-dd'T'HH:mm:ss.SSSZ")).toInstant())
                );
        dateComparisonMap.put(
                "2019-02-21T10:38:32.000+08:00", 
                Date.from(ZonedDateTime.parse("2019-02-21T10:38:32.000+08:00").toInstant())
                );
        dateComparisonMap.put(
                "2019-02-21T10:38:09.000-06", 
                Date.from(ZonedDateTime.parse("2019-02-21T10:38:09.000-06", DateTimeFormatter.ofPattern("yyyy-MM-dd'T'HH:mm:ss.SSSx")).toInstant())
                );
        dateComparisonMap.put(
                "2019-02-21T10:38:22.000Z", 
                Date.from(ZonedDateTime.parse("2019-02-21T10:38:22.000Z").toInstant())
                );
        dateComparisonMap.put(
                "2019-02-21T10:38:00.000z", 
                Date.from(ZonedDateTime.parse("2019-02-21T10:38:00.000z").toInstant())
                );
        dateComparisonMap.put(
                "2019-02-21T10:38:46z", 
                Date.from(ZonedDateTime.parse("2019-02-21T10:38:46z").toInstant())
                );
        dateComparisonMap.put(
                "2019-02-21T10:38:17", 
                Date.from(LocalDateTime.parse("2019-02-21T10:38:17").toInstant(ZoneOffset.UTC))
                );
        dateComparisonMap.put(
                "2019-02-21T10:38:33.000", 
                Date.from(LocalDateTime.parse("2019-02-21T10:38:33.000").toInstant(ZoneOffset.UTC))
                );
    }
    
    @Test
    public void testSimpleSearchByRefNo() throws Exception {
        final String referenceNumber = "FRA00013881";
        final Iterable<CertificateHandle> result = db.search(/* country */ null, /* yearOfIssuance */ null,
                /* referenceNumber */ referenceNumber, /* yachtName */ null, /* sailNumber */ null,
                /* boatClassName */ null);
        assertEquals(1, Util.size(result));
        assertSoulmate(referenceNumber, result.iterator().next());
    }

    @Test
    public void testSearchByYachtNameAndSailNumberAndYear() throws Exception {
        final String referenceNumber = "FRA00013881";
        final Iterable<CertificateHandle> result = db.search(/* country */ null, /* yearOfIssuance */ 2019,
                /* referenceNumber */ null, /* yachtName */ "Soulmate", /* sailNumber */ "DEN-   13",
                /* boatClassName */ null);
        assertEquals(1, Util.size(result));
        assertSoulmate(referenceNumber, result.iterator().next());
    }

    @Test
    public void testSearchByYachtNameNotUnique() throws Exception {
        final String referenceNumber = "FRA00013881";
        final Iterable<CertificateHandle> result = db.search(/* country */ null, /* yearOfIssuance */ null,
                /* referenceNumber */ null, /* yachtName */ "Soulmate", /* sailNumber */ null,
                /* boatClassName */ null);
        assertTrue(Util.size(result)>1);
        boolean found = false;
        for (final CertificateHandle handle : result) {
            if (handle.getReferenceNumber().equals(referenceNumber)) {
                assertSoulmate(referenceNumber, handle);
                found = true;
            }
        }
        assertTrue(found);
    }

    @Test
    public void testCertificateHandleAPI() throws Exception {
        final String referenceNumber = "FRA00013881";
        final CertificateHandle result = db.getCertificateHandle(referenceNumber);
        assertSoulmate(referenceNumber, result);
    }

<<<<<<< HEAD
    // TODO this test will probably break 2020 when 2019 certificates will no longer be returned as valid...
    @IgnoreInvalidOrcCertificates
    @Test
    public void testGetCertificate() throws Exception {        
        Collection<ORCCertificate> certificates = customIgnoreRule.getAvailableCerts();
        final ORCCertificate cert = certificates.stream().findFirst().get();
        Iterable<CertificateHandle> certHandles = db.search(null, LocalDate.now().getYear(), null, cert.getBoatName(), cert.getSailNumber(), cert.getBoatClassName());
        Optional<CertificateHandle> certificateHandle = Optional.ofNullable(certHandles.iterator().hasNext() ? certHandles.iterator().next() : null);
        assertTrue(certificateHandle.isPresent());
        final String referenceNumber = certificateHandle.get().getReferenceNumber();
        final CertificateHandle handle = db.getCertificateHandle(referenceNumber);
        final ORCCertificate result = db.getCertificate(referenceNumber);
        assertEquals(handle.getGPH(), result.getGPH().asSeconds(), 0.00001);
        assertEquals(handle.getIssueDate().asMillis(), result.getIssueDate().asMillis(), 1000.0);
=======
    // TODO this test will probably break 2021 when 2020 certificates will no longer be returned as valid...
    @Test
    public void testGetCertificate() throws Exception {
        final String referenceNumber = "03360000CE8";
        final CertificateHandle handle = db.getCertificateHandle(referenceNumber);
        final ORCCertificate result = db.getCertificate(referenceNumber);
        assertEquals(handle.getGPH(), result.getGPH().asSeconds(), 0.00001);
        assertTrue(handle.getIssueDate().until(result.getIssueDate()).abs().asSeconds() < 10);
>>>>>>> 182e1896
        assertEquals(handle.getSailNumber(), result.getSailNumber());
    }
    
    @IgnoreInvalidOrcCertificates
    @Test
    public void testParallelFuzzySearch() throws InterruptedException, ExecutionException {
        int year = LocalDate.now().getYear();
        ArrayList<Future<Set<ORCCertificate>>> futures = new ArrayList<Future<Set<ORCCertificate>>>();
        boolean isYearFound = false;
        for (ORCCertificate orcCertificate : customIgnoreRule.getAvailableCerts()) {
            futures.add(db.search(orcCertificate.getBoatName(), orcCertificate.getSailNumber(),
                    new BoatClassImpl(orcCertificate.getBoatClassName(), true)));
        }
        for (Future<Set<ORCCertificate>> futureResult : futures) {
            isYearFound = isYearFound || assertFoundYear(futureResult.get(), year);
        }
        assertTrue(isYearFound);
    }
    
    @Test
    public void testParseDateSuccessCases() {
        for (String date : dateComparisonMap.keySet()) {
            Date convertedDate = db.parseDate(date);
            assertEquals(convertedDate, dateComparisonMap.get(date));
        }
    }
    
    @Test(expected = DateTimeParseException.class)
    public void testShould() throws Exception {
        for (String dateString : dateFailureCases) {
            db.parseDate(dateString);
            Assert.fail(dateString + " is parsable");
        }
    }

    private boolean assertFoundYear(final Set<ORCCertificate> certificates, int year) {
        return certificates.stream().map(cert -> {
            LocalDate certDate = Instant.ofEpochMilli(cert.getIssueDate().asMillis()).atOffset(ZoneOffset.UTC)
                    .toLocalDate();
            return certDate.getYear();
        }).anyMatch(cy -> cy == year);
    }

    private void assertSoulmate(final String referenceNumber, CertificateHandle handle) {
        assertEquals("SOULMATE", handle.getYachtName());
        assertEquals("MOSQUITO 85", handle.getBoatClassName());
        assertEquals(662.4, handle.getGPH(), 0.000001);
        assertEquals(referenceNumber, handle.getReferenceNumber());
        assertEquals(1985, (int) handle.getYearBuilt());
        assertFalse(handle.isProvisional());
        assertEquals(UUID.fromString("1890A35C-C71E-4F15-A13D-2A0AC464B699"), handle.getDatInGID());
    }
}<|MERGE_RESOLUTION|>--- conflicted
+++ resolved
@@ -131,8 +131,7 @@
         assertSoulmate(referenceNumber, result);
     }
 
-<<<<<<< HEAD
-    // TODO this test will probably break 2020 when 2019 certificates will no longer be returned as valid...
+    // TODO this test will probably break 2021 when 2020 certificates will no longer be returned as valid...
     @IgnoreInvalidOrcCertificates
     @Test
     public void testGetCertificate() throws Exception {        
@@ -146,16 +145,6 @@
         final ORCCertificate result = db.getCertificate(referenceNumber);
         assertEquals(handle.getGPH(), result.getGPH().asSeconds(), 0.00001);
         assertEquals(handle.getIssueDate().asMillis(), result.getIssueDate().asMillis(), 1000.0);
-=======
-    // TODO this test will probably break 2021 when 2020 certificates will no longer be returned as valid...
-    @Test
-    public void testGetCertificate() throws Exception {
-        final String referenceNumber = "03360000CE8";
-        final CertificateHandle handle = db.getCertificateHandle(referenceNumber);
-        final ORCCertificate result = db.getCertificate(referenceNumber);
-        assertEquals(handle.getGPH(), result.getGPH().asSeconds(), 0.00001);
-        assertTrue(handle.getIssueDate().until(result.getIssueDate()).abs().asSeconds() < 10);
->>>>>>> 182e1896
         assertEquals(handle.getSailNumber(), result.getSailNumber());
     }
     
