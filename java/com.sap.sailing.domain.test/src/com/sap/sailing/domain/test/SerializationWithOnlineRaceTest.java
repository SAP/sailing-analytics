--- conflicted
+++ resolved
@@ -1,82 +1,79 @@
-package com.sap.sailing.domain.test;
-
-import static org.junit.Assert.assertEquals;
-import static org.junit.Assert.assertTrue;
-
-import java.io.ByteArrayOutputStream;
-import java.io.File;
-import java.io.IOException;
-import java.io.ObjectOutputStream;
-import java.io.Serializable;
-import java.net.MalformedURLException;
-import java.net.URI;
-import java.net.URISyntaxException;
-import java.net.URL;
-import java.text.ParseException;
-import java.util.GregorianCalendar;
-
-import org.junit.Before;
-import org.junit.Test;
-
-import com.sap.sailing.domain.base.Competitor;
-import com.sap.sailing.domain.base.DomainFactory;
-import com.sap.sailing.domain.common.WindSourceType;
-import com.sap.sailing.domain.common.impl.DegreeBearingImpl;
-import com.sap.sailing.domain.common.impl.KnotSpeedWithBearingImpl;
-import com.sap.sailing.domain.common.impl.MillisecondsTimePoint;
-import com.sap.sailing.domain.common.impl.WindSourceImpl;
-import com.sap.sailing.domain.tracking.DynamicGPSFixTrack;
-import com.sap.sailing.domain.tracking.GPSFixMoving;
-import com.sap.sailing.domain.tracking.impl.WindImpl;
-import com.sap.sailing.domain.tractracadapter.ReceiverType;
-<<<<<<< HEAD
-import com.tractrac.model.lib.api.event.CreateModelException;
-import com.tractrac.subscription.lib.api.SubscriberInitializationException;
-=======
-import com.sap.sse.common.Util;
->>>>>>> 1eed921f
-
-public class SerializationWithOnlineRaceTest extends OnlineTracTracBasedTest {
-    public SerializationWithOnlineRaceTest() throws MalformedURLException, URISyntaxException {
-        super();
-    }
-
-    @Before
-    public void setUp() throws URISyntaxException, IOException, InterruptedException, ParseException, SubscriberInitializationException, CreateModelException {
-        super.setUp();
-        URI storedUri = new URI("file:///"+new File("resources/event_20110609_KielerWoch-505_Race_2.mtb").getCanonicalPath().replace('\\', '/'));
-        super.setUp(new URL("file:///"+new File("resources/event_20110609_KielerWoch-505_Race_2.txt").getCanonicalPath()),
-                /* liveUri */ null, /* storedUri */ storedUri,
-                new ReceiverType[] { ReceiverType.MARKPASSINGS, ReceiverType.RACECOURSE, ReceiverType.RAWPOSITIONS });
-        OnlineTracTracBasedTest.fixApproximateMarkPositionsForWindReadOut(getTrackedRace(), new MillisecondsTimePoint(
-                new GregorianCalendar(2011, 05, 23).getTime()));
-        getTrackedRace().recordWind(
-                new WindImpl(/* position */null, MillisecondsTimePoint.now(), new KnotSpeedWithBearingImpl(12,
-                        new DegreeBearingImpl(65))), new WindSourceImpl(WindSourceType.WEB));
-    }
-    
-    private com.sap.sse.common.Util.Pair<Integer, Long> getSerializationSizeAndTime(Serializable s) throws IOException {
-        ByteArrayOutputStream bos = new ByteArrayOutputStream();
-        long start = System.currentTimeMillis();
-        new ObjectOutputStream(bos).writeObject(s);
-        return new com.sap.sse.common.Util.Pair<Integer, Long>(bos.size(), System.currentTimeMillis()-start);
-    }
-    
-    @Test
-    public void testSerializingGPSTrack() throws ClassNotFoundException, IOException {
-        DynamicGPSFixTrack<Competitor, GPSFixMoving> findelsTrack = getTrackedRace().getTrack(getCompetitorByName("Findel"));
-        DynamicGPSFixTrack<Competitor, GPSFixMoving> cloneOfFindelsTrack = AbstractSerializationTest
-                .cloneBySerialization(findelsTrack, DomainFactory.INSTANCE);
-        findelsTrack.lockForRead();
-        cloneOfFindelsTrack.lockForRead();
-        try {
-            assertEquals(Util.size(findelsTrack.getFixes()), Util.size(cloneOfFindelsTrack.getFixes()));
-            com.sap.sse.common.Util.Pair<Integer, Long> sizeAndTime = getSerializationSizeAndTime(findelsTrack);
-            System.out.println(sizeAndTime);
-            assertTrue(sizeAndTime.getA() > 100000);
-        } finally {
-            findelsTrack.unlockAfterRead();
-            cloneOfFindelsTrack.unlockAfterRead();
-        }
-    }
-}
+package com.sap.sailing.domain.test;
+
+import static org.junit.Assert.assertEquals;
+import static org.junit.Assert.assertTrue;
+
+import java.io.ByteArrayOutputStream;
+import java.io.File;
+import java.io.IOException;
+import java.io.ObjectOutputStream;
+import java.io.Serializable;
+import java.net.MalformedURLException;
+import java.net.URI;
+import java.net.URISyntaxException;
+import java.net.URL;
+import java.text.ParseException;
+import java.util.GregorianCalendar;
+
+import org.junit.Before;
+import org.junit.Test;
+
+import com.sap.sailing.domain.base.Competitor;
+import com.sap.sailing.domain.base.DomainFactory;
+import com.sap.sailing.domain.common.WindSourceType;
+import com.sap.sailing.domain.common.impl.DegreeBearingImpl;
+import com.sap.sailing.domain.common.impl.KnotSpeedWithBearingImpl;
+import com.sap.sailing.domain.common.impl.MillisecondsTimePoint;
+import com.sap.sailing.domain.common.impl.WindSourceImpl;
+import com.sap.sailing.domain.tracking.DynamicGPSFixTrack;
+import com.sap.sailing.domain.tracking.GPSFixMoving;
+import com.sap.sailing.domain.tracking.impl.WindImpl;
+import com.sap.sailing.domain.tractracadapter.ReceiverType;
+import com.tractrac.model.lib.api.event.CreateModelException;
+import com.sap.sse.common.Util;
+import com.tractrac.subscription.lib.api.SubscriberInitializationException;
+
+public class SerializationWithOnlineRaceTest extends OnlineTracTracBasedTest {
+    public SerializationWithOnlineRaceTest() throws MalformedURLException, URISyntaxException {
+        super();
+    }
+
+    @Before
+    public void setUp() throws URISyntaxException, IOException, InterruptedException, ParseException, SubscriberInitializationException, CreateModelException {
+        super.setUp();
+        URI storedUri = new URI("file:///"+new File("resources/event_20110609_KielerWoch-505_Race_2.mtb").getCanonicalPath().replace('\\', '/'));
+        super.setUp(new URL("file:///"+new File("resources/event_20110609_KielerWoch-505_Race_2.txt").getCanonicalPath()),
+                /* liveUri */ null, /* storedUri */ storedUri,
+                new ReceiverType[] { ReceiverType.MARKPASSINGS, ReceiverType.RACECOURSE, ReceiverType.RAWPOSITIONS });
+        OnlineTracTracBasedTest.fixApproximateMarkPositionsForWindReadOut(getTrackedRace(), new MillisecondsTimePoint(
+                new GregorianCalendar(2011, 05, 23).getTime()));
+        getTrackedRace().recordWind(
+                new WindImpl(/* position */null, MillisecondsTimePoint.now(), new KnotSpeedWithBearingImpl(12,
+                        new DegreeBearingImpl(65))), new WindSourceImpl(WindSourceType.WEB));
+    }
+    
+    private com.sap.sse.common.Util.Pair<Integer, Long> getSerializationSizeAndTime(Serializable s) throws IOException {
+        ByteArrayOutputStream bos = new ByteArrayOutputStream();
+        long start = System.currentTimeMillis();
+        new ObjectOutputStream(bos).writeObject(s);
+        return new com.sap.sse.common.Util.Pair<Integer, Long>(bos.size(), System.currentTimeMillis()-start);
+    }
+    
+    @Test
+    public void testSerializingGPSTrack() throws ClassNotFoundException, IOException {
+        DynamicGPSFixTrack<Competitor, GPSFixMoving> findelsTrack = getTrackedRace().getTrack(getCompetitorByName("Findel"));
+        DynamicGPSFixTrack<Competitor, GPSFixMoving> cloneOfFindelsTrack = AbstractSerializationTest
+                .cloneBySerialization(findelsTrack, DomainFactory.INSTANCE);
+        findelsTrack.lockForRead();
+        cloneOfFindelsTrack.lockForRead();
+        try {
+            assertEquals(Util.size(findelsTrack.getFixes()), Util.size(cloneOfFindelsTrack.getFixes()));
+            com.sap.sse.common.Util.Pair<Integer, Long> sizeAndTime = getSerializationSizeAndTime(findelsTrack);
+            System.out.println(sizeAndTime);
+            assertTrue(sizeAndTime.getA() > 100000);
+        } finally {
+            findelsTrack.unlockAfterRead();
+            cloneOfFindelsTrack.unlockAfterRead();
+        }
+    }
+}