--- conflicted
+++ resolved
@@ -1,100 +1,97 @@
-package com.sap.sailing.domain.test;
-
-import java.io.BufferedReader;
-import java.io.FileNotFoundException;
-import java.io.IOException;
-import java.io.InputStreamReader;
-import java.net.MalformedURLException;
-import java.net.URI;
-import java.net.URISyntaxException;
-import java.net.URL;
-import java.nio.charset.Charset;
-
-import org.junit.Before;
-import org.junit.Rule;
-import org.junit.Test;
-import org.junit.rules.Timeout;
-
-import com.sap.sailing.domain.base.Competitor;
-import com.sap.sailing.domain.racelog.impl.EmptyRaceLogStore;
-import com.sap.sailing.domain.racelog.tracking.EmptyGPSFixStore;
-import com.sap.sailing.domain.regattalog.impl.EmptyRegattaLogStore;
-import com.sap.sailing.domain.tracking.impl.EmptyWindStore;
-import com.sap.sailing.domain.tractracadapter.DomainFactory;
-import com.sap.sailing.domain.tractracadapter.TracTracConnectionConstants;
-import com.sap.sailing.domain.tractracadapter.TracTracRaceTracker;
-import com.sap.sailing.domain.tractracadapter.impl.DomainFactoryImpl;
-import com.tractrac.model.lib.api.event.CreateModelException;
-import com.tractrac.subscription.lib.api.SubscriberInitializationException;
-
-public class UnicodeCharactersInCompetitorNamesTest {
-    protected static final boolean tractracTunnel = Boolean.valueOf(System.getProperty("tractrac.tunnel", "false"));
-    protected static final String tractracTunnelHost = System.getProperty("tractrac.tunnel.host", "localhost");
-    private DomainFactory domainFactory;
-    
-    @Rule public Timeout AbstractTracTracLiveTestTimeout = new Timeout(2 * 60 * 1000);
-
-    @Before
-    public void setUp() {
-        domainFactory = new DomainFactoryImpl(new com.sap.sailing.domain.base.impl.DomainFactoryImpl());
-    }
-    
-    public static void main(String[] args) throws URISyntaxException, IOException, InterruptedException, CreateModelException, SubscriberInitializationException {
-        UnicodeCharactersInCompetitorNamesTest t = new UnicodeCharactersInCompetitorNamesTest();
-        t.setUp();
-        t.readJSONURLAndCheckCompetitorNames();
-        t.testFindUnicodeCharactersInCompetitorNames();
-    }
-    
-    @Test
-    public void testFindUnicodeCharactersInCompetitorNames() throws MalformedURLException, FileNotFoundException,
-            URISyntaxException, IOException, InterruptedException, CreateModelException,
-            SubscriberInitializationException {
-        TracTracRaceTracker fourtyninerYellow_2 = domainFactory
-                .createRaceTracker(
-                        new URL(
-                                "http://"
-                                        + TracTracConnectionConstants.HOST_NAME
-                                        + "/events/event_20110609_KielerWoch/clientparams.php?event=event_20110609_KielerWoch&race=5b08a9ee-9933-11e0-85be-406186cbf87c"),
-                        tractracTunnel ? new URI("tcp://" + tractracTunnelHost + ":"
-                                + TracTracConnectionConstants.PORT_TUNNEL_LIVE) : new URI("tcp://"
-                                + TracTracConnectionConstants.HOST_NAME + ":" + TracTracConnectionConstants.PORT_LIVE),
-                        tractracTunnel ? new URI("tcp://" + tractracTunnelHost + ":"
-                                + TracTracConnectionConstants.PORT_TUNNEL_STORED)
-                                : new URI("tcp://" + TracTracConnectionConstants.HOST_NAME + ":"
-                                        + TracTracConnectionConstants.PORT_STORED), new URI(
-                                "http://tracms.traclive.dk/update_course"),
-                        /* startOfTracking */null, /* endOfTracking */null, /* delayToLiveInMillis */0l,
-<<<<<<< HEAD
-                        /* simulateWithStartTimeNow */ false, /*ignoreTracTracMarkPassings*/false, EmptyRaceLogStore.INSTANCE, EmptyWindStore.INSTANCE, EmptyGPSFixStore.INSTANCE, "tracTest", "tracTest", "", "",
-=======
-                        /* simulateWithStartTimeNow */false, EmptyRaceLogStore.INSTANCE, EmptyRegattaLogStore.INSTANCE,
-                        EmptyWindStore.INSTANCE, EmptyGPSFixStore.INSTANCE, "tracTest", "tracTest", "", "",
->>>>>>> 5f537d21
-                        new DummyTrackedRegattaRegistry());
-
-        Iterable<Competitor> competitors = fourtyninerYellow_2.getRacesHandle().getRace().getCompetitors();
-        for (Competitor competitor : competitors) {
-            System.out.println(competitor.getName());
-        }
-        fourtyninerYellow_2.stop(/* preemptive */ false);
-    }
-    
-    @Test
-    public void readJSONURLAndCheckCompetitorNames() throws MalformedURLException, IOException {
-        System.out.println("Default charset: " + Charset.defaultCharset().name() + ". Supported: "
-                + Charset.isSupported(Charset.defaultCharset().name()));
-        String charsetname = System.getProperty("test.charset", "UTF-8");
-        System.out.println("Using "+charsetname+" for input stream reader");
-        BufferedReader localBufferedReader = new BufferedReader(
-                new InputStreamReader(
-                        new URL(
-                                "http://" + TracTracConnectionConstants.HOST_NAME + "/events/event_20110609_KielerWoch/clientparams.php?event=event_20110609_KielerWoch&race=5b08a9ee-9933-11e0-85be-406186cbf87c")
-                                .openStream(), charsetname));
-        String line;
-        while ((line=localBufferedReader.readLine()) != null) {
-            System.out.println(line);
-        }
-        localBufferedReader.close();
-    }
-}
+package com.sap.sailing.domain.test;
+
+import java.io.BufferedReader;
+import java.io.FileNotFoundException;
+import java.io.IOException;
+import java.io.InputStreamReader;
+import java.net.MalformedURLException;
+import java.net.URI;
+import java.net.URISyntaxException;
+import java.net.URL;
+import java.nio.charset.Charset;
+
+import org.junit.Before;
+import org.junit.Rule;
+import org.junit.Test;
+import org.junit.rules.Timeout;
+
+import com.sap.sailing.domain.base.Competitor;
+import com.sap.sailing.domain.racelog.impl.EmptyRaceLogStore;
+import com.sap.sailing.domain.racelog.tracking.EmptyGPSFixStore;
+import com.sap.sailing.domain.regattalog.impl.EmptyRegattaLogStore;
+import com.sap.sailing.domain.tracking.impl.EmptyWindStore;
+import com.sap.sailing.domain.tractracadapter.DomainFactory;
+import com.sap.sailing.domain.tractracadapter.TracTracConnectionConstants;
+import com.sap.sailing.domain.tractracadapter.TracTracRaceTracker;
+import com.sap.sailing.domain.tractracadapter.impl.DomainFactoryImpl;
+import com.tractrac.model.lib.api.event.CreateModelException;
+import com.tractrac.subscription.lib.api.SubscriberInitializationException;
+
+public class UnicodeCharactersInCompetitorNamesTest {
+    protected static final boolean tractracTunnel = Boolean.valueOf(System.getProperty("tractrac.tunnel", "false"));
+    protected static final String tractracTunnelHost = System.getProperty("tractrac.tunnel.host", "localhost");
+    private DomainFactory domainFactory;
+    
+    @Rule public Timeout AbstractTracTracLiveTestTimeout = new Timeout(2 * 60 * 1000);
+
+    @Before
+    public void setUp() {
+        domainFactory = new DomainFactoryImpl(new com.sap.sailing.domain.base.impl.DomainFactoryImpl());
+    }
+    
+    public static void main(String[] args) throws URISyntaxException, IOException, InterruptedException, CreateModelException, SubscriberInitializationException {
+        UnicodeCharactersInCompetitorNamesTest t = new UnicodeCharactersInCompetitorNamesTest();
+        t.setUp();
+        t.readJSONURLAndCheckCompetitorNames();
+        t.testFindUnicodeCharactersInCompetitorNames();
+    }
+    
+    @Test
+    public void testFindUnicodeCharactersInCompetitorNames() throws MalformedURLException, FileNotFoundException,
+            URISyntaxException, IOException, InterruptedException, CreateModelException,
+            SubscriberInitializationException {
+        TracTracRaceTracker fourtyninerYellow_2 = domainFactory
+                .createRaceTracker(
+                        new URL(
+                                "http://"
+                                        + TracTracConnectionConstants.HOST_NAME
+                                        + "/events/event_20110609_KielerWoch/clientparams.php?event=event_20110609_KielerWoch&race=5b08a9ee-9933-11e0-85be-406186cbf87c"),
+                        tractracTunnel ? new URI("tcp://" + tractracTunnelHost + ":"
+                                + TracTracConnectionConstants.PORT_TUNNEL_LIVE) : new URI("tcp://"
+                                + TracTracConnectionConstants.HOST_NAME + ":" + TracTracConnectionConstants.PORT_LIVE),
+                        tractracTunnel ? new URI("tcp://" + tractracTunnelHost + ":"
+                                + TracTracConnectionConstants.PORT_TUNNEL_STORED)
+                                : new URI("tcp://" + TracTracConnectionConstants.HOST_NAME + ":"
+                                        + TracTracConnectionConstants.PORT_STORED), new URI(
+                                "http://tracms.traclive.dk/update_course"),
+                        /* startOfTracking */null, /* endOfTracking */null, /* delayToLiveInMillis */0l,
+                        /* simulateWithStartTimeNow */ false, /* ignoreTracTracMarkPassings*/
+			false, EmptyRaceLogStore.INSTANCE, EmptyRegattaLogStore.INSTANCE,
+                        EmptyWindStore.INSTANCE, EmptyGPSFixStore.INSTANCE, "tracTest", "tracTest", "", "",
+                        new DummyTrackedRegattaRegistry());
+
+        Iterable<Competitor> competitors = fourtyninerYellow_2.getRacesHandle().getRace().getCompetitors();
+        for (Competitor competitor : competitors) {
+            System.out.println(competitor.getName());
+        }
+        fourtyninerYellow_2.stop(/* preemptive */ false);
+    }
+    
+    @Test
+    public void readJSONURLAndCheckCompetitorNames() throws MalformedURLException, IOException {
+        System.out.println("Default charset: " + Charset.defaultCharset().name() + ". Supported: "
+                + Charset.isSupported(Charset.defaultCharset().name()));
+        String charsetname = System.getProperty("test.charset", "UTF-8");
+        System.out.println("Using "+charsetname+" for input stream reader");
+        BufferedReader localBufferedReader = new BufferedReader(
+                new InputStreamReader(
+                        new URL(
+                                "http://" + TracTracConnectionConstants.HOST_NAME + "/events/event_20110609_KielerWoch/clientparams.php?event=event_20110609_KielerWoch&race=5b08a9ee-9933-11e0-85be-406186cbf87c")
+                                .openStream(), charsetname));
+        String line;
+        while ((line=localBufferedReader.readLine()) != null) {
+            System.out.println(line);
+        }
+        localBufferedReader.close();
+    }
+}