--- conflicted
+++ resolved
@@ -1,199 +1,98 @@
-<<<<<<< HEAD
-package com.sap.sailing.domain.test;
-
-import static org.junit.Assert.assertEquals;
-import static org.junit.Assert.assertNotNull;
-
-import java.net.MalformedURLException;
-import java.net.URISyntaxException;
-import java.util.Collections;
-
-import org.junit.Test;
-
-import com.maptrack.client.io.TypeController;
-import com.sap.sailing.domain.base.Course;
-import com.sap.sailing.domain.common.impl.Util;
-import com.sap.sailing.domain.tractracadapter.DomainFactory;
-import com.sap.sailing.domain.tractracadapter.Receiver;
-import com.tractrac.clientmodule.Route;
-import com.tractrac.clientmodule.data.ICallbackData;
-import com.tractrac.clientmodule.data.RouteData;
-
-public class RouteAssemblyTest extends AbstractTracTracLiveTest {
-
-    public RouteAssemblyTest() throws URISyntaxException,
-            MalformedURLException {
-        super();
-    }
-
-    @Test
-    public void testReceiveRouteData() {
-        final Route[] firstRoute = new Route[1];
-        final RouteData[] firstData = new RouteData[1];
-        final Object semaphor = new Object();
-        
-        Receiver receiver = new Receiver() {
-            @Override
-            public void stopPreemptively() {
-            }
-
-            @Override
-            public Iterable<TypeController> getTypeControllersAndStart() {
-                final TypeController routeListener[] = new TypeController[1];
-                routeListener[0] = RouteData.subscribe(getTracTracEvent().getRaceList().iterator().next(),
-                        new ICallbackData<Route, RouteData>() {
-                            private boolean first = true;
-
-                            @Override
-                            public void gotData(Route route, RouteData record, boolean isLiveData) {
-                                if (first) {
-                                    synchronized (semaphor) {
-                                        firstRoute[0] = route;
-                                        firstData[0] = record;
-                                        semaphor.notifyAll();
-                                        getController().remove(routeListener[0]);
-                                    }
-                                    first = false;
-                                }
-                            }
-                        });
-                return Collections.singleton(routeListener[0]);
-            }
-
-            @Override
-            public void stopAfterProcessingQueuedEvents() {
-            }
-
-            @Override
-            public void join() {
-            }
-
-            @Override
-            public void join(long timeoutInMilliseconds) {
-            }
-
-            @Override
-            public void stopAfterNotReceivingEventsForSomeTime(long timeoutInMilliseconds) {
-            }
-        };
-        addListenersForStoredDataAndStartController(Collections.singleton(receiver));
-        synchronized (semaphor) {
-            while (firstRoute[0] == null) {
-                try {
-                    semaphor.wait();
-                } catch (InterruptedException e) {
-                    // print, ignore, wait on
-                    e.printStackTrace();
-                }
-            }
-        }
-        assertNotNull(firstRoute[0]);
-        assertNotNull(firstData[0]);
-        Course course = DomainFactory.INSTANCE.createCourse(firstRoute[0].getName(), getTracTracControlPoints(firstData[0].getPoints()));
-        assertNotNull(course);
-        assertEquals("windward-leeward training", course.getName());
-        assertEquals(3, Util.size(course.getWaypoints()));
-        assertEquals(Util.size(course.getWaypoints())-1, Util.size(course.getLegs()));
-    }
-
-}
-=======
-package com.sap.sailing.domain.test;
-
-import static org.junit.Assert.assertEquals;
-import static org.junit.Assert.assertNotNull;
-
-import java.net.MalformedURLException;
-import java.net.URISyntaxException;
-import java.util.Collections;
-
-import org.junit.Test;
-
-import com.maptrack.client.io.TypeController;
-import com.sap.sailing.domain.base.Course;
-import com.sap.sailing.domain.common.impl.Util;
-import com.sap.sailing.domain.tractracadapter.DomainFactory;
-import com.sap.sailing.domain.tractracadapter.Receiver;
-import com.tractrac.clientmodule.Route;
-import com.tractrac.clientmodule.data.ICallbackData;
-import com.tractrac.clientmodule.data.RouteData;
-
-public class RouteAssemblyTest extends AbstractTracTracLiveTest {
-
-    public RouteAssemblyTest() throws URISyntaxException,
-            MalformedURLException {
-        super();
-    }
-
-    @Test
-    public void testReceiveRouteData() {
-        final Route[] firstRoute = new Route[1];
-        final RouteData[] firstData = new RouteData[1];
-        final Object semaphor = new Object();
-        
-        Receiver receiver = new Receiver() {
-            @Override
-            public void stopPreemptively() {
-            }
-
-            @Override
-            public Iterable<TypeController> getTypeControllersAndStart() {
-                final TypeController routeListener[] = new TypeController[1];
-                routeListener[0] = RouteData.subscribe(getTracTracEvent().getRaceList().iterator().next(),
-                        new ICallbackData<Route, RouteData>() {
-                            private boolean first = true;
-
-                            @Override
-                            public void gotData(Route route, RouteData record, boolean isLiveData) {
-                                if (first) {
-                                    synchronized (semaphor) {
-                                        firstRoute[0] = route;
-                                        firstData[0] = record;
-                                        semaphor.notifyAll();
-                                        getController().remove(routeListener[0]);
-                                    }
-                                    first = false;
-                                }
-                            }
-                        });
-                return Collections.singleton(routeListener[0]);
-            }
-
-            @Override
-            public void stopAfterProcessingQueuedEvents() {
-            }
-
-            @Override
-            public void join() {
-            }
-
-            @Override
-            public void join(long timeoutInMilliseconds) {
-            }
-
-            @Override
-            public void stopAfterNotReceivingEventsForSomeTime(long timeoutInMilliseconds) {
-            }
-        };
-        addListenersForStoredDataAndStartController(Collections.singleton(receiver));
-        synchronized (semaphor) {
-            while (firstRoute[0] == null) {
-                try {
-                    semaphor.wait();
-                } catch (InterruptedException e) {
-                    // print, ignore, wait on
-                    e.printStackTrace();
-                }
-            }
-        }
-        assertNotNull(firstRoute[0]);
-        assertNotNull(firstData[0]);
-        Course course = DomainFactory.INSTANCE.createCourse(firstRoute[0].getName(), getTracTracControlPointsWithPassingSide(firstData[0].getPoints()));
-        assertNotNull(course);
-        assertEquals("windward-leeward training", course.getName());
-        assertEquals(3, Util.size(course.getWaypoints()));
-        assertEquals(Util.size(course.getWaypoints())-1, Util.size(course.getLegs()));
-    }
-
-}
->>>>>>> cd5121bf
+package com.sap.sailing.domain.test;
+
+import static org.junit.Assert.assertEquals;
+import static org.junit.Assert.assertNotNull;
+
+import java.net.MalformedURLException;
+import java.net.URISyntaxException;
+import java.util.Collections;
+
+import org.junit.Test;
+
+import com.maptrack.client.io.TypeController;
+import com.sap.sailing.domain.base.Course;
+import com.sap.sailing.domain.common.impl.Util;
+import com.sap.sailing.domain.tractracadapter.DomainFactory;
+import com.sap.sailing.domain.tractracadapter.Receiver;
+import com.tractrac.clientmodule.Route;
+import com.tractrac.clientmodule.data.ICallbackData;
+import com.tractrac.clientmodule.data.RouteData;
+
+public class RouteAssemblyTest extends AbstractTracTracLiveTest {
+
+    public RouteAssemblyTest() throws URISyntaxException,
+            MalformedURLException {
+        super();
+    }
+
+    @Test
+    public void testReceiveRouteData() {
+        final Route[] firstRoute = new Route[1];
+        final RouteData[] firstData = new RouteData[1];
+        final Object semaphor = new Object();
+        
+        Receiver receiver = new Receiver() {
+            @Override
+            public void stopPreemptively() {
+            }
+
+            @Override
+            public Iterable<TypeController> getTypeControllersAndStart() {
+                final TypeController routeListener[] = new TypeController[1];
+                routeListener[0] = RouteData.subscribe(getTracTracEvent().getRaceList().iterator().next(),
+                        new ICallbackData<Route, RouteData>() {
+                            private boolean first = true;
+
+                            @Override
+                            public void gotData(Route route, RouteData record, boolean isLiveData) {
+                                if (first) {
+                                    synchronized (semaphor) {
+                                        firstRoute[0] = route;
+                                        firstData[0] = record;
+                                        semaphor.notifyAll();
+                                        getController().remove(routeListener[0]);
+                                    }
+                                    first = false;
+                                }
+                            }
+                        });
+                return Collections.singleton(routeListener[0]);
+            }
+
+            @Override
+            public void stopAfterProcessingQueuedEvents() {
+            }
+
+            @Override
+            public void join() {
+            }
+
+            @Override
+            public void join(long timeoutInMilliseconds) {
+            }
+
+            @Override
+            public void stopAfterNotReceivingEventsForSomeTime(long timeoutInMilliseconds) {
+            }
+        };
+        addListenersForStoredDataAndStartController(Collections.singleton(receiver));
+        synchronized (semaphor) {
+            while (firstRoute[0] == null) {
+                try {
+                    semaphor.wait();
+                } catch (InterruptedException e) {
+                    // print, ignore, wait on
+                    e.printStackTrace();
+                }
+            }
+        }
+        assertNotNull(firstRoute[0]);
+        assertNotNull(firstData[0]);
+        Course course = DomainFactory.INSTANCE.createCourse(firstRoute[0].getName(), getTracTracControlPointsWithPassingSide(firstData[0].getPoints()));
+        assertNotNull(course);
+        assertEquals("windward-leeward training", course.getName());
+        assertEquals(3, Util.size(course.getWaypoints()));
+        assertEquals(Util.size(course.getWaypoints())-1, Util.size(course.getLegs()));
+    }
+
+}