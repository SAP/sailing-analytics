package com.sap.sailing.domain.test.markpassing;

import static org.junit.Assert.assertTrue;

<<<<<<< HEAD
=======
import java.io.IOException;
>>>>>>> 8b844960
import java.util.ArrayList;
import java.util.List;
import java.util.Map;

import junit.framework.Assert;

import org.junit.Test;

import com.sap.sailing.domain.base.Competitor;
import com.sap.sailing.domain.base.Waypoint;
import com.sap.sailing.domain.common.impl.MillisecondsTimePoint;
import com.sap.sailing.domain.common.impl.Util.Pair;
import com.sap.sailing.domain.markpassingcalculation.AbstractCandidateFinder;
import com.sap.sailing.domain.markpassingcalculation.Candidate;
import com.sap.sailing.domain.markpassingcalculation.CandidateChooser;
import com.sap.sailing.domain.markpassingcalculation.CandidateFinder;
import com.sap.sailing.domain.test.measurements.Measurement;
import com.sap.sailing.domain.test.measurements.MeasurementCase;
import com.sap.sailing.domain.test.measurements.MeasurementXMLFile;
import com.sap.sailing.domain.tracking.GPSFix;
import com.sap.sailing.domain.tracking.GPSFixMoving;
import com.sap.sailing.domain.tracking.MarkPassing;

public class MarkPassingCaculatorPerformanceTest extends AbstractMockedRaceMarkPassingTest {

    public MarkPassingCaculatorPerformanceTest() {
        super();
    }

    @Test
    public void testFinderPerformance() throws IOException {
        AbstractCandidateFinder f = new CandidateFinder(trackedRace);
        List<GPSFix> fixesAdded = new ArrayList<>();
        for (int i = 0; i < 1000; i++) {
            GPSFixMoving fix = rndFix();
            trackedRace.recordFix(bob, fix);
            fixesAdded.add(fix);
        }
        time = System.currentTimeMillis();
        f.getCandidateDeltas(bob, fixesAdded);
        time = System.currentTimeMillis() - time;
<<<<<<< HEAD
        System.out.println("<measurement><name>FinderPerformance</name><value>"+time+"</value></measurement>");
=======
        MeasurementXMLFile performanceReport = new MeasurementXMLFile("TEST-MarkPassingCaculatorPerformanceTest.xml", "MarkPassingCaculatorPerformanceTest");
        MeasurementCase performanceReportCase = performanceReport.addCase("testFinderPerformance");
        performanceReportCase.addMeasurement(new Measurement("FinderPerformance", time));
        performanceReport.write();
>>>>>>> 8b844960
        Assert.assertTrue(time<2000);
    }

    public void markPassingReceived(Competitor competitor, Map<Waypoint, MarkPassing> oldMarkPassings,
            Iterable<MarkPassing> markPassings) {
        for (MarkPassing m : markPassings) {
            System.out.println(m);
        }
    }
    
    @Test
    public void testChooserPerformance() {
        assertTrue(timeToAddCandidatesToChooser(500, 1)<800);
        }

    private long timeToAddCandidatesToChooser(int numberOfCandidates, int numberToAdd) {
        ArrayList<Candidate> newCans = new ArrayList<>();
        for (int i = 0; i < numberOfCandidates; i++) {
            newCans.add(randomCan());
        }
        time = System.currentTimeMillis();
        CandidateChooser c = new CandidateChooser(trackedRace);
        c.calculateMarkPassDeltas(bob, new Pair<List<Candidate>, List<Candidate>>(newCans, new ArrayList<Candidate>()));
        time = System.currentTimeMillis() - time;
        ArrayList<Long> times = new ArrayList<>();
        for (int i = 0; i < 100; i++) {
            ArrayList<Candidate> old = new ArrayList<>();
            ArrayList<Candidate> ne = new ArrayList<>();
            for (int j = 0; j < numberToAdd; j++) {
                ne.add(randomCan());
            }
            time = System.currentTimeMillis();
            c.calculateMarkPassDeltas(bob, new Pair<List<Candidate>, List<Candidate>>(ne, old));
            times.add(System.currentTimeMillis() - time);
            old = ne;
        }
        long total = 0;
        for (long l : times) {
            total = total + l;
        }
       return total / times.size();
    }

    private Candidate randomCan() {
        int id = rnd.nextInt(3);
        return new Candidate(id + 1, new MillisecondsTimePoint(
                (long) (System.currentTimeMillis() - 300000 + (Math.random() * (7800000)))), 0.5 + 0.5 * Math.random(),
                waypoints.get(id), true, true, "Test");
    }
}
<|MERGE_RESOLUTION|>--- conflicted
+++ resolved
@@ -1,107 +1,100 @@
-package com.sap.sailing.domain.test.markpassing;
-
-import static org.junit.Assert.assertTrue;
-
-<<<<<<< HEAD
-=======
-import java.io.IOException;
->>>>>>> 8b844960
-import java.util.ArrayList;
-import java.util.List;
-import java.util.Map;
-
-import junit.framework.Assert;
-
-import org.junit.Test;
-
-import com.sap.sailing.domain.base.Competitor;
-import com.sap.sailing.domain.base.Waypoint;
-import com.sap.sailing.domain.common.impl.MillisecondsTimePoint;
-import com.sap.sailing.domain.common.impl.Util.Pair;
-import com.sap.sailing.domain.markpassingcalculation.AbstractCandidateFinder;
-import com.sap.sailing.domain.markpassingcalculation.Candidate;
-import com.sap.sailing.domain.markpassingcalculation.CandidateChooser;
-import com.sap.sailing.domain.markpassingcalculation.CandidateFinder;
-import com.sap.sailing.domain.test.measurements.Measurement;
-import com.sap.sailing.domain.test.measurements.MeasurementCase;
-import com.sap.sailing.domain.test.measurements.MeasurementXMLFile;
-import com.sap.sailing.domain.tracking.GPSFix;
-import com.sap.sailing.domain.tracking.GPSFixMoving;
-import com.sap.sailing.domain.tracking.MarkPassing;
-
-public class MarkPassingCaculatorPerformanceTest extends AbstractMockedRaceMarkPassingTest {
-
-    public MarkPassingCaculatorPerformanceTest() {
-        super();
-    }
-
-    @Test
-    public void testFinderPerformance() throws IOException {
-        AbstractCandidateFinder f = new CandidateFinder(trackedRace);
-        List<GPSFix> fixesAdded = new ArrayList<>();
-        for (int i = 0; i < 1000; i++) {
-            GPSFixMoving fix = rndFix();
-            trackedRace.recordFix(bob, fix);
-            fixesAdded.add(fix);
-        }
-        time = System.currentTimeMillis();
-        f.getCandidateDeltas(bob, fixesAdded);
-        time = System.currentTimeMillis() - time;
-<<<<<<< HEAD
-        System.out.println("<measurement><name>FinderPerformance</name><value>"+time+"</value></measurement>");
-=======
-        MeasurementXMLFile performanceReport = new MeasurementXMLFile("TEST-MarkPassingCaculatorPerformanceTest.xml", "MarkPassingCaculatorPerformanceTest");
-        MeasurementCase performanceReportCase = performanceReport.addCase("testFinderPerformance");
-        performanceReportCase.addMeasurement(new Measurement("FinderPerformance", time));
-        performanceReport.write();
->>>>>>> 8b844960
-        Assert.assertTrue(time<2000);
-    }
-
-    public void markPassingReceived(Competitor competitor, Map<Waypoint, MarkPassing> oldMarkPassings,
-            Iterable<MarkPassing> markPassings) {
-        for (MarkPassing m : markPassings) {
-            System.out.println(m);
-        }
-    }
-    
-    @Test
-    public void testChooserPerformance() {
-        assertTrue(timeToAddCandidatesToChooser(500, 1)<800);
-        }
-
-    private long timeToAddCandidatesToChooser(int numberOfCandidates, int numberToAdd) {
-        ArrayList<Candidate> newCans = new ArrayList<>();
-        for (int i = 0; i < numberOfCandidates; i++) {
-            newCans.add(randomCan());
-        }
-        time = System.currentTimeMillis();
-        CandidateChooser c = new CandidateChooser(trackedRace);
-        c.calculateMarkPassDeltas(bob, new Pair<List<Candidate>, List<Candidate>>(newCans, new ArrayList<Candidate>()));
-        time = System.currentTimeMillis() - time;
-        ArrayList<Long> times = new ArrayList<>();
-        for (int i = 0; i < 100; i++) {
-            ArrayList<Candidate> old = new ArrayList<>();
-            ArrayList<Candidate> ne = new ArrayList<>();
-            for (int j = 0; j < numberToAdd; j++) {
-                ne.add(randomCan());
-            }
-            time = System.currentTimeMillis();
-            c.calculateMarkPassDeltas(bob, new Pair<List<Candidate>, List<Candidate>>(ne, old));
-            times.add(System.currentTimeMillis() - time);
-            old = ne;
-        }
-        long total = 0;
-        for (long l : times) {
-            total = total + l;
-        }
-       return total / times.size();
-    }
-
-    private Candidate randomCan() {
-        int id = rnd.nextInt(3);
-        return new Candidate(id + 1, new MillisecondsTimePoint(
-                (long) (System.currentTimeMillis() - 300000 + (Math.random() * (7800000)))), 0.5 + 0.5 * Math.random(),
-                waypoints.get(id), true, true, "Test");
-    }
-}
+package com.sap.sailing.domain.test.markpassing;
+
+import static org.junit.Assert.assertTrue;
+
+import java.io.IOException;
+import java.util.ArrayList;
+import java.util.List;
+import java.util.Map;
+
+import junit.framework.Assert;
+
+import org.junit.Test;
+
+import com.sap.sailing.domain.base.Competitor;
+import com.sap.sailing.domain.base.Waypoint;
+import com.sap.sailing.domain.common.impl.MillisecondsTimePoint;
+import com.sap.sailing.domain.common.impl.Util.Pair;
+import com.sap.sailing.domain.markpassingcalculation.AbstractCandidateFinder;
+import com.sap.sailing.domain.markpassingcalculation.Candidate;
+import com.sap.sailing.domain.markpassingcalculation.CandidateChooser;
+import com.sap.sailing.domain.markpassingcalculation.CandidateFinder;
+import com.sap.sailing.domain.test.measurements.Measurement;
+import com.sap.sailing.domain.test.measurements.MeasurementCase;
+import com.sap.sailing.domain.test.measurements.MeasurementXMLFile;
+import com.sap.sailing.domain.tracking.GPSFix;
+import com.sap.sailing.domain.tracking.GPSFixMoving;
+import com.sap.sailing.domain.tracking.MarkPassing;
+
+public class MarkPassingCaculatorPerformanceTest extends AbstractMockedRaceMarkPassingTest {
+
+    public MarkPassingCaculatorPerformanceTest() {
+        super();
+    }
+
+    @Test
+    public void testFinderPerformance() throws IOException {
+        AbstractCandidateFinder f = new CandidateFinder(trackedRace);
+        List<GPSFix> fixesAdded = new ArrayList<>();
+        for (int i = 0; i < 1000; i++) {
+            GPSFixMoving fix = rndFix();
+            trackedRace.recordFix(bob, fix);
+            fixesAdded.add(fix);
+        }
+        time = System.currentTimeMillis();
+        f.getCandidateDeltas(bob, fixesAdded);
+        time = System.currentTimeMillis() - time;
+        MeasurementXMLFile performanceReport = new MeasurementXMLFile("TEST-MarkPassingCaculatorPerformanceTest.xml", "MarkPassingCaculatorPerformanceTest");
+        MeasurementCase performanceReportCase = performanceReport.addCase("testFinderPerformance");
+        performanceReportCase.addMeasurement(new Measurement("FinderPerformance", time));
+        performanceReport.write();
+        Assert.assertTrue(time<2000);
+    }
+
+    public void markPassingReceived(Competitor competitor, Map<Waypoint, MarkPassing> oldMarkPassings,
+            Iterable<MarkPassing> markPassings) {
+        for (MarkPassing m : markPassings) {
+            System.out.println(m);
+        }
+    }
+    
+    @Test
+    public void testChooserPerformance() {
+        assertTrue(timeToAddCandidatesToChooser(500, 1)<800);
+        }
+
+    private long timeToAddCandidatesToChooser(int numberOfCandidates, int numberToAdd) {
+        ArrayList<Candidate> newCans = new ArrayList<>();
+        for (int i = 0; i < numberOfCandidates; i++) {
+            newCans.add(randomCan());
+        }
+        time = System.currentTimeMillis();
+        CandidateChooser c = new CandidateChooser(trackedRace);
+        c.calculateMarkPassDeltas(bob, new Pair<List<Candidate>, List<Candidate>>(newCans, new ArrayList<Candidate>()));
+        time = System.currentTimeMillis() - time;
+        ArrayList<Long> times = new ArrayList<>();
+        for (int i = 0; i < 100; i++) {
+            ArrayList<Candidate> old = new ArrayList<>();
+            ArrayList<Candidate> ne = new ArrayList<>();
+            for (int j = 0; j < numberToAdd; j++) {
+                ne.add(randomCan());
+            }
+            time = System.currentTimeMillis();
+            c.calculateMarkPassDeltas(bob, new Pair<List<Candidate>, List<Candidate>>(ne, old));
+            times.add(System.currentTimeMillis() - time);
+            old = ne;
+        }
+        long total = 0;
+        for (long l : times) {
+            total = total + l;
+        }
+       return total / times.size();
+    }
+
+    private Candidate randomCan() {
+        int id = rnd.nextInt(3);
+        return new Candidate(id + 1, new MillisecondsTimePoint(
+                (long) (System.currentTimeMillis() - 300000 + (Math.random() * (7800000)))), 0.5 + 0.5 * Math.random(),
+                waypoints.get(id), true, true, "Test");
+    }
+}