--- conflicted
+++ resolved
@@ -1,4 +1,3 @@
-<<<<<<< HEAD
 package com.sap.sailing.domain.test;
 
 import static org.junit.Assert.assertNotNull;
@@ -45,52 +44,4 @@
         assertNotNull(clone);
         assertTrue(clone instanceof TimeOnTimeAndDistanceRankingMetric);
     }
-}
-=======
-package com.sap.sailing.domain.test;
-
-import static org.junit.Assert.assertNotNull;
-import static org.junit.Assert.assertTrue;
-
-import java.io.IOException;
-import java.util.Collections;
-import java.util.UUID;
-
-import org.junit.Test;
-
-import com.sap.sailing.domain.base.BoatClass;
-import com.sap.sailing.domain.base.Competitor;
-import com.sap.sailing.domain.base.DomainFactory;
-import com.sap.sailing.domain.base.Sideline;
-import com.sap.sailing.domain.base.Waypoint;
-import com.sap.sailing.domain.base.impl.CourseImpl;
-import com.sap.sailing.domain.base.impl.RaceDefinitionImpl;
-import com.sap.sailing.domain.base.impl.RegattaImpl;
-import com.sap.sailing.domain.leaderboard.impl.LowPoint;
-import com.sap.sailing.domain.racelog.impl.EmptyRaceLogStore;
-import com.sap.sailing.domain.ranking.RankingMetric;
-import com.sap.sailing.domain.ranking.TimeOnTimeAndDistanceRankingMetric;
-import com.sap.sailing.domain.regattalog.impl.EmptyRegattaLogStore;
-import com.sap.sailing.domain.tracking.TrackedRace;
-import com.sap.sailing.domain.tracking.impl.DynamicTrackedRaceImpl;
-import com.sap.sailing.domain.tracking.impl.DynamicTrackedRegattaImpl;
-import com.sap.sailing.domain.tracking.impl.EmptyWindStore;
-
-public class SerializeRankingMetricTest extends AbstractSerializationTest {
-    @Test
-    public void testTimeOnTimeAndDistanceRankingMetricSerialization() throws ClassNotFoundException, IOException {
-        final BoatClass _49er = DomainFactory.INSTANCE.getOrCreateBoatClass("49er");
-        final TrackedRace trackedRace = new DynamicTrackedRaceImpl(new DynamicTrackedRegattaImpl(
-                new RegattaImpl(EmptyRaceLogStore.INSTANCE, EmptyRegattaLogStore.INSTANCE, "Regatta", /* boatClass */ _49er,
-                        /* startDate */ null, /* endDate */ null, /* trackedRegattaRegistry */ null,
-                        new LowPoint(), UUID.randomUUID(), /* courseArea */ null)),
-                new RaceDefinitionImpl("Race", new CourseImpl("Course", Collections.<Waypoint>emptyList()) , 
-                        /* boatClass */ _49er, Collections.<Competitor>emptySet()),
-                Collections.<Sideline> emptyList(), EmptyWindStore.INSTANCE, 0l, 0l, 0l,
-                false, TimeOnTimeAndDistanceRankingMetric::new, null);
-        RankingMetric clone = cloneBySerialization(trackedRace.getRankingMetric(), DomainFactory.INSTANCE);
-        assertNotNull(clone);
-        assertTrue(clone instanceof TimeOnTimeAndDistanceRankingMetric);
-    }
-}
->>>>>>> bb4ecf91
+}