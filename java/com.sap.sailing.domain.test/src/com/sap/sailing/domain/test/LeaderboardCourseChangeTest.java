<<<<<<< HEAD
package com.sap.sailing.domain.test;

import static org.junit.Assert.assertEquals;
import static org.mockito.Mockito.mock;
import static org.mockito.Mockito.spy;
import static org.mockito.Mockito.when;

import java.util.Calendar;
import java.util.Date;
import java.util.HashSet;
import java.util.Set;
import java.util.UUID;
import java.util.concurrent.ExecutionException;

import org.junit.Test;

import com.sap.sailing.domain.abstractlog.race.analyzing.impl.RaceLogResolver;
import com.sap.sailing.domain.base.BoatClass;
import com.sap.sailing.domain.base.Competitor;
import com.sap.sailing.domain.base.ControlPoint;
import com.sap.sailing.domain.base.Course;
import com.sap.sailing.domain.base.CourseArea;
import com.sap.sailing.domain.base.DomainFactory;
import com.sap.sailing.domain.base.Fleet;
import com.sap.sailing.domain.base.RaceColumn;
import com.sap.sailing.domain.base.RaceDefinition;
import com.sap.sailing.domain.base.Regatta;
import com.sap.sailing.domain.base.Series;
import com.sap.sailing.domain.base.Sideline;
import com.sap.sailing.domain.base.Waypoint;
import com.sap.sailing.domain.base.impl.BoatClassImpl;
import com.sap.sailing.domain.base.impl.CompetitorImpl;
import com.sap.sailing.domain.base.impl.CourseImpl;
import com.sap.sailing.domain.base.impl.DomainFactoryImpl;
import com.sap.sailing.domain.base.impl.DynamicTeam;
import com.sap.sailing.domain.base.impl.FleetImpl;
import com.sap.sailing.domain.base.impl.MarkImpl;
import com.sap.sailing.domain.base.impl.RegattaImpl;
import com.sap.sailing.domain.base.impl.SeriesImpl;
import com.sap.sailing.domain.base.impl.WaypointImpl;
import com.sap.sailing.domain.common.NoWindException;
import com.sap.sailing.domain.common.dto.LeaderboardDTO;
import com.sap.sailing.domain.leaderboard.Leaderboard;
import com.sap.sailing.domain.leaderboard.ScoringScheme;
import com.sap.sailing.domain.leaderboard.ThresholdBasedResultDiscardingRule;
import com.sap.sailing.domain.leaderboard.impl.LowPoint;
import com.sap.sailing.domain.leaderboard.impl.RegattaLeaderboardImpl;
import com.sap.sailing.domain.leaderboard.impl.ThresholdBasedResultDiscardingRuleImpl;
import com.sap.sailing.domain.ranking.OneDesignRankingMetric;
import com.sap.sailing.domain.tracking.DynamicTrackedRegatta;
import com.sap.sailing.domain.tracking.TrackedRace;
import com.sap.sailing.domain.tracking.TrackedRegatta;
import com.sap.sailing.domain.tracking.TrackedRegattaRegistry;
import com.sap.sailing.domain.tracking.impl.DynamicTrackedRaceImpl;
import com.sap.sailing.domain.tracking.impl.EmptyWindStore;
import com.sap.sse.common.Color;
import com.sap.sse.common.TimePoint;
import com.sap.sse.common.impl.MillisecondsTimePoint;

public class LeaderboardCourseChangeTest {

    /**
     * See bug 2011
     * 
     * @throws NoWindException
     * @throws InterruptedException
     * @throws ExecutionException
     */
    @Test
    public void testLeaderboardDTOCreationForCourseChange() throws NoWindException, InterruptedException, ExecutionException {
        
        Date date = Calendar.getInstance().getTime();
        TimePoint timePoint = new MillisecondsTimePoint(date);
        
        TrackedRegattaRegistry trackedRegattaRegistry = mock(TrackedRegattaRegistry.class);
        
        Fleet fleet = new FleetImpl("TestFleet");
        Series series = createSeries(trackedRegattaRegistry, fleet);
        Set<Series> seriesSet = new HashSet<>();
        seriesSet.add(series);
        
        BoatClass boatClass = new BoatClassImpl("TestClass", true);

        String raceColumnName = "TestRace";
        RaceColumn raceColumn = series.addRaceColumn(raceColumnName, trackedRegattaRegistry);
        ScoringScheme scoringScheme = new LowPoint();
        Regatta mockedRegatta = new RegattaImpl(RegattaImpl.getDefaultName("TestRegatta", boatClass.getName()), boatClass, 
                /* canBoatsOfCompetitorsChangePerRace */ true, /*startDate*/ null, /*endDate*/ null, seriesSet, false, scoringScheme,
                UUID.randomUUID(), mock(CourseArea.class), OneDesignRankingMetric::new);
        ControlPoint start = new MarkImpl("Start");
        ControlPoint m1 = new MarkImpl("M1");
        ControlPoint m2 = new MarkImpl("M2");
        ControlPoint finish = new MarkImpl("Finish");
        Set<Waypoint> waypoints = new HashSet<>();
        Waypoint startWaypoint = new WaypointImpl(start);
        waypoints.add(startWaypoint);
        Waypoint m1Waypoint1 = new WaypointImpl(m1);
        Waypoint m2Waypoint1 = new WaypointImpl(m2);
        Waypoint m1Waypoint2 = new WaypointImpl(m1);
        Waypoint m2Waypoint2 = new WaypointImpl(m2);
        Waypoint m1Waypoint3 = new WaypointImpl(m1);
        waypoints.add(m1Waypoint1);
        waypoints.add(m2Waypoint1);
        waypoints.add(m1Waypoint2);
        waypoints.add(m2Waypoint2);
        waypoints.add(m1Waypoint3);
        Waypoint finishWaypoint = new WaypointImpl(finish);
        waypoints.add(finishWaypoint);
        Course course = new CourseImpl(raceColumnName, waypoints);
        TrackedRace mockedTrackedRace = createSpyedTrackedRace(mockedRegatta, course, timePoint, boatClass);
        raceColumn.setTrackedRace(fleet, mockedTrackedRace);
        Set<String> raceColumnNames = new HashSet<>();
        raceColumnNames.add(raceColumnName);
        
        int[] ruleRaw = { 5, 3, 2 };
        ThresholdBasedResultDiscardingRule rule = new ThresholdBasedResultDiscardingRuleImpl(ruleRaw);
        Leaderboard leaderboard = new RegattaLeaderboardImpl(mockedRegatta, rule);
        
        DomainFactory baseDomainFactory = new DomainFactoryImpl((srlid)->null);
        LeaderboardDTO leaderboardDTO = leaderboard.getLeaderboardDTO(timePoint, raceColumnNames, false,
                trackedRegattaRegistry, baseDomainFactory, /* fillTotalPointsUncorrected */ false);

        assertEquals(6, leaderboardDTO.rows.values().iterator().next().fieldsByRaceColumnName.values().iterator()
                .next().legDetails.size());

        course.removeWaypoint(2);
        course.removeWaypoint(3);

        leaderboardDTO = leaderboard.getLeaderboardDTO(timePoint, raceColumnNames, false, trackedRegattaRegistry,
                baseDomainFactory, /* fillTotalPointsUncorrected */ false);
        assertEquals(4, leaderboardDTO.rows.values().iterator().next().fieldsByRaceColumnName.values().iterator()
                .next().legDetails.size());

    }

    private TrackedRace createSpyedTrackedRace(Regatta regatta, Course course, TimePoint timePoint, BoatClass boatClass) {
        TrackedRegatta mockedTrackedRegatta = createMockedTrackedRegatta(regatta);
        RaceDefinition mockedRace = createMockedRace(course, boatClass);
        TrackedRace spyedTrackedRace = spy(new DynamicTrackedRaceImpl(mockedTrackedRegatta, mockedRace,
                new HashSet<Sideline>(), EmptyWindStore.INSTANCE, 5000, 20000, 20000,
                /* useMarkPassingCalculator */ false, OneDesignRankingMetric::new,
                mock(RaceLogResolver.class)));

        return spyedTrackedRace;
    }

    private RaceDefinition createMockedRace(Course course, BoatClass boatClass) {
        RaceDefinition mockedRaceDefinition = mock(RaceDefinition.class);
        when(mockedRaceDefinition.getCompetitors()).thenReturn(new HashSet<Competitor>());
        when(mockedRaceDefinition.getCourse()).thenReturn(course);
        when(mockedRaceDefinition.getBoatClass()).thenReturn(new BoatClassImpl("TestClass", true));
        when(mockedRaceDefinition.getName()).thenReturn("TestRace");
        Iterable<Competitor> competitorSet = createCompetitorSet(boatClass);
        when(mockedRaceDefinition.getCompetitors()).thenReturn(competitorSet);
        return mockedRaceDefinition;
    }

    private Iterable<Competitor> createCompetitorSet(BoatClass boatClass) {
        Set<Competitor> competitors = new HashSet<>();
        
        competitors.add(new CompetitorImpl(UUID.randomUUID(), "TestCompetitor", "BYC", Color.BLACK, null, null,
                mock(DynamicTeam.class),
                /* timeOnTimeFactor */ null, /* timeOnDistanceAllowancePerNauticalMile */ null, null));
        return competitors;
    }

    private TrackedRegatta createMockedTrackedRegatta(Regatta regatta) {
        TrackedRegatta mockedTrackedRegatta = mock(DynamicTrackedRegatta.class);
        when(mockedTrackedRegatta.getRegatta()).thenReturn(regatta);
        return mockedTrackedRegatta;
    }

    private Series createSeries(TrackedRegattaRegistry trackedRegattaRegistry, Fleet fleet) {
        Set<Fleet> fleets = new HashSet<>();
        fleets.add(fleet);

        Series series = new SeriesImpl("TestSeries", false, true, fleets, new HashSet<String>(), trackedRegattaRegistry);
        return series;
    }

}
=======
package com.sap.sailing.domain.test;

import static org.junit.Assert.assertEquals;
import static org.mockito.Mockito.mock;
import static org.mockito.Mockito.spy;
import static org.mockito.Mockito.when;

import java.util.Calendar;
import java.util.Date;
import java.util.HashSet;
import java.util.Set;
import java.util.UUID;
import java.util.concurrent.ExecutionException;

import org.junit.Test;

import com.sap.sailing.domain.abstractlog.race.analyzing.impl.RaceLogResolver;
import com.sap.sailing.domain.base.BoatClass;
import com.sap.sailing.domain.base.Competitor;
import com.sap.sailing.domain.base.ControlPoint;
import com.sap.sailing.domain.base.Course;
import com.sap.sailing.domain.base.CourseArea;
import com.sap.sailing.domain.base.DomainFactory;
import com.sap.sailing.domain.base.Fleet;
import com.sap.sailing.domain.base.RaceColumn;
import com.sap.sailing.domain.base.RaceDefinition;
import com.sap.sailing.domain.base.Regatta;
import com.sap.sailing.domain.base.Series;
import com.sap.sailing.domain.base.Sideline;
import com.sap.sailing.domain.base.Waypoint;
import com.sap.sailing.domain.base.impl.BoatClassImpl;
import com.sap.sailing.domain.base.impl.CompetitorImpl;
import com.sap.sailing.domain.base.impl.CourseImpl;
import com.sap.sailing.domain.base.impl.DomainFactoryImpl;
import com.sap.sailing.domain.base.impl.DynamicBoat;
import com.sap.sailing.domain.base.impl.DynamicTeam;
import com.sap.sailing.domain.base.impl.FleetImpl;
import com.sap.sailing.domain.base.impl.MarkImpl;
import com.sap.sailing.domain.base.impl.RegattaImpl;
import com.sap.sailing.domain.base.impl.SeriesImpl;
import com.sap.sailing.domain.base.impl.WaypointImpl;
import com.sap.sailing.domain.common.NoWindException;
import com.sap.sailing.domain.common.dto.LeaderboardDTO;
import com.sap.sailing.domain.leaderboard.Leaderboard;
import com.sap.sailing.domain.leaderboard.ScoringScheme;
import com.sap.sailing.domain.leaderboard.ThresholdBasedResultDiscardingRule;
import com.sap.sailing.domain.leaderboard.impl.LowPoint;
import com.sap.sailing.domain.leaderboard.impl.RegattaLeaderboardImpl;
import com.sap.sailing.domain.leaderboard.impl.ThresholdBasedResultDiscardingRuleImpl;
import com.sap.sailing.domain.ranking.OneDesignRankingMetric;
import com.sap.sailing.domain.tracking.DynamicTrackedRegatta;
import com.sap.sailing.domain.tracking.TrackedRace;
import com.sap.sailing.domain.tracking.TrackedRegatta;
import com.sap.sailing.domain.tracking.TrackedRegattaRegistry;
import com.sap.sailing.domain.tracking.impl.DynamicTrackedRaceImpl;
import com.sap.sailing.domain.tracking.impl.EmptyWindStore;
import com.sap.sse.common.Color;
import com.sap.sse.common.TimePoint;
import com.sap.sse.common.impl.MillisecondsTimePoint;

public class LeaderboardCourseChangeTest {

    /**
     * See bug 2011
     * 
     * @throws NoWindException
     * @throws InterruptedException
     * @throws ExecutionException
     */
    @Test
    public void testLeaderboardDTOCreationForCourseChange() throws NoWindException, InterruptedException, ExecutionException {
        
        Date date = Calendar.getInstance().getTime();
        TimePoint timePoint = new MillisecondsTimePoint(date);
        
        TrackedRegattaRegistry trackedRegattaRegistry = mock(TrackedRegattaRegistry.class);
        
        Fleet fleet = new FleetImpl("TestFleet");
        Series series = createSeries(trackedRegattaRegistry, fleet);
        Set<Series> seriesSet = new HashSet<>();
        seriesSet.add(series);
        
        BoatClass boatClass = new BoatClassImpl("TestClass", true);

        String raceColumnName = "TestRace";
        RaceColumn raceColumn = series.addRaceColumn(raceColumnName, trackedRegattaRegistry);
        ScoringScheme scoringScheme = new LowPoint();
        Regatta mockedRegatta = new RegattaImpl(RegattaImpl.getDefaultName("TestRegatta", boatClass.getName()), boatClass, 
                /*startDate*/ null, /*endDate*/ null, seriesSet, false, scoringScheme,
                UUID.randomUUID(), mock(CourseArea.class), OneDesignRankingMetric::new);
        ControlPoint start = new MarkImpl("Start");
        ControlPoint m1 = new MarkImpl("M1");
        ControlPoint m2 = new MarkImpl("M2");
        ControlPoint finish = new MarkImpl("Finish");
        Set<Waypoint> waypoints = new HashSet<>();
        Waypoint startWaypoint = new WaypointImpl(start);
        waypoints.add(startWaypoint);
        Waypoint m1Waypoint1 = new WaypointImpl(m1);
        Waypoint m2Waypoint1 = new WaypointImpl(m2);
        Waypoint m1Waypoint2 = new WaypointImpl(m1);
        Waypoint m2Waypoint2 = new WaypointImpl(m2);
        Waypoint m1Waypoint3 = new WaypointImpl(m1);
        waypoints.add(m1Waypoint1);
        waypoints.add(m2Waypoint1);
        waypoints.add(m1Waypoint2);
        waypoints.add(m2Waypoint2);
        waypoints.add(m1Waypoint3);
        Waypoint finishWaypoint = new WaypointImpl(finish);
        waypoints.add(finishWaypoint);
        Course course = new CourseImpl(raceColumnName, waypoints);
        TrackedRace mockedTrackedRace = createSpyedTrackedRace(mockedRegatta, course, timePoint, boatClass);
        raceColumn.setTrackedRace(fleet, mockedTrackedRace);
        Set<String> raceColumnNames = new HashSet<>();
        raceColumnNames.add(raceColumnName);
        
        int[] ruleRaw = { 5, 3, 2 };
        ThresholdBasedResultDiscardingRule rule = new ThresholdBasedResultDiscardingRuleImpl(ruleRaw);
        Leaderboard leaderboard = new RegattaLeaderboardImpl(mockedRegatta, rule);
        
        DomainFactory baseDomainFactory = new DomainFactoryImpl((srlid)->null);
        LeaderboardDTO leaderboardDTO = leaderboard.getLeaderboardDTO(timePoint, raceColumnNames, false,
                trackedRegattaRegistry, baseDomainFactory, /* fillTotalPointsUncorrected */ false);

        assertEquals(6, leaderboardDTO.rows.values().iterator().next().fieldsByRaceColumnName.values().iterator()
                .next().legDetails.size());

        course.removeWaypoint(2);
        course.removeWaypoint(3);

        leaderboardDTO = leaderboard.getLeaderboardDTO(timePoint, raceColumnNames, false, trackedRegattaRegistry,
                baseDomainFactory, /* fillTotalPointsUncorrected */ false);
        assertEquals(4, leaderboardDTO.rows.values().iterator().next().fieldsByRaceColumnName.values().iterator()
                .next().legDetails.size());

    }

    private TrackedRace createSpyedTrackedRace(Regatta regatta, Course course, TimePoint timePoint, BoatClass boatClass) {
        TrackedRegatta mockedTrackedRegatta = createMockedTrackedRegatta(regatta);
        RaceDefinition mockedRace = createMockedRace(course, boatClass);
        TrackedRace spyedTrackedRace = spy(new DynamicTrackedRaceImpl(mockedTrackedRegatta, mockedRace,
                new HashSet<Sideline>(), EmptyWindStore.INSTANCE, 5000, 20000, 20000,
                /* useMarkPassingCalculator */ false, OneDesignRankingMetric::new,
                mock(RaceLogResolver.class)));

        return spyedTrackedRace;
    }

    private RaceDefinition createMockedRace(Course course, BoatClass boatClass) {
        RaceDefinition mockedRaceDefinition = mock(RaceDefinition.class);
        when(mockedRaceDefinition.getCompetitors()).thenReturn(new HashSet<Competitor>());
        when(mockedRaceDefinition.getCourse()).thenReturn(course);
        when(mockedRaceDefinition.getBoatClass()).thenReturn(new BoatClassImpl("TestClass", true));
        when(mockedRaceDefinition.getName()).thenReturn("TestRace");
        Iterable<Competitor> competitorSet = createCompetitorSet(boatClass);
        when(mockedRaceDefinition.getCompetitors()).thenReturn(competitorSet);
        return mockedRaceDefinition;
    }

    private Iterable<Competitor> createCompetitorSet(BoatClass boatClass) {
        Set<Competitor> competitors = new HashSet<>();
        DynamicBoat mockedBoat = mock(DynamicBoat.class);
        when(mockedBoat.getBoatClass()).thenReturn(boatClass);
        competitors.add(new CompetitorImpl(UUID.randomUUID(), "TestCompetitor", Color.BLACK, null, null,
                mock(DynamicTeam.class), mockedBoat, /* timeOnTimeFactor */ null, /* timeOnDistanceAllowancePerNauticalMile */ null, null));
        return competitors;
    }

    private TrackedRegatta createMockedTrackedRegatta(Regatta regatta) {
        TrackedRegatta mockedTrackedRegatta = mock(DynamicTrackedRegatta.class);
        when(mockedTrackedRegatta.getRegatta()).thenReturn(regatta);
        return mockedTrackedRegatta;
    }

    private Series createSeries(TrackedRegattaRegistry trackedRegattaRegistry, Fleet fleet) {
        Set<Fleet> fleets = new HashSet<>();
        fleets.add(fleet);

        Series series = new SeriesImpl("TestSeries", false, true, fleets, new HashSet<String>(), trackedRegattaRegistry);
        return series;
    }

}
>>>>>>> bb4ecf91
<|MERGE_RESOLUTION|>--- conflicted
+++ resolved
@@ -1,4 +1,3 @@
-<<<<<<< HEAD
 package com.sap.sailing.domain.test;
 
 import static org.junit.Assert.assertEquals;
@@ -179,188 +178,4 @@
         return series;
     }
 
-}
-=======
-package com.sap.sailing.domain.test;
-
-import static org.junit.Assert.assertEquals;
-import static org.mockito.Mockito.mock;
-import static org.mockito.Mockito.spy;
-import static org.mockito.Mockito.when;
-
-import java.util.Calendar;
-import java.util.Date;
-import java.util.HashSet;
-import java.util.Set;
-import java.util.UUID;
-import java.util.concurrent.ExecutionException;
-
-import org.junit.Test;
-
-import com.sap.sailing.domain.abstractlog.race.analyzing.impl.RaceLogResolver;
-import com.sap.sailing.domain.base.BoatClass;
-import com.sap.sailing.domain.base.Competitor;
-import com.sap.sailing.domain.base.ControlPoint;
-import com.sap.sailing.domain.base.Course;
-import com.sap.sailing.domain.base.CourseArea;
-import com.sap.sailing.domain.base.DomainFactory;
-import com.sap.sailing.domain.base.Fleet;
-import com.sap.sailing.domain.base.RaceColumn;
-import com.sap.sailing.domain.base.RaceDefinition;
-import com.sap.sailing.domain.base.Regatta;
-import com.sap.sailing.domain.base.Series;
-import com.sap.sailing.domain.base.Sideline;
-import com.sap.sailing.domain.base.Waypoint;
-import com.sap.sailing.domain.base.impl.BoatClassImpl;
-import com.sap.sailing.domain.base.impl.CompetitorImpl;
-import com.sap.sailing.domain.base.impl.CourseImpl;
-import com.sap.sailing.domain.base.impl.DomainFactoryImpl;
-import com.sap.sailing.domain.base.impl.DynamicBoat;
-import com.sap.sailing.domain.base.impl.DynamicTeam;
-import com.sap.sailing.domain.base.impl.FleetImpl;
-import com.sap.sailing.domain.base.impl.MarkImpl;
-import com.sap.sailing.domain.base.impl.RegattaImpl;
-import com.sap.sailing.domain.base.impl.SeriesImpl;
-import com.sap.sailing.domain.base.impl.WaypointImpl;
-import com.sap.sailing.domain.common.NoWindException;
-import com.sap.sailing.domain.common.dto.LeaderboardDTO;
-import com.sap.sailing.domain.leaderboard.Leaderboard;
-import com.sap.sailing.domain.leaderboard.ScoringScheme;
-import com.sap.sailing.domain.leaderboard.ThresholdBasedResultDiscardingRule;
-import com.sap.sailing.domain.leaderboard.impl.LowPoint;
-import com.sap.sailing.domain.leaderboard.impl.RegattaLeaderboardImpl;
-import com.sap.sailing.domain.leaderboard.impl.ThresholdBasedResultDiscardingRuleImpl;
-import com.sap.sailing.domain.ranking.OneDesignRankingMetric;
-import com.sap.sailing.domain.tracking.DynamicTrackedRegatta;
-import com.sap.sailing.domain.tracking.TrackedRace;
-import com.sap.sailing.domain.tracking.TrackedRegatta;
-import com.sap.sailing.domain.tracking.TrackedRegattaRegistry;
-import com.sap.sailing.domain.tracking.impl.DynamicTrackedRaceImpl;
-import com.sap.sailing.domain.tracking.impl.EmptyWindStore;
-import com.sap.sse.common.Color;
-import com.sap.sse.common.TimePoint;
-import com.sap.sse.common.impl.MillisecondsTimePoint;
-
-public class LeaderboardCourseChangeTest {
-
-    /**
-     * See bug 2011
-     * 
-     * @throws NoWindException
-     * @throws InterruptedException
-     * @throws ExecutionException
-     */
-    @Test
-    public void testLeaderboardDTOCreationForCourseChange() throws NoWindException, InterruptedException, ExecutionException {
-        
-        Date date = Calendar.getInstance().getTime();
-        TimePoint timePoint = new MillisecondsTimePoint(date);
-        
-        TrackedRegattaRegistry trackedRegattaRegistry = mock(TrackedRegattaRegistry.class);
-        
-        Fleet fleet = new FleetImpl("TestFleet");
-        Series series = createSeries(trackedRegattaRegistry, fleet);
-        Set<Series> seriesSet = new HashSet<>();
-        seriesSet.add(series);
-        
-        BoatClass boatClass = new BoatClassImpl("TestClass", true);
-
-        String raceColumnName = "TestRace";
-        RaceColumn raceColumn = series.addRaceColumn(raceColumnName, trackedRegattaRegistry);
-        ScoringScheme scoringScheme = new LowPoint();
-        Regatta mockedRegatta = new RegattaImpl(RegattaImpl.getDefaultName("TestRegatta", boatClass.getName()), boatClass, 
-                /*startDate*/ null, /*endDate*/ null, seriesSet, false, scoringScheme,
-                UUID.randomUUID(), mock(CourseArea.class), OneDesignRankingMetric::new);
-        ControlPoint start = new MarkImpl("Start");
-        ControlPoint m1 = new MarkImpl("M1");
-        ControlPoint m2 = new MarkImpl("M2");
-        ControlPoint finish = new MarkImpl("Finish");
-        Set<Waypoint> waypoints = new HashSet<>();
-        Waypoint startWaypoint = new WaypointImpl(start);
-        waypoints.add(startWaypoint);
-        Waypoint m1Waypoint1 = new WaypointImpl(m1);
-        Waypoint m2Waypoint1 = new WaypointImpl(m2);
-        Waypoint m1Waypoint2 = new WaypointImpl(m1);
-        Waypoint m2Waypoint2 = new WaypointImpl(m2);
-        Waypoint m1Waypoint3 = new WaypointImpl(m1);
-        waypoints.add(m1Waypoint1);
-        waypoints.add(m2Waypoint1);
-        waypoints.add(m1Waypoint2);
-        waypoints.add(m2Waypoint2);
-        waypoints.add(m1Waypoint3);
-        Waypoint finishWaypoint = new WaypointImpl(finish);
-        waypoints.add(finishWaypoint);
-        Course course = new CourseImpl(raceColumnName, waypoints);
-        TrackedRace mockedTrackedRace = createSpyedTrackedRace(mockedRegatta, course, timePoint, boatClass);
-        raceColumn.setTrackedRace(fleet, mockedTrackedRace);
-        Set<String> raceColumnNames = new HashSet<>();
-        raceColumnNames.add(raceColumnName);
-        
-        int[] ruleRaw = { 5, 3, 2 };
-        ThresholdBasedResultDiscardingRule rule = new ThresholdBasedResultDiscardingRuleImpl(ruleRaw);
-        Leaderboard leaderboard = new RegattaLeaderboardImpl(mockedRegatta, rule);
-        
-        DomainFactory baseDomainFactory = new DomainFactoryImpl((srlid)->null);
-        LeaderboardDTO leaderboardDTO = leaderboard.getLeaderboardDTO(timePoint, raceColumnNames, false,
-                trackedRegattaRegistry, baseDomainFactory, /* fillTotalPointsUncorrected */ false);
-
-        assertEquals(6, leaderboardDTO.rows.values().iterator().next().fieldsByRaceColumnName.values().iterator()
-                .next().legDetails.size());
-
-        course.removeWaypoint(2);
-        course.removeWaypoint(3);
-
-        leaderboardDTO = leaderboard.getLeaderboardDTO(timePoint, raceColumnNames, false, trackedRegattaRegistry,
-                baseDomainFactory, /* fillTotalPointsUncorrected */ false);
-        assertEquals(4, leaderboardDTO.rows.values().iterator().next().fieldsByRaceColumnName.values().iterator()
-                .next().legDetails.size());
-
-    }
-
-    private TrackedRace createSpyedTrackedRace(Regatta regatta, Course course, TimePoint timePoint, BoatClass boatClass) {
-        TrackedRegatta mockedTrackedRegatta = createMockedTrackedRegatta(regatta);
-        RaceDefinition mockedRace = createMockedRace(course, boatClass);
-        TrackedRace spyedTrackedRace = spy(new DynamicTrackedRaceImpl(mockedTrackedRegatta, mockedRace,
-                new HashSet<Sideline>(), EmptyWindStore.INSTANCE, 5000, 20000, 20000,
-                /* useMarkPassingCalculator */ false, OneDesignRankingMetric::new,
-                mock(RaceLogResolver.class)));
-
-        return spyedTrackedRace;
-    }
-
-    private RaceDefinition createMockedRace(Course course, BoatClass boatClass) {
-        RaceDefinition mockedRaceDefinition = mock(RaceDefinition.class);
-        when(mockedRaceDefinition.getCompetitors()).thenReturn(new HashSet<Competitor>());
-        when(mockedRaceDefinition.getCourse()).thenReturn(course);
-        when(mockedRaceDefinition.getBoatClass()).thenReturn(new BoatClassImpl("TestClass", true));
-        when(mockedRaceDefinition.getName()).thenReturn("TestRace");
-        Iterable<Competitor> competitorSet = createCompetitorSet(boatClass);
-        when(mockedRaceDefinition.getCompetitors()).thenReturn(competitorSet);
-        return mockedRaceDefinition;
-    }
-
-    private Iterable<Competitor> createCompetitorSet(BoatClass boatClass) {
-        Set<Competitor> competitors = new HashSet<>();
-        DynamicBoat mockedBoat = mock(DynamicBoat.class);
-        when(mockedBoat.getBoatClass()).thenReturn(boatClass);
-        competitors.add(new CompetitorImpl(UUID.randomUUID(), "TestCompetitor", Color.BLACK, null, null,
-                mock(DynamicTeam.class), mockedBoat, /* timeOnTimeFactor */ null, /* timeOnDistanceAllowancePerNauticalMile */ null, null));
-        return competitors;
-    }
-
-    private TrackedRegatta createMockedTrackedRegatta(Regatta regatta) {
-        TrackedRegatta mockedTrackedRegatta = mock(DynamicTrackedRegatta.class);
-        when(mockedTrackedRegatta.getRegatta()).thenReturn(regatta);
-        return mockedTrackedRegatta;
-    }
-
-    private Series createSeries(TrackedRegattaRegistry trackedRegattaRegistry, Fleet fleet) {
-        Set<Fleet> fleets = new HashSet<>();
-        fleets.add(fleet);
-
-        Series series = new SeriesImpl("TestSeries", false, true, fleets, new HashSet<String>(), trackedRegattaRegistry);
-        return series;
-    }
-
-}
->>>>>>> bb4ecf91
+}