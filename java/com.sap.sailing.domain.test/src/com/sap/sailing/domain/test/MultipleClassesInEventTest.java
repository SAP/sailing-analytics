package com.sap.sailing.domain.test;

import static org.junit.Assert.assertEquals;
import static org.junit.Assert.assertNotSame;
import static org.junit.Assert.assertSame;

import java.io.FileNotFoundException;
import java.io.IOException;
import java.net.MalformedURLException;
import java.net.URI;
import java.net.URISyntaxException;
import java.net.URL;

import org.junit.After;
import org.junit.Before;
import org.junit.Test;

import com.sap.sailing.domain.tracking.impl.EmptyWindStore;
import com.sap.sailing.domain.tractracadapter.DomainFactory;
import com.sap.sailing.domain.tractracadapter.TracTracConnectionConstants;
import com.sap.sailing.domain.tractracadapter.TracTracRaceTracker;
import com.sap.sailing.domain.tractracadapter.impl.DomainFactoryImpl;

public class MultipleClassesInEventTest {
    private static final boolean tractracTunnel = Boolean.valueOf(System.getProperty("tractrac.tunnel", "false"));
    private static final String tractracTunnelHost = System.getProperty("tractrac.tunnel.host", "localhost");
    private DomainFactory domainFactory;
    private TracTracRaceTracker kiwotest1;
    private TracTracRaceTracker kiwotest2;
    private TracTracRaceTracker kiwotest3;
    private TracTracRaceTracker weym470may112014_2;
    
    @Before
    public void setUp() {
        domainFactory = new DomainFactoryImpl(new com.sap.sailing.domain.base.impl.DomainFactoryImpl());
    }
    
    @Test
    public void testLoadTwoRacesWithEqualEventNameButDifferentClasses() throws MalformedURLException, FileNotFoundException, URISyntaxException {
<<<<<<< HEAD
        String httpAndHost = "http://germanmaster.traclive.dk";
        String liveURI = "tcp://germanmaster.traclive.dk:1520";
        String storedURI = "tcp://germanmaster.traclive.dk:1521";
        if (tractracTunnel) {
            liveURI   = "tcp://"+tractracTunnelHost+":1520";
            storedURI = "tcp://"+tractracTunnelHost+":1521";
=======
        String httpAndHost = "http://" + TracTracConnectionConstants.HOST_NAME;
        String liveURI = "tcp://" + TracTracConnectionConstants.HOST_NAME + ":" + TracTracConnectionConstants.PORT_LIVE;
        String storedURI = "tcp://" + TracTracConnectionConstants.HOST_NAME + ":" + TracTracConnectionConstants.PORT_STORED;
        if (tractracTunnel) {
            liveURI   = "tcp://"+tractracTunnelHost+":"+TracTracConnectionConstants.PORT_TUNNEL_LIVE;
            storedURI = "tcp://"+tractracTunnelHost+":"+TracTracConnectionConstants.PORT_TUNNEL_STORED;
>>>>>>> b07ee43e
        }
        kiwotest1 = domainFactory
                .createRaceTracker(
                        new URL(
                                httpAndHost+"/events/event_20110505_SailingTea/clientparams.php?event=event_20110505_SailingTea&race=cce678c8-97e6-11e0-9aed-406186cbf87c"),
                        new URI(liveURI), new URI(storedURI),
                        EmptyWindStore.INSTANCE, new DummyTrackedEventRegistry());
        kiwotest2 = domainFactory
                .createRaceTracker(
                        new URL(
                                httpAndHost+"/events/event_20110505_SailingTea/clientparams.php?event=event_20110505_SailingTea&race=11290bd6-97e7-11e0-9aed-406186cbf87c"),
                        new URI(liveURI), new URI(storedURI),
                        EmptyWindStore.INSTANCE, new DummyTrackedEventRegistry());
        kiwotest3 = domainFactory
                .createRaceTracker(
                        new URL(
                                httpAndHost+"/events/event_20110505_SailingTea/clientparams.php?event=event_20110505_SailingTea&race=39635b24-97e7-11e0-9aed-406186cbf87c"),
                        new URI(liveURI), new URI(storedURI),
                        EmptyWindStore.INSTANCE, new DummyTrackedEventRegistry());
        weym470may112014_2 = domainFactory
                .createRaceTracker(
                        new URL(
                                httpAndHost+"/events/event_20110505_SailingTea/clientparams.php?event=event_20110505_SailingTea&race=04498426-7dfd-11e0-8236-406186cbf87c"),
                        new URI(liveURI), new URI(storedURI),
                        EmptyWindStore.INSTANCE, new DummyTrackedEventRegistry());
        
        assertEquals("STG", kiwotest1.getEvent().getBoatClass().getName());
        assertEquals("505", kiwotest2.getEvent().getBoatClass().getName());
        assertEquals("49er", kiwotest3.getEvent().getBoatClass().getName());
        assertEquals("STG", weym470may112014_2.getEvent().getBoatClass().getName());
        assertSame(weym470may112014_2.getEvent(), kiwotest1.getEvent());
        assertNotSame(kiwotest1.getEvent(), kiwotest2.getEvent());
        assertNotSame(kiwotest1.getEvent(), kiwotest3.getEvent());
        assertNotSame(kiwotest2.getEvent(), kiwotest3.getEvent());
    }
    
    @After
    public void tearDown() throws MalformedURLException, IOException, InterruptedException {
        kiwotest1.stop();
        kiwotest2.stop();
        kiwotest3.stop();
        weym470may112014_2.stop();
    }
}
<|MERGE_RESOLUTION|>--- conflicted
+++ resolved
@@ -1,98 +1,89 @@
-package com.sap.sailing.domain.test;
-
-import static org.junit.Assert.assertEquals;
-import static org.junit.Assert.assertNotSame;
-import static org.junit.Assert.assertSame;
-
-import java.io.FileNotFoundException;
-import java.io.IOException;
-import java.net.MalformedURLException;
-import java.net.URI;
-import java.net.URISyntaxException;
-import java.net.URL;
-
-import org.junit.After;
-import org.junit.Before;
-import org.junit.Test;
-
-import com.sap.sailing.domain.tracking.impl.EmptyWindStore;
-import com.sap.sailing.domain.tractracadapter.DomainFactory;
-import com.sap.sailing.domain.tractracadapter.TracTracConnectionConstants;
-import com.sap.sailing.domain.tractracadapter.TracTracRaceTracker;
-import com.sap.sailing.domain.tractracadapter.impl.DomainFactoryImpl;
-
-public class MultipleClassesInEventTest {
-    private static final boolean tractracTunnel = Boolean.valueOf(System.getProperty("tractrac.tunnel", "false"));
-    private static final String tractracTunnelHost = System.getProperty("tractrac.tunnel.host", "localhost");
-    private DomainFactory domainFactory;
-    private TracTracRaceTracker kiwotest1;
-    private TracTracRaceTracker kiwotest2;
-    private TracTracRaceTracker kiwotest3;
-    private TracTracRaceTracker weym470may112014_2;
-    
-    @Before
-    public void setUp() {
-        domainFactory = new DomainFactoryImpl(new com.sap.sailing.domain.base.impl.DomainFactoryImpl());
-    }
-    
-    @Test
-    public void testLoadTwoRacesWithEqualEventNameButDifferentClasses() throws MalformedURLException, FileNotFoundException, URISyntaxException {
-<<<<<<< HEAD
-        String httpAndHost = "http://germanmaster.traclive.dk";
-        String liveURI = "tcp://germanmaster.traclive.dk:1520";
-        String storedURI = "tcp://germanmaster.traclive.dk:1521";
-        if (tractracTunnel) {
-            liveURI   = "tcp://"+tractracTunnelHost+":1520";
-            storedURI = "tcp://"+tractracTunnelHost+":1521";
-=======
-        String httpAndHost = "http://" + TracTracConnectionConstants.HOST_NAME;
-        String liveURI = "tcp://" + TracTracConnectionConstants.HOST_NAME + ":" + TracTracConnectionConstants.PORT_LIVE;
-        String storedURI = "tcp://" + TracTracConnectionConstants.HOST_NAME + ":" + TracTracConnectionConstants.PORT_STORED;
-        if (tractracTunnel) {
-            liveURI   = "tcp://"+tractracTunnelHost+":"+TracTracConnectionConstants.PORT_TUNNEL_LIVE;
-            storedURI = "tcp://"+tractracTunnelHost+":"+TracTracConnectionConstants.PORT_TUNNEL_STORED;
->>>>>>> b07ee43e
-        }
-        kiwotest1 = domainFactory
-                .createRaceTracker(
-                        new URL(
-                                httpAndHost+"/events/event_20110505_SailingTea/clientparams.php?event=event_20110505_SailingTea&race=cce678c8-97e6-11e0-9aed-406186cbf87c"),
-                        new URI(liveURI), new URI(storedURI),
-                        EmptyWindStore.INSTANCE, new DummyTrackedEventRegistry());
-        kiwotest2 = domainFactory
-                .createRaceTracker(
-                        new URL(
-                                httpAndHost+"/events/event_20110505_SailingTea/clientparams.php?event=event_20110505_SailingTea&race=11290bd6-97e7-11e0-9aed-406186cbf87c"),
-                        new URI(liveURI), new URI(storedURI),
-                        EmptyWindStore.INSTANCE, new DummyTrackedEventRegistry());
-        kiwotest3 = domainFactory
-                .createRaceTracker(
-                        new URL(
-                                httpAndHost+"/events/event_20110505_SailingTea/clientparams.php?event=event_20110505_SailingTea&race=39635b24-97e7-11e0-9aed-406186cbf87c"),
-                        new URI(liveURI), new URI(storedURI),
-                        EmptyWindStore.INSTANCE, new DummyTrackedEventRegistry());
-        weym470may112014_2 = domainFactory
-                .createRaceTracker(
-                        new URL(
-                                httpAndHost+"/events/event_20110505_SailingTea/clientparams.php?event=event_20110505_SailingTea&race=04498426-7dfd-11e0-8236-406186cbf87c"),
-                        new URI(liveURI), new URI(storedURI),
-                        EmptyWindStore.INSTANCE, new DummyTrackedEventRegistry());
-        
-        assertEquals("STG", kiwotest1.getEvent().getBoatClass().getName());
-        assertEquals("505", kiwotest2.getEvent().getBoatClass().getName());
-        assertEquals("49er", kiwotest3.getEvent().getBoatClass().getName());
-        assertEquals("STG", weym470may112014_2.getEvent().getBoatClass().getName());
-        assertSame(weym470may112014_2.getEvent(), kiwotest1.getEvent());
-        assertNotSame(kiwotest1.getEvent(), kiwotest2.getEvent());
-        assertNotSame(kiwotest1.getEvent(), kiwotest3.getEvent());
-        assertNotSame(kiwotest2.getEvent(), kiwotest3.getEvent());
-    }
-    
-    @After
-    public void tearDown() throws MalformedURLException, IOException, InterruptedException {
-        kiwotest1.stop();
-        kiwotest2.stop();
-        kiwotest3.stop();
-        weym470may112014_2.stop();
-    }
-}
+package com.sap.sailing.domain.test;
+
+import static org.junit.Assert.assertEquals;
+import static org.junit.Assert.assertNotSame;
+import static org.junit.Assert.assertSame;
+
+import java.io.FileNotFoundException;
+import java.io.IOException;
+import java.net.MalformedURLException;
+import java.net.URI;
+import java.net.URISyntaxException;
+import java.net.URL;
+
+import org.junit.After;
+import org.junit.Before;
+import org.junit.Test;
+
+import com.sap.sailing.domain.tracking.impl.EmptyWindStore;
+import com.sap.sailing.domain.tractracadapter.DomainFactory;
+import com.sap.sailing.domain.tractracadapter.TracTracConnectionConstants;
+import com.sap.sailing.domain.tractracadapter.TracTracRaceTracker;
+import com.sap.sailing.domain.tractracadapter.impl.DomainFactoryImpl;
+
+public class MultipleClassesInEventTest {
+    private static final boolean tractracTunnel = Boolean.valueOf(System.getProperty("tractrac.tunnel", "false"));
+    private static final String tractracTunnelHost = System.getProperty("tractrac.tunnel.host", "localhost");
+    private DomainFactory domainFactory;
+    private TracTracRaceTracker kiwotest1;
+    private TracTracRaceTracker kiwotest2;
+    private TracTracRaceTracker kiwotest3;
+    private TracTracRaceTracker weym470may112014_2;
+    
+    @Before
+    public void setUp() {
+        domainFactory = new DomainFactoryImpl(new com.sap.sailing.domain.base.impl.DomainFactoryImpl());
+    }
+    
+    @Test
+    public void testLoadTwoRacesWithEqualEventNameButDifferentClasses() throws MalformedURLException, FileNotFoundException, URISyntaxException {
+        String httpAndHost = "http://" + TracTracConnectionConstants.HOST_NAME;
+        String liveURI = "tcp://" + TracTracConnectionConstants.HOST_NAME + ":" + TracTracConnectionConstants.PORT_LIVE;
+        String storedURI = "tcp://" + TracTracConnectionConstants.HOST_NAME + ":" + TracTracConnectionConstants.PORT_STORED;
+        if (tractracTunnel) {
+            liveURI   = "tcp://"+tractracTunnelHost+":"+TracTracConnectionConstants.PORT_TUNNEL_LIVE;
+            storedURI = "tcp://"+tractracTunnelHost+":"+TracTracConnectionConstants.PORT_TUNNEL_STORED;
+        }
+        kiwotest1 = domainFactory
+                .createRaceTracker(
+                        new URL(
+                                httpAndHost+"/events/event_20110505_SailingTea/clientparams.php?event=event_20110505_SailingTea&race=cce678c8-97e6-11e0-9aed-406186cbf87c"),
+                        new URI(liveURI), new URI(storedURI),
+                        EmptyWindStore.INSTANCE, new DummyTrackedEventRegistry());
+        kiwotest2 = domainFactory
+                .createRaceTracker(
+                        new URL(
+                                httpAndHost+"/events/event_20110505_SailingTea/clientparams.php?event=event_20110505_SailingTea&race=11290bd6-97e7-11e0-9aed-406186cbf87c"),
+                        new URI(liveURI), new URI(storedURI),
+                        EmptyWindStore.INSTANCE, new DummyTrackedEventRegistry());
+        kiwotest3 = domainFactory
+                .createRaceTracker(
+                        new URL(
+                                httpAndHost+"/events/event_20110505_SailingTea/clientparams.php?event=event_20110505_SailingTea&race=39635b24-97e7-11e0-9aed-406186cbf87c"),
+                        new URI(liveURI), new URI(storedURI),
+                        EmptyWindStore.INSTANCE, new DummyTrackedEventRegistry());
+        weym470may112014_2 = domainFactory
+                .createRaceTracker(
+                        new URL(
+                                httpAndHost+"/events/event_20110505_SailingTea/clientparams.php?event=event_20110505_SailingTea&race=04498426-7dfd-11e0-8236-406186cbf87c"),
+                        new URI(liveURI), new URI(storedURI),
+                        EmptyWindStore.INSTANCE, new DummyTrackedEventRegistry());
+        
+        assertEquals("STG", kiwotest1.getEvent().getBoatClass().getName());
+        assertEquals("505", kiwotest2.getEvent().getBoatClass().getName());
+        assertEquals("49er", kiwotest3.getEvent().getBoatClass().getName());
+        assertEquals("STG", weym470may112014_2.getEvent().getBoatClass().getName());
+        assertSame(weym470may112014_2.getEvent(), kiwotest1.getEvent());
+        assertNotSame(kiwotest1.getEvent(), kiwotest2.getEvent());
+        assertNotSame(kiwotest1.getEvent(), kiwotest3.getEvent());
+        assertNotSame(kiwotest2.getEvent(), kiwotest3.getEvent());
+    }
+    
+    @After
+    public void tearDown() throws MalformedURLException, IOException, InterruptedException {
+        kiwotest1.stop();
+        kiwotest2.stop();
+        kiwotest3.stop();
+        weym470may112014_2.stop();
+    }
+}