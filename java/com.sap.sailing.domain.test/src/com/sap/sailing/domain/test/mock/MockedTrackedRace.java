package com.sap.sailing.domain.test.mock;

import java.io.Serializable;
import java.util.Collections;
import java.util.List;
import java.util.NavigableSet;
import java.util.Set;
import java.util.TreeSet;

import com.sap.sailing.domain.abstractlog.race.RaceLog;
import com.sap.sailing.domain.abstractlog.race.analyzing.impl.RaceLogResolver;
import com.sap.sailing.domain.abstractlog.regatta.RegattaLog;
import com.sap.sailing.domain.base.Boat;
import com.sap.sailing.domain.base.BoatClass;
import com.sap.sailing.domain.base.Competitor;
import com.sap.sailing.domain.base.CourseArea;
import com.sap.sailing.domain.base.CourseBase;
import com.sap.sailing.domain.base.EventFetcher;
import com.sap.sailing.domain.base.Leg;
import com.sap.sailing.domain.base.Mark;
import com.sap.sailing.domain.base.RaceColumn;
import com.sap.sailing.domain.base.RaceColumnListener;
import com.sap.sailing.domain.base.RaceDefinition;
import com.sap.sailing.domain.base.Regatta;
import com.sap.sailing.domain.base.RegattaListener;
import com.sap.sailing.domain.base.Series;
import com.sap.sailing.domain.base.SharedDomainFactory;
import com.sap.sailing.domain.base.Sideline;
import com.sap.sailing.domain.base.SpeedWithConfidence;
import com.sap.sailing.domain.base.Waypoint;
import com.sap.sailing.domain.base.configuration.RegattaConfiguration;
import com.sap.sailing.domain.common.Distance;
import com.sap.sailing.domain.common.NoWindException;
import com.sap.sailing.domain.common.Position;
import com.sap.sailing.domain.common.RegattaAndRaceIdentifier;
import com.sap.sailing.domain.common.RegattaIdentifier;
import com.sap.sailing.domain.common.Speed;
import com.sap.sailing.domain.common.SpeedWithBearing;
import com.sap.sailing.domain.common.Tack;
import com.sap.sailing.domain.common.TargetTimeInfo;
import com.sap.sailing.domain.common.Wind;
import com.sap.sailing.domain.common.WindSource;
import com.sap.sailing.domain.common.WindSourceType;
import com.sap.sailing.domain.common.racelog.Flags;
import com.sap.sailing.domain.common.tracking.GPSFix;
import com.sap.sailing.domain.common.tracking.GPSFixMoving;
import com.sap.sailing.domain.common.tracking.SensorFix;
import com.sap.sailing.domain.leaderboard.ScoringScheme;
import com.sap.sailing.domain.leaderboard.impl.CompetitorProviderFromRaceColumnsAndRegattaLike;
import com.sap.sailing.domain.polars.NotEnoughDataHasBeenAddedException;
import com.sap.sailing.domain.polars.PolarDataService;
import com.sap.sailing.domain.ranking.RankingMetric;
import com.sap.sailing.domain.ranking.RankingMetric.RankingInfo;
import com.sap.sailing.domain.ranking.RankingMetricConstructor;
import com.sap.sailing.domain.regattalike.IsRegattaLike;
import com.sap.sailing.domain.regattalike.RegattaLikeIdentifier;
import com.sap.sailing.domain.regattalike.RegattaLikeListener;
import com.sap.sailing.domain.tracking.CourseDesignChangedListener;
import com.sap.sailing.domain.tracking.DynamicGPSFixTrack;
import com.sap.sailing.domain.tracking.DynamicRaceDefinitionSet;
import com.sap.sailing.domain.tracking.DynamicSensorFixTrack;
import com.sap.sailing.domain.tracking.DynamicTrackedRace;
import com.sap.sailing.domain.tracking.DynamicTrackedRegatta;
import com.sap.sailing.domain.tracking.GPSFixTrack;
import com.sap.sailing.domain.tracking.LineDetails;
import com.sap.sailing.domain.tracking.Maneuver;
import com.sap.sailing.domain.tracking.MarkPassing;
import com.sap.sailing.domain.tracking.MarkPositionAtTimePointCache;
import com.sap.sailing.domain.tracking.RaceAbortedListener;
import com.sap.sailing.domain.tracking.RaceChangeListener;
import com.sap.sailing.domain.tracking.RaceExecutionOrderProvider;
import com.sap.sailing.domain.tracking.RaceListener;
import com.sap.sailing.domain.tracking.SensorFixTrack;
import com.sap.sailing.domain.tracking.StartTimeChangedListener;
import com.sap.sailing.domain.tracking.TrackFactory;
import com.sap.sailing.domain.tracking.TrackedLeg;
import com.sap.sailing.domain.tracking.TrackedLegOfCompetitor;
import com.sap.sailing.domain.tracking.TrackedRace;
import com.sap.sailing.domain.tracking.TrackedRaceStatus;
import com.sap.sailing.domain.tracking.TrackingDataLoader;
import com.sap.sailing.domain.tracking.WindLegTypeAndLegBearingCache;
import com.sap.sailing.domain.tracking.WindPositionMode;
import com.sap.sailing.domain.tracking.WindStore;
import com.sap.sailing.domain.tracking.WindTrack;
import com.sap.sailing.domain.tracking.WindWithConfidence;
import com.sap.sailing.domain.tracking.impl.WindTrackImpl;
import com.sap.sse.common.Duration;
import com.sap.sse.common.IsManagedByCache;
import com.sap.sse.common.TimePoint;
import com.sap.sse.common.Util;
import com.sap.sse.common.Util.Pair;

public class MockedTrackedRace implements DynamicTrackedRace {
    private static final long serialVersionUID = 5827912985564121181L;
    private final WindTrack windTrack = new WindTrackImpl(/* millisecondsOverWhichToAverage */30000, /* useSpeed */
    true, "TestWindTrack");

    public WindTrack getWindTrack() {
        return windTrack;
    }

    @Override
    public RaceDefinition getRace() {
        return null;
    }

    @Override
    public TimePoint getStartOfRace() {
        return null;
    }

    @Override
    public TimePoint getStartOfRace(boolean inferred) {
        return null;
    }

    @Override
    public TimePoint getFinishedTime() {
        return null;
    }

    @Override
    public Iterable<TrackedLeg> getTrackedLegs() {
        return null;
    }

    @Override
    public TrackedLeg getTrackedLeg(Leg leg) {
        return null;
    }

    @Override
    public TrackedLegOfCompetitor getCurrentLeg(Competitor competitor, TimePoint timePoint) {
        return null;
    }

    @Override
    public TrackedLeg getCurrentLeg(TimePoint timePoint) {
        return null;
    }

    @Override
    public TrackedLeg getTrackedLegFinishingAt(Waypoint endOfLeg) {
        return null;
    }

    @Override
    public TrackedLeg getTrackedLegStartingAt(Waypoint startOfLeg) {
        return null;
    }

    @Override
    public TrackedLegOfCompetitor getTrackedLeg(Competitor competitor, TimePoint at) {
        return null;
    }

    @Override
    public TrackedLegOfCompetitor getTrackedLeg(Competitor competitor, Leg leg) {
        return null;
    }

    @Override
    public long getUpdateCount() {
        return 0;
    }

    @Override
    public int getRankDifference(Competitor competitor, Leg leg, TimePoint timePoint) {
        return 0;
    }

    @Override
    public int getRank(Competitor competitor) throws NoWindException {
        return 0;
    }

    @Override
    public int getRank(Competitor competitor, TimePoint timePoint) {
        return 0;
    }

    @Override
    public Iterable<MarkPassing> getMarkPassingsInOrder(Waypoint waypoint) {
        return null;
    }

    @Override
    public MarkPassing getMarkPassing(Competitor competitor, Waypoint waypoint) {
        return null;
    }

    @Override
    public DynamicGPSFixTrack<Mark, GPSFix> getOrCreateTrack(Mark mark) {
        return null;
    }

    @Override
    public WindTrack getOrCreateWindTrack(WindSource windSource, long delayForWindEstimationCacheInvalidation) {
        return null;
    }

    @Override
    public void waitForNextUpdate(int sinceUpdate) throws InterruptedException {
    }

    @Override
    public TimePoint getStartOfTracking() {
        return null;
    }

    @Override
    public TimePoint getTimePointOfNewestEvent() {
        return null;
    }

    @Override
    public NavigableSet<MarkPassing> getMarkPassings(Competitor competitor) {
        return new TreeSet<MarkPassing>();
    }

    @Override
    public void recordFix(Competitor competitor, GPSFixMoving fix, boolean onlyWhenInTrackingTimesInterval) {
    }

    @Override
    public boolean recordWind(Wind wind, WindSource windSource, boolean applyFilter) {
        if (windSource.getType() == WindSourceType.EXPEDITION) {
            windTrack.add(wind);
            return true;
        } else {
            return false;
        }
    }

    @Override
    public void addListener(RaceChangeListener listener) {
    }

    @Override
    public void addListener(RaceChangeListener listener, boolean notifyAboutWindFixesAlreadyLoaded,
            boolean notifyAboutGPSFixesAlreadyLoaded) {
    }

    @Override
    public void updateMarkPassings(Competitor competitor, Iterable<MarkPassing> markPassings) {
    }

    @Override
    public void setStartTimeReceived(TimePoint start) {
    }

    @Override
    public DynamicGPSFixTrack<Competitor, GPSFixMoving> getTrack(Competitor competitor) {
        return null;
    }

    @Override
    public void removeWind(Wind wind, WindSource windSource) {
    }

    @Override
    public TimePoint getTimePointOfLastEvent() {
        return null;
    }

    @Override
    public void setMillisecondsOverWhichToAverageSpeed(long millisecondsOverWhichToAverageSpeed) {
    }

    @Override
    public void setMillisecondsOverWhichToAverageWind(long millisecondsOverWhichToAverageWind) {
    }

    @Override
    public long getMillisecondsOverWhichToAverageSpeed() {
        return 0;
    }

    @Override
    public long getMillisecondsOverWhichToAverageWind() {
        return 0;
    }

    @Override
    public Wind getEstimatedWindDirection(TimePoint timePoint) {
        return null;
    }

    @Override
    public boolean hasStarted(TimePoint at) {
        return false;
    }

    @Override
    public DynamicTrackedRegatta getTrackedRegatta() {
        return new DynamicTrackedRegatta() {
            private static final long serialVersionUID = 2651590861333064588L;

            @Override
            public Regatta getRegatta() {
                return new Regatta() {
                    private static final long serialVersionUID = -4908774269425170811L;

                    @Override
                    public String getName() {
                        return "A Mocked Test Regatta";
                    }

                    @Override
                    public Serializable getId() {
                        return null;
                    }

                    @Override
                    public Iterable<RaceDefinition> getAllRaces() {
                        return null;
                    }

                    @Override
                    public BoatClass getBoatClass() {
                        return null;
                    }

                    @Override
                    public Iterable<Competitor> getAllCompetitors() {
                        return null;
                    }

                    @Override
<<<<<<< HEAD
                    public Iterable<Boat> getAllBoats() {
=======
                    public Pair<Iterable<RaceDefinition>, Iterable<Competitor>> getAllCompetitorsWithRaceDefinitionsConsidered() {
>>>>>>> e5e7c9c3
                        return null;
                    }

                    @Override
<<<<<<< HEAD
                    public boolean canBoatsOfCompetitorsChangePerRace() {
                        return false;
                    }

                    @Override
                    public void setCanBoatsOfCompetitorsChangePerRace(boolean canBoatsOfCompetitorsChangePerRace) {
                    }
                    
                    @Override
=======
>>>>>>> e5e7c9c3
                    public void addRace(RaceDefinition race) {
                    }

                    @Override
                    public void removeRace(RaceDefinition raceDefinition) {
                    }

                    @Override
                    public RaceDefinition getRaceByName(String raceName) {
                        return null;
                    }

                    @Override
                    public void addRegattaListener(RegattaListener listener) {
                    }

                    @Override
                    public void removeRegattaListener(RegattaListener listener) {
                    }

                    @Override
                    public RegattaIdentifier getRegattaIdentifier() {
                        return null;
                    }

                    @Override
                    public Iterable<? extends Series> getSeries() {
                        return null;
                    }

                    @Override
                    public Series getSeriesByName(String seriesName) {
                        return null;
                    }

                    @Override
                    public boolean isPersistent() {
                        return false;
                    }

                    @Override
                    public void addRaceColumnListener(RaceColumnListener listener) {
                    }

                    @Override
                    public void removeRaceColumnListener(RaceColumnListener listener) {
                    }

                    @Override
                    public ScoringScheme getScoringScheme() {
                        return null;
                    }

                    @Override
                    public CourseArea getDefaultCourseArea() {
                        return null;
                    }

                    @Override
                    public void setDefaultCourseArea(CourseArea newCourseArea) {
                    }

                    @Override
                    public boolean definesSeriesDiscardThresholds() {
                        return false;
                    }

                    @Override
                    public RegattaAndRaceIdentifier getRaceIdentifier(RaceDefinition race) {
                        return null;
                    }

                    @Override
                    public RegattaConfiguration getRegattaConfiguration() {
                        return null;
                    }

                    @Override
                    public void setRegattaConfiguration(RegattaConfiguration configuration) {
                    }

                    @Override
                    public void addSeries(Series series) {
                    }

                    @Override
                    public boolean useStartTimeInference() {
                        return false;
                    }

                    @Override
                    public void removeSeries(Series series) {
                    }

                    @Override
                    public void setUseStartTimeInference(boolean useStartTimeInference) {
                    }

                    @Override
                    public RegattaLog getRegattaLog() {
                        return null;
                    }

                    @Override
                    public TimePoint getStartDate() {
                        return null;
                    }

                    @Override
                    public void setStartDate(TimePoint startDate) {

                    }

                    @Override
                    public TimePoint getEndDate() {
                        return null;
                    }

                    @Override
                    public void setEndDate(TimePoint startDate) {

                    }

                    @Override
                    public Double getBuoyZoneRadiusInHullLengths(){
                        return 1.0;
                    }

                    @Override
                    public void setBuoyZoneRadiusInHullLengths(Double buoyZoneRadiusInHullLengths){
                    }

                    @Override
                    public RegattaLikeIdentifier getRegattaLikeIdentifier() {
                        return null;
                    }

                    @Override
                    public void addListener(RegattaLikeListener listener) {
                    }

                    @Override
                    public void removeListener(RegattaLikeListener listener) {
                    }

                    @Override
                    public void adjustEventToRegattaAssociation(EventFetcher eventFetcher) {
                    }

                    @Override
                    public RaceExecutionOrderProvider getRaceExecutionOrderProvider() {
                        return null;
                    }

                    @Override
                    public RankingMetricConstructor getRankingMetricConstructor() {
                        return null;
                    }

                    @Override
                    public Double getTimeOnTimeFactor(Competitor competitor) {
                        return null;
                    }

                    @Override
                    public Duration getTimeOnDistanceAllowancePerNauticalMile(Competitor competitor) {
                        return null;
                    }

                    @Override
                    public RaceColumn getRaceColumnByName(String raceColumnName) {
                        return null;
                    }

                    @Override
                    public IsRegattaLike getRegattaLike() {
                        return null;
                    }

                    @Override
                    public RaceLog getRacelog(String raceColumnName, String fleetName) {
                        return null;
                    }

                    @Override
                    public Iterable<? extends RaceColumn> getRaceColumns() {
                        return null;
                    }

                    @Override
                    public Iterable<Competitor> getCompetitorsRegisteredInRegattaLog() {
                        return null;
                    }

                    @Override
                    public void registerCompetitor(Competitor competitor) {
                    }

                    @Override
                    public void registerCompetitors(Iterable<Competitor> competitor) {
                    }

                    @Override
                    public void deregisterCompetitor(Competitor competitor) {
                    }

                    @Override
                    public void deregisterCompetitors(Iterable<Competitor> competitor) {
                    }

                    @Override
                    public CompetitorProviderFromRaceColumnsAndRegattaLike getOrCreateCompetitorsProvider() {
                        return null;
                    }

                    @Override
                    public Iterable<Boat> getBoatsRegisteredInRegattaLog() {
                        return null;
                    }

                    @Override
                    public void registerBoat(Boat boat) {
                    }

                    @Override
                    public void registerBoats(Iterable<Boat> boat) {
                    }

                    @Override
                    public void deregisterBoat(Boat boat) {
                    }

                    @Override
                    public void deregisterBoats(Iterable<Boat> boat) {
                    }

                    @Override
                    public boolean isControlTrackingFromStartAndFinishTimes() {
                        return false;
                    }

                    @Override
                    public void setControlTrackingFromStartAndFinishTimes(
                            boolean controlTrackingFromStartAndFinishTimes) {
                    }
                };
            }

            @Override
            public Iterable<DynamicTrackedRace> getTrackedRaces() {
                return null;
            }

            @Override
            public void addTrackedRace(TrackedRace trackedRace) {
            }

            @Override
            public void removeTrackedRace(TrackedRace trackedRace) {
            }

            @Override
            public void addRaceListener(RaceListener listener) {
            }

            @Override
            public int getTotalPoints(Competitor competitor, TimePoint timePoint) throws NoWindException {
                return 0;
            }

            @Override
            public DynamicTrackedRace getTrackedRace(RaceDefinition race) {
                return null;
            }

            @Override
            public DynamicTrackedRace getExistingTrackedRace(RaceDefinition race) {
                return null;
            }

            @Override
            public void removeTrackedRace(RaceDefinition raceDefinition) {
            }

            @Override
            public DynamicTrackedRace createTrackedRace(RaceDefinition raceDefinition, Iterable<Sideline> sidelines,
                    WindStore windStore, long delayToLiveInMillis,
                    long millisecondsOverWhichToAverageWind, long millisecondsOverWhichToAverageSpeed,
                    DynamicRaceDefinitionSet raceDefinitionSetToUpdate, boolean useMarkPassingcalculator,
                    RaceLogResolver raceLogResolver) {
                return null;
            }

            @Override
            public void lockTrackedRacesForRead() {
            }

            @Override
            public void unlockTrackedRacesAfterRead() {
            }

            @Override
            public void lockTrackedRacesForWrite() {
            }

            @Override
            public void unlockTrackedRacesAfterWrite() {
            }

            @Override
            public void removeRaceListener(RaceListener listener) {
            }
        };
    }

    @Override
    public Position getApproximatePosition(Waypoint waypoint, TimePoint timePoint, MarkPositionAtTimePointCache markPositionCache) {
        return null;
    }

    @Override
    public Tack getTack(Competitor competitor, TimePoint timePoint) {
        return null;
    }

    @Override
    public Tack getTack(SpeedWithBearing speedWithBearing, Wind wind, TimePoint timePoint) {
        return null;
    }

    @Override
    public Wind getDirectionFromStartToNextMark(TimePoint at) {
        return null;
    }

    @Override
    public List<GPSFixMoving> approximate(Competitor competitor, Distance maxDistance, TimePoint from, TimePoint to) {
        return null;
    }

    @Override
    public Iterable<Maneuver> getManeuvers(Competitor competitor, TimePoint from, TimePoint to, boolean waitForLatest) {
        return null;
    }

    @Override
    public boolean raceIsKnownToStartUpwind() {
        return false;
    }

    @Override
    public void setRaceIsKnownToStartUpwind(boolean raceIsKnownToStartUpwind) {
    }

    @Override
    public RegattaAndRaceIdentifier getRaceIdentifier() {
        return null;
    }

    @Override
    public TimePoint getEndOfRace() {
        return null;
    }

    @Override
    public Distance getDistanceTraveled(Competitor competitor, TimePoint timePoint) {
        return null;
    }

    @Override
    public Distance getWindwardDistanceToCompetitorFarthestAhead(Competitor competitor, TimePoint timePoint,
            WindPositionMode windPositionMode) {
        return null;
    }

    @Override
    public Wind getWind(Position p, TimePoint at) {
        return null;
    }

    @Override
    public Wind getWind(Position p, TimePoint at, Set<WindSource> windSourcesToExclude) {
        return null;
    }

    @Override
    public Set<WindSource> getWindSources(WindSourceType type) {
        return Collections.emptySet();
    }

    @Override
    public Set<WindSource> getWindSources() {
        return Collections.emptySet();
    }

    @Override
    public WindWithConfidence<Util.Pair<Position, TimePoint>> getWindWithConfidence(Position p, TimePoint at,
            Set<WindSource> windSourcesToExclude) {
        return null;
    }

    @Override
    public WindWithConfidence<TimePoint> getEstimatedWindDirectionWithConfidence(TimePoint timePoint) {
        return null;
    }

    @Override
    public WindWithConfidence<Util.Pair<Position, TimePoint>> getWindWithConfidence(Position p, TimePoint at) {
        return null;
    }

    @Override
    public Set<WindSource> getWindSourcesToExclude() {
        return null;
    }

    @Override
    public TimePoint getEndOfTracking() {
        return null;
    }

    @Override
    public TimePoint getTimePointOfOldestEvent() {
        return null;
    }

    @Override
    public void setStartOfTrackingReceived(TimePoint startOfTrackingReceived) {
    }

    @Override
    public void setEndOfTrackingReceived(TimePoint endOfTrackingReceived) {
    }

    @Override
    public Iterable<Util.Pair<Waypoint, Util.Pair<TimePoint, TimePoint>>> getMarkPassingsTimes() {
        return null;
    }

    @Override
    public Distance getAverageAbsoluteCrossTrackError(Competitor competitor, TimePoint timePoint,
            boolean waitForLatestAnalysis) throws NoWindException {
        return null;
    }

    @Override
    public Distance getAverageAbsoluteCrossTrackError(Competitor competitor, TimePoint timePoint,
            boolean waitForLatestAnalyses, WindLegTypeAndLegBearingCache cache) {
        return null;
    }

    @Override
    public WindTrack getOrCreateWindTrack(WindSource windSource) {
        return null;
    }

    @Override
    public void recordFix(Mark mark, GPSFix fix, boolean onlyWhenInTrackingTimesInterval) {
    }

    @Override
    public void removeListener(RaceChangeListener listener) {
    }

    @Override
    public WindStore getWindStore() {
        return null;
    }

    @Override
    public void setWindSourcesToExclude(Iterable<? extends WindSource> windSourcesToExclude) {
    }

    @Override
    public Competitor getOverallLeader(TimePoint timePoint) {
        return null;
    }

    @Override
    public long getDelayToLiveInMillis() {
        return 0;
    }

    @Override
    public void setDelayToLiveInMillis(long delayToLiveInMillis) {
    }

    @Override
    public void setAndFixDelayToLiveInMillis(long delayToLiveInMillis) {
    }

    @Override
    public List<Competitor> getCompetitorsFromBestToWorst(TimePoint timePoint) {
        return null;
    }

    @Override
    public Distance getAverageAbsoluteCrossTrackError(Competitor competitor, TimePoint from, TimePoint to,
            boolean upwindOnly, boolean waitForLatestAnalyses) throws NoWindException {
        return null;
    }

    @Override
    public void waitUntilLoadingFromWindStoreComplete() throws InterruptedException {
    }

    @Override
    public Iterable<Mark> getMarks() {
        return null;
    }

    @Override
    public boolean hasWindData() {
        return false;
    }

    @Override
    public boolean hasGPSData() {
        return false;
    }

    @Override
    public void lockForRead(Iterable<MarkPassing> markPassings) {
    }

    @Override
    public void unlockAfterRead(Iterable<MarkPassing> markPassings) {
    }

    @Override
    public TrackedRaceStatus getStatus() {
        return null;
    }

    @Override
    public void setStatus(TrackedRaceStatus newStatus) {
    }

    @Override
    public void onStatusChanged(TrackingDataLoader loader, TrackedRaceStatus status) {
    }

    @Override
    public void waitUntilNotLoading() {
    }

    @Override
    public RaceLog detachRaceLog(Serializable identifier) {
        return null;
    }

    @Override
    public void attachRaceLog(RaceLog raceLog) {
    }

    @Override
    public RaceLog getRaceLog(Serializable identifier) {
        return null;
    }

    @Override
    public void onCourseDesignChangedByRaceCommittee(CourseBase courseDesign) {
    }

    @Override
    public void addCourseDesignChangedListener(CourseDesignChangedListener listener) {
    }

    @Override
    public Distance getDistanceToStartLine(Competitor competitor, TimePoint timePoint) {
        return null;
    }

    @Override
    public Distance getDistanceFromStarboardSideOfStartLineWhenPassingStart(Competitor competitor) {
        return null;
    }

    @Override
    public void invalidateStartTime() {
    }

    @Override
    public void invalidateEndTime() {
    }

    @Override
    public boolean isLive(TimePoint at) {
        return false;
    }

    @Override
    public Iterable<Sideline> getCourseSidelines() {
        return null;
    }

    @Override
    public Distance getDistanceToStartLine(Competitor competitor, long millisecondsBeforeRaceStart) {
        return null;
    }

    @Override
    public Speed getSpeed(Competitor competitor, long millisecondsBeforeRaceStart) {
        return null;
    }

    public void onStartTimeChangedByRaceCommittee(TimePoint newStartTime) {
    }

    @Override
    public void addStartTimeChangedListener(StartTimeChangedListener listener) {
    }

    @Override
    public void removeStartTimeChangedListener(StartTimeChangedListener listener) {
    }

    @Override
    public TimePoint getStartTimeReceived() {
        return null;
    }

    @Override
    public LineDetails getStartLine(TimePoint at) {
        return null;
    }

    @Override
    public LineDetails getFinishLine(TimePoint at) {
        return null;
    }

    @Override
    public SpeedWithConfidence<TimePoint> getAverageWindSpeedWithConfidence(long resolutionInMillis) {
        return null;
    }

    @Override
    public Distance getCourseLength() {
        return null;
    }

    @Override
    public Speed getSpeedWhenCrossingStartLine(Competitor competitor) {
        return null;
    }

    @Override
    public Distance getDistanceFromStarboardSideOfStartLine(Competitor competitor, TimePoint timePoint) {
        return null;
    }


    @Override
    public Distance getAverageSignedCrossTrackError(Competitor competitor, TimePoint timePoint,
            boolean waitForLatestAnalysis) throws NoWindException {
        return null;
    }

    @Override
    public Distance getAverageSignedCrossTrackError(Competitor competitor, TimePoint timePoint,
            boolean waitForLatestAnalyses, WindLegTypeAndLegBearingCache cache) {
        return null;
    }

    @Override
    public Distance getAverageSignedCrossTrackError(Competitor competitor, TimePoint from, TimePoint to,
            boolean upwindOnly, boolean waitForLatestAnalysis) throws NoWindException {
        return null;
    }

    @Override
    public void addRaceAbortedListener(RaceAbortedListener listener) {
    }

    @Override
    public void onAbortedByRaceCommittee(Flags flag) {
    }

    @Override
    public Position getCenterOfCourse(TimePoint at) {
        return null;
    }

    @Override
    public boolean isUsingMarkPassingCalculator() {
        return false;
    }

    @Override
    public void attachRegattaLog(RegattaLog regattaLog) {
    }

    @Override
    public void waitForLoadingToFinish() throws InterruptedException {
    }

    @Override
    public Boolean isGateStart() {
        return null;
    }

    @Override
    public Distance getDistanceTraveledIncludingGateStart(Competitor competitor, TimePoint timePoint) {
        return null;
    }

    @Override
    public Distance getAdditionalGateStartDistance(Competitor competitor, TimePoint timePoint) {
        return null;
    }

    @Override
    public GPSFixTrack<Mark, GPSFix> getTrack(Mark mark) {
        return null;
    }

    @Override
    public long getGateStartGolfDownTime() {
        return 0;
    }

    @Override
    public int getLastLegStarted(TimePoint timePoint) {
        return 0;
    }

    @Override
    public void setPolarDataService(PolarDataService polarDataService) {
    }

    @Override
    public TargetTimeInfo getEstimatedTimeToComplete(TimePoint timepoint) throws NotEnoughDataHasBeenAddedException,
            NoWindException {
        return null;
    }

    @Override
    public void attachRaceExecutionProvider(RaceExecutionOrderProvider raceExecutionOrderProvider) {
    }

    @Override
    public void detachRaceExecutionOrderProvider(RaceExecutionOrderProvider raceExecutionOrderProvider) {
    }

    @Override
    public Distance getWindwardDistanceToCompetitorFarthestAhead(Competitor competitor, TimePoint timePoint,
            WindPositionMode windPositionMode, RankingInfo rankingInfo, WindLegTypeAndLegBearingCache cache) {
        return null;
    }

    @Override
    public Competitor getOverallLeader(TimePoint timePoint, WindLegTypeAndLegBearingCache cache) {
        return null;
    }

    @Override
    public List<Competitor> getCompetitorsFromBestToWorst(TimePoint timePoint, WindLegTypeAndLegBearingCache cache) {
        return null;
    }

    @Override
    public RankingMetric getRankingMetric() {
        return null;
    }

    @Override
    public IsManagedByCache<SharedDomainFactory> resolve(SharedDomainFactory domainFactory) {
        return this;
    }

    @Override
    public void updateMarkPassingsAfterRaceLogChanges() {
    }

    @Override
    public void updateStartAndEndOfTracking(boolean waitForGPSFixesToLoad) {
    }

    @Override
    public void setFinishedTime(TimePoint newFinishedTime) {
    }
    
    @Override
    public <FixT extends SensorFix, TrackT extends SensorFixTrack<Competitor, FixT>> TrackT getSensorTrack(
            Competitor competitor, String trackName) {
        return null;
    }

    @Override
    public <FixT extends SensorFix, TrackT extends DynamicSensorFixTrack<Competitor, FixT>> TrackT getDynamicSensorTrack(
            Competitor competitor, String trackName) {
        return null;
    }

    @Override
    public <FixT extends SensorFix, TrackT extends DynamicSensorFixTrack<Competitor, FixT>> TrackT getOrCreateSensorTrack(
            Competitor competitor, String trackName, TrackFactory<TrackT> newTrackFactory) {
        return null;
    }

    @Override
    public boolean isWithinStartAndEndOfTracking(TimePoint timePoint) {
        return true;
    }

    @Override
    public Iterable<RegattaLog> getAttachedRegattaLogs() {
        return Collections.emptySet();
    }

    @Override
    public void recordSensorFix(Competitor competitor, String trackName, SensorFix fix,
            boolean onlyWhenInTrackingTimeInterval) {
    }
    
    @Override
    public void addSensorTrack(Competitor trackedItem, String trackName, DynamicSensorFixTrack<Competitor, ?> track) {
    }

    @Override
    public Iterable<RaceLog> getAttachedRaceLogs() {
        return Collections.emptySet();
    }

    @Override
    public NavigableSet<MarkPassing> getMarkPassings(Competitor competitor, boolean waitForLatestUpdates) {
        return null;
    }
    
    @Override
    public Distance getAverageRideHeight(Competitor competitor, TimePoint timePoint) {
        return null;
    }

    @Override
<<<<<<< HEAD
    public Boat getBoatOfCompetitor(Competitor competitor) {
=======
    public Distance getEstimatedDistanceToComplete(TimePoint now) {
>>>>>>> e5e7c9c3
        return null;
    }
}<|MERGE_RESOLUTION|>--- conflicted
+++ resolved
@@ -327,16 +327,15 @@
                     }
 
                     @Override
-<<<<<<< HEAD
                     public Iterable<Boat> getAllBoats() {
-=======
+                        return null;
+                    }
+
                     public Pair<Iterable<RaceDefinition>, Iterable<Competitor>> getAllCompetitorsWithRaceDefinitionsConsidered() {
->>>>>>> e5e7c9c3
-                        return null;
-                    }
-
-                    @Override
-<<<<<<< HEAD
+                        return null;
+                    }
+
+                    @Override
                     public boolean canBoatsOfCompetitorsChangePerRace() {
                         return false;
                     }
@@ -346,8 +345,6 @@
                     }
                     
                     @Override
-=======
->>>>>>> e5e7c9c3
                     public void addRace(RaceDefinition race) {
                     }
 
@@ -1184,11 +1181,11 @@
     }
 
     @Override
-<<<<<<< HEAD
     public Boat getBoatOfCompetitor(Competitor competitor) {
-=======
+        return null;
+    }
+
     public Distance getEstimatedDistanceToComplete(TimePoint now) {
->>>>>>> e5e7c9c3
         return null;
     }
 }