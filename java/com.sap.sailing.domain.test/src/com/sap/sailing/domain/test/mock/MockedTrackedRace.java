--- conflicted
+++ resolved
@@ -931,13 +931,12 @@
         return null;
     }
 
-<<<<<<< HEAD
-	@Override
-	public GPSFixStore getGPSFixStore() {
-		// TODO Auto-generated method stub
-		return null;
-	}
-=======
+    @Override
+    public GPSFixStore getGPSFixStore() {
+        // TODO Auto-generated method stub
+        return null;
+    }
+
     @Override
     public Bearing getCrossingBearing(Waypoint w, TimePoint t) {
         // TODO Auto-generated method stub
@@ -949,6 +948,5 @@
         // TODO Auto-generated method stub
         return null;
     }
->>>>>>> fd166cad
-
-}
+
+}