--- conflicted
+++ resolved
@@ -1,1469 +1,754 @@
-<<<<<<< HEAD
-package com.sap.sailing.domain.test.mock;
+package com.sap.sailing.domain.test.mock;
+
+import java.io.Serializable;
+import java.util.List;
+import java.util.NavigableSet;
+
+import com.sap.sailing.domain.base.BoatClass;
+import com.sap.sailing.domain.base.Mark;
+import com.sap.sailing.domain.base.Competitor;
+import com.sap.sailing.domain.base.RaceColumnListener;
+import com.sap.sailing.domain.base.Regatta;
+import com.sap.sailing.domain.base.RegattaListener;
+import com.sap.sailing.domain.base.Leg;
+import com.sap.sailing.domain.base.RaceDefinition;
+import com.sap.sailing.domain.base.Series;
+import com.sap.sailing.domain.base.Waypoint;
+import com.sap.sailing.domain.common.Distance;
+import com.sap.sailing.domain.common.RegattaAndRaceIdentifier;
+import com.sap.sailing.domain.common.RegattaIdentifier;
+import com.sap.sailing.domain.common.NoWindException;
+import com.sap.sailing.domain.common.Position;
+import com.sap.sailing.domain.common.Tack;
+import com.sap.sailing.domain.common.TimePoint;
+import com.sap.sailing.domain.common.WindSource;
+import com.sap.sailing.domain.common.WindSourceType;
+import com.sap.sailing.domain.common.impl.Util.Pair;
+import com.sap.sailing.domain.leaderboard.ScoringScheme;
+import com.sap.sailing.domain.racecommittee.RaceCommitteeEvent;
+import com.sap.sailing.domain.racecommittee.RaceCommitteeEventTrack;
+import com.sap.sailing.domain.racecommittee.RaceCommitteeStore;
+import com.sap.sailing.domain.tracking.DynamicGPSFixTrack;
+import com.sap.sailing.domain.tracking.DynamicRaceDefinitionSet;
+import com.sap.sailing.domain.tracking.DynamicTrackedRegatta;
+import com.sap.sailing.domain.tracking.DynamicTrackedRace;
+import com.sap.sailing.domain.tracking.GPSFix;
+import com.sap.sailing.domain.tracking.GPSFixMoving;
+import com.sap.sailing.domain.tracking.Maneuver;
+import com.sap.sailing.domain.tracking.MarkPassing;
+import com.sap.sailing.domain.tracking.RaceChangeListener;
+import com.sap.sailing.domain.tracking.RaceListener;
+import com.sap.sailing.domain.tracking.TrackedLeg;
+import com.sap.sailing.domain.tracking.TrackedLegOfCompetitor;
+import com.sap.sailing.domain.tracking.TrackedRace;
+import com.sap.sailing.domain.tracking.TrackedRaceStatus;
+import com.sap.sailing.domain.tracking.Wind;
+import com.sap.sailing.domain.tracking.WindStore;
+import com.sap.sailing.domain.tracking.WindTrack;
+import com.sap.sailing.domain.tracking.WindWithConfidence;
+import com.sap.sailing.domain.tracking.impl.WindTrackImpl;
+
+public class MockedTrackedRace implements DynamicTrackedRace {
+    private static final long serialVersionUID = 5827912985564121181L;
+    private final WindTrack windTrack = new WindTrackImpl(/* millisecondsOverWhichToAverage */ 30000, /* useSpeed */ true, "TestWindTrack");
+    
+    public WindTrack getWindTrack() {
+        return windTrack;
+    }
+
+    @Override
+    public RaceDefinition getRace() {
+        // TODO Auto-generated method stub
+        return null;
+    }
+
+    @Override
+    public TimePoint getStartOfRace() {
+        // TODO Auto-generated method stub
+        return null;
+    }
+
+    @Override
+    public Iterable<TrackedLeg> getTrackedLegs() {
+        // TODO Auto-generated method stub
+        return null;
+    }
+
+    @Override
+    public TrackedLeg getTrackedLeg(Leg leg) {
+        // TODO Auto-generated method stub
+        return null;
+    }
+
+    @Override
+    public TrackedLegOfCompetitor getCurrentLeg(Competitor competitor, TimePoint timePoint) {
+        // TODO Auto-generated method stub
+        return null;
+    }
+
+    @Override
+    public TrackedLeg getCurrentLeg(TimePoint timePoint) {
+        // TODO Auto-generated method stub
+        return null;
+    }
+
+    @Override
+    public TrackedLeg getTrackedLegFinishingAt(Waypoint endOfLeg) {
+        // TODO Auto-generated method stub
+        return null;
+    }
+
+    @Override
+    public TrackedLeg getTrackedLegStartingAt(Waypoint startOfLeg) {
+        // TODO Auto-generated method stub
+        return null;
+    }
+
+    @Override
+    public TrackedLegOfCompetitor getTrackedLeg(Competitor competitor, TimePoint at) {
+        // TODO Auto-generated method stub
+        return null;
+    }
+
+    @Override
+    public TrackedLegOfCompetitor getTrackedLeg(Competitor competitor, Leg leg) {
+        // TODO Auto-generated method stub
+        return null;
+    }
+
+    @Override
+    public long getUpdateCount() {
+        // TODO Auto-generated method stub
+        return 0;
+    }
+
+    @Override
+    public int getRankDifference(Competitor competitor, Leg leg, TimePoint timePoint) {
+        // TODO Auto-generated method stub
+        return 0;
+    }
+
+    @Override
+    public int getRank(Competitor competitor) throws NoWindException {
+        // TODO Auto-generated method stub
+        return 0;
+    }
+
+    @Override
+    public int getRank(Competitor competitor, TimePoint timePoint) throws NoWindException {
+        // TODO Auto-generated method stub
+        return 0;
+    }
+
+    @Override
+    public Distance getStartAdvantage(Competitor competitor, double secondsIntoTheRace) {
+        // TODO Auto-generated method stub
+        return null;
+    }
+
+    @Override
+    public Iterable<MarkPassing> getMarkPassingsInOrder(Waypoint waypoint) {
+        // TODO Auto-generated method stub
+        return null;
+    }
+
+    @Override
+    public MarkPassing getMarkPassing(Competitor competitor, Waypoint waypoint) {
+        // TODO Auto-generated method stub
+        return null;
+    }
+
+    @Override
+    public DynamicGPSFixTrack<Mark, GPSFix> getOrCreateTrack(Mark mark) {
+        // TODO Auto-generated method stub
+        return null;
+    }
+
+    @Override
+    public WindTrack getOrCreateWindTrack(WindSource windSource, long delayForWindEstimationCacheInvalidation) {
+        // TODO Auto-generated method stub
+        return null;
+    }
+
+    @Override
+    public void waitForNextUpdate(int sinceUpdate) throws InterruptedException {
+        // TODO Auto-generated method stub
+
+    }
+
+    @Override
+    public TimePoint getStartOfTracking() {
+        // TODO Auto-generated method stub
+        return null;
+    }
+
+    @Override
+    public TimePoint getTimePointOfNewestEvent() {
+        // TODO Auto-generated method stub
+        return null;
+    }
+
+    @Override
+    public NavigableSet<MarkPassing> getMarkPassings(Competitor competitor) {
+        // TODO Auto-generated method stub
+        return null;
+    }
+
+    @Override
+    public void recordFix(Competitor competitor, GPSFixMoving fix) {
+        // TODO Auto-generated method stub
+        
+    }
+
+    @Override
+    public void recordWind(Wind wind, WindSource windSource) {
+        if (windSource.getType() == WindSourceType.EXPEDITION) {
+            windTrack.add(wind);
+        }
+    }
+
+    @Override
+    public void addListener(RaceChangeListener listener) {
+        // TODO Auto-generated method stub
+        
+    }
+
+    @Override
+    public void updateMarkPassings(Competitor competitor, Iterable<MarkPassing> markPassings) {
+        // TODO Auto-generated method stub
+        
+    }
+
+    @Override
+    public void setStartTimeReceived(TimePoint start) {
+        // TODO Auto-generated method stub
+        
+    }
+
+    @Override
+    public DynamicGPSFixTrack<Competitor, GPSFixMoving> getTrack(Competitor competitor) {
+        // TODO Auto-generated method stub
+        return null;
+    }
+
+    @Override
+    public void removeWind(Wind wind, WindSource windSource) {
+        // TODO Auto-generated method stub
+        
+    }
+
+    @Override
+    public TimePoint getTimePointOfLastEvent() {
+        // TODO Auto-generated method stub
+        return null;
+    }
+
+    @Override
+    public void setMillisecondsOverWhichToAverageSpeed(long millisecondsOverWhichToAverageSpeed) {
+        // TODO Auto-generated method stub
+        
+    }
+
+    @Override
+    public void setMillisecondsOverWhichToAverageWind(long millisecondsOverWhichToAverageWind) {
+        // TODO Auto-generated method stub
+        
+    }
+
+    @Override
+    public long getMillisecondsOverWhichToAverageSpeed() {
+        // TODO Auto-generated method stub
+        return 0;
+    }
+
+    @Override
+    public long getMillisecondsOverWhichToAverageWind() {
+        // TODO Auto-generated method stub
+        return 0;
+    }
+
+    @Override
+    public Wind getEstimatedWindDirection(Position position, TimePoint timePoint) {
+        // TODO Auto-generated method stub
+        return null;
+    }
+
+    @Override
+    public boolean hasStarted(TimePoint at) {
+        // TODO Auto-generated method stub
+        return false;
+    }
+
+    @Override
+    public DynamicTrackedRegatta getTrackedRegatta() {
+        return new DynamicTrackedRegatta() {
+            private static final long serialVersionUID = 2651590861333064588L;
+
+            @Override
+            public Regatta getRegatta() {
+                return new Regatta() {
+                    private static final long serialVersionUID = -4908774269425170811L;
+
+                    @Override
+                    public String getName() {
+                        return "A Mocked Test Regatta";
+                    }
+
+                    @Override
+                    public Serializable getId() {
+                        // TODO Auto-generated method stub
+                        return null;
+                    }
+
+                    @Override
+                    public Iterable<RaceDefinition> getAllRaces() {
+                        // TODO Auto-generated method stub
+                        return null;
+                    }
+
+                    @Override
+                    public BoatClass getBoatClass() {
+                        // TODO Auto-generated method stub
+                        return null;
+                    }
+
+                    @Override
+                    public Iterable<Competitor> getCompetitors() {
+                        // TODO Auto-generated method stub
+                        return null;
+                    }
+
+                    @Override
+                    public void addRace(RaceDefinition race) {
+                        // TODO Auto-generated method stub
+                    }
+
+                    @Override
+                    public void removeRace(RaceDefinition raceDefinition) {
+                        // TODO Auto-generated method stub
+                    }
+
+                    @Override
+                    public RaceDefinition getRaceByName(String raceName) {
+                        // TODO Auto-generated method stub
+                        return null;
+                    }
+
+                    @Override
+                    public void addRegattaListener(RegattaListener listener) {
+                        // TODO Auto-generated method stub
+                        
+                    }
+
+                    @Override
+                    public void removeRegattaListener(RegattaListener listener) {
+                        // TODO Auto-generated method stub
+                        
+                    }
+
+                    @Override
+                    public RegattaIdentifier getRegattaIdentifier() {
+                        // TODO Auto-generated method stub
+                        return null;
+                    }
+
+                    @Override
+                    public String getBaseName() {
+                        // TODO Auto-generated method stub
+                        return null;
+                    }
+
+                    @Override
+                    public Iterable<? extends Series> getSeries() {
+                        // TODO Auto-generated method stub
+                        return null;
+                    }
+
+                    @Override
+                    public Series getSeriesByName(String seriesName) {
+                        // TODO Auto-generated method stub
+                        return null;
+                    }
+
+                    @Override
+                    public boolean isPersistent() {
+                        // TODO Auto-generated method stub
+                        return false;
+                    }
+
+                    @Override
+                    public void addRaceColumnListener(RaceColumnListener listener) {
+                        // TODO Auto-generated method stub
+                        
+                    }
+
+                    @Override
+                    public void removeRaceColumnListener(RaceColumnListener listener) {
+                        // TODO Auto-generated method stub
+                        
+                    }
+
+                    @Override
+                    public ScoringScheme getScoringScheme() {
+                        // TODO Auto-generated method stub
+                        return null;
+                    }
+                };
+            }
+
+            @Override
+            public Iterable<TrackedRace> getTrackedRaces() {
+                // TODO Auto-generated method stub
+                return null;
+            }
+
+            @Override
+            public Iterable<TrackedRace> getTrackedRaces(BoatClass boatClass) {
+                // TODO Auto-generated method stub
+                return null;
+            }
+
+            @Override
+            public void addTrackedRace(TrackedRace trackedRace) {
+                // TODO Auto-generated method stub
+                
+            }
+
+            @Override
+            public void removeTrackedRace(TrackedRace trackedRace) {
+                // TODO Auto-generated method stub
+                
+            }
+
+            @Override
+            public void addRaceListener(RaceListener listener) {
+                // TODO Auto-generated method stub
+                
+            }
+
+            @Override
+            public int getNetPoints(Competitor competitor, TimePoint timePoint) throws NoWindException {
+                // TODO Auto-generated method stub
+                return 0;
+            }
+
+            @Override
+            public DynamicTrackedRace getTrackedRace(RaceDefinition race) {
+                // TODO Auto-generated method stub
+                return null;
+            }
+
+            @Override
+            public DynamicTrackedRace getExistingTrackedRace(RaceDefinition race) {
+                // TODO Auto-generated method stub
+                return null;
+            }
+
+            @Override
+            public void removeTrackedRace(RaceDefinition raceDefinition) {
+                // TODO Auto-generated method stub
+                
+            }
+
+            @Override
+            public DynamicTrackedRace createTrackedRace(RaceDefinition raceDefinition, WindStore windStore,
+                    long delayToLiveInMillis, long millisecondsOverWhichToAverageWind, long millisecondsOverWhichToAverageSpeed,
+                    DynamicRaceDefinitionSet raceDefinitionSetToUpdate, RaceCommitteeStore raceCommitteeStore) {
+                // TODO Auto-generated method stub
+                return null;
+            }
+        };
+    }
+
+    @Override
+    public Position getApproximatePosition(Waypoint waypoint, TimePoint timePoint) {
+        // TODO Auto-generated method stub
+        return null;
+    }
+
+    @Override
+    public Tack getTack(Competitor competitor, TimePoint timePoint) {
+        // TODO Auto-generated method stub
+        return null;
+    }
+
+    @Override
+    public Wind getDirectionFromStartToNextMark(TimePoint at) {
+        // TODO Auto-generated method stub
+        return null;
+    }
+
+    @Override
+    public List<GPSFixMoving> approximate(Competitor competitor, Distance maxDistance, TimePoint from, TimePoint to) {
+        // TODO Auto-generated method stub
+        return null;
+    }
+
+    @Override
+    public List<Maneuver> getManeuvers(Competitor competitor, TimePoint from, TimePoint to, boolean waitForLatest) {
+        // TODO Auto-generated method stub
+        return null;
+    }
+
+    @Override
+    public boolean raceIsKnownToStartUpwind() {
+        // TODO Auto-generated method stub
+        return false;
+    }
+
+    @Override
+    public void setRaceIsKnownToStartUpwind(boolean raceIsKnownToStartUpwind) {
+        // TODO Auto-generated method stub
+    }
+
+    @Override
+    public RegattaAndRaceIdentifier getRaceIdentifier() {
+        // TODO Auto-generated method stub
+        return null;
+    }
+
+    @Override
+    public TimePoint getEndOfRace() {
+        // TODO Auto-generated method stub
+        return null;
+    }
+
+    @Override
+    public Distance getDistanceTraveled(Competitor competitor, TimePoint timePoint) {
+        // TODO Auto-generated method stub
+        return null;
+    }
+
+    @Override
+    public Distance getWindwardDistanceToOverallLeader(Competitor competitor, TimePoint timePoint)
+            throws NoWindException {
+        // TODO Auto-generated method stub
+        return null;
+    }
+
+    @Override
+    public Wind getWind(Position p, TimePoint at) {
+        // TODO Auto-generated method stub
+        return null;
+    }
+
+    @Override
+    public Wind getWind(Position p, TimePoint at, Iterable<WindSource> windSourcesToExclude) {
+        // TODO Auto-generated method stub
+        return null;
+    }
+
+    @Override
+    public Iterable<WindSource> getWindSources(WindSourceType type) {
+        // TODO Auto-generated method stub
+        return null;
+    }
+
+    @Override
+    public Iterable<WindSource> getWindSources() {
+        // TODO Auto-generated method stub
+        return null;
+    }
+
+    @Override
+    public WindWithConfidence<Pair<Position, TimePoint>> getWindWithConfidence(Position p, TimePoint at,
+            Iterable<WindSource> windSourcesToExclude) {
+        // TODO Auto-generated method stub
+        return null;
+    }
+
+    @Override
+    public WindWithConfidence<TimePoint> getEstimatedWindDirectionWithConfidence(Position position, TimePoint timePoint) {
+        // TODO Auto-generated method stub
+        return null;
+    }
+
+    @Override
+    public WindWithConfidence<Pair<Position, TimePoint>> getWindWithConfidence(Position p, TimePoint at) {
+        // TODO Auto-generated method stub
+        return null;
+    }
+
+    @Override
+    public Iterable<WindSource> getWindSourcesToExclude() {
+        // TODO Auto-generated method stub
+        return null;
+    }
+
+    @Override
+    public TimePoint getEndOfTracking() {
+        // TODO Auto-generated method stub
+        return null;
+    }
+
+    @Override
+    public TimePoint getTimePointOfOldestEvent() {
+        // TODO Auto-generated method stub
+        return null;
+    }
+
+    @Override
+    public void setStartOfTrackingReceived(TimePoint startOfTrackingReceived) {
+        // TODO Auto-generated method stub
+        
+    }
+
+    @Override
+    public void setEndOfTrackingReceived(TimePoint endOfTrackingReceived) {
+        // TODO Auto-generated method stub
+        
+    }
+
+    @Override
+    public Iterable<Pair<Waypoint, Pair<TimePoint, TimePoint>>> getMarkPassingsTimes() {
+        // TODO Auto-generated method stub
+        return null;
+    }
+
+    @Override
+    public Distance getAverageCrossTrackError(Competitor competitor, TimePoint timePoint, boolean waitForLatestAnalysis) throws NoWindException {
+        // TODO Auto-generated method stub
+        return null;
+    }
+
+    @Override
+    public WindTrack getOrCreateWindTrack(WindSource windSource) {
+        // TODO Auto-generated method stub
+        return null;
+    }
+
+    @Override
+    public void recordFix(Mark mark, GPSFix fix) {
+        // TODO Auto-generated method stub
+        
+    }
+
+    @Override
+    public void removeListener(RaceChangeListener listener) {
+        // TODO Auto-generated method stub
+        
+    }
+
+    @Override
+    public WindStore getWindStore() {
+        // TODO Auto-generated method stub
+        return null;
+    }
+
+    @Override
+    public void setWindSourcesToExclude(Iterable<? extends WindSource> windSourcesToExclude) {
+        // TODO Auto-generated method stub
+    }
+
+    @Override
+    public Competitor getOverallLeader(TimePoint timePoint) throws NoWindException {
+        // TODO Auto-generated method stub
+        return null;
+    }
+
+    @Override
+    public long getDelayToLiveInMillis() {
+        // TODO Auto-generated method stub
+        return 0;
+    }
+
+    @Override
+    public void setDelayToLiveInMillis(long delayToLiveInMillis) {
+        // TODO Auto-generated method stub
+        
+    }
+
+    @Override
+    public void setAndFixDelayToLiveInMillis(long delayToLiveInMillis) {
+        // TODO Auto-generated method stub
+        
+    }
+
+    @Override
+    public List<Competitor> getCompetitorsFromBestToWorst(TimePoint timePoint) {
+        // TODO Auto-generated method stub
+        return null;
+    }
+
+    @Override
+    public Distance getAverageCrossTrackError(Competitor competitor, TimePoint from, TimePoint to, boolean upwindOnly, boolean waitForLatestAnalyses)
+            throws NoWindException {
+        // TODO Auto-generated method stub
+        return null;
+    }
+
+    @Override
+    public void waitUntilWindLoadingComplete() throws InterruptedException {
+        // TODO Auto-generated method stub
+    }
+
+	@Override
+	public Iterable<Mark> getMarks() {
+		// TODO Auto-generated method stub
+		return null;
+	}
+
+    @Override
+    public boolean hasWindData() {
+        // TODO Auto-generated method stub
+        return false;
+    }
+
+    @Override
+    public boolean hasGPSData() {
+        // TODO Auto-generated method stub
+        return false;
+    }
 
-import java.io.Serializable;
-import java.util.List;
-import java.util.NavigableSet;
-
-import com.sap.sailing.domain.base.BoatClass;
-import com.sap.sailing.domain.base.Mark;
-import com.sap.sailing.domain.base.Competitor;
-import com.sap.sailing.domain.base.RaceColumnListener;
-import com.sap.sailing.domain.base.Regatta;
-import com.sap.sailing.domain.base.RegattaListener;
-import com.sap.sailing.domain.base.Leg;
-import com.sap.sailing.domain.base.RaceDefinition;
-import com.sap.sailing.domain.base.Series;
-import com.sap.sailing.domain.base.Waypoint;
-import com.sap.sailing.domain.common.Distance;
-import com.sap.sailing.domain.common.RegattaAndRaceIdentifier;
-import com.sap.sailing.domain.common.RegattaIdentifier;
-import com.sap.sailing.domain.common.NoWindException;
-import com.sap.sailing.domain.common.Position;
-import com.sap.sailing.domain.common.Tack;
-import com.sap.sailing.domain.common.TimePoint;
-import com.sap.sailing.domain.common.WindSource;
-import com.sap.sailing.domain.common.WindSourceType;
-import com.sap.sailing.domain.common.impl.Util.Pair;
-import com.sap.sailing.domain.leaderboard.ScoringScheme;
-import com.sap.sailing.domain.racecommittee.RaceCommitteeEvent;
-import com.sap.sailing.domain.racecommittee.RaceCommitteeEventTrack;
-import com.sap.sailing.domain.racecommittee.RaceCommitteeStore;
-import com.sap.sailing.domain.tracking.DynamicGPSFixTrack;
-import com.sap.sailing.domain.tracking.DynamicRaceDefinitionSet;
-import com.sap.sailing.domain.tracking.DynamicTrackedRegatta;
-import com.sap.sailing.domain.tracking.DynamicTrackedRace;
-import com.sap.sailing.domain.tracking.GPSFix;
-import com.sap.sailing.domain.tracking.GPSFixMoving;
-import com.sap.sailing.domain.tracking.Maneuver;
-import com.sap.sailing.domain.tracking.MarkPassing;
-import com.sap.sailing.domain.tracking.RaceChangeListener;
-import com.sap.sailing.domain.tracking.RaceListener;
-import com.sap.sailing.domain.tracking.TrackedLeg;
-import com.sap.sailing.domain.tracking.TrackedLegOfCompetitor;
-import com.sap.sailing.domain.tracking.TrackedRace;
-import com.sap.sailing.domain.tracking.Wind;
-import com.sap.sailing.domain.tracking.WindStore;
-import com.sap.sailing.domain.tracking.WindTrack;
-import com.sap.sailing.domain.tracking.WindWithConfidence;
-import com.sap.sailing.domain.tracking.impl.WindTrackImpl;
-
-public class MockedTrackedRace implements DynamicTrackedRace {
-    private static final long serialVersionUID = 5827912985564121181L;
-    private final WindTrack windTrack = new WindTrackImpl(/* millisecondsOverWhichToAverage */ 30000, /* useSpeed */ true, "TestWindTrack");
-    
-    public WindTrack getWindTrack() {
-        return windTrack;
-    }
-
-    @Override
-    public RaceDefinition getRace() {
-        // TODO Auto-generated method stub
-        return null;
-    }
-
-    @Override
-    public TimePoint getStartOfRace() {
-        // TODO Auto-generated method stub
-        return null;
-    }
-
-    @Override
-    public Iterable<TrackedLeg> getTrackedLegs() {
-        // TODO Auto-generated method stub
-        return null;
-    }
-
-    @Override
-    public TrackedLeg getTrackedLeg(Leg leg) {
-        // TODO Auto-generated method stub
-        return null;
-    }
-
-    @Override
-    public TrackedLegOfCompetitor getCurrentLeg(Competitor competitor, TimePoint timePoint) {
-        // TODO Auto-generated method stub
-        return null;
-    }
-
-    @Override
-    public TrackedLeg getCurrentLeg(TimePoint timePoint) {
-        // TODO Auto-generated method stub
-        return null;
-    }
-
-    @Override
-    public TrackedLeg getTrackedLegFinishingAt(Waypoint endOfLeg) {
-        // TODO Auto-generated method stub
-        return null;
-    }
-
-    @Override
-    public TrackedLeg getTrackedLegStartingAt(Waypoint startOfLeg) {
-        // TODO Auto-generated method stub
-        return null;
-    }
-
-    @Override
-    public TrackedLegOfCompetitor getTrackedLeg(Competitor competitor, TimePoint at) {
-        // TODO Auto-generated method stub
-        return null;
-    }
-
-    @Override
-    public TrackedLegOfCompetitor getTrackedLeg(Competitor competitor, Leg leg) {
-        // TODO Auto-generated method stub
-        return null;
-    }
-
-    @Override
-    public long getUpdateCount() {
-        // TODO Auto-generated method stub
-        return 0;
-    }
-
-    @Override
-    public int getRankDifference(Competitor competitor, Leg leg, TimePoint timePoint) {
-        // TODO Auto-generated method stub
-        return 0;
-    }
-
-    @Override
-    public int getRank(Competitor competitor) throws NoWindException {
-        // TODO Auto-generated method stub
-        return 0;
-    }
-
-    @Override
-    public int getRank(Competitor competitor, TimePoint timePoint) throws NoWindException {
-        // TODO Auto-generated method stub
-        return 0;
-    }
-
-    @Override
-    public Distance getStartAdvantage(Competitor competitor, double secondsIntoTheRace) {
-        // TODO Auto-generated method stub
-        return null;
-    }
-
-    @Override
-    public Iterable<MarkPassing> getMarkPassingsInOrder(Waypoint waypoint) {
-        // TODO Auto-generated method stub
-        return null;
-    }
-
-    @Override
-    public MarkPassing getMarkPassing(Competitor competitor, Waypoint waypoint) {
-        // TODO Auto-generated method stub
-        return null;
-    }
-
-    @Override
-    public DynamicGPSFixTrack<Mark, GPSFix> getOrCreateTrack(Mark mark) {
-        // TODO Auto-generated method stub
-        return null;
-    }
-
-    @Override
-    public WindTrack getOrCreateWindTrack(WindSource windSource, long delayForWindEstimationCacheInvalidation) {
-        // TODO Auto-generated method stub
-        return null;
-    }
-
-    @Override
-    public void waitForNextUpdate(int sinceUpdate) throws InterruptedException {
-        // TODO Auto-generated method stub
-
-    }
-
-    @Override
-    public TimePoint getStartOfTracking() {
-        // TODO Auto-generated method stub
-        return null;
-    }
-
-    @Override
-    public TimePoint getTimePointOfNewestEvent() {
-        // TODO Auto-generated method stub
-        return null;
-    }
-
-    @Override
-    public NavigableSet<MarkPassing> getMarkPassings(Competitor competitor) {
-        // TODO Auto-generated method stub
-        return null;
-    }
-
-    @Override
-    public void recordFix(Competitor competitor, GPSFixMoving fix) {
-        // TODO Auto-generated method stub
-        
-    }
-
-    @Override
-    public void recordWind(Wind wind, WindSource windSource) {
-        if (windSource.getType() == WindSourceType.EXPEDITION) {
-            windTrack.add(wind);
-        }
-    }
-
-    @Override
-    public void addListener(RaceChangeListener listener) {
-        // TODO Auto-generated method stub
-        
-    }
-
-    @Override
-    public void updateMarkPassings(Competitor competitor, Iterable<MarkPassing> markPassings) {
-        // TODO Auto-generated method stub
-        
-    }
-
-    @Override
-    public void setStartTimeReceived(TimePoint start) {
-        // TODO Auto-generated method stub
-        
-    }
-
-    @Override
-    public DynamicGPSFixTrack<Competitor, GPSFixMoving> getTrack(Competitor competitor) {
-        // TODO Auto-generated method stub
-        return null;
-    }
-
-    @Override
-    public void removeWind(Wind wind, WindSource windSource) {
-        // TODO Auto-generated method stub
-        
-    }
-
-    @Override
-    public TimePoint getTimePointOfLastEvent() {
-        // TODO Auto-generated method stub
-        return null;
-    }
-
-    @Override
-    public void setMillisecondsOverWhichToAverageSpeed(long millisecondsOverWhichToAverageSpeed) {
-        // TODO Auto-generated method stub
-        
-    }
-
-    @Override
-    public void setMillisecondsOverWhichToAverageWind(long millisecondsOverWhichToAverageWind) {
-        // TODO Auto-generated method stub
-        
-    }
-
-    @Override
-    public long getMillisecondsOverWhichToAverageSpeed() {
-        // TODO Auto-generated method stub
-        return 0;
-    }
-
-    @Override
-    public long getMillisecondsOverWhichToAverageWind() {
-        // TODO Auto-generated method stub
-        return 0;
-    }
-
-    @Override
-    public Wind getEstimatedWindDirection(Position position, TimePoint timePoint) {
-        // TODO Auto-generated method stub
-        return null;
-    }
-
-    @Override
-    public boolean hasStarted(TimePoint at) {
-        // TODO Auto-generated method stub
-        return false;
-    }
-
-    @Override
-    public DynamicTrackedRegatta getTrackedRegatta() {
-        return new DynamicTrackedRegatta() {
-            private static final long serialVersionUID = 2651590861333064588L;
-
-            @Override
-            public Regatta getRegatta() {
-                return new Regatta() {
-                    private static final long serialVersionUID = -4908774269425170811L;
-
-                    @Override
-                    public String getName() {
-                        return "A Mocked Test Regatta";
-                    }
-
-                    @Override
-                    public Serializable getId() {
-                        // TODO Auto-generated method stub
-                        return null;
-                    }
-
-                    @Override
-                    public Iterable<RaceDefinition> getAllRaces() {
-                        // TODO Auto-generated method stub
-                        return null;
-                    }
-
-                    @Override
-                    public BoatClass getBoatClass() {
-                        // TODO Auto-generated method stub
-                        return null;
-                    }
-
-                    @Override
-                    public Iterable<Competitor> getCompetitors() {
-                        // TODO Auto-generated method stub
-                        return null;
-                    }
-
-                    @Override
-                    public void addRace(RaceDefinition race) {
-                        // TODO Auto-generated method stub
-                    }
-
-                    @Override
-                    public void removeRace(RaceDefinition raceDefinition) {
-                        // TODO Auto-generated method stub
-                    }
-
-                    @Override
-                    public RaceDefinition getRaceByName(String raceName) {
-                        // TODO Auto-generated method stub
-                        return null;
-                    }
-
-                    @Override
-                    public void addRegattaListener(RegattaListener listener) {
-                        // TODO Auto-generated method stub
-                        
-                    }
-
-                    @Override
-                    public void removeRegattaListener(RegattaListener listener) {
-                        // TODO Auto-generated method stub
-                        
-                    }
-
-                    @Override
-                    public RegattaIdentifier getRegattaIdentifier() {
-                        // TODO Auto-generated method stub
-                        return null;
-                    }
-
-                    @Override
-                    public String getBaseName() {
-                        // TODO Auto-generated method stub
-                        return null;
-                    }
-
-                    @Override
-                    public Iterable<? extends Series> getSeries() {
-                        // TODO Auto-generated method stub
-                        return null;
-                    }
-
-                    @Override
-                    public Series getSeriesByName(String seriesName) {
-                        // TODO Auto-generated method stub
-                        return null;
-                    }
-
-                    @Override
-                    public boolean isPersistent() {
-                        // TODO Auto-generated method stub
-                        return false;
-                    }
-
-                    @Override
-                    public void addRaceColumnListener(RaceColumnListener listener) {
-                        // TODO Auto-generated method stub
-                        
-                    }
-
-                    @Override
-                    public void removeRaceColumnListener(RaceColumnListener listener) {
-                        // TODO Auto-generated method stub
-                        
-                    }
-
-                    @Override
-                    public ScoringScheme getScoringScheme() {
-                        // TODO Auto-generated method stub
-                        return null;
-                    }
-                };
-            }
-
-            @Override
-            public Iterable<TrackedRace> getTrackedRaces() {
-                // TODO Auto-generated method stub
-                return null;
-            }
-
-            @Override
-            public Iterable<TrackedRace> getTrackedRaces(BoatClass boatClass) {
-                // TODO Auto-generated method stub
-                return null;
-            }
-
-            @Override
-            public void addTrackedRace(TrackedRace trackedRace) {
-                // TODO Auto-generated method stub
-                
-            }
-
-            @Override
-            public void removeTrackedRace(TrackedRace trackedRace) {
-                // TODO Auto-generated method stub
-                
-            }
-
-            @Override
-            public void addRaceListener(RaceListener listener) {
-                // TODO Auto-generated method stub
-                
-            }
-
-            @Override
-            public int getNetPoints(Competitor competitor, TimePoint timePoint) throws NoWindException {
-                // TODO Auto-generated method stub
-                return 0;
-            }
-
-            @Override
-            public DynamicTrackedRace getTrackedRace(RaceDefinition race) {
-                // TODO Auto-generated method stub
-                return null;
-            }
-
-            @Override
-            public DynamicTrackedRace getExistingTrackedRace(RaceDefinition race) {
-                // TODO Auto-generated method stub
-                return null;
-            }
-
-            @Override
-            public void removeTrackedRace(RaceDefinition raceDefinition) {
-                // TODO Auto-generated method stub
-                
-            }
-
-            @Override
-            public DynamicTrackedRace createTrackedRace(RaceDefinition raceDefinition, WindStore windStore,
-                    long delayToLiveInMillis, long millisecondsOverWhichToAverageWind, long millisecondsOverWhichToAverageSpeed,
-                    DynamicRaceDefinitionSet raceDefinitionSetToUpdate, RaceCommitteeStore raceCommitteeStore) {
-                // TODO Auto-generated method stub
-                return null;
-            }
-        };
-    }
-
-    @Override
-    public Position getApproximatePosition(Waypoint waypoint, TimePoint timePoint) {
-        // TODO Auto-generated method stub
-        return null;
-    }
-
-    @Override
-    public Tack getTack(Competitor competitor, TimePoint timePoint) {
-        // TODO Auto-generated method stub
-        return null;
-    }
-
-    @Override
-    public Wind getDirectionFromStartToNextMark(TimePoint at) {
-        // TODO Auto-generated method stub
-        return null;
-    }
-
-    @Override
-    public List<GPSFixMoving> approximate(Competitor competitor, Distance maxDistance, TimePoint from, TimePoint to) {
-        // TODO Auto-generated method stub
-        return null;
-    }
-
-    @Override
-    public List<Maneuver> getManeuvers(Competitor competitor, TimePoint from, TimePoint to, boolean waitForLatest) {
-        // TODO Auto-generated method stub
-        return null;
-    }
-
-    @Override
-    public boolean raceIsKnownToStartUpwind() {
-        // TODO Auto-generated method stub
-        return false;
-    }
-
-    @Override
-    public void setRaceIsKnownToStartUpwind(boolean raceIsKnownToStartUpwind) {
-        // TODO Auto-generated method stub
-    }
-
-    @Override
-    public RegattaAndRaceIdentifier getRaceIdentifier() {
-        // TODO Auto-generated method stub
-        return null;
-    }
-
-    @Override
-    public TimePoint getEndOfRace() {
-        // TODO Auto-generated method stub
-        return null;
-    }
-
-    @Override
-    public Distance getDistanceTraveled(Competitor competitor, TimePoint timePoint) {
-        // TODO Auto-generated method stub
-        return null;
-    }
-
-    @Override
-    public Distance getWindwardDistanceToOverallLeader(Competitor competitor, TimePoint timePoint)
-            throws NoWindException {
-        // TODO Auto-generated method stub
-        return null;
-    }
-
-    @Override
-    public Wind getWind(Position p, TimePoint at) {
-        // TODO Auto-generated method stub
-        return null;
-    }
-
-    @Override
-    public Wind getWind(Position p, TimePoint at, Iterable<WindSource> windSourcesToExclude) {
-        // TODO Auto-generated method stub
-        return null;
-    }
-
-    @Override
-    public Iterable<WindSource> getWindSources(WindSourceType type) {
-        // TODO Auto-generated method stub
-        return null;
-    }
-
-    @Override
-    public Iterable<WindSource> getWindSources() {
-        // TODO Auto-generated method stub
-        return null;
-    }
-
-    @Override
-    public WindWithConfidence<Pair<Position, TimePoint>> getWindWithConfidence(Position p, TimePoint at,
-            Iterable<WindSource> windSourcesToExclude) {
-        // TODO Auto-generated method stub
-        return null;
-    }
-
-    @Override
-    public WindWithConfidence<TimePoint> getEstimatedWindDirectionWithConfidence(Position position, TimePoint timePoint) {
-        // TODO Auto-generated method stub
-        return null;
-    }
-
-    @Override
-    public WindWithConfidence<Pair<Position, TimePoint>> getWindWithConfidence(Position p, TimePoint at) {
-        // TODO Auto-generated method stub
-        return null;
-    }
-
-    @Override
-    public Iterable<WindSource> getWindSourcesToExclude() {
-        // TODO Auto-generated method stub
-        return null;
-    }
-
-    @Override
-    public TimePoint getEndOfTracking() {
-        // TODO Auto-generated method stub
-        return null;
-    }
-
-    @Override
-    public TimePoint getTimePointOfOldestEvent() {
-        // TODO Auto-generated method stub
-        return null;
-    }
-
-    @Override
-    public void setStartOfTrackingReceived(TimePoint startOfTrackingReceived) {
-        // TODO Auto-generated method stub
-        
-    }
-
-    @Override
-    public void setEndOfTrackingReceived(TimePoint endOfTrackingReceived) {
-        // TODO Auto-generated method stub
-        
-    }
-
-    @Override
-    public Iterable<Pair<Waypoint, Pair<TimePoint, TimePoint>>> getMarkPassingsTimes() {
-        // TODO Auto-generated method stub
-        return null;
-    }
-
-    @Override
-    public Distance getAverageCrossTrackError(Competitor competitor, TimePoint timePoint, boolean waitForLatestAnalysis) throws NoWindException {
-        // TODO Auto-generated method stub
-        return null;
-    }
-
-    @Override
-    public WindTrack getOrCreateWindTrack(WindSource windSource) {
-        // TODO Auto-generated method stub
-        return null;
-    }
-
-    @Override
-    public void recordFix(Mark mark, GPSFix fix) {
-        // TODO Auto-generated method stub
-        
-    }
-
-    @Override
-    public void removeListener(RaceChangeListener listener) {
-        // TODO Auto-generated method stub
-        
-    }
-
-    @Override
-    public WindStore getWindStore() {
-        // TODO Auto-generated method stub
-        return null;
-    }
-
-    @Override
-    public void setWindSourcesToExclude(Iterable<? extends WindSource> windSourcesToExclude) {
-        // TODO Auto-generated method stub
-    }
-
-    @Override
-    public Competitor getOverallLeader(TimePoint timePoint) throws NoWindException {
-        // TODO Auto-generated method stub
-        return null;
-    }
-
-    @Override
-    public long getDelayToLiveInMillis() {
-        // TODO Auto-generated method stub
-        return 0;
-    }
-
-    @Override
-    public void setDelayToLiveInMillis(long delayToLiveInMillis) {
-        // TODO Auto-generated method stub
-        
-    }
-
-    @Override
-    public void setAndFixDelayToLiveInMillis(long delayToLiveInMillis) {
-        // TODO Auto-generated method stub
-        
-    }
-
-    @Override
-    public List<Competitor> getCompetitorsFromBestToWorst(TimePoint timePoint) {
-        // TODO Auto-generated method stub
-        return null;
-    }
-
-    @Override
-    public Distance getAverageCrossTrackError(Competitor competitor, TimePoint from, TimePoint to, boolean upwindOnly, boolean waitForLatestAnalyses)
-            throws NoWindException {
-        // TODO Auto-generated method stub
-        return null;
-    }
-
-    @Override
-    public void waitUntilWindLoadingComplete() throws InterruptedException {
-        // TODO Auto-generated method stub
-    }
-
-	@Override
-	public Iterable<Mark> getMarks() {
-		// TODO Auto-generated method stub
-		return null;
-	}
-
-    @Override
-    public boolean hasWindData() {
-        // TODO Auto-generated method stub
-        return false;
-    }
-
-    @Override
-    public boolean hasGPSData() {
-        // TODO Auto-generated method stub
-        return false;
-    }
-
-	@Override
-	public RaceCommitteeEventTrack getRaceCommitteeEventTrack() {
-		// TODO Auto-generated method stub
-		return null;
-	}
-	
-	@Override
-	public void recordRaceCommitteeEvent(RaceCommitteeEvent event) {
-		// TODO Auto-generated method stub
-		
-	}
-	
-    @Override
-    public void lockForRead(Iterable<MarkPassing> markPassings) {
-        // TODO Auto-generated method stub
-        
-    }
-
-    @Override
-    public void unlockAfterRead(Iterable<MarkPassing> markPassings) {
-        // TODO Auto-generated method stub
-        
-    }
-
-	@Override
-	public void waitUntilRaceCommitteeEventLoadingComplete()
-			throws InterruptedException {
-		// TODO Auto-generated method stub
-		
-	}
-
-	@Override
-	public RaceCommitteeStore getRaceCommitteeStore() {
-		// TODO Auto-generated method stub
-		return null;
-	}
-
-}
-=======
-package com.sap.sailing.domain.test.mock;
-
-import java.io.Serializable;
-import java.util.List;
-import java.util.NavigableSet;
-
-import com.sap.sailing.domain.base.BoatClass;
-import com.sap.sailing.domain.base.Mark;
-import com.sap.sailing.domain.base.Competitor;
-import com.sap.sailing.domain.base.RaceColumnListener;
-import com.sap.sailing.domain.base.Regatta;
-import com.sap.sailing.domain.base.RegattaListener;
-import com.sap.sailing.domain.base.Leg;
-import com.sap.sailing.domain.base.RaceDefinition;
-import com.sap.sailing.domain.base.Series;
-import com.sap.sailing.domain.base.Waypoint;
-import com.sap.sailing.domain.common.Distance;
-import com.sap.sailing.domain.common.RegattaAndRaceIdentifier;
-import com.sap.sailing.domain.common.RegattaIdentifier;
-import com.sap.sailing.domain.common.NoWindException;
-import com.sap.sailing.domain.common.Position;
-import com.sap.sailing.domain.common.Tack;
-import com.sap.sailing.domain.common.TimePoint;
-import com.sap.sailing.domain.common.WindSource;
-import com.sap.sailing.domain.common.WindSourceType;
-import com.sap.sailing.domain.common.impl.Util.Pair;
-import com.sap.sailing.domain.leaderboard.ScoringScheme;
-import com.sap.sailing.domain.tracking.DynamicGPSFixTrack;
-import com.sap.sailing.domain.tracking.DynamicRaceDefinitionSet;
-import com.sap.sailing.domain.tracking.DynamicTrackedRegatta;
-import com.sap.sailing.domain.tracking.DynamicTrackedRace;
-import com.sap.sailing.domain.tracking.GPSFix;
-import com.sap.sailing.domain.tracking.GPSFixMoving;
-import com.sap.sailing.domain.tracking.Maneuver;
-import com.sap.sailing.domain.tracking.MarkPassing;
-import com.sap.sailing.domain.tracking.RaceChangeListener;
-import com.sap.sailing.domain.tracking.RaceListener;
-import com.sap.sailing.domain.tracking.TrackedLeg;
-import com.sap.sailing.domain.tracking.TrackedLegOfCompetitor;
-import com.sap.sailing.domain.tracking.TrackedRace;
-import com.sap.sailing.domain.tracking.TrackedRaceStatus;
-import com.sap.sailing.domain.tracking.Wind;
-import com.sap.sailing.domain.tracking.WindStore;
-import com.sap.sailing.domain.tracking.WindTrack;
-import com.sap.sailing.domain.tracking.WindWithConfidence;
-import com.sap.sailing.domain.tracking.impl.WindTrackImpl;
-
-public class MockedTrackedRace implements DynamicTrackedRace {
-    private static final long serialVersionUID = 5827912985564121181L;
-    private final WindTrack windTrack = new WindTrackImpl(/* millisecondsOverWhichToAverage */ 30000, /* useSpeed */ true, "TestWindTrack");
-    
-    public WindTrack getWindTrack() {
-        return windTrack;
-    }
-
-    @Override
-    public RaceDefinition getRace() {
-        // TODO Auto-generated method stub
-        return null;
-    }
-
-    @Override
-    public TimePoint getStartOfRace() {
-        // TODO Auto-generated method stub
-        return null;
-    }
-
-    @Override
-    public Iterable<TrackedLeg> getTrackedLegs() {
-        // TODO Auto-generated method stub
-        return null;
-    }
-
-    @Override
-    public TrackedLeg getTrackedLeg(Leg leg) {
-        // TODO Auto-generated method stub
-        return null;
-    }
-
-    @Override
-    public TrackedLegOfCompetitor getCurrentLeg(Competitor competitor, TimePoint timePoint) {
-        // TODO Auto-generated method stub
-        return null;
-    }
-
-    @Override
-    public TrackedLeg getCurrentLeg(TimePoint timePoint) {
-        // TODO Auto-generated method stub
-        return null;
-    }
-
-    @Override
-    public TrackedLeg getTrackedLegFinishingAt(Waypoint endOfLeg) {
-        // TODO Auto-generated method stub
-        return null;
-    }
-
-    @Override
-    public TrackedLeg getTrackedLegStartingAt(Waypoint startOfLeg) {
-        // TODO Auto-generated method stub
-        return null;
-    }
-
-    @Override
-    public TrackedLegOfCompetitor getTrackedLeg(Competitor competitor, TimePoint at) {
-        // TODO Auto-generated method stub
-        return null;
-    }
-
-    @Override
-    public TrackedLegOfCompetitor getTrackedLeg(Competitor competitor, Leg leg) {
-        // TODO Auto-generated method stub
-        return null;
-    }
-
-    @Override
-    public long getUpdateCount() {
-        // TODO Auto-generated method stub
-        return 0;
-    }
-
-    @Override
-    public int getRankDifference(Competitor competitor, Leg leg, TimePoint timePoint) {
-        // TODO Auto-generated method stub
-        return 0;
-    }
-
-    @Override
-    public int getRank(Competitor competitor) throws NoWindException {
-        // TODO Auto-generated method stub
-        return 0;
-    }
-
-    @Override
-    public int getRank(Competitor competitor, TimePoint timePoint) throws NoWindException {
-        // TODO Auto-generated method stub
-        return 0;
-    }
-
-    @Override
-    public Distance getStartAdvantage(Competitor competitor, double secondsIntoTheRace) {
-        // TODO Auto-generated method stub
-        return null;
-    }
-
-    @Override
-    public Iterable<MarkPassing> getMarkPassingsInOrder(Waypoint waypoint) {
-        // TODO Auto-generated method stub
-        return null;
-    }
-
-    @Override
-    public MarkPassing getMarkPassing(Competitor competitor, Waypoint waypoint) {
-        // TODO Auto-generated method stub
-        return null;
-    }
-
-    @Override
-    public DynamicGPSFixTrack<Mark, GPSFix> getOrCreateTrack(Mark mark) {
-        // TODO Auto-generated method stub
-        return null;
-    }
-
-    @Override
-    public WindTrack getOrCreateWindTrack(WindSource windSource, long delayForWindEstimationCacheInvalidation) {
-        // TODO Auto-generated method stub
-        return null;
-    }
-
-    @Override
-    public void waitForNextUpdate(int sinceUpdate) throws InterruptedException {
-        // TODO Auto-generated method stub
-
-    }
-
-    @Override
-    public TimePoint getStartOfTracking() {
-        // TODO Auto-generated method stub
-        return null;
-    }
-
-    @Override
-    public TimePoint getTimePointOfNewestEvent() {
-        // TODO Auto-generated method stub
-        return null;
-    }
-
-    @Override
-    public NavigableSet<MarkPassing> getMarkPassings(Competitor competitor) {
-        // TODO Auto-generated method stub
-        return null;
-    }
-
-    @Override
-    public void recordFix(Competitor competitor, GPSFixMoving fix) {
-        // TODO Auto-generated method stub
-        
-    }
-
-    @Override
-    public void recordWind(Wind wind, WindSource windSource) {
-        if (windSource.getType() == WindSourceType.EXPEDITION) {
-            windTrack.add(wind);
-        }
-    }
-
-    @Override
-    public void addListener(RaceChangeListener listener) {
-        // TODO Auto-generated method stub
-        
-    }
-
-    @Override
-    public void updateMarkPassings(Competitor competitor, Iterable<MarkPassing> markPassings) {
-        // TODO Auto-generated method stub
-        
-    }
-
-    @Override
-    public void setStartTimeReceived(TimePoint start) {
-        // TODO Auto-generated method stub
-        
-    }
-
-    @Override
-    public DynamicGPSFixTrack<Competitor, GPSFixMoving> getTrack(Competitor competitor) {
-        // TODO Auto-generated method stub
-        return null;
-    }
-
-    @Override
-    public void removeWind(Wind wind, WindSource windSource) {
-        // TODO Auto-generated method stub
-        
-    }
-
-    @Override
-    public TimePoint getTimePointOfLastEvent() {
-        // TODO Auto-generated method stub
-        return null;
-    }
-
-    @Override
-    public void setMillisecondsOverWhichToAverageSpeed(long millisecondsOverWhichToAverageSpeed) {
-        // TODO Auto-generated method stub
-        
-    }
-
-    @Override
-    public void setMillisecondsOverWhichToAverageWind(long millisecondsOverWhichToAverageWind) {
-        // TODO Auto-generated method stub
-        
-    }
-
-    @Override
-    public long getMillisecondsOverWhichToAverageSpeed() {
-        // TODO Auto-generated method stub
-        return 0;
-    }
-
-    @Override
-    public long getMillisecondsOverWhichToAverageWind() {
-        // TODO Auto-generated method stub
-        return 0;
-    }
-
-    @Override
-    public Wind getEstimatedWindDirection(Position position, TimePoint timePoint) {
-        // TODO Auto-generated method stub
-        return null;
-    }
-
-    @Override
-    public boolean hasStarted(TimePoint at) {
-        // TODO Auto-generated method stub
-        return false;
-    }
-
-    @Override
-    public DynamicTrackedRegatta getTrackedRegatta() {
-        return new DynamicTrackedRegatta() {
-            private static final long serialVersionUID = 2651590861333064588L;
-
-            @Override
-            public Regatta getRegatta() {
-                return new Regatta() {
-                    private static final long serialVersionUID = -4908774269425170811L;
-
-                    @Override
-                    public String getName() {
-                        return "A Mocked Test Regatta";
-                    }
-
-                    @Override
-                    public Serializable getId() {
-                        // TODO Auto-generated method stub
-                        return null;
-                    }
-
-                    @Override
-                    public Iterable<RaceDefinition> getAllRaces() {
-                        // TODO Auto-generated method stub
-                        return null;
-                    }
-
-                    @Override
-                    public BoatClass getBoatClass() {
-                        // TODO Auto-generated method stub
-                        return null;
-                    }
-
-                    @Override
-                    public Iterable<Competitor> getCompetitors() {
-                        // TODO Auto-generated method stub
-                        return null;
-                    }
-
-                    @Override
-                    public void addRace(RaceDefinition race) {
-                        // TODO Auto-generated method stub
-                    }
-
-                    @Override
-                    public void removeRace(RaceDefinition raceDefinition) {
-                        // TODO Auto-generated method stub
-                    }
-
-                    @Override
-                    public RaceDefinition getRaceByName(String raceName) {
-                        // TODO Auto-generated method stub
-                        return null;
-                    }
-
-                    @Override
-                    public void addRegattaListener(RegattaListener listener) {
-                        // TODO Auto-generated method stub
-                        
-                    }
-
-                    @Override
-                    public void removeRegattaListener(RegattaListener listener) {
-                        // TODO Auto-generated method stub
-                        
-                    }
-
-                    @Override
-                    public RegattaIdentifier getRegattaIdentifier() {
-                        // TODO Auto-generated method stub
-                        return null;
-                    }
-
-                    @Override
-                    public String getBaseName() {
-                        // TODO Auto-generated method stub
-                        return null;
-                    }
-
-                    @Override
-                    public Iterable<? extends Series> getSeries() {
-                        // TODO Auto-generated method stub
-                        return null;
-                    }
-
-                    @Override
-                    public Series getSeriesByName(String seriesName) {
-                        // TODO Auto-generated method stub
-                        return null;
-                    }
-
-                    @Override
-                    public boolean isPersistent() {
-                        // TODO Auto-generated method stub
-                        return false;
-                    }
-
-                    @Override
-                    public void addRaceColumnListener(RaceColumnListener listener) {
-                        // TODO Auto-generated method stub
-                        
-                    }
-
-                    @Override
-                    public void removeRaceColumnListener(RaceColumnListener listener) {
-                        // TODO Auto-generated method stub
-                        
-                    }
-
-                    @Override
-                    public ScoringScheme getScoringScheme() {
-                        // TODO Auto-generated method stub
-                        return null;
-                    }
-                };
-            }
-
-            @Override
-            public Iterable<TrackedRace> getTrackedRaces() {
-                // TODO Auto-generated method stub
-                return null;
-            }
-
-            @Override
-            public Iterable<TrackedRace> getTrackedRaces(BoatClass boatClass) {
-                // TODO Auto-generated method stub
-                return null;
-            }
-
-            @Override
-            public void addTrackedRace(TrackedRace trackedRace) {
-                // TODO Auto-generated method stub
-                
-            }
-
-            @Override
-            public void removeTrackedRace(TrackedRace trackedRace) {
-                // TODO Auto-generated method stub
-                
-            }
-
-            @Override
-            public void addRaceListener(RaceListener listener) {
-                // TODO Auto-generated method stub
-                
-            }
-
-            @Override
-            public int getNetPoints(Competitor competitor, TimePoint timePoint) throws NoWindException {
-                // TODO Auto-generated method stub
-                return 0;
-            }
-
-            @Override
-            public DynamicTrackedRace getTrackedRace(RaceDefinition race) {
-                // TODO Auto-generated method stub
-                return null;
-            }
-
-            @Override
-            public DynamicTrackedRace getExistingTrackedRace(RaceDefinition race) {
-                // TODO Auto-generated method stub
-                return null;
-            }
-
-            @Override
-            public void removeTrackedRace(RaceDefinition raceDefinition) {
-                // TODO Auto-generated method stub
-                
-            }
-
-            @Override
-            public DynamicTrackedRace createTrackedRace(RaceDefinition raceDefinition, WindStore windStore,
-                    long delayToLiveInMillis, long millisecondsOverWhichToAverageWind, long millisecondsOverWhichToAverageSpeed,
-                    DynamicRaceDefinitionSet raceDefinitionSetToUpdate) {
-                // TODO Auto-generated method stub
-                return null;
-            }
-        };
-    }
-
-    @Override
-    public Position getApproximatePosition(Waypoint waypoint, TimePoint timePoint) {
-        // TODO Auto-generated method stub
-        return null;
-    }
-
-    @Override
-    public Tack getTack(Competitor competitor, TimePoint timePoint) {
-        // TODO Auto-generated method stub
-        return null;
-    }
-
-    @Override
-    public Wind getDirectionFromStartToNextMark(TimePoint at) {
-        // TODO Auto-generated method stub
-        return null;
-    }
-
-    @Override
-    public List<GPSFixMoving> approximate(Competitor competitor, Distance maxDistance, TimePoint from, TimePoint to) {
-        // TODO Auto-generated method stub
-        return null;
-    }
-
-    @Override
-    public List<Maneuver> getManeuvers(Competitor competitor, TimePoint from, TimePoint to, boolean waitForLatest) {
-        // TODO Auto-generated method stub
-        return null;
-    }
-
-    @Override
-    public boolean raceIsKnownToStartUpwind() {
-        // TODO Auto-generated method stub
-        return false;
-    }
-
-    @Override
-    public void setRaceIsKnownToStartUpwind(boolean raceIsKnownToStartUpwind) {
-        // TODO Auto-generated method stub
-    }
-
-    @Override
-    public RegattaAndRaceIdentifier getRaceIdentifier() {
-        // TODO Auto-generated method stub
-        return null;
-    }
-
-    @Override
-    public TimePoint getEndOfRace() {
-        // TODO Auto-generated method stub
-        return null;
-    }
-
-    @Override
-    public Distance getDistanceTraveled(Competitor competitor, TimePoint timePoint) {
-        // TODO Auto-generated method stub
-        return null;
-    }
-
-    @Override
-    public Distance getWindwardDistanceToOverallLeader(Competitor competitor, TimePoint timePoint)
-            throws NoWindException {
-        // TODO Auto-generated method stub
-        return null;
-    }
-
-    @Override
-    public Wind getWind(Position p, TimePoint at) {
-        // TODO Auto-generated method stub
-        return null;
-    }
-
-    @Override
-    public Wind getWind(Position p, TimePoint at, Iterable<WindSource> windSourcesToExclude) {
-        // TODO Auto-generated method stub
-        return null;
-    }
-
-    @Override
-    public Iterable<WindSource> getWindSources(WindSourceType type) {
-        // TODO Auto-generated method stub
-        return null;
-    }
-
-    @Override
-    public Iterable<WindSource> getWindSources() {
-        // TODO Auto-generated method stub
-        return null;
-    }
-
-    @Override
-    public WindWithConfidence<Pair<Position, TimePoint>> getWindWithConfidence(Position p, TimePoint at,
-            Iterable<WindSource> windSourcesToExclude) {
-        // TODO Auto-generated method stub
-        return null;
-    }
-
-    @Override
-    public WindWithConfidence<TimePoint> getEstimatedWindDirectionWithConfidence(Position position, TimePoint timePoint) {
-        // TODO Auto-generated method stub
-        return null;
-    }
-
-    @Override
-    public WindWithConfidence<Pair<Position, TimePoint>> getWindWithConfidence(Position p, TimePoint at) {
-        // TODO Auto-generated method stub
-        return null;
-    }
-
-    @Override
-    public Iterable<WindSource> getWindSourcesToExclude() {
-        // TODO Auto-generated method stub
-        return null;
-    }
-
-    @Override
-    public TimePoint getEndOfTracking() {
-        // TODO Auto-generated method stub
-        return null;
-    }
-
-    @Override
-    public TimePoint getTimePointOfOldestEvent() {
-        // TODO Auto-generated method stub
-        return null;
-    }
-
-    @Override
-    public void setStartOfTrackingReceived(TimePoint startOfTrackingReceived) {
-        // TODO Auto-generated method stub
-        
-    }
-
-    @Override
-    public void setEndOfTrackingReceived(TimePoint endOfTrackingReceived) {
-        // TODO Auto-generated method stub
-        
-    }
-
-    @Override
-    public Iterable<Pair<Waypoint, Pair<TimePoint, TimePoint>>> getMarkPassingsTimes() {
-        // TODO Auto-generated method stub
-        return null;
-    }
-
-    @Override
-    public Distance getAverageCrossTrackError(Competitor competitor, TimePoint timePoint, boolean waitForLatestAnalysis) throws NoWindException {
-        // TODO Auto-generated method stub
-        return null;
-    }
-
-    @Override
-    public WindTrack getOrCreateWindTrack(WindSource windSource) {
-        // TODO Auto-generated method stub
-        return null;
-    }
-
-    @Override
-    public void recordFix(Mark mark, GPSFix fix) {
-        // TODO Auto-generated method stub
-        
-    }
-
-    @Override
-    public void removeListener(RaceChangeListener listener) {
-        // TODO Auto-generated method stub
-        
-    }
-
-    @Override
-    public WindStore getWindStore() {
-        // TODO Auto-generated method stub
-        return null;
-    }
-
-    @Override
-    public void setWindSourcesToExclude(Iterable<? extends WindSource> windSourcesToExclude) {
-        // TODO Auto-generated method stub
-    }
-
-    @Override
-    public Competitor getOverallLeader(TimePoint timePoint) throws NoWindException {
-        // TODO Auto-generated method stub
-        return null;
-    }
-
-    @Override
-    public long getDelayToLiveInMillis() {
-        // TODO Auto-generated method stub
-        return 0;
-    }
-
-    @Override
-    public void setDelayToLiveInMillis(long delayToLiveInMillis) {
-        // TODO Auto-generated method stub
-        
-    }
-
-    @Override
-    public void setAndFixDelayToLiveInMillis(long delayToLiveInMillis) {
-        // TODO Auto-generated method stub
-        
-    }
-
-    @Override
-    public List<Competitor> getCompetitorsFromBestToWorst(TimePoint timePoint) {
-        // TODO Auto-generated method stub
-        return null;
-    }
-
-    @Override
-    public Distance getAverageCrossTrackError(Competitor competitor, TimePoint from, TimePoint to, boolean upwindOnly, boolean waitForLatestAnalyses)
-            throws NoWindException {
-        // TODO Auto-generated method stub
-        return null;
-    }
-
-    @Override
-    public void waitUntilWindLoadingComplete() throws InterruptedException {
-        // TODO Auto-generated method stub
-    }
-
-	@Override
-	public Iterable<Mark> getMarks() {
-		// TODO Auto-generated method stub
-		return null;
-	}
-
-    @Override
-    public boolean hasWindData() {
-        // TODO Auto-generated method stub
-        return false;
-    }
-
-    @Override
-    public boolean hasGPSData() {
-        // TODO Auto-generated method stub
-        return false;
-    }
-
-    @Override
-    public void lockForRead(Iterable<MarkPassing> markPassings) {
-        // TODO Auto-generated method stub
-        
-    }
-
-    @Override
-    public void unlockAfterRead(Iterable<MarkPassing> markPassings) {
-        // TODO Auto-generated method stub
-        
-    }
-
-    @Override
-    public TrackedRaceStatus getStatus() {
-        // TODO Auto-generated method stub
-        return null;
-    }
-
-    @Override
-    public void setStatus(TrackedRaceStatus newStatus) {
-        // TODO Auto-generated method stub
-    }
-
-    @Override
-    public void waitUntilNotLoading() {
-        // TODO Auto-generated method stub
-    }
-}
->>>>>>> 97b1ad82
+	@Override
+	public RaceCommitteeEventTrack getRaceCommitteeEventTrack() {
+		// TODO Auto-generated method stub
+		return null;
+	}
+	
+	@Override
+	public void recordRaceCommitteeEvent(RaceCommitteeEvent event) {
+		// TODO Auto-generated method stub
+		
+	}
+	
+    @Override
+    public void lockForRead(Iterable<MarkPassing> markPassings) {
+        // TODO Auto-generated method stub
+        
+    }
+
+    @Override
+    public void unlockAfterRead(Iterable<MarkPassing> markPassings) {
+        // TODO Auto-generated method stub
+        
+    }
+	@Override
+	public void waitUntilRaceCommitteeEventLoadingComplete()
+			throws InterruptedException {
+		// TODO Auto-generated method stub
+		
+	}
+
+	@Override
+	public RaceCommitteeStore getRaceCommitteeStore() {
+		// TODO Auto-generated method stub
+		return null;
+	}
+
+   @Override
+    public TrackedRaceStatus getStatus() {
+        // TODO Auto-generated method stub
+        return null;
+    }
+
+    @Override
+    public void setStatus(TrackedRaceStatus newStatus) {
+        // TODO Auto-generated method stub
+    }
+
+    @Override
+    public void waitUntilNotLoading() {
+        // TODO Auto-generated method stub
+    }
+}