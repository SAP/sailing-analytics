--- conflicted
+++ resolved
@@ -1,4 +1,3 @@
-<<<<<<< HEAD
 package com.sap.sailing.domain.test.mock;
 
 import java.io.Serializable;
@@ -128,121 +127,4 @@
     public RaceDefinition getRace() {
         return raceDefinition;
     }
-}
-=======
-package com.sap.sailing.domain.test.mock;
-
-import java.io.Serializable;
-import java.util.Arrays;
-import java.util.Collections;
-import java.util.List;
-
-import com.sap.sailing.domain.base.Boat;
-import com.sap.sailing.domain.base.BoatClass;
-import com.sap.sailing.domain.base.Competitor;
-import com.sap.sailing.domain.base.Course;
-import com.sap.sailing.domain.base.RaceDefinition;
-import com.sap.sailing.domain.base.Waypoint;
-import com.sap.sailing.domain.base.impl.CourseImpl;
-import com.sap.sailing.domain.common.NoWindException;
-import com.sap.sse.common.TimePoint;
-
-public class MockedTrackedRaceWithFixedRank extends MockedTrackedRace {
-    private static final long serialVersionUID = -8587203762630194172L;
-    private final int rank;
-    private final boolean started;
-    private final RaceDefinition raceDefinition;
-    private final Competitor competitor;
-    private final BoatClass boatClass;
-    
-    public MockedTrackedRaceWithFixedRank(Competitor competitor, int rank, boolean started, BoatClass boatClass) {
-        this.rank = rank;
-        this.started = started;
-        this.competitor = competitor;
-        this.raceDefinition = new MockedRaceDefinition();
-        this.boatClass = boatClass;
-    }
-
-    public MockedTrackedRaceWithFixedRank(Competitor competitor, int rank, boolean started) {
-        this(competitor, rank, started, /* boatClass */ null);
-    }
-
-    private class MockedRaceDefinition implements RaceDefinition {
-        private static final long serialVersionUID = 6812543850545870357L;
-        private final Course course;
-        
-        public MockedRaceDefinition() {
-            course = new CourseImpl("Test Course", Arrays.asList(new Waypoint[0]));
-        }
-        
-        @Override
-        public String getName() {
-            return null;
-        }
-
-        @Override
-        public Course getCourse() {
-            return course;
-        }
-
-        @Override
-        public Iterable<Competitor> getCompetitors() {
-            return Collections.singleton(MockedTrackedRaceWithFixedRank.this.competitor);
-        }
-
-        @Override
-        public BoatClass getBoatClass() {
-            return boatClass;
-        }
-
-        @Override
-        public Serializable getId() {
-            return null;
-        }
-
-        @Override
-        public Competitor getCompetitorById(Serializable competitorID) {
-            if (competitorID.equals(MockedTrackedRaceWithFixedRank.this.competitor.getId())) {
-                return MockedTrackedRaceWithFixedRank.this.competitor;
-            } else {
-                return null;
-            }
-        }
-
-        @Override
-        public Boat getBoatOfCompetitorById(Serializable competitorID) {
-            return null;
-        }
-
-        @Override
-        public byte[] getCompetitorMD5() {
-            return null;
-        }
-    }
-    
-    @Override
-    public List<Competitor> getCompetitorsFromBestToWorst(TimePoint timePoint) {
-        return Collections.singletonList(competitor);
-    }
-
-    @Override
-    public boolean hasStarted(TimePoint at) {
-        return started;
-    }
-
-    @Override
-    public int getRank(Competitor competitor, TimePoint timePoint) {
-        return rank;
-    }
-
-    @Override
-    public int getRank(Competitor competitor) throws NoWindException {
-        return rank;
-    }
-
-    @Override
-    public RaceDefinition getRace() {
-        return raceDefinition;
-    }
-}
->>>>>>> bb4ecf91
+}