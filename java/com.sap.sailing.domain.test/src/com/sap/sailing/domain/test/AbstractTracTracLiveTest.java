--- conflicted
+++ resolved
@@ -1,445 +1,224 @@
-<<<<<<< HEAD
-package com.sap.sailing.domain.test;
-
-import static org.junit.Assert.assertNotNull;
-
-import java.io.FileNotFoundException;
-import java.io.IOException;
-import java.net.MalformedURLException;
-import java.net.URI;
-import java.net.URISyntaxException;
-import java.net.URL;
-import java.util.ArrayList;
-import java.util.Collection;
-import java.util.Collections;
-import java.util.HashSet;
-import java.util.List;
-import java.util.logging.Logger;
-
-import org.junit.After;
-import org.junit.Assert;
-import org.junit.Before;
-
-import com.maptrack.client.io.TypeController;
-import com.sap.sailing.domain.common.PassingInstruction;
-import com.sap.sailing.domain.common.impl.Util.Pair;
-import com.sap.sailing.domain.tractracadapter.Receiver;
-import com.sap.sailing.domain.tractracadapter.TracTracConnectionConstants;
-import com.sap.sailing.domain.tractracadapter.TracTracControlPoint;
-import com.sap.sailing.domain.tractracadapter.impl.ControlPointAdapter;
-import com.tractrac.clientmodule.ControlPoint;
-import com.tractrac.clientmodule.Event;
-import com.tractrac.clientmodule.data.DataController;
-import com.tractrac.clientmodule.data.DataController.Listener;
-import com.tractrac.clientmodule.setup.KeyValue;
-
-/**
- * Subclassing tests have to call {@link #addListenersForStoredDataAndStartController(Iterable)} to kick off
- * the data receiving process. If subclasses use this class's default constructor, a connection to the
- * STG default account with a few test races is established. Subclasses may also choose to configure other
- * races / events using the {@link #AbstractTracTracLiveTest(URL, URI, URI)} constructor variant.
- * 
- * @author Axel Uhl (D043530)
- *
- */
-public abstract class AbstractTracTracLiveTest extends StoredTrackBasedTest implements Listener {
-    private static final Logger logger = Logger.getLogger(AbstractTracTracLiveTest.class.getName());
-    protected static final boolean tractracTunnel = Boolean.valueOf(System.getProperty("tractrac.tunnel", "false"));
-    protected static final String tractracTunnelHost = System.getProperty("tractrac.tunnel.host", "localhost");
-    private Event event;
-    private final Collection<Receiver> receivers;
-    
-    private Thread ioThread;
-    private DataController controller;
-
-    protected AbstractTracTracLiveTest() throws URISyntaxException, MalformedURLException {
-        receivers = new HashSet<Receiver>();
-    }
-
-    /**
-     * Default set-up for an STG training session in Weymouth, 2011
-     */
-    @Before
-    public void setUp() throws MalformedURLException, IOException, InterruptedException, URISyntaxException {
-        final String eventID = "event_20110505_SailingTea";
-        final String raceID = "bd8c778e-7c65-11e0-8236-406186cbf87c";
-        setUp(getParamURL(eventID, raceID), getLiveURI(), getStoredURI());
-    }
-
-    public static URI getStoredURI() throws URISyntaxException {
-        return tractracTunnel ? new URI("tcp://"+tractracTunnelHost+":"+TracTracConnectionConstants.PORT_TUNNEL_STORED) : new URI("tcp://" + TracTracConnectionConstants.HOST_NAME + ":" + TracTracConnectionConstants.PORT_STORED);
-    }
-
-    public static URI getLiveURI() throws URISyntaxException {
-        return tractracTunnel ? new URI("tcp://"+tractracTunnelHost+":"+TracTracConnectionConstants.PORT_TUNNEL_LIVE) : new URI("tcp://" + TracTracConnectionConstants.HOST_NAME + ":" + TracTracConnectionConstants.PORT_LIVE);
-    }
-
-    public static URL getParamURL(final String eventID, final String raceID) throws MalformedURLException {
-        return new URL("http://" + TracTracConnectionConstants.HOST_NAME + "/events/event_20110505_SailingTea/clientparams.php?event="+eventID+
-                "&race="+raceID);
-    }
-    
-    protected void setUp(URL paramUrl, URI liveUri, URI storedUri) throws FileNotFoundException, MalformedURLException {
-        // Read event data from configuration file
-        event = KeyValue.setup(paramUrl);
-        assertNotNull(event);
-        // Initialize data controller using live and stored data sources
-        controller = new DataController(liveUri, storedUri, this);
-        // Start live and stored data streams
-        ioThread = new Thread(controller, "I/O for event "+event.getName()+", paramURL "+paramUrl);
-        // test cases need to start the thread calling startController
-        // after adding their listeners
-    }
-
-    protected String getExpectedEventName() {
-        return "Sailing Team Germany";
-    }
-    
-    protected void addListenersForStoredDataAndStartController(Iterable<Receiver> receivers) {
-        for (Receiver receiver : receivers) {
-            this.receivers.add(receiver);
-            for (TypeController typeController : receiver.getTypeControllersAndStart()) {
-                getController().add(typeController);
-            }
-        }
-        startController();
-    }
-    
-    /**
-     * Called when the {@link #storedDataEnd()} event was received. Adds the listeners
-     * returned to the {@link #getController() controller}, presumably for live data.
-     * This default implementation returns an empty iterable. Subclasses may override
-     * to return more.
-     */
-    protected Iterable<TypeController> getListenersForLiveData() {
-        return Collections.emptySet();
-    }
-
-    protected void startController() {
-        ioThread.start();
-    }
-    
-    @After
-    public void tearDown() throws MalformedURLException, IOException, InterruptedException {
-        logger.info("entering "+getClass().getName()+".tearDown()");
-        Thread.sleep(500); // wait a bit before stopping the controller; in earlier versions we did a web request to stop the
-        // simulator here; then, the ioThread joined flawlessly; aggressively stopping the controller doesn't let the ioThread join
-        if (getController() != null)
-        	controller.stop(/* abortStored */ true);
-        logger.info("successfully stopped controller");
-        try {
-        	if (ioThread != null)
-        		ioThread.join(3000); // just wait a little bit, then give up
-        } catch (InterruptedException ex) {
-            Assert.fail(ex.getMessage());
-        }
-        logger.info("successfully joined ioThread");
-        for (Receiver receiver : receivers) {
-            receiver.stopPreemptively();
-            logger.info("successfully stopped receiver "+receiver);
-        }
-        logger.info("leaving "+getClass().getName()+".tearDown()");
-    }
-
-    
-    protected Event getTracTracEvent() {
-        return event;
-    }
-
-    protected DataController getController() {
-        return controller;
-    }
-
-    @Override
-    public void liveDataConnected() {
-        System.out.println("Live data connected");
-    }
-
-    @Override
-    public void liveDataDisconnected() {
-        System.out.println("Live data disconnected");
-    }
-
-    @Override
-    public void stopped() {
-        System.out.println("stopped");
-    }
-
-    @Override
-    public void storedDataBegin() {
-        System.out.println("Stored data begin");
-    }
-
-    @Override
-    public void storedDataEnd() {
-        System.out.println("Stored data end");
-    }
-
-    @Override
-    public void storedDataProgress(float progress) {
-        System.out.println("Stored data progress: "+progress);
-        
-    }
-
-    @Override
-    public void storedDataError(String arg0) {
-        System.err.println("Error with stored data "+arg0);
-    }
-
-    @Override
-    public void liveDataConnectError(String arg0) {
-        System.err.println("Error with live data "+arg0);
-    }
-
-    public static Iterable<Pair<TracTracControlPoint, PassingInstruction>> getTracTracControlPointsWithPassingInstructions(Iterable<ControlPoint> controlPoints) {
-        List<Pair<TracTracControlPoint, PassingInstruction>> ttControlPoints = new ArrayList<Pair<TracTracControlPoint, PassingInstruction>>();
-        for (com.tractrac.clientmodule.ControlPoint cp : controlPoints) {
-            ttControlPoints.add(new Pair<TracTracControlPoint, PassingInstruction>(new ControlPointAdapter(cp), null));
-        }
-        return ttControlPoints;
-    }
-    
-    public static Iterable<TracTracControlPoint> getTracTracControlPoints(Iterable<ControlPoint> controlPoints) {
-        List<TracTracControlPoint> ttControlPoints = new ArrayList<>();
-        for (com.tractrac.clientmodule.ControlPoint cp : controlPoints) {
-            ttControlPoints.add(new ControlPointAdapter(cp));
-        }
-        return ttControlPoints;
-    }
-
-    public static URI getCourseDesignUpdateURI() throws URISyntaxException {
-        return new URI("http://tracms.traclive.dk/update_course");
-    }
-
-    public static String getTracTracUsername() {
-        return "tracTest";
-    }
-
-    public static String getTracTracPassword() {
-        return "tracTest";
-    }
-}
-=======
-package com.sap.sailing.domain.test;
-
-import static org.junit.Assert.assertNotNull;
-
-import java.io.FileNotFoundException;
-import java.io.IOException;
-import java.net.MalformedURLException;
-import java.net.URI;
-import java.net.URISyntaxException;
-import java.net.URL;
-import java.util.ArrayList;
-import java.util.Collection;
-import java.util.Collections;
-import java.util.HashSet;
-import java.util.List;
-import java.util.logging.Logger;
-
-import org.junit.After;
-import org.junit.Assert;
-import org.junit.Before;
-import org.junit.Rule;
-import org.junit.rules.Timeout;
-
-import com.maptrack.client.io.TypeController;
-import com.sap.sailing.domain.common.NauticalSide;
-import com.sap.sailing.domain.common.impl.Util.Pair;
-import com.sap.sailing.domain.tractracadapter.Receiver;
-import com.sap.sailing.domain.tractracadapter.TracTracConnectionConstants;
-import com.sap.sailing.domain.tractracadapter.TracTracControlPoint;
-import com.sap.sailing.domain.tractracadapter.impl.ControlPointAdapter;
-import com.tractrac.clientmodule.ControlPoint;
-import com.tractrac.clientmodule.Event;
-import com.tractrac.clientmodule.data.DataController;
-import com.tractrac.clientmodule.data.DataController.Listener;
-import com.tractrac.clientmodule.setup.KeyValue;
-
-/**
- * Subclassing tests have to call {@link #addListenersForStoredDataAndStartController(Iterable)} to kick off
- * the data receiving process. If subclasses use this class's default constructor, a connection to the
- * STG default account with a few test races is established. Subclasses may also choose to configure other
- * races / events using the {@link #AbstractTracTracLiveTest(URL, URI, URI)} constructor variant.
- * 
- * @author Axel Uhl (D043530)
- *
- */
-public abstract class AbstractTracTracLiveTest extends StoredTrackBasedTest implements Listener {
-    private static final Logger logger = Logger.getLogger(AbstractTracTracLiveTest.class.getName());
-    protected static final boolean tractracTunnel = Boolean.valueOf(System.getProperty("tractrac.tunnel", "false"));
-    protected static final String tractracTunnelHost = System.getProperty("tractrac.tunnel.host", "localhost");
-    private Event event;
-    private final Collection<Receiver> receivers;
-    
-    private Thread ioThread;
-    private DataController controller;
-    
-    @Rule public Timeout AbstractTracTracLiveTestTimeout = new Timeout(2 * 60 * 1000);
-
-    protected AbstractTracTracLiveTest() throws URISyntaxException, MalformedURLException {
-        receivers = new HashSet<Receiver>();
-    }
-
-    /**
-     * Default set-up for an STG training session in Weymouth, 2011
-     */
-    @Before
-    public void setUp() throws MalformedURLException, IOException, InterruptedException, URISyntaxException {
-        final String eventID = "event_20110505_SailingTea";
-        final String raceID = "bd8c778e-7c65-11e0-8236-406186cbf87c";
-        setUp(getParamURL(eventID, raceID), getLiveURI(), getStoredURI());
-    }
-
-    public static URI getStoredURI() throws URISyntaxException {
-        return tractracTunnel ? new URI("tcp://"+tractracTunnelHost+":"+TracTracConnectionConstants.PORT_TUNNEL_STORED) : new URI("tcp://" + TracTracConnectionConstants.HOST_NAME + ":" + TracTracConnectionConstants.PORT_STORED);
-    }
-
-    public static URI getLiveURI() throws URISyntaxException {
-        return tractracTunnel ? new URI("tcp://"+tractracTunnelHost+":"+TracTracConnectionConstants.PORT_TUNNEL_LIVE) : new URI("tcp://" + TracTracConnectionConstants.HOST_NAME + ":" + TracTracConnectionConstants.PORT_LIVE);
-    }
-
-    public static URL getParamURL(final String eventID, final String raceID) throws MalformedURLException {
-        return new URL("http://" + TracTracConnectionConstants.HOST_NAME + "/events/event_20110505_SailingTea/clientparams.php?event="+eventID+
-                "&race="+raceID);
-    }
-    
-    protected void setUp(URL paramUrl, URI liveUri, URI storedUri) throws FileNotFoundException, MalformedURLException {
-        // Read event data from configuration file
-        event = KeyValue.setup(paramUrl);
-        assertNotNull(event);
-        // Initialize data controller using live and stored data sources
-        controller = new DataController(liveUri, storedUri, this);
-        // Start live and stored data streams
-        ioThread = new Thread(controller, "I/O for event "+event.getName()+", paramURL "+paramUrl);
-        // test cases need to start the thread calling startController
-        // after adding their listeners
-    }
-
-    protected String getExpectedEventName() {
-        return "Sailing Team Germany";
-    }
-    
-    protected void addListenersForStoredDataAndStartController(Iterable<Receiver> receivers) {
-        for (Receiver receiver : receivers) {
-            this.receivers.add(receiver);
-            for (TypeController typeController : receiver.getTypeControllersAndStart()) {
-                getController().add(typeController);
-            }
-        }
-        startController();
-    }
-    
-    /**
-     * Called when the {@link #storedDataEnd()} event was received. Adds the listeners
-     * returned to the {@link #getController() controller}, presumably for live data.
-     * This default implementation returns an empty iterable. Subclasses may override
-     * to return more.
-     */
-    protected Iterable<TypeController> getListenersForLiveData() {
-        return Collections.emptySet();
-    }
-
-    protected void startController() {
-        ioThread.start();
-    }
-    
-    @After
-    public void tearDown() throws MalformedURLException, IOException, InterruptedException {
-        logger.info("entering "+getClass().getName()+".tearDown()");
-        Thread.sleep(500); // wait a bit before stopping the controller; in earlier versions we did a web request to stop the
-        // simulator here; then, the ioThread joined flawlessly; aggressively stopping the controller doesn't let the ioThread join
-        controller.stop(/* abortStored */ true);
-        logger.info("successfully stopped controller");
-        try {
-            ioThread.join(3000); // just wait a little bit, then give up
-        } catch (InterruptedException ex) {
-            Assert.fail(ex.getMessage());
-        }
-        logger.info("successfully joined ioThread");
-        for (Receiver receiver : receivers) {
-            receiver.stopPreemptively();
-            logger.info("successfully stopped receiver "+receiver);
-        }
-        logger.info("leaving "+getClass().getName()+".tearDown()");
-    }
-
-    
-    protected Event getTracTracEvent() {
-        return event;
-    }
-
-    protected DataController getController() {
-        return controller;
-    }
-
-    @Override
-    public void liveDataConnected() {
-        System.out.println("Live data connected");
-    }
-
-    @Override
-    public void liveDataDisconnected() {
-        System.out.println("Live data disconnected");
-    }
-
-    @Override
-    public void stopped() {
-        System.out.println("stopped");
-    }
-
-    @Override
-    public void storedDataBegin() {
-        System.out.println("Stored data begin");
-    }
-
-    @Override
-    public void storedDataEnd() {
-        System.out.println("Stored data end");
-    }
-
-    @Override
-    public void storedDataProgress(float progress) {
-        System.out.println("Stored data progress: "+progress);
-        
-    }
-
-    @Override
-    public void storedDataError(String arg0) {
-        System.err.println("Error with stored data "+arg0);
-    }
-
-    @Override
-    public void liveDataConnectError(String arg0) {
-        System.err.println("Error with live data "+arg0);
-    }
-
-    public static Iterable<Pair<TracTracControlPoint, NauticalSide>> getTracTracControlPointsWithPassingSide(Iterable<ControlPoint> controlPoints) {
-        List<Pair<TracTracControlPoint, NauticalSide>> ttControlPoints = new ArrayList<Pair<TracTracControlPoint, NauticalSide>>();
-        for (com.tractrac.clientmodule.ControlPoint cp : controlPoints) {
-            ttControlPoints.add(new Pair<TracTracControlPoint, NauticalSide>(new ControlPointAdapter(cp), null));
-        }
-        return ttControlPoints;
-    }
-    
-    public static Iterable<TracTracControlPoint> getTracTracControlPoints(Iterable<ControlPoint> controlPoints) {
-        List<TracTracControlPoint> ttControlPoints = new ArrayList<>();
-        for (com.tractrac.clientmodule.ControlPoint cp : controlPoints) {
-            ttControlPoints.add(new ControlPointAdapter(cp));
-        }
-        return ttControlPoints;
-    }
-
-    public static URI getCourseDesignUpdateURI() throws URISyntaxException {
-        return new URI("http://tracms.traclive.dk/update_course");
-    }
-
-    public static String getTracTracUsername() {
-        return "tracTest";
-    }
-
-    public static String getTracTracPassword() {
-        return "tracTest";
-    }
-}
->>>>>>> 8ac9973e
+package com.sap.sailing.domain.test;
+
+import static org.junit.Assert.assertNotNull;
+
+import java.io.FileNotFoundException;
+import java.io.IOException;
+import java.net.MalformedURLException;
+import java.net.URI;
+import java.net.URISyntaxException;
+import java.net.URL;
+import java.util.ArrayList;
+import java.util.Collection;
+import java.util.Collections;
+import java.util.HashSet;
+import java.util.List;
+import java.util.logging.Logger;
+
+import org.junit.After;
+import org.junit.Assert;
+import org.junit.Before;
+import org.junit.Rule;
+import org.junit.rules.Timeout;
+
+import com.maptrack.client.io.TypeController;
+import com.sap.sailing.domain.common.PassingInstruction;
+import com.sap.sailing.domain.common.impl.Util.Pair;
+import com.sap.sailing.domain.tractracadapter.Receiver;
+import com.sap.sailing.domain.tractracadapter.TracTracConnectionConstants;
+import com.sap.sailing.domain.tractracadapter.TracTracControlPoint;
+import com.sap.sailing.domain.tractracadapter.impl.ControlPointAdapter;
+import com.tractrac.clientmodule.ControlPoint;
+import com.tractrac.clientmodule.Event;
+import com.tractrac.clientmodule.data.DataController;
+import com.tractrac.clientmodule.data.DataController.Listener;
+import com.tractrac.clientmodule.setup.KeyValue;
+
+/**
+ * Subclassing tests have to call {@link #addListenersForStoredDataAndStartController(Iterable)} to kick off
+ * the data receiving process. If subclasses use this class's default constructor, a connection to the
+ * STG default account with a few test races is established. Subclasses may also choose to configure other
+ * races / events using the {@link #AbstractTracTracLiveTest(URL, URI, URI)} constructor variant.
+ * 
+ * @author Axel Uhl (D043530)
+ *
+ */
+public abstract class AbstractTracTracLiveTest extends StoredTrackBasedTest implements Listener {
+    private static final Logger logger = Logger.getLogger(AbstractTracTracLiveTest.class.getName());
+    protected static final boolean tractracTunnel = Boolean.valueOf(System.getProperty("tractrac.tunnel", "false"));
+    protected static final String tractracTunnelHost = System.getProperty("tractrac.tunnel.host", "localhost");
+    private Event event;
+    private final Collection<Receiver> receivers;
+    
+    private Thread ioThread;
+    private DataController controller;
+    
+    @Rule public Timeout AbstractTracTracLiveTestTimeout = new Timeout(2 * 60 * 1000);
+
+    protected AbstractTracTracLiveTest() throws URISyntaxException, MalformedURLException {
+        receivers = new HashSet<Receiver>();
+    }
+
+    /**
+     * Default set-up for an STG training session in Weymouth, 2011
+     */
+    @Before
+    public void setUp() throws MalformedURLException, IOException, InterruptedException, URISyntaxException {
+        final String eventID = "event_20110505_SailingTea";
+        final String raceID = "bd8c778e-7c65-11e0-8236-406186cbf87c";
+        setUp(getParamURL(eventID, raceID), getLiveURI(), getStoredURI());
+    }
+
+    public static URI getStoredURI() throws URISyntaxException {
+        return tractracTunnel ? new URI("tcp://"+tractracTunnelHost+":"+TracTracConnectionConstants.PORT_TUNNEL_STORED) : new URI("tcp://" + TracTracConnectionConstants.HOST_NAME + ":" + TracTracConnectionConstants.PORT_STORED);
+    }
+
+    public static URI getLiveURI() throws URISyntaxException {
+        return tractracTunnel ? new URI("tcp://"+tractracTunnelHost+":"+TracTracConnectionConstants.PORT_TUNNEL_LIVE) : new URI("tcp://" + TracTracConnectionConstants.HOST_NAME + ":" + TracTracConnectionConstants.PORT_LIVE);
+    }
+
+    public static URL getParamURL(final String eventID, final String raceID) throws MalformedURLException {
+        return new URL("http://" + TracTracConnectionConstants.HOST_NAME + "/events/event_20110505_SailingTea/clientparams.php?event="+eventID+
+                "&race="+raceID);
+    }
+    
+    protected void setUp(URL paramUrl, URI liveUri, URI storedUri) throws FileNotFoundException, MalformedURLException {
+        // Read event data from configuration file
+        event = KeyValue.setup(paramUrl);
+        assertNotNull(event);
+        // Initialize data controller using live and stored data sources
+        controller = new DataController(liveUri, storedUri, this);
+        // Start live and stored data streams
+        ioThread = new Thread(controller, "I/O for event "+event.getName()+", paramURL "+paramUrl);
+        // test cases need to start the thread calling startController
+        // after adding their listeners
+    }
+
+    protected String getExpectedEventName() {
+        return "Sailing Team Germany";
+    }
+    
+    protected void addListenersForStoredDataAndStartController(Iterable<Receiver> receivers) {
+        for (Receiver receiver : receivers) {
+            this.receivers.add(receiver);
+            for (TypeController typeController : receiver.getTypeControllersAndStart()) {
+                getController().add(typeController);
+            }
+        }
+        startController();
+    }
+    
+    /**
+     * Called when the {@link #storedDataEnd()} event was received. Adds the listeners
+     * returned to the {@link #getController() controller}, presumably for live data.
+     * This default implementation returns an empty iterable. Subclasses may override
+     * to return more.
+     */
+    protected Iterable<TypeController> getListenersForLiveData() {
+        return Collections.emptySet();
+    }
+
+    protected void startController() {
+        ioThread.start();
+    }
+    
+    @After
+    public void tearDown() throws MalformedURLException, IOException, InterruptedException {
+        logger.info("entering "+getClass().getName()+".tearDown()");
+        Thread.sleep(500); // wait a bit before stopping the controller; in earlier versions we did a web request to stop the
+        // simulator here; then, the ioThread joined flawlessly; aggressively stopping the controller doesn't let the ioThread join
+        if (getController() != null)
+        	controller.stop(/* abortStored */ true);
+        logger.info("successfully stopped controller");
+        try {
+        	if (ioThread != null)
+        		ioThread.join(3000); // just wait a little bit, then give up
+        } catch (InterruptedException ex) {
+            Assert.fail(ex.getMessage());
+        }
+        logger.info("successfully joined ioThread");
+        for (Receiver receiver : receivers) {
+            receiver.stopPreemptively();
+            logger.info("successfully stopped receiver "+receiver);
+        }
+        logger.info("leaving "+getClass().getName()+".tearDown()");
+    }
+
+    
+    protected Event getTracTracEvent() {
+        return event;
+    }
+
+    protected DataController getController() {
+        return controller;
+    }
+
+    @Override
+    public void liveDataConnected() {
+        System.out.println("Live data connected");
+    }
+
+    @Override
+    public void liveDataDisconnected() {
+        System.out.println("Live data disconnected");
+    }
+
+    @Override
+    public void stopped() {
+        System.out.println("stopped");
+    }
+
+    @Override
+    public void storedDataBegin() {
+        System.out.println("Stored data begin");
+    }
+
+    @Override
+    public void storedDataEnd() {
+        System.out.println("Stored data end");
+    }
+
+    @Override
+    public void storedDataProgress(float progress) {
+        System.out.println("Stored data progress: "+progress);
+        
+    }
+
+    @Override
+    public void storedDataError(String arg0) {
+        System.err.println("Error with stored data "+arg0);
+    }
+
+    @Override
+    public void liveDataConnectError(String arg0) {
+        System.err.println("Error with live data "+arg0);
+    }
+
+    public static Iterable<Pair<TracTracControlPoint, PassingInstruction>> getTracTracControlPointsWithPassingInstructions(Iterable<ControlPoint> controlPoints) {
+        List<Pair<TracTracControlPoint, PassingInstruction>> ttControlPoints = new ArrayList<Pair<TracTracControlPoint, PassingInstruction>>();
+        for (com.tractrac.clientmodule.ControlPoint cp : controlPoints) {
+            ttControlPoints.add(new Pair<TracTracControlPoint, PassingInstruction>(new ControlPointAdapter(cp), null));
+        }
+        return ttControlPoints;
+    }
+    
+    public static Iterable<TracTracControlPoint> getTracTracControlPoints(Iterable<ControlPoint> controlPoints) {
+        List<TracTracControlPoint> ttControlPoints = new ArrayList<>();
+        for (com.tractrac.clientmodule.ControlPoint cp : controlPoints) {
+            ttControlPoints.add(new ControlPointAdapter(cp));
+        }
+        return ttControlPoints;
+    }
+
+    public static URI getCourseDesignUpdateURI() throws URISyntaxException {
+        return new URI("http://tracms.traclive.dk/update_course");
+    }
+
+    public static String getTracTracUsername() {
+        return "tracTest";
+    }
+
+    public static String getTracTracPassword() {
+        return "tracTest";
+    }
+}