package com.sap.sailing.domain.test;

import static org.junit.Assert.assertNotNull;

import java.io.FileNotFoundException;
import java.io.IOException;
import java.net.MalformedURLException;
import java.net.URI;
import java.net.URISyntaxException;
import java.net.URL;
import java.text.ParseException;
import java.util.ArrayList;
import java.util.Collection;
import java.util.HashSet;
import java.util.List;
import java.util.logging.Logger;

import org.junit.After;
import org.junit.Before;
import org.junit.Rule;
import org.junit.rules.Timeout;

import com.sap.sailing.domain.common.PassingInstruction;
import com.sap.sailing.domain.tractracadapter.Receiver;
import com.sap.sailing.domain.tractracadapter.TracTracConnectionConstants;
import com.sap.sailing.domain.tractracadapter.TracTracControlPoint;
import com.sap.sailing.domain.tractracadapter.impl.ControlPointAdapter;
<<<<<<< HEAD
import com.tractrac.model.lib.api.ModelLocator;
import com.tractrac.model.lib.api.event.CreateModelException;
import com.tractrac.model.lib.api.event.IEvent;
import com.tractrac.model.lib.api.event.IRace;
import com.tractrac.model.lib.api.route.IControl;
import com.tractrac.subscription.lib.api.IEventSubscriber;
import com.tractrac.subscription.lib.api.IRaceSubscriber;
import com.tractrac.subscription.lib.api.ISubscriberFactory;
import com.tractrac.subscription.lib.api.SubscriberInitializationException;
import com.tractrac.subscription.lib.api.SubscriptionLocator;
=======
import com.sap.sse.common.Util;
import com.tractrac.clientmodule.ControlPoint;
import com.tractrac.clientmodule.Event;
import com.tractrac.clientmodule.data.DataController;
import com.tractrac.clientmodule.data.DataController.Listener;
import com.tractrac.clientmodule.setup.KeyValue;
>>>>>>> 1eed921f

/**
 * Subclassing tests have to call {@link #addListenersForStoredDataAndStartController(Iterable)} to kick off
 * the data receiving process. If subclasses use this class's default constructor, a connection to the
 * STG default account with a few test races is established. Subclasses may also choose to configure other
 * races / events using the {@link #AbstractTracTracLiveTest(URL, URI, URI)} constructor variant.
 * 
 * @author Axel Uhl (D043530)
 *
 */
public abstract class AbstractTracTracLiveTest extends StoredTrackBasedTest {
    private static final Logger logger = Logger.getLogger(AbstractTracTracLiveTest.class.getName());
    protected static final boolean tractracTunnel = Boolean.valueOf(System.getProperty("tractrac.tunnel", "false"));
    protected static final String tractracTunnelHost = System.getProperty("tractrac.tunnel.host", "localhost");
    private IRace race;
    private IEventSubscriber eventSubscriber;
    private IRaceSubscriber raceSubscriber;
    private final Collection<Receiver> receivers;
    
    @Rule public Timeout AbstractTracTracLiveTestTimeout = new Timeout(2 * 60 * 1000);

    protected AbstractTracTracLiveTest() throws URISyntaxException, MalformedURLException {
        receivers = new HashSet<Receiver>();
    }

    /**
     * Default set-up for an STG training session in Weymouth, 2011
     * @throws SubscriberInitializationException 
     * @throws CreateModelException 
     */
    @Before
    public void setUp() throws MalformedURLException, IOException, InterruptedException, URISyntaxException, SubscriberInitializationException, ParseException, CreateModelException {
        final String eventID = "event_20110505_SailingTea";
        final String raceID = "bd8c778e-7c65-11e0-8236-406186cbf87c";
        setUp(getParamURL(eventID, raceID), getLiveURI(), getStoredURI());
    }

    public static URI getStoredURI() throws URISyntaxException {
        return tractracTunnel ? new URI("tcp://"+tractracTunnelHost+":"+TracTracConnectionConstants.PORT_TUNNEL_STORED) : new URI("tcp://" + TracTracConnectionConstants.HOST_NAME + ":" + TracTracConnectionConstants.PORT_STORED);
    }

    public static URI getLiveURI() throws URISyntaxException {
        return tractracTunnel ? new URI("tcp://"+tractracTunnelHost+":"+TracTracConnectionConstants.PORT_TUNNEL_LIVE) : new URI("tcp://" + TracTracConnectionConstants.HOST_NAME + ":" + TracTracConnectionConstants.PORT_LIVE);
    }

    public static URL getParamURL(final String eventID, final String raceID) throws MalformedURLException {
        return new URL("http://" + TracTracConnectionConstants.HOST_NAME + "/events/event_20110505_SailingTea/clientparams.php?event="+eventID+
                "&race="+raceID);
    }
    
    protected IEventSubscriber getEventSubscriber() {
        return eventSubscriber;
    }

    protected IRaceSubscriber getRaceSubscriber() {
        return raceSubscriber;
    }

    protected void setUp(URL paramUrl, URI liveUri, URI storedUri) throws FileNotFoundException, MalformedURLException, URISyntaxException, SubscriberInitializationException, CreateModelException {
        // Read event data from configuration file
        final IRace race = ModelLocator.getEventFactory().createRace(new URI(paramUrl.toString()));
        this.race = race;
        ISubscriberFactory subscriberFactory = SubscriptionLocator.getSusbcriberFactory();
        eventSubscriber = subscriberFactory.createEventSubscriber(race.getEvent(), liveUri, storedUri);
        raceSubscriber = subscriberFactory.createRaceSubscriber(race, liveUri, storedUri);
        assertNotNull(race);
        // Initialize data controller using live and stored data sources
        if (storedUri.toString().startsWith("file:")) {
            try {
                URI oldStoredUri = storedUri;
                storedUri = new URI(storedUri.toString().replaceFirst("file:/([^/])", "file:////$1"));
                logger.info("Replaced storedUri "+oldStoredUri+" by "+storedUri);
            } catch (URISyntaxException e) {
                e.printStackTrace();
            }
        }
        // TODO Start live and stored data subscribers
        // test cases need to start the thread calling startController
        // after adding their listeners
    }

    protected String getExpectedEventName() {
        return "Sailing Team Germany";
    }
    
    protected void addListenersForStoredDataAndStartController(Iterable<Receiver> receivers) {
        for (Receiver receiver : receivers) {
            receiver.subscribe();
        }
        getEventSubscriber().start();
        getRaceSubscriber().start();
    }
    
    @After
    public void tearDown() throws MalformedURLException, IOException, InterruptedException {
        logger.info("entering "+getClass().getName()+".tearDown()");
        for (Receiver receiver : receivers) {
            receiver.stopPreemptively();
            logger.info("successfully stopped receiver "+receiver);
        }
        getEventSubscriber().stop();
        getRaceSubscriber().stop();
        logger.info("leaving "+getClass().getName()+".tearDown()");
    }
    
    protected IEvent getTracTracEvent() {
        return race.getEvent();
    }
    
    protected IRace getTracTracRace() {
        return race;
    }

<<<<<<< HEAD
    public static Iterable<Pair<TracTracControlPoint, PassingInstruction>> getTracTracControlPointsWithPassingInstructions(Iterable<IControl> controlPoints) {
        List<Pair<TracTracControlPoint, PassingInstruction>> ttControlPoints = new ArrayList<Pair<TracTracControlPoint, PassingInstruction>>();
        for (IControl cp : controlPoints) {
            ttControlPoints.add(new Pair<TracTracControlPoint, PassingInstruction>(new ControlPointAdapter(cp), null));
=======
    public static Iterable<Util.Pair<TracTracControlPoint, PassingInstruction>> getTracTracControlPointsWithPassingInstructions(Iterable<ControlPoint> controlPoints) {
        List<Util.Pair<TracTracControlPoint, PassingInstruction>> ttControlPoints = new ArrayList<Util.Pair<TracTracControlPoint, PassingInstruction>>();
        for (com.tractrac.clientmodule.ControlPoint cp : controlPoints) {
            ttControlPoints.add(new Util.Pair<TracTracControlPoint, PassingInstruction>(new ControlPointAdapter(cp), null));
>>>>>>> 1eed921f
        }
        return ttControlPoints;
    }
    
    public static Iterable<TracTracControlPoint> getTracTracControlPoints(Iterable<IControl> controlPoints) {
        List<TracTracControlPoint> ttControlPoints = new ArrayList<>();
        for (IControl cp : controlPoints) {
            ttControlPoints.add(new ControlPointAdapter(cp));
        }
        return ttControlPoints;
    }

    public static URI getCourseDesignUpdateURI() throws URISyntaxException {
        return new URI("http://tracms.traclive.dk/update_course");
    }

    public static String getTracTracUsername() {
        return "tracTest";
    }

    public static String getTracTracPassword() {
        return "tracTest";
    }
}
<|MERGE_RESOLUTION|>--- conflicted
+++ resolved
@@ -1,194 +1,179 @@
-package com.sap.sailing.domain.test;
-
-import static org.junit.Assert.assertNotNull;
-
-import java.io.FileNotFoundException;
-import java.io.IOException;
-import java.net.MalformedURLException;
-import java.net.URI;
-import java.net.URISyntaxException;
-import java.net.URL;
-import java.text.ParseException;
-import java.util.ArrayList;
-import java.util.Collection;
-import java.util.HashSet;
-import java.util.List;
-import java.util.logging.Logger;
-
-import org.junit.After;
-import org.junit.Before;
-import org.junit.Rule;
-import org.junit.rules.Timeout;
-
-import com.sap.sailing.domain.common.PassingInstruction;
-import com.sap.sailing.domain.tractracadapter.Receiver;
-import com.sap.sailing.domain.tractracadapter.TracTracConnectionConstants;
-import com.sap.sailing.domain.tractracadapter.TracTracControlPoint;
-import com.sap.sailing.domain.tractracadapter.impl.ControlPointAdapter;
-<<<<<<< HEAD
-import com.tractrac.model.lib.api.ModelLocator;
-import com.tractrac.model.lib.api.event.CreateModelException;
-import com.tractrac.model.lib.api.event.IEvent;
-import com.tractrac.model.lib.api.event.IRace;
-import com.tractrac.model.lib.api.route.IControl;
-import com.tractrac.subscription.lib.api.IEventSubscriber;
-import com.tractrac.subscription.lib.api.IRaceSubscriber;
-import com.tractrac.subscription.lib.api.ISubscriberFactory;
-import com.tractrac.subscription.lib.api.SubscriberInitializationException;
-import com.tractrac.subscription.lib.api.SubscriptionLocator;
-=======
-import com.sap.sse.common.Util;
-import com.tractrac.clientmodule.ControlPoint;
-import com.tractrac.clientmodule.Event;
-import com.tractrac.clientmodule.data.DataController;
-import com.tractrac.clientmodule.data.DataController.Listener;
-import com.tractrac.clientmodule.setup.KeyValue;
->>>>>>> 1eed921f
-
-/**
- * Subclassing tests have to call {@link #addListenersForStoredDataAndStartController(Iterable)} to kick off
- * the data receiving process. If subclasses use this class's default constructor, a connection to the
- * STG default account with a few test races is established. Subclasses may also choose to configure other
- * races / events using the {@link #AbstractTracTracLiveTest(URL, URI, URI)} constructor variant.
- * 
- * @author Axel Uhl (D043530)
- *
- */
-public abstract class AbstractTracTracLiveTest extends StoredTrackBasedTest {
-    private static final Logger logger = Logger.getLogger(AbstractTracTracLiveTest.class.getName());
-    protected static final boolean tractracTunnel = Boolean.valueOf(System.getProperty("tractrac.tunnel", "false"));
-    protected static final String tractracTunnelHost = System.getProperty("tractrac.tunnel.host", "localhost");
-    private IRace race;
-    private IEventSubscriber eventSubscriber;
-    private IRaceSubscriber raceSubscriber;
-    private final Collection<Receiver> receivers;
-    
-    @Rule public Timeout AbstractTracTracLiveTestTimeout = new Timeout(2 * 60 * 1000);
-
-    protected AbstractTracTracLiveTest() throws URISyntaxException, MalformedURLException {
-        receivers = new HashSet<Receiver>();
-    }
-
-    /**
-     * Default set-up for an STG training session in Weymouth, 2011
-     * @throws SubscriberInitializationException 
-     * @throws CreateModelException 
-     */
-    @Before
-    public void setUp() throws MalformedURLException, IOException, InterruptedException, URISyntaxException, SubscriberInitializationException, ParseException, CreateModelException {
-        final String eventID = "event_20110505_SailingTea";
-        final String raceID = "bd8c778e-7c65-11e0-8236-406186cbf87c";
-        setUp(getParamURL(eventID, raceID), getLiveURI(), getStoredURI());
-    }
-
-    public static URI getStoredURI() throws URISyntaxException {
-        return tractracTunnel ? new URI("tcp://"+tractracTunnelHost+":"+TracTracConnectionConstants.PORT_TUNNEL_STORED) : new URI("tcp://" + TracTracConnectionConstants.HOST_NAME + ":" + TracTracConnectionConstants.PORT_STORED);
-    }
-
-    public static URI getLiveURI() throws URISyntaxException {
-        return tractracTunnel ? new URI("tcp://"+tractracTunnelHost+":"+TracTracConnectionConstants.PORT_TUNNEL_LIVE) : new URI("tcp://" + TracTracConnectionConstants.HOST_NAME + ":" + TracTracConnectionConstants.PORT_LIVE);
-    }
-
-    public static URL getParamURL(final String eventID, final String raceID) throws MalformedURLException {
-        return new URL("http://" + TracTracConnectionConstants.HOST_NAME + "/events/event_20110505_SailingTea/clientparams.php?event="+eventID+
-                "&race="+raceID);
-    }
-    
-    protected IEventSubscriber getEventSubscriber() {
-        return eventSubscriber;
-    }
-
-    protected IRaceSubscriber getRaceSubscriber() {
-        return raceSubscriber;
-    }
-
-    protected void setUp(URL paramUrl, URI liveUri, URI storedUri) throws FileNotFoundException, MalformedURLException, URISyntaxException, SubscriberInitializationException, CreateModelException {
-        // Read event data from configuration file
-        final IRace race = ModelLocator.getEventFactory().createRace(new URI(paramUrl.toString()));
-        this.race = race;
-        ISubscriberFactory subscriberFactory = SubscriptionLocator.getSusbcriberFactory();
-        eventSubscriber = subscriberFactory.createEventSubscriber(race.getEvent(), liveUri, storedUri);
-        raceSubscriber = subscriberFactory.createRaceSubscriber(race, liveUri, storedUri);
-        assertNotNull(race);
-        // Initialize data controller using live and stored data sources
-        if (storedUri.toString().startsWith("file:")) {
-            try {
-                URI oldStoredUri = storedUri;
-                storedUri = new URI(storedUri.toString().replaceFirst("file:/([^/])", "file:////$1"));
-                logger.info("Replaced storedUri "+oldStoredUri+" by "+storedUri);
-            } catch (URISyntaxException e) {
-                e.printStackTrace();
-            }
-        }
-        // TODO Start live and stored data subscribers
-        // test cases need to start the thread calling startController
-        // after adding their listeners
-    }
-
-    protected String getExpectedEventName() {
-        return "Sailing Team Germany";
-    }
-    
-    protected void addListenersForStoredDataAndStartController(Iterable<Receiver> receivers) {
-        for (Receiver receiver : receivers) {
-            receiver.subscribe();
-        }
-        getEventSubscriber().start();
-        getRaceSubscriber().start();
-    }
-    
-    @After
-    public void tearDown() throws MalformedURLException, IOException, InterruptedException {
-        logger.info("entering "+getClass().getName()+".tearDown()");
-        for (Receiver receiver : receivers) {
-            receiver.stopPreemptively();
-            logger.info("successfully stopped receiver "+receiver);
-        }
-        getEventSubscriber().stop();
-        getRaceSubscriber().stop();
-        logger.info("leaving "+getClass().getName()+".tearDown()");
-    }
-    
-    protected IEvent getTracTracEvent() {
-        return race.getEvent();
-    }
-    
-    protected IRace getTracTracRace() {
-        return race;
-    }
-
-<<<<<<< HEAD
-    public static Iterable<Pair<TracTracControlPoint, PassingInstruction>> getTracTracControlPointsWithPassingInstructions(Iterable<IControl> controlPoints) {
-        List<Pair<TracTracControlPoint, PassingInstruction>> ttControlPoints = new ArrayList<Pair<TracTracControlPoint, PassingInstruction>>();
-        for (IControl cp : controlPoints) {
-            ttControlPoints.add(new Pair<TracTracControlPoint, PassingInstruction>(new ControlPointAdapter(cp), null));
-=======
-    public static Iterable<Util.Pair<TracTracControlPoint, PassingInstruction>> getTracTracControlPointsWithPassingInstructions(Iterable<ControlPoint> controlPoints) {
-        List<Util.Pair<TracTracControlPoint, PassingInstruction>> ttControlPoints = new ArrayList<Util.Pair<TracTracControlPoint, PassingInstruction>>();
-        for (com.tractrac.clientmodule.ControlPoint cp : controlPoints) {
-            ttControlPoints.add(new Util.Pair<TracTracControlPoint, PassingInstruction>(new ControlPointAdapter(cp), null));
->>>>>>> 1eed921f
-        }
-        return ttControlPoints;
-    }
-    
-    public static Iterable<TracTracControlPoint> getTracTracControlPoints(Iterable<IControl> controlPoints) {
-        List<TracTracControlPoint> ttControlPoints = new ArrayList<>();
-        for (IControl cp : controlPoints) {
-            ttControlPoints.add(new ControlPointAdapter(cp));
-        }
-        return ttControlPoints;
-    }
-
-    public static URI getCourseDesignUpdateURI() throws URISyntaxException {
-        return new URI("http://tracms.traclive.dk/update_course");
-    }
-
-    public static String getTracTracUsername() {
-        return "tracTest";
-    }
-
-    public static String getTracTracPassword() {
-        return "tracTest";
-    }
-}
+package com.sap.sailing.domain.test;
+
+import static org.junit.Assert.assertNotNull;
+
+import java.io.FileNotFoundException;
+import java.io.IOException;
+import java.net.MalformedURLException;
+import java.net.URI;
+import java.net.URISyntaxException;
+import java.net.URL;
+import java.text.ParseException;
+import java.util.ArrayList;
+import java.util.Collection;
+import java.util.HashSet;
+import java.util.List;
+import java.util.logging.Logger;
+
+import org.junit.After;
+import org.junit.Before;
+import org.junit.Rule;
+import org.junit.rules.Timeout;
+
+import com.sap.sailing.domain.common.PassingInstruction;
+import com.sap.sailing.domain.tractracadapter.Receiver;
+import com.sap.sailing.domain.tractracadapter.TracTracConnectionConstants;
+import com.sap.sailing.domain.tractracadapter.TracTracControlPoint;
+import com.sap.sailing.domain.tractracadapter.impl.ControlPointAdapter;
+import com.sap.sse.common.Util.Pair;
+import com.tractrac.model.lib.api.ModelLocator;
+import com.tractrac.model.lib.api.event.CreateModelException;
+import com.tractrac.model.lib.api.event.IEvent;
+import com.tractrac.model.lib.api.event.IRace;
+import com.tractrac.model.lib.api.route.IControl;
+import com.tractrac.subscription.lib.api.IEventSubscriber;
+import com.tractrac.subscription.lib.api.IRaceSubscriber;
+import com.tractrac.subscription.lib.api.ISubscriberFactory;
+import com.tractrac.subscription.lib.api.SubscriberInitializationException;
+import com.tractrac.subscription.lib.api.SubscriptionLocator;
+
+/**
+ * Subclassing tests have to call {@link #addListenersForStoredDataAndStartController(Iterable)} to kick off
+ * the data receiving process. If subclasses use this class's default constructor, a connection to the
+ * STG default account with a few test races is established. Subclasses may also choose to configure other
+ * races / events using the {@link #AbstractTracTracLiveTest(URL, URI, URI)} constructor variant.
+ * 
+ * @author Axel Uhl (D043530)
+ *
+ */
+public abstract class AbstractTracTracLiveTest extends StoredTrackBasedTest {
+    private static final Logger logger = Logger.getLogger(AbstractTracTracLiveTest.class.getName());
+    protected static final boolean tractracTunnel = Boolean.valueOf(System.getProperty("tractrac.tunnel", "false"));
+    protected static final String tractracTunnelHost = System.getProperty("tractrac.tunnel.host", "localhost");
+    private IRace race;
+    private IEventSubscriber eventSubscriber;
+    private IRaceSubscriber raceSubscriber;
+    private final Collection<Receiver> receivers;
+    
+    @Rule public Timeout AbstractTracTracLiveTestTimeout = new Timeout(2 * 60 * 1000);
+
+    protected AbstractTracTracLiveTest() throws URISyntaxException, MalformedURLException {
+        receivers = new HashSet<Receiver>();
+    }
+
+    /**
+     * Default set-up for an STG training session in Weymouth, 2011
+     * @throws SubscriberInitializationException 
+     * @throws CreateModelException 
+     */
+    @Before
+    public void setUp() throws MalformedURLException, IOException, InterruptedException, URISyntaxException, SubscriberInitializationException, ParseException, CreateModelException {
+        final String eventID = "event_20110505_SailingTea";
+        final String raceID = "bd8c778e-7c65-11e0-8236-406186cbf87c";
+        setUp(getParamURL(eventID, raceID), getLiveURI(), getStoredURI());
+    }
+
+    public static URI getStoredURI() throws URISyntaxException {
+        return tractracTunnel ? new URI("tcp://"+tractracTunnelHost+":"+TracTracConnectionConstants.PORT_TUNNEL_STORED) : new URI("tcp://" + TracTracConnectionConstants.HOST_NAME + ":" + TracTracConnectionConstants.PORT_STORED);
+    }
+
+    public static URI getLiveURI() throws URISyntaxException {
+        return tractracTunnel ? new URI("tcp://"+tractracTunnelHost+":"+TracTracConnectionConstants.PORT_TUNNEL_LIVE) : new URI("tcp://" + TracTracConnectionConstants.HOST_NAME + ":" + TracTracConnectionConstants.PORT_LIVE);
+    }
+
+    public static URL getParamURL(final String eventID, final String raceID) throws MalformedURLException {
+        return new URL("http://" + TracTracConnectionConstants.HOST_NAME + "/events/event_20110505_SailingTea/clientparams.php?event="+eventID+
+                "&race="+raceID);
+    }
+    
+    protected IEventSubscriber getEventSubscriber() {
+        return eventSubscriber;
+    }
+
+    protected IRaceSubscriber getRaceSubscriber() {
+        return raceSubscriber;
+    }
+
+    protected void setUp(URL paramUrl, URI liveUri, URI storedUri) throws FileNotFoundException, MalformedURLException, URISyntaxException, SubscriberInitializationException, CreateModelException {
+        // Read event data from configuration file
+        final IRace race = ModelLocator.getEventFactory().createRace(new URI(paramUrl.toString()));
+        this.race = race;
+        ISubscriberFactory subscriberFactory = SubscriptionLocator.getSusbcriberFactory();
+        eventSubscriber = subscriberFactory.createEventSubscriber(race.getEvent(), liveUri, storedUri);
+        raceSubscriber = subscriberFactory.createRaceSubscriber(race, liveUri, storedUri);
+        assertNotNull(race);
+        // Initialize data controller using live and stored data sources
+        if (storedUri.toString().startsWith("file:")) {
+            try {
+                URI oldStoredUri = storedUri;
+                storedUri = new URI(storedUri.toString().replaceFirst("file:/([^/])", "file:////$1"));
+                logger.info("Replaced storedUri "+oldStoredUri+" by "+storedUri);
+            } catch (URISyntaxException e) {
+                e.printStackTrace();
+            }
+        }
+        // TODO Start live and stored data subscribers
+        // test cases need to start the thread calling startController
+        // after adding their listeners
+    }
+
+    protected String getExpectedEventName() {
+        return "Sailing Team Germany";
+    }
+    
+    protected void addListenersForStoredDataAndStartController(Iterable<Receiver> receivers) {
+        for (Receiver receiver : receivers) {
+            receiver.subscribe();
+        }
+        getEventSubscriber().start();
+        getRaceSubscriber().start();
+    }
+    
+    @After
+    public void tearDown() throws MalformedURLException, IOException, InterruptedException {
+        logger.info("entering "+getClass().getName()+".tearDown()");
+        for (Receiver receiver : receivers) {
+            receiver.stopPreemptively();
+            logger.info("successfully stopped receiver "+receiver);
+        }
+        getEventSubscriber().stop();
+        getRaceSubscriber().stop();
+        logger.info("leaving "+getClass().getName()+".tearDown()");
+    }
+    
+    protected IEvent getTracTracEvent() {
+        return race.getEvent();
+    }
+    
+    protected IRace getTracTracRace() {
+        return race;
+    }
+
+    public static Iterable<Pair<TracTracControlPoint, PassingInstruction>> getTracTracControlPointsWithPassingInstructions(Iterable<IControl> controlPoints) {
+        List<Pair<TracTracControlPoint, PassingInstruction>> ttControlPoints = new ArrayList<Pair<TracTracControlPoint, PassingInstruction>>();
+        for (IControl cp : controlPoints) {
+            ttControlPoints.add(new Pair<TracTracControlPoint, PassingInstruction>(new ControlPointAdapter(cp), null));
+        }
+        return ttControlPoints;
+    }
+    
+    public static Iterable<TracTracControlPoint> getTracTracControlPoints(Iterable<IControl> controlPoints) {
+        List<TracTracControlPoint> ttControlPoints = new ArrayList<>();
+        for (IControl cp : controlPoints) {
+            ttControlPoints.add(new ControlPointAdapter(cp));
+        }
+        return ttControlPoints;
+    }
+
+    public static URI getCourseDesignUpdateURI() throws URISyntaxException {
+        return new URI("http://tracms.traclive.dk/update_course");
+    }
+
+    public static String getTracTracUsername() {
+        return "tracTest";
+    }
+
+    public static String getTracTracPassword() {
+        return "tracTest";
+    }
+}