package com.sap.sailing.domain.test.markpassing;

import java.io.IOException;
import java.net.MalformedURLException;
import java.net.URISyntaxException;
import java.text.ParseException;

import org.junit.Test;

import com.tractrac.model.lib.api.event.CreateModelException;
import com.tractrac.subscription.lib.api.SubscriberInitializationException;

public class FlorianopolisMarkPassingTest extends AbstractMarkPassingTest {

    public FlorianopolisMarkPassingTest() throws MalformedURLException, URISyntaxException {
        super();
    }

    @Test
<<<<<<< HEAD
    public void testRace1() throws IOException, InterruptedException, URISyntaxException, ParseException, SubscriberInitializationException, CreateModelException {
        testRace("1");
    }

    @Test
    public void testRace2() throws IOException, InterruptedException, URISyntaxException, ParseException, SubscriberInitializationException, CreateModelException {
        testRace("2");
    }

    @Test
    public void testRace3() throws IOException, InterruptedException, URISyntaxException, ParseException, SubscriberInitializationException, CreateModelException {
=======
    public void testRace3() throws IOException, InterruptedException, URISyntaxException, ParseException {
>>>>>>> c9600815
        testRace("3");
    }

    @Test
    public void testRace4() throws IOException, InterruptedException, URISyntaxException, ParseException, SubscriberInitializationException, CreateModelException {
        testRace("4");
    }

<<<<<<< HEAD
    @Test
    public void testRace5() throws IOException, InterruptedException, URISyntaxException, ParseException, SubscriberInitializationException, CreateModelException {
        testRace("5");
    }

    @Test
    public void testRace6() throws IOException, InterruptedException, URISyntaxException, ParseException, SubscriberInitializationException, CreateModelException {
        testRace("6");
    }

    @Test
    public void testRace7() throws IOException, InterruptedException, URISyntaxException, ParseException, SubscriberInitializationException, CreateModelException {
        testRace("7");
    }

    @Test
    public void testRace8() throws IOException, InterruptedException, URISyntaxException, ParseException, SubscriberInitializationException, CreateModelException {
        testRace("8");
    }

    @Test
    public void testRace10() throws IOException, InterruptedException, URISyntaxException, ParseException, SubscriberInitializationException, CreateModelException {
        testRace("10");
    }

    @Test
    public void testRace11() throws IOException, InterruptedException, URISyntaxException, ParseException, SubscriberInitializationException, CreateModelException {
        testRace("11");
    }

    @Test
    public void testRace12() throws IOException, InterruptedException, URISyntaxException, ParseException, SubscriberInitializationException, CreateModelException {
        testRace("12");
    }

    @Test
    public void testRace13() throws IOException, InterruptedException, URISyntaxException, ParseException, SubscriberInitializationException, CreateModelException {
        testRace("13");
    }

    @Test
    public void testRace14() throws IOException, InterruptedException, URISyntaxException, ParseException, SubscriberInitializationException, CreateModelException {
        testRace("14");
    }

    @Test
    public void testRace16() throws IOException, InterruptedException, URISyntaxException, ParseException, SubscriberInitializationException, CreateModelException {
        testRace("16");
    }

    @Test
    public void testRace17() throws IOException, InterruptedException, URISyntaxException, ParseException, SubscriberInitializationException, CreateModelException {
        testRace("17");
    }

    @Test
    public void testRace19() throws IOException, InterruptedException, URISyntaxException, ParseException, SubscriberInitializationException, CreateModelException {
        testRace("19");
    }

    @Test
    public void testRace22() throws IOException, InterruptedException, URISyntaxException, ParseException, SubscriberInitializationException, CreateModelException {
        testRace("22");
    }
    
    @Test
    public void testRace24() throws IOException, InterruptedException, URISyntaxException, ParseException, SubscriberInitializationException, CreateModelException {
        testRace("24");
    }
=======
    /*
     * Test ignored on master branch to quicken the hudson build.
     * 
     * @Test public void testRace1() throws IOException, InterruptedException, URISyntaxException, ParseException {
     * testRace("1"); }
     * 
     * @Test public void testRace2() throws IOException, InterruptedException, URISyntaxException, ParseException {
     * testRace("2"); }
     * 
     * @Test public void testRace5() throws IOException, InterruptedException, URISyntaxException, ParseException {
     * testRace("5"); }
     * 
     * @Test public void testRace6() throws IOException, InterruptedException, URISyntaxException, ParseException {
     * testRace("6"); }
     * 
     * @Test public void testRace7() throws IOException, InterruptedException, URISyntaxException, ParseException {
     * testRace("7"); }
     * 
     * @Test public void testRace8() throws IOException, InterruptedException, URISyntaxException, ParseException {
     * testRace("8"); }
     * 
     * @Test public void testRace10() throws IOException, InterruptedException, URISyntaxException, ParseException {
     * testRace("10"); }
     * 
     * @Test public void testRace11() throws IOException, InterruptedException, URISyntaxException, ParseException {
     * testRace("11"); }
     * 
     * @Test public void testRace12() throws IOException, InterruptedException, URISyntaxException, ParseException {
     * testRace("12"); }
     * 
     * @Test public void testRace13() throws IOException, InterruptedException, URISyntaxException, ParseException {
     * testRace("13"); }
     * 
     * @Test public void testRace14() throws IOException, InterruptedException, URISyntaxException, ParseException {
     * testRace("14"); }
     * 
     * @Test public void testRace16() throws IOException, InterruptedException, URISyntaxException, ParseException {
     * testRace("16"); }
     * 
     * @Test public void testRace17() throws IOException, InterruptedException, URISyntaxException, ParseException {
     * testRace("17"); }
     * 
     * @Test public void testRace19() throws IOException, InterruptedException, URISyntaxException, ParseException {
     * testRace("19"); }
     * 
     * @Test public void testRace22() throws IOException, InterruptedException, URISyntaxException, ParseException {
     * testRace("22"); }
     * 
     * @Test public void testRace24() throws IOException, InterruptedException, URISyntaxException, ParseException {
     * testRace("24"); }
     */
>>>>>>> c9600815

    /*
     * Alinghi acting wierd
     * 
     * @Test public void testRace23() throws IOException, InterruptedException, URISyntaxException { testRace(23); }
     */

    /*
     * Wrong start from TracTrac fails start test.
     * 
     * @Test public void testRace18() throws IOException, InterruptedException, URISyntaxException { testRace("18"); }
     */

    /*
     * All mark data seems to be missing
     * 
     * @Test public void testRace9() throws IOException, InterruptedException, URISyntaxException { testRace(9); }
     * 
     * @Test public void testRace20() throws IOException, InterruptedException, URISyntaxException { testRace(20); }
     */

    /*
     * Missing static mark info leads to skipping of all finishes.
     * 
     * @Test public void testRace25() throws IOException, InterruptedException, URISyntaxException { testRace(25); }
     * 
     * @Test public void testRace21() throws IOException, InterruptedException, URISyntaxException { testRace(21); }
     * 
     * @Test public void testRace15() throws IOException, InterruptedException, URISyntaxException { testRace(15); }
     * 
     * @Test public void testRace26() throws IOException, InterruptedException, URISyntaxException { testRace(26); }
     */

    @Override
    protected String getExpectedEventName() {
        return "ESS Florianopolis 2013";
    }

    @Override
    protected String getFileName() {
        return "event_20131112_ESSFlorian-Race_";
    }
}<|MERGE_RESOLUTION|>--- conflicted
+++ resolved
@@ -17,21 +17,8 @@
     }
 
     @Test
-<<<<<<< HEAD
     public void testRace1() throws IOException, InterruptedException, URISyntaxException, ParseException, SubscriberInitializationException, CreateModelException {
-        testRace("1");
-    }
-
-    @Test
-    public void testRace2() throws IOException, InterruptedException, URISyntaxException, ParseException, SubscriberInitializationException, CreateModelException {
-        testRace("2");
-    }
-
-    @Test
     public void testRace3() throws IOException, InterruptedException, URISyntaxException, ParseException, SubscriberInitializationException, CreateModelException {
-=======
-    public void testRace3() throws IOException, InterruptedException, URISyntaxException, ParseException {
->>>>>>> c9600815
         testRace("3");
     }
 
@@ -40,129 +27,57 @@
         testRace("4");
     }
 
-<<<<<<< HEAD
-    @Test
-    public void testRace5() throws IOException, InterruptedException, URISyntaxException, ParseException, SubscriberInitializationException, CreateModelException {
-        testRace("5");
-    }
-
-    @Test
-    public void testRace6() throws IOException, InterruptedException, URISyntaxException, ParseException, SubscriberInitializationException, CreateModelException {
-        testRace("6");
-    }
-
-    @Test
-    public void testRace7() throws IOException, InterruptedException, URISyntaxException, ParseException, SubscriberInitializationException, CreateModelException {
-        testRace("7");
-    }
-
-    @Test
-    public void testRace8() throws IOException, InterruptedException, URISyntaxException, ParseException, SubscriberInitializationException, CreateModelException {
-        testRace("8");
-    }
-
-    @Test
-    public void testRace10() throws IOException, InterruptedException, URISyntaxException, ParseException, SubscriberInitializationException, CreateModelException {
-        testRace("10");
-    }
-
-    @Test
-    public void testRace11() throws IOException, InterruptedException, URISyntaxException, ParseException, SubscriberInitializationException, CreateModelException {
-        testRace("11");
-    }
-
-    @Test
-    public void testRace12() throws IOException, InterruptedException, URISyntaxException, ParseException, SubscriberInitializationException, CreateModelException {
-        testRace("12");
-    }
-
-    @Test
-    public void testRace13() throws IOException, InterruptedException, URISyntaxException, ParseException, SubscriberInitializationException, CreateModelException {
-        testRace("13");
-    }
-
-    @Test
-    public void testRace14() throws IOException, InterruptedException, URISyntaxException, ParseException, SubscriberInitializationException, CreateModelException {
-        testRace("14");
-    }
-
-    @Test
-    public void testRace16() throws IOException, InterruptedException, URISyntaxException, ParseException, SubscriberInitializationException, CreateModelException {
-        testRace("16");
-    }
-
-    @Test
-    public void testRace17() throws IOException, InterruptedException, URISyntaxException, ParseException, SubscriberInitializationException, CreateModelException {
-        testRace("17");
-    }
-
-    @Test
-    public void testRace19() throws IOException, InterruptedException, URISyntaxException, ParseException, SubscriberInitializationException, CreateModelException {
-        testRace("19");
-    }
-
-    @Test
-    public void testRace22() throws IOException, InterruptedException, URISyntaxException, ParseException, SubscriberInitializationException, CreateModelException {
-        testRace("22");
-    }
-    
-    @Test
-    public void testRace24() throws IOException, InterruptedException, URISyntaxException, ParseException, SubscriberInitializationException, CreateModelException {
-        testRace("24");
-    }
-=======
     /*
      * Test ignored on master branch to quicken the hudson build.
      * 
-     * @Test public void testRace1() throws IOException, InterruptedException, URISyntaxException, ParseException {
+     * @Test public void testRace1() throws IOException, InterruptedException, URISyntaxException, ParseException, SubscriberInitializationException, CreateModelException {
      * testRace("1"); }
      * 
-     * @Test public void testRace2() throws IOException, InterruptedException, URISyntaxException, ParseException {
+     * @Test public void testRace2() throws IOException, InterruptedException, URISyntaxException, ParseException, SubscriberInitializationException, CreateModelException {
      * testRace("2"); }
      * 
-     * @Test public void testRace5() throws IOException, InterruptedException, URISyntaxException, ParseException {
+     * @Test public void testRace5() throws IOException, InterruptedException, URISyntaxException, ParseException, SubscriberInitializationException, CreateModelException {
      * testRace("5"); }
      * 
-     * @Test public void testRace6() throws IOException, InterruptedException, URISyntaxException, ParseException {
+     * @Test public void testRace6() throws IOException, InterruptedException, URISyntaxException, ParseException, SubscriberInitializationException, CreateModelException {
      * testRace("6"); }
      * 
-     * @Test public void testRace7() throws IOException, InterruptedException, URISyntaxException, ParseException {
+     * @Test public void testRace7() throws IOException, InterruptedException, URISyntaxException, ParseException, SubscriberInitializationException, CreateModelException {
      * testRace("7"); }
      * 
-     * @Test public void testRace8() throws IOException, InterruptedException, URISyntaxException, ParseException {
+     * @Test public void testRace8() throws IOException, InterruptedException, URISyntaxException, ParseException, SubscriberInitializationException, CreateModelException {
      * testRace("8"); }
      * 
-     * @Test public void testRace10() throws IOException, InterruptedException, URISyntaxException, ParseException {
+     * @Test public void testRace10() throws IOException, InterruptedException, URISyntaxException, ParseException, SubscriberInitializationException, CreateModelException {
      * testRace("10"); }
      * 
-     * @Test public void testRace11() throws IOException, InterruptedException, URISyntaxException, ParseException {
+     * @Test public void testRace11() throws IOException, InterruptedException, URISyntaxException, ParseException, SubscriberInitializationException, CreateModelException {
      * testRace("11"); }
      * 
-     * @Test public void testRace12() throws IOException, InterruptedException, URISyntaxException, ParseException {
+     * @Test public void testRace12() throws IOException, InterruptedException, URISyntaxException, ParseException, SubscriberInitializationException, CreateModelException {
      * testRace("12"); }
      * 
-     * @Test public void testRace13() throws IOException, InterruptedException, URISyntaxException, ParseException {
+     * @Test public void testRace13() throws IOException, InterruptedException, URISyntaxException, ParseException, SubscriberInitializationException, CreateModelException {
      * testRace("13"); }
      * 
-     * @Test public void testRace14() throws IOException, InterruptedException, URISyntaxException, ParseException {
+     * @Test public void testRace14() throws IOException, InterruptedException, URISyntaxException, ParseException, SubscriberInitializationException, CreateModelException {
      * testRace("14"); }
      * 
-     * @Test public void testRace16() throws IOException, InterruptedException, URISyntaxException, ParseException {
+     * @Test public void testRace16() throws IOException, InterruptedException, URISyntaxException, ParseException, SubscriberInitializationException, CreateModelException {
      * testRace("16"); }
      * 
-     * @Test public void testRace17() throws IOException, InterruptedException, URISyntaxException, ParseException {
+     * @Test public void testRace17() throws IOException, InterruptedException, URISyntaxException, ParseException, SubscriberInitializationException, CreateModelException {
      * testRace("17"); }
      * 
-     * @Test public void testRace19() throws IOException, InterruptedException, URISyntaxException, ParseException {
+     * @Test public void testRace19() throws IOException, InterruptedException, URISyntaxException, ParseException, SubscriberInitializationException, CreateModelException {
      * testRace("19"); }
      * 
-     * @Test public void testRace22() throws IOException, InterruptedException, URISyntaxException, ParseException {
+     * @Test public void testRace22() throws IOException, InterruptedException, URISyntaxException, ParseException, SubscriberInitializationException, CreateModelException {
      * testRace("22"); }
      * 
-     * @Test public void testRace24() throws IOException, InterruptedException, URISyntaxException, ParseException {
+     * @Test public void testRace24() throws IOException, InterruptedException, URISyntaxException, ParseException, SubscriberInitializationException, CreateModelException {
      * testRace("24"); }
      */
->>>>>>> c9600815
 
     /*
      * Alinghi acting wierd
