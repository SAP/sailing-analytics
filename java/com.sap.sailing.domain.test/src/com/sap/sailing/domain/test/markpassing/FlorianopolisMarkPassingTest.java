package com.sap.sailing.domain.test.markpassing;

import java.io.IOException;
import java.net.MalformedURLException;
import java.net.URISyntaxException;
import java.text.ParseException;

import org.junit.Test;

public class FlorianopolisMarkPassingTest extends AbstractMarkPassingTest {

    public FlorianopolisMarkPassingTest() throws MalformedURLException, URISyntaxException {
        super();
    }

    @Test
    public void testRace1() throws IOException, InterruptedException, URISyntaxException, ParseException {
        testRace("1");
    }

    @Test
    public void testRace2() throws IOException, InterruptedException, URISyntaxException, ParseException {
        testRace("2");
    }

    @Test
    public void testRace3() throws IOException, InterruptedException, URISyntaxException, ParseException {
        testRace("3");
    }

    @Test
    public void testRace4() throws IOException, InterruptedException, URISyntaxException, ParseException {
        testRace("4");
    }

    @Test
    public void testRace5() throws IOException, InterruptedException, URISyntaxException, ParseException {
        testRace("5");
    }

    @Test
    public void testRace6() throws IOException, InterruptedException, URISyntaxException, ParseException {
        testRace("6");
    }

    @Test
    public void testRace7() throws IOException, InterruptedException, URISyntaxException, ParseException {
        testRace("7");
    }

    @Test
    public void testRace8() throws IOException, InterruptedException, URISyntaxException, ParseException {
        testRace("8");
    }

    @Test
    public void testRace10() throws IOException, InterruptedException, URISyntaxException, ParseException {
        testRace("10");
    }

    @Test
    public void testRace11() throws IOException, InterruptedException, URISyntaxException, ParseException {
        testRace("11");
    }

    @Test
    public void testRace12() throws IOException, InterruptedException, URISyntaxException, ParseException {
        testRace("12");
    }

    @Test
    public void testRace13() throws IOException, InterruptedException, URISyntaxException, ParseException {
        testRace("13");
    }
<<<<<<< HEAD
    
    protected void setUp(String raceID) throws IOException, InterruptedException, URISyntaxException {
        super.setUp();
        //is reload is forced, or otherwise if the data didn't load correctly from file -> reload from server
        if (forceReload || !loadData(raceID)) {
            System.out.println("Downloading new data from the web.");
            setUp("event_20131112_ESSFlorian",
            /* raceId */raceID, new ReceiverType[] { ReceiverType.MARKPASSINGS, ReceiverType.MARKPOSITIONS,
                    ReceiverType.RACECOURSE, ReceiverType.RAWPOSITIONS });
            getTrackedRace().recordWind(
                    new WindImpl(/* position */null, MillisecondsTimePoint.now(), new KnotSpeedWithBearingImpl(12,
                            new DegreeBearingImpl(65))), new WindSourceImpl(WindSourceType.WEB));
            saveData();
        }
=======

    @Test
    public void testRace14() throws IOException, InterruptedException, URISyntaxException, ParseException {
        testRace("14");
>>>>>>> fd166cad
    }

    @Test
    public void testRace16() throws IOException, InterruptedException, URISyntaxException, ParseException {
        testRace("16");
    }

    @Test
    public void testRace17() throws IOException, InterruptedException, URISyntaxException, ParseException {
        testRace("17");
    }

    @Test
    public void testRace19() throws IOException, InterruptedException, URISyntaxException, ParseException {
        testRace("19");
    }

    @Test
    public void testRace22() throws IOException, InterruptedException, URISyntaxException, ParseException {
        testRace("22");
    }

    @Test
    public void testRace24() throws IOException, InterruptedException, URISyntaxException, ParseException {
        testRace("24");
    }

    /*
     * Alinghi acting wierd
     * 
     * @Test public void testRace23() throws IOException, InterruptedException, URISyntaxException { testRace(23); }
     */

    /*
     * Wrong start from TracTrac fails start test.
     * 
     * @Test public void testRace18() throws IOException, InterruptedException, URISyntaxException { testRace("18"); }
     */

    /*
     * All mark data seems to be missing
     * 
     * @Test public void testRace9() throws IOException, InterruptedException, URISyntaxException { testRace(9); }
     * 
     * @Test public void testRace20() throws IOException, InterruptedException, URISyntaxException { testRace(20); }
     */

    /*
     * Missing static mark info leads to skipping of all finishes.
     * 
     * @Test public void testRace25() throws IOException, InterruptedException, URISyntaxException { testRace(25); }
     * 
     * @Test public void testRace21() throws IOException, InterruptedException, URISyntaxException { testRace(21); }
     * 
     * @Test public void testRace15() throws IOException, InterruptedException, URISyntaxException { testRace(15); }
     * 
     * @Test public void testRace26() throws IOException, InterruptedException, URISyntaxException { testRace(26); }
     */

    @Override
    protected String getExpectedEventName() {
        return "ESS Florianopolis 2013";
    }

    @Override
    protected String getFileName() {
        return "event_20131112_ESSFlorian-Race_";
    }
}
<|MERGE_RESOLUTION|>--- conflicted
+++ resolved
@@ -72,27 +72,10 @@
     public void testRace13() throws IOException, InterruptedException, URISyntaxException, ParseException {
         testRace("13");
     }
-<<<<<<< HEAD
-    
-    protected void setUp(String raceID) throws IOException, InterruptedException, URISyntaxException {
-        super.setUp();
-        //is reload is forced, or otherwise if the data didn't load correctly from file -> reload from server
-        if (forceReload || !loadData(raceID)) {
-            System.out.println("Downloading new data from the web.");
-            setUp("event_20131112_ESSFlorian",
-            /* raceId */raceID, new ReceiverType[] { ReceiverType.MARKPASSINGS, ReceiverType.MARKPOSITIONS,
-                    ReceiverType.RACECOURSE, ReceiverType.RAWPOSITIONS });
-            getTrackedRace().recordWind(
-                    new WindImpl(/* position */null, MillisecondsTimePoint.now(), new KnotSpeedWithBearingImpl(12,
-                            new DegreeBearingImpl(65))), new WindSourceImpl(WindSourceType.WEB));
-            saveData();
-        }
-=======
 
     @Test
     public void testRace14() throws IOException, InterruptedException, URISyntaxException, ParseException {
         testRace("14");
->>>>>>> fd166cad
     }
 
     @Test
@@ -114,7 +97,7 @@
     public void testRace22() throws IOException, InterruptedException, URISyntaxException, ParseException {
         testRace("22");
     }
-
+    
     @Test
     public void testRace24() throws IOException, InterruptedException, URISyntaxException, ParseException {
         testRace("24");
@@ -161,4 +144,4 @@
     protected String getFileName() {
         return "event_20131112_ESSFlorian-Race_";
     }
-}
+}