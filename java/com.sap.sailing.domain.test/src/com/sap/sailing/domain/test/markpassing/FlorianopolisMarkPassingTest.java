--- conflicted
+++ resolved
@@ -1,4 +1,3 @@
-<<<<<<< HEAD
 package com.sap.sailing.domain.test.markpassing;
 
 import java.io.IOException;
@@ -101,7 +100,7 @@
     public void testRace22() throws IOException, InterruptedException, URISyntaxException, ParseException, SubscriberInitializationException, CreateModelException {
         testRace("22");
     }
-
+    
     @Test
     public void testRace24() throws IOException, InterruptedException, URISyntaxException, ParseException, SubscriberInitializationException, CreateModelException {
         testRace("24");
@@ -148,153 +147,4 @@
     protected String getFileName() {
         return "event_20131112_ESSFlorian-Race_";
     }
-}
-=======
-package com.sap.sailing.domain.test.markpassing;
-
-import java.io.IOException;
-import java.net.MalformedURLException;
-import java.net.URISyntaxException;
-import java.text.ParseException;
-
-import org.junit.Test;
-
-public class FlorianopolisMarkPassingTest extends AbstractMarkPassingTest {
-
-    public FlorianopolisMarkPassingTest() throws MalformedURLException, URISyntaxException {
-        super();
-    }
-
-    @Test
-    public void testRace1() throws IOException, InterruptedException, URISyntaxException, ParseException {
-        testRace("1");
-    }
-
-    @Test
-    public void testRace2() throws IOException, InterruptedException, URISyntaxException, ParseException {
-        testRace("2");
-    }
-
-    @Test
-    public void testRace3() throws IOException, InterruptedException, URISyntaxException, ParseException {
-        testRace("3");
-    }
-
-    @Test
-    public void testRace4() throws IOException, InterruptedException, URISyntaxException, ParseException {
-        testRace("4");
-    }
-
-    @Test
-    public void testRace5() throws IOException, InterruptedException, URISyntaxException, ParseException {
-        testRace("5");
-    }
-
-    @Test
-    public void testRace6() throws IOException, InterruptedException, URISyntaxException, ParseException {
-        testRace("6");
-    }
-
-    @Test
-    public void testRace7() throws IOException, InterruptedException, URISyntaxException, ParseException {
-        testRace("7");
-    }
-
-    @Test
-    public void testRace8() throws IOException, InterruptedException, URISyntaxException, ParseException {
-        testRace("8");
-    }
-
-    @Test
-    public void testRace10() throws IOException, InterruptedException, URISyntaxException, ParseException {
-        testRace("10");
-    }
-
-    @Test
-    public void testRace11() throws IOException, InterruptedException, URISyntaxException, ParseException {
-        testRace("11");
-    }
-
-    @Test
-    public void testRace12() throws IOException, InterruptedException, URISyntaxException, ParseException {
-        testRace("12");
-    }
-
-    @Test
-    public void testRace13() throws IOException, InterruptedException, URISyntaxException, ParseException {
-        testRace("13");
-    }
-
-    @Test
-    public void testRace14() throws IOException, InterruptedException, URISyntaxException, ParseException {
-        testRace("14");
-    }
-
-    @Test
-    public void testRace16() throws IOException, InterruptedException, URISyntaxException, ParseException {
-        testRace("16");
-    }
-
-    @Test
-    public void testRace17() throws IOException, InterruptedException, URISyntaxException, ParseException {
-        testRace("17");
-    }
-
-    @Test
-    public void testRace19() throws IOException, InterruptedException, URISyntaxException, ParseException {
-        testRace("19");
-    }
-
-    @Test
-    public void testRace22() throws IOException, InterruptedException, URISyntaxException, ParseException {
-        testRace("22");
-    }
-    
-    @Test
-    public void testRace24() throws IOException, InterruptedException, URISyntaxException, ParseException {
-        testRace("24");
-    }
-
-    /*
-     * Alinghi acting wierd
-     * 
-     * @Test public void testRace23() throws IOException, InterruptedException, URISyntaxException { testRace(23); }
-     */
-
-    /*
-     * Wrong start from TracTrac fails start test.
-     * 
-     * @Test public void testRace18() throws IOException, InterruptedException, URISyntaxException { testRace("18"); }
-     */
-
-    /*
-     * All mark data seems to be missing
-     * 
-     * @Test public void testRace9() throws IOException, InterruptedException, URISyntaxException { testRace(9); }
-     * 
-     * @Test public void testRace20() throws IOException, InterruptedException, URISyntaxException { testRace(20); }
-     */
-
-    /*
-     * Missing static mark info leads to skipping of all finishes.
-     * 
-     * @Test public void testRace25() throws IOException, InterruptedException, URISyntaxException { testRace(25); }
-     * 
-     * @Test public void testRace21() throws IOException, InterruptedException, URISyntaxException { testRace(21); }
-     * 
-     * @Test public void testRace15() throws IOException, InterruptedException, URISyntaxException { testRace(15); }
-     * 
-     * @Test public void testRace26() throws IOException, InterruptedException, URISyntaxException { testRace(26); }
-     */
-
-    @Override
-    protected String getExpectedEventName() {
-        return "ESS Florianopolis 2013";
-    }
-
-    @Override
-    protected String getFileName() {
-        return "event_20131112_ESSFlorian-Race_";
-    }
-}
->>>>>>> 390b0b5b
+}