<<<<<<< HEAD
package com.sap.sailing.domain.test;

import static org.junit.Assert.assertEquals;
import static org.junit.Assert.assertTrue;

import java.util.ArrayList;
import java.util.Arrays;
import java.util.Collections;
import java.util.HashMap;
import java.util.HashSet;
import java.util.List;
import java.util.Map;
import java.util.Set;
import java.util.UUID;

import org.junit.Before;
import org.junit.Test;

import com.sap.sailing.domain.abstractlog.impl.LogEventAuthorImpl;
import com.sap.sailing.domain.abstractlog.race.RaceLog;
import com.sap.sailing.domain.abstractlog.race.impl.RaceLogRevokeEventImpl;
import com.sap.sailing.domain.abstractlog.race.tracking.RaceLogRegisterCompetitorEvent;
import com.sap.sailing.domain.abstractlog.race.tracking.impl.RaceLogRegisterCompetitorEventImpl;
import com.sap.sailing.domain.abstractlog.race.tracking.impl.RaceLogUseCompetitorsFromRaceLogEventImpl;
import com.sap.sailing.domain.abstractlog.regatta.RegattaLog;
import com.sap.sailing.domain.abstractlog.regatta.events.RegattaLogRegisterCompetitorEvent;
import com.sap.sailing.domain.abstractlog.regatta.events.impl.RegattaLogRegisterCompetitorEventImpl;
import com.sap.sailing.domain.base.Competitor;
import com.sap.sailing.domain.base.Series;
import com.sap.sailing.domain.base.impl.BoatClassImpl;
import com.sap.sailing.domain.base.impl.CourseAreaImpl;
import com.sap.sailing.domain.base.impl.FleetImpl;
import com.sap.sailing.domain.base.impl.RegattaImpl;
import com.sap.sailing.domain.base.impl.SeriesImpl;
import com.sap.sailing.domain.common.BoatClassMasterdata;
import com.sap.sailing.domain.common.LeaderboardNameConstants;
import com.sap.sailing.domain.common.abstractlog.NotRevokableException;
import com.sap.sailing.domain.leaderboard.impl.CompetitorProviderFromRaceColumnsAndRegattaLike;
import com.sap.sailing.domain.leaderboard.impl.FlexibleLeaderboardImpl;
import com.sap.sailing.domain.leaderboard.impl.LowPoint;
import com.sap.sailing.domain.leaderboard.impl.RegattaLeaderboardImpl;
import com.sap.sailing.domain.leaderboard.impl.ThresholdBasedResultDiscardingRuleImpl;
import com.sap.sailing.domain.racelog.impl.EmptyRaceLogStore;
import com.sap.sailing.domain.regattalog.impl.EmptyRegattaLogStore;
import com.sap.sailing.domain.test.mock.MockedTrackedRaceWithStartTimeAndRanks;
import com.sap.sailing.domain.tracking.TrackedRace;
import com.sap.sse.common.Util;
import com.sap.sse.common.impl.MillisecondsTimePoint;

/**
 * Tests the behavior of the class {@link CompetitorProviderFromRaceColumnsAndRegattaLike}, paying particular
 * attention to its caching and cache invalidation logic. When competitors are added to regatta logs or race logs
 * or when a tracked race is attached to a column or a column is added or removed, its caches need to be
 * invalidated and re-calculated accordingly.
 *  
 * @author Axel Uhl (d043530)
 *
 */
public class CompetitorProviderCacheInvalidationTest extends AbstractLeaderboardTest {
    private CompetitorProviderFromRaceColumnsAndRegattaLike competitorProviderFlexibleLeaderboard;
    private CompetitorProviderFromRaceColumnsAndRegattaLike competitorProviderRegattaLeaderboard;
    private FlexibleLeaderboardImpl flexibleLeaderboard;
    private RegattaLeaderboardImpl regattaLeaderboard;
    private RegattaImpl regatta;
    final int NUMBER_OF_COMP_LISTS = 4;
    @SuppressWarnings("unchecked")
    private List<Competitor>[] compLists = (List<Competitor>[]) new List<?>[NUMBER_OF_COMP_LISTS];
    
    @Before
    public void setUp() {
        final CourseAreaImpl courseArea = new CourseAreaImpl(
                "Test Course Area", UUID.randomUUID());
        flexibleLeaderboard = new FlexibleLeaderboardImpl("Test Flexible Leaderboard",
                new ThresholdBasedResultDiscardingRuleImpl(new int[0]), new LowPoint(), courseArea);
        competitorProviderFlexibleLeaderboard = new CompetitorProviderFromRaceColumnsAndRegattaLike(flexibleLeaderboard);
        regatta = new RegattaImpl(EmptyRaceLogStore.INSTANCE,
                EmptyRegattaLogStore.INSTANCE, "Test Regatta", new BoatClassImpl("49er", BoatClassMasterdata._49ER),
                /* canBoatsOfCompetitorsChangePerRace */ true,  /* startDate */ null, /* endDate */null,
                /* trackedRegattaRegistry */null, new LowPoint(), UUID.randomUUID(),
                courseArea);
        regattaLeaderboard = new RegattaLeaderboardImpl(regatta, new ThresholdBasedResultDiscardingRuleImpl(new int[0]));
        regatta.addSeries(new SeriesImpl("Test Series", /* isMedal */false, /* isFleetsCanRunInParallel */ true, Arrays.asList(new FleetImpl("Yellow"),
                new FleetImpl("Blue")), Arrays.asList("R1", "R2", "R3"), /* trackedRegattaRegistry */null));
        for (int l = 0; l < NUMBER_OF_COMP_LISTS; l++) {
            compLists[l] = new ArrayList<Competitor>();
            for (int i = 0; i < 10; i++) {
                compLists[l].add(createCompetitorAndBoat("" + l + "/" + i).getCompetitor());
            }
        }
        competitorProviderRegattaLeaderboard = new CompetitorProviderFromRaceColumnsAndRegattaLike(regattaLeaderboard);
    }
    
    /**
     * Asserts that a regatta leaderboard provides the regatta log-registered competitors even if there
     * is not a single race column in the regatta yet.
     */
    @Test
    public void testCompetitorsFromRegattaLogForEmptyRegatta() {
        for (final Series seriesToRemove : regatta.getSeries()) {
            regatta.removeSeries(seriesToRemove);
        }
        RegattaLog regattaLog = regattaLeaderboard.getRegatta().getRegattaLog();
        final Map<Competitor, RegattaLogRegisterCompetitorEvent> competitorOnRegattaLogRegistrationEvents = new HashMap<>();
        final LogEventAuthorImpl author = new LogEventAuthorImpl("Me", 0);
        for (Competitor c : compLists[0]) {
            final RegattaLogRegisterCompetitorEventImpl registerCompetitorEvent = new RegattaLogRegisterCompetitorEventImpl(MillisecondsTimePoint.now(), MillisecondsTimePoint.now(), author, UUID.randomUUID(), c);
            regattaLog.add(registerCompetitorEvent);
            competitorOnRegattaLogRegistrationEvents.put(c, registerCompetitorEvent);
        }
        Set<Competitor> expected = new HashSet<>(compLists[0]);
        Set<Competitor> actual = new HashSet<>();
        Util.addAll(competitorProviderRegattaLeaderboard.getAllCompetitors(), actual);
        assertEquals(expected, actual);
        Set<Competitor> actual2 = new HashSet<>();
        Util.addAll(regatta.getAllCompetitors(), actual2);
        assertEquals(expected, actual2);
    }
    
    @Test
    public void testSimpleCompetitorListOnOneRaceInFlexibleLeaderboard() {
        TrackedRace trackedRace = new MockedTrackedRaceWithStartTimeAndRanks(MillisecondsTimePoint.now(), compLists[0]);
        flexibleLeaderboard.addRace(trackedRace, "R1", /* medalRace */ false);
        Set<Competitor> expected = new HashSet<>(compLists[0]);
        Set<Competitor> actual = new HashSet<>();
        Util.addAll(competitorProviderFlexibleLeaderboard.getAllCompetitors(), actual);
        assertEquals(expected, actual);
        Set<Competitor> actualForRace = new HashSet<>();
        Util.addAll(competitorProviderFlexibleLeaderboard.getAllCompetitors(
                flexibleLeaderboard.getRaceColumnByName("R1"),
                flexibleLeaderboard.getFleet(LeaderboardNameConstants.DEFAULT_FLEET_NAME)), actualForRace);
        assertEquals(expected, actualForRace);
    }

    @Test
    public void testSimpleCompetitorListOnOneRaceLogInFlexibleLeaderboard() {
        flexibleLeaderboard.addRaceColumn("R1", /* medalRace */ false);
        RaceLog raceLog = flexibleLeaderboard.getRacelog("R1", LeaderboardNameConstants.DEFAULT_FLEET_NAME);
        final int passId = 1;
        final LogEventAuthorImpl author = new LogEventAuthorImpl("Me", 0);        
        raceLog.add(new RaceLogUseCompetitorsFromRaceLogEventImpl(MillisecondsTimePoint.now(), author, MillisecondsTimePoint.now(), UUID.randomUUID(), passId));
        final Map<Competitor, RaceLogRegisterCompetitorEvent> competitorOnRaceLogRegistrationEvents = new HashMap<>();
        for (Competitor c : compLists[0]) {
            final RaceLogRegisterCompetitorEvent registerCompetitorEvent = new RaceLogRegisterCompetitorEventImpl(MillisecondsTimePoint.now(), author, passId, c);
            raceLog.add(registerCompetitorEvent);
            competitorOnRaceLogRegistrationEvents.put(c, registerCompetitorEvent);
        }
        Set<Competitor> expected = new HashSet<>(compLists[0]);
        Set<Competitor> actual = new HashSet<>();
        Util.addAll(competitorProviderFlexibleLeaderboard.getAllCompetitors(), actual);
        assertEquals(expected, actual);
        Set<Competitor> actualForRace = new HashSet<>();
        Util.addAll(competitorProviderFlexibleLeaderboard.getAllCompetitors(
                flexibleLeaderboard.getRaceColumnByName("R1"),
                flexibleLeaderboard.getFleet(LeaderboardNameConstants.DEFAULT_FLEET_NAME)), actualForRace);
        assertEquals(expected, actualForRace);
        // we're now revoking a competitor registration on the race log and assert
        // that the competitor is gone from the list:
        final Competitor competitorToRevokeFromRaceLog = compLists[0].get(2);
        raceLog.add(new RaceLogRevokeEventImpl(author, passId, competitorOnRaceLogRegistrationEvents.get(competitorToRevokeFromRaceLog), "Test revoking"));
        actualForRace = new HashSet<>(); // try another time; cache should of course yield an equal result (although
        // we're not asserting here that the result actually comes from the cache)
        Util.addAll(competitorProviderFlexibleLeaderboard.getAllCompetitors(
                flexibleLeaderboard.getRaceColumnByName("R1"),
                flexibleLeaderboard.getFleet(LeaderboardNameConstants.DEFAULT_FLEET_NAME)), actualForRace);
        expected.remove(competitorToRevokeFromRaceLog);
        assertEquals(expected.size(), actualForRace.size());
        assertEquals(expected, actualForRace);
        flexibleLeaderboard.removeRaceColumn("R1"); // test that changes to the race columns invalidate the cache
        flexibleLeaderboard.addRaceColumn("R1", /* medalRace */ false);
        actualForRace = new HashSet<>(); // try another time; cache should of course yield an equal result (although
        // we're not asserting here that the result actually comes from the cache)
        Util.addAll(competitorProviderFlexibleLeaderboard.getAllCompetitors(
                flexibleLeaderboard.getRaceColumnByName("R1"),
                flexibleLeaderboard.getFleet(LeaderboardNameConstants.DEFAULT_FLEET_NAME)), actualForRace);
        assertTrue(actualForRace.isEmpty());
    }

    @Test
    public void testSimpleCompetitorListOnRegattaLogInFlexibleLeaderboard() {
        flexibleLeaderboard.addRaceColumn("R1", /* medalRace */ false);
        RegattaLog regattaLog = flexibleLeaderboard.getRegattaLog();
        for (Competitor c : compLists[0]) {
            regattaLog.add(new RegattaLogRegisterCompetitorEventImpl(MillisecondsTimePoint.now(), MillisecondsTimePoint.now(), new LogEventAuthorImpl("Me", 0), UUID.randomUUID(), c));
        }
        Set<Competitor> expected = new HashSet<>(compLists[0]);
        Set<Competitor> actual = new HashSet<>();
        Util.addAll(competitorProviderFlexibleLeaderboard.getAllCompetitors(), actual);
        assertEquals(expected, actual);
        Set<Competitor> actualForRace = new HashSet<>();
        Util.addAll(competitorProviderFlexibleLeaderboard.getAllCompetitors(
                flexibleLeaderboard.getRaceColumnByName("R1"),
                flexibleLeaderboard.getFleet(LeaderboardNameConstants.DEFAULT_FLEET_NAME)), actualForRace);
        assertEquals(expected, actualForRace);
    }

    @Test
    public void testSimpleCompetitorListOnOneRaceLogAndRegattaLogInFlexibleLeaderboard() throws NotRevokableException {
        flexibleLeaderboard.addRaceColumn("R1", /* medalRace */ false);
        RegattaLog regattaLog = flexibleLeaderboard.getRegattaLog();
        for (Competitor c : compLists[0]) {
            regattaLog.add(new RegattaLogRegisterCompetitorEventImpl(MillisecondsTimePoint.now(), MillisecondsTimePoint.now(), new LogEventAuthorImpl("Me", 0), UUID.randomUUID(), c));
        }
        RaceLog raceLog = flexibleLeaderboard.getRacelog("R1", LeaderboardNameConstants.DEFAULT_FLEET_NAME);
        final LogEventAuthorImpl author = new LogEventAuthorImpl("Me", 0);
        int passId = 1;
        final RaceLogUseCompetitorsFromRaceLogEventImpl usesCompetitorsFromRaceLogEvent = new RaceLogUseCompetitorsFromRaceLogEventImpl(MillisecondsTimePoint.now(), author, MillisecondsTimePoint.now(), UUID.randomUUID(), passId);
        raceLog.add(usesCompetitorsFromRaceLogEvent);
=======
package com.sap.sailing.domain.test;

import static org.junit.Assert.assertEquals;
import static org.junit.Assert.assertTrue;

import java.util.ArrayList;
import java.util.Arrays;
import java.util.Collections;
import java.util.HashMap;
import java.util.HashSet;
import java.util.List;
import java.util.Map;
import java.util.Set;
import java.util.UUID;

import org.junit.Before;
import org.junit.Test;

import com.sap.sailing.domain.abstractlog.impl.LogEventAuthorImpl;
import com.sap.sailing.domain.abstractlog.race.RaceLog;
import com.sap.sailing.domain.abstractlog.race.impl.RaceLogRevokeEventImpl;
import com.sap.sailing.domain.abstractlog.race.tracking.RaceLogRegisterCompetitorEvent;
import com.sap.sailing.domain.abstractlog.race.tracking.impl.RaceLogRegisterCompetitorEventImpl;
import com.sap.sailing.domain.abstractlog.race.tracking.impl.RaceLogUseCompetitorsFromRaceLogEventImpl;
import com.sap.sailing.domain.abstractlog.regatta.RegattaLog;
import com.sap.sailing.domain.abstractlog.regatta.events.RegattaLogRegisterCompetitorEvent;
import com.sap.sailing.domain.abstractlog.regatta.events.impl.RegattaLogRegisterCompetitorEventImpl;
import com.sap.sailing.domain.base.Competitor;
import com.sap.sailing.domain.base.Series;
import com.sap.sailing.domain.base.impl.BoatClassImpl;
import com.sap.sailing.domain.base.impl.CourseAreaImpl;
import com.sap.sailing.domain.base.impl.FleetImpl;
import com.sap.sailing.domain.base.impl.RegattaImpl;
import com.sap.sailing.domain.base.impl.SeriesImpl;
import com.sap.sailing.domain.common.BoatClassMasterdata;
import com.sap.sailing.domain.common.LeaderboardNameConstants;
import com.sap.sailing.domain.common.abstractlog.NotRevokableException;
import com.sap.sailing.domain.leaderboard.impl.CompetitorProviderFromRaceColumnsAndRegattaLike;
import com.sap.sailing.domain.leaderboard.impl.FlexibleLeaderboardImpl;
import com.sap.sailing.domain.leaderboard.impl.LowPoint;
import com.sap.sailing.domain.leaderboard.impl.RegattaLeaderboardImpl;
import com.sap.sailing.domain.leaderboard.impl.ThresholdBasedResultDiscardingRuleImpl;
import com.sap.sailing.domain.racelog.impl.EmptyRaceLogStore;
import com.sap.sailing.domain.regattalog.impl.EmptyRegattaLogStore;
import com.sap.sailing.domain.test.mock.MockedTrackedRaceWithStartTimeAndRanks;
import com.sap.sailing.domain.tracking.TrackedRace;
import com.sap.sse.common.Util;
import com.sap.sse.common.impl.MillisecondsTimePoint;

/**
 * Tests the behavior of the class {@link CompetitorProviderFromRaceColumnsAndRegattaLike}, paying particular
 * attention to its caching and cache invalidation logic. When competitors are added to regatta logs or race logs
 * or when a tracked race is attached to a column or a column is added or removed, its caches need to be
 * invalidated and re-calculated accordingly.
 *  
 * @author Axel Uhl (d043530)
 *
 */
public class CompetitorProviderCacheInvalidationTest extends AbstractLeaderboardTest {
    private CompetitorProviderFromRaceColumnsAndRegattaLike competitorProviderFlexibleLeaderboard;
    private CompetitorProviderFromRaceColumnsAndRegattaLike competitorProviderRegattaLeaderboard;
    private FlexibleLeaderboardImpl flexibleLeaderboard;
    private RegattaLeaderboardImpl regattaLeaderboard;
    private RegattaImpl regatta;
    final int NUMBER_OF_COMP_LISTS = 4;
    @SuppressWarnings("unchecked")
    private List<Competitor>[] compLists = (List<Competitor>[]) new List<?>[NUMBER_OF_COMP_LISTS];
    
    @Before
    public void setUp() {
        final CourseAreaImpl courseArea = new CourseAreaImpl(
                "Test Course Area", UUID.randomUUID());
        flexibleLeaderboard = new FlexibleLeaderboardImpl("Test Flexible Leaderboard",
                new ThresholdBasedResultDiscardingRuleImpl(new int[0]), new LowPoint(), courseArea);
        competitorProviderFlexibleLeaderboard = new CompetitorProviderFromRaceColumnsAndRegattaLike(flexibleLeaderboard);
        regatta = new RegattaImpl(EmptyRaceLogStore.INSTANCE,
                EmptyRegattaLogStore.INSTANCE, "Test Regatta", new BoatClassImpl("49er", BoatClassMasterdata._49ER), /* startDate */
                null, /* endDate */null, /* trackedRegattaRegistry */null, new LowPoint(), UUID.randomUUID(),
                courseArea);
        regattaLeaderboard = new RegattaLeaderboardImpl(regatta, new ThresholdBasedResultDiscardingRuleImpl(new int[0]));
        regatta.addSeries(new SeriesImpl("Test Series", /* isMedal */false, /* isFleetsCanRunInParallel */ true, Arrays.asList(new FleetImpl("Yellow"),
                new FleetImpl("Blue")), Arrays.asList("R1", "R2", "R3"), /* trackedRegattaRegistry */null));
        for (int l = 0; l < NUMBER_OF_COMP_LISTS; l++) {
            compLists[l] = new ArrayList<Competitor>();
            for (int i = 0; i < 10; i++) {
                compLists[l].add(createCompetitor("" + l + "/" + i));
            }
        }
        competitorProviderRegattaLeaderboard = new CompetitorProviderFromRaceColumnsAndRegattaLike(regattaLeaderboard);
    }
    
    /**
     * Asserts that a regatta leaderboard provides the regatta log-registered competitors even if there
     * is not a single race column in the regatta yet.
     */
    @Test
    public void testCompetitorsFromRegattaLogForEmptyRegatta() {
        for (final Series seriesToRemove : regatta.getSeries()) {
            regatta.removeSeries(seriesToRemove);
        }
        RegattaLog regattaLog = regattaLeaderboard.getRegatta().getRegattaLog();
        final Map<Competitor, RegattaLogRegisterCompetitorEvent> competitorOnRegattaLogRegistrationEvents = new HashMap<>();
        final LogEventAuthorImpl author = new LogEventAuthorImpl("Me", 0);
        for (Competitor c : compLists[0]) {
            final RegattaLogRegisterCompetitorEventImpl registerCompetitorEvent = new RegattaLogRegisterCompetitorEventImpl(MillisecondsTimePoint.now(), MillisecondsTimePoint.now(), author, UUID.randomUUID(), c);
            regattaLog.add(registerCompetitorEvent);
            competitorOnRegattaLogRegistrationEvents.put(c, registerCompetitorEvent);
        }
        Set<Competitor> expected = new HashSet<>(compLists[0]);
        Set<Competitor> actual = new HashSet<>();
        Util.addAll(competitorProviderRegattaLeaderboard.getAllCompetitors(), actual);
        assertEquals(expected, actual);
        Set<Competitor> actual2 = new HashSet<>();
        Util.addAll(regatta.getAllCompetitors(), actual2);
        assertEquals(expected, actual2);
    }
    
    @Test
    public void testSimpleCompetitorListOnOneRaceInFlexibleLeaderboard() {
        TrackedRace trackedRace = new MockedTrackedRaceWithStartTimeAndRanks(MillisecondsTimePoint.now(), compLists[0]);
        flexibleLeaderboard.addRace(trackedRace, "R1", /* medalRace */ false);
        Set<Competitor> expected = new HashSet<>(compLists[0]);
        Set<Competitor> actual = new HashSet<>();
        Util.addAll(competitorProviderFlexibleLeaderboard.getAllCompetitors(), actual);
        assertEquals(expected, actual);
        Set<Competitor> actualForRace = new HashSet<>();
        Util.addAll(competitorProviderFlexibleLeaderboard.getAllCompetitors(
                flexibleLeaderboard.getRaceColumnByName("R1"),
                flexibleLeaderboard.getFleet(LeaderboardNameConstants.DEFAULT_FLEET_NAME)), actualForRace);
        assertEquals(expected, actualForRace);
    }

    @Test
    public void testSimpleCompetitorListOnOneRaceLogInFlexibleLeaderboard() {
        flexibleLeaderboard.addRaceColumn("R1", /* medalRace */ false);
        RaceLog raceLog = flexibleLeaderboard.getRacelog("R1", LeaderboardNameConstants.DEFAULT_FLEET_NAME);
        final int passId = 1;
        final LogEventAuthorImpl author = new LogEventAuthorImpl("Me", 0);        
        raceLog.add(new RaceLogUseCompetitorsFromRaceLogEventImpl(MillisecondsTimePoint.now(), author, MillisecondsTimePoint.now(), UUID.randomUUID(), passId));
        final Map<Competitor, RaceLogRegisterCompetitorEvent> competitorOnRaceLogRegistrationEvents = new HashMap<>();
        for (Competitor c : compLists[0]) {
            final RaceLogRegisterCompetitorEvent registerCompetitorEvent = new RaceLogRegisterCompetitorEventImpl(MillisecondsTimePoint.now(), author, passId, c);
            raceLog.add(registerCompetitorEvent);
            competitorOnRaceLogRegistrationEvents.put(c, registerCompetitorEvent);
        }
        Set<Competitor> expected = new HashSet<>(compLists[0]);
        Set<Competitor> actual = new HashSet<>();
        Util.addAll(competitorProviderFlexibleLeaderboard.getAllCompetitors(), actual);
        assertEquals(expected, actual);
        Set<Competitor> actualForRace = new HashSet<>();
        Util.addAll(competitorProviderFlexibleLeaderboard.getAllCompetitors(
                flexibleLeaderboard.getRaceColumnByName("R1"),
                flexibleLeaderboard.getFleet(LeaderboardNameConstants.DEFAULT_FLEET_NAME)), actualForRace);
        assertEquals(expected, actualForRace);
        // we're now revoking a competitor registration on the race log and assert
        // that the competitor is gone from the list:
        final Competitor competitorToRevokeFromRaceLog = compLists[0].get(2);
        raceLog.add(new RaceLogRevokeEventImpl(author, passId, competitorOnRaceLogRegistrationEvents.get(competitorToRevokeFromRaceLog), "Test revoking"));
        actualForRace = new HashSet<>(); // try another time; cache should of course yield an equal result (although
        // we're not asserting here that the result actually comes from the cache)
        Util.addAll(competitorProviderFlexibleLeaderboard.getAllCompetitors(
                flexibleLeaderboard.getRaceColumnByName("R1"),
                flexibleLeaderboard.getFleet(LeaderboardNameConstants.DEFAULT_FLEET_NAME)), actualForRace);
        expected.remove(competitorToRevokeFromRaceLog);
        assertEquals(expected.size(), actualForRace.size());
        assertEquals(expected, actualForRace);
        flexibleLeaderboard.removeRaceColumn("R1"); // test that changes to the race columns invalidate the cache
        flexibleLeaderboard.addRaceColumn("R1", /* medalRace */ false);
        actualForRace = new HashSet<>(); // try another time; cache should of course yield an equal result (although
        // we're not asserting here that the result actually comes from the cache)
        Util.addAll(competitorProviderFlexibleLeaderboard.getAllCompetitors(
                flexibleLeaderboard.getRaceColumnByName("R1"),
                flexibleLeaderboard.getFleet(LeaderboardNameConstants.DEFAULT_FLEET_NAME)), actualForRace);
        assertTrue(actualForRace.isEmpty());
    }

    @Test
    public void testSimpleCompetitorListOnRegattaLogInFlexibleLeaderboard() {
        flexibleLeaderboard.addRaceColumn("R1", /* medalRace */ false);
        RegattaLog regattaLog = flexibleLeaderboard.getRegattaLog();
        for (Competitor c : compLists[0]) {
            regattaLog.add(new RegattaLogRegisterCompetitorEventImpl(MillisecondsTimePoint.now(), MillisecondsTimePoint.now(), new LogEventAuthorImpl("Me", 0), UUID.randomUUID(), c));
        }
        Set<Competitor> expected = new HashSet<>(compLists[0]);
        Set<Competitor> actual = new HashSet<>();
        Util.addAll(competitorProviderFlexibleLeaderboard.getAllCompetitors(), actual);
        assertEquals(expected, actual);
        Set<Competitor> actualForRace = new HashSet<>();
        Util.addAll(competitorProviderFlexibleLeaderboard.getAllCompetitors(
                flexibleLeaderboard.getRaceColumnByName("R1"),
                flexibleLeaderboard.getFleet(LeaderboardNameConstants.DEFAULT_FLEET_NAME)), actualForRace);
        assertEquals(expected, actualForRace);
    }

    @Test
    public void testSimpleCompetitorListOnOneRaceLogAndRegattaLogInFlexibleLeaderboard() throws NotRevokableException {
        flexibleLeaderboard.addRaceColumn("R1", /* medalRace */ false);
        RegattaLog regattaLog = flexibleLeaderboard.getRegattaLog();
        for (Competitor c : compLists[0]) {
            regattaLog.add(new RegattaLogRegisterCompetitorEventImpl(MillisecondsTimePoint.now(), MillisecondsTimePoint.now(), new LogEventAuthorImpl("Me", 0), UUID.randomUUID(), c));
        }
        RaceLog raceLog = flexibleLeaderboard.getRacelog("R1", LeaderboardNameConstants.DEFAULT_FLEET_NAME);
        final LogEventAuthorImpl author = new LogEventAuthorImpl("Me", 0);
        int passId = 1;
        final RaceLogUseCompetitorsFromRaceLogEventImpl usesCompetitorsFromRaceLogEvent = new RaceLogUseCompetitorsFromRaceLogEventImpl(MillisecondsTimePoint.now(), author, MillisecondsTimePoint.now(), UUID.randomUUID(), passId);
        raceLog.add(usesCompetitorsFromRaceLogEvent);
>>>>>>> bb4ecf91
        for (Competitor c : compLists[1]) {
            raceLog.add(new RaceLogRegisterCompetitorEventImpl(MillisecondsTimePoint.now(), new LogEventAuthorImpl("Me", 0), 1, c));
        }
        // expected are only the competitors in the RaceLog, because only one RaceColumn is
        // registered, which has the competitors registered in the RaceLog.
        assertRegattaAndRaceCompetitors(new HashSet<>(compLists[1]));
        // Now we revoke that the race log provides the competitors for R1; the competitors should then
        // snap back to those competitors taken from the regatta log for both, the rentire leaderboard
        // as well as for the race column
        raceLog.revokeEvent(author, usesCompetitorsFromRaceLogEvent);
        assertRegattaAndRaceCompetitors(new HashSet<>(compLists[0]));
        // And now re-introduce per-race competitors and validate again that the cache adjusts properly:
        raceLog.add(new RaceLogUseCompetitorsFromRaceLogEventImpl(MillisecondsTimePoint.now(), author, MillisecondsTimePoint.now(), UUID.randomUUID(), passId));
        assertRegattaAndRaceCompetitors(new HashSet<>(compLists[1]));
    }

    private void assertRegattaAndRaceCompetitors(Set<Competitor> expected) {
        Set<Competitor> actual = new HashSet<>();
        Util.addAll(competitorProviderFlexibleLeaderboard.getAllCompetitors(), actual);
        assertEquals(expected, actual);
        Set<Competitor> actualForRace = new HashSet<>();
        
        //For the race only the competitors registered on RaceLog as RaceLogUseCompetitorsFromRaceLogEvent is present
        Set<Competitor> expectedForRace = new HashSet<>(expected);
        Util.addAll(competitorProviderFlexibleLeaderboard.getAllCompetitors(
                flexibleLeaderboard.getRaceColumnByName("R1"),
                flexibleLeaderboard.getFleet(LeaderboardNameConstants.DEFAULT_FLEET_NAME)), actualForRace);
        assertEquals(expectedForRace, actualForRace);
    }

    @Test
    public void testTwoCompetitorListsOnTwoRacesInFlexibleLeaderboard() {
        TrackedRace trackedRace1 = new MockedTrackedRaceWithStartTimeAndRanks(MillisecondsTimePoint.now(), compLists[0]);
        flexibleLeaderboard.addRace(trackedRace1, "R1", /* medalRace */ false);
        TrackedRace trackedRace2 = new MockedTrackedRaceWithStartTimeAndRanks(MillisecondsTimePoint.now(), compLists[1]);
        flexibleLeaderboard.addRace(trackedRace2, "R2", /* medalRace */ false);
        Set<Competitor> expected = new HashSet<>(compLists[0]);
        expected.addAll(compLists[1]);
        Set<Competitor> actual = new HashSet<>();
        Util.addAll(competitorProviderFlexibleLeaderboard.getAllCompetitors(), actual);
        assertEquals(expected, actual);
        Set<Competitor> actualForRace1 = new HashSet<>();
        Util.addAll(competitorProviderFlexibleLeaderboard.getAllCompetitors(
                flexibleLeaderboard.getRaceColumnByName("R1"),
                flexibleLeaderboard.getFleet(LeaderboardNameConstants.DEFAULT_FLEET_NAME)), actualForRace1);
        Set<Competitor> actualForRace2 = new HashSet<>();
        Util.addAll(competitorProviderFlexibleLeaderboard.getAllCompetitors(
                flexibleLeaderboard.getRaceColumnByName("R2"),
                flexibleLeaderboard.getFleet(LeaderboardNameConstants.DEFAULT_FLEET_NAME)), actualForRace2);
        assertEquals(new HashSet<>(compLists[0]), actualForRace1);
        assertEquals(new HashSet<>(compLists[1]), actualForRace2);
    }

    @Test
    public void testSimpleCompetitorListOnOneRaceInRegattaLeaderboard() {
        TrackedRace trackedRace = new MockedTrackedRaceWithStartTimeAndRanks(MillisecondsTimePoint.now(), compLists[0]);
        regattaLeaderboard.getRaceColumnByName("R1").setTrackedRace(regattaLeaderboard.getRaceColumnByName("R1").getFleetByName("Yellow"), trackedRace);
        Set<Competitor> expected = new HashSet<>(compLists[0]);
        Set<Competitor> actual = new HashSet<>();
        Util.addAll(competitorProviderRegattaLeaderboard.getAllCompetitors(), actual);
        assertEquals(expected, actual);
        Set<Competitor> actualForRaceYellow = new HashSet<>();
        Util.addAll(competitorProviderRegattaLeaderboard.getAllCompetitors(
                regattaLeaderboard.getRaceColumnByName("R1"), regattaLeaderboard.getFleet("Yellow")), actualForRaceYellow);
        assertEquals(expected, actualForRaceYellow);
        Set<Competitor> actualForRaceBlue = new HashSet<>();
        Util.addAll(competitorProviderRegattaLeaderboard.getAllCompetitors(
                regattaLeaderboard.getRaceColumnByName("R1"), regattaLeaderboard.getFleet("Blue")), actualForRaceBlue);
        assertEquals(Collections.emptySet(), actualForRaceBlue);
    }

    @Test
    public void testTwoCompetitorListsOnTwoRacesInRegattaLeaderboard() {
        TrackedRace trackedRace1 = new MockedTrackedRaceWithStartTimeAndRanks(MillisecondsTimePoint.now(), compLists[0]);
        regattaLeaderboard.getRaceColumnByName("R1").setTrackedRace(regattaLeaderboard.getRaceColumnByName("R1").getFleetByName("Yellow"), trackedRace1);
        TrackedRace trackedRace2 = new MockedTrackedRaceWithStartTimeAndRanks(MillisecondsTimePoint.now(), compLists[1]);
        regattaLeaderboard.getRaceColumnByName("R1").setTrackedRace(regattaLeaderboard.getRaceColumnByName("R1").getFleetByName("Blue"), trackedRace2);
        Set<Competitor> expected = new HashSet<>(compLists[0]);
        expected.addAll(compLists[1]);
        Set<Competitor> actual = new HashSet<>();
        Util.addAll(competitorProviderRegattaLeaderboard.getAllCompetitors(), actual);
        assertEquals(expected, actual);
        Set<Competitor> actualForRaceYellow = new HashSet<>();
        Util.addAll(competitorProviderRegattaLeaderboard.getAllCompetitors(
                regattaLeaderboard.getRaceColumnByName("R1"), regattaLeaderboard.getFleet("Yellow")), actualForRaceYellow);
        assertEquals(new HashSet<>(compLists[0]), actualForRaceYellow);
        Set<Competitor> actualForRaceBlue = new HashSet<>();
        Util.addAll(competitorProviderRegattaLeaderboard.getAllCompetitors(
                regattaLeaderboard.getRaceColumnByName("R1"), regattaLeaderboard.getFleet("Blue")), actualForRaceBlue);
        assertEquals(new HashSet<>(compLists[1]), actualForRaceBlue);
    }

    @Test
    public void testSimpleCompetitorListOnOneRaceLogInRegattaLeaderboard() {
        RaceLog raceLog = regattaLeaderboard.getRacelog("R1", "Yellow");
        final LogEventAuthorImpl author = new LogEventAuthorImpl("Me", 0);
        int passId = 1;
        raceLog.add(new RaceLogUseCompetitorsFromRaceLogEventImpl(MillisecondsTimePoint.now(), author, MillisecondsTimePoint.now(), UUID.randomUUID(), passId));
        for (Competitor c : compLists[0]) {
            raceLog.add(new RaceLogRegisterCompetitorEventImpl(MillisecondsTimePoint.now(), new LogEventAuthorImpl("Me", 0), 1, c));
        }
        Set<Competitor> expected = new HashSet<>(compLists[0]);
        Set<Competitor> actual = new HashSet<>();
        Util.addAll(competitorProviderRegattaLeaderboard.getAllCompetitors(), actual);
        assertEquals(expected, actual);
        Set<Competitor> actualForRaceYellow = new HashSet<>();
        Util.addAll(competitorProviderRegattaLeaderboard.getAllCompetitors(
                regattaLeaderboard.getRaceColumnByName("R1"), regattaLeaderboard.getFleet("Yellow")), actualForRaceYellow);
        assertEquals(new HashSet<>(compLists[0]), actualForRaceYellow);
    }

    @Test
    public void testSimpleCompetitorListOnRegattaLogInRegattaLeaderboard() throws NotRevokableException {
        RegattaLog regattaLog = regattaLeaderboard.getRegatta().getRegattaLog();
        final Map<Competitor, RegattaLogRegisterCompetitorEvent> competitorOnRegattaLogRegistrationEvents = new HashMap<>();
        final LogEventAuthorImpl author = new LogEventAuthorImpl("Me", 0);
        for (Competitor c : compLists[0]) {
            final RegattaLogRegisterCompetitorEventImpl registerCompetitorEvent = new RegattaLogRegisterCompetitorEventImpl(MillisecondsTimePoint.now(), MillisecondsTimePoint.now(), author, UUID.randomUUID(), c);
            regattaLog.add(registerCompetitorEvent);
            competitorOnRegattaLogRegistrationEvents.put(c, registerCompetitorEvent);
        }
        Set<Competitor> expected = new HashSet<>(compLists[0]);
        Set<Competitor> actual = new HashSet<>();
        Util.addAll(competitorProviderRegattaLeaderboard.getAllCompetitors(), actual);
        assertEquals(expected, actual);
        Set<Competitor> actualForRaceYellow = new HashSet<>();
        Util.addAll(competitorProviderRegattaLeaderboard.getAllCompetitors(
                regattaLeaderboard.getRaceColumnByName("R1"), regattaLeaderboard.getFleet("Yellow")), actualForRaceYellow);
        assertEquals(new HashSet<>(compLists[0]), actualForRaceYellow);
        Set<Competitor> actualForRaceBlue = new HashSet<>();
        Util.addAll(competitorProviderRegattaLeaderboard.getAllCompetitors(
                regattaLeaderboard.getRaceColumnByName("R1"), regattaLeaderboard.getFleet("Blue")), actualForRaceBlue);
        assertEquals(new HashSet<>(compLists[0]), actualForRaceBlue);
        // now revoke one registration again from the regatta log
        final Competitor competitorToRevokeFromRegattaLog = compLists[0].get(2);
        regattaLog.revokeEvent(author, competitorOnRegattaLogRegistrationEvents.get(competitorToRevokeFromRegattaLog));
        actualForRaceYellow = new HashSet<>(); // try another time; cache should of course yield an equal result (although
        // we're not asserting here that the result actually comes from the cache)
        Util.addAll(competitorProviderRegattaLeaderboard.getAllCompetitors(
                regattaLeaderboard.getRaceColumnByName("R1"), regattaLeaderboard.getFleet("Yellow")), actualForRaceYellow);
        expected.remove(competitorToRevokeFromRegattaLog);
        assertEquals(expected.size(), actualForRaceYellow.size());
        assertEquals(expected, actualForRaceYellow);
    }

    @Test
    public void testSimpleCompetitorListOnOneRaceLogAndRegattaLogInRegattaLeaderboard() {
        final RegattaLog regattaLog = regattaLeaderboard.getRegatta().getRegattaLog();
        final LogEventAuthorImpl author = new LogEventAuthorImpl("Me", 0);
        for (Competitor c : compLists[0]) {
            regattaLog.add(new RegattaLogRegisterCompetitorEventImpl(MillisecondsTimePoint.now(), MillisecondsTimePoint.now(), author, UUID.randomUUID(), c));
        }
        final RaceLog raceLog = regattaLeaderboard.getRacelog("R1", "Yellow");
        final int passId = 1;
        raceLog.add(new RaceLogUseCompetitorsFromRaceLogEventImpl(MillisecondsTimePoint.now(), author, MillisecondsTimePoint.now(), UUID.randomUUID(), passId));
        final Map<Competitor, RaceLogRegisterCompetitorEvent> competitorOnRaceLogRegistrationEvents = new HashMap<>();
        for (Competitor c : compLists[passId]) {
            final RaceLogRegisterCompetitorEvent registerCompetitorEvent = new RaceLogRegisterCompetitorEventImpl(MillisecondsTimePoint.now(), author, passId, c);
            raceLog.add(registerCompetitorEvent);
            competitorOnRaceLogRegistrationEvents.put(c, registerCompetitorEvent);
        }
        regattaLeaderboard.setSuppressed(compLists[0].get(compLists[0].size()-passId), /* suppressed */ true);
        Set<Competitor> expected = new HashSet<>(compLists[0]);
        expected.addAll(compLists[passId]);
        Set<Competitor> expectedWithoutSuppressed = new HashSet<>(expected);
        expectedWithoutSuppressed.remove(compLists[0].get(compLists[0].size()-passId));
        Set<Competitor> actual = new HashSet<>();
        Util.addAll(competitorProviderRegattaLeaderboard.getAllCompetitors(), actual);
        assertEquals(expected, actual);
        Set<Competitor> actualWithoutSuppressed = new HashSet<>();
        Util.addAll(regattaLeaderboard.getCompetitors(), actualWithoutSuppressed);
        assertEquals(expectedWithoutSuppressed, actualWithoutSuppressed);
        Set<Competitor> actualForRaceYellow = new HashSet<>();
        Set<Competitor> expectedFoRaceYellow = new HashSet<>(compLists[passId]);
        Util.addAll(competitorProviderRegattaLeaderboard.getAllCompetitors(
                regattaLeaderboard.getRaceColumnByName("R1"), regattaLeaderboard.getFleet("Yellow")), actualForRaceYellow);
        assertEquals(expectedFoRaceYellow, actualForRaceYellow);
        actualForRaceYellow = new HashSet<>(); // try another time; cache should of course yield an equal result (although
        // we're not asserting here that the result actually comes from the cache)
        Util.addAll(competitorProviderRegattaLeaderboard.getAllCompetitors(
                regattaLeaderboard.getRaceColumnByName("R1"), regattaLeaderboard.getFleet("Yellow")), actualForRaceYellow);
        assertEquals(expectedFoRaceYellow, actualForRaceYellow);
        // But now it gets interesting: we're revoking a competitor registration on the race log and assert
        // that the competitor is gone from the list:
        final Competitor competitorToRevokeFromRaceLog = compLists[passId].get(2);
        raceLog.add(new RaceLogRevokeEventImpl(author, passId, competitorOnRaceLogRegistrationEvents.get(competitorToRevokeFromRaceLog), "Test revoking"));
        actualForRaceYellow = new HashSet<>(); // try another time; cache should of course yield an equal result (although
        // we're not asserting here that the result actually comes from the cache)
        Util.addAll(competitorProviderRegattaLeaderboard.getAllCompetitors(
                regattaLeaderboard.getRaceColumnByName("R1"), regattaLeaderboard.getFleet("Yellow")), actualForRaceYellow);
        expectedFoRaceYellow.remove(competitorToRevokeFromRaceLog);
        assertEquals(expectedFoRaceYellow.size(), actualForRaceYellow.size());
        assertEquals(expectedFoRaceYellow, actualForRaceYellow);
    }

}<|MERGE_RESOLUTION|>--- conflicted
+++ resolved
@@ -1,4 +1,3 @@
-<<<<<<< HEAD
 package com.sap.sailing.domain.test;
 
 import static org.junit.Assert.assertEquals;
@@ -206,214 +205,6 @@
         int passId = 1;
         final RaceLogUseCompetitorsFromRaceLogEventImpl usesCompetitorsFromRaceLogEvent = new RaceLogUseCompetitorsFromRaceLogEventImpl(MillisecondsTimePoint.now(), author, MillisecondsTimePoint.now(), UUID.randomUUID(), passId);
         raceLog.add(usesCompetitorsFromRaceLogEvent);
-=======
-package com.sap.sailing.domain.test;
-
-import static org.junit.Assert.assertEquals;
-import static org.junit.Assert.assertTrue;
-
-import java.util.ArrayList;
-import java.util.Arrays;
-import java.util.Collections;
-import java.util.HashMap;
-import java.util.HashSet;
-import java.util.List;
-import java.util.Map;
-import java.util.Set;
-import java.util.UUID;
-
-import org.junit.Before;
-import org.junit.Test;
-
-import com.sap.sailing.domain.abstractlog.impl.LogEventAuthorImpl;
-import com.sap.sailing.domain.abstractlog.race.RaceLog;
-import com.sap.sailing.domain.abstractlog.race.impl.RaceLogRevokeEventImpl;
-import com.sap.sailing.domain.abstractlog.race.tracking.RaceLogRegisterCompetitorEvent;
-import com.sap.sailing.domain.abstractlog.race.tracking.impl.RaceLogRegisterCompetitorEventImpl;
-import com.sap.sailing.domain.abstractlog.race.tracking.impl.RaceLogUseCompetitorsFromRaceLogEventImpl;
-import com.sap.sailing.domain.abstractlog.regatta.RegattaLog;
-import com.sap.sailing.domain.abstractlog.regatta.events.RegattaLogRegisterCompetitorEvent;
-import com.sap.sailing.domain.abstractlog.regatta.events.impl.RegattaLogRegisterCompetitorEventImpl;
-import com.sap.sailing.domain.base.Competitor;
-import com.sap.sailing.domain.base.Series;
-import com.sap.sailing.domain.base.impl.BoatClassImpl;
-import com.sap.sailing.domain.base.impl.CourseAreaImpl;
-import com.sap.sailing.domain.base.impl.FleetImpl;
-import com.sap.sailing.domain.base.impl.RegattaImpl;
-import com.sap.sailing.domain.base.impl.SeriesImpl;
-import com.sap.sailing.domain.common.BoatClassMasterdata;
-import com.sap.sailing.domain.common.LeaderboardNameConstants;
-import com.sap.sailing.domain.common.abstractlog.NotRevokableException;
-import com.sap.sailing.domain.leaderboard.impl.CompetitorProviderFromRaceColumnsAndRegattaLike;
-import com.sap.sailing.domain.leaderboard.impl.FlexibleLeaderboardImpl;
-import com.sap.sailing.domain.leaderboard.impl.LowPoint;
-import com.sap.sailing.domain.leaderboard.impl.RegattaLeaderboardImpl;
-import com.sap.sailing.domain.leaderboard.impl.ThresholdBasedResultDiscardingRuleImpl;
-import com.sap.sailing.domain.racelog.impl.EmptyRaceLogStore;
-import com.sap.sailing.domain.regattalog.impl.EmptyRegattaLogStore;
-import com.sap.sailing.domain.test.mock.MockedTrackedRaceWithStartTimeAndRanks;
-import com.sap.sailing.domain.tracking.TrackedRace;
-import com.sap.sse.common.Util;
-import com.sap.sse.common.impl.MillisecondsTimePoint;
-
-/**
- * Tests the behavior of the class {@link CompetitorProviderFromRaceColumnsAndRegattaLike}, paying particular
- * attention to its caching and cache invalidation logic. When competitors are added to regatta logs or race logs
- * or when a tracked race is attached to a column or a column is added or removed, its caches need to be
- * invalidated and re-calculated accordingly.
- *  
- * @author Axel Uhl (d043530)
- *
- */
-public class CompetitorProviderCacheInvalidationTest extends AbstractLeaderboardTest {
-    private CompetitorProviderFromRaceColumnsAndRegattaLike competitorProviderFlexibleLeaderboard;
-    private CompetitorProviderFromRaceColumnsAndRegattaLike competitorProviderRegattaLeaderboard;
-    private FlexibleLeaderboardImpl flexibleLeaderboard;
-    private RegattaLeaderboardImpl regattaLeaderboard;
-    private RegattaImpl regatta;
-    final int NUMBER_OF_COMP_LISTS = 4;
-    @SuppressWarnings("unchecked")
-    private List<Competitor>[] compLists = (List<Competitor>[]) new List<?>[NUMBER_OF_COMP_LISTS];
-    
-    @Before
-    public void setUp() {
-        final CourseAreaImpl courseArea = new CourseAreaImpl(
-                "Test Course Area", UUID.randomUUID());
-        flexibleLeaderboard = new FlexibleLeaderboardImpl("Test Flexible Leaderboard",
-                new ThresholdBasedResultDiscardingRuleImpl(new int[0]), new LowPoint(), courseArea);
-        competitorProviderFlexibleLeaderboard = new CompetitorProviderFromRaceColumnsAndRegattaLike(flexibleLeaderboard);
-        regatta = new RegattaImpl(EmptyRaceLogStore.INSTANCE,
-                EmptyRegattaLogStore.INSTANCE, "Test Regatta", new BoatClassImpl("49er", BoatClassMasterdata._49ER), /* startDate */
-                null, /* endDate */null, /* trackedRegattaRegistry */null, new LowPoint(), UUID.randomUUID(),
-                courseArea);
-        regattaLeaderboard = new RegattaLeaderboardImpl(regatta, new ThresholdBasedResultDiscardingRuleImpl(new int[0]));
-        regatta.addSeries(new SeriesImpl("Test Series", /* isMedal */false, /* isFleetsCanRunInParallel */ true, Arrays.asList(new FleetImpl("Yellow"),
-                new FleetImpl("Blue")), Arrays.asList("R1", "R2", "R3"), /* trackedRegattaRegistry */null));
-        for (int l = 0; l < NUMBER_OF_COMP_LISTS; l++) {
-            compLists[l] = new ArrayList<Competitor>();
-            for (int i = 0; i < 10; i++) {
-                compLists[l].add(createCompetitor("" + l + "/" + i));
-            }
-        }
-        competitorProviderRegattaLeaderboard = new CompetitorProviderFromRaceColumnsAndRegattaLike(regattaLeaderboard);
-    }
-    
-    /**
-     * Asserts that a regatta leaderboard provides the regatta log-registered competitors even if there
-     * is not a single race column in the regatta yet.
-     */
-    @Test
-    public void testCompetitorsFromRegattaLogForEmptyRegatta() {
-        for (final Series seriesToRemove : regatta.getSeries()) {
-            regatta.removeSeries(seriesToRemove);
-        }
-        RegattaLog regattaLog = regattaLeaderboard.getRegatta().getRegattaLog();
-        final Map<Competitor, RegattaLogRegisterCompetitorEvent> competitorOnRegattaLogRegistrationEvents = new HashMap<>();
-        final LogEventAuthorImpl author = new LogEventAuthorImpl("Me", 0);
-        for (Competitor c : compLists[0]) {
-            final RegattaLogRegisterCompetitorEventImpl registerCompetitorEvent = new RegattaLogRegisterCompetitorEventImpl(MillisecondsTimePoint.now(), MillisecondsTimePoint.now(), author, UUID.randomUUID(), c);
-            regattaLog.add(registerCompetitorEvent);
-            competitorOnRegattaLogRegistrationEvents.put(c, registerCompetitorEvent);
-        }
-        Set<Competitor> expected = new HashSet<>(compLists[0]);
-        Set<Competitor> actual = new HashSet<>();
-        Util.addAll(competitorProviderRegattaLeaderboard.getAllCompetitors(), actual);
-        assertEquals(expected, actual);
-        Set<Competitor> actual2 = new HashSet<>();
-        Util.addAll(regatta.getAllCompetitors(), actual2);
-        assertEquals(expected, actual2);
-    }
-    
-    @Test
-    public void testSimpleCompetitorListOnOneRaceInFlexibleLeaderboard() {
-        TrackedRace trackedRace = new MockedTrackedRaceWithStartTimeAndRanks(MillisecondsTimePoint.now(), compLists[0]);
-        flexibleLeaderboard.addRace(trackedRace, "R1", /* medalRace */ false);
-        Set<Competitor> expected = new HashSet<>(compLists[0]);
-        Set<Competitor> actual = new HashSet<>();
-        Util.addAll(competitorProviderFlexibleLeaderboard.getAllCompetitors(), actual);
-        assertEquals(expected, actual);
-        Set<Competitor> actualForRace = new HashSet<>();
-        Util.addAll(competitorProviderFlexibleLeaderboard.getAllCompetitors(
-                flexibleLeaderboard.getRaceColumnByName("R1"),
-                flexibleLeaderboard.getFleet(LeaderboardNameConstants.DEFAULT_FLEET_NAME)), actualForRace);
-        assertEquals(expected, actualForRace);
-    }
-
-    @Test
-    public void testSimpleCompetitorListOnOneRaceLogInFlexibleLeaderboard() {
-        flexibleLeaderboard.addRaceColumn("R1", /* medalRace */ false);
-        RaceLog raceLog = flexibleLeaderboard.getRacelog("R1", LeaderboardNameConstants.DEFAULT_FLEET_NAME);
-        final int passId = 1;
-        final LogEventAuthorImpl author = new LogEventAuthorImpl("Me", 0);        
-        raceLog.add(new RaceLogUseCompetitorsFromRaceLogEventImpl(MillisecondsTimePoint.now(), author, MillisecondsTimePoint.now(), UUID.randomUUID(), passId));
-        final Map<Competitor, RaceLogRegisterCompetitorEvent> competitorOnRaceLogRegistrationEvents = new HashMap<>();
-        for (Competitor c : compLists[0]) {
-            final RaceLogRegisterCompetitorEvent registerCompetitorEvent = new RaceLogRegisterCompetitorEventImpl(MillisecondsTimePoint.now(), author, passId, c);
-            raceLog.add(registerCompetitorEvent);
-            competitorOnRaceLogRegistrationEvents.put(c, registerCompetitorEvent);
-        }
-        Set<Competitor> expected = new HashSet<>(compLists[0]);
-        Set<Competitor> actual = new HashSet<>();
-        Util.addAll(competitorProviderFlexibleLeaderboard.getAllCompetitors(), actual);
-        assertEquals(expected, actual);
-        Set<Competitor> actualForRace = new HashSet<>();
-        Util.addAll(competitorProviderFlexibleLeaderboard.getAllCompetitors(
-                flexibleLeaderboard.getRaceColumnByName("R1"),
-                flexibleLeaderboard.getFleet(LeaderboardNameConstants.DEFAULT_FLEET_NAME)), actualForRace);
-        assertEquals(expected, actualForRace);
-        // we're now revoking a competitor registration on the race log and assert
-        // that the competitor is gone from the list:
-        final Competitor competitorToRevokeFromRaceLog = compLists[0].get(2);
-        raceLog.add(new RaceLogRevokeEventImpl(author, passId, competitorOnRaceLogRegistrationEvents.get(competitorToRevokeFromRaceLog), "Test revoking"));
-        actualForRace = new HashSet<>(); // try another time; cache should of course yield an equal result (although
-        // we're not asserting here that the result actually comes from the cache)
-        Util.addAll(competitorProviderFlexibleLeaderboard.getAllCompetitors(
-                flexibleLeaderboard.getRaceColumnByName("R1"),
-                flexibleLeaderboard.getFleet(LeaderboardNameConstants.DEFAULT_FLEET_NAME)), actualForRace);
-        expected.remove(competitorToRevokeFromRaceLog);
-        assertEquals(expected.size(), actualForRace.size());
-        assertEquals(expected, actualForRace);
-        flexibleLeaderboard.removeRaceColumn("R1"); // test that changes to the race columns invalidate the cache
-        flexibleLeaderboard.addRaceColumn("R1", /* medalRace */ false);
-        actualForRace = new HashSet<>(); // try another time; cache should of course yield an equal result (although
-        // we're not asserting here that the result actually comes from the cache)
-        Util.addAll(competitorProviderFlexibleLeaderboard.getAllCompetitors(
-                flexibleLeaderboard.getRaceColumnByName("R1"),
-                flexibleLeaderboard.getFleet(LeaderboardNameConstants.DEFAULT_FLEET_NAME)), actualForRace);
-        assertTrue(actualForRace.isEmpty());
-    }
-
-    @Test
-    public void testSimpleCompetitorListOnRegattaLogInFlexibleLeaderboard() {
-        flexibleLeaderboard.addRaceColumn("R1", /* medalRace */ false);
-        RegattaLog regattaLog = flexibleLeaderboard.getRegattaLog();
-        for (Competitor c : compLists[0]) {
-            regattaLog.add(new RegattaLogRegisterCompetitorEventImpl(MillisecondsTimePoint.now(), MillisecondsTimePoint.now(), new LogEventAuthorImpl("Me", 0), UUID.randomUUID(), c));
-        }
-        Set<Competitor> expected = new HashSet<>(compLists[0]);
-        Set<Competitor> actual = new HashSet<>();
-        Util.addAll(competitorProviderFlexibleLeaderboard.getAllCompetitors(), actual);
-        assertEquals(expected, actual);
-        Set<Competitor> actualForRace = new HashSet<>();
-        Util.addAll(competitorProviderFlexibleLeaderboard.getAllCompetitors(
-                flexibleLeaderboard.getRaceColumnByName("R1"),
-                flexibleLeaderboard.getFleet(LeaderboardNameConstants.DEFAULT_FLEET_NAME)), actualForRace);
-        assertEquals(expected, actualForRace);
-    }
-
-    @Test
-    public void testSimpleCompetitorListOnOneRaceLogAndRegattaLogInFlexibleLeaderboard() throws NotRevokableException {
-        flexibleLeaderboard.addRaceColumn("R1", /* medalRace */ false);
-        RegattaLog regattaLog = flexibleLeaderboard.getRegattaLog();
-        for (Competitor c : compLists[0]) {
-            regattaLog.add(new RegattaLogRegisterCompetitorEventImpl(MillisecondsTimePoint.now(), MillisecondsTimePoint.now(), new LogEventAuthorImpl("Me", 0), UUID.randomUUID(), c));
-        }
-        RaceLog raceLog = flexibleLeaderboard.getRacelog("R1", LeaderboardNameConstants.DEFAULT_FLEET_NAME);
-        final LogEventAuthorImpl author = new LogEventAuthorImpl("Me", 0);
-        int passId = 1;
-        final RaceLogUseCompetitorsFromRaceLogEventImpl usesCompetitorsFromRaceLogEvent = new RaceLogUseCompetitorsFromRaceLogEventImpl(MillisecondsTimePoint.now(), author, MillisecondsTimePoint.now(), UUID.randomUUID(), passId);
-        raceLog.add(usesCompetitorsFromRaceLogEvent);
->>>>>>> bb4ecf91
         for (Competitor c : compLists[1]) {
             raceLog.add(new RaceLogRegisterCompetitorEventImpl(MillisecondsTimePoint.now(), new LogEventAuthorImpl("Me", 0), 1, c));
         }
