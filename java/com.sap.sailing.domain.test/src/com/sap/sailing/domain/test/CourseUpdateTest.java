--- conflicted
+++ resolved
@@ -1,294 +1,290 @@
-package com.sap.sailing.domain.test;
-
-import static org.junit.Assert.assertEquals;
-import static org.junit.Assert.assertNotNull;
-import static org.junit.Assert.assertNull;
-import static org.junit.Assert.assertSame;
-import static org.junit.Assert.assertTrue;
-
-import java.io.IOException;
-import java.net.MalformedURLException;
-import java.net.URISyntaxException;
-import java.text.ParseException;
-import java.util.ArrayList;
-import java.util.Iterator;
-import java.util.List;
-import java.util.UUID;
-
-import org.junit.After;
-import org.junit.Before;
-import org.junit.Test;
-import org.mockito.Mockito;
-
-import com.sap.sailing.domain.base.Competitor;
-import com.sap.sailing.domain.base.ControlPoint;
-import com.sap.sailing.domain.base.Course;
-import com.sap.sailing.domain.base.CourseListener;
-import com.sap.sailing.domain.base.Leg;
-import com.sap.sailing.domain.base.RaceDefinition;
-import com.sap.sailing.domain.base.Regatta;
-import com.sap.sailing.domain.base.Waypoint;
-import com.sap.sailing.domain.base.impl.CourseImpl;
-import com.sap.sailing.domain.base.impl.MarkImpl;
-import com.sap.sailing.domain.base.impl.WaypointImpl;
-import com.sap.sailing.domain.common.impl.Util;
-import com.sap.sailing.domain.common.impl.Util.Triple;
-import com.sap.sailing.domain.racelog.impl.EmptyRaceLogStore;
-import com.sap.sailing.domain.tracking.DynamicRaceDefinitionSet;
-import com.sap.sailing.domain.tracking.DynamicTrackedRace;
-import com.sap.sailing.domain.tracking.DynamicTrackedRegatta;
-import com.sap.sailing.domain.tracking.TrackedLeg;
-import com.sap.sailing.domain.tracking.TrackedLegOfCompetitor;
-import com.sap.sailing.domain.tracking.TrackedRace;
-import com.sap.sailing.domain.tracking.impl.DynamicTrackedRegattaImpl;
-import com.sap.sailing.domain.tracking.impl.EmptyWindStore;
-import com.sap.sailing.domain.tractracadapter.DomainFactory;
-import com.sap.sailing.domain.tractracadapter.Receiver;
-import com.sap.sailing.domain.tractracadapter.impl.ControlPointAdapter;
-import com.sap.sailing.domain.tractracadapter.impl.DomainFactoryImpl;
-import com.sap.sailing.domain.tractracadapter.impl.RaceCourseReceiver;
-import com.tractrac.model.lib.api.event.IRace;
-import com.tractrac.model.lib.api.route.IControl;
-import com.tractrac.model.lib.api.route.IControlRoute;
-import com.tractrac.subscription.lib.api.SubscriberInitializationException;
-
-import difflib.Chunk;
-import difflib.Delta;
-import difflib.DiffUtils;
-import difflib.Patch;
-import difflib.PatchFailedException;
-
-public class CourseUpdateTest extends AbstractTracTracLiveTest {
-    private RaceDefinition race;
-    private Course course;
-    private Regatta domainRegatta;
-    private DynamicTrackedRegatta trackedRegatta;
-    private final IControlRoute[] routeData = new IControlRoute[1];
-    private DomainFactory domainFactory;
-
-    public CourseUpdateTest() throws URISyntaxException, MalformedURLException {
-        super();
-    }
-
-    @Before
-<<<<<<< HEAD
-    public void setUp() throws MalformedURLException, IOException, InterruptedException, URISyntaxException, SubscriberInitializationException {
-=======
-    public void setUp() throws MalformedURLException, IOException, InterruptedException, URISyntaxException, ParseException {
->>>>>>> 21aed239
-        super.setUp();
-        domainFactory = new DomainFactoryImpl(new com.sap.sailing.domain.base.impl.DomainFactoryImpl());
-        domainRegatta = domainFactory.getOrCreateDefaultRegatta(EmptyRaceLogStore.INSTANCE, getTracTracEvent(), /* trackedRegattaRegistry */ null);
-        trackedRegatta = new DynamicTrackedRegattaImpl(domainRegatta);
-        IRace tractracRace = getTracTracEvent().getRaces().iterator().next();
-        ArrayList<Receiver> receivers = new ArrayList<Receiver>();
-        receivers.add(new RaceCourseReceiver(domainFactory, trackedRegatta, getTracTracEvent(), tractracRace,
-                EmptyWindStore.INSTANCE, new DynamicRaceDefinitionSet() {
-                    @Override
-                    public void addRaceDefinition(RaceDefinition race, DynamicTrackedRace trackedRace) {
-                    }
-                },
-                /* delayToLiveInMillis */0l, /* millisecondsOverWhichToAverageWind */30000, /* simulator */null, /* courseDesignUpdateURI */
-                null, /* tracTracUsername */null, /* tracTracPassword */null, getEventSubscriber(), getRaceSubscriber()) {
-            @Override
-            protected void handleEvent(Triple<IControlRoute, Long, Void> event) {
-                super.handleEvent(event);
-                synchronized (routeData) {
-                    routeData[0] = event.getA();
-                    routeData.notifyAll();
-                }
-            }
-        });
-        addListenersForStoredDataAndStartController(receivers);
-        // now we expect that there is no 
-        assertNull(domainFactory.getExistingRaceDefinitionForRace(tractracRace.getId()));
-        race = domainFactory.getAndWaitForRaceDefinition(tractracRace.getId());
-        course = race.getCourse();
-        assertNotNull(course);
-        assertEquals(3, Util.size(course.getWaypoints()));
-        
-        // make sure leg is initialized correctly in CourseImpl
-        assertEquals("start/finish", course.getLegs().get(0).getFrom().getName());
-        assertEquals("top", course.getLegs().get(1).getFrom().getName());
-    }
-
-    /**
-     * Asserts that the race course's legs have corresponding {@link TrackedLeg}s and the {@link TrackedLeg}s have
-     * {@link TrackedLegOfCompetitor} for each of the race's competitors.
-     */
-    @Test
-    public void testSuccessfulSetup() throws InterruptedException {
-        testLegStructure(2);
-    }
-
-    private void testLegStructure(int minimalNumberOfLegsExpected) throws InterruptedException {
-        waitForRouteData();
-        assertTrue(course.getLegs().size() >= minimalNumberOfLegsExpected);
-        TrackedRace trackedRace = trackedRegatta.getTrackedRace(race);
-        assertEquals(course.getLegs().size(), Util.size(trackedRace.getTrackedLegs()));
-        Iterator<Leg> legIter = course.getLegs().iterator();
-        for (TrackedLeg trackedLeg : trackedRace.getTrackedLegs()) {
-            assertTrue(legIter.hasNext());
-            Leg leg = legIter.next();
-            assertSame(leg, trackedLeg.getLeg());
-            for (Competitor competitor : race.getCompetitors()) {
-                TrackedLegOfCompetitor tloc = trackedLeg.getTrackedLeg(competitor);
-                assertNotNull(tloc);
-                assertSame(competitor, tloc.getCompetitor());
-                assertSame(leg, tloc.getLeg());
-            }
-        }
-    }
-    
-    @Test
-    public void testWaypointListDiff() {
-        Waypoint wp1 = new WaypointImpl(new MarkImpl("b1"));
-        Waypoint wp2 = new WaypointImpl(new MarkImpl("b2"));
-        Waypoint wp3 = new WaypointImpl(new MarkImpl("b3"));
-        Waypoint wp4 = new WaypointImpl(new MarkImpl("b4"));
-        List<Waypoint> waypoints = new ArrayList<Waypoint>(4);
-        waypoints.add(wp1);
-        waypoints.add(wp2);
-        waypoints.add(wp3);
-        waypoints.add(wp4);
-        List<Waypoint> changedWaypoints = new ArrayList<Waypoint>(3);
-        changedWaypoints.add(wp1);
-        changedWaypoints.add(wp3);
-        changedWaypoints.add(wp4);
-
-        Patch<Waypoint> patch = DiffUtils.diff(waypoints, changedWaypoints);
-        assertEquals(1, patch.getDeltas().size());
-        Delta<Waypoint> firstDelta = patch.getDeltas().iterator().next();
-        assertEquals(Delta.TYPE.DELETE, firstDelta.getType());
-        Chunk<Waypoint> original = firstDelta.getOriginal();
-        assertEquals(1, original.getPosition());
-        List<Waypoint> deletedWaypoints = original.getLines();
-        assertEquals(1, deletedWaypoints.size());
-        assertEquals(wp2, deletedWaypoints.iterator().next());
-    }
-
-    @Test
-    public void testLastWaypointRemoved() throws PatchFailedException, InterruptedException {
-        final boolean[] result = new boolean[1];
-        waitForRouteData();
-        final List<IControl> controlPoints = new ArrayList<>(routeData[0].getControls());
-        final IControl removedControlPoint = controlPoints.remove(controlPoints.size()-1);
-        course.addCourseListener(new CourseListener() {
-            @Override
-            public void waypointAdded(int zeroBasedIndex, Waypoint waypointThatGotAdded) {
-                System.out.println("waypointAdded " + zeroBasedIndex + " / " + waypointThatGotAdded);
-            }
-
-            @Override
-            public void waypointRemoved(int zeroBasedIndex, Waypoint waypointThatGotRemoved) {
-                System.out.println("waypointRemoved " + zeroBasedIndex + " / " + waypointThatGotRemoved);
-                ControlPoint cp = domainFactory.getOrCreateControlPoint(new ControlPointAdapter(removedControlPoint));
-                result[0] = zeroBasedIndex == controlPoints.size() && waypointThatGotRemoved.getControlPoint() == cp;
-            }
-        });
-        domainFactory.updateCourseWaypoints(course, getTracTracControlPointsWithPassingInstructions(controlPoints));
-        assertTrue(result[0]);
-        testLegStructure(1);
-    }
-
-    @Test
-    public void testLastButOneWaypointRemoved() throws PatchFailedException, InterruptedException {
-        final boolean[] result = new boolean[1];
-        waitForRouteData();
-        final List<IControl> controlPoints = new ArrayList<>(routeData[0].getControls());
-        final IControl removedControlPoint = controlPoints.remove(1);
-        course.addCourseListener(new CourseListener() {
-            @Override
-            public void waypointAdded(int zeroBasedIndex, Waypoint waypointThatGotAdded) {
-                System.out.println("waypointAdded " + zeroBasedIndex + " / " + waypointThatGotAdded);
-            }
-
-            @Override
-            public void waypointRemoved(int zeroBasedIndex, Waypoint waypointThatGotRemoved) {
-                System.out.println("waypointRemoved " + zeroBasedIndex + " / " + waypointThatGotRemoved);
-                ControlPoint cp = domainFactory.getOrCreateControlPoint(new ControlPointAdapter(removedControlPoint));
-                result[0] = zeroBasedIndex == 1 && waypointThatGotRemoved.getControlPoint() == cp;
-            }
-        });
-        domainFactory.updateCourseWaypoints(course, getTracTracControlPointsWithPassingInstructions(controlPoints));
-        assertTrue(result[0]);
-        testLegStructure(1);
-    }
-
-    private void waitForRouteData() throws InterruptedException {
-        synchronized (routeData) {
-            while (routeData[0] == null) {
-                routeData.wait();
-            }
-        }
-    }
-
-    @Test
-    public void testWaypointAddedAtEnd() throws PatchFailedException, InterruptedException {
-        final boolean[] result = new boolean[1];
-        final IControl cp1 = createMockedControlPoint("CP1", 1, UUID.randomUUID());
-        waitForRouteData();
-        final List<IControl> controlPoints = new ArrayList<>(routeData[0].getControls());
-        controlPoints.add(cp1);
-        course.addCourseListener(new CourseListener() {
-            @Override
-            public void waypointAdded(int zeroBasedIndex, Waypoint waypointThatGotAdded) {
-                System.out.println("waypointAdded " + zeroBasedIndex + " / " + waypointThatGotAdded);
-                ControlPoint cp = domainFactory.getOrCreateControlPoint(new ControlPointAdapter(cp1));
-                result[0] = zeroBasedIndex == controlPoints.size() - 1 && waypointThatGotAdded.getControlPoint() == cp;
-            }
-
-            @Override
-            public void waypointRemoved(int zeroBasedIndex, Waypoint waypointThatGotRemoved) {
-                System.out.println("waypointRemoved " + zeroBasedIndex + " / " + waypointThatGotRemoved);
-            }
-        });
-        ((CourseImpl) course).lockForWrite(); // without the lock it's possible that another race course update removes the additional waypoint again
-        try {
-            domainFactory.updateCourseWaypoints(course, getTracTracControlPointsWithPassingInstructions(controlPoints));
-            assertTrue(result[0]);
-            testLegStructure(3);
-        } finally {
-            ((CourseImpl) course).unlockAfterWrite();
-        }
-    }
-
-    private IControl createMockedControlPoint(String name, int numberOfMarks, UUID id) {
-        final IControl cp1 = Mockito.mock(IControl.class);
-        Mockito.when(cp1.getName()).thenReturn(name);
-        Mockito.when(cp1.getSize()).thenReturn(numberOfMarks);
-        Mockito.when(cp1.getId()).thenReturn(id);
-        return cp1;
-    }
-    
-    @Test
-    public void testTrackedRacesTrackedLegsUpdatedProperly() throws InterruptedException, PatchFailedException {
-        final boolean[] result = new boolean[1];
-        final IControl cp1 = createMockedControlPoint("CP1", 1, UUID.randomUUID());
-        waitForRouteData();
-        final List<IControl> controlPoints = new ArrayList<>(routeData[0].getControls());
-        controlPoints.add(cp1);
-        course.addCourseListener(new CourseListener() {
-            @Override
-            public void waypointAdded(int zeroBasedIndex, Waypoint waypointThatGotAdded) {
-                System.out.println("waypointAdded " + zeroBasedIndex + " / " + waypointThatGotAdded);
-                ControlPoint cp = domainFactory.getOrCreateControlPoint(new ControlPointAdapter(cp1));
-                result[0] = zeroBasedIndex == controlPoints.size() - 1 && waypointThatGotAdded.getControlPoint() == cp;
-            }
-
-            @Override
-            public void waypointRemoved(int zeroBasedIndex, Waypoint waypointThatGotRemoved) {
-                System.out.println("waypointRemoved " + zeroBasedIndex + " / " + waypointThatGotRemoved);
-            }
-        });
-        domainFactory.updateCourseWaypoints(course, getTracTracControlPointsWithPassingInstructions(controlPoints));
-        assertTrue(result[0]);
-        testLegStructure(3);
-    }
-    
-    @After
-    public void tearDown() throws MalformedURLException, IOException, InterruptedException {
-        super.tearDown();
-        routeData[0] = null;
-    }
-}
+package com.sap.sailing.domain.test;
+
+import static org.junit.Assert.assertEquals;
+import static org.junit.Assert.assertNotNull;
+import static org.junit.Assert.assertNull;
+import static org.junit.Assert.assertSame;
+import static org.junit.Assert.assertTrue;
+
+import java.io.IOException;
+import java.net.MalformedURLException;
+import java.net.URISyntaxException;
+import java.text.ParseException;
+import java.util.ArrayList;
+import java.util.Iterator;
+import java.util.List;
+import java.util.UUID;
+
+import org.junit.After;
+import org.junit.Before;
+import org.junit.Test;
+import org.mockito.Mockito;
+
+import com.sap.sailing.domain.base.Competitor;
+import com.sap.sailing.domain.base.ControlPoint;
+import com.sap.sailing.domain.base.Course;
+import com.sap.sailing.domain.base.CourseListener;
+import com.sap.sailing.domain.base.Leg;
+import com.sap.sailing.domain.base.RaceDefinition;
+import com.sap.sailing.domain.base.Regatta;
+import com.sap.sailing.domain.base.Waypoint;
+import com.sap.sailing.domain.base.impl.CourseImpl;
+import com.sap.sailing.domain.base.impl.MarkImpl;
+import com.sap.sailing.domain.base.impl.WaypointImpl;
+import com.sap.sailing.domain.common.impl.Util;
+import com.sap.sailing.domain.common.impl.Util.Triple;
+import com.sap.sailing.domain.racelog.impl.EmptyRaceLogStore;
+import com.sap.sailing.domain.tracking.DynamicRaceDefinitionSet;
+import com.sap.sailing.domain.tracking.DynamicTrackedRace;
+import com.sap.sailing.domain.tracking.DynamicTrackedRegatta;
+import com.sap.sailing.domain.tracking.TrackedLeg;
+import com.sap.sailing.domain.tracking.TrackedLegOfCompetitor;
+import com.sap.sailing.domain.tracking.TrackedRace;
+import com.sap.sailing.domain.tracking.impl.DynamicTrackedRegattaImpl;
+import com.sap.sailing.domain.tracking.impl.EmptyWindStore;
+import com.sap.sailing.domain.tractracadapter.DomainFactory;
+import com.sap.sailing.domain.tractracadapter.Receiver;
+import com.sap.sailing.domain.tractracadapter.impl.ControlPointAdapter;
+import com.sap.sailing.domain.tractracadapter.impl.DomainFactoryImpl;
+import com.sap.sailing.domain.tractracadapter.impl.RaceCourseReceiver;
+import com.tractrac.model.lib.api.event.IRace;
+import com.tractrac.model.lib.api.route.IControl;
+import com.tractrac.model.lib.api.route.IControlRoute;
+import com.tractrac.subscription.lib.api.SubscriberInitializationException;
+
+import difflib.Chunk;
+import difflib.Delta;
+import difflib.DiffUtils;
+import difflib.Patch;
+import difflib.PatchFailedException;
+
+public class CourseUpdateTest extends AbstractTracTracLiveTest {
+    private RaceDefinition race;
+    private Course course;
+    private Regatta domainRegatta;
+    private DynamicTrackedRegatta trackedRegatta;
+    private final IControlRoute[] routeData = new IControlRoute[1];
+    private DomainFactory domainFactory;
+
+    public CourseUpdateTest() throws URISyntaxException, MalformedURLException {
+        super();
+    }
+
+    @Before
+    public void setUp() throws MalformedURLException, IOException, InterruptedException, URISyntaxException, SubscriberInitializationException, ParseException {
+        super.setUp();
+        domainFactory = new DomainFactoryImpl(new com.sap.sailing.domain.base.impl.DomainFactoryImpl());
+        domainRegatta = domainFactory.getOrCreateDefaultRegatta(EmptyRaceLogStore.INSTANCE, getTracTracEvent(), /* trackedRegattaRegistry */ null);
+        trackedRegatta = new DynamicTrackedRegattaImpl(domainRegatta);
+        IRace tractracRace = getTracTracEvent().getRaces().iterator().next();
+        ArrayList<Receiver> receivers = new ArrayList<Receiver>();
+        receivers.add(new RaceCourseReceiver(domainFactory, trackedRegatta, getTracTracEvent(), tractracRace,
+                EmptyWindStore.INSTANCE, new DynamicRaceDefinitionSet() {
+                    @Override
+                    public void addRaceDefinition(RaceDefinition race, DynamicTrackedRace trackedRace) {
+                    }
+                },
+                /* delayToLiveInMillis */0l, /* millisecondsOverWhichToAverageWind */30000, /* simulator */null, /* courseDesignUpdateURI */
+                null, /* tracTracUsername */null, /* tracTracPassword */null, getEventSubscriber(), getRaceSubscriber()) {
+            @Override
+            protected void handleEvent(Triple<IControlRoute, Long, Void> event) {
+                super.handleEvent(event);
+                synchronized (routeData) {
+                    routeData[0] = event.getA();
+                    routeData.notifyAll();
+                }
+            }
+        });
+        addListenersForStoredDataAndStartController(receivers);
+        // now we expect that there is no 
+        assertNull(domainFactory.getExistingRaceDefinitionForRace(tractracRace.getId()));
+        race = domainFactory.getAndWaitForRaceDefinition(tractracRace.getId());
+        course = race.getCourse();
+        assertNotNull(course);
+        assertEquals(3, Util.size(course.getWaypoints()));
+        
+        // make sure leg is initialized correctly in CourseImpl
+        assertEquals("start/finish", course.getLegs().get(0).getFrom().getName());
+        assertEquals("top", course.getLegs().get(1).getFrom().getName());
+    }
+
+    /**
+     * Asserts that the race course's legs have corresponding {@link TrackedLeg}s and the {@link TrackedLeg}s have
+     * {@link TrackedLegOfCompetitor} for each of the race's competitors.
+     */
+    @Test
+    public void testSuccessfulSetup() throws InterruptedException {
+        testLegStructure(2);
+    }
+
+    private void testLegStructure(int minimalNumberOfLegsExpected) throws InterruptedException {
+        waitForRouteData();
+        assertTrue(course.getLegs().size() >= minimalNumberOfLegsExpected);
+        TrackedRace trackedRace = trackedRegatta.getTrackedRace(race);
+        assertEquals(course.getLegs().size(), Util.size(trackedRace.getTrackedLegs()));
+        Iterator<Leg> legIter = course.getLegs().iterator();
+        for (TrackedLeg trackedLeg : trackedRace.getTrackedLegs()) {
+            assertTrue(legIter.hasNext());
+            Leg leg = legIter.next();
+            assertSame(leg, trackedLeg.getLeg());
+            for (Competitor competitor : race.getCompetitors()) {
+                TrackedLegOfCompetitor tloc = trackedLeg.getTrackedLeg(competitor);
+                assertNotNull(tloc);
+                assertSame(competitor, tloc.getCompetitor());
+                assertSame(leg, tloc.getLeg());
+            }
+        }
+    }
+    
+    @Test
+    public void testWaypointListDiff() {
+        Waypoint wp1 = new WaypointImpl(new MarkImpl("b1"));
+        Waypoint wp2 = new WaypointImpl(new MarkImpl("b2"));
+        Waypoint wp3 = new WaypointImpl(new MarkImpl("b3"));
+        Waypoint wp4 = new WaypointImpl(new MarkImpl("b4"));
+        List<Waypoint> waypoints = new ArrayList<Waypoint>(4);
+        waypoints.add(wp1);
+        waypoints.add(wp2);
+        waypoints.add(wp3);
+        waypoints.add(wp4);
+        List<Waypoint> changedWaypoints = new ArrayList<Waypoint>(3);
+        changedWaypoints.add(wp1);
+        changedWaypoints.add(wp3);
+        changedWaypoints.add(wp4);
+
+        Patch<Waypoint> patch = DiffUtils.diff(waypoints, changedWaypoints);
+        assertEquals(1, patch.getDeltas().size());
+        Delta<Waypoint> firstDelta = patch.getDeltas().iterator().next();
+        assertEquals(Delta.TYPE.DELETE, firstDelta.getType());
+        Chunk<Waypoint> original = firstDelta.getOriginal();
+        assertEquals(1, original.getPosition());
+        List<Waypoint> deletedWaypoints = original.getLines();
+        assertEquals(1, deletedWaypoints.size());
+        assertEquals(wp2, deletedWaypoints.iterator().next());
+    }
+
+    @Test
+    public void testLastWaypointRemoved() throws PatchFailedException, InterruptedException {
+        final boolean[] result = new boolean[1];
+        waitForRouteData();
+        final List<IControl> controlPoints = new ArrayList<>(routeData[0].getControls());
+        final IControl removedControlPoint = controlPoints.remove(controlPoints.size()-1);
+        course.addCourseListener(new CourseListener() {
+            @Override
+            public void waypointAdded(int zeroBasedIndex, Waypoint waypointThatGotAdded) {
+                System.out.println("waypointAdded " + zeroBasedIndex + " / " + waypointThatGotAdded);
+            }
+
+            @Override
+            public void waypointRemoved(int zeroBasedIndex, Waypoint waypointThatGotRemoved) {
+                System.out.println("waypointRemoved " + zeroBasedIndex + " / " + waypointThatGotRemoved);
+                ControlPoint cp = domainFactory.getOrCreateControlPoint(new ControlPointAdapter(removedControlPoint));
+                result[0] = zeroBasedIndex == controlPoints.size() && waypointThatGotRemoved.getControlPoint() == cp;
+            }
+        });
+        domainFactory.updateCourseWaypoints(course, getTracTracControlPointsWithPassingInstructions(controlPoints));
+        assertTrue(result[0]);
+        testLegStructure(1);
+    }
+
+    @Test
+    public void testLastButOneWaypointRemoved() throws PatchFailedException, InterruptedException {
+        final boolean[] result = new boolean[1];
+        waitForRouteData();
+        final List<IControl> controlPoints = new ArrayList<>(routeData[0].getControls());
+        final IControl removedControlPoint = controlPoints.remove(1);
+        course.addCourseListener(new CourseListener() {
+            @Override
+            public void waypointAdded(int zeroBasedIndex, Waypoint waypointThatGotAdded) {
+                System.out.println("waypointAdded " + zeroBasedIndex + " / " + waypointThatGotAdded);
+            }
+
+            @Override
+            public void waypointRemoved(int zeroBasedIndex, Waypoint waypointThatGotRemoved) {
+                System.out.println("waypointRemoved " + zeroBasedIndex + " / " + waypointThatGotRemoved);
+                ControlPoint cp = domainFactory.getOrCreateControlPoint(new ControlPointAdapter(removedControlPoint));
+                result[0] = zeroBasedIndex == 1 && waypointThatGotRemoved.getControlPoint() == cp;
+            }
+        });
+        domainFactory.updateCourseWaypoints(course, getTracTracControlPointsWithPassingInstructions(controlPoints));
+        assertTrue(result[0]);
+        testLegStructure(1);
+    }
+
+    private void waitForRouteData() throws InterruptedException {
+        synchronized (routeData) {
+            while (routeData[0] == null) {
+                routeData.wait();
+            }
+        }
+    }
+
+    @Test
+    public void testWaypointAddedAtEnd() throws PatchFailedException, InterruptedException {
+        final boolean[] result = new boolean[1];
+        final IControl cp1 = createMockedControlPoint("CP1", 1, UUID.randomUUID());
+        waitForRouteData();
+        final List<IControl> controlPoints = new ArrayList<>(routeData[0].getControls());
+        controlPoints.add(cp1);
+        course.addCourseListener(new CourseListener() {
+            @Override
+            public void waypointAdded(int zeroBasedIndex, Waypoint waypointThatGotAdded) {
+                System.out.println("waypointAdded " + zeroBasedIndex + " / " + waypointThatGotAdded);
+                ControlPoint cp = domainFactory.getOrCreateControlPoint(new ControlPointAdapter(cp1));
+                result[0] = zeroBasedIndex == controlPoints.size() - 1 && waypointThatGotAdded.getControlPoint() == cp;
+            }
+
+            @Override
+            public void waypointRemoved(int zeroBasedIndex, Waypoint waypointThatGotRemoved) {
+                System.out.println("waypointRemoved " + zeroBasedIndex + " / " + waypointThatGotRemoved);
+            }
+        });
+        ((CourseImpl) course).lockForWrite(); // without the lock it's possible that another race course update removes the additional waypoint again
+        try {
+            domainFactory.updateCourseWaypoints(course, getTracTracControlPointsWithPassingInstructions(controlPoints));
+            assertTrue(result[0]);
+            testLegStructure(3);
+        } finally {
+            ((CourseImpl) course).unlockAfterWrite();
+        }
+    }
+
+    private IControl createMockedControlPoint(String name, int numberOfMarks, UUID id) {
+        final IControl cp1 = Mockito.mock(IControl.class);
+        Mockito.when(cp1.getName()).thenReturn(name);
+        Mockito.when(cp1.getSize()).thenReturn(numberOfMarks);
+        Mockito.when(cp1.getId()).thenReturn(id);
+        return cp1;
+    }
+    
+    @Test
+    public void testTrackedRacesTrackedLegsUpdatedProperly() throws InterruptedException, PatchFailedException {
+        final boolean[] result = new boolean[1];
+        final IControl cp1 = createMockedControlPoint("CP1", 1, UUID.randomUUID());
+        waitForRouteData();
+        final List<IControl> controlPoints = new ArrayList<>(routeData[0].getControls());
+        controlPoints.add(cp1);
+        course.addCourseListener(new CourseListener() {
+            @Override
+            public void waypointAdded(int zeroBasedIndex, Waypoint waypointThatGotAdded) {
+                System.out.println("waypointAdded " + zeroBasedIndex + " / " + waypointThatGotAdded);
+                ControlPoint cp = domainFactory.getOrCreateControlPoint(new ControlPointAdapter(cp1));
+                result[0] = zeroBasedIndex == controlPoints.size() - 1 && waypointThatGotAdded.getControlPoint() == cp;
+            }
+
+            @Override
+            public void waypointRemoved(int zeroBasedIndex, Waypoint waypointThatGotRemoved) {
+                System.out.println("waypointRemoved " + zeroBasedIndex + " / " + waypointThatGotRemoved);
+            }
+        });
+        domainFactory.updateCourseWaypoints(course, getTracTracControlPointsWithPassingInstructions(controlPoints));
+        assertTrue(result[0]);
+        testLegStructure(3);
+    }
+    
+    @After
+    public void tearDown() throws MalformedURLException, IOException, InterruptedException {
+        super.tearDown();
+        routeData[0] = null;
+    }
+}