--- conflicted
+++ resolved
@@ -1,4 +1,3 @@
-<<<<<<< HEAD
 package com.sap.sailing.domain.test;
 
 import static org.junit.Assert.assertEquals;
@@ -345,342 +344,4 @@
         assertEquals(180., estimatedWindDirection.getBearing().getDegrees(), 0.00000001);
     }
 
-}
-=======
-package com.sap.sailing.domain.test;
-
-import static org.junit.Assert.assertEquals;
-import static org.junit.Assert.assertFalse;
-import static org.junit.Assert.assertNotNull;
-import static org.junit.Assert.assertNull;
-import static org.junit.Assert.assertTrue;
-
-import java.util.ArrayList;
-import java.util.GregorianCalendar;
-import java.util.HashMap;
-import java.util.HashSet;
-import java.util.Iterator;
-import java.util.List;
-import java.util.Map;
-import java.util.Set;
-
-import org.junit.Before;
-import org.junit.Test;
-
-import com.sap.sailing.domain.base.Competitor;
-import com.sap.sailing.domain.base.Waypoint;
-import com.sap.sailing.domain.common.Distance;
-import com.sap.sailing.domain.common.LegType;
-import com.sap.sailing.domain.common.NoWindException;
-import com.sap.sailing.domain.common.Position;
-import com.sap.sailing.domain.common.Wind;
-import com.sap.sailing.domain.common.WindSourceType;
-import com.sap.sailing.domain.common.impl.DegreeBearingImpl;
-import com.sap.sailing.domain.common.impl.DegreePosition;
-import com.sap.sailing.domain.common.impl.KnotSpeedWithBearingImpl;
-import com.sap.sailing.domain.common.impl.NauticalMileDistance;
-import com.sap.sailing.domain.common.impl.WindImpl;
-import com.sap.sailing.domain.common.impl.WindSourceImpl;
-import com.sap.sailing.domain.common.tracking.GPSFixMoving;
-import com.sap.sailing.domain.common.tracking.impl.GPSFixImpl;
-import com.sap.sailing.domain.common.tracking.impl.GPSFixMovingImpl;
-import com.sap.sailing.domain.tracking.DynamicGPSFixTrack;
-import com.sap.sailing.domain.tracking.MarkPassing;
-import com.sap.sailing.domain.tracking.TrackedLeg;
-import com.sap.sailing.domain.tracking.WindWithConfidence;
-import com.sap.sailing.domain.tracking.impl.CombinedWindTrackImpl;
-import com.sap.sailing.domain.tracking.impl.MarkPassingImpl;
-import com.sap.sailing.domain.tracking.impl.TrackBasedEstimationWindTrackImpl;
-import com.sap.sse.common.TimePoint;
-import com.sap.sse.common.Util;
-import com.sap.sse.common.impl.MillisecondsTimePoint;
-
-public class WindEstimationOnConstructedTracksTest extends StoredTrackBasedTest {
-    private List<Competitor> competitors;
-    private static final String[] competitorNames = new String[] { "Wolfgang Hunger", "Dr. Hasso Plattner",  "Robert Stanjek", "Simon Grotelueschen" };
-    
-    @Before
-    public void setUp() {
-        competitors = new ArrayList<Competitor>();
-        for (String name : competitorNames) {
-            competitors.add(createCompetitor(name));
-        }
-    }
-    
-    private void initRace(int numberOfCompetitorsToUse, int[] numberOfMarksPassed, TimePoint timePointForFixes) {
-        setTrackedRace(createTestTrackedRace("Kieler Woche", "505 Race 2", "505",
-                competitors.subList(0, numberOfCompetitorsToUse), timePointForFixes, /* useMarkPassingCalculator */ false));
-        for (int i=0; i<numberOfCompetitorsToUse; i++) {
-            initializeMarkPassingForStartGate(competitors.get(i), numberOfMarksPassed[i], timePointForFixes);
-        }
-    }
-
-    private void initializeMarkPassingForStartGate(Competitor competitor, int numberOfMarksPassed, TimePoint timePointForFixes) {
-        TimePoint fixTimePoint = new MillisecondsTimePoint(timePointForFixes.asMillis());
-        Set<MarkPassing> markPassingForCompetitor = new HashSet<MarkPassing>();
-        int i=0;
-        for (Waypoint waypoint : getTrackedRace().getRace().getCourse().getWaypoints()) {
-            if (i++ >= numberOfMarksPassed) {
-                break;
-            }
-            markPassingForCompetitor.add(new MarkPassingImpl(fixTimePoint, waypoint, competitor));
-            fixTimePoint = new MillisecondsTimePoint(fixTimePoint.asMillis()+1);
-        }
-        getTrackedRace().updateMarkPassings(competitor, markPassingForCompetitor);
-    }
-
-    private void setBearingForCompetitor(Competitor competitor, TimePoint timePoint, double bearingDeg) {
-        DynamicGPSFixTrack<Competitor, GPSFixMoving> competitorTrack = getTrackedRace().getTrack(competitor);
-        final KnotSpeedWithBearingImpl speed = new KnotSpeedWithBearingImpl(10, new DegreeBearingImpl(bearingDeg));
-        final Position position;
-        competitorTrack.lockForRead();
-        try {
-            GPSFixMoving lastFixBefore = competitorTrack.getLastFixBefore(timePoint);
-            if (lastFixBefore != null) {
-                position = lastFixBefore.getPosition().translateGreatCircle(speed.getBearing(), speed.travel(lastFixBefore.getTimePoint(), timePoint));
-            } else {
-                position = new DegreePosition(54.4680424, 10.234451);
-            }
-            // now infer a position that makes sense with the speed
-        } finally {
-            competitorTrack.unlockAfterRead();
-        }
-        competitorTrack.addGPSFix(new GPSFixMovingImpl(position, timePoint, speed));
-    }
-
-    /**
-     * Uses competitors on upwind leg to cause a valid wind estimation. Additionally, for the same time point, adds a
-     * wind fix to the {@link WindSourceType#WEB} wind track that is slightly different from the expected estimation
-     * result. Then, asks the tracked race for the combined wind direction. The expected outcome is that the larger
-     * the minimal cluster size (boats on the same tack going upwind), the more confident the wind estimation is,
-     * and subsequently the more it is considered in averaging between the {@link WindSourceType#WEB} wind track
-     * and the estimation wind track.
-     */
-    @Test
-    public void testWindEstimationPreferringLargerClusters() throws NoWindException {
-        initRace(4, new int[] { 1, 1, 1, 1 }, new MillisecondsTimePoint(new GregorianCalendar(2011, 05, 23).getTime()));
-        MillisecondsTimePoint now = new MillisecondsTimePoint(new GregorianCalendar(2012, 03, 14).getTime());
-        getTrackedRace().recordWind(new WindImpl(null, now, new KnotSpeedWithBearingImpl(/* speedInKnots */ 12, new DegreeBearingImpl(180.))),
-                new WindSourceImpl(WindSourceType.WEB));
-        // produces estimated bearing of 170deg; result should be averaged between 170 (estimation) and 180 (web) deg
-        setBearingForCompetitor(competitors.get(0), now, 305);
-        setBearingForCompetitor(competitors.get(1), now, 35);
-        WindWithConfidence<Util.Pair<Position, TimePoint>> combinedWindDirectionMinClusterSizeOne = getTrackedRace()
-                .getWindWithConfidenceUncached(/* position */null, now, getTrackedRace().getWindSourcesToExclude());
-        final double combinedDegreesMinClusterSizeOne = combinedWindDirectionMinClusterSizeOne.getObject().getBearing().getDegrees();
-        assertTrue(combinedDegreesMinClusterSizeOne > 170 && combinedDegreesMinClusterSizeOne < 180);
-        // now produce a minimum cluster size of 2, raising the estimation's confidence
-        setBearingForCompetitor(competitors.get(2), now, 305);
-        setBearingForCompetitor(competitors.get(3), now, 35);
-        WindWithConfidence<Util.Pair<Position, TimePoint>> combinedWindDirectionMinClusterSizeTwo = getTrackedRace()
-                .getWindWithConfidenceUncached(/* position */null, now, getTrackedRace().getWindSourcesToExclude());
-        final double combinedDegreesNow = combinedWindDirectionMinClusterSizeTwo.getObject().getBearing().getDegrees();
-        assertTrue(combinedDegreesNow > 170 && combinedDegreesNow < 180);
-        // we expect the combined direction now to be closer to the estimation as compared to before because the estimation is more confident
-        // since the minimum cluster size is 2 instead of 1
-        assertTrue("expected combinedDegreesNow ("+combinedDegreesNow+
-                ") < combinedDegreesMinClusterSizeOne ("+combinedDegreesMinClusterSizeOne+")",
-                combinedDegreesNow < combinedDegreesMinClusterSizeOne);
-    }
-
-    @Test
-    public void testCombinedWindTrack() throws NoWindException {
-        initRace(4, new int[] { 1, 1, 2, 2 }, new MillisecondsTimePoint(new GregorianCalendar(2011, 05, 23).getTime()));
-        TimePoint now = MillisecondsTimePoint.now();
-        setBearingForCompetitor(competitors.get(0), now, 315);
-        setBearingForCompetitor(competitors.get(1), now, 45); // on the same tack, should give no read-out
-        setBearingForCompetitor(competitors.get(2), now, 135);
-        setBearingForCompetitor(competitors.get(3), now, 225); // on the same tack, should give no read-out
-        Wind estimatedWindDirection = getTrackedRace().getEstimatedWindDirection(now);
-        // less precision because downwind estimation has less confidence
-        assertEquals(180., estimatedWindDirection.getBearing().getDegrees(), 0.00000001);
-        CombinedWindTrackImpl combinedTrack = new CombinedWindTrackImpl(getTrackedRace(), WindSourceType.COMBINED.getBaseConfidence());
-        Wind combinedWindDirection = combinedTrack.getAveragedWind(/* position */ null, now);
-        // The course layout makes a wind estimation around 7deg. The confidence of the cluster based wind estimation is a lot
-        // higher that that of the course layout wind (currently at approximately 10E-13), we will end up quite near 180 deg.
-        // Update 04/24/15: Since polar data service is not available here, the confidence will not be as good as it once was.
-        // So we have quite a big delta in the assert
-        assertEquals(180.0, combinedWindDirection.getBearing().getDegrees(), 0.9);
-    }
-
-    /**
-     * See <a href="http://bugzilla.sapsailing.com/bugzilla/show_bug.cgi?id=166">bug #166</a>
-     */
-    @Test
-    public void testWindEstimationCacheInvalidationAfterLegTypeChange() throws NoWindException {
-        TimePoint fixTime = new MillisecondsTimePoint(new GregorianCalendar(2011, 05, 23).getTime());
-        TimePoint checkTime = new MillisecondsTimePoint(fixTime.asMillis()+60000); // one minute later
-        initRace(4, new int[] { 1, 1, 1, 1 }, fixTime);
-        getTrackedRace().setRaceIsKnownToStartUpwind(false); // use only WEB wind to determine leg type
-        TimePoint now = checkTime;
-        setBearingForCompetitor(competitors.get(0), now, 320);
-        setBearingForCompetitor(competitors.get(1), now, 50);
-        setBearingForCompetitor(competitors.get(2), now, 140);
-        setBearingForCompetitor(competitors.get(3), now, 230);
-        TrackedLeg firstLeg = getTrackedRace().getTrackedLeg(getTrackedRace().getRace().getCourse().getLegs().iterator().next());
-        assertEquals(LegType.UPWIND, firstLeg.getLegType(new MillisecondsTimePoint(MillisecondsTimePoint.now().asMillis())));
-        final Map<TimePoint, WindWithConfidence<TimePoint>> cachedFixes = new HashMap<TimePoint, WindWithConfidence<TimePoint>>();
-        TrackBasedEstimationWindTrackImpl track = new TrackBasedEstimationWindTrackImpl(
-                getTrackedRace(), /* millisecondsOverWhichToAverage */ 30000, WindSourceType.TRACK_BASED_ESTIMATION.getBaseConfidence(),
-                /* delay for cache invalidation in milliseconds */ 0l) {
-                    private static final long serialVersionUID = -4540785297605915273L;
-
-                    @Override
-                    protected void cache(TimePoint timePoint, WindWithConfidence<TimePoint> fix) {
-                        super.cache(timePoint, fix);
-                        if (fix != null) {
-                            cachedFixes.put(timePoint, fix);
-                        }
-                    }
-        };
-        Wind estimatedWindDirection = track.getAveragedWind(/* position */ null, checkTime);
-        assertNotNull(estimatedWindDirection);
-        assertEquals(185., estimatedWindDirection.getBearing().getDegrees(), 0.1);
-        assertFalse(cachedFixes.isEmpty());
-        assertEquals(185., cachedFixes.values().iterator().next().getObject().getBearing().getDegrees(), 0.1);
-        // now invert leg's type by moving the top mark along the wind from the leeward gate:
-        Iterator<Waypoint> waypointsIter = getTrackedRace().getRace().getCourse().getWaypoints().iterator();
-        Waypoint leewardMark = waypointsIter.next();
-        Waypoint windwardMark = waypointsIter.next();
-        Position leewardGatePosition = getTrackedRace().getApproximatePosition(leewardMark, checkTime);
-        Distance d = new NauticalMileDistance(1);
-        Wind wind = getTrackedRace().getWind(null, checkTime, getTrackedRace().getWindSources(WindSourceType.TRACK_BASED_ESTIMATION));
-        Position newWindwardMarkPosition = leewardGatePosition.translateGreatCircle(wind.getBearing(), d);
-        getTrackedRace().getOrCreateTrack(windwardMark.getMarks().iterator().next()).addGPSFix(
-                new GPSFixImpl(newWindwardMarkPosition, fixTime));
-        assertEquals(LegType.DOWNWIND, firstLeg.getLegType(fixTime));
-        Wind estimatedWindDirectionDownwind = track.getAveragedWind(/* position */ null, checkTime);
-        assertNotNull(estimatedWindDirectionDownwind);
-        assertEquals(185., estimatedWindDirectionDownwind.getBearing().getDegrees(), 0.1);
-    }
-    
-    @Test
-    public void testWindEstimationCaching() {
-        MillisecondsTimePoint fixTime = new MillisecondsTimePoint(new GregorianCalendar(2011, 05, 23).getTime());
-        TimePoint checkTime = new MillisecondsTimePoint(fixTime.asMillis()+60000); // one minute later
-        initRace(2, new int[] { 1, 1 }, fixTime);
-        TimePoint now = checkTime;
-        setBearingForCompetitor(competitors.get(0), checkTime, 320);
-        setBearingForCompetitor(competitors.get(1), checkTime, 50);
-        final Map<TimePoint, WindWithConfidence<TimePoint>> cachedFixes = new HashMap<TimePoint, WindWithConfidence<TimePoint>>();
-        TrackBasedEstimationWindTrackImpl track = new TrackBasedEstimationWindTrackImpl(
-                getTrackedRace(), /* millisecondsOverWhichToAverage */ 30000, WindSourceType.TRACK_BASED_ESTIMATION.getBaseConfidence(),
-                /* delay for cache invalidation in milliseconds */ 0l) {
-                    private static final long serialVersionUID = -2264781053554744932L;
-
-                    @Override
-                    protected void cache(TimePoint timePoint, WindWithConfidence<TimePoint> fix) {
-                        super.cache(timePoint, fix);
-                        if (fix != null) {
-                            cachedFixes.put(timePoint, fix);
-                        }
-                    }
-        };
-        Wind estimatedWindDirection = track.getAveragedWind(/* position */ null, checkTime);
-        assertNotNull(estimatedWindDirection);
-        assertEquals(185., estimatedWindDirection.getBearing().getDegrees(), 0.1);
-        assertFalse(cachedFixes.isEmpty());
-        assertEquals(185., cachedFixes.values().iterator().next().getObject().getBearing().getDegrees(), 0.1);
-        // now clear set of cached fixes, ask again and ensure nothing is cached again:
-        cachedFixes.clear();
-        Wind estimatedWindDirectionCached = track.getAveragedWind(/* position */ null, checkTime);
-        assertTrue(cachedFixes.isEmpty());
-        assertNotNull(estimatedWindDirectionCached);
-        assertEquals(185., estimatedWindDirectionCached.getBearing().getDegrees(), 0.1);
-        // now add a GPS fix and make sure the cache is invalidated by adding it inside the averaging interval
-        now = new MillisecondsTimePoint(checkTime.asMillis() + track.getMillisecondsOverWhichToAverageWind()/2);
-        setBearingForCompetitor(competitors.get(0), now, 330);
-        setBearingForCompetitor(competitors.get(0), now, 310);
-        Wind estimatedWindDirectionNew = track.getAveragedWind(/* position */ null, checkTime);
-        assertFalse(cachedFixes.isEmpty());
-        assertNotNull(estimatedWindDirectionNew);
-        assertTrue("Expected estimated wind direction to now be greater than 185 degrees but was "
-                + estimatedWindDirectionCached.getBearing().getDegrees(), estimatedWindDirectionCached.getBearing()
-                .getDegrees() < 185.); // remember: bearing is opposite of from; boats start with upwind
-    }
-    
-    @Test
-    public void testWindEstimationForSimpleTracks() throws NoWindException {
-        initRace(2, new int[] { 1, 1 }, new MillisecondsTimePoint(new GregorianCalendar(2011, 05, 23).getTime()));
-        TimePoint now = MillisecondsTimePoint.now();
-        setBearingForCompetitor(competitors.get(0), now, 320);
-        setBearingForCompetitor(competitors.get(1), now, 50);
-        Wind estimatedWindDirection = getTrackedRace().getEstimatedWindDirection(now);
-        assertEquals(185., estimatedWindDirection.getBearing().getDegrees(), 0.1);
-    }
-
-    @Test
-    public void testWindEstimationForSimpleTracksWithOneAncientFixToBeSuppressedByLowConfidence() throws NoWindException {
-        initRace(3, new int[] { 1, 1, 1 }, new MillisecondsTimePoint(new GregorianCalendar(2011, 05, 23).getTime()));
-        TimePoint now = MillisecondsTimePoint.now();
-        setBearingForCompetitor(competitors.get(0), now, 320);
-        setBearingForCompetitor(competitors.get(1), now, 50);
-        setBearingForCompetitor(competitors.get(2), new MillisecondsTimePoint(0), 100); // this shouldn't disturb the estimation because it's too old
-        Wind estimatedWindDirection = getTrackedRace().getEstimatedWindDirection(now);
-        assertEquals(185., estimatedWindDirection.getBearing().getDegrees(), 0.1);
-    }
-
-    @Test
-    public void testWindEstimationForSimpleTracksWithOneFixNearMarkPassingToBeSuppressedByLowConfidence() throws NoWindException {
-        TimePoint markPassingTimePoint = new MillisecondsTimePoint(new GregorianCalendar(2011, 05, 23).getTime());
-        initRace(3, new int[] { 1, 1, 1 }, markPassingTimePoint);
-        TimePoint now = MillisecondsTimePoint.now();
-        setBearingForCompetitor(competitors.get(0), now, 320);
-        setBearingForCompetitor(competitors.get(1), now, 50);
-        setBearingForCompetitor(competitors.get(2), markPassingTimePoint, 100); // this shouldn't disturb the estimation because it's too old
-        Wind estimatedWindDirection = getTrackedRace().getEstimatedWindDirection(now);
-        assertEquals(185., estimatedWindDirection.getBearing().getDegrees(), 0.1);
-    }
-
-    @Test
-    public void testWindEstimationForTwoBoatsOnSameTack() throws NoWindException {
-        initRace(2, new int[] { 1, 1 }, new MillisecondsTimePoint(new GregorianCalendar(2011, 05, 23).getTime()));
-        TimePoint now = MillisecondsTimePoint.now();
-        setBearingForCompetitor(competitors.get(0), now, 320);
-        setBearingForCompetitor(competitors.get(1), now, 330); // on the same tack, should give no read-out
-        Wind nullWind = getTrackedRace().getEstimatedWindDirection(now);
-        assertNull(
-                "Shouldn't have been able to determine estimated wind direction because no two distinct direction clusters found upwind nor downwind",
-                nullWind);
-    }
-
-    @Test
-    public void testWindEstimationForFourBoatsOnSameTack() throws NoWindException {
-        initRace(4, new int[] { 1, 1, 2, 2 }, new MillisecondsTimePoint(new GregorianCalendar(2011, 05, 23).getTime()));
-        TimePoint now = MillisecondsTimePoint.now();
-        setBearingForCompetitor(competitors.get(0), now, 320);
-        setBearingForCompetitor(competitors.get(1), now, 330); // on the same tack, should give no read-out
-        setBearingForCompetitor(competitors.get(2), now, 135);
-        setBearingForCompetitor(competitors.get(3), now, 145); // on the same tack, should give no read-out
-        Wind nullWind = getTrackedRace().getEstimatedWindDirection(now);
-        assertNull(
-                "Shouldn't have been able to determine estimated wind direction because no two distinct direction clusters found upwind nor downwind",
-                nullWind);
-    }
-
-    @Test
-    public void testWindEstimationForFourBoatsWithUpwindOnSameTack() throws NoWindException {
-        initRace(4, new int[] { 1, 1, 2, 2 }, new MillisecondsTimePoint(new GregorianCalendar(2011, 05, 23).getTime()));
-        TimePoint now = MillisecondsTimePoint.now();
-        setBearingForCompetitor(competitors.get(0), now, 320);
-        setBearingForCompetitor(competitors.get(1), now, 330); // on the same tack, should give no read-out
-        setBearingForCompetitor(competitors.get(2), now, 135);
-        setBearingForCompetitor(competitors.get(3), now, 220); // on the same tack, should give no read-out
-        Wind estimatedWindDirection = getTrackedRace().getEstimatedWindDirection(now);
-        assertEquals(177.5, estimatedWindDirection.getBearing().getDegrees(), 0.1);
-    }
-
-    @Test
-    public void testWindEstimationForFourBoats() throws NoWindException {
-        initRace(4, new int[] { 1, 1, 2, 2 }, new MillisecondsTimePoint(new GregorianCalendar(2011, 05, 23).getTime()));
-        TimePoint now = MillisecondsTimePoint.now();
-        setBearingForCompetitor(competitors.get(0), now, 315);
-        setBearingForCompetitor(competitors.get(1), now, 45); // on the same tack, should give no read-out
-        setBearingForCompetitor(competitors.get(2), now, 135);
-        setBearingForCompetitor(competitors.get(3), now, 225); // on the same tack, should give no read-out
-        Wind estimatedWindDirection = getTrackedRace().getEstimatedWindDirection(now);
-        assertEquals(180., estimatedWindDirection.getBearing().getDegrees(), 0.00000001);
-    }
-
-}
->>>>>>> bb4ecf91
+}