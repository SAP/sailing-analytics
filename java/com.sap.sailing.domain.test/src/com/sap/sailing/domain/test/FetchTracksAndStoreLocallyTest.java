<<<<<<< HEAD
package com.sap.sailing.domain.test;

import java.io.FileNotFoundException;
import java.io.IOException;
import java.net.MalformedURLException;
import java.net.URISyntaxException;
import java.util.HashMap;
import java.util.Map;

import org.junit.Ignore;
import org.junit.Test;

import com.sap.sailing.domain.base.Competitor;
import com.sap.sailing.domain.common.tracking.GPSFixMoving;
import com.sap.sailing.domain.common.tracking.impl.GPSFixMovingImpl;
import com.sap.sailing.domain.tracking.DynamicGPSFixTrack;
import com.sap.sailing.domain.tracking.DynamicTrackedRace;
import com.sap.sailing.domain.tracking.DynamicTrackedRegatta;
import com.sap.sailing.domain.tracking.RaceChangeListener;
import com.sap.sailing.domain.tracking.RaceListener;
import com.sap.sailing.domain.tracking.TrackedRace;
import com.sap.sailing.domain.tracking.impl.AbstractRaceChangeListener;
import com.sap.sailing.domain.tracking.impl.DynamicGPSFixMovingTrackImpl;
import com.sap.sailing.domain.tractracadapter.ReceiverType;
import com.tractrac.model.lib.api.event.CreateModelException;
import com.tractrac.subscription.lib.api.SubscriberInitializationException;

/**
 * Receives GPS tracks from a race. One test (if not ignored) stores these tracks in the resources/
 * folder for later (fast, off-line and reproducible) use by other tests. The other tests apply
 * smoothening and ensure that smoothening filters out serious outliers but doesn't alter good
 * tracks that don't have outliers.
 * 
 * @author Axel Uhl (D043530)
 *
 */
@Ignore("Un-ignore when you need to fetch new tracks")
public class FetchTracksAndStoreLocallyTest extends OnlineTracTracBasedTest {
    private final Map<Competitor, DynamicGPSFixTrack<Competitor, GPSFixMoving>> tracks;
    private TrackedRace trackedRace;

    public FetchTracksAndStoreLocallyTest() throws URISyntaxException, MalformedURLException {
        tracks = new HashMap<Competitor, DynamicGPSFixTrack<Competitor,GPSFixMoving>>();
    }
    
    /**
     * Sets up a single listener so that the rather time-consuming race setup is received only once, and all
     * tests in this class share a single feed execution. The listener fills in the first event received
     * into {@link #firstTracked} and {@link #firstData}. All events are converted into {@link GPSFixMovingImpl}
     * objects and appended to the {@link DynamicTrackedRace}s.
     * @throws SubscriberInitializationException 
     */
    private void setUp(String regattaName, String raceId) throws MalformedURLException, IOException, InterruptedException, URISyntaxException, SubscriberInitializationException, CreateModelException {
        super.setUpWithoutLaunchingController(regattaName, raceId);
        final RaceChangeListener positionListener = new AbstractRaceChangeListener() {
            @Override
            public void competitorPositionChanged(GPSFixMoving fix, Competitor competitor) {
                DynamicGPSFixTrack<Competitor, GPSFixMoving> track = tracks.get(competitor);
                if (track == null) {
                    track = new DynamicGPSFixMovingTrackImpl<Competitor>(competitor, /* millisecondsOverWhichToAverage */ 40000);
                    tracks.put(competitor, track);
                }
                track.addGPSFix((GPSFixMoving) fix);
            }
        };
        DynamicTrackedRegatta trackedRegatta = getTrackedRegatta();
        trackedRegatta.addRaceListener(new RaceListener() {
            @Override
            public void raceAdded(TrackedRace trackedRace) {
                System.out.println("Subscribing raw position listener for race "+trackedRace);
                FetchTracksAndStoreLocallyTest.this.trackedRace = trackedRace;
                ((DynamicTrackedRace) trackedRace).addListener(positionListener);
            }
            @Override
            public void raceRemoved(TrackedRace trackedRace) {
            }
        });
        super.completeSetupLaunchingControllerAndWaitForRaceDefinition(ReceiverType.RACECOURSE,
                ReceiverType.RACESTARTFINISH, ReceiverType.RAWPOSITIONS);
    }

    @Test
    public void storeEntireKielWeek() throws InterruptedException, FileNotFoundException, IOException, URISyntaxException, SubscriberInitializationException, CreateModelException {
        for (String raceId : new String[] {
                "7dce540a-98e4-11e0-85be-406186cbf87c", "6659efe8-98f1-11e0-85be-406186cbf87c",
                "be1dc2fe-98fb-11e0-85be-406186cbf87c", "c3ec93e4-98fc-11e0-85be-406186cbf87c",
                "bb214cfc-996d-11e0-85be-406186cbf87c", "648cf310-9930-11e0-85be-406186cbf87c",
                "4074674e-9933-11e0-85be-406186cbf87c", "ba251890-9933-11e0-85be-406186cbf87c",
                "5b08a9ee-9933-11e0-85be-406186cbf87c", "d6e18ba8-9933-11e0-85be-406186cbf87c",
                "b9962c58-9932-11e0-85be-406186cbf87c", "d287c316-9932-11e0-85be-406186cbf87c",
                "774b7942-9933-11e0-85be-406186cbf87c", "06c1e6d8-9934-11e0-85be-406186cbf87c",
                "9cd8ce58-9933-11e0-85be-406186cbf87c", "1e68237e-9934-11e0-85be-406186cbf87c",
                "047248b0-9933-11e0-85be-406186cbf87c", "1ecdea8e-9933-11e0-85be-406186cbf87c",
                "367ae104-9934-11e0-85be-406186cbf87c", "5291b3ea-9934-11e0-85be-406186cbf87c",
                "46b8c1c0-99ee-11e0-85be-406186cbf87c", "d0f23cdc-99ed-11e0-85be-406186cbf87c",
                "65f5ea4a-99ee-11e0-85be-406186cbf87c", "a7405cce-99ee-11e0-85be-406186cbf87c",
                "f5f531ec-99ed-11e0-85be-406186cbf87c", "bfe5f5cc-99ee-11e0-85be-406186cbf87c",
                "7a4e6206-99ee-11e0-85be-406186cbf87c", "92abc794-99ee-11e0-85be-406186cbf87c",
                "e9557aea-99ee-11e0-85be-406186cbf87c", "d5924a4c-99ee-11e0-85be-406186cbf87c",
                "eaca658e-9a39-11e0-85be-406186cbf87c", "413b43f8-9a8e-11e0-85be-406186cbf87c",
                "b3f37dee-9a8d-11e0-85be-406186cbf87c", "ca9e510e-9a8d-11e0-85be-406186cbf87c",
                "0d21dc62-9a8e-11e0-85be-406186cbf87c", "2be15c2c-9a8e-11e0-85be-406186cbf87c",
                "5b71b374-9a8e-11e0-85be-406186cbf87c", "a0679eda-9a8e-11e0-85be-406186cbf87c",
                "7837359c-9a8e-11e0-85be-406186cbf87c", "8dc9feee-9a8e-11e0-85be-406186cbf87c",
                "9690d0ee-9b69-11e0-85be-406186cbf87c", "77db2f88-9b7c-11e0-85be-406186cbf87c",
                "65f746fa-9b7f-11e0-85be-406186cbf87c", "7d52a25e-9b7f-11e0-85be-406186cbf87c",
                "962d13fe-9b7f-11e0-85be-406186cbf87c", "2aca1908-9c34-11e0-85be-406186cbf87c",
                "8981ee52-9b7c-11e0-85be-406186cbf87c", "70acfbe2-9b81-11e0-85be-406186cbf87c",
                "85c505d8-9b81-11e0-85be-406186cbf87c", "ffd33b76-9b7f-11e0-85be-406186cbf87c",
                "2036421a-9a8f-11e0-85be-406186cbf87c", "2b0d3990-9b80-11e0-85be-406186cbf87c",
                "49a95a00-9b80-11e0-85be-406186cbf87c", "9d686a32-9c48-11e0-85be-406186cbf87c",
                "b0f20cf2-9c48-11e0-85be-406186cbf87c", "c489a63a-9c48-11e0-85be-406186cbf87c",
                "d591d808-9c48-11e0-85be-406186cbf87c", "07a91aca-9cdc-11e0-85be-406186cbf87c",
                "c5053bba-9c98-11e0-85be-406186cbf87c", "be3e0862-9d14-11e0-85be-406186cbf87c",
                "357c700a-9d9a-11e0-85be-406186cbf87c", "71c9c288-9d9f-11e0-85be-406186cbf87c",
                "5e11c318-9d76-11e0-85be-406186cbf87c", "16edbf04-9d77-11e0-85be-406186cbf87c",
                "78991504-9da5-11e0-85be-406186cbf87c", "e876c3a0-9da8-11e0-85be-406186cbf87c",
                "7b8423e4-9d91-11e0-85be-406186cbf87c", "b3e9082e-9d11-11e0-85be-406186cbf87c",
                "fe8d9dc6-9dda-11e0-85be-406186cbf87c", "56a61922-9da7-11e0-85be-406186cbf87c",
                "bf0f3188-9db1-11e0-85be-406186cbf87c", "68f793e6-9d91-11e0-85be-406186cbf87c",
                "7c666e50-9dde-11e0-85be-406186cbf87c", "88152c2e-9ddd-11e0-85be-406186cbf87c",
                "92d1755e-9dde-11e0-85be-406186cbf87c", "97eaedaa-9ddd-11e0-85be-406186cbf87c",
                "a7893608-9dde-11e0-85be-406186cbf87c", "c31b099c-9ddd-11e0-85be-406186cbf87c",
                "ee09d080-9e59-11e0-85be-406186cbf87c", "081307ee-9e5a-11e0-85be-406186cbf87c",
                "20382b9c-9e5a-11e0-85be-406186cbf87c", "eb4ef344-9e67-11e0-85be-406186cbf87c",
                "f54d922c-9ddd-11e0-85be-406186cbf87c", "04687b2a-9e68-11e0-85be-406186cbf87c",
                "dffb64de-9e6a-11e0-85be-406186cbf87c", "797f28de-9e8e-11e0-85be-406186cbf87c",
                "af33e03c-9e93-11e0-85be-406186cbf87c", "cb043bb4-9e92-11e0-85be-406186cbf87c",
                "10a4757c-9e92-11e0-85be-406186cbf87c", "de822656-9e92-11e0-85be-406186cbf87c",
                "c071401a-9e93-11e0-85be-406186cbf87c", "36ed21ca-9e92-11e0-85be-406186cbf87c",
                "33851320-9e93-11e0-85be-406186cbf87c", "d9fd357a-9e93-11e0-85be-406186cbf87c",
                "496a5458-9e92-11e0-85be-406186cbf87c", "a75dca04-9f55-11e0-85be-406186cbf87c",
                "c9b627b4-9f54-11e0-85be-406186cbf87c", "829bd366-9f53-11e0-85be-406186cbf87c",
                "bc78290c-9f55-11e0-85be-406186cbf87c", "d62d4288-9f55-11e0-85be-406186cbf87c",
                "972c4d74-9f53-11e0-85be-406186cbf87c", "c3ab8bcc-a17d-11e0-aeec-406186cbf87c" }) {
            System.out.println("Loading and storing race "+raceId);
            storeRace("event_20110609_KielerWoch", raceId);
        }
    }
    
    @Ignore
    public void store505Race2() throws InterruptedException, FileNotFoundException, IOException, URISyntaxException, SubscriberInitializationException, CreateModelException {
        storeRace("event_20110609_KielerWoch", "357c700a-9d9a-11e0-85be-406186cbf87c");
    }

    private void storeRace(String regattaName, String raceId) throws MalformedURLException, IOException, InterruptedException,
            URISyntaxException, FileNotFoundException, SubscriberInitializationException, CreateModelException {
        setUp(regattaName, raceId);
        storeTracks();
    }
    
    public static void main(String[] args) throws URISyntaxException, FileNotFoundException, IOException, InterruptedException, SubscriberInitializationException, CreateModelException {
        FetchTracksAndStoreLocallyTest thiz = new FetchTracksAndStoreLocallyTest();
        for (int i=1; i<args.length; i++) {
            thiz.storeRace(args[0], args[i]);
        }
    }
    
    private void storeTracks() throws FileNotFoundException, IOException {
        for (Map.Entry<Competitor, DynamicGPSFixTrack<Competitor, GPSFixMoving>> competitorAndTrack : tracks.entrySet()) {
            Competitor competitor = competitorAndTrack.getKey();
            DynamicGPSFixTrack<Competitor, GPSFixMoving> track = competitorAndTrack.getValue();
            storeTrack(competitor, track, getTracTracEvent().getName()+"-"+trackedRace.getRace().getName());
        }
    }

}
=======
package com.sap.sailing.domain.test;

import java.io.FileNotFoundException;
import java.io.IOException;
import java.net.MalformedURLException;
import java.net.URISyntaxException;
import java.util.HashMap;
import java.util.Map;

import org.junit.Ignore;
import org.junit.Test;

import com.sap.sailing.domain.base.Boat;
import com.sap.sailing.domain.base.Competitor;
import com.sap.sailing.domain.common.tracking.GPSFixMoving;
import com.sap.sailing.domain.common.tracking.impl.GPSFixMovingImpl;
import com.sap.sailing.domain.tracking.DynamicGPSFixTrack;
import com.sap.sailing.domain.tracking.DynamicTrackedRace;
import com.sap.sailing.domain.tracking.DynamicTrackedRegatta;
import com.sap.sailing.domain.tracking.RaceChangeListener;
import com.sap.sailing.domain.tracking.RaceListener;
import com.sap.sailing.domain.tracking.TrackedRace;
import com.sap.sailing.domain.tracking.impl.AbstractRaceChangeListener;
import com.sap.sailing.domain.tracking.impl.DynamicGPSFixMovingTrackImpl;
import com.sap.sailing.domain.tractracadapter.ReceiverType;
import com.tractrac.model.lib.api.event.CreateModelException;
import com.tractrac.subscription.lib.api.SubscriberInitializationException;

/**
 * Receives GPS tracks from a race. One test (if not ignored) stores these tracks in the resources/
 * folder for later (fast, off-line and reproducible) use by other tests. The other tests apply
 * smoothening and ensure that smoothening filters out serious outliers but doesn't alter good
 * tracks that don't have outliers.
 * 
 * @author Axel Uhl (D043530)
 *
 */
@Ignore("Un-ignore when you need to fetch new tracks")
public class FetchTracksAndStoreLocallyTest extends OnlineTracTracBasedTest {
    private final Map<Competitor, DynamicGPSFixTrack<Competitor, GPSFixMoving>> tracks;
    private TrackedRace trackedRace;

    public FetchTracksAndStoreLocallyTest() throws URISyntaxException, MalformedURLException {
        tracks = new HashMap<Competitor, DynamicGPSFixTrack<Competitor,GPSFixMoving>>();
    }
    
    /**
     * Sets up a single listener so that the rather time-consuming race setup is received only once, and all
     * tests in this class share a single feed execution. The listener fills in the first event received
     * into {@link #firstTracked} and {@link #firstData}. All events are converted into {@link GPSFixMovingImpl}
     * objects and appended to the {@link DynamicTrackedRace}s.
     * @throws SubscriberInitializationException 
     */
    private void setUp(String regattaName, String raceId) throws MalformedURLException, IOException, InterruptedException, URISyntaxException, SubscriberInitializationException, CreateModelException {
        super.setUpWithoutLaunchingController(regattaName, raceId);
        final RaceChangeListener positionListener = new AbstractRaceChangeListener() {
            @Override
            public void competitorPositionChanged(GPSFixMoving fix, Competitor competitor) {
                DynamicGPSFixTrack<Competitor, GPSFixMoving> track = tracks.get(competitor);
                if (track == null) {
                    track = new DynamicGPSFixMovingTrackImpl<Competitor>(competitor, /* millisecondsOverWhichToAverage */ 40000);
                    tracks.put(competitor, track);
                }
                track.addGPSFix((GPSFixMoving) fix);
            }
        };
        DynamicTrackedRegatta trackedRegatta = getTrackedRegatta();
        trackedRegatta.addRaceListener(new RaceListener() {
            @Override
            public void raceAdded(TrackedRace trackedRace) {
                System.out.println("Subscribing raw position listener for race "+trackedRace);
                FetchTracksAndStoreLocallyTest.this.trackedRace = trackedRace;
                ((DynamicTrackedRace) trackedRace).addListener(positionListener);
            }
            @Override
            public void raceRemoved(TrackedRace trackedRace) {
            }
        });
        super.completeSetupLaunchingControllerAndWaitForRaceDefinition(ReceiverType.RACECOURSE,
                ReceiverType.RACESTARTFINISH, ReceiverType.RAWPOSITIONS);
    }

    @Test
    public void storeEntireKielWeek() throws InterruptedException, FileNotFoundException, IOException, URISyntaxException, SubscriberInitializationException, CreateModelException {
        for (String raceId : new String[] {
                "7dce540a-98e4-11e0-85be-406186cbf87c", "6659efe8-98f1-11e0-85be-406186cbf87c",
                "be1dc2fe-98fb-11e0-85be-406186cbf87c", "c3ec93e4-98fc-11e0-85be-406186cbf87c",
                "bb214cfc-996d-11e0-85be-406186cbf87c", "648cf310-9930-11e0-85be-406186cbf87c",
                "4074674e-9933-11e0-85be-406186cbf87c", "ba251890-9933-11e0-85be-406186cbf87c",
                "5b08a9ee-9933-11e0-85be-406186cbf87c", "d6e18ba8-9933-11e0-85be-406186cbf87c",
                "b9962c58-9932-11e0-85be-406186cbf87c", "d287c316-9932-11e0-85be-406186cbf87c",
                "774b7942-9933-11e0-85be-406186cbf87c", "06c1e6d8-9934-11e0-85be-406186cbf87c",
                "9cd8ce58-9933-11e0-85be-406186cbf87c", "1e68237e-9934-11e0-85be-406186cbf87c",
                "047248b0-9933-11e0-85be-406186cbf87c", "1ecdea8e-9933-11e0-85be-406186cbf87c",
                "367ae104-9934-11e0-85be-406186cbf87c", "5291b3ea-9934-11e0-85be-406186cbf87c",
                "46b8c1c0-99ee-11e0-85be-406186cbf87c", "d0f23cdc-99ed-11e0-85be-406186cbf87c",
                "65f5ea4a-99ee-11e0-85be-406186cbf87c", "a7405cce-99ee-11e0-85be-406186cbf87c",
                "f5f531ec-99ed-11e0-85be-406186cbf87c", "bfe5f5cc-99ee-11e0-85be-406186cbf87c",
                "7a4e6206-99ee-11e0-85be-406186cbf87c", "92abc794-99ee-11e0-85be-406186cbf87c",
                "e9557aea-99ee-11e0-85be-406186cbf87c", "d5924a4c-99ee-11e0-85be-406186cbf87c",
                "eaca658e-9a39-11e0-85be-406186cbf87c", "413b43f8-9a8e-11e0-85be-406186cbf87c",
                "b3f37dee-9a8d-11e0-85be-406186cbf87c", "ca9e510e-9a8d-11e0-85be-406186cbf87c",
                "0d21dc62-9a8e-11e0-85be-406186cbf87c", "2be15c2c-9a8e-11e0-85be-406186cbf87c",
                "5b71b374-9a8e-11e0-85be-406186cbf87c", "a0679eda-9a8e-11e0-85be-406186cbf87c",
                "7837359c-9a8e-11e0-85be-406186cbf87c", "8dc9feee-9a8e-11e0-85be-406186cbf87c",
                "9690d0ee-9b69-11e0-85be-406186cbf87c", "77db2f88-9b7c-11e0-85be-406186cbf87c",
                "65f746fa-9b7f-11e0-85be-406186cbf87c", "7d52a25e-9b7f-11e0-85be-406186cbf87c",
                "962d13fe-9b7f-11e0-85be-406186cbf87c", "2aca1908-9c34-11e0-85be-406186cbf87c",
                "8981ee52-9b7c-11e0-85be-406186cbf87c", "70acfbe2-9b81-11e0-85be-406186cbf87c",
                "85c505d8-9b81-11e0-85be-406186cbf87c", "ffd33b76-9b7f-11e0-85be-406186cbf87c",
                "2036421a-9a8f-11e0-85be-406186cbf87c", "2b0d3990-9b80-11e0-85be-406186cbf87c",
                "49a95a00-9b80-11e0-85be-406186cbf87c", "9d686a32-9c48-11e0-85be-406186cbf87c",
                "b0f20cf2-9c48-11e0-85be-406186cbf87c", "c489a63a-9c48-11e0-85be-406186cbf87c",
                "d591d808-9c48-11e0-85be-406186cbf87c", "07a91aca-9cdc-11e0-85be-406186cbf87c",
                "c5053bba-9c98-11e0-85be-406186cbf87c", "be3e0862-9d14-11e0-85be-406186cbf87c",
                "357c700a-9d9a-11e0-85be-406186cbf87c", "71c9c288-9d9f-11e0-85be-406186cbf87c",
                "5e11c318-9d76-11e0-85be-406186cbf87c", "16edbf04-9d77-11e0-85be-406186cbf87c",
                "78991504-9da5-11e0-85be-406186cbf87c", "e876c3a0-9da8-11e0-85be-406186cbf87c",
                "7b8423e4-9d91-11e0-85be-406186cbf87c", "b3e9082e-9d11-11e0-85be-406186cbf87c",
                "fe8d9dc6-9dda-11e0-85be-406186cbf87c", "56a61922-9da7-11e0-85be-406186cbf87c",
                "bf0f3188-9db1-11e0-85be-406186cbf87c", "68f793e6-9d91-11e0-85be-406186cbf87c",
                "7c666e50-9dde-11e0-85be-406186cbf87c", "88152c2e-9ddd-11e0-85be-406186cbf87c",
                "92d1755e-9dde-11e0-85be-406186cbf87c", "97eaedaa-9ddd-11e0-85be-406186cbf87c",
                "a7893608-9dde-11e0-85be-406186cbf87c", "c31b099c-9ddd-11e0-85be-406186cbf87c",
                "ee09d080-9e59-11e0-85be-406186cbf87c", "081307ee-9e5a-11e0-85be-406186cbf87c",
                "20382b9c-9e5a-11e0-85be-406186cbf87c", "eb4ef344-9e67-11e0-85be-406186cbf87c",
                "f54d922c-9ddd-11e0-85be-406186cbf87c", "04687b2a-9e68-11e0-85be-406186cbf87c",
                "dffb64de-9e6a-11e0-85be-406186cbf87c", "797f28de-9e8e-11e0-85be-406186cbf87c",
                "af33e03c-9e93-11e0-85be-406186cbf87c", "cb043bb4-9e92-11e0-85be-406186cbf87c",
                "10a4757c-9e92-11e0-85be-406186cbf87c", "de822656-9e92-11e0-85be-406186cbf87c",
                "c071401a-9e93-11e0-85be-406186cbf87c", "36ed21ca-9e92-11e0-85be-406186cbf87c",
                "33851320-9e93-11e0-85be-406186cbf87c", "d9fd357a-9e93-11e0-85be-406186cbf87c",
                "496a5458-9e92-11e0-85be-406186cbf87c", "a75dca04-9f55-11e0-85be-406186cbf87c",
                "c9b627b4-9f54-11e0-85be-406186cbf87c", "829bd366-9f53-11e0-85be-406186cbf87c",
                "bc78290c-9f55-11e0-85be-406186cbf87c", "d62d4288-9f55-11e0-85be-406186cbf87c",
                "972c4d74-9f53-11e0-85be-406186cbf87c", "c3ab8bcc-a17d-11e0-aeec-406186cbf87c" }) {
            System.out.println("Loading and storing race "+raceId);
            storeRace("event_20110609_KielerWoch", raceId);
        }
    }
    
    @Ignore
    public void store505Race2() throws InterruptedException, FileNotFoundException, IOException, URISyntaxException, SubscriberInitializationException, CreateModelException {
        storeRace("event_20110609_KielerWoch", "357c700a-9d9a-11e0-85be-406186cbf87c");
    }

    private void storeRace(String regattaName, String raceId) throws MalformedURLException, IOException, InterruptedException,
            URISyntaxException, FileNotFoundException, SubscriberInitializationException, CreateModelException {
        setUp(regattaName, raceId);
        storeTracks();
    }
    
    public static void main(String[] args) throws URISyntaxException, FileNotFoundException, IOException, InterruptedException, SubscriberInitializationException, CreateModelException {
        FetchTracksAndStoreLocallyTest thiz = new FetchTracksAndStoreLocallyTest();
        for (int i=1; i<args.length; i++) {
            thiz.storeRace(args[0], args[i]);
        }
    }
    
    private void storeTracks() throws FileNotFoundException, IOException {
        for (Map.Entry<Competitor, DynamicGPSFixTrack<Competitor, GPSFixMoving>> competitorAndTrack : tracks.entrySet()) {
            Competitor competitor = competitorAndTrack.getKey();
            Boat boatOfCompetitor = trackedRace.getRace().getBoatOfCompetitorById(competitor);
            DynamicGPSFixTrack<Competitor, GPSFixMoving> track = competitorAndTrack.getValue();
            storeTrack(competitor, boatOfCompetitor, track, getTracTracEvent().getName()+"-"+trackedRace.getRace().getName());
        }
    }

}
>>>>>>> a8364175
<|MERGE_RESOLUTION|>--- conflicted
+++ resolved
@@ -1,339 +1,169 @@
-<<<<<<< HEAD
-package com.sap.sailing.domain.test;
-
-import java.io.FileNotFoundException;
-import java.io.IOException;
-import java.net.MalformedURLException;
-import java.net.URISyntaxException;
-import java.util.HashMap;
-import java.util.Map;
-
-import org.junit.Ignore;
-import org.junit.Test;
-
-import com.sap.sailing.domain.base.Competitor;
-import com.sap.sailing.domain.common.tracking.GPSFixMoving;
-import com.sap.sailing.domain.common.tracking.impl.GPSFixMovingImpl;
-import com.sap.sailing.domain.tracking.DynamicGPSFixTrack;
-import com.sap.sailing.domain.tracking.DynamicTrackedRace;
-import com.sap.sailing.domain.tracking.DynamicTrackedRegatta;
-import com.sap.sailing.domain.tracking.RaceChangeListener;
-import com.sap.sailing.domain.tracking.RaceListener;
-import com.sap.sailing.domain.tracking.TrackedRace;
-import com.sap.sailing.domain.tracking.impl.AbstractRaceChangeListener;
-import com.sap.sailing.domain.tracking.impl.DynamicGPSFixMovingTrackImpl;
-import com.sap.sailing.domain.tractracadapter.ReceiverType;
-import com.tractrac.model.lib.api.event.CreateModelException;
-import com.tractrac.subscription.lib.api.SubscriberInitializationException;
-
-/**
- * Receives GPS tracks from a race. One test (if not ignored) stores these tracks in the resources/
- * folder for later (fast, off-line and reproducible) use by other tests. The other tests apply
- * smoothening and ensure that smoothening filters out serious outliers but doesn't alter good
- * tracks that don't have outliers.
- * 
- * @author Axel Uhl (D043530)
- *
- */
-@Ignore("Un-ignore when you need to fetch new tracks")
-public class FetchTracksAndStoreLocallyTest extends OnlineTracTracBasedTest {
-    private final Map<Competitor, DynamicGPSFixTrack<Competitor, GPSFixMoving>> tracks;
-    private TrackedRace trackedRace;
-
-    public FetchTracksAndStoreLocallyTest() throws URISyntaxException, MalformedURLException {
-        tracks = new HashMap<Competitor, DynamicGPSFixTrack<Competitor,GPSFixMoving>>();
-    }
-    
-    /**
-     * Sets up a single listener so that the rather time-consuming race setup is received only once, and all
-     * tests in this class share a single feed execution. The listener fills in the first event received
-     * into {@link #firstTracked} and {@link #firstData}. All events are converted into {@link GPSFixMovingImpl}
-     * objects and appended to the {@link DynamicTrackedRace}s.
-     * @throws SubscriberInitializationException 
-     */
-    private void setUp(String regattaName, String raceId) throws MalformedURLException, IOException, InterruptedException, URISyntaxException, SubscriberInitializationException, CreateModelException {
-        super.setUpWithoutLaunchingController(regattaName, raceId);
-        final RaceChangeListener positionListener = new AbstractRaceChangeListener() {
-            @Override
-            public void competitorPositionChanged(GPSFixMoving fix, Competitor competitor) {
-                DynamicGPSFixTrack<Competitor, GPSFixMoving> track = tracks.get(competitor);
-                if (track == null) {
-                    track = new DynamicGPSFixMovingTrackImpl<Competitor>(competitor, /* millisecondsOverWhichToAverage */ 40000);
-                    tracks.put(competitor, track);
-                }
-                track.addGPSFix((GPSFixMoving) fix);
-            }
-        };
-        DynamicTrackedRegatta trackedRegatta = getTrackedRegatta();
-        trackedRegatta.addRaceListener(new RaceListener() {
-            @Override
-            public void raceAdded(TrackedRace trackedRace) {
-                System.out.println("Subscribing raw position listener for race "+trackedRace);
-                FetchTracksAndStoreLocallyTest.this.trackedRace = trackedRace;
-                ((DynamicTrackedRace) trackedRace).addListener(positionListener);
-            }
-            @Override
-            public void raceRemoved(TrackedRace trackedRace) {
-            }
-        });
-        super.completeSetupLaunchingControllerAndWaitForRaceDefinition(ReceiverType.RACECOURSE,
-                ReceiverType.RACESTARTFINISH, ReceiverType.RAWPOSITIONS);
-    }
-
-    @Test
-    public void storeEntireKielWeek() throws InterruptedException, FileNotFoundException, IOException, URISyntaxException, SubscriberInitializationException, CreateModelException {
-        for (String raceId : new String[] {
-                "7dce540a-98e4-11e0-85be-406186cbf87c", "6659efe8-98f1-11e0-85be-406186cbf87c",
-                "be1dc2fe-98fb-11e0-85be-406186cbf87c", "c3ec93e4-98fc-11e0-85be-406186cbf87c",
-                "bb214cfc-996d-11e0-85be-406186cbf87c", "648cf310-9930-11e0-85be-406186cbf87c",
-                "4074674e-9933-11e0-85be-406186cbf87c", "ba251890-9933-11e0-85be-406186cbf87c",
-                "5b08a9ee-9933-11e0-85be-406186cbf87c", "d6e18ba8-9933-11e0-85be-406186cbf87c",
-                "b9962c58-9932-11e0-85be-406186cbf87c", "d287c316-9932-11e0-85be-406186cbf87c",
-                "774b7942-9933-11e0-85be-406186cbf87c", "06c1e6d8-9934-11e0-85be-406186cbf87c",
-                "9cd8ce58-9933-11e0-85be-406186cbf87c", "1e68237e-9934-11e0-85be-406186cbf87c",
-                "047248b0-9933-11e0-85be-406186cbf87c", "1ecdea8e-9933-11e0-85be-406186cbf87c",
-                "367ae104-9934-11e0-85be-406186cbf87c", "5291b3ea-9934-11e0-85be-406186cbf87c",
-                "46b8c1c0-99ee-11e0-85be-406186cbf87c", "d0f23cdc-99ed-11e0-85be-406186cbf87c",
-                "65f5ea4a-99ee-11e0-85be-406186cbf87c", "a7405cce-99ee-11e0-85be-406186cbf87c",
-                "f5f531ec-99ed-11e0-85be-406186cbf87c", "bfe5f5cc-99ee-11e0-85be-406186cbf87c",
-                "7a4e6206-99ee-11e0-85be-406186cbf87c", "92abc794-99ee-11e0-85be-406186cbf87c",
-                "e9557aea-99ee-11e0-85be-406186cbf87c", "d5924a4c-99ee-11e0-85be-406186cbf87c",
-                "eaca658e-9a39-11e0-85be-406186cbf87c", "413b43f8-9a8e-11e0-85be-406186cbf87c",
-                "b3f37dee-9a8d-11e0-85be-406186cbf87c", "ca9e510e-9a8d-11e0-85be-406186cbf87c",
-                "0d21dc62-9a8e-11e0-85be-406186cbf87c", "2be15c2c-9a8e-11e0-85be-406186cbf87c",
-                "5b71b374-9a8e-11e0-85be-406186cbf87c", "a0679eda-9a8e-11e0-85be-406186cbf87c",
-                "7837359c-9a8e-11e0-85be-406186cbf87c", "8dc9feee-9a8e-11e0-85be-406186cbf87c",
-                "9690d0ee-9b69-11e0-85be-406186cbf87c", "77db2f88-9b7c-11e0-85be-406186cbf87c",
-                "65f746fa-9b7f-11e0-85be-406186cbf87c", "7d52a25e-9b7f-11e0-85be-406186cbf87c",
-                "962d13fe-9b7f-11e0-85be-406186cbf87c", "2aca1908-9c34-11e0-85be-406186cbf87c",
-                "8981ee52-9b7c-11e0-85be-406186cbf87c", "70acfbe2-9b81-11e0-85be-406186cbf87c",
-                "85c505d8-9b81-11e0-85be-406186cbf87c", "ffd33b76-9b7f-11e0-85be-406186cbf87c",
-                "2036421a-9a8f-11e0-85be-406186cbf87c", "2b0d3990-9b80-11e0-85be-406186cbf87c",
-                "49a95a00-9b80-11e0-85be-406186cbf87c", "9d686a32-9c48-11e0-85be-406186cbf87c",
-                "b0f20cf2-9c48-11e0-85be-406186cbf87c", "c489a63a-9c48-11e0-85be-406186cbf87c",
-                "d591d808-9c48-11e0-85be-406186cbf87c", "07a91aca-9cdc-11e0-85be-406186cbf87c",
-                "c5053bba-9c98-11e0-85be-406186cbf87c", "be3e0862-9d14-11e0-85be-406186cbf87c",
-                "357c700a-9d9a-11e0-85be-406186cbf87c", "71c9c288-9d9f-11e0-85be-406186cbf87c",
-                "5e11c318-9d76-11e0-85be-406186cbf87c", "16edbf04-9d77-11e0-85be-406186cbf87c",
-                "78991504-9da5-11e0-85be-406186cbf87c", "e876c3a0-9da8-11e0-85be-406186cbf87c",
-                "7b8423e4-9d91-11e0-85be-406186cbf87c", "b3e9082e-9d11-11e0-85be-406186cbf87c",
-                "fe8d9dc6-9dda-11e0-85be-406186cbf87c", "56a61922-9da7-11e0-85be-406186cbf87c",
-                "bf0f3188-9db1-11e0-85be-406186cbf87c", "68f793e6-9d91-11e0-85be-406186cbf87c",
-                "7c666e50-9dde-11e0-85be-406186cbf87c", "88152c2e-9ddd-11e0-85be-406186cbf87c",
-                "92d1755e-9dde-11e0-85be-406186cbf87c", "97eaedaa-9ddd-11e0-85be-406186cbf87c",
-                "a7893608-9dde-11e0-85be-406186cbf87c", "c31b099c-9ddd-11e0-85be-406186cbf87c",
-                "ee09d080-9e59-11e0-85be-406186cbf87c", "081307ee-9e5a-11e0-85be-406186cbf87c",
-                "20382b9c-9e5a-11e0-85be-406186cbf87c", "eb4ef344-9e67-11e0-85be-406186cbf87c",
-                "f54d922c-9ddd-11e0-85be-406186cbf87c", "04687b2a-9e68-11e0-85be-406186cbf87c",
-                "dffb64de-9e6a-11e0-85be-406186cbf87c", "797f28de-9e8e-11e0-85be-406186cbf87c",
-                "af33e03c-9e93-11e0-85be-406186cbf87c", "cb043bb4-9e92-11e0-85be-406186cbf87c",
-                "10a4757c-9e92-11e0-85be-406186cbf87c", "de822656-9e92-11e0-85be-406186cbf87c",
-                "c071401a-9e93-11e0-85be-406186cbf87c", "36ed21ca-9e92-11e0-85be-406186cbf87c",
-                "33851320-9e93-11e0-85be-406186cbf87c", "d9fd357a-9e93-11e0-85be-406186cbf87c",
-                "496a5458-9e92-11e0-85be-406186cbf87c", "a75dca04-9f55-11e0-85be-406186cbf87c",
-                "c9b627b4-9f54-11e0-85be-406186cbf87c", "829bd366-9f53-11e0-85be-406186cbf87c",
-                "bc78290c-9f55-11e0-85be-406186cbf87c", "d62d4288-9f55-11e0-85be-406186cbf87c",
-                "972c4d74-9f53-11e0-85be-406186cbf87c", "c3ab8bcc-a17d-11e0-aeec-406186cbf87c" }) {
-            System.out.println("Loading and storing race "+raceId);
-            storeRace("event_20110609_KielerWoch", raceId);
-        }
-    }
-    
-    @Ignore
-    public void store505Race2() throws InterruptedException, FileNotFoundException, IOException, URISyntaxException, SubscriberInitializationException, CreateModelException {
-        storeRace("event_20110609_KielerWoch", "357c700a-9d9a-11e0-85be-406186cbf87c");
-    }
-
-    private void storeRace(String regattaName, String raceId) throws MalformedURLException, IOException, InterruptedException,
-            URISyntaxException, FileNotFoundException, SubscriberInitializationException, CreateModelException {
-        setUp(regattaName, raceId);
-        storeTracks();
-    }
-    
-    public static void main(String[] args) throws URISyntaxException, FileNotFoundException, IOException, InterruptedException, SubscriberInitializationException, CreateModelException {
-        FetchTracksAndStoreLocallyTest thiz = new FetchTracksAndStoreLocallyTest();
-        for (int i=1; i<args.length; i++) {
-            thiz.storeRace(args[0], args[i]);
-        }
-    }
-    
-    private void storeTracks() throws FileNotFoundException, IOException {
-        for (Map.Entry<Competitor, DynamicGPSFixTrack<Competitor, GPSFixMoving>> competitorAndTrack : tracks.entrySet()) {
-            Competitor competitor = competitorAndTrack.getKey();
-            DynamicGPSFixTrack<Competitor, GPSFixMoving> track = competitorAndTrack.getValue();
-            storeTrack(competitor, track, getTracTracEvent().getName()+"-"+trackedRace.getRace().getName());
-        }
-    }
-
-}
-=======
-package com.sap.sailing.domain.test;
-
-import java.io.FileNotFoundException;
-import java.io.IOException;
-import java.net.MalformedURLException;
-import java.net.URISyntaxException;
-import java.util.HashMap;
-import java.util.Map;
-
-import org.junit.Ignore;
-import org.junit.Test;
-
-import com.sap.sailing.domain.base.Boat;
-import com.sap.sailing.domain.base.Competitor;
-import com.sap.sailing.domain.common.tracking.GPSFixMoving;
-import com.sap.sailing.domain.common.tracking.impl.GPSFixMovingImpl;
-import com.sap.sailing.domain.tracking.DynamicGPSFixTrack;
-import com.sap.sailing.domain.tracking.DynamicTrackedRace;
-import com.sap.sailing.domain.tracking.DynamicTrackedRegatta;
-import com.sap.sailing.domain.tracking.RaceChangeListener;
-import com.sap.sailing.domain.tracking.RaceListener;
-import com.sap.sailing.domain.tracking.TrackedRace;
-import com.sap.sailing.domain.tracking.impl.AbstractRaceChangeListener;
-import com.sap.sailing.domain.tracking.impl.DynamicGPSFixMovingTrackImpl;
-import com.sap.sailing.domain.tractracadapter.ReceiverType;
-import com.tractrac.model.lib.api.event.CreateModelException;
-import com.tractrac.subscription.lib.api.SubscriberInitializationException;
-
-/**
- * Receives GPS tracks from a race. One test (if not ignored) stores these tracks in the resources/
- * folder for later (fast, off-line and reproducible) use by other tests. The other tests apply
- * smoothening and ensure that smoothening filters out serious outliers but doesn't alter good
- * tracks that don't have outliers.
- * 
- * @author Axel Uhl (D043530)
- *
- */
-@Ignore("Un-ignore when you need to fetch new tracks")
-public class FetchTracksAndStoreLocallyTest extends OnlineTracTracBasedTest {
-    private final Map<Competitor, DynamicGPSFixTrack<Competitor, GPSFixMoving>> tracks;
-    private TrackedRace trackedRace;
-
-    public FetchTracksAndStoreLocallyTest() throws URISyntaxException, MalformedURLException {
-        tracks = new HashMap<Competitor, DynamicGPSFixTrack<Competitor,GPSFixMoving>>();
-    }
-    
-    /**
-     * Sets up a single listener so that the rather time-consuming race setup is received only once, and all
-     * tests in this class share a single feed execution. The listener fills in the first event received
-     * into {@link #firstTracked} and {@link #firstData}. All events are converted into {@link GPSFixMovingImpl}
-     * objects and appended to the {@link DynamicTrackedRace}s.
-     * @throws SubscriberInitializationException 
-     */
-    private void setUp(String regattaName, String raceId) throws MalformedURLException, IOException, InterruptedException, URISyntaxException, SubscriberInitializationException, CreateModelException {
-        super.setUpWithoutLaunchingController(regattaName, raceId);
-        final RaceChangeListener positionListener = new AbstractRaceChangeListener() {
-            @Override
-            public void competitorPositionChanged(GPSFixMoving fix, Competitor competitor) {
-                DynamicGPSFixTrack<Competitor, GPSFixMoving> track = tracks.get(competitor);
-                if (track == null) {
-                    track = new DynamicGPSFixMovingTrackImpl<Competitor>(competitor, /* millisecondsOverWhichToAverage */ 40000);
-                    tracks.put(competitor, track);
-                }
-                track.addGPSFix((GPSFixMoving) fix);
-            }
-        };
-        DynamicTrackedRegatta trackedRegatta = getTrackedRegatta();
-        trackedRegatta.addRaceListener(new RaceListener() {
-            @Override
-            public void raceAdded(TrackedRace trackedRace) {
-                System.out.println("Subscribing raw position listener for race "+trackedRace);
-                FetchTracksAndStoreLocallyTest.this.trackedRace = trackedRace;
-                ((DynamicTrackedRace) trackedRace).addListener(positionListener);
-            }
-            @Override
-            public void raceRemoved(TrackedRace trackedRace) {
-            }
-        });
-        super.completeSetupLaunchingControllerAndWaitForRaceDefinition(ReceiverType.RACECOURSE,
-                ReceiverType.RACESTARTFINISH, ReceiverType.RAWPOSITIONS);
-    }
-
-    @Test
-    public void storeEntireKielWeek() throws InterruptedException, FileNotFoundException, IOException, URISyntaxException, SubscriberInitializationException, CreateModelException {
-        for (String raceId : new String[] {
-                "7dce540a-98e4-11e0-85be-406186cbf87c", "6659efe8-98f1-11e0-85be-406186cbf87c",
-                "be1dc2fe-98fb-11e0-85be-406186cbf87c", "c3ec93e4-98fc-11e0-85be-406186cbf87c",
-                "bb214cfc-996d-11e0-85be-406186cbf87c", "648cf310-9930-11e0-85be-406186cbf87c",
-                "4074674e-9933-11e0-85be-406186cbf87c", "ba251890-9933-11e0-85be-406186cbf87c",
-                "5b08a9ee-9933-11e0-85be-406186cbf87c", "d6e18ba8-9933-11e0-85be-406186cbf87c",
-                "b9962c58-9932-11e0-85be-406186cbf87c", "d287c316-9932-11e0-85be-406186cbf87c",
-                "774b7942-9933-11e0-85be-406186cbf87c", "06c1e6d8-9934-11e0-85be-406186cbf87c",
-                "9cd8ce58-9933-11e0-85be-406186cbf87c", "1e68237e-9934-11e0-85be-406186cbf87c",
-                "047248b0-9933-11e0-85be-406186cbf87c", "1ecdea8e-9933-11e0-85be-406186cbf87c",
-                "367ae104-9934-11e0-85be-406186cbf87c", "5291b3ea-9934-11e0-85be-406186cbf87c",
-                "46b8c1c0-99ee-11e0-85be-406186cbf87c", "d0f23cdc-99ed-11e0-85be-406186cbf87c",
-                "65f5ea4a-99ee-11e0-85be-406186cbf87c", "a7405cce-99ee-11e0-85be-406186cbf87c",
-                "f5f531ec-99ed-11e0-85be-406186cbf87c", "bfe5f5cc-99ee-11e0-85be-406186cbf87c",
-                "7a4e6206-99ee-11e0-85be-406186cbf87c", "92abc794-99ee-11e0-85be-406186cbf87c",
-                "e9557aea-99ee-11e0-85be-406186cbf87c", "d5924a4c-99ee-11e0-85be-406186cbf87c",
-                "eaca658e-9a39-11e0-85be-406186cbf87c", "413b43f8-9a8e-11e0-85be-406186cbf87c",
-                "b3f37dee-9a8d-11e0-85be-406186cbf87c", "ca9e510e-9a8d-11e0-85be-406186cbf87c",
-                "0d21dc62-9a8e-11e0-85be-406186cbf87c", "2be15c2c-9a8e-11e0-85be-406186cbf87c",
-                "5b71b374-9a8e-11e0-85be-406186cbf87c", "a0679eda-9a8e-11e0-85be-406186cbf87c",
-                "7837359c-9a8e-11e0-85be-406186cbf87c", "8dc9feee-9a8e-11e0-85be-406186cbf87c",
-                "9690d0ee-9b69-11e0-85be-406186cbf87c", "77db2f88-9b7c-11e0-85be-406186cbf87c",
-                "65f746fa-9b7f-11e0-85be-406186cbf87c", "7d52a25e-9b7f-11e0-85be-406186cbf87c",
-                "962d13fe-9b7f-11e0-85be-406186cbf87c", "2aca1908-9c34-11e0-85be-406186cbf87c",
-                "8981ee52-9b7c-11e0-85be-406186cbf87c", "70acfbe2-9b81-11e0-85be-406186cbf87c",
-                "85c505d8-9b81-11e0-85be-406186cbf87c", "ffd33b76-9b7f-11e0-85be-406186cbf87c",
-                "2036421a-9a8f-11e0-85be-406186cbf87c", "2b0d3990-9b80-11e0-85be-406186cbf87c",
-                "49a95a00-9b80-11e0-85be-406186cbf87c", "9d686a32-9c48-11e0-85be-406186cbf87c",
-                "b0f20cf2-9c48-11e0-85be-406186cbf87c", "c489a63a-9c48-11e0-85be-406186cbf87c",
-                "d591d808-9c48-11e0-85be-406186cbf87c", "07a91aca-9cdc-11e0-85be-406186cbf87c",
-                "c5053bba-9c98-11e0-85be-406186cbf87c", "be3e0862-9d14-11e0-85be-406186cbf87c",
-                "357c700a-9d9a-11e0-85be-406186cbf87c", "71c9c288-9d9f-11e0-85be-406186cbf87c",
-                "5e11c318-9d76-11e0-85be-406186cbf87c", "16edbf04-9d77-11e0-85be-406186cbf87c",
-                "78991504-9da5-11e0-85be-406186cbf87c", "e876c3a0-9da8-11e0-85be-406186cbf87c",
-                "7b8423e4-9d91-11e0-85be-406186cbf87c", "b3e9082e-9d11-11e0-85be-406186cbf87c",
-                "fe8d9dc6-9dda-11e0-85be-406186cbf87c", "56a61922-9da7-11e0-85be-406186cbf87c",
-                "bf0f3188-9db1-11e0-85be-406186cbf87c", "68f793e6-9d91-11e0-85be-406186cbf87c",
-                "7c666e50-9dde-11e0-85be-406186cbf87c", "88152c2e-9ddd-11e0-85be-406186cbf87c",
-                "92d1755e-9dde-11e0-85be-406186cbf87c", "97eaedaa-9ddd-11e0-85be-406186cbf87c",
-                "a7893608-9dde-11e0-85be-406186cbf87c", "c31b099c-9ddd-11e0-85be-406186cbf87c",
-                "ee09d080-9e59-11e0-85be-406186cbf87c", "081307ee-9e5a-11e0-85be-406186cbf87c",
-                "20382b9c-9e5a-11e0-85be-406186cbf87c", "eb4ef344-9e67-11e0-85be-406186cbf87c",
-                "f54d922c-9ddd-11e0-85be-406186cbf87c", "04687b2a-9e68-11e0-85be-406186cbf87c",
-                "dffb64de-9e6a-11e0-85be-406186cbf87c", "797f28de-9e8e-11e0-85be-406186cbf87c",
-                "af33e03c-9e93-11e0-85be-406186cbf87c", "cb043bb4-9e92-11e0-85be-406186cbf87c",
-                "10a4757c-9e92-11e0-85be-406186cbf87c", "de822656-9e92-11e0-85be-406186cbf87c",
-                "c071401a-9e93-11e0-85be-406186cbf87c", "36ed21ca-9e92-11e0-85be-406186cbf87c",
-                "33851320-9e93-11e0-85be-406186cbf87c", "d9fd357a-9e93-11e0-85be-406186cbf87c",
-                "496a5458-9e92-11e0-85be-406186cbf87c", "a75dca04-9f55-11e0-85be-406186cbf87c",
-                "c9b627b4-9f54-11e0-85be-406186cbf87c", "829bd366-9f53-11e0-85be-406186cbf87c",
-                "bc78290c-9f55-11e0-85be-406186cbf87c", "d62d4288-9f55-11e0-85be-406186cbf87c",
-                "972c4d74-9f53-11e0-85be-406186cbf87c", "c3ab8bcc-a17d-11e0-aeec-406186cbf87c" }) {
-            System.out.println("Loading and storing race "+raceId);
-            storeRace("event_20110609_KielerWoch", raceId);
-        }
-    }
-    
-    @Ignore
-    public void store505Race2() throws InterruptedException, FileNotFoundException, IOException, URISyntaxException, SubscriberInitializationException, CreateModelException {
-        storeRace("event_20110609_KielerWoch", "357c700a-9d9a-11e0-85be-406186cbf87c");
-    }
-
-    private void storeRace(String regattaName, String raceId) throws MalformedURLException, IOException, InterruptedException,
-            URISyntaxException, FileNotFoundException, SubscriberInitializationException, CreateModelException {
-        setUp(regattaName, raceId);
-        storeTracks();
-    }
-    
-    public static void main(String[] args) throws URISyntaxException, FileNotFoundException, IOException, InterruptedException, SubscriberInitializationException, CreateModelException {
-        FetchTracksAndStoreLocallyTest thiz = new FetchTracksAndStoreLocallyTest();
-        for (int i=1; i<args.length; i++) {
-            thiz.storeRace(args[0], args[i]);
-        }
-    }
-    
-    private void storeTracks() throws FileNotFoundException, IOException {
-        for (Map.Entry<Competitor, DynamicGPSFixTrack<Competitor, GPSFixMoving>> competitorAndTrack : tracks.entrySet()) {
-            Competitor competitor = competitorAndTrack.getKey();
-            Boat boatOfCompetitor = trackedRace.getRace().getBoatOfCompetitorById(competitor);
-            DynamicGPSFixTrack<Competitor, GPSFixMoving> track = competitorAndTrack.getValue();
-            storeTrack(competitor, boatOfCompetitor, track, getTracTracEvent().getName()+"-"+trackedRace.getRace().getName());
-        }
-    }
-
-}
->>>>>>> a8364175
+package com.sap.sailing.domain.test;
+
+import java.io.FileNotFoundException;
+import java.io.IOException;
+import java.net.MalformedURLException;
+import java.net.URISyntaxException;
+import java.util.HashMap;
+import java.util.Map;
+
+import org.junit.Ignore;
+import org.junit.Test;
+
+import com.sap.sailing.domain.base.Boat;
+import com.sap.sailing.domain.base.Competitor;
+import com.sap.sailing.domain.common.tracking.GPSFixMoving;
+import com.sap.sailing.domain.common.tracking.impl.GPSFixMovingImpl;
+import com.sap.sailing.domain.tracking.DynamicGPSFixTrack;
+import com.sap.sailing.domain.tracking.DynamicTrackedRace;
+import com.sap.sailing.domain.tracking.DynamicTrackedRegatta;
+import com.sap.sailing.domain.tracking.RaceChangeListener;
+import com.sap.sailing.domain.tracking.RaceListener;
+import com.sap.sailing.domain.tracking.TrackedRace;
+import com.sap.sailing.domain.tracking.impl.AbstractRaceChangeListener;
+import com.sap.sailing.domain.tracking.impl.DynamicGPSFixMovingTrackImpl;
+import com.sap.sailing.domain.tractracadapter.ReceiverType;
+import com.tractrac.model.lib.api.event.CreateModelException;
+import com.tractrac.subscription.lib.api.SubscriberInitializationException;
+
+/**
+ * Receives GPS tracks from a race. One test (if not ignored) stores these tracks in the resources/
+ * folder for later (fast, off-line and reproducible) use by other tests. The other tests apply
+ * smoothening and ensure that smoothening filters out serious outliers but doesn't alter good
+ * tracks that don't have outliers.
+ * 
+ * @author Axel Uhl (D043530)
+ *
+ */
+@Ignore("Un-ignore when you need to fetch new tracks")
+public class FetchTracksAndStoreLocallyTest extends OnlineTracTracBasedTest {
+    private final Map<Competitor, DynamicGPSFixTrack<Competitor, GPSFixMoving>> tracks;
+    private TrackedRace trackedRace;
+
+    public FetchTracksAndStoreLocallyTest() throws URISyntaxException, MalformedURLException {
+        tracks = new HashMap<Competitor, DynamicGPSFixTrack<Competitor,GPSFixMoving>>();
+    }
+    
+    /**
+     * Sets up a single listener so that the rather time-consuming race setup is received only once, and all
+     * tests in this class share a single feed execution. The listener fills in the first event received
+     * into {@link #firstTracked} and {@link #firstData}. All events are converted into {@link GPSFixMovingImpl}
+     * objects and appended to the {@link DynamicTrackedRace}s.
+     * @throws SubscriberInitializationException 
+     */
+    private void setUp(String regattaName, String raceId) throws MalformedURLException, IOException, InterruptedException, URISyntaxException, SubscriberInitializationException, CreateModelException {
+        super.setUpWithoutLaunchingController(regattaName, raceId);
+        final RaceChangeListener positionListener = new AbstractRaceChangeListener() {
+            @Override
+            public void competitorPositionChanged(GPSFixMoving fix, Competitor competitor) {
+                DynamicGPSFixTrack<Competitor, GPSFixMoving> track = tracks.get(competitor);
+                if (track == null) {
+                    track = new DynamicGPSFixMovingTrackImpl<Competitor>(competitor, /* millisecondsOverWhichToAverage */ 40000);
+                    tracks.put(competitor, track);
+                }
+                track.addGPSFix((GPSFixMoving) fix);
+            }
+        };
+        DynamicTrackedRegatta trackedRegatta = getTrackedRegatta();
+        trackedRegatta.addRaceListener(new RaceListener() {
+            @Override
+            public void raceAdded(TrackedRace trackedRace) {
+                System.out.println("Subscribing raw position listener for race "+trackedRace);
+                FetchTracksAndStoreLocallyTest.this.trackedRace = trackedRace;
+                ((DynamicTrackedRace) trackedRace).addListener(positionListener);
+            }
+            @Override
+            public void raceRemoved(TrackedRace trackedRace) {
+            }
+        });
+        super.completeSetupLaunchingControllerAndWaitForRaceDefinition(ReceiverType.RACECOURSE,
+                ReceiverType.RACESTARTFINISH, ReceiverType.RAWPOSITIONS);
+    }
+
+    @Test
+    public void storeEntireKielWeek() throws InterruptedException, FileNotFoundException, IOException, URISyntaxException, SubscriberInitializationException, CreateModelException {
+        for (String raceId : new String[] {
+                "7dce540a-98e4-11e0-85be-406186cbf87c", "6659efe8-98f1-11e0-85be-406186cbf87c",
+                "be1dc2fe-98fb-11e0-85be-406186cbf87c", "c3ec93e4-98fc-11e0-85be-406186cbf87c",
+                "bb214cfc-996d-11e0-85be-406186cbf87c", "648cf310-9930-11e0-85be-406186cbf87c",
+                "4074674e-9933-11e0-85be-406186cbf87c", "ba251890-9933-11e0-85be-406186cbf87c",
+                "5b08a9ee-9933-11e0-85be-406186cbf87c", "d6e18ba8-9933-11e0-85be-406186cbf87c",
+                "b9962c58-9932-11e0-85be-406186cbf87c", "d287c316-9932-11e0-85be-406186cbf87c",
+                "774b7942-9933-11e0-85be-406186cbf87c", "06c1e6d8-9934-11e0-85be-406186cbf87c",
+                "9cd8ce58-9933-11e0-85be-406186cbf87c", "1e68237e-9934-11e0-85be-406186cbf87c",
+                "047248b0-9933-11e0-85be-406186cbf87c", "1ecdea8e-9933-11e0-85be-406186cbf87c",
+                "367ae104-9934-11e0-85be-406186cbf87c", "5291b3ea-9934-11e0-85be-406186cbf87c",
+                "46b8c1c0-99ee-11e0-85be-406186cbf87c", "d0f23cdc-99ed-11e0-85be-406186cbf87c",
+                "65f5ea4a-99ee-11e0-85be-406186cbf87c", "a7405cce-99ee-11e0-85be-406186cbf87c",
+                "f5f531ec-99ed-11e0-85be-406186cbf87c", "bfe5f5cc-99ee-11e0-85be-406186cbf87c",
+                "7a4e6206-99ee-11e0-85be-406186cbf87c", "92abc794-99ee-11e0-85be-406186cbf87c",
+                "e9557aea-99ee-11e0-85be-406186cbf87c", "d5924a4c-99ee-11e0-85be-406186cbf87c",
+                "eaca658e-9a39-11e0-85be-406186cbf87c", "413b43f8-9a8e-11e0-85be-406186cbf87c",
+                "b3f37dee-9a8d-11e0-85be-406186cbf87c", "ca9e510e-9a8d-11e0-85be-406186cbf87c",
+                "0d21dc62-9a8e-11e0-85be-406186cbf87c", "2be15c2c-9a8e-11e0-85be-406186cbf87c",
+                "5b71b374-9a8e-11e0-85be-406186cbf87c", "a0679eda-9a8e-11e0-85be-406186cbf87c",
+                "7837359c-9a8e-11e0-85be-406186cbf87c", "8dc9feee-9a8e-11e0-85be-406186cbf87c",
+                "9690d0ee-9b69-11e0-85be-406186cbf87c", "77db2f88-9b7c-11e0-85be-406186cbf87c",
+                "65f746fa-9b7f-11e0-85be-406186cbf87c", "7d52a25e-9b7f-11e0-85be-406186cbf87c",
+                "962d13fe-9b7f-11e0-85be-406186cbf87c", "2aca1908-9c34-11e0-85be-406186cbf87c",
+                "8981ee52-9b7c-11e0-85be-406186cbf87c", "70acfbe2-9b81-11e0-85be-406186cbf87c",
+                "85c505d8-9b81-11e0-85be-406186cbf87c", "ffd33b76-9b7f-11e0-85be-406186cbf87c",
+                "2036421a-9a8f-11e0-85be-406186cbf87c", "2b0d3990-9b80-11e0-85be-406186cbf87c",
+                "49a95a00-9b80-11e0-85be-406186cbf87c", "9d686a32-9c48-11e0-85be-406186cbf87c",
+                "b0f20cf2-9c48-11e0-85be-406186cbf87c", "c489a63a-9c48-11e0-85be-406186cbf87c",
+                "d591d808-9c48-11e0-85be-406186cbf87c", "07a91aca-9cdc-11e0-85be-406186cbf87c",
+                "c5053bba-9c98-11e0-85be-406186cbf87c", "be3e0862-9d14-11e0-85be-406186cbf87c",
+                "357c700a-9d9a-11e0-85be-406186cbf87c", "71c9c288-9d9f-11e0-85be-406186cbf87c",
+                "5e11c318-9d76-11e0-85be-406186cbf87c", "16edbf04-9d77-11e0-85be-406186cbf87c",
+                "78991504-9da5-11e0-85be-406186cbf87c", "e876c3a0-9da8-11e0-85be-406186cbf87c",
+                "7b8423e4-9d91-11e0-85be-406186cbf87c", "b3e9082e-9d11-11e0-85be-406186cbf87c",
+                "fe8d9dc6-9dda-11e0-85be-406186cbf87c", "56a61922-9da7-11e0-85be-406186cbf87c",
+                "bf0f3188-9db1-11e0-85be-406186cbf87c", "68f793e6-9d91-11e0-85be-406186cbf87c",
+                "7c666e50-9dde-11e0-85be-406186cbf87c", "88152c2e-9ddd-11e0-85be-406186cbf87c",
+                "92d1755e-9dde-11e0-85be-406186cbf87c", "97eaedaa-9ddd-11e0-85be-406186cbf87c",
+                "a7893608-9dde-11e0-85be-406186cbf87c", "c31b099c-9ddd-11e0-85be-406186cbf87c",
+                "ee09d080-9e59-11e0-85be-406186cbf87c", "081307ee-9e5a-11e0-85be-406186cbf87c",
+                "20382b9c-9e5a-11e0-85be-406186cbf87c", "eb4ef344-9e67-11e0-85be-406186cbf87c",
+                "f54d922c-9ddd-11e0-85be-406186cbf87c", "04687b2a-9e68-11e0-85be-406186cbf87c",
+                "dffb64de-9e6a-11e0-85be-406186cbf87c", "797f28de-9e8e-11e0-85be-406186cbf87c",
+                "af33e03c-9e93-11e0-85be-406186cbf87c", "cb043bb4-9e92-11e0-85be-406186cbf87c",
+                "10a4757c-9e92-11e0-85be-406186cbf87c", "de822656-9e92-11e0-85be-406186cbf87c",
+                "c071401a-9e93-11e0-85be-406186cbf87c", "36ed21ca-9e92-11e0-85be-406186cbf87c",
+                "33851320-9e93-11e0-85be-406186cbf87c", "d9fd357a-9e93-11e0-85be-406186cbf87c",
+                "496a5458-9e92-11e0-85be-406186cbf87c", "a75dca04-9f55-11e0-85be-406186cbf87c",
+                "c9b627b4-9f54-11e0-85be-406186cbf87c", "829bd366-9f53-11e0-85be-406186cbf87c",
+                "bc78290c-9f55-11e0-85be-406186cbf87c", "d62d4288-9f55-11e0-85be-406186cbf87c",
+                "972c4d74-9f53-11e0-85be-406186cbf87c", "c3ab8bcc-a17d-11e0-aeec-406186cbf87c" }) {
+            System.out.println("Loading and storing race "+raceId);
+            storeRace("event_20110609_KielerWoch", raceId);
+        }
+    }
+    
+    @Ignore
+    public void store505Race2() throws InterruptedException, FileNotFoundException, IOException, URISyntaxException, SubscriberInitializationException, CreateModelException {
+        storeRace("event_20110609_KielerWoch", "357c700a-9d9a-11e0-85be-406186cbf87c");
+    }
+
+    private void storeRace(String regattaName, String raceId) throws MalformedURLException, IOException, InterruptedException,
+            URISyntaxException, FileNotFoundException, SubscriberInitializationException, CreateModelException {
+        setUp(regattaName, raceId);
+        storeTracks();
+    }
+    
+    public static void main(String[] args) throws URISyntaxException, FileNotFoundException, IOException, InterruptedException, SubscriberInitializationException, CreateModelException {
+        FetchTracksAndStoreLocallyTest thiz = new FetchTracksAndStoreLocallyTest();
+        for (int i=1; i<args.length; i++) {
+            thiz.storeRace(args[0], args[i]);
+        }
+    }
+    
+    private void storeTracks() throws FileNotFoundException, IOException {
+        for (Map.Entry<Competitor, DynamicGPSFixTrack<Competitor, GPSFixMoving>> competitorAndTrack : tracks.entrySet()) {
+            Competitor competitor = competitorAndTrack.getKey();
+            Boat boatOfCompetitor = trackedRace.getRace().getBoatOfCompetitorById(competitor);
+            DynamicGPSFixTrack<Competitor, GPSFixMoving> track = competitorAndTrack.getValue();
+            storeTrack(competitor, boatOfCompetitor, track, getTracTracEvent().getName()+"-"+trackedRace.getRace().getName());
+        }
+    }
+
+}