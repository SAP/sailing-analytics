--- conflicted
+++ resolved
@@ -1,170 +1,75 @@
-<<<<<<< HEAD
-package com.sap.sailing.domain.test.markpassing;
-
-import java.util.ArrayList;
-import java.util.Arrays;
-import java.util.List;
-import java.util.UUID;
-
-import com.sap.sailing.domain.base.Competitor;
-import com.sap.sailing.domain.base.ControlPointWithTwoMarks;
-import com.sap.sailing.domain.base.Course;
-import com.sap.sailing.domain.base.Mark;
-import com.sap.sailing.domain.base.RaceDefinition;
-import com.sap.sailing.domain.base.Regatta;
-import com.sap.sailing.domain.base.Sideline;
-import com.sap.sailing.domain.base.Waypoint;
-import com.sap.sailing.domain.base.impl.BoatClassImpl;
-import com.sap.sailing.domain.base.impl.CompetitorImpl;
-import com.sap.sailing.domain.base.impl.ControlPointWithTwoMarksImpl;
-import com.sap.sailing.domain.base.impl.CourseAreaImpl;
-import com.sap.sailing.domain.base.impl.CourseImpl;
-import com.sap.sailing.domain.base.impl.FleetImpl;
-import com.sap.sailing.domain.base.impl.MarkImpl;
-import com.sap.sailing.domain.base.impl.RaceDefinitionImpl;
-import com.sap.sailing.domain.base.impl.RegattaImpl;
-import com.sap.sailing.domain.base.impl.SeriesImpl;
-import com.sap.sailing.domain.base.impl.WaypointImpl;
-import com.sap.sailing.domain.common.PassingInstruction;
-import com.sap.sailing.domain.common.Position;
-import com.sap.sailing.domain.common.TimePoint;
-import com.sap.sailing.domain.common.impl.DegreePosition;
-import com.sap.sailing.domain.common.impl.MillisecondsTimePoint;
-import com.sap.sailing.domain.common.impl.Util.Pair;
-import com.sap.sailing.domain.leaderboard.impl.HighPoint;
-import com.sap.sailing.domain.tracking.DynamicTrackedRace;
-import com.sap.sailing.domain.tracking.impl.DynamicTrackedRaceImpl;
-import com.sap.sailing.domain.tracking.impl.EmptyWindStore;
-import com.sap.sailing.domain.tracking.impl.GPSFixImpl;
-import com.sap.sailing.domain.tracking.impl.TrackedRegattaImpl;
-
-public class AbstractMockedRaceMarkPassingTest {
-    protected Competitor ron = new CompetitorImpl("Ron", "Ron", null, null, null);
-    protected Competitor tom = new CompetitorImpl("Tom", "Tom", null, null, null);
-    protected Competitor ben = new CompetitorImpl("Ben", "Ben", null, null, null);
-
-    protected Mark m = new MarkImpl("mark");
-    protected Mark gate1 = new MarkImpl("Gate1", "west");
-    protected Mark gate2 = new MarkImpl("Gate2", "east");
-
-    protected List<Waypoint> waypoints = new ArrayList<>();
-
-    protected DynamicTrackedRace race;
-
-    public AbstractMockedRaceMarkPassingTest() {
-        ControlPointWithTwoMarks cp = new ControlPointWithTwoMarksImpl(gate1, gate2, "cp");
-        Waypoint w1 = new WaypointImpl(cp, PassingInstruction.Line);
-        Waypoint w2 = new WaypointImpl(m, PassingInstruction.Port);
-        Waypoint w3 = new WaypointImpl(cp, PassingInstruction.Gate);
-        Waypoint w4 = new WaypointImpl(m, PassingInstruction.Starboard);
-        Waypoint w5 = new WaypointImpl(cp, PassingInstruction.Line);
-        waypoints = Arrays.asList(w1, w2, w3, w4, w5);
-        Regatta r = new RegattaImpl("regatta", new BoatClassImpl("boat", true), Arrays.asList(new SeriesImpl("Series", true, Arrays.asList(new FleetImpl("fleet")),
-                new ArrayList<String>(), null)), true, new HighPoint(), "ID", new CourseAreaImpl("area", new UUID(5, 5)));
-        Course course = new CourseImpl("course", waypoints);
-        RaceDefinition raceDef = new RaceDefinitionImpl("Performance Race", course, new BoatClassImpl("boat", true), Arrays.asList(ron, tom, ben));
-        race = new DynamicTrackedRaceImpl(new TrackedRegattaImpl(r), raceDef, new ArrayList<Sideline>(), new EmptyWindStore(), 0, 10000, 10000);
-        race.setStartTimeReceived(new MillisecondsTimePoint(10000));
-        TimePoint t = new MillisecondsTimePoint(30000);
-        List<Pair<Mark, Position>> pos = Arrays.asList(new Pair<Mark, Position>(m, new DegreePosition(0, 0)),
-                new Pair<Mark, Position>(gate1, new DegreePosition(-0.001, -0.00005)), new Pair<Mark, Position>(gate2, new DegreePosition(-0.001, 0.00005)));
-        for (Pair<Mark, Position> pair : pos) {
-            race.recordFix(pair.getA(), new GPSFixImpl(pair.getB(), t));
-        }
-    }
-}
-=======
-package com.sap.sailing.domain.test.markpassing;
-
-import java.util.ArrayList;
-import java.util.Arrays;
-import java.util.List;
-import java.util.Random;
-import java.util.UUID;
-
-import com.sap.sailing.domain.base.Competitor;
-import com.sap.sailing.domain.base.ControlPointWithTwoMarks;
-import com.sap.sailing.domain.base.Course;
-import com.sap.sailing.domain.base.Mark;
-import com.sap.sailing.domain.base.RaceDefinition;
-import com.sap.sailing.domain.base.Regatta;
-import com.sap.sailing.domain.base.Sideline;
-import com.sap.sailing.domain.base.Waypoint;
-import com.sap.sailing.domain.base.impl.BoatClassImpl;
-import com.sap.sailing.domain.base.impl.CompetitorImpl;
-import com.sap.sailing.domain.base.impl.ControlPointWithTwoMarksImpl;
-import com.sap.sailing.domain.base.impl.CourseAreaImpl;
-import com.sap.sailing.domain.base.impl.CourseImpl;
-import com.sap.sailing.domain.base.impl.FleetImpl;
-import com.sap.sailing.domain.base.impl.MarkImpl;
-import com.sap.sailing.domain.base.impl.RaceDefinitionImpl;
-import com.sap.sailing.domain.base.impl.RegattaImpl;
-import com.sap.sailing.domain.base.impl.SeriesImpl;
-import com.sap.sailing.domain.base.impl.WaypointImpl;
-import com.sap.sailing.domain.common.PassingInstruction;
-import com.sap.sailing.domain.common.Position;
-import com.sap.sailing.domain.common.SpeedWithBearing;
-import com.sap.sailing.domain.common.TimePoint;
-import com.sap.sailing.domain.common.impl.DegreeBearingImpl;
-import com.sap.sailing.domain.common.impl.DegreePosition;
-import com.sap.sailing.domain.common.impl.KnotSpeedWithBearingImpl;
-import com.sap.sailing.domain.common.impl.MillisecondsTimePoint;
-import com.sap.sailing.domain.common.impl.Util.Pair;
-import com.sap.sailing.domain.leaderboard.impl.HighPoint;
-import com.sap.sailing.domain.racelog.tracking.EmptyGPSFixStore;
-import com.sap.sailing.domain.tracking.DynamicTrackedRace;
-import com.sap.sailing.domain.tracking.GPSFixMoving;
-import com.sap.sailing.domain.tracking.impl.DynamicTrackedRaceImpl;
-import com.sap.sailing.domain.tracking.impl.EmptyWindStore;
-import com.sap.sailing.domain.tracking.impl.GPSFixImpl;
-import com.sap.sailing.domain.tracking.impl.GPSFixMovingImpl;
-import com.sap.sailing.domain.tracking.impl.TrackedRegattaImpl;
-
-public class AbstractMockedRaceMarkPassingTest {
-    protected Competitor bob = new CompetitorImpl("Bob", "Bob", null, null, null);
-    protected Competitor joe = new CompetitorImpl("Joe", "Joe", null, null, null);
-    protected Competitor mike = new CompetitorImpl("Mike", "Mike", null, null, null);
-
-    protected Mark m = new MarkImpl("black");
-    protected Mark m2 = new MarkImpl("white 1");
-    protected Mark m3 = new MarkImpl("white 2");
-
-    protected List<Waypoint> waypoints = new ArrayList<>();
-    protected DynamicTrackedRace trackedRace;
-    protected long time;
-    protected Random rnd = new Random();
-
-    public AbstractMockedRaceMarkPassingTest() {
-        ControlPointWithTwoMarks cp = new ControlPointWithTwoMarksImpl(m2, m3, "cp");
-        Waypoint w1 = new WaypointImpl(cp, PassingInstruction.Line);
-        Waypoint w2 = new WaypointImpl(m, PassingInstruction.Port);
-        Waypoint w3 = new WaypointImpl(cp, PassingInstruction.Line);
-        Regatta r = new RegattaImpl("regatta", new BoatClassImpl("boat", true), Arrays.asList(new SeriesImpl("Series", true, Arrays.asList(new FleetImpl("fleet")),
-                new ArrayList<String>(), null)), true, new HighPoint(), "ID", new CourseAreaImpl("area", new UUID(5, 5)));
-        Course course = new CourseImpl("course", Arrays.asList(w1, w2, w3));
-        RaceDefinition race = new RaceDefinitionImpl("Performance Race", course, new BoatClassImpl("boat", true), Arrays.asList(bob));
-        trackedRace = new DynamicTrackedRaceImpl(new TrackedRegattaImpl(r), race, new ArrayList<Sideline>(), new EmptyWindStore(), EmptyGPSFixStore.INSTANCE, 0, 10000, 10000);
-        trackedRace.setStartTimeReceived(new MillisecondsTimePoint(System.currentTimeMillis() - 120000));
-        List<MillisecondsTimePoint> tps = Arrays.asList(new MillisecondsTimePoint(System.currentTimeMillis()), new MillisecondsTimePoint(System.currentTimeMillis() - 30000),
-                new MillisecondsTimePoint(System.currentTimeMillis() + 30000));
-        List<Pair<Mark, Position>> pos = Arrays.asList(new Pair<Mark, Position>(m, new DegreePosition(0, 0)), new Pair<Mark, Position>(m2, new DegreePosition(-0.001, -0.00005)),
-                new Pair<Mark, Position>(m3, new DegreePosition(-0.001, 0.00005)));
-        for (Pair<Mark, Position> pair : pos) {
-            for (TimePoint t : tps) {
-                trackedRace.recordFix(pair.getA(), new GPSFixImpl(pair.getB(), t));
-            }
-        }
-        for (Waypoint w : trackedRace.getRace().getCourse().getWaypoints()) {
-            waypoints.add(w);
-        }
-    }
-
-    protected GPSFixMoving rndFix() {
-        DegreePosition position = new DegreePosition(37.8878 + rnd.nextDouble() * 0.0019, -122.268 - rnd.nextDouble() * 0.012);
-        TimePoint p = new MillisecondsTimePoint((long) (System.currentTimeMillis() - 300000 + (Math.random() * (7800000))));
-        SpeedWithBearing speed = new KnotSpeedWithBearingImpl(rnd.nextInt(11), new DegreeBearingImpl(rnd.nextInt(360)));
-
-        return new GPSFixMovingImpl(position, p, speed);
-    }
-}
->>>>>>> c479814e
+package com.sap.sailing.domain.test.markpassing;
+
+import java.util.ArrayList;
+import java.util.Arrays;
+import java.util.List;
+import java.util.UUID;
+
+import com.sap.sailing.domain.base.Competitor;
+import com.sap.sailing.domain.base.ControlPointWithTwoMarks;
+import com.sap.sailing.domain.base.Course;
+import com.sap.sailing.domain.base.Mark;
+import com.sap.sailing.domain.base.RaceDefinition;
+import com.sap.sailing.domain.base.Regatta;
+import com.sap.sailing.domain.base.Sideline;
+import com.sap.sailing.domain.base.Waypoint;
+import com.sap.sailing.domain.base.impl.BoatClassImpl;
+import com.sap.sailing.domain.base.impl.CompetitorImpl;
+import com.sap.sailing.domain.base.impl.ControlPointWithTwoMarksImpl;
+import com.sap.sailing.domain.base.impl.CourseAreaImpl;
+import com.sap.sailing.domain.base.impl.CourseImpl;
+import com.sap.sailing.domain.base.impl.FleetImpl;
+import com.sap.sailing.domain.base.impl.MarkImpl;
+import com.sap.sailing.domain.base.impl.RaceDefinitionImpl;
+import com.sap.sailing.domain.base.impl.RegattaImpl;
+import com.sap.sailing.domain.base.impl.SeriesImpl;
+import com.sap.sailing.domain.base.impl.WaypointImpl;
+import com.sap.sailing.domain.common.PassingInstruction;
+import com.sap.sailing.domain.common.Position;
+import com.sap.sailing.domain.common.TimePoint;
+import com.sap.sailing.domain.common.impl.DegreePosition;
+import com.sap.sailing.domain.common.impl.MillisecondsTimePoint;
+import com.sap.sailing.domain.common.impl.Util.Pair;
+import com.sap.sailing.domain.leaderboard.impl.HighPoint;
+import com.sap.sailing.domain.racelog.tracking.EmptyGPSFixStore;
+import com.sap.sailing.domain.tracking.DynamicTrackedRace;
+import com.sap.sailing.domain.tracking.impl.DynamicTrackedRaceImpl;
+import com.sap.sailing.domain.tracking.impl.EmptyWindStore;
+import com.sap.sailing.domain.tracking.impl.GPSFixImpl;
+import com.sap.sailing.domain.tracking.impl.TrackedRegattaImpl;
+
+public class AbstractMockedRaceMarkPassingTest {
+    protected Competitor ron = new CompetitorImpl("Ron", "Ron", null, null, null);
+    protected Competitor tom = new CompetitorImpl("Tom", "Tom", null, null, null);
+    protected Competitor ben = new CompetitorImpl("Ben", "Ben", null, null, null);
+
+    protected Mark m = new MarkImpl("mark");
+    protected Mark gate1 = new MarkImpl("Gate1", "west");
+    protected Mark gate2 = new MarkImpl("Gate2", "east");
+
+    protected List<Waypoint> waypoints = new ArrayList<>();
+
+    protected DynamicTrackedRace race;
+
+    public AbstractMockedRaceMarkPassingTest() {
+        ControlPointWithTwoMarks cp = new ControlPointWithTwoMarksImpl(gate1, gate2, "cp");
+        Waypoint w1 = new WaypointImpl(cp, PassingInstruction.Line);
+        Waypoint w2 = new WaypointImpl(m, PassingInstruction.Port);
+        Waypoint w3 = new WaypointImpl(cp, PassingInstruction.Gate);
+        Waypoint w4 = new WaypointImpl(m, PassingInstruction.Starboard);
+        Waypoint w5 = new WaypointImpl(cp, PassingInstruction.Line);
+        waypoints = Arrays.asList(w1, w2, w3, w4, w5);
+        Regatta r = new RegattaImpl("regatta", new BoatClassImpl("boat", true), Arrays.asList(new SeriesImpl("Series", true, Arrays.asList(new FleetImpl("fleet")),
+                new ArrayList<String>(), null)), true, new HighPoint(), "ID", new CourseAreaImpl("area", new UUID(5, 5)));
+        Course course = new CourseImpl("course", waypoints);
+        RaceDefinition raceDef = new RaceDefinitionImpl("Performance Race", course, new BoatClassImpl("boat", true), Arrays.asList(ron, tom, ben));
+        race = new DynamicTrackedRaceImpl(new TrackedRegattaImpl(r), raceDef, new ArrayList<Sideline>(), new EmptyWindStore(), 0, 10000, 10000);
+        race.setStartTimeReceived(new MillisecondsTimePoint(10000));
+        TimePoint t = new MillisecondsTimePoint(30000);
+        List<Pair<Mark, Position>> pos = Arrays.asList(new Pair<Mark, Position>(m, new DegreePosition(0, 0)),
+                new Pair<Mark, Position>(gate1, new DegreePosition(-0.001, -0.00005)), new Pair<Mark, Position>(gate2, new DegreePosition(-0.001, 0.00005)));
+        for (Pair<Mark, Position> pair : pos) {
+            race.recordFix(pair.getA(), new GPSFixImpl(pair.getB(), t));
+        }
+    }
+}