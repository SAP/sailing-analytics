<<<<<<< HEAD
package com.sap.sailing.domain.test.markpassing;

import static org.mockito.Mockito.mock;

import java.util.ArrayList;
import java.util.Arrays;
import java.util.HashMap;
import java.util.List;
import java.util.Map;
import java.util.UUID;

import com.sap.sailing.domain.abstractlog.race.analyzing.impl.RaceLogResolver;
import com.sap.sailing.domain.base.Boat;
import com.sap.sailing.domain.base.Competitor;
import com.sap.sailing.domain.base.ControlPointWithTwoMarks;
import com.sap.sailing.domain.base.Course;
import com.sap.sailing.domain.base.Mark;
import com.sap.sailing.domain.base.RaceDefinition;
import com.sap.sailing.domain.base.Regatta;
import com.sap.sailing.domain.base.Sideline;
import com.sap.sailing.domain.base.Waypoint;
import com.sap.sailing.domain.base.impl.BoatClassImpl;
import com.sap.sailing.domain.base.impl.BoatImpl;
import com.sap.sailing.domain.base.impl.CompetitorImpl;
import com.sap.sailing.domain.base.impl.ControlPointWithTwoMarksImpl;
import com.sap.sailing.domain.base.impl.CourseAreaImpl;
import com.sap.sailing.domain.base.impl.CourseImpl;
import com.sap.sailing.domain.base.impl.FleetImpl;
import com.sap.sailing.domain.base.impl.MarkImpl;
import com.sap.sailing.domain.base.impl.RaceDefinitionImpl;
import com.sap.sailing.domain.base.impl.RegattaImpl;
import com.sap.sailing.domain.base.impl.SeriesImpl;
import com.sap.sailing.domain.base.impl.WaypointImpl;
import com.sap.sailing.domain.common.PassingInstruction;
import com.sap.sailing.domain.common.Position;
import com.sap.sailing.domain.common.impl.DegreePosition;
import com.sap.sailing.domain.common.impl.MeterDistance;
import com.sap.sailing.domain.common.tracking.impl.GPSFixImpl;
import com.sap.sailing.domain.leaderboard.impl.HighPoint;
import com.sap.sailing.domain.ranking.OneDesignRankingMetric;
import com.sap.sailing.domain.tracking.DynamicTrackedRace;
import com.sap.sailing.domain.tracking.impl.DynamicTrackedRaceImpl;
import com.sap.sailing.domain.tracking.impl.DynamicTrackedRegattaImpl;
import com.sap.sailing.domain.tracking.impl.EmptyWindStore;
import com.sap.sse.common.TimePoint;
import com.sap.sse.common.Util;
import com.sap.sse.common.impl.MillisecondsTimePoint;

public class AbstractMockedRaceMarkPassingTest {
    final BoatClassImpl boatClass = new BoatClassImpl("boat", true, "boat", new MeterDistance(10), new MeterDistance(5), null);
    protected Competitor ron = new CompetitorImpl("Ron", "Ron", "KYC", null, null, null, null, /* timeOnTimeFactor */ null, /* timeOnDistanceAllowancePerNauticalMile */ null, null);
    protected Competitor tom = new CompetitorImpl("Tom", "Tom", "KYC", null, null, null, null, /* timeOnTimeFactor */ null, /* timeOnDistanceAllowancePerNauticalMile */ null, null);
    protected Competitor ben = new CompetitorImpl("Ben", "Ben", "KYC", null, null, null, null, /* timeOnTimeFactor */ null, /* timeOnDistanceAllowancePerNauticalMile */ null, null);
    protected Boat boatRon = new BoatImpl("123", "boat1", boatClass, "GER 123");
    protected Boat boatTom = new BoatImpl("456", "boat2", boatClass, "GER 456");
    protected Boat boatBen = new BoatImpl("789", "boat3", boatClass, "GER 789");
    
    protected Mark m = new MarkImpl("Mark");
    protected Mark gate1 = new MarkImpl("Gate1");
    protected Mark gate2 = new MarkImpl("Gate2");
    protected Mark reaching = new MarkImpl("Reaching");

    protected List<Waypoint> waypoints = new ArrayList<>();

    protected DynamicTrackedRace race;

    public AbstractMockedRaceMarkPassingTest() {
        ControlPointWithTwoMarks cp = new ControlPointWithTwoMarksImpl(gate1, gate2, "cp");
        Waypoint w1 = new WaypointImpl(cp, PassingInstruction.Line);
        Waypoint w2 = new WaypointImpl(m, PassingInstruction.Port);
        Waypoint w3 = new WaypointImpl(cp, PassingInstruction.Gate);
        Waypoint w4 = new WaypointImpl(m, PassingInstruction.Starboard);
        Waypoint w5 = new WaypointImpl(cp, PassingInstruction.Line);
        waypoints = Arrays.asList(w1, w2, w3, w4, w5);
        Regatta r = new RegattaImpl(RegattaImpl.getDefaultName("regatta", boatClass.getName()), boatClass, /* canBoatsOfCompetitorsChangePerRace */ true, 
                /*startDate*/ null, /*endDate*/ null, Arrays.asList(new SeriesImpl("Series", true, /* isFleetsCanRunInParallel */ true, Arrays.asList(new FleetImpl("fleet")),
                new ArrayList<String>(), null)), true, new HighPoint(), "ID", new CourseAreaImpl("area", new UUID(5, 5)), OneDesignRankingMetric::new);
        Course course = new CourseImpl("course", waypoints);
        Map<Competitor, Boat> competitorsAndBoats = new HashMap<>();
        competitorsAndBoats.put(ron, boatRon);
        competitorsAndBoats.put(tom, boatTom);
        competitorsAndBoats.put(ben, boatBen);
        RaceDefinition raceDef = new RaceDefinitionImpl("Performance Race", course, boatClass, competitorsAndBoats);
        race = new DynamicTrackedRaceImpl(new DynamicTrackedRegattaImpl(r), raceDef, new ArrayList<Sideline>(),
                new EmptyWindStore(), 0, 10000, 10000, /* useMarkPassingCalculator */ false,
                OneDesignRankingMetric::new,
                mock(RaceLogResolver.class));
        race.setStartTimeReceived(new MillisecondsTimePoint(10000));
        TimePoint t = new MillisecondsTimePoint(30000);
        List<Util.Pair<Mark, Position>> pos = Arrays.asList(new Util.Pair<Mark, Position>(m, new DegreePosition(0, 0)),
                new Util.Pair<Mark, Position>(gate1, new DegreePosition(-0.001, -0.00005)), new Util.Pair<Mark, Position>(gate2, new DegreePosition(-0.001, 0.00005)), new Util.Pair<Mark, Position>(reaching, new DegreePosition(-0.0005, -0.0005)));
        for (Util.Pair<Mark, Position> pair : pos) {
            race.recordFix(pair.getA(), new GPSFixImpl(pair.getB(), t));
        }
    }
}
=======
package com.sap.sailing.domain.test.markpassing;

import static org.mockito.Mockito.mock;

import java.util.ArrayList;
import java.util.Arrays;
import java.util.List;
import java.util.UUID;

import com.sap.sailing.domain.abstractlog.race.analyzing.impl.RaceLogResolver;
import com.sap.sailing.domain.base.Competitor;
import com.sap.sailing.domain.base.ControlPointWithTwoMarks;
import com.sap.sailing.domain.base.Course;
import com.sap.sailing.domain.base.Mark;
import com.sap.sailing.domain.base.RaceDefinition;
import com.sap.sailing.domain.base.Regatta;
import com.sap.sailing.domain.base.Sideline;
import com.sap.sailing.domain.base.Waypoint;
import com.sap.sailing.domain.base.impl.BoatClassImpl;
import com.sap.sailing.domain.base.impl.BoatImpl;
import com.sap.sailing.domain.base.impl.CompetitorImpl;
import com.sap.sailing.domain.base.impl.ControlPointWithTwoMarksImpl;
import com.sap.sailing.domain.base.impl.CourseAreaImpl;
import com.sap.sailing.domain.base.impl.CourseImpl;
import com.sap.sailing.domain.base.impl.FleetImpl;
import com.sap.sailing.domain.base.impl.MarkImpl;
import com.sap.sailing.domain.base.impl.RaceDefinitionImpl;
import com.sap.sailing.domain.base.impl.RegattaImpl;
import com.sap.sailing.domain.base.impl.SeriesImpl;
import com.sap.sailing.domain.base.impl.WaypointImpl;
import com.sap.sailing.domain.common.PassingInstruction;
import com.sap.sailing.domain.common.Position;
import com.sap.sailing.domain.common.impl.DegreePosition;
import com.sap.sailing.domain.common.impl.MeterDistance;
import com.sap.sailing.domain.common.tracking.impl.GPSFixImpl;
import com.sap.sailing.domain.leaderboard.impl.HighPoint;
import com.sap.sailing.domain.ranking.OneDesignRankingMetric;
import com.sap.sailing.domain.tracking.DynamicTrackedRace;
import com.sap.sailing.domain.tracking.impl.DynamicTrackedRaceImpl;
import com.sap.sailing.domain.tracking.impl.DynamicTrackedRegattaImpl;
import com.sap.sailing.domain.tracking.impl.EmptyWindStore;
import com.sap.sse.common.TimePoint;
import com.sap.sse.common.Util;
import com.sap.sse.common.impl.MillisecondsTimePoint;

public class AbstractMockedRaceMarkPassingTest {
    final BoatClassImpl boatClass = new BoatClassImpl("boat", true, "boat", new MeterDistance(10), new MeterDistance(5), null);
    protected Competitor ron = new CompetitorImpl("Ron", "Ron", null, null, null, null, new BoatImpl("boat", boatClass, "boot"), /* timeOnTimeFactor */ null, /* timeOnDistanceAllowancePerNauticalMile */ null, null);
    protected Competitor tom = new CompetitorImpl("Tom", "Tom", null, null, null, null, new BoatImpl("boat", boatClass, "boot"), /* timeOnTimeFactor */ null, /* timeOnDistanceAllowancePerNauticalMile */ null, null);
    protected Competitor ben = new CompetitorImpl("Ben", "Ben", null, null, null, null, new BoatImpl("boat", boatClass, "boot"), /* timeOnTimeFactor */ null, /* timeOnDistanceAllowancePerNauticalMile */ null, null);

    protected Mark m = new MarkImpl("Mark");
    protected Mark gate1 = new MarkImpl("Gate1");
    protected Mark gate2 = new MarkImpl("Gate2");
    protected Mark reaching = new MarkImpl("Reaching");

    protected List<Waypoint> waypoints = new ArrayList<>();

    protected DynamicTrackedRace race;

    public AbstractMockedRaceMarkPassingTest() {
        ControlPointWithTwoMarks cp = new ControlPointWithTwoMarksImpl(gate1, gate2, "cp");
        Waypoint w1 = new WaypointImpl(cp, PassingInstruction.Line);
        Waypoint w2 = new WaypointImpl(m, PassingInstruction.Port);
        Waypoint w3 = new WaypointImpl(cp, PassingInstruction.Gate);
        Waypoint w4 = new WaypointImpl(m, PassingInstruction.Starboard);
        Waypoint w5 = new WaypointImpl(cp, PassingInstruction.Line);
        waypoints = Arrays.asList(w1, w2, w3, w4, w5);
        Regatta r = new RegattaImpl(RegattaImpl.getDefaultName("regatta", boatClass.getName()), boatClass, 
                /*startDate*/ null, /*endDate*/ null, Arrays.asList(new SeriesImpl("Series", true, /* isFleetsCanRunInParallel */ true, Arrays.asList(new FleetImpl("fleet")),
                new ArrayList<String>(), null)), true, new HighPoint(), "ID", new CourseAreaImpl("area", new UUID(5, 5)), OneDesignRankingMetric::new);
        Course course = new CourseImpl("course", waypoints);
        RaceDefinition raceDef = new RaceDefinitionImpl("Performance Race", course, boatClass, Arrays.asList(ron, tom, ben));
        race = new DynamicTrackedRaceImpl(new DynamicTrackedRegattaImpl(r), raceDef, new ArrayList<Sideline>(),
                new EmptyWindStore(), 0, 10000, 10000, /* useMarkPassingCalculator */ false,
                OneDesignRankingMetric::new,
                mock(RaceLogResolver.class));
        race.setStartTimeReceived(new MillisecondsTimePoint(10000));
        TimePoint t = new MillisecondsTimePoint(30000);
        List<Util.Pair<Mark, Position>> pos = Arrays.asList(new Util.Pair<Mark, Position>(m, new DegreePosition(0, 0)),
                new Util.Pair<Mark, Position>(gate1, new DegreePosition(-0.001, -0.00005)), new Util.Pair<Mark, Position>(gate2, new DegreePosition(-0.001, 0.00005)), new Util.Pair<Mark, Position>(reaching, new DegreePosition(-0.0005, -0.0005)));
        for (Util.Pair<Mark, Position> pair : pos) {
            race.recordFix(pair.getA(), new GPSFixImpl(pair.getB(), t));
        }
    }
}
>>>>>>> bb4ecf91
<|MERGE_RESOLUTION|>--- conflicted
+++ resolved
@@ -1,4 +1,3 @@
-<<<<<<< HEAD
 package com.sap.sailing.domain.test.markpassing;
 
 import static org.mockito.Mockito.mock;
@@ -94,92 +93,4 @@
             race.recordFix(pair.getA(), new GPSFixImpl(pair.getB(), t));
         }
     }
-}
-=======
-package com.sap.sailing.domain.test.markpassing;
-
-import static org.mockito.Mockito.mock;
-
-import java.util.ArrayList;
-import java.util.Arrays;
-import java.util.List;
-import java.util.UUID;
-
-import com.sap.sailing.domain.abstractlog.race.analyzing.impl.RaceLogResolver;
-import com.sap.sailing.domain.base.Competitor;
-import com.sap.sailing.domain.base.ControlPointWithTwoMarks;
-import com.sap.sailing.domain.base.Course;
-import com.sap.sailing.domain.base.Mark;
-import com.sap.sailing.domain.base.RaceDefinition;
-import com.sap.sailing.domain.base.Regatta;
-import com.sap.sailing.domain.base.Sideline;
-import com.sap.sailing.domain.base.Waypoint;
-import com.sap.sailing.domain.base.impl.BoatClassImpl;
-import com.sap.sailing.domain.base.impl.BoatImpl;
-import com.sap.sailing.domain.base.impl.CompetitorImpl;
-import com.sap.sailing.domain.base.impl.ControlPointWithTwoMarksImpl;
-import com.sap.sailing.domain.base.impl.CourseAreaImpl;
-import com.sap.sailing.domain.base.impl.CourseImpl;
-import com.sap.sailing.domain.base.impl.FleetImpl;
-import com.sap.sailing.domain.base.impl.MarkImpl;
-import com.sap.sailing.domain.base.impl.RaceDefinitionImpl;
-import com.sap.sailing.domain.base.impl.RegattaImpl;
-import com.sap.sailing.domain.base.impl.SeriesImpl;
-import com.sap.sailing.domain.base.impl.WaypointImpl;
-import com.sap.sailing.domain.common.PassingInstruction;
-import com.sap.sailing.domain.common.Position;
-import com.sap.sailing.domain.common.impl.DegreePosition;
-import com.sap.sailing.domain.common.impl.MeterDistance;
-import com.sap.sailing.domain.common.tracking.impl.GPSFixImpl;
-import com.sap.sailing.domain.leaderboard.impl.HighPoint;
-import com.sap.sailing.domain.ranking.OneDesignRankingMetric;
-import com.sap.sailing.domain.tracking.DynamicTrackedRace;
-import com.sap.sailing.domain.tracking.impl.DynamicTrackedRaceImpl;
-import com.sap.sailing.domain.tracking.impl.DynamicTrackedRegattaImpl;
-import com.sap.sailing.domain.tracking.impl.EmptyWindStore;
-import com.sap.sse.common.TimePoint;
-import com.sap.sse.common.Util;
-import com.sap.sse.common.impl.MillisecondsTimePoint;
-
-public class AbstractMockedRaceMarkPassingTest {
-    final BoatClassImpl boatClass = new BoatClassImpl("boat", true, "boat", new MeterDistance(10), new MeterDistance(5), null);
-    protected Competitor ron = new CompetitorImpl("Ron", "Ron", null, null, null, null, new BoatImpl("boat", boatClass, "boot"), /* timeOnTimeFactor */ null, /* timeOnDistanceAllowancePerNauticalMile */ null, null);
-    protected Competitor tom = new CompetitorImpl("Tom", "Tom", null, null, null, null, new BoatImpl("boat", boatClass, "boot"), /* timeOnTimeFactor */ null, /* timeOnDistanceAllowancePerNauticalMile */ null, null);
-    protected Competitor ben = new CompetitorImpl("Ben", "Ben", null, null, null, null, new BoatImpl("boat", boatClass, "boot"), /* timeOnTimeFactor */ null, /* timeOnDistanceAllowancePerNauticalMile */ null, null);
-
-    protected Mark m = new MarkImpl("Mark");
-    protected Mark gate1 = new MarkImpl("Gate1");
-    protected Mark gate2 = new MarkImpl("Gate2");
-    protected Mark reaching = new MarkImpl("Reaching");
-
-    protected List<Waypoint> waypoints = new ArrayList<>();
-
-    protected DynamicTrackedRace race;
-
-    public AbstractMockedRaceMarkPassingTest() {
-        ControlPointWithTwoMarks cp = new ControlPointWithTwoMarksImpl(gate1, gate2, "cp");
-        Waypoint w1 = new WaypointImpl(cp, PassingInstruction.Line);
-        Waypoint w2 = new WaypointImpl(m, PassingInstruction.Port);
-        Waypoint w3 = new WaypointImpl(cp, PassingInstruction.Gate);
-        Waypoint w4 = new WaypointImpl(m, PassingInstruction.Starboard);
-        Waypoint w5 = new WaypointImpl(cp, PassingInstruction.Line);
-        waypoints = Arrays.asList(w1, w2, w3, w4, w5);
-        Regatta r = new RegattaImpl(RegattaImpl.getDefaultName("regatta", boatClass.getName()), boatClass, 
-                /*startDate*/ null, /*endDate*/ null, Arrays.asList(new SeriesImpl("Series", true, /* isFleetsCanRunInParallel */ true, Arrays.asList(new FleetImpl("fleet")),
-                new ArrayList<String>(), null)), true, new HighPoint(), "ID", new CourseAreaImpl("area", new UUID(5, 5)), OneDesignRankingMetric::new);
-        Course course = new CourseImpl("course", waypoints);
-        RaceDefinition raceDef = new RaceDefinitionImpl("Performance Race", course, boatClass, Arrays.asList(ron, tom, ben));
-        race = new DynamicTrackedRaceImpl(new DynamicTrackedRegattaImpl(r), raceDef, new ArrayList<Sideline>(),
-                new EmptyWindStore(), 0, 10000, 10000, /* useMarkPassingCalculator */ false,
-                OneDesignRankingMetric::new,
-                mock(RaceLogResolver.class));
-        race.setStartTimeReceived(new MillisecondsTimePoint(10000));
-        TimePoint t = new MillisecondsTimePoint(30000);
-        List<Util.Pair<Mark, Position>> pos = Arrays.asList(new Util.Pair<Mark, Position>(m, new DegreePosition(0, 0)),
-                new Util.Pair<Mark, Position>(gate1, new DegreePosition(-0.001, -0.00005)), new Util.Pair<Mark, Position>(gate2, new DegreePosition(-0.001, 0.00005)), new Util.Pair<Mark, Position>(reaching, new DegreePosition(-0.0005, -0.0005)));
-        for (Util.Pair<Mark, Position> pair : pos) {
-            race.recordFix(pair.getA(), new GPSFixImpl(pair.getB(), t));
-        }
-    }
-}
->>>>>>> bb4ecf91
+}