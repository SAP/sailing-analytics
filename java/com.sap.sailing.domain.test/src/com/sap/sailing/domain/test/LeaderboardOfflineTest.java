--- conflicted
+++ resolved
@@ -1,4 +1,3 @@
-<<<<<<< HEAD
 package com.sap.sailing.domain.test;
 
 import static org.junit.Assert.assertEquals;
@@ -362,369 +361,4 @@
         }
         return 0;
     }
-}
-=======
-package com.sap.sailing.domain.test;
-
-import static org.junit.Assert.assertEquals;
-import static org.junit.Assert.assertFalse;
-import static org.junit.Assert.assertNotNull;
-import static org.junit.Assert.assertNotSame;
-import static org.junit.Assert.assertNull;
-import static org.junit.Assert.assertSame;
-import static org.junit.Assert.assertTrue;
-
-import java.io.IOException;
-import java.io.Serializable;
-import java.net.MalformedURLException;
-import java.util.ArrayList;
-import java.util.Collections;
-import java.util.HashMap;
-import java.util.HashSet;
-import java.util.List;
-import java.util.Map;
-import java.util.Set;
-import java.util.concurrent.ExecutionException;
-
-import org.junit.Before;
-import org.junit.Test;
-
-import com.sap.sailing.domain.base.Competitor;
-import com.sap.sailing.domain.base.DomainFactory;
-import com.sap.sailing.domain.base.Fleet;
-import com.sap.sailing.domain.base.RaceColumn;
-import com.sap.sailing.domain.base.RaceDefinition;
-import com.sap.sailing.domain.base.Regatta;
-import com.sap.sailing.domain.common.MaxPointsReason;
-import com.sap.sailing.domain.common.NoWindException;
-import com.sap.sailing.domain.common.dto.LeaderboardDTO;
-import com.sap.sailing.domain.leaderboard.FlexibleLeaderboard;
-import com.sap.sailing.domain.leaderboard.impl.FlexibleLeaderboardImpl;
-import com.sap.sailing.domain.leaderboard.impl.LowPoint;
-import com.sap.sailing.domain.leaderboard.impl.ThresholdBasedResultDiscardingRuleImpl;
-import com.sap.sailing.domain.test.mock.MockedTrackedRaceWithFixedRank;
-import com.sap.sailing.domain.test.mock.MockedTrackedRaceWithFixedRankAndManyCompetitors;
-import com.sap.sailing.domain.tracking.DynamicTrackedRegatta;
-import com.sap.sailing.domain.tracking.TrackedRace;
-import com.sap.sailing.domain.tracking.TrackedRegattaRegistry;
-import com.sap.sse.common.TimePoint;
-import com.sap.sse.common.Util;
-import com.sap.sse.common.impl.MillisecondsTimePoint;
-
-public class LeaderboardOfflineTest extends AbstractLeaderboardTest {
-    private Set<TrackedRace> testRaces;
-    private Map<TrackedRace, RaceColumn> raceColumnsInLeaderboard;
-    private Competitor competitor;
-
-    @Before
-    public void setUp() {
-        competitor = createCompetitor("Wolfgang Hunger");
-    }
-
-    public void setupRaces(int numberOfStartedRaces, int numberOfNotStartedRaces) {
-        testRaces = new HashSet<TrackedRace>();
-        raceColumnsInLeaderboard = new HashMap<TrackedRace, RaceColumn>();
-        for (int i=0; i<numberOfStartedRaces; i++) {
-            TrackedRace r = new MockedTrackedRaceWithFixedRank(competitor, i+1, /* started */ true);
-            testRaces.add(r); // hash set should take care of more or less randomly permuting the races
-        }
-        for (int i=0; i<numberOfNotStartedRaces; i++) {
-            TrackedRace r = new MockedTrackedRaceWithFixedRank(competitor, -1, /* started */ false);
-            testRaces.add(r); // hash set should take care of more or less randomly permuting the races
-        }
-    }
-
-    @Test
-    public void testSetup() {
-        setupRaces(3, 7);
-        assertEquals(10, testRaces.size());
-    }
-
-    @Test
-    public void simpleLeaderboardTest() throws NoWindException {
-        for (int numberOfUntrackedRaces : new int[] { 0, 1, 2, 3 }) {
-            for (boolean addOneMedalRace : new boolean[] { false, true }) {
-                for (Integer carry : new Integer[] { null, 0, 1, 2, 3 }) {
-                    testLeaderboard(0, 9, 3, 6, carry, addOneMedalRace, numberOfUntrackedRaces);
-                    testLeaderboard(2, 9, 3, 6, carry, addOneMedalRace, numberOfUntrackedRaces);
-                    testLeaderboard(3, 9, 3, 6, carry, addOneMedalRace, numberOfUntrackedRaces);
-                    testLeaderboard(4, 9, 3, 6, carry, addOneMedalRace, numberOfUntrackedRaces);
-                    testLeaderboard(6, 9, 3, 6, carry, addOneMedalRace, numberOfUntrackedRaces);
-                    testLeaderboard(7, 9, 3, 6, carry, addOneMedalRace, numberOfUntrackedRaces);
-                    testLeaderboard(8, 9, 3, 6, carry, addOneMedalRace, numberOfUntrackedRaces);
-                    testLeaderboard(0, 0, 3, 6, carry, addOneMedalRace, numberOfUntrackedRaces);
-                    testLeaderboard(2, 0, 3, 6, carry, addOneMedalRace, numberOfUntrackedRaces);
-                    testLeaderboard(3, 0, 3, 6, carry, addOneMedalRace, numberOfUntrackedRaces);
-                    testLeaderboard(4, 0, 3, 6, carry, addOneMedalRace, numberOfUntrackedRaces);
-                    testLeaderboard(6, 0, 3, 6, carry, addOneMedalRace, numberOfUntrackedRaces);
-                    testLeaderboard(7, 0, 3, 6, carry, addOneMedalRace, numberOfUntrackedRaces);
-                    testLeaderboard(8, 0, 3, 6, carry, addOneMedalRace, numberOfUntrackedRaces);
-                }
-            }
-        }
-    }
-
-    @Test
-    public void ensureMedalRaceParamIsIgnoredIfRaceColumnAlreadyExists() {
-        FlexibleLeaderboard leaderboard = new FlexibleLeaderboardImpl("Test Leaderboard", new ThresholdBasedResultDiscardingRuleImpl(
-                new int[] { 5, 8 }), new LowPoint(), null);
-        final String columnName = "abc";
-        setupRaces(1, 0);
-
-        leaderboard.addRaceColumn(columnName, /* medalRace */ true);
-        leaderboard.addRace(testRaces.iterator().next(), columnName, /* medalRace */false);
-        assertTrue(leaderboard.getRaceColumnByName(columnName).isMedalRace());
-    }
-    
-    @Test
-    public void testRepeatedLeaderboardDTOCacheInvalidation() throws NoWindException, InterruptedException, ExecutionException {
-        FlexibleLeaderboard leaderboard = new FlexibleLeaderboardImpl("Test Leaderboard", new ThresholdBasedResultDiscardingRuleImpl(
-                new int[] { 5, 8 }), new LowPoint(), null);
-        Fleet defaultFleet = leaderboard.getFleet(null);
-        final String columnName = "abc";
-        setupRaces(1, 0);
-        leaderboard.addRaceColumn(columnName, /* medalRace */ true);
-        leaderboard.addRace(testRaces.iterator().next(), columnName, /* medalRace */false);
-        final Set<String> emptySet = Collections.emptySet();
-        final TimePoint now = MillisecondsTimePoint.now();
-        final TrackedRegattaRegistry trackedRegattaRegistry = new TrackedRegattaRegistry() {
-            @Override
-            public DynamicTrackedRegatta getOrCreateTrackedRegatta(Regatta regatta) {
-                return null;
-            }
-            @Override
-            public DynamicTrackedRegatta getTrackedRegatta(Regatta regatta) {
-                return null;
-            }
-            @Override
-            public void removeTrackedRegatta(Regatta regatta) {}
-
-            @Override
-            public Regatta getRememberedRegattaForRace(Serializable raceID) {
-                return null;
-            }
-            @Override
-            public boolean isRaceBeingTracked(Regatta regattaContext, RaceDefinition r) {
-                return true;
-            }
-            @Override
-            public void stopTracking(Regatta regatta, RaceDefinition race) throws MalformedURLException, IOException,
-                    InterruptedException {
-            }
-        };
-        LeaderboardDTO leaderboardDTO = leaderboard.getLeaderboardDTO(now, emptySet, /* addOverallDetails */ true, trackedRegattaRegistry, DomainFactory.INSTANCE, /* fillTotalPointsUncorrected */ false);
-        assertNotNull(leaderboardDTO);
-        assertSame(leaderboardDTO, leaderboard.getLeaderboardDTO(now, emptySet, /* addOverallDetails */ true, trackedRegattaRegistry, DomainFactory.INSTANCE, /* fillTotalPointsUncorrected */ false)); // assert it's cached
-        leaderboard.getRaceColumnByName(columnName).releaseTrackedRace(defaultFleet); // this should clear the cache
-        LeaderboardDTO leaderboardDTO2 = leaderboard.getLeaderboardDTO(now, emptySet, /* addOverallDetails */ true, trackedRegattaRegistry, DomainFactory.INSTANCE, /* fillTotalPointsUncorrected */ false);
-        assertNotSame(leaderboardDTO, leaderboardDTO2);
-        assertSame(leaderboardDTO2, leaderboard.getLeaderboardDTO(now, emptySet, /* addOverallDetails */ true, trackedRegattaRegistry, DomainFactory.INSTANCE, /* fillTotalPointsUncorrected */ false)); // and cached again
-        leaderboard.getRaceColumnByName(columnName).setTrackedRace(defaultFleet, testRaces.iterator().next()); // clear cache again; requires listener(s) to still be attached
-        LeaderboardDTO leaderboardDTO3 = leaderboard.getLeaderboardDTO(now, emptySet, /* addOverallDetails */ true, trackedRegattaRegistry, DomainFactory.INSTANCE, /* fillTotalPointsUncorrected */ false);
-        assertNotSame(leaderboardDTO2, leaderboardDTO3);
-        assertSame(leaderboardDTO3, leaderboard.getLeaderboardDTO(now, emptySet, /* addOverallDetails */ true, trackedRegattaRegistry, DomainFactory.INSTANCE, /* fillTotalPointsUncorrected */ false)); // and cached again
-    }
-
-    @Test
-    public void testMaxPointsDiscard() throws NoWindException {
-        testRaces = new HashSet<TrackedRace>();
-        raceColumnsInLeaderboard = new HashMap<TrackedRace, RaceColumn>();
-        Competitor c2 = createCompetitor("Marcus Baur");
-        Competitor c3 = createCompetitor("Robert Stanjek");
-        for (int i=0; i<3; i++) {
-            MockedTrackedRaceWithFixedRankAndManyCompetitors r = new MockedTrackedRaceWithFixedRankAndManyCompetitors(competitor, i+1, /* started */ true);
-            r.addCompetitor(c2);
-            r.addCompetitor(c3); // this makes maxPoints==4
-            testRaces.add(r); // hash set should take care of more or less randomly permuting the races
-        }
-        FlexibleLeaderboard leaderboard = new FlexibleLeaderboardImpl("Test Leaderboard", new ThresholdBasedResultDiscardingRuleImpl(
-                new int[] { 1 }), new LowPoint(), null);
-        Fleet defaultFleet = leaderboard.getFleet(null);
-        int i=0;
-        int bestScore = Integer.MAX_VALUE;
-        RaceColumn bestScoringRaceColumn = null;
-        for (TrackedRace race : testRaces) {
-            i++;
-            RaceColumn raceColumn = leaderboard.addRace(race, "Test Race " + i, /* medalRace */false);
-            raceColumnsInLeaderboard.put(race, raceColumn);
-            if (race.getRank(competitor) < bestScore) {
-                bestScore = race.getRank(competitor);
-                bestScoringRaceColumn = raceColumn;
-            }
-        }
-        leaderboard.getScoreCorrection().setMaxPointsReason(competitor, bestScoringRaceColumn, MaxPointsReason.DSQ);
-        // assert that best scoring but now disqualified race gets max total points because of disqualification:
-        assertEquals(Util.size(bestScoringRaceColumn.getTrackedRace(defaultFleet).getRace().getCompetitors())+1,
-                leaderboard.getEntry(competitor, bestScoringRaceColumn, MillisecondsTimePoint.now()).getTotalPoints(), 0.000000001);
-        // now assert that it gets discarded because due to disqualification it scores worse than all others:
-        assertEquals(0, leaderboard.getEntry(competitor, bestScoringRaceColumn, MillisecondsTimePoint.now()).getNetPoints(), 0.000000001);
-    }
-
-    @Test
-    public void testCarriedPointsCountInSorting() throws NoWindException {
-        raceColumnsInLeaderboard = new HashMap<TrackedRace, RaceColumn>();
-        Competitor c2 = createCompetitor("Marcus Baur");
-        Competitor c3 = createCompetitor("Robert Stanjek");
-        TimePoint now = MillisecondsTimePoint.now();
-        MockedTrackedRaceWithFixedRankAndManyCompetitors testRace = new MockedTrackedRaceWithFixedRankAndManyCompetitors(
-                competitor, /* rank */ 1, /* started */true);
-        testRace.addCompetitor(c2);
-        testRace.addCompetitor(c3); // this makes maxPoints==4
-        FlexibleLeaderboard leaderboard = new FlexibleLeaderboardImpl("Test Leaderboard", new ThresholdBasedResultDiscardingRuleImpl(
-                new int[] { 2 }), new LowPoint(), null);
-        leaderboard.addRace(testRace, "R1", /* medalRace */false);
-        assertEquals(1., leaderboard.getNetPoints(competitor, now), 0.00000001);
-        assertEquals(1., leaderboard.getNetPoints(c2, now), 0.00000001);
-        assertEquals(1., leaderboard.getNetPoints(c3, now), 0.00000001);
-        leaderboard.setCarriedPoints(competitor, 100);
-        leaderboard.setCarriedPoints(c2, 50);
-        leaderboard.setCarriedPoints(c3, 25);
-        assertEquals(101., leaderboard.getNetPoints(competitor, now), 0.00000001);
-        assertEquals(51., leaderboard.getNetPoints(c2, now), 0.00000001);
-        assertEquals(26., leaderboard.getNetPoints(c3, now), 0.00000001);
-        List<Competitor> sortedCompetitors = leaderboard.getCompetitorsFromBestToWorst(now);
-        assertSame(c3, sortedCompetitors.get(0));
-        assertSame(c2, sortedCompetitors.get(1));
-        assertSame(competitor, sortedCompetitors.get(2));
-    }
-
-    @Test
-    public void testDNDNotDiscardedInUntrackedRace() throws NoWindException {
-        raceColumnsInLeaderboard = new HashMap<TrackedRace, RaceColumn>();
-        Competitor c2 = createCompetitor("Marcus Baur");
-        Competitor c3 = createCompetitor("Robert Stanjek");
-        MockedTrackedRaceWithFixedRankAndManyCompetitors testRace = new MockedTrackedRaceWithFixedRankAndManyCompetitors(
-                competitor, /* rank */ 1, /* started */true);
-        testRace.addCompetitor(c2);
-        testRace.addCompetitor(c3); // this makes maxPoints==4
-        FlexibleLeaderboard leaderboard = new FlexibleLeaderboardImpl("Test Leaderboard", new ThresholdBasedResultDiscardingRuleImpl(
-                new int[] { 2 }), new LowPoint(), null);
-        RaceColumn r1 = leaderboard.addRace(testRace, "R1", /* medalRace */false);
-        raceColumnsInLeaderboard.put(testRace, r1);
-        RaceColumn r2 = leaderboard.addRaceColumn("R2", /* medalRace */false);
-        leaderboard.getScoreCorrection().setMaxPointsReason(competitor, r2, MaxPointsReason.DND); // non-discardable disqualification
-        // assert that max points were given before discarding...
-        assertEquals(4.0, leaderboard.getEntry(competitor, r2, MillisecondsTimePoint.now()).getTotalPoints(), 0.000000001);
-        // ...and after...
-        assertEquals(4.0, leaderboard.getEntry(competitor, r2, MillisecondsTimePoint.now()).getNetPoints(), 0.000000001);
-        // ...because it's not discarded
-        assertFalse(leaderboard.getEntry(competitor, r2, MillisecondsTimePoint.now()).isDiscarded());
-    }
-
-    @Test
-    public void testNoDNDDiscard() throws NoWindException {
-        testRaces = new HashSet<TrackedRace>();
-        raceColumnsInLeaderboard = new HashMap<TrackedRace, RaceColumn>();
-        Competitor c2 = createCompetitor("Marcus Baur");
-        Competitor c3 = createCompetitor("Robert Stanjek");
-        for (int i=0; i<3; i++) {
-            MockedTrackedRaceWithFixedRankAndManyCompetitors r = new MockedTrackedRaceWithFixedRankAndManyCompetitors(competitor, i+1, /* started */ true);
-            r.addCompetitor(c2);
-            r.addCompetitor(c3); // this makes maxPoints==4
-            testRaces.add(r); // hash set should take care of more or less randomly permuting the races
-        }
-        FlexibleLeaderboard leaderboard = new FlexibleLeaderboardImpl("Test Leaderboard", new ThresholdBasedResultDiscardingRuleImpl(
-                new int[] { 1 }), new LowPoint(), null);
-        Fleet defaultFleet = leaderboard.getFleet(null);
-        int i=0;
-        int bestScore = Integer.MAX_VALUE;
-        RaceColumn bestScoringRaceColumn = null;
-        for (TrackedRace race : testRaces) {
-            i++;
-            RaceColumn raceColumn = leaderboard.addRace(race, "Test Race " + i, /* medalRace */false);
-            raceColumnsInLeaderboard.put(race, raceColumn);
-            if (race.getRank(competitor) < bestScore) {
-                bestScore = race.getRank(competitor);
-                bestScoringRaceColumn = raceColumn;
-            }
-        }
-        leaderboard.getScoreCorrection().setMaxPointsReason(competitor, bestScoringRaceColumn, MaxPointsReason.DND);
-        // assert that best scoring but now disqualified race gets max total points because of disqualification:
-        assertEquals(Util.size(bestScoringRaceColumn.getTrackedRace(defaultFleet).getRace().getCompetitors())+1,
-                leaderboard.getEntry(competitor, bestScoringRaceColumn, MillisecondsTimePoint.now()).getTotalPoints(), 0.000000001);
-        // now assert that it does not get discarded because it's a DND
-        assertEquals(Util.size(bestScoringRaceColumn.getTrackedRace(defaultFleet).getRace().getCompetitors())+1,
-                leaderboard.getEntry(competitor, bestScoringRaceColumn, MillisecondsTimePoint.now()).getNetPoints(), 0.000000001);
-    }
-
-    protected void testLeaderboard(int numberOfStartedRaces, int numberOfNotStartedRaces, int firstDiscardingThreshold,
-            int secondDiscardingThreshold, Integer carry, boolean addOneMedalRace, int numberOfUntrackedRaces) throws NoWindException {
-        setupRaces(numberOfStartedRaces, numberOfNotStartedRaces);
-        FlexibleLeaderboard leaderboard = new FlexibleLeaderboardImpl("Test Leaderboard", new ThresholdBasedResultDiscardingRuleImpl(
-                new int[] { firstDiscardingThreshold, secondDiscardingThreshold }), new LowPoint(), null);
-        Fleet defaultFleet = leaderboard.getFleet(null);
-        int i=0;
-        for (TrackedRace race : testRaces) {
-            i++;
-            raceColumnsInLeaderboard.put(race, leaderboard.addRace(race, "Test Race "+i,
-            /* medalRace */numberOfUntrackedRaces == 0 && addOneMedalRace && i == testRaces.size()));
-        }
-        // add a few race columns not yet connected to a tracked race
-        for (int j=0; j<numberOfUntrackedRaces; j++) {
-            i++;
-            leaderboard.addRaceColumn("Test Race "+i, /* medalRace */ addOneMedalRace && j == numberOfUntrackedRaces-1);
-        }
-        if (carry != null) {
-            leaderboard.setCarriedPoints(competitor, carry);
-        }
-        List<Integer> ranksOfNonMedalStartedRaces = new ArrayList<Integer>();
-        TimePoint now = MillisecondsTimePoint.now();
-        int numberOfRacesToCompareToDiscardThresholds = 0;
-        for (RaceColumn column : raceColumnsInLeaderboard.values()) {
-            if (column.getTrackedRace(defaultFleet) != null && column.getTrackedRace(defaultFleet).hasStarted(now)) {
-                numberOfRacesToCompareToDiscardThresholds++;
-                if (!column.isMedalRace()) {
-                    ranksOfNonMedalStartedRaces.add(column.getTrackedRace(defaultFleet).getRank(competitor, now));
-                }
-            }
-        }
-        Collections.sort(ranksOfNonMedalStartedRaces);
-        int carryInt = (carry == null ? 0 : carry);
-        int netPoints = carryInt;
-        int medalRacePoints = getMedalRacePoints(competitor, now, defaultFleet);
-        for (TrackedRace race : testRaces) {
-            RaceColumn raceColumn = raceColumnsInLeaderboard.get(race);
-            com.sap.sse.common.Util.Pair<Competitor, RaceColumn> key = new com.sap.sse.common.Util.Pair<Competitor, RaceColumn>(competitor, raceColumn);
-            if (race.hasStarted(now)) {
-                int rank = race.getRank(competitor, now);
-                assertEquals(rank, leaderboard.getTrackedRank(competitor, raceColumn, now));
-                assertEquals(rank, leaderboard.getContent(now).get(key).getTrackedRank());
-                assertEquals(rank, leaderboard.getEntry(competitor, raceColumn, now).getTrackedRank());
-                assertEquals(rank, leaderboard.getTotalPoints(competitor, raceColumn, now), 0.000000001);
-                assertEquals(rank, leaderboard.getContent(now).get(key).getTotalPoints(), 0.000000001);
-                assertEquals(rank, leaderboard.getEntry(competitor, raceColumn, now).getTotalPoints(), 0.000000001);
-                // One race is discarded because four races were started, and for [3-6) one race can be discarded.
-                // The discarded race is the worst of those started, so the one with rank 4.
-                int expectedNumberOfDiscardedRaces =
-                        numberOfRacesToCompareToDiscardThresholds < firstDiscardingThreshold ? 0 :
-                            numberOfRacesToCompareToDiscardThresholds < secondDiscardingThreshold ? 1 : 2;
-                boolean discarded = ranksOfNonMedalStartedRaces.indexOf(rank) >= ranksOfNonMedalStartedRaces.size()-expectedNumberOfDiscardedRaces;
-                int expected = discarded ? 0 : rank==medalRacePoints?2*rank:rank;
-                assertEquals(expected, leaderboard.getNetPoints(competitor, raceColumn, now), 0.000000001);
-                assertEquals(expected, leaderboard.getContent(now).get(key).getNetPoints(), 0.000000001);
-                assertEquals(expected, leaderboard.getEntry(competitor, raceColumn, now).getNetPoints(), 0.000000001);
-                netPoints += leaderboard.getContent(now).get(key).getNetPoints();
-            } else {
-                assertEquals(0, leaderboard.getTrackedRank(competitor, raceColumn, now));
-                assertNull(leaderboard.getTotalPoints(competitor, raceColumn, now));
-                assertEquals(0, leaderboard.getContent(now).get(key).getTrackedRank());
-                assertNull(leaderboard.getContent(now).get(key).getTotalPoints());
-                assertEquals(0, leaderboard.getEntry(competitor, raceColumn, now).getTrackedRank());
-                assertNull(leaderboard.getEntry(competitor, raceColumn, now).getTotalPoints());
-                // no increment on netPoints
-            }
-        }
-        assertEquals(netPoints, leaderboard.getNetPoints(competitor, now), 0.000000001);
-    }
-
-    private int getMedalRacePoints(Competitor competitor, TimePoint at, Fleet fleet) throws NoWindException {
-        for (TrackedRace r : testRaces) {
-            if (raceColumnsInLeaderboard.get(r) != null && raceColumnsInLeaderboard.get(r).isMedalRace() &&
-                    raceColumnsInLeaderboard.get(r).getTrackedRace(fleet).hasStarted(at)) {
-                return raceColumnsInLeaderboard.get(r).getTrackedRace(fleet).getRank(competitor, at);
-            }
-        }
-        return 0;
-    }
-}
->>>>>>> bb4ecf91
+}