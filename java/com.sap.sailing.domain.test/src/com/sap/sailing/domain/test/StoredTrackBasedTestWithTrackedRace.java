<<<<<<< HEAD
package com.sap.sailing.domain.test;

import java.io.FileNotFoundException;
import java.io.IOException;
import java.util.ArrayList;
import java.util.GregorianCalendar;
import java.util.HashMap;
import java.util.List;
import java.util.Map;

import org.junit.Before;

import com.sap.sailing.domain.base.Boat;
import com.sap.sailing.domain.base.BoatClass;
import com.sap.sailing.domain.base.Competitor;
import com.sap.sailing.domain.base.impl.BoatClassImpl;
import com.sap.sailing.domain.base.impl.BoatImpl;
import com.sap.sailing.domain.common.tracking.GPSFixMoving;
import com.sap.sailing.domain.tracking.DynamicGPSFixTrack;
import com.sap.sailing.domain.tracking.MarkPassing;
import com.sap.sailing.domain.tracking.impl.MarkPassingImpl;
import com.sap.sse.common.impl.MillisecondsTimePoint;

public class StoredTrackBasedTestWithTrackedRace extends StoredTrackBasedTest {
    @Before
    public void setUp() throws FileNotFoundException, IOException {
        Map<Competitor, DynamicGPSFixTrack<Competitor, GPSFixMoving>> tracks = loadTracks();
        
        final BoatClass boatClass = new BoatClassImpl("505", /* typicallyStartsUpwind */ true);
        Map<Competitor, Boat> competitorsAndBoats = new HashMap<>();
        int i = 1;
        for(Competitor c: tracks.keySet()) {
            Boat b = new BoatImpl("Boat" + i++, c.getName(), boatClass, null);
            competitorsAndBoats.put(c, b);
        }
        setTrackedRace(createTestTrackedRace("Kieler Woche", "505 Race 2", "505", competitorsAndBoats,
                new MillisecondsTimePoint(new GregorianCalendar(2011, 05, 23).getTime()), /* useMarkPassingCalculator */ false));
        copyTracks(tracks);
    }
    
    private void copyTracks(Map<Competitor, DynamicGPSFixTrack<Competitor, GPSFixMoving>> tracks) {
        for (Map.Entry<Competitor, DynamicGPSFixTrack<Competitor, GPSFixMoving>> e : tracks.entrySet()) {
            DynamicGPSFixTrack<Competitor, GPSFixMoving> track = getTrackedRace().getTrack(e.getKey());
            e.getValue().lockForRead();
            try {
                for (GPSFixMoving fix : e.getValue().getRawFixes()) {
                    track.addGPSFix(fix);
                }
            } finally {
                e.getValue().unlockAfterRead();
            }
            List<MarkPassing> markPassings = new ArrayList<MarkPassing>();
            // add a mark passing for the start gate at the very beginning to make sure everyone is on a valid leg
            markPassings.add(new MarkPassingImpl(track.getFirstRawFix().getTimePoint(), getTrackedRace().getRace()
                    .getCourse().getWaypoints().iterator().next(), e.getKey()));
            getTrackedRace().updateMarkPassings(e.getKey(), markPassings);
        }
    }

    protected Competitor getCompetitorByName(String name) {
        for (Competitor c : getTrackedRace().getRace().getCompetitors()) {
            if (c.getName().equals(name)) {
                return c;
            }
        }
        return null;
    }

}
=======
package com.sap.sailing.domain.test;

import java.io.FileNotFoundException;
import java.io.IOException;
import java.util.ArrayList;
import java.util.GregorianCalendar;
import java.util.List;
import java.util.Map;

import org.junit.Before;

import com.sap.sailing.domain.base.Competitor;
import com.sap.sailing.domain.common.tracking.GPSFixMoving;
import com.sap.sailing.domain.tracking.DynamicGPSFixTrack;
import com.sap.sailing.domain.tracking.MarkPassing;
import com.sap.sailing.domain.tracking.impl.MarkPassingImpl;
import com.sap.sse.common.impl.MillisecondsTimePoint;

public class StoredTrackBasedTestWithTrackedRace extends StoredTrackBasedTest {
    @Before
    public void setUp() throws FileNotFoundException, IOException {
        Map<Competitor, DynamicGPSFixTrack<Competitor, GPSFixMoving>> tracks = loadTracks();
        setTrackedRace(createTestTrackedRace("Kieler Woche", "505 Race 2", "505", tracks.keySet(),
                new MillisecondsTimePoint(new GregorianCalendar(2011, 05, 23).getTime()), /* useMarkPassingCalculator */ false));
        copyTracks(tracks);
    }
    
    private void copyTracks(Map<Competitor, DynamicGPSFixTrack<Competitor, GPSFixMoving>> tracks) {
        for (Map.Entry<Competitor, DynamicGPSFixTrack<Competitor, GPSFixMoving>> e : tracks.entrySet()) {
            DynamicGPSFixTrack<Competitor, GPSFixMoving> track = getTrackedRace().getTrack(e.getKey());
            e.getValue().lockForRead();
            try {
                for (GPSFixMoving fix : e.getValue().getRawFixes()) {
                    track.addGPSFix(fix);
                }
            } finally {
                e.getValue().unlockAfterRead();
            }
            List<MarkPassing> markPassings = new ArrayList<MarkPassing>();
            // add a mark passing for the start gate at the very beginning to make sure everyone is on a valid leg
            markPassings.add(new MarkPassingImpl(track.getFirstRawFix().getTimePoint(), getTrackedRace().getRace()
                    .getCourse().getWaypoints().iterator().next(), e.getKey()));
            getTrackedRace().updateMarkPassings(e.getKey(), markPassings);
        }
    }

    protected Competitor getCompetitorByName(String name) {
        for (Competitor c : getTrackedRace().getRace().getCompetitors()) {
            if (c.getName().equals(name)) {
                return c;
            }
        }
        return null;
    }

}
>>>>>>> bb4ecf91
<|MERGE_RESOLUTION|>--- conflicted
+++ resolved
@@ -1,4 +1,3 @@
-<<<<<<< HEAD
 package com.sap.sailing.domain.test;
 
 import java.io.FileNotFoundException;
@@ -67,62 +66,4 @@
         return null;
     }
 
-}
-=======
-package com.sap.sailing.domain.test;
-
-import java.io.FileNotFoundException;
-import java.io.IOException;
-import java.util.ArrayList;
-import java.util.GregorianCalendar;
-import java.util.List;
-import java.util.Map;
-
-import org.junit.Before;
-
-import com.sap.sailing.domain.base.Competitor;
-import com.sap.sailing.domain.common.tracking.GPSFixMoving;
-import com.sap.sailing.domain.tracking.DynamicGPSFixTrack;
-import com.sap.sailing.domain.tracking.MarkPassing;
-import com.sap.sailing.domain.tracking.impl.MarkPassingImpl;
-import com.sap.sse.common.impl.MillisecondsTimePoint;
-
-public class StoredTrackBasedTestWithTrackedRace extends StoredTrackBasedTest {
-    @Before
-    public void setUp() throws FileNotFoundException, IOException {
-        Map<Competitor, DynamicGPSFixTrack<Competitor, GPSFixMoving>> tracks = loadTracks();
-        setTrackedRace(createTestTrackedRace("Kieler Woche", "505 Race 2", "505", tracks.keySet(),
-                new MillisecondsTimePoint(new GregorianCalendar(2011, 05, 23).getTime()), /* useMarkPassingCalculator */ false));
-        copyTracks(tracks);
-    }
-    
-    private void copyTracks(Map<Competitor, DynamicGPSFixTrack<Competitor, GPSFixMoving>> tracks) {
-        for (Map.Entry<Competitor, DynamicGPSFixTrack<Competitor, GPSFixMoving>> e : tracks.entrySet()) {
-            DynamicGPSFixTrack<Competitor, GPSFixMoving> track = getTrackedRace().getTrack(e.getKey());
-            e.getValue().lockForRead();
-            try {
-                for (GPSFixMoving fix : e.getValue().getRawFixes()) {
-                    track.addGPSFix(fix);
-                }
-            } finally {
-                e.getValue().unlockAfterRead();
-            }
-            List<MarkPassing> markPassings = new ArrayList<MarkPassing>();
-            // add a mark passing for the start gate at the very beginning to make sure everyone is on a valid leg
-            markPassings.add(new MarkPassingImpl(track.getFirstRawFix().getTimePoint(), getTrackedRace().getRace()
-                    .getCourse().getWaypoints().iterator().next(), e.getKey()));
-            getTrackedRace().updateMarkPassings(e.getKey(), markPassings);
-        }
-    }
-
-    protected Competitor getCompetitorByName(String name) {
-        for (Competitor c : getTrackedRace().getRace().getCompetitors()) {
-            if (c.getName().equals(name)) {
-                return c;
-            }
-        }
-        return null;
-    }
-
-}
->>>>>>> bb4ecf91
+}