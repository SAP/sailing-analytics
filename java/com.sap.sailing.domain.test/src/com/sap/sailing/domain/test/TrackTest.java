<<<<<<< HEAD
package com.sap.sailing.domain.test;

import static org.junit.Assert.assertEquals;
import static org.junit.Assert.assertFalse;
import static org.junit.Assert.assertNotNull;
import static org.junit.Assert.assertNull;
import static org.junit.Assert.assertTrue;
import static org.junit.Assert.fail;

import java.lang.reflect.Field;
import java.text.ParseException;
import java.text.SimpleDateFormat;
import java.util.ArrayList;
import java.util.ConcurrentModificationException;
import java.util.HashSet;
import java.util.Iterator;
import java.util.List;
import java.util.NavigableSet;
import java.util.Set;
import java.util.SortedSet;
import java.util.concurrent.BrokenBarrierException;
import java.util.concurrent.CyclicBarrier;
import java.util.concurrent.TimeUnit;
import java.util.concurrent.TimeoutException;

import org.junit.Before;
import org.junit.Test;

import com.sap.sailing.domain.base.Boat;
import com.sap.sailing.domain.base.impl.BoatClassImpl;
import com.sap.sailing.domain.base.impl.BoatImpl;
import com.sap.sailing.domain.common.AbstractBearing;
import com.sap.sailing.domain.common.Bearing;
import com.sap.sailing.domain.common.Distance;
import com.sap.sailing.domain.common.Position;
import com.sap.sailing.domain.common.Speed;
import com.sap.sailing.domain.common.SpeedWithBearing;
import com.sap.sailing.domain.common.impl.DegreeBearingImpl;
import com.sap.sailing.domain.common.impl.DegreePosition;
import com.sap.sailing.domain.common.impl.KnotSpeedImpl;
import com.sap.sailing.domain.common.impl.KnotSpeedWithBearingImpl;
import com.sap.sailing.domain.common.impl.MeterDistance;
import com.sap.sailing.domain.common.impl.MeterPerSecondSpeedWithDegreeBearingImpl;
import com.sap.sailing.domain.common.scalablevalue.impl.ScalableBearing;
import com.sap.sailing.domain.common.scalablevalue.impl.ScalableSpeed;
import com.sap.sailing.domain.common.tracking.GPSFix;
import com.sap.sailing.domain.common.tracking.GPSFixMoving;
import com.sap.sailing.domain.common.tracking.impl.CompactionNotPossibleException;
import com.sap.sailing.domain.common.tracking.impl.GPSFixImpl;
import com.sap.sailing.domain.common.tracking.impl.GPSFixMovingImpl;
import com.sap.sailing.domain.common.tracking.impl.VeryCompactGPSFixMovingImpl;
import com.sap.sailing.domain.tracking.DynamicGPSFixTrack;
import com.sap.sailing.domain.tracking.GPSFixTrack;
import com.sap.sailing.domain.tracking.impl.DistanceCache;
import com.sap.sailing.domain.tracking.impl.DynamicGPSFixMovingTrackImpl;
import com.sap.sailing.domain.tracking.impl.DynamicGPSFixTrackImpl;
import com.sap.sailing.domain.tracking.impl.GPSFixTrackImpl;
import com.sap.sailing.domain.tracking.impl.MaxSpeedCache;
import com.sap.sailing.domain.tracking.impl.TrackImpl;
import com.sap.sse.common.Duration;
import com.sap.sse.common.TimePoint;
import com.sap.sse.common.TimeRange;
import com.sap.sse.common.Timed;
import com.sap.sse.common.Util;
import com.sap.sse.common.Util.Pair;
import com.sap.sse.common.impl.MillisecondsTimePoint;

public class TrackTest {
    private static final int MILLIS_BETWEEN_FIXES = 3000000;
    private DynamicGPSFixTrack<Boat, GPSFixMoving> track;
    private GPSFixMovingImpl gpsFix1;
    private GPSFixMovingImpl gpsFix2;
    private GPSFixMovingImpl gpsFix3;
    private GPSFixMovingImpl gpsFix4;
    private GPSFixMovingImpl gpsFix5;

    @Before
    public void setUp() throws InterruptedException {
        track = new DynamicGPSFixMovingTrackImpl<Boat>(new BoatImpl("MyFirstBoat", new BoatClassImpl("505", /* typicallyStartsUpwind */
        true), null), /* millisecondsOverWhichToAverage */5000, /* no smoothening */null);
        TimePoint now1 = MillisecondsTimePoint.now();
        TimePoint now2 = addMillisToTimepoint(now1, MILLIS_BETWEEN_FIXES);
        DegreePosition position1 = new DegreePosition(1, 2);
        DegreePosition position2 = new DegreePosition(1, 3);
        gpsFix1 = new GPSFixMovingImpl(
                position1, now1, new KnotSpeedWithBearingImpl(position1.getDistance(position2)
                        .inTime(now2.asMillis() - now1.asMillis()).getKnots(),
                        new DegreeBearingImpl(90)));
        gpsFix2 = new GPSFixMovingImpl(position2, now2, new KnotSpeedWithBearingImpl(position1.getDistance(position2)
                .inTime(now2.asMillis() - gpsFix1.getTimePoint().asMillis()).getKnots(), new DegreeBearingImpl(90)));
        TimePoint now3 = addMillisToTimepoint(now2, MILLIS_BETWEEN_FIXES);
        Position position3 = new DegreePosition(1, 4);
        gpsFix3 = new GPSFixMovingImpl(
                position3, now3, new KnotSpeedWithBearingImpl(position2.getDistance(position3)
                        .inTime(now3.asMillis() - gpsFix2.getTimePoint().asMillis()).getKnots(),
                        new DegreeBearingImpl(0)));
        TimePoint now4 = addMillisToTimepoint(now3, MILLIS_BETWEEN_FIXES);
        Position position4 = new DegreePosition(3, 4);
        gpsFix4 = new GPSFixMovingImpl(
                position4, now4, new KnotSpeedWithBearingImpl(position3.getDistance(position4)
                        .inTime(now4.asMillis() - gpsFix3.getTimePoint().asMillis()).getKnots(),
                        new DegreeBearingImpl(0)));
        TimePoint now5 = addMillisToTimepoint(now4, MILLIS_BETWEEN_FIXES);
        Position position5 = new DegreePosition(5, 4);
        gpsFix5 = new GPSFixMovingImpl(position5, now5, new KnotSpeedWithBearingImpl(position4.getDistance(position5)
                .inTime(now5.asMillis() - gpsFix4.getTimePoint().asMillis()).getKnots(), new DegreeBearingImpl(0)));
        track.addGPSFix(gpsFix1);
        track.addGPSFix(gpsFix2);
        track.addGPSFix(gpsFix3);
        track.addGPSFix(gpsFix4);
        track.addGPSFix(gpsFix5);
    }
    
    @Test
    public void bearingInterpolationTest() {
        TimePoint betweenFirstAndSecond = gpsFix1.getTimePoint().plus(gpsFix1.getTimePoint().until(gpsFix2.getTimePoint()).divide(2));
        Bearing bearingBetweenFirstAndSecond = track.getInterpolatedValue(betweenFirstAndSecond, f->new ScalableBearing(f.getSpeed().getBearing()));
        assertEquals(bearingBetweenFirstAndSecond.getDegrees(), gpsFix1.getSpeed().getBearing().middle(gpsFix2.getSpeed().getBearing()).getDegrees(), 0.00001);
    }
    
    @Test
    public void speedInterpolationTest() {
        TimePoint betweenFirstAndSecond = gpsFix1.getTimePoint().plus(gpsFix1.getTimePoint().until(gpsFix2.getTimePoint()).divide(2));
        Speed speedBetweenFirstAndSecond = track.getInterpolatedValue(betweenFirstAndSecond, f->new ScalableSpeed(f.getSpeed()));
        assertEquals(speedBetweenFirstAndSecond.getKnots(), (gpsFix1.getSpeed().getKnots()+gpsFix2.getSpeed().getKnots())/2, 0.01);
    }
    
    /**
     * Tests  for a incorrect method of estimating Positions
     */
    @Test
    public void positionEstimationTest() {
        track = new DynamicGPSFixMovingTrackImpl<Boat>(
                new BoatImpl("MyFirstBoat", new BoatClassImpl("505", true), null), 5000, null);
        DegreePosition p1 = new DegreePosition(0, 0);
        DegreePosition p2 = new DegreePosition(90, 0);
        TimePoint t1 = MillisecondsTimePoint.now();
        TimePoint t2 = t1.plus(30);
        gpsFix1 = new GPSFixMovingImpl(p1, t1, new KnotSpeedWithBearingImpl(0, new DegreeBearingImpl(0)));
        gpsFix2 = new GPSFixMovingImpl(p2, t2, new KnotSpeedWithBearingImpl(0, new DegreeBearingImpl(0)));
        track.addGPSFix(gpsFix1);
        track.addGPSFix(gpsFix2);
        track.lockForRead();
        try {
            assertEquals(0, track.getEstimatedPosition(t1, true).getLatDeg(), 0.00000001);
            assertEquals(30, track.getEstimatedPosition(t1.plus(10), true).getLatDeg(), 0.00000001);
            assertEquals(45, track.getEstimatedPosition(t1.plus(15), true).getLatDeg(), 0.00000001);
            assertEquals(60, track.getEstimatedPosition(t1.plus(20), true).getLatDeg(), 0.00000001);
            assertEquals(90, track.getEstimatedPosition(t1.plus(30), true).getLatDeg(), 0.00000001);
        } finally {
            track.unlockAfterRead();
        }
    }
    /**
     * Introducing a new feature on {@link GPSFixTrack} that allows clients to find positions to a sequence of
     * {@link Timed} objects in ascending order, this method compares those results to the ordinary explicit calls
     * to {@link GPSFixTrack#getEstimatedPosition(TimePoint, boolean)}.
     */
    @SuppressWarnings("serial")
    @Test
    public void testGetEstimatedPositionSingleVsIteratedWithSmallerSteps() {
        TimePoint start = gpsFix1.getTimePoint().minus((gpsFix5.getTimePoint().asMillis()-gpsFix1.getTimePoint().asMillis())/2);
        TimePoint end = gpsFix5.getTimePoint().plus((gpsFix5.getTimePoint().asMillis()-gpsFix1.getTimePoint().asMillis())/2);
        List<Timed> timeds = new ArrayList<>();
        for (TimePoint t = start; !t.after(end); t = t.plus((gpsFix5.getTimePoint().asMillis()-gpsFix1.getTimePoint().asMillis())/10)) {
            final TimePoint finalT = t;
            timeds.add(new Timed() {public TimePoint getTimePoint() { return finalT; }});
        }
        assertEqualEstimatedPositionsSingleVsIterated(timeds, /* extrapolate */ true);
        assertEqualEstimatedPositionsSingleVsIterated(timeds, /* extrapolate */ false);
    }

    @SuppressWarnings("serial")
    @Test
    public void testGetEstimatedPositionSingleVsIteratedWithLargerSteps() {
        TimePoint start = gpsFix1.getTimePoint().minus((gpsFix5.getTimePoint().asMillis()-gpsFix1.getTimePoint().asMillis())/2);
        TimePoint end = gpsFix5.getTimePoint().plus((gpsFix5.getTimePoint().asMillis()-gpsFix1.getTimePoint().asMillis())/2);
        List<Timed> timeds = new ArrayList<>();
        for (TimePoint t = start; !t.after(end); t = t.plus(gpsFix5.getTimePoint().asMillis()-gpsFix1.getTimePoint().asMillis())) {
            final TimePoint finalT = t;
            timeds.add(new Timed() {public TimePoint getTimePoint() { return finalT; }});
        }
        assertEqualEstimatedPositionsSingleVsIterated(timeds, /* extrapolate */ true);
        assertEqualEstimatedPositionsSingleVsIterated(timeds, /* extrapolate */ false);
    }

    private void assertEqualEstimatedPositionsSingleVsIterated(List<Timed> timeds, boolean extrapolate) {
        List<Position> positions1 = new ArrayList<>();
        for (Timed timed : timeds) {
            positions1.add(track.getEstimatedPosition(timed.getTimePoint(), extrapolate));
        }
        List<Position> positions2 = new ArrayList<>();
        track.lockForRead();
        try {
            for (Iterator<Position> pIter = track.getEstimatedPositions(timeds, extrapolate); pIter.hasNext();) {
                positions2.add(pIter.next());
            }
        } finally {
            track.unlockAfterRead();
        }
        Iterator<Position> p1Iter = positions1.iterator();
        Iterator<Position> p2Iter = positions2.iterator();
        while (p1Iter.hasNext()) {
            assertTrue(p2Iter.hasNext());
            Position p1 = p1Iter.next();
            Position p2 = p2Iter.next();
            assertEquals("Diff between "+p1+" and "+p2, p1.getLatDeg(), p2.getLatDeg(), 0.000000001);
            assertEquals("Diff between "+p1+" and "+p2, p1.getLngDeg(), p2.getLngDeg(), 0.000000001);
        }
    }
    
    /**
     * A test regarding bug 968. Three subsequent fixes at the same position with increasing time stamps each, then
     * jumping to the next position for three seconds. Let's see what distance and SOG do...
     * <p>
     * 
     * TODO bug 1504 The challenge with this is that the equal fixes all have a wrong speed value compared to at least
     * one of their neighbors. They are hence all considered outliers, and no fix remains. There is however a possible
     * sub-sequence of fixes that constitutes a sequence of all-valid fixes when only valid fixes are checked for
     * validity with their valid neighbors. But this, at first glance, sounds like an ugly NP-complete problem: find the
     * longest possible sub-sequence such that all fixes in the sub-sequence are valid w.r.t. their neighbors.
     */
    @Test
    public void testJumpyFixes() {
        DynamicGPSFixTrack<Object, GPSFixMoving> track = new DynamicGPSFixMovingTrackImpl<Object>(new Object(),
                /* millisecondsOverWhichToAverage */ 30000l);
        TimePoint start = MillisecondsTimePoint.now();
        TimePoint now = start;
        final DegreePosition startPos = new DegreePosition(0, 0);
        Position pos = startPos;
        SpeedWithBearing speed = new KnotSpeedWithBearingImpl(40, new DegreeBearingImpl(90));
        int NUMBER_OF_FIXES_AT_SAME_POSITION = 3;
        int NUMBER_OF_REAL_FIXES = 10;
        for (int i = 0; i < NUMBER_OF_REAL_FIXES; i++) {
            addFixesWithSamePositionButProgressingTime(track, now, pos, speed, NUMBER_OF_FIXES_AT_SAME_POSITION);
            track.getDistanceTraveled(start, now); // cause DistanceCache to cache a result
            TimePoint nextNow = now.plus(NUMBER_OF_FIXES_AT_SAME_POSITION * 1000);
            pos = pos.translateGreatCircle(speed.getBearing(), speed.travel(now, nextNow));
            now = nextNow;
        }
        assertEquals(speed.travel(start, now.minus(NUMBER_OF_FIXES_AT_SAME_POSITION * 1000)).getMeters(),
                track.getDistanceTraveled(start, now).getMeters(), 0.01);
    }

    private void addFixesWithSamePositionButProgressingTime(DynamicGPSFixTrack<Object, GPSFixMoving> track,
            TimePoint start, Position pos, SpeedWithBearing speed, int numberOfFixes) {
        TimePoint now = start;
        for (int i = 0; i < numberOfFixes; i++) {
            GPSFixMoving fix1 = new GPSFixMovingImpl(pos, now, speed);
            track.addGPSFix(fix1);
            now = now.plus(1000);
        }
    }

    /**
     * See bug 2626; this test tries to provoke a race condition by subclassing {@link MaxSpeedCache} and overriding
     * {@link MaxSpeedCache#cache} so that it can synchronize fix additions to the track with a
     * {@link MaxSpeedCache#getMaxSpeed(TimePoint, TimePoint)} call to the cache.
     */
    @Test
    public void testMaxSpeedCacheRaceCondition() throws InterruptedException, BrokenBarrierException, TimeoutException {
        final CyclicBarrier cacheBarrier = new CyclicBarrier(2);
        final CyclicBarrier cacheDone = new CyclicBarrier(2);
        
        DynamicGPSFixMovingTrackImpl<Object> track = new DynamicGPSFixMovingTrackImpl<Object>(new Object(), /* millisecondsOverWhichToAverage */ 30000l) {
            private static final long serialVersionUID = 1L;

            @Override
            protected MaxSpeedCache<Object, GPSFixMoving> createMaxSpeedCache() {
                return new MaxSpeedCache<Object, GPSFixMoving>(this) {
                    private static final long serialVersionUID = 1L;

                    @Override
                    protected Pair<GPSFixMoving, Speed> computeMaxSpeed(TimePoint from, TimePoint to) {
                        Pair<GPSFixMoving, Speed> result = super.computeMaxSpeed(from, to);
                        try {
                            Thread.sleep(1000); // just wait a bit; can't lock really because that would cause a deadlock
                        } catch (InterruptedException e) {
                            throw new RuntimeException(e);
                        }
                        return result;
                    }

                    @Override
                    protected void cache(TimePoint from, TimePoint to, Pair<GPSFixMoving, Speed> fixAtMaxSpeed) {
                        try {
                            cacheBarrier.await();
                        } catch (InterruptedException | BrokenBarrierException e) {
                            throw new RuntimeException(e);
                        }
                        super.cache(from, to, fixAtMaxSpeed);
                        try {
                            cacheDone.await();
                        } catch (InterruptedException | BrokenBarrierException e) {
                            throw new RuntimeException(e);
                        }
                    }
                };
            }
        };
        GPSFixMoving fix1 = new GPSFixMovingImpl(new DegreePosition(0, 0), new MillisecondsTimePoint(0), new KnotSpeedWithBearingImpl(
                1, new DegreeBearingImpl(123)));
        track.addGPSFix(fix1);
        // The following getMaximumSpeedOverGround call will trigger a computeMaxSpeed(...) and a cache(...) call
        new Thread(()->
            assertEquals(1., track.getMaximumSpeedOverGround(new MillisecondsTimePoint(0), new MillisecondsTimePoint(7200000)).
                getB().getKnots(), 0.001)).start(); // produces a cache entry that ends
        // now don't release the cacheBarrier as yet but add more fixes
        new Thread(() -> {
            GPSFixMoving fix2 = new GPSFixMovingImpl(new DegreePosition(0, 0), new MillisecondsTimePoint(3600000),
                    new KnotSpeedWithBearingImpl(2, new DegreeBearingImpl(123)));
            track.addGPSFix(fix2);
        }).start();
        new Thread(() -> {
            GPSFixMoving fix3 = new GPSFixMovingImpl(new DegreePosition(0, 0), new MillisecondsTimePoint(7200000),
                    new KnotSpeedWithBearingImpl(1, new DegreeBearingImpl(123)));
            track.addGPSFix(fix3);
        }).start();
        new Thread(() -> {
            GPSFixMoving fix4 = new GPSFixMovingImpl(new DegreePosition(0, 0), new MillisecondsTimePoint(10800000),
                    new KnotSpeedWithBearingImpl(1, new DegreeBearingImpl(123)));
            track.addGPSFix(fix4);
        }).start();
        cacheBarrier.await(); // releasing the creation of the cache entry from way above; this would now add a stale entry
        // that would have been invalidated by all the GPS fixes above
        cacheDone.await(); // wait for the caching to have completed
        final double maxSpeed[] = new double[1];
        final CyclicBarrier testDone = new CyclicBarrier(2);
        new Thread(() -> {
            maxSpeed[0] = track.getMaximumSpeedOverGround(new MillisecondsTimePoint(0), new MillisecondsTimePoint(7200000)).
                    getB().getKnots();
            try {
                testDone.await();
            } catch (Exception e) {
                throw new RuntimeException(e);
            }
        }).start();
        cacheBarrier.await(20, TimeUnit.SECONDS);
        cacheDone.await(20, TimeUnit.SECONDS);
        testDone.await();
        assertEquals(2., maxSpeed[0], 0.1);
    }

    @Test
    public void testMaxSpeedForNonMovingTrackWithUpperTimeLimit() {
        DynamicGPSFixTrack<Object, GPSFix> track = new DynamicGPSFixTrackImpl<Object>(new Object(), /* millisecondsOverWhichToAverage */ 30000l);
        GPSFix fix1 = new GPSFixImpl(new DegreePosition(0, 0), new MillisecondsTimePoint(0));
        track.addGPSFix(fix1);
        GPSFix fix2 = new GPSFixImpl(new DegreePosition(1./60., 0), new MillisecondsTimePoint(3600000)); // 1nm in one hour = 1kt
        track.addGPSFix(fix2);
        GPSFix fix3 = new GPSFixImpl(new DegreePosition(3./60., 0), new MillisecondsTimePoint(7200000)); // 2nm in one hour = 2kts
        track.addGPSFix(fix3);
        GPSFix fix4 = new GPSFixImpl(new DegreePosition(4./60., 0), new MillisecondsTimePoint(10800000)); // 1nm in one hour = 1kt
        track.addGPSFix(fix4);
        assertEquals(1., track.getMaximumSpeedOverGround(new MillisecondsTimePoint(0), new MillisecondsTimePoint(3600000)).
                getB().getKnots(), 0.001);
    }

    @Test
    public void testMaxSpeedForNonMovingTrack() {
        DynamicGPSFixTrack<Object, GPSFix> track = new DynamicGPSFixTrackImpl<Object>(new Object(), /* millisecondsOverWhichToAverage */ 30000l);
        GPSFix fix1 = new GPSFixImpl(new DegreePosition(0, 0), new MillisecondsTimePoint(0));
        track.addGPSFix(fix1);
        GPSFix fix2 = new GPSFixImpl(new DegreePosition(1./60., 0), new MillisecondsTimePoint(3600000)); // 1nm in one hour = 1kt
        track.addGPSFix(fix2);
        GPSFix fix3 = new GPSFixImpl(new DegreePosition(3./60., 0), new MillisecondsTimePoint(7200000)); // 2nm in one hour = 2kts
        track.addGPSFix(fix3);
        GPSFix fix4 = new GPSFixImpl(new DegreePosition(4./60., 0), new MillisecondsTimePoint(10800000)); // 1nm in one hour = 1kt
        track.addGPSFix(fix4);
        assertEquals(2., track.getMaximumSpeedOverGround(new MillisecondsTimePoint(0), new MillisecondsTimePoint(10800000)).
                getB().getKnots(), 0.001);
    }

    @Test
    public void testMaxSpeedForMovingTrackWithFixAtIntervalBoundary() {
        DynamicGPSFixMovingTrackImpl<Object> track = new DynamicGPSFixMovingTrackImpl<Object>(new Object(), /* millisecondsOverWhichToAverage */ 30000l);
        GPSFixMoving fix1 = new GPSFixMovingImpl(new DegreePosition(0, 0), new MillisecondsTimePoint(0), new KnotSpeedWithBearingImpl(
                1, new DegreeBearingImpl(123)));
        track.addGPSFix(fix1);
        GPSFixMoving fix2 = new GPSFixMovingImpl(new DegreePosition(0, 0), new MillisecondsTimePoint(3600000), new KnotSpeedWithBearingImpl(
                2, new DegreeBearingImpl(123)));
        track.addGPSFix(fix2);
        GPSFixMoving fix3 = new GPSFixMovingImpl(new DegreePosition(0, 0), new MillisecondsTimePoint(7200000), new KnotSpeedWithBearingImpl(
                1, new DegreeBearingImpl(123)));
        track.addGPSFix(fix3);
        assertEquals(2., track.getMaximumSpeedOverGround(new MillisecondsTimePoint(0), new MillisecondsTimePoint(7200000)).
                getB().getKnots(), 0.01); // produces a cache entry that ends 
        GPSFixMoving fix4 = new GPSFixMovingImpl(new DegreePosition(0, 0), new MillisecondsTimePoint(10800000), new KnotSpeedWithBearingImpl(
                1, new DegreeBearingImpl(123)));
        track.addGPSFix(fix4);
        assertEquals(2., track.getMaximumSpeedOverGround(new MillisecondsTimePoint(0), new MillisecondsTimePoint(10800000)).
                getB().getKnots(), 0.01);
    }
    
    @Test
    public void testMaxSpeedForFixOverwrittenWithLowerSpeed() {
        DynamicGPSFixMovingTrackImpl<Object> track = new DynamicGPSFixMovingTrackImpl<Object>(new Object(), /* millisecondsOverWhichToAverage */ 30000l);
        GPSFixMoving slow = new GPSFixMovingImpl(new DegreePosition(0, 0), new MillisecondsTimePoint(3600000), new KnotSpeedWithBearingImpl(
                1, new DegreeBearingImpl(123)));
        GPSFixMoving fast = new GPSFixMovingImpl(new DegreePosition(0, 0), new MillisecondsTimePoint(3600000), new KnotSpeedWithBearingImpl(
                2, new DegreeBearingImpl(123)));
        track.addGPSFix(fast);
        assertEquals(2., track.getMaximumSpeedOverGround(new MillisecondsTimePoint(0), new MillisecondsTimePoint(10800000)).
                getB().getKnots(), 0.01);
        track.addGPSFix(slow);
        track.lockForRead();
        try {
            assertEquals(1, track.getFixes().size());
        } finally {
            track.unlockAfterRead();
        }
        assertEquals(1., track.getMaximumSpeedOverGround(new MillisecondsTimePoint(0), new MillisecondsTimePoint(10800000)).
                getB().getKnots(), 0.01);
    }
    
    @Test
    public void testMaxSpeedForMovingTrackWithFixAtIntervalBoundaryAfterQuery() {
        DynamicGPSFixMovingTrackImpl<Object> track = new DynamicGPSFixMovingTrackImpl<Object>(new Object(), /* millisecondsOverWhichToAverage */ 30000l);
        GPSFixMoving fix1 = new GPSFixMovingImpl(new DegreePosition(0, 0), new MillisecondsTimePoint(0), new KnotSpeedWithBearingImpl(
                1, new DegreeBearingImpl(123)));
        track.addGPSFix(fix1);
        GPSFixMoving fix2 = new GPSFixMovingImpl(new DegreePosition(0, 0), new MillisecondsTimePoint(3600000), new KnotSpeedWithBearingImpl(
                2, new DegreeBearingImpl(123)));
        track.addGPSFix(fix2);
        assertEquals(2., track.getMaximumSpeedOverGround(new MillisecondsTimePoint(0), new MillisecondsTimePoint(7200000)).
                getB().getKnots(), 0.01); // produces a cache entry that ends 
        GPSFixMoving fix3 = new GPSFixMovingImpl(new DegreePosition(0, 0), new MillisecondsTimePoint(7200000), new KnotSpeedWithBearingImpl(
                1, new DegreeBearingImpl(123)));
        track.addGPSFix(fix3);
        GPSFixMoving fix4 = new GPSFixMovingImpl(new DegreePosition(0, 0), new MillisecondsTimePoint(10800000), new KnotSpeedWithBearingImpl(
                1, new DegreeBearingImpl(123)));
        track.addGPSFix(fix4);
        assertEquals(2., track.getMaximumSpeedOverGround(new MillisecondsTimePoint(0), new MillisecondsTimePoint(10800000)).
                getB().getKnots(), 0.01);
    }
    
    /**
     * The DistanceCache must not contain any intervals pointing backwards because otherwise an endless recursion will
     * result during the next cache look-up. This test performs a {@link GPSFixTrack#getDistanceTraveled(TimePoint, TimePoint)} with
     * <code>from</code> later than <code>to</code> and ensures that no reversed entry is written to the cache.
     */
    @Test
    public void testDistanceTraveledBackwardsQuery() {
        final Set<com.sap.sse.common.Util.Triple<TimePoint, TimePoint, Distance>> cacheEntries = new HashSet<>();
        final DistanceCache distanceCache = new DistanceCache("test-DistanceCache") {
            @Override
            public void cache(TimePoint from, TimePoint to, Distance distance) {
                super.cache(from, to, distance);
                cacheEntries.add(new com.sap.sse.common.Util.Triple<>(from, to, distance));
            }
            
        };
        DynamicGPSFixTrack<Object, GPSFix> track = new DynamicGPSFixTrackImpl<Object>(new Object(), /* millisecondsOverWhichToAverage */ 30000l) {
            private static final long serialVersionUID = -7277196393160609503L;
            @Override
            protected DistanceCache getDistanceCache() {
                return distanceCache;
            }
        };
        TimePoint now = MillisecondsTimePoint.now();
        TimePoint earlier = now.minus(10000);
        TimePoint later = now.plus(10000);
        Distance result = track.getDistanceTraveled(now, earlier);
        assertEquals(Distance.NULL, result);
        assertTrue(cacheEntries.isEmpty());
        Distance nextResult = track.getDistanceTraveled(now, later);
        assertEquals(Distance.NULL, nextResult);
    }
    
    @Test
    public void testBearingAveragingAcrossZeroDegrees() {
        DynamicGPSFixTrack<Object, GPSFix> track = new DynamicGPSFixTrackImpl<Object>(null, /* millisecondsOverWhichToAverage */ 5000);
        TimePoint t1 = new MillisecondsTimePoint(1000);
        TimePoint t2 = new MillisecondsTimePoint(2000);
        TimePoint t3 = new MillisecondsTimePoint(3000);
        GPSFix f1 = new GPSFixImpl(new DegreePosition(0, 0), t1);
        GPSFix f2 = new GPSFixImpl(new DegreePosition(0.00001, 0.00001), t2);
        GPSFix f3 = new GPSFixImpl(new DegreePosition(0.00002, 0), t3);
        track.addGPSFix(f1);
        track.addGPSFix(f2);
        track.addGPSFix(f3);
        SpeedWithBearing average = track.getEstimatedSpeed(t2);
        PositionAssert.assertBearingEquals(new DegreeBearingImpl(0), average.getBearing(), 0.1);
    }
    
    @Test
    public void testFixValidEvenIfFixProvidedSpeedIsOutrageous() {
        DynamicGPSFixTrack<Object, GPSFixMoving> track = new DynamicGPSFixMovingTrackImpl<Object>(null, /* millisecondsOverWhichToAverage */ 5000l);
        TimePoint t1 = new MillisecondsTimePoint(1000);
        TimePoint t2 = new MillisecondsTimePoint(2000);
        TimePoint t3 = new MillisecondsTimePoint(3000);
        GPSFixMoving f1 = new GPSFixMovingImpl(new DegreePosition(1./3600.*1./60., 0), t1, new KnotSpeedWithBearingImpl(1, new DegreeBearingImpl(0)));
        GPSFixMoving f2 = new GPSFixMovingImpl(new DegreePosition(2./3600.*1./60., 0), t2, new KnotSpeedWithBearingImpl(150, new DegreeBearingImpl(0))); // outrageous speed; to be ignored by getEstimatedSpeed
        GPSFixMoving f3 = new GPSFixMovingImpl(new DegreePosition(3./3600.*1./60., 0), t3, new KnotSpeedWithBearingImpl(1, new DegreeBearingImpl(0)));
        track.addGPSFix(f1);
        track.addGPSFix(f2);
        track.addGPSFix(f3);
        PositionAssert.assertGPSFixEquals(f2, track.getFirstFixAtOrAfter(f2.getTimePoint()), /* pos deg delta */ 0.00001, /* bearing deg delta */ 0.01, /* knot delta */ 0.01); // expect the fix to still be valid, but only its provided speed shall be ignored
    }
    
    @Test
    public void testFixInvalidEvenIfPositionInferredSpeedIsOutrageous() {
        DynamicGPSFixTrack<Object, GPSFixMoving> track = new DynamicGPSFixMovingTrackImpl<Object>(null, /* millisecondsOverWhichToAverage */ 5000l);
        TimePoint t1 = new MillisecondsTimePoint(1000);
        TimePoint t2 = new MillisecondsTimePoint(2000);
        TimePoint t3 = new MillisecondsTimePoint(3000);
        GPSFixMoving f1 = new GPSFixMovingImpl(new DegreePosition(1./3600.*1./60., 0), t1, new KnotSpeedWithBearingImpl(1, new DegreeBearingImpl(0)));
        GPSFixMoving f2 = new GPSFixMovingImpl(new DegreePosition(150./3600.*1./60., 0), t2, new KnotSpeedWithBearingImpl(150, new DegreeBearingImpl(0))); // outrageous speed; to be ignored by getEstimatedSpeed
        GPSFixMoving f3 = new GPSFixMovingImpl(new DegreePosition(3./3600.*1./60., 0), t3, new KnotSpeedWithBearingImpl(1, new DegreeBearingImpl(0)));
        track.addGPSFix(f1);
        track.addGPSFix(f2);
        track.addGPSFix(f3);
        PositionAssert.assertGPSFixEquals(f3, track.getFirstFixAtOrAfter(f2.getTimePoint()), /* pos deg delta */ 0.00001, /* bearing deg delta */ 0.01, /* knot delta */ 0.01); // expect the fix to still be valid, but only its provided speed shall be ignored
    }
    
    @Test
    public void testFixInvalidBecauseProvidedSpeedIsTooDifferent() {
        DynamicGPSFixTrack<Object, GPSFixMoving> track = new DynamicGPSFixMovingTrackImpl<Object>(null, /* millisecondsOverWhichToAverage */ 5000l);
        TimePoint t1 = new MillisecondsTimePoint(1000);
        TimePoint t2 = new MillisecondsTimePoint(2000);
        TimePoint t3 = new MillisecondsTimePoint(3000);
        GPSFixMoving f1 = new GPSFixMovingImpl(new DegreePosition(1./3600.*1./60., 0), t1, new KnotSpeedWithBearingImpl(1, new DegreeBearingImpl(0)));
        GPSFixMoving f2 = new GPSFixMovingImpl(new DegreePosition(2./3600.*1./60., 0), t2, new KnotSpeedWithBearingImpl(10, new DegreeBearingImpl(0))); // outrageous speed; to be ignored by getEstimatedSpeed
        GPSFixMoving f3 = new GPSFixMovingImpl(new DegreePosition(3./3600.*1./60., 0), t3, new KnotSpeedWithBearingImpl(1, new DegreeBearingImpl(0)));
        track.addGPSFix(f1);
        track.addGPSFix(f2);
        track.addGPSFix(f3);
        // expect the f2 fix to be invalid because provided speed is too different
        assertEquals(0, f3.getPosition().getDistance(track.getFirstFixAtOrAfter(f2.getTimePoint()).getPosition()).getMeters(), 0.01);
    }
    
    @Test
    public void testIgnoringFixProvidedSpeedIfItIsOutrageous() {
        DynamicGPSFixTrack<Object, GPSFixMoving> track = new DynamicGPSFixMovingTrackImpl<Object>(null, /* millisecondsOverWhichToAverage */ 5000l);
        TimePoint t1 = new MillisecondsTimePoint(1000);
        TimePoint t2 = new MillisecondsTimePoint(2000);
        TimePoint t3 = new MillisecondsTimePoint(3000);
        GPSFixMoving f1 = new GPSFixMovingImpl(new DegreePosition(1./3600.*1./60., 0), t1, new KnotSpeedWithBearingImpl(1, new DegreeBearingImpl(0)));
        GPSFixMoving f2 = new GPSFixMovingImpl(new DegreePosition(2./3600.*1./60., 0), t2, new KnotSpeedWithBearingImpl(150, new DegreeBearingImpl(0))); // outrageous speed; to be ignored by getEstimatedSpeed
        GPSFixMoving f3 = new GPSFixMovingImpl(new DegreePosition(3./3600.*1./60., 0), t3, new KnotSpeedWithBearingImpl(1, new DegreeBearingImpl(0)));
        track.addGPSFix(f1);
        track.addGPSFix(f2);
        track.addGPSFix(f3);
        PositionAssert.assertGPSFixEquals(f2, track.getFirstFixAtOrAfter(f2.getTimePoint()), /* pos deg delta */ 0.00001, /* bearing deg delta */ 0.01, /* knot delta */ 0.01); // expect the fix to still be valid, but only its provided speed shall be ignored
        SpeedWithBearing average = track.getEstimatedSpeed(t2);
        assertEquals(1, average.getKnots(), 0.01);
    }
    
    @Test
    public void testBearingAveragingAcrossZeroDegreesWithGPSFixMoving() {
        DynamicGPSFixMovingTrackImpl<Object> track = new DynamicGPSFixMovingTrackImpl<Object>(null, /* millisecondsOverWhichToAverage */ 5000);
        TimePoint t1 = new MillisecondsTimePoint(1000);
        TimePoint t2 = new MillisecondsTimePoint(2000);
        TimePoint t3 = new MillisecondsTimePoint(3000);
        GPSFixMoving f1 = new GPSFixMovingImpl(new DegreePosition(0, 0), t1, new KnotSpeedWithBearingImpl(1, new DegreeBearingImpl(45)));
        GPSFixMoving f2 = new GPSFixMovingImpl(new DegreePosition(0.00001, 0.00001), t2, new KnotSpeedWithBearingImpl(1, new DegreeBearingImpl(0)));
        GPSFixMoving f3 = new GPSFixMovingImpl(new DegreePosition(0.00002, 0), t3, new KnotSpeedWithBearingImpl(1, new DegreeBearingImpl(315)));
        track.addGPSFix(f1);
        track.addGPSFix(f2);
        track.addGPSFix(f3);
        SpeedWithBearing average = track.getRawEstimatedSpeed(t2);
        PositionAssert.assertBearingEquals(new DegreeBearingImpl(0), average.getBearing(), /* deg delta */ 0.1);
    }
    
    /**
     * Bug #70: modify a track while iterating over a subset of it; ensure that this causes a
     * {@link ConcurrentModificationException}.
     */
    @Test
    public void testAddingWhileIteratingOverSubset() throws InterruptedException, IllegalArgumentException,
            IllegalAccessException, SecurityException, NoSuchFieldException {
        Field fixesField = TrackImpl.class.getDeclaredField("fixes");
        fixesField.setAccessible(true);
        @SuppressWarnings("unchecked")
        NavigableSet<GPSFixMoving> fixes = (NavigableSet<GPSFixMoving>) fixesField.get(track);
        SortedSet<GPSFixMoving> subset = fixes.subSet(gpsFix2, gpsFix5);
        assertEquals(3, subset.size());
        Iterator<GPSFixMoving> subsetIter = subset.iterator();
        // start iteration
        GPSFixMoving firstOfSubset = subsetIter.next();
        PositionAssert.assertGPSFixEquals(gpsFix2, firstOfSubset, /* pos deg delta */ 0.00001, /* bearing deg delta */ 0.01, /* knot delta */ 0.01);
        // now add a fix:
        TimePoint now6 = addMillisToTimepoint(gpsFix5.getTimePoint(), 3);
        track.addGPSFix(new GPSFixMovingImpl(
                new DegreePosition(6, 5), now6, new KnotSpeedWithBearingImpl(2, new DegreeBearingImpl(0))));
        try {
            GPSFixMoving secondOfSubset = subsetIter.next();
            PositionAssert.assertGPSFixEquals(gpsFix3, secondOfSubset, /* pos deg delta */ 0.000001, /* bearing deg delta */ 0.01, /* knot delta */ 0.01);
            fail("adding a fix interferes with iteration over subSet of track's fixes");
        } catch (ConcurrentModificationException e) {
            // this is what we expected
        }
    }
    
   private TimePoint addMillisToTimepoint(TimePoint p, long millis) {
       return p.plus(millis);
   }

    @Test
    public void testIterate() {
        track.lockForRead();
        try {
            Iterator<GPSFixMoving> i = track.getRawFixes().iterator();
            int count;
            for (count = 0; i.hasNext(); count++) {
                i.next();
            }
            assertEquals(5, count);
        } finally {
            track.unlockAfterRead();
        }
    }
    
    @Test
    public void testOrdering() {
        long lastMillis = 0;
        GPSFix lastFix = null;
        boolean first = true;
        track.lockForRead();
        try {
            for (Iterator<GPSFixMoving> i = track.getRawFixes().iterator(); i.hasNext(); first = false) {
                GPSFixMoving fix = i.next();
                long millis = fix.getTimePoint().asMillis();
                if (!first) {
                    assertTrue(millis > lastMillis);
                    TimePoint inBetweenTimePoint = new MillisecondsTimePoint((millis + lastMillis) / 2);
                    assertEquals(lastFix, track.getLastRawFixBefore(inBetweenTimePoint));
                    assertEquals(lastFix, track.getLastRawFixAtOrBefore(inBetweenTimePoint));
                    assertEquals(fix, track.getFirstRawFixAfter(inBetweenTimePoint));
                    assertEquals(fix, track.getFirstRawFixAtOrAfter(inBetweenTimePoint));

                    assertEquals(lastFix, track.getLastRawFixAtOrBefore(lastFix.getTimePoint()));
                    assertEquals(fix, track.getFirstRawFixAtOrAfter(fix.getTimePoint()));

                    assertEquals(lastFix, track.getLastRawFixBefore(fix.getTimePoint()));
                    assertEquals(fix, track.getLastRawFixAtOrBefore(fix.getTimePoint()));
                    assertEquals(fix, track.getFirstRawFixAfter(lastFix.getTimePoint()));
                    assertEquals(lastFix, track.getFirstRawFixAtOrAfter(lastFix.getTimePoint()));
                }
                lastMillis = millis;
                lastFix = fix;
            }
        } finally {
            track.unlockAfterRead();
        }
    }
    
    @Test
    public void assertEstimatedPositionBeforeStartIsStart() {
        track.lockForRead();
        try {
            GPSFixMoving start = track.getRawFixes().iterator().next();
            TimePoint oneNanoBeforeStart = new MillisecondsTimePoint(start.getTimePoint().asMillis() - 1);
            assertEquals(start.getPosition(), track.getEstimatedPosition(oneNanoBeforeStart, false));
        } finally {
            track.unlockAfterRead();
        }
    }
    
    @Test
    public void testSimpleInterpolation() {
        long lastMillis = 0;
        GPSFix lastFix = null;
        boolean first = true;
        track.lockForRead();
        try {
            for (Iterator<GPSFixMoving> i = track.getRawFixes().iterator(); i.hasNext(); first = false) {
                GPSFixMoving fix = i.next();
                long millis = fix.getTimePoint().asMillis();
                if (!first) {
                    TimePoint inBetweenTimePoint = new MillisecondsTimePoint((millis + lastMillis) / 2);
                    Position interpolatedPosition = track.getEstimatedRawPosition(inBetweenTimePoint, false);
                    Distance d1 = lastFix.getPosition().getDistance(interpolatedPosition);
                    Distance d2 = interpolatedPosition.getDistance(fix.getPosition());
                    // the interpolated point should be on the great circle, not open a "triangle"
                    assertEquals(lastFix.getPosition().getDistance(fix.getPosition()).getMeters(),
                            d1.getMeters() + d2.getMeters(), 0.00001);
                }
                lastMillis = millis;
                lastFix = fix;
            }
        } finally {
            track.unlockAfterRead();
        }
    }
    
    @Test
    public void testSimpleExtrapolation() {
        GPSFix fix = track.getLastRawFix();
        long millis = fix.getTimePoint().asMillis();
        GPSFix lastFix = track.getLastRawFixBefore(fix.getTimePoint());
        long lastMillis = lastFix.getTimePoint().asMillis();
        TimePoint afterTimePoint = new MillisecondsTimePoint(millis + (millis-lastMillis));
        Position extrapolatedPosition = track.getEstimatedPosition(afterTimePoint, true);
        assertEquals(0.5, fix.getPosition().getDistance(extrapolatedPosition).getMeters()
                / lastFix.getPosition().getDistance(extrapolatedPosition).getMeters(), 0.01);
    }
    
    @Test
    public void testExtrapolationDoesntHappenIfSuppressed() {
        GPSFix fix = track.getLastRawFix();
        long millis = fix.getTimePoint().asMillis();
        GPSFix lastFix = track.getLastRawFixBefore(fix.getTimePoint());
        long lastMillis = lastFix.getTimePoint().asMillis();
        TimePoint afterTimePoint = new MillisecondsTimePoint(millis + (millis-lastMillis));
        Position extrapolatedPosition = track.getEstimatedPosition(afterTimePoint, false);
        assertEquals(extrapolatedPosition, fix.getPosition());
    }
    
    @Test
    public void testDistanceTraveled() {
        List<Distance> distances = new ArrayList<Distance>();
        List<GPSFixMoving> fixes = new ArrayList<GPSFixMoving>();
        boolean first = true;
        GPSFixMoving oldFix = null;
        track.lockForRead();
        try {
            for (GPSFixMoving fix : track.getRawFixes()) {
                fixes.add(fix);
                if (first) {
                    first = false;
                } else {
                    Distance d = oldFix.getPosition().getDistance(fix.getPosition());
                    distances.add(d);
                }
                oldFix = fix;
            }
            for (int i = 0; i < fixes.size(); i++) {
                for (int j = i; j < fixes.size(); j++) {
                    double distanceSumInNauticalMiles = 0;
                    for (int k = i; k < j; k++) {
                        distanceSumInNauticalMiles += distances.get(k).getNauticalMiles();
                    }
                    // travel fully from fix #i to fix #j and require the segment distances to sum up equal
                    double nauticalMilesFromIToJ = track.getRawDistanceTraveled(fixes.get(i).getTimePoint(),
                            fixes.get(j).getTimePoint()).getNauticalMiles();
                    assertEquals(distanceSumInNauticalMiles, nauticalMilesFromIToJ, 0.0000001);
                    if (j > i) {
                        // now skip half a segment at the beginning:
                        double nauticalMilesFromHalfAfterIToJ = track.getRawDistanceTraveled(
                                new MillisecondsTimePoint((fixes.get(i).getTimePoint().asMillis() + fixes.get(i + 1)
                                        .getTimePoint().asMillis()) / 2), fixes.get(j).getTimePoint())
                                .getNauticalMiles();
                        assertTrue("for i=" + i + ", j=" + j + ": " + nauticalMilesFromHalfAfterIToJ + "<"
                                + distanceSumInNauticalMiles,
                                nauticalMilesFromHalfAfterIToJ < distanceSumInNauticalMiles);
                        if (i > 0) {
                            // now skip half a segment before the beginning:
                            double nauticalMilesFromHalfBeforeIToJ = track.getRawDistanceTraveled(
                                    new MillisecondsTimePoint((fixes.get(i).getTimePoint().asMillis() + fixes
                                            .get(i - 1).getTimePoint().asMillis()) / 2), fixes.get(j).getTimePoint())
                                    .getNauticalMiles();
                            assertTrue(nauticalMilesFromHalfBeforeIToJ > distanceSumInNauticalMiles);
                        }
                        // now skip half a segment at the end:
                        double nauticalMilesFromIToHalfBeforeJ = track.getRawDistanceTraveled(
                                fixes.get(i).getTimePoint(),
                                new MillisecondsTimePoint((fixes.get(j).getTimePoint().asMillis() + fixes.get(j - 1)
                                        .getTimePoint().asMillis()) / 2)).getNauticalMiles();
                        assertTrue(nauticalMilesFromIToHalfBeforeJ < distanceSumInNauticalMiles);
                        if (j < fixes.size() - 1) {
                            // now skip half a segment before the beginning:
                            double nauticalMilesFromIToHalfAfterJ = track.getRawDistanceTraveled(
                                    fixes.get(i).getTimePoint(),
                                    new MillisecondsTimePoint((fixes.get(j).getTimePoint().asMillis() + fixes
                                            .get(j + 1).getTimePoint().asMillis()) / 2)).getNauticalMiles();
                            assertTrue("for i=" + i + ", j=" + j + ": " + nauticalMilesFromIToHalfAfterJ + ">"
                                    + distanceSumInNauticalMiles,
                                    nauticalMilesFromIToHalfAfterJ > distanceSumInNauticalMiles);
                        }
                    }
                }
            }
        } finally {
            track.unlockAfterRead();
        }
    }
    
    @Test
    public void testDistanceTraveledOnSmoothenedTrackThenAddingOutlier() {
        final Set<TimePoint> invalidationCalls = new HashSet<TimePoint>();
        final DistanceCache distanceCache = new DistanceCache("test-DistanceCache") {
            @Override
            public void invalidateAllAtOrLaterThan(TimePoint timePoint) {
                super.invalidateAllAtOrLaterThan(timePoint);
                invalidationCalls.add(timePoint);
            }
        };
        DynamicGPSFixTrack<Object, GPSFix> track = new DynamicGPSFixTrackImpl<Object>(new Object(), /* millisecondsOverWhichToAverage */ 30000l) {
            private static final long serialVersionUID = -7277196393160609503L;
            @Override
            protected DistanceCache getDistanceCache() {
                return distanceCache;
            }
        };
        final int timeBetweenFixesInMillis = 1000;
        Bearing bearing = new DegreeBearingImpl(123);
        Speed speed = new KnotSpeedImpl(7);
        Position p = new DegreePosition(0, 0);
        final TimePoint now = MillisecondsTimePoint.now();
        TimePoint start = now;
        final int steps = 10;
        TimePoint next = null;
        for (int i=0; i<steps; i++) {
            GPSFix fix = new GPSFixImpl(p, start);
            track.addGPSFix(fix);
            next = start.plus(timeBetweenFixesInMillis);
            p = p.translateGreatCircle(bearing, speed.travel(start, next));
            start = next;
            bearing = new DegreeBearingImpl(bearing.getDegrees() + 1);
        }
        invalidationCalls.clear();
        assertEquals(speed.getMetersPerSecond()*(steps-1), track.getDistanceTraveled(now, start).getMeters(), 0.02);
        final com.sap.sse.common.Util.Pair<TimePoint, com.sap.sse.common.Util.Pair<TimePoint, Distance>> fullIntervalCacheEntry = distanceCache.getEarliestFromAndDistanceAtOrAfterFrom(now,  start);
        assertNotNull(fullIntervalCacheEntry); // no more entry for "to"-value start in cache
        assertEquals(start, fullIntervalCacheEntry.getA());
        assertEquals(now, fullIntervalCacheEntry.getB().getA());
        TimePoint timePointForOutlier = new MillisecondsTimePoint(now.asMillis() + ((int) steps/2) * timeBetweenFixesInMillis + timeBetweenFixesInMillis/2);
        Position outlierPosition = new DegreePosition(90, 90);
        GPSFix outlier = new GPSFixImpl(outlierPosition, timePointForOutlier);
        track.addGPSFix(outlier);
        assertEquals(1, invalidationCalls.size());
        TimePoint timePointOfLastFixBeforeOutlier = track.getLastFixBefore(timePointForOutlier).getTimePoint();
        assertTrue(invalidationCalls.iterator().next().after(timePointOfLastFixBeforeOutlier)); // outlier doesn't turn its preceding element into an outlier
        assertNull(distanceCache.getEarliestFromAndDistanceAtOrAfterFrom(now,  start)); // no more entry for "to"-value start in cache
        invalidationCalls.clear();
        final TimePoint timePointOfLastOriginalFix = track.getLastRawFix().getTimePoint();
        assertEquals(speed.getMetersPerSecond() * (steps - 1),
                track.getDistanceTraveled(now, timePointOfLastOriginalFix).getMeters(), 0.02);
        final com.sap.sse.common.Util.Pair<TimePoint, com.sap.sse.common.Util.Pair<TimePoint, Distance>> newFullIntervalCacheEntry = distanceCache
                .getEarliestFromAndDistanceAtOrAfterFrom(now, timePointOfLastOriginalFix);
        assertNotNull(newFullIntervalCacheEntry); // no more entry for "to"-value start in cache
        assertEquals(timePointOfLastOriginalFix, newFullIntervalCacheEntry.getA());
        assertEquals(now, newFullIntervalCacheEntry.getB().getA());
        TimePoint timePointForLateOutlier = new MillisecondsTimePoint(now.asMillis() + (steps-1)*timeBetweenFixesInMillis + timeBetweenFixesInMillis/2);
        Position lateOutlierPosition = new DegreePosition(-90, 90);
        GPSFix lateOutlier = new GPSFixImpl(lateOutlierPosition, timePointForLateOutlier);
        // adding the outlier invalidates the fix just before the outlier because it now has a single successor that is in range but not reachable
        track.addGPSFix(lateOutlier);
        assertEquals(1, invalidationCalls.size());
        TimePoint timePointOfLastRawFixBeforeLateOutlier = track.getLastRawFixBefore(timePointForLateOutlier).getTimePoint();
        // assert that adding the outlier invalidated the distance cache starting from the raw fix before the late outlier
        // because its validity changed from true to false
        assertTrue(invalidationCalls.iterator().next().equals(timePointOfLastRawFixBeforeLateOutlier));
        invalidationCalls.clear();
        // expect the invalidation to have started after the single cache entry, so the cache entry still has to be there:
        final com.sap.sse.common.Util.Pair<TimePoint, com.sap.sse.common.Util.Pair<TimePoint, Distance>> stillPresentFullIntervalCacheEntry = distanceCache
                .getEarliestFromAndDistanceAtOrAfterFrom(now, timePointOfLastOriginalFix);
        assertNull(stillPresentFullIntervalCacheEntry); // no more entry for "to"-value start in cache because new temporary outlier lies in previously cached interval
        GPSFix polishedLastFix = track.getLastFixBefore(new MillisecondsTimePoint(Long.MAX_VALUE)); // get the last smoothened fix...
        // ...which now is expected to be two fixes before lateOutlier because lateOutlier has previous fixes within the time range
        // but none of them is reachable with max speed, and the raw fix right before lateOutlier is currently temporarily an outlier too
        assertEquals(track.getLastRawFixBefore(timePointOfLastRawFixBeforeLateOutlier), polishedLastFix);
        track.lockForRead();
        try {
            assertEquals(steps-1, Util.size(track.getFixes())); // the lateOutlier and its predecessor are currently detected as outlier, so it's not steps+1 
            // which would include the lateOutlier, but it's already only steps-1 valid fixes.
        } finally {
            track.unlockAfterRead();
        }
        // now add another "normal" fix, making the lateOutlier really an outlier; invalidation starts 1ms after the last previously valid
        // fix before the fix added, or at the earliest fix that changes its validity, whichever is earlier. In this case the earlier time point
        // is 1ms after the last *valid* fix before the fix inserted because that's the fix two before the lateOutlier, and that fix and all other
        // earlier fixes don't change their validity
        GPSFix fix = new GPSFixImpl(p, start); // the "overshoot" from the previous loop can be used to generate the next "regular" fix
        track.addGPSFix(fix);
        assertEquals(1, invalidationCalls.size());
        // the lateOutlier's predecessor now is expected to have changed validity again, causing a distance cache invalidation at its time
        assertEquals(track.getLastFixBefore(timePointOfLastRawFixBeforeLateOutlier).getTimePoint().plus(1), invalidationCalls.iterator().next());
        assertTrue(timePointForLateOutlier.compareTo(fix.getTimePoint()) < 0);
        // expect the invalidation to have started at the fix before the outlier, leaving the previous result ending at the fix right before the outlier intact
        final com.sap.sse.common.Util.Pair<TimePoint, com.sap.sse.common.Util.Pair<TimePoint, Distance>> stillStillPresentFullIntervalCacheEntry = distanceCache
                .getEarliestFromAndDistanceAtOrAfterFrom(now, timePointOfLastOriginalFix);
        assertNull(stillStillPresentFullIntervalCacheEntry); // still nothing in the cache
        track.lockForRead();
        try {
            assertEquals(steps+1, Util.size(track.getFixes())); // the one "normal" late fix is added on top of the <steps> fixes, but the two outliers should now be removed
        } finally {
            track.unlockAfterRead();
        }
        GPSFix polishedLastFix2 = track.getLastFixBefore(new MillisecondsTimePoint(Long.MAX_VALUE)); // get the last smoothened fix...
        PositionAssert.assertGPSFixEquals(fix, polishedLastFix2, /* pos deg delta */ 0.000001);
        assertEquals(speed.getMetersPerSecond()*steps, track.getDistanceTraveled(now, start).getMeters(), 0.01);
    }
    
    /**
     * A test case for bug 968. If distances are requested for time intervals ending after the last GPS fix, the position
     * is estimated to be at the last fix known. When another fix arrives, the positions for these time points can now be
     * interpolated, leading to different results and hence to a cache inconsistency in case the cache isn't flushed for the
     * interval between the last and the newest fix. This test case adds a few fixes, then asks a distance traveled for an
     * interval ending after the last fix, then adds another fix at a later time point and asks the distance again.
     */
    @Test
    public void testMoreFrequentDistanceComputationThanGPSFixReception() {
        DynamicGPSFixTrack<Object, GPSFixMoving> track = new DynamicGPSFixMovingTrackImpl<Object>(new Object(), /* millisecondsOverWhichToAverage */ 30000l);
        final int timeBetweenFixesInMillis = 1000;
        Bearing bearing = new DegreeBearingImpl(123);
        SpeedWithBearing speed = new KnotSpeedWithBearingImpl(7, bearing);
        Position p = new DegreePosition(0, 0);
        final TimePoint now = MillisecondsTimePoint.now();
        TimePoint start = now;
        final int steps = 10;
        TimePoint next = null;
        GPSFixMoving fix = null;
        for (int i=0; i<steps; i++) {
            fix = new GPSFixMovingImpl(p, start, speed);
            track.addGPSFix(fix);
            next = start.plus(timeBetweenFixesInMillis);
            p = p.translateGreatCircle(bearing, speed.travel(start, next));
            start = next;
            bearing = new DegreeBearingImpl(bearing.getDegrees() + 1);
        }
        Distance distance1 = track.getDistanceTraveled(now, next.minus(timeBetweenFixesInMillis));
        Distance distance2 = track.getDistanceTraveled(now, next.minus(2*timeBetweenFixesInMillis/3));
        Distance distance3 = track.getDistanceTraveled(now, next.minus(timeBetweenFixesInMillis/3));
        Distance distance4 = track.getDistanceTraveled(now, next);
        assertEquals(distance1, distance2); // no progress after time point "next" because no further fixes are known
        assertEquals(distance1, distance3); // no progress after time point "next" because no further fixes are known
        assertEquals(distance1, distance4); // no progress after time point "next" because no further fixes are known
        // now add one more fix
        fix = new GPSFixMovingImpl(p, start, speed);
        track.addGPSFix(fix);
        Distance distance1_new = track.getDistanceTraveled(now, next.minus(timeBetweenFixesInMillis));
        Distance distance2_new = track.getDistanceTraveled(now, next.minus(2*timeBetweenFixesInMillis/3));
        Distance distance3_new = track.getDistanceTraveled(now, next.minus(timeBetweenFixesInMillis/3));
        Distance distance4_new = track.getDistanceTraveled(now, next);
        assertEquals(distance1, distance1_new);
        assertFalse(distance2.equals(distance2_new));
        assertFalse(distance3.equals(distance3_new));
        assertFalse(distance4.equals(distance4_new));
        Distance toReachInOneThirdOfTimeBetweenFixesInMillis = speed.travel(next, next.plus(timeBetweenFixesInMillis/3));
        assertEquals(toReachInOneThirdOfTimeBetweenFixesInMillis.getMeters(), distance2_new.getMeters()-distance1_new.getMeters(), 0.01);
        assertEquals(toReachInOneThirdOfTimeBetweenFixesInMillis.getMeters(), distance3_new.getMeters()-distance2_new.getMeters(), 0.01);
        assertEquals(toReachInOneThirdOfTimeBetweenFixesInMillis.getMeters(), distance4_new.getMeters()-distance3_new.getMeters(), 0.01);
    }

    /**
     * Bug 3022 describes a {@link StackOverflowError} that occurs during distance calculations on a {@link GPSFixTrackImpl}.
     * This test tries to reproduce this behavior, as a starting point for a fix. The recursion happened while a long-distance
     * race was running. Can there be a certain fix insertion pattern that, combined with a certain request pattern,
     * produces degenerated cache contents? The race had a live delay of 660s. The trackers were configured to sample every
     * 120s and to send every 600s. This could mean that for some 60s the live requests were "ahead" of the trackers.
     */
    @Test
    public void testDistanceCacheIncrementalFillUpAndRecursion() {
        TimePoint start = MillisecondsTimePoint.now();
        TimePoint fixTime = start;
        TimePoint queryTime = fixTime;
        Position p = new DegreePosition(0, 0);
        Bearing cog = new DegreeBearingImpl(123);
        final Duration queryInterval = Duration.ONE_SECOND;
        final Duration readAhead = Duration.ONE_MINUTE;
        final Duration samplingInterval = Duration.ONE_SECOND.times(120);
        final Duration transmissionInterval = Duration.ONE_MINUTE.times(10);
        final Duration raceDuration = Duration.ONE_HOUR.times(48);
        final Speed speed = new KnotSpeedImpl(12);
        final Distance distancePerSample = speed.travel(fixTime, fixTime.plus(samplingInterval));
        final DistanceCache distanceCache = new DistanceCache("test-DistanceCache");
        DynamicGPSFixTrack<Object, GPSFix> track = new DynamicGPSFixTrackImpl<Object>(new Object(), /* millisecondsOverWhichToAverage */ 30000l) {
            private static final long serialVersionUID = -7277196393160609503L;
            @Override
            protected DistanceCache getDistanceCache() {
                return distanceCache;
            }
        };
        while (fixTime.before(start.plus(raceDuration))) {
            for (int i=0; i<transmissionInterval.divide(samplingInterval); i++) {
                // produce a bulk of fixes
                GPSFix fix = new GPSFixImpl(p, fixTime);
                track.add(fix);
                fixTime = fixTime.plus(samplingInterval);
                p = p.translateGreatCircle(cog, distancePerSample);
            }
            Distance lastDistance = Distance.NULL;
            // now query the distance with constant "from" and increasing "to" where "to" moves until 60s after tp
            while (queryTime.before(fixTime.plus(readAhead))) {
                final Distance d = track.getDistanceTraveled(start, queryTime);
                assertTrue(d.compareTo(lastDistance) >= 0);
                lastDistance = d;
                queryTime = queryTime.plus(queryInterval);
            }
        }
        assertTrue(distanceCache.size() <= DistanceCache.MAX_SIZE);
    }
    
    @Test
    public void testDistanceCacheAccessForPartialStrip() {
        final Set<TimePoint> invalidationCalls = new HashSet<TimePoint>();
        final DistanceCache distanceCache = new DistanceCache("test-DistanceCache") {
            @Override
            public void invalidateAllAtOrLaterThan(TimePoint timePoint) {
                super.invalidateAllAtOrLaterThan(timePoint);
                invalidationCalls.add(timePoint);
            }
        };
        DynamicGPSFixTrack<Object, GPSFix> track = new DynamicGPSFixTrackImpl<Object>(new Object(), /* millisecondsOverWhichToAverage */ 30000l) {
            private static final long serialVersionUID = -7277196393160609503L;
            @Override
            protected DistanceCache getDistanceCache() {
                return distanceCache;
            }
        };
        final int timeBetweenFixesInMillis = 1000;
        Bearing bearing = new DegreeBearingImpl(123);
        Speed speed = new KnotSpeedImpl(7);
        Position p = new DegreePosition(0, 0);
        final TimePoint now = MillisecondsTimePoint.now();
        TimePoint start = now;
        final int steps = 10;
        TimePoint next = null;
        for (int i=0; i<steps; i++) {
            GPSFix fix = new GPSFixImpl(p, start);
            track.addGPSFix(fix);
            next = start.plus(timeBetweenFixesInMillis);
            p = p.translateGreatCircle(bearing, speed.travel(start, next));
            start = next;
            bearing = new DegreeBearingImpl(bearing.getDegrees() + 1);
        }
        invalidationCalls.clear();
        final TimePoint stripFrom = now.plus(timeBetweenFixesInMillis);
        final TimePoint stripTo = start.minus(2*timeBetweenFixesInMillis);
        assertEquals(speed.getMetersPerSecond()*(steps-3),
                track.getDistanceTraveled(stripFrom, stripTo).getMeters(), 0.01);
        assertEquals(speed.getMetersPerSecond()*(steps-1), track.getDistanceTraveled(now, start).getMeters(), 0.02);
        assertTrue(invalidationCalls.isEmpty());
        // expect a cache entry exactly for the strip's boundaries
        com.sap.sse.common.Util.Pair<TimePoint, com.sap.sse.common.Util.Pair<TimePoint, Distance>> stripCacheEntry = distanceCache.getEarliestFromAndDistanceAtOrAfterFrom(stripFrom, stripTo);
        assertEquals(stripTo, stripCacheEntry.getA());
        assertEquals(stripFrom, stripCacheEntry.getB().getA());
        // expect a cache entry exactly for the full boundaries
        com.sap.sse.common.Util.Pair<TimePoint, com.sap.sse.common.Util.Pair<TimePoint, Distance>> fullCacheEntry = distanceCache.getEarliestFromAndDistanceAtOrAfterFrom(now, start);
        assertEquals(start, fullCacheEntry.getA());
        assertEquals(now, fullCacheEntry.getB().getA());
    }
    
    @Test
    public void testDistanceTraveledOnInBetweenSectionFromFixToFix() {
        track.lockForRead();
        try {
            // take second and third fix and compute distance between them
            Iterator<GPSFixMoving> iter = track.getRawFixes().iterator();
            iter.next(); // skip first;
            GPSFix second = iter.next();
            GPSFix third = iter.next();
            assertEquals(second.getPosition().getDistance(third.getPosition()),
                    track.getRawDistanceTraveled(second.getTimePoint(), third.getTimePoint()));
        } finally {
            track.unlockAfterRead();
        }
    }
    
    @Test
    public void testFarFutureFixNotUsedDuringEstimation() {
        TimePoint normalFixesTime = null;
        track.lockForRead();
        try {
            Iterator<GPSFixMoving> iter = track.getRawFixes().iterator();
            for (int i = 0; i < 2; i++) {
                normalFixesTime = iter.next().getTimePoint();
            }
            assertNotNull(normalFixesTime);
        } finally {
            track.unlockAfterRead();
        }
        SpeedWithBearing estimatedSpeed = track.getEstimatedSpeed(normalFixesTime);
        GPSFixMovingImpl gpsFixFarInTheFuture = new GPSFixMovingImpl(
                new DegreePosition(89, 180), new MillisecondsTimePoint(
                        System.currentTimeMillis()+10000000l), new KnotSpeedWithBearingImpl(200000, new DegreeBearingImpl(0)));
        track.addGPSFix(gpsFixFarInTheFuture);
        Position estimatedPosNew = track.getEstimatedPosition(normalFixesTime, /* extrapolate */ false);
        // expecting to get the coordinates of gpsFix2's position
        assertEquals(gpsFix2.getPosition().getLatDeg(), estimatedPosNew.getLatDeg(), 0.5);
        assertEquals(gpsFix2.getPosition().getLngDeg(), estimatedPosNew.getLngDeg(), 0.5);
        SpeedWithBearing estimatedSpeedNew = track.getEstimatedSpeed(normalFixesTime);
        PositionAssert.assertSpeedEquals(estimatedSpeed, estimatedSpeedNew, /* bearing deg delta */ 0.1, /* knot speed delta */ 0.1);
    }
    
    @Test
    public void testValidCheckForFixThatSaysItsAsFastAsItWas() {
        DynamicGPSFixMovingTrackImpl<Boat> myTrack = new DynamicGPSFixMovingTrackImpl<Boat>(new BoatImpl("MyFirstBoat", new BoatClassImpl("505", /* typicallyStartsUpwind */
                true), null), /* millisecondsOverWhichToAverage */5000, /* no smoothening */null);
        TimePoint now1 = MillisecondsTimePoint.now();
        TimePoint now2 = addMillisToTimepoint(now1, 1000); // 1s
        AbstractBearing bearing = new DegreeBearingImpl(90);
        Position position1 = new DegreePosition(1, 2);
        Position position2 = position1.translateGreatCircle(bearing, new MeterDistance(1));
        GPSFixMovingImpl myGpsFix1 = new GPSFixMovingImpl(position1, now1, new MeterPerSecondSpeedWithDegreeBearingImpl(1, bearing));
        GPSFixMovingImpl myGpsFix2 = new GPSFixMovingImpl(position2, now2, new MeterPerSecondSpeedWithDegreeBearingImpl(1, bearing));
        myTrack.addGPSFix(myGpsFix1);
        myTrack.addGPSFix(myGpsFix2);
        myTrack.lockForRead();
        try {
            assertEquals(2, myTrack.getFixes().size()); // expecting both fixes to be valid
        } finally {
            myTrack.unlockAfterRead();
        }
    }
    
    @Test
    public void testValidCheckForFixThatSaysItsFasterThanItActuallyWas() {
        DynamicGPSFixMovingTrackImpl<Boat> myTrack = new DynamicGPSFixMovingTrackImpl<Boat>(new BoatImpl("MyFirstBoat", new BoatClassImpl("505", /* typicallyStartsUpwind */
                true), null), /* millisecondsOverWhichToAverage */5000, /* no smoothening */null);
        TimePoint now1 = MillisecondsTimePoint.now();
        TimePoint now2 = addMillisToTimepoint(now1, 1000); // 1s
        AbstractBearing bearing = new DegreeBearingImpl(90);
        Position position1 = new DegreePosition(1, 2);
        Position position2 = position1.translateGreatCircle(bearing, new MeterDistance(1));
        GPSFixMovingImpl myGpsFix1 = new GPSFixMovingImpl(position1, now1, new MeterPerSecondSpeedWithDegreeBearingImpl(10, bearing));
        GPSFixMovingImpl myGpsFix2 = new GPSFixMovingImpl(position2, now2, new MeterPerSecondSpeedWithDegreeBearingImpl(10, bearing));
        myTrack.addGPSFix(myGpsFix1);
        myTrack.addGPSFix(myGpsFix2);
        myTrack.lockForRead();
        try {
            assertTrue(myTrack.getFixes().size() < 2); // at least one fix must be classified as outlier
        } finally {
            myTrack.unlockAfterRead();
        }
    }
    
    @Test
    public void testValidCheckForFixThatSaysItsSlowerThanItActuallyWas() {
        DynamicGPSFixMovingTrackImpl<Boat> myTrack = new DynamicGPSFixMovingTrackImpl<Boat>(new BoatImpl("MyFirstBoat", new BoatClassImpl("505", /* typicallyStartsUpwind */
                true), null), /* millisecondsOverWhichToAverage */5000, /* no smoothening */null);
        TimePoint now1 = MillisecondsTimePoint.now();
        TimePoint now2 = addMillisToTimepoint(now1, 1000); // 1s
        AbstractBearing bearing = new DegreeBearingImpl(90);
        Position position1 = new DegreePosition(1, 2);
        Position position2 = position1.translateGreatCircle(bearing, new MeterDistance(1));
        GPSFixMovingImpl myGpsFix1 = new GPSFixMovingImpl(position1, now1, new MeterPerSecondSpeedWithDegreeBearingImpl(0.1, bearing));
        GPSFixMovingImpl myGpsFix2 = new GPSFixMovingImpl(position2, now2, new MeterPerSecondSpeedWithDegreeBearingImpl(0.1, bearing));
        myTrack.addGPSFix(myGpsFix1);
        myTrack.addGPSFix(myGpsFix2);
        myTrack.lockForRead();
        try {
            assertTrue(myTrack.getFixes().size() < 2); // at least one fix must be classified as outlier
        } finally {
            myTrack.unlockAfterRead();
        }
    }
    
    @Test
    public void testInvalidationIntervalBeginningForPositionEstimation() {
        track.lockForRead();
        final GPSFixMoving firstFixSoFar;
        try {
            firstFixSoFar = track.getFixes().iterator().next();
        } finally {
            track.unlockAfterRead();
        }
        assertNotNull(firstFixSoFar);
        TimePoint beginningOfTime = new MillisecondsTimePoint(0);
        Position positionAtBeginningOfTime = track.getEstimatedPosition(beginningOfTime, /* extrapolate */false);
        long timespan = 2 /* hours */ * 3600 /* seconds/hour */ * 1000 /* millis/s */;
        SpeedWithBearing speed = new KnotSpeedWithBearingImpl(45, new DegreeBearingImpl(123));
        TimePoint slightlyBeforeFirstFix = firstFixSoFar.getTimePoint().minus(timespan);
        Position newPosition = firstFixSoFar.getPosition().translateGreatCircle(speed.getBearing().reverse(),
                speed.travel(firstFixSoFar.getTimePoint(), firstFixSoFar.getTimePoint().plus(timespan)));
        GPSFixMoving newFirstFix = new GPSFixMovingImpl(newPosition, slightlyBeforeFirstFix, speed);
        track.addGPSFix(newFirstFix);
        TimeRange intervalAffected = track.getEstimatedPositionTimePeriodAffectedBy(newFirstFix);
        Position newPositionAtBeginningOfTime = track.getEstimatedPosition(beginningOfTime, /* extrapolate */false);
        assertFalse(newPositionAtBeginningOfTime.equals(positionAtBeginningOfTime));
        assertTrue(!intervalAffected.from().after(beginningOfTime));
    }

    @Test
    public void testInvalidationIntervalEndForPositionEstimation() {
        TimePoint endOfTime = new MillisecondsTimePoint(Long.MAX_VALUE);
        final GPSFixMoving lastFixSoFar = track.getLastFixBefore(endOfTime);
        assertNotNull(lastFixSoFar);
        Position positionAtEndOfTime = track.getEstimatedPosition(endOfTime, /* extrapolate */false);
        long timespan = 2 /* hours */ * 3600 /* seconds/hour */ * 1000 /* millis/s */;
        SpeedWithBearing speed = new KnotSpeedWithBearingImpl(45, new DegreeBearingImpl(123));
        TimePoint slightlyAfterLastFix = lastFixSoFar.getTimePoint().plus(timespan);
        Position newPosition = lastFixSoFar.getPosition().translateGreatCircle(speed.getBearing(),
                speed.travel(lastFixSoFar.getTimePoint(), lastFixSoFar.getTimePoint().plus(timespan)));
        GPSFixMoving newLastFix = new GPSFixMovingImpl(newPosition, slightlyAfterLastFix, speed);
        track.addGPSFix(newLastFix);
        TimeRange intervalAffected = track.getEstimatedPositionTimePeriodAffectedBy(newLastFix);
        Position newPositionAtEndOfTime = track.getEstimatedPosition(endOfTime, /* extrapolate */false);
        assertFalse(newPositionAtEndOfTime.equals(positionAtEndOfTime));
        assertTrue(!intervalAffected.to().before(endOfTime));
    }

    @Test
    public void testInvalidationIntervalForPositionEstimationForEmptyTrack() {
        TimePoint now = MillisecondsTimePoint.now();
        DynamicGPSFixMovingTrackImpl<Object> myTrack = new DynamicGPSFixMovingTrackImpl<Object>(new Object(), /* millisecondsOverWhichToAverage */5000);
        TimePoint beginningOfTime = new MillisecondsTimePoint(0);
        Position positionAtBeginningOfTime = myTrack.getEstimatedPosition(beginningOfTime, /* extrapolate */false);
        TimePoint endOfTime = new MillisecondsTimePoint(Long.MAX_VALUE);
        Position positionAtEndOfTime = myTrack.getEstimatedPosition(endOfTime, /* extrapolate */false);
        assertNull(positionAtBeginningOfTime);
        assertNull(positionAtEndOfTime);
        GPSFixMoving newFix = new GPSFixMovingImpl(new DegreePosition(12, 34), now, new KnotSpeedWithBearingImpl(12, new DegreeBearingImpl(123)));
        myTrack.addGPSFix(newFix);
        TimeRange intervalAffected = myTrack.getEstimatedPositionTimePeriodAffectedBy(newFix);
        Position newPositionAtBeginningOfTime = myTrack.getEstimatedPosition(beginningOfTime, /* extrapolate */false);
        Position newPositionAtEndOfTime = myTrack.getEstimatedPosition(now, /* extrapolate */false);
        assertFalse(newPositionAtBeginningOfTime.equals(positionAtBeginningOfTime));
        assertTrue(!intervalAffected.from().after(beginningOfTime));
        assertFalse(newPositionAtEndOfTime.equals(positionAtEndOfTime));
        assertTrue(!intervalAffected.to().before(endOfTime));
    }

    @Test
    public void testSpeedEstimationForCourseChangeAtFix() throws ParseException {
        /*
         * See bug 1065, first test data set: [2011-06-23T16:08:27.000+0200: (54.49155,10.184947) with
         * 5.399568034557236kn to 291.0ï¿½, 2011-06-23T16:08:31.000+0200: (54.491597,10.184808) with 5.939524838012959kn
         * to 296.0ï¿½, 2011-06-23T16:08:37.000+0200: (54.491572999999995,10.184669999999999) with 3.7796976241900646kn
         * to 210.0ï¿½, 2011-06-23T16:08:39.000+0200: (54.491523,10.184602) with 5.939524838012959kn to 219.0ï¿½,
         * 2011-06-23T16:08:43.000+0200: (54.491457999999994,10.18451) with 4.859611231101512kn to 225.0ï¿½,
         * 2011-06-23T16:08:45.000+0200: (54.491386999999996,10.184455) with 5.939524838012959kn to 196.0ï¿½]
         * 
         * let the track estimate the speed at 16:08:37 at
         * 
         * 5.469864974239993kn to 215.50791079454874ï¿½
         */
        DynamicGPSFixMovingTrackImpl<Object> myTrack = new DynamicGPSFixMovingTrackImpl<Object>(new Object(), /* millisecondsOverWhichToAverage */5000);
        GPSFixMoving fix1 = createFix("2011-06-23T16:08:27.000+0200", 54.49155, 10.184947, 5.399568034557236, 291.0);
        myTrack.addGPSFix(fix1);
        GPSFixMoving fix2 = createFix("2011-06-23T16:08:31.000+0200", 54.491597,10.184808, 5.939524838012959, 296.0);
        myTrack.addGPSFix(fix2);
        GPSFixMoving fix3 = createFix("2011-06-23T16:08:37.000+0200", 54.491572999999995,10.184669999999999, 3.7796976241900646, 210.0);
        myTrack.addGPSFix(fix3);
        GPSFixMoving fix4 = createFix("2011-06-23T16:08:39.000+0200", 54.491523, 10.184602, 5.939524838012959, 219.0);
        myTrack.addGPSFix(fix4);
        GPSFixMoving fix5 = createFix("2011-06-23T16:08:43.000+0200", 54.491457999999994, 10.18451, 4.859611231101512, 225.0);
        myTrack.addGPSFix(fix5);
        GPSFixMoving fix6 = createFix("2011-06-23T16:08:45.000+0200", 54.491386999999996, 10.184455, 5.939524838012959, 196.0);
        myTrack.addGPSFix(fix6);
        final SimpleDateFormat dateFormatter = new SimpleDateFormat("yyyy-MM-dd'T'HH:mm:ss.SSSZ");
        SpeedWithBearing estimatedSpeedWithBearing = myTrack.getEstimatedSpeed(new MillisecondsTimePoint(dateFormatter.parse("2011-06-23T16:08:37.000+0200")));
        assertEquals(225., estimatedSpeedWithBearing.getBearing().getDegrees(), 5);
        assertEquals(5.0, estimatedSpeedWithBearing.getKnots(), 0.2);
    }

    @Test
    public void testSpeedEstimationForCourseChangeBetweenFixes() throws ParseException {
        /*
         * See bug 1065, first test data set: [2012-10-21T15:00:32.000+0200: (43.692862999999996,7.267875) with
         * 16.73866090712743kn to 294.0Â°, 2012-10-21T15:00:34.000+0200: (43.692937,7.267683) with 16.73866090712743kn
         * to 299.0Â°, 2012-10-21T15:00:36.000+0200: (43.693017,7.267487999999999) with 16.73866090712743kn to 300.0Â°,
         * 2012-10-21T15:00:38.000+0200: (43.693103,7.267297999999999) with 16.73866090712743kn to 300.0Â°,
         * 2012-10-21T15:00:40.000+0200: (43.693191999999996,7.267112) with 16.73866090712743kn to 303.0Â°,
         * 2012-10-21T15:00:43.000+0200: (43.693283,7.2669179999999995) with 18.898488120950326kn to 302.0Â°]
         * 2012-10-21T15:00:51.000+0200: (43.693245,7.266183) with 11.339092872570195kn to 237.0Â°
         */
        DynamicGPSFixMovingTrackImpl<Object> myTrack = new DynamicGPSFixMovingTrackImpl<Object>(new Object(), /* millisecondsOverWhichToAverage */5000);
        GPSFixMoving fix1 = createFix("2012-10-21T15:00:32.000+0200", 43.692862999999996,7.267875, 16.73866090712743, 294.0);
        myTrack.addGPSFix(fix1);
        GPSFixMoving fix2 = createFix("2012-10-21T15:00:34.000+0200", 43.692937, 7.267683, 16.73866090712743, 299.0);
        myTrack.addGPSFix(fix2);
        GPSFixMoving fix3 = createFix("2012-10-21T15:00:36.000+0200", 43.693017, 7.267487999999999, 16.73866090712743, 300.0);
        myTrack.addGPSFix(fix3);
        GPSFixMoving fix4 = createFix("2012-10-21T15:00:38.000+0200", 43.693103, 7.267297999999999, 16.73866090712743, 300.0);
        myTrack.addGPSFix(fix4);
        GPSFixMoving fix5 = createFix("2012-10-21T15:00:40.000+0200", 43.693191999999996, 7.267112, 16.73866090712743, 303.0);
        myTrack.addGPSFix(fix5);
        GPSFixMoving fix6 = createFix("2012-10-21T15:00:43.000+0200", 43.693283, 7.2669179999999995, 18.898488120950326, 302.0);
        myTrack.addGPSFix(fix6);
        GPSFixMoving fix7 = createFix("2012-10-21T15:00:51.000+0200", 43.693245, 7.266183, 11.339092872570195, 237.0);
        myTrack.addGPSFix(fix7);
        final SimpleDateFormat dateFormatter = new SimpleDateFormat("yyyy-MM-dd'T'HH:mm:ss.SSSZ");
        SpeedWithBearing estimatedSpeedWithBearing = myTrack.getEstimatedSpeed(new MillisecondsTimePoint(dateFormatter.parse("2012-10-21T15:00:45.000+0200")));
        assertEquals(275., estimatedSpeedWithBearing.getBearing().getDegrees(), 5);
        assertEquals(15.9, estimatedSpeedWithBearing.getKnots(), 0.2);
    }

    private GPSFixMoving createFix(String isoDateTime, double lat, double lng, double knotSpeed, double bearingDeg) throws ParseException {
        final SimpleDateFormat dateFormatter = new SimpleDateFormat("yyyy-MM-dd'T'HH:mm:ss.SSSZ");
        TimePoint timePoint = new MillisecondsTimePoint(dateFormatter.parse(isoDateTime));
        Position position = new DegreePosition(lat, lng);
        SpeedWithBearing speed = new KnotSpeedWithBearingImpl(knotSpeed, new DegreeBearingImpl(bearingDeg));
        GPSFixMoving fix = new GPSFixMovingImpl(position, timePoint, speed);
        return fix;
    }
    
    @Test
    public void testFrequency() {
        assertEquals(MILLIS_BETWEEN_FIXES, track.getAverageIntervalBetweenFixes().asMillis());
        assertEquals(MILLIS_BETWEEN_FIXES, track.getAverageIntervalBetweenRawFixes().asMillis());
    }
    
    @Test
    public void testEstimatedSpeedCaching() throws CompactionNotPossibleException {
        GPSFixMoving originalFix = new GPSFixMovingImpl(new DegreePosition(12, 34), MillisecondsTimePoint.now(),
                new KnotSpeedWithBearingImpl(9, new DegreeBearingImpl(123)));
        GPSFixMoving fix = new VeryCompactGPSFixMovingImpl(originalFix);
        assertFalse(fix.isEstimatedSpeedCached());
        final KnotSpeedWithBearingImpl estimatedSpeed = new KnotSpeedWithBearingImpl(9.1, new DegreeBearingImpl(124));
        fix.cacheEstimatedSpeed(estimatedSpeed);
        assertTrue(fix.isEstimatedSpeedCached());
        SpeedWithBearing cachedEstimatedSpeed = fix.getCachedEstimatedSpeed();
        PositionAssert.assertSpeedEquals(estimatedSpeed, cachedEstimatedSpeed, /* bearing deg delta */ 0.1, /* knot speed delta */ 0.1);
        fix.invalidateEstimatedSpeedCache();
        assertFalse(fix.isEstimatedSpeedCached());
    }
    
    @Test
    public void testEstimatedSpeedCachingOnTrack() {
        GPSFixMoving compactFix3 = track.getFirstFixAtOrAfter(gpsFix3.getTimePoint());
        assertFalse(compactFix3.isEstimatedSpeedCached());
        SpeedWithBearing fix3EstimatedSpeed = track.getEstimatedSpeed(gpsFix3.getTimePoint());
        assertTrue(compactFix3.isEstimatedSpeedCached());
        PositionAssert.assertSpeedEquals(fix3EstimatedSpeed, compactFix3.getCachedEstimatedSpeed(), /* bearing deg delta */ 0.1, /* knot speed delta */ 0.1);
        PositionAssert.assertSpeedEquals(fix3EstimatedSpeed, track.getEstimatedSpeed(gpsFix3.getTimePoint()),
                /* bearing deg delta */ 0.1, /* knot speed delta */ 0.1); // fetch again from the cache
        // assuming that all test fixes are within a few milliseconds and the averaging interval is much larger than that,
        // adding a single fix in the middle should invalidate the cache
        track.add(new GPSFixMovingImpl(gpsFix3.getPosition(), gpsFix3.getTimePoint().plus(1), gpsFix3.getSpeed()));
        assertFalse(compactFix3.isEstimatedSpeedCached());
    }
}
=======
package com.sap.sailing.domain.test;

import static org.junit.Assert.assertEquals;
import static org.junit.Assert.assertFalse;
import static org.junit.Assert.assertNotNull;
import static org.junit.Assert.assertNull;
import static org.junit.Assert.assertTrue;
import static org.junit.Assert.fail;

import java.lang.reflect.Field;
import java.text.ParseException;
import java.text.SimpleDateFormat;
import java.util.ArrayList;
import java.util.ConcurrentModificationException;
import java.util.HashSet;
import java.util.Iterator;
import java.util.List;
import java.util.NavigableSet;
import java.util.Set;
import java.util.SortedSet;
import java.util.concurrent.BrokenBarrierException;
import java.util.concurrent.CyclicBarrier;
import java.util.concurrent.TimeUnit;
import java.util.concurrent.TimeoutException;

import org.junit.Before;
import org.junit.Test;

import com.sap.sailing.domain.base.Boat;
import com.sap.sailing.domain.base.impl.BoatClassImpl;
import com.sap.sailing.domain.base.impl.BoatImpl;
import com.sap.sailing.domain.common.AbstractBearing;
import com.sap.sailing.domain.common.Bearing;
import com.sap.sailing.domain.common.Distance;
import com.sap.sailing.domain.common.Position;
import com.sap.sailing.domain.common.Speed;
import com.sap.sailing.domain.common.SpeedWithBearing;
import com.sap.sailing.domain.common.impl.DegreeBearingImpl;
import com.sap.sailing.domain.common.impl.DegreePosition;
import com.sap.sailing.domain.common.impl.KnotSpeedImpl;
import com.sap.sailing.domain.common.impl.KnotSpeedWithBearingImpl;
import com.sap.sailing.domain.common.impl.MeterDistance;
import com.sap.sailing.domain.common.impl.MeterPerSecondSpeedWithDegreeBearingImpl;
import com.sap.sailing.domain.common.tracking.GPSFix;
import com.sap.sailing.domain.common.tracking.GPSFixMoving;
import com.sap.sailing.domain.common.tracking.impl.VeryCompactGPSFixMovingImpl;
import com.sap.sailing.domain.common.tracking.impl.CompactionNotPossibleException;
import com.sap.sailing.domain.common.tracking.impl.GPSFixImpl;
import com.sap.sailing.domain.common.tracking.impl.GPSFixMovingImpl;
import com.sap.sailing.domain.tracking.DynamicGPSFixTrack;
import com.sap.sailing.domain.tracking.GPSFixTrack;
import com.sap.sailing.domain.tracking.impl.DistanceCache;
import com.sap.sailing.domain.tracking.impl.DynamicGPSFixMovingTrackImpl;
import com.sap.sailing.domain.tracking.impl.DynamicGPSFixTrackImpl;
import com.sap.sailing.domain.tracking.impl.GPSFixTrackImpl;
import com.sap.sailing.domain.tracking.impl.MaxSpeedCache;
import com.sap.sailing.domain.tracking.impl.TrackImpl;
import com.sap.sse.common.Duration;
import com.sap.sse.common.TimePoint;
import com.sap.sse.common.TimeRange;
import com.sap.sse.common.Timed;
import com.sap.sse.common.Util;
import com.sap.sse.common.Util.Pair;
import com.sap.sse.common.impl.MillisecondsTimePoint;

public class TrackTest {
    private static final int MILLIS_BETWEEN_FIXES = 3000000;
    private DynamicGPSFixTrack<Boat, GPSFixMoving> track;
    private GPSFixMovingImpl gpsFix1;
    private GPSFixMovingImpl gpsFix2;
    private GPSFixMovingImpl gpsFix3;
    private GPSFixMovingImpl gpsFix4;
    private GPSFixMovingImpl gpsFix5;

    @Before
    public void setUp() throws InterruptedException {
        track = new DynamicGPSFixMovingTrackImpl<Boat>(new BoatImpl("MyFirstBoat", new BoatClassImpl("505", /* typicallyStartsUpwind */
        true), null), /* millisecondsOverWhichToAverage */5000, /* no smoothening */null);
        TimePoint now1 = MillisecondsTimePoint.now();
        TimePoint now2 = addMillisToTimepoint(now1, MILLIS_BETWEEN_FIXES);
        DegreePosition position1 = new DegreePosition(1, 2);
        DegreePosition position2 = new DegreePosition(1, 3);
        gpsFix1 = new GPSFixMovingImpl(
                position1, now1, new KnotSpeedWithBearingImpl(position1.getDistance(position2)
                        .inTime(now2.asMillis() - now1.asMillis()).getKnots(),
                        new DegreeBearingImpl(90)));
        gpsFix2 = new GPSFixMovingImpl(position2, now2, new KnotSpeedWithBearingImpl(position1.getDistance(position2)
                .inTime(now2.asMillis() - gpsFix1.getTimePoint().asMillis()).getKnots(), new DegreeBearingImpl(90)));
        TimePoint now3 = addMillisToTimepoint(now2, MILLIS_BETWEEN_FIXES);
        Position position3 = new DegreePosition(1, 4);
        gpsFix3 = new GPSFixMovingImpl(
                position3, now3, new KnotSpeedWithBearingImpl(position2.getDistance(position3)
                        .inTime(now3.asMillis() - gpsFix2.getTimePoint().asMillis()).getKnots(),
                        new DegreeBearingImpl(0)));
        TimePoint now4 = addMillisToTimepoint(now3, MILLIS_BETWEEN_FIXES);
        Position position4 = new DegreePosition(3, 4);
        gpsFix4 = new GPSFixMovingImpl(
                position4, now4, new KnotSpeedWithBearingImpl(position3.getDistance(position4)
                        .inTime(now4.asMillis() - gpsFix3.getTimePoint().asMillis()).getKnots(),
                        new DegreeBearingImpl(0)));
        TimePoint now5 = addMillisToTimepoint(now4, MILLIS_BETWEEN_FIXES);
        Position position5 = new DegreePosition(5, 4);
        gpsFix5 = new GPSFixMovingImpl(position5, now5, new KnotSpeedWithBearingImpl(position4.getDistance(position5)
                .inTime(now5.asMillis() - gpsFix4.getTimePoint().asMillis()).getKnots(), new DegreeBearingImpl(0)));
        track.addGPSFix(gpsFix1);
        track.addGPSFix(gpsFix2);
        track.addGPSFix(gpsFix3);
        track.addGPSFix(gpsFix4);
        track.addGPSFix(gpsFix5);
    }
    
    /**
     * Tests  for a incorrect method of estimating Positions
     */
    @Test
    public void positionEstimationTest() {
        track = new DynamicGPSFixMovingTrackImpl<Boat>(
                new BoatImpl("MyFirstBoat", new BoatClassImpl("505", true), null), 5000, null);
        DegreePosition p1 = new DegreePosition(0, 0);
        DegreePosition p2 = new DegreePosition(90, 0);
        TimePoint t1 = MillisecondsTimePoint.now();
        TimePoint t2 = t1.plus(30);
        gpsFix1 = new GPSFixMovingImpl(p1, t1, new KnotSpeedWithBearingImpl(0, new DegreeBearingImpl(0)));
        gpsFix2 = new GPSFixMovingImpl(p2, t2, new KnotSpeedWithBearingImpl(0, new DegreeBearingImpl(0)));
        track.addGPSFix(gpsFix1);
        track.addGPSFix(gpsFix2);
        track.lockForRead();
        try {
            assertEquals(0, track.getEstimatedPosition(t1, true).getLatDeg(), 0.00000001);
            assertEquals(30, track.getEstimatedPosition(t1.plus(10), true).getLatDeg(), 0.00000001);
            assertEquals(45, track.getEstimatedPosition(t1.plus(15), true).getLatDeg(), 0.00000001);
            assertEquals(60, track.getEstimatedPosition(t1.plus(20), true).getLatDeg(), 0.00000001);
            assertEquals(90, track.getEstimatedPosition(t1.plus(30), true).getLatDeg(), 0.00000001);
        } finally {
            track.unlockAfterRead();
        }
    }
    /**
     * Introducing a new feature on {@link GPSFixTrack} that allows clients to find positions to a sequence of
     * {@link Timed} objects in ascending order, this method compares those results to the ordinary explicit calls
     * to {@link GPSFixTrack#getEstimatedPosition(TimePoint, boolean)}.
     */
    @SuppressWarnings("serial")
    @Test
    public void testGetEstimatedPositionSingleVsIteratedWithSmallerSteps() {
        TimePoint start = gpsFix1.getTimePoint().minus((gpsFix5.getTimePoint().asMillis()-gpsFix1.getTimePoint().asMillis())/2);
        TimePoint end = gpsFix5.getTimePoint().plus((gpsFix5.getTimePoint().asMillis()-gpsFix1.getTimePoint().asMillis())/2);
        List<Timed> timeds = new ArrayList<>();
        for (TimePoint t = start; !t.after(end); t = t.plus((gpsFix5.getTimePoint().asMillis()-gpsFix1.getTimePoint().asMillis())/10)) {
            final TimePoint finalT = t;
            timeds.add(new Timed() {public TimePoint getTimePoint() { return finalT; }});
        }
        assertEqualEstimatedPositionsSingleVsIterated(timeds, /* extrapolate */ true);
        assertEqualEstimatedPositionsSingleVsIterated(timeds, /* extrapolate */ false);
    }

    @SuppressWarnings("serial")
    @Test
    public void testGetEstimatedPositionSingleVsIteratedWithLargerSteps() {
        TimePoint start = gpsFix1.getTimePoint().minus((gpsFix5.getTimePoint().asMillis()-gpsFix1.getTimePoint().asMillis())/2);
        TimePoint end = gpsFix5.getTimePoint().plus((gpsFix5.getTimePoint().asMillis()-gpsFix1.getTimePoint().asMillis())/2);
        List<Timed> timeds = new ArrayList<>();
        for (TimePoint t = start; !t.after(end); t = t.plus(gpsFix5.getTimePoint().asMillis()-gpsFix1.getTimePoint().asMillis())) {
            final TimePoint finalT = t;
            timeds.add(new Timed() {public TimePoint getTimePoint() { return finalT; }});
        }
        assertEqualEstimatedPositionsSingleVsIterated(timeds, /* extrapolate */ true);
        assertEqualEstimatedPositionsSingleVsIterated(timeds, /* extrapolate */ false);
    }

    private void assertEqualEstimatedPositionsSingleVsIterated(List<Timed> timeds, boolean extrapolate) {
        List<Position> positions1 = new ArrayList<>();
        for (Timed timed : timeds) {
            positions1.add(track.getEstimatedPosition(timed.getTimePoint(), extrapolate));
        }
        List<Position> positions2 = new ArrayList<>();
        track.lockForRead();
        try {
            for (Iterator<Position> pIter = track.getEstimatedPositions(timeds, extrapolate); pIter.hasNext();) {
                positions2.add(pIter.next());
            }
        } finally {
            track.unlockAfterRead();
        }
        Iterator<Position> p1Iter = positions1.iterator();
        Iterator<Position> p2Iter = positions2.iterator();
        while (p1Iter.hasNext()) {
            assertTrue(p2Iter.hasNext());
            Position p1 = p1Iter.next();
            Position p2 = p2Iter.next();
            assertEquals("Diff between "+p1+" and "+p2, p1.getLatDeg(), p2.getLatDeg(), 0.000000001);
            assertEquals("Diff between "+p1+" and "+p2, p1.getLngDeg(), p2.getLngDeg(), 0.000000001);
        }
    }
    
    /**
     * A test regarding bug 968. Three subsequent fixes at the same position with increasing time stamps each, then
     * jumping to the next position for three seconds. Let's see what distance and SOG do...
     * <p>
     * 
     * TODO bug 1504 The challenge with this is that the equal fixes all have a wrong speed value compared to at least
     * one of their neighbors. They are hence all considered outliers, and no fix remains. There is however a possible
     * sub-sequence of fixes that constitutes a sequence of all-valid fixes when only valid fixes are checked for
     * validity with their valid neighbors. But this, at first glance, sounds like an ugly NP-complete problem: find the
     * longest possible sub-sequence such that all fixes in the sub-sequence are valid w.r.t. their neighbors.
     */
    @Test
    public void testJumpyFixes() {
        DynamicGPSFixTrack<Object, GPSFixMoving> track = new DynamicGPSFixMovingTrackImpl<Object>(new Object(),
                /* millisecondsOverWhichToAverage */ 30000l);
        TimePoint start = MillisecondsTimePoint.now();
        TimePoint now = start;
        final DegreePosition startPos = new DegreePosition(0, 0);
        Position pos = startPos;
        SpeedWithBearing speed = new KnotSpeedWithBearingImpl(40, new DegreeBearingImpl(90));
        int NUMBER_OF_FIXES_AT_SAME_POSITION = 3;
        int NUMBER_OF_REAL_FIXES = 10;
        for (int i = 0; i < NUMBER_OF_REAL_FIXES; i++) {
            addFixesWithSamePositionButProgressingTime(track, now, pos, speed, NUMBER_OF_FIXES_AT_SAME_POSITION);
            track.getDistanceTraveled(start, now); // cause DistanceCache to cache a result
            TimePoint nextNow = now.plus(NUMBER_OF_FIXES_AT_SAME_POSITION * 1000);
            pos = pos.translateGreatCircle(speed.getBearing(), speed.travel(now, nextNow));
            now = nextNow;
        }
        assertEquals(speed.travel(start, now.minus(NUMBER_OF_FIXES_AT_SAME_POSITION * 1000)).getMeters(),
                track.getDistanceTraveled(start, now).getMeters(), 0.01);
    }

    private void addFixesWithSamePositionButProgressingTime(DynamicGPSFixTrack<Object, GPSFixMoving> track,
            TimePoint start, Position pos, SpeedWithBearing speed, int numberOfFixes) {
        TimePoint now = start;
        for (int i = 0; i < numberOfFixes; i++) {
            GPSFixMoving fix1 = new GPSFixMovingImpl(pos, now, speed);
            track.addGPSFix(fix1);
            now = now.plus(1000);
        }
    }

    /**
     * See bug 2626; this test tries to provoke a race condition by subclassing {@link MaxSpeedCache} and overriding
     * {@link MaxSpeedCache#cache} so that it can synchronize fix additions to the track with a
     * {@link MaxSpeedCache#getMaxSpeed(TimePoint, TimePoint)} call to the cache.
     */
    @Test
    public void testMaxSpeedCacheRaceCondition() throws InterruptedException, BrokenBarrierException, TimeoutException {
        final CyclicBarrier cacheBarrier = new CyclicBarrier(2);
        final CyclicBarrier cacheDone = new CyclicBarrier(2);
        
        DynamicGPSFixMovingTrackImpl<Object> track = new DynamicGPSFixMovingTrackImpl<Object>(new Object(), /* millisecondsOverWhichToAverage */ 30000l) {
            private static final long serialVersionUID = 1L;

            @Override
            protected MaxSpeedCache<Object, GPSFixMoving> createMaxSpeedCache() {
                return new MaxSpeedCache<Object, GPSFixMoving>(this) {
                    private static final long serialVersionUID = 1L;

                    @Override
                    protected Pair<GPSFixMoving, Speed> computeMaxSpeed(TimePoint from, TimePoint to) {
                        Pair<GPSFixMoving, Speed> result = super.computeMaxSpeed(from, to);
                        try {
                            Thread.sleep(1000); // just wait a bit; can't lock really because that would cause a deadlock
                        } catch (InterruptedException e) {
                            throw new RuntimeException(e);
                        }
                        return result;
                    }

                    @Override
                    protected void cache(TimePoint from, TimePoint to, Pair<GPSFixMoving, Speed> fixAtMaxSpeed) {
                        try {
                            cacheBarrier.await();
                        } catch (InterruptedException | BrokenBarrierException e) {
                            throw new RuntimeException(e);
                        }
                        super.cache(from, to, fixAtMaxSpeed);
                        try {
                            cacheDone.await();
                        } catch (InterruptedException | BrokenBarrierException e) {
                            throw new RuntimeException(e);
                        }
                    }
                };
            }
        };
        GPSFixMoving fix1 = new GPSFixMovingImpl(new DegreePosition(0, 0), new MillisecondsTimePoint(0), new KnotSpeedWithBearingImpl(
                1, new DegreeBearingImpl(123)));
        track.addGPSFix(fix1);
        // The following getMaximumSpeedOverGround call will trigger a computeMaxSpeed(...) and a cache(...) call
        new Thread(()->
            assertEquals(1., track.getMaximumSpeedOverGround(new MillisecondsTimePoint(0), new MillisecondsTimePoint(7200000)).
                getB().getKnots(), 0.001)).start(); // produces a cache entry that ends
        // now don't release the cacheBarrier as yet but add more fixes
        new Thread(() -> {
            GPSFixMoving fix2 = new GPSFixMovingImpl(new DegreePosition(0, 0), new MillisecondsTimePoint(3600000),
                    new KnotSpeedWithBearingImpl(2, new DegreeBearingImpl(123)));
            track.addGPSFix(fix2);
        }).start();
        new Thread(() -> {
            GPSFixMoving fix3 = new GPSFixMovingImpl(new DegreePosition(0, 0), new MillisecondsTimePoint(7200000),
                    new KnotSpeedWithBearingImpl(1, new DegreeBearingImpl(123)));
            track.addGPSFix(fix3);
        }).start();
        new Thread(() -> {
            GPSFixMoving fix4 = new GPSFixMovingImpl(new DegreePosition(0, 0), new MillisecondsTimePoint(10800000),
                    new KnotSpeedWithBearingImpl(1, new DegreeBearingImpl(123)));
            track.addGPSFix(fix4);
        }).start();
        cacheBarrier.await(); // releasing the creation of the cache entry from way above; this would now add a stale entry
        // that would have been invalidated by all the GPS fixes above
        cacheDone.await(); // wait for the caching to have completed
        final double maxSpeed[] = new double[1];
        final CyclicBarrier testDone = new CyclicBarrier(2);
        new Thread(() -> {
            maxSpeed[0] = track.getMaximumSpeedOverGround(new MillisecondsTimePoint(0), new MillisecondsTimePoint(7200000)).
                    getB().getKnots();
            try {
                testDone.await();
            } catch (Exception e) {
                throw new RuntimeException(e);
            }
        }).start();
        cacheBarrier.await(20, TimeUnit.SECONDS);
        cacheDone.await(20, TimeUnit.SECONDS);
        testDone.await();
        assertEquals(2., maxSpeed[0], 0.1);
    }

    @Test
    public void testMaxSpeedForNonMovingTrackWithUpperTimeLimit() {
        DynamicGPSFixTrack<Object, GPSFix> track = new DynamicGPSFixTrackImpl<Object>(new Object(), /* millisecondsOverWhichToAverage */ 30000l);
        GPSFix fix1 = new GPSFixImpl(new DegreePosition(0, 0), new MillisecondsTimePoint(0));
        track.addGPSFix(fix1);
        GPSFix fix2 = new GPSFixImpl(new DegreePosition(1./60., 0), new MillisecondsTimePoint(3600000)); // 1nm in one hour = 1kt
        track.addGPSFix(fix2);
        GPSFix fix3 = new GPSFixImpl(new DegreePosition(3./60., 0), new MillisecondsTimePoint(7200000)); // 2nm in one hour = 2kts
        track.addGPSFix(fix3);
        GPSFix fix4 = new GPSFixImpl(new DegreePosition(4./60., 0), new MillisecondsTimePoint(10800000)); // 1nm in one hour = 1kt
        track.addGPSFix(fix4);
        assertEquals(1., track.getMaximumSpeedOverGround(new MillisecondsTimePoint(0), new MillisecondsTimePoint(3600000)).
                getB().getKnots(), 0.001);
    }

    @Test
    public void testMaxSpeedForNonMovingTrack() {
        DynamicGPSFixTrack<Object, GPSFix> track = new DynamicGPSFixTrackImpl<Object>(new Object(), /* millisecondsOverWhichToAverage */ 30000l);
        GPSFix fix1 = new GPSFixImpl(new DegreePosition(0, 0), new MillisecondsTimePoint(0));
        track.addGPSFix(fix1);
        GPSFix fix2 = new GPSFixImpl(new DegreePosition(1./60., 0), new MillisecondsTimePoint(3600000)); // 1nm in one hour = 1kt
        track.addGPSFix(fix2);
        GPSFix fix3 = new GPSFixImpl(new DegreePosition(3./60., 0), new MillisecondsTimePoint(7200000)); // 2nm in one hour = 2kts
        track.addGPSFix(fix3);
        GPSFix fix4 = new GPSFixImpl(new DegreePosition(4./60., 0), new MillisecondsTimePoint(10800000)); // 1nm in one hour = 1kt
        track.addGPSFix(fix4);
        assertEquals(2., track.getMaximumSpeedOverGround(new MillisecondsTimePoint(0), new MillisecondsTimePoint(10800000)).
                getB().getKnots(), 0.001);
    }

    @Test
    public void testMaxSpeedForMovingTrackWithFixAtIntervalBoundary() {
        DynamicGPSFixMovingTrackImpl<Object> track = new DynamicGPSFixMovingTrackImpl<Object>(new Object(), /* millisecondsOverWhichToAverage */ 30000l);
        GPSFixMoving fix1 = new GPSFixMovingImpl(new DegreePosition(0, 0), new MillisecondsTimePoint(0), new KnotSpeedWithBearingImpl(
                1, new DegreeBearingImpl(123)));
        track.addGPSFix(fix1);
        GPSFixMoving fix2 = new GPSFixMovingImpl(new DegreePosition(0, 0), new MillisecondsTimePoint(3600000), new KnotSpeedWithBearingImpl(
                2, new DegreeBearingImpl(123)));
        track.addGPSFix(fix2);
        GPSFixMoving fix3 = new GPSFixMovingImpl(new DegreePosition(0, 0), new MillisecondsTimePoint(7200000), new KnotSpeedWithBearingImpl(
                1, new DegreeBearingImpl(123)));
        track.addGPSFix(fix3);
        assertEquals(2., track.getMaximumSpeedOverGround(new MillisecondsTimePoint(0), new MillisecondsTimePoint(7200000)).
                getB().getKnots(), 0.01); // produces a cache entry that ends 
        GPSFixMoving fix4 = new GPSFixMovingImpl(new DegreePosition(0, 0), new MillisecondsTimePoint(10800000), new KnotSpeedWithBearingImpl(
                1, new DegreeBearingImpl(123)));
        track.addGPSFix(fix4);
        assertEquals(2., track.getMaximumSpeedOverGround(new MillisecondsTimePoint(0), new MillisecondsTimePoint(10800000)).
                getB().getKnots(), 0.01);
    }
    
    @Test
    public void testMaxSpeedForFixOverwrittenWithLowerSpeed() {
        DynamicGPSFixMovingTrackImpl<Object> track = new DynamicGPSFixMovingTrackImpl<Object>(new Object(), /* millisecondsOverWhichToAverage */ 30000l);
        GPSFixMoving slow = new GPSFixMovingImpl(new DegreePosition(0, 0), new MillisecondsTimePoint(3600000), new KnotSpeedWithBearingImpl(
                1, new DegreeBearingImpl(123)));
        GPSFixMoving fast = new GPSFixMovingImpl(new DegreePosition(0, 0), new MillisecondsTimePoint(3600000), new KnotSpeedWithBearingImpl(
                2, new DegreeBearingImpl(123)));
        track.addGPSFix(fast);
        assertEquals(2., track.getMaximumSpeedOverGround(new MillisecondsTimePoint(0), new MillisecondsTimePoint(10800000)).
                getB().getKnots(), 0.01);
        track.addGPSFix(slow);
        track.lockForRead();
        try {
            assertEquals(1, track.getFixes().size());
        } finally {
            track.unlockAfterRead();
        }
        assertEquals(1., track.getMaximumSpeedOverGround(new MillisecondsTimePoint(0), new MillisecondsTimePoint(10800000)).
                getB().getKnots(), 0.01);
    }
    
    @Test
    public void testMaxSpeedForMovingTrackWithFixAtIntervalBoundaryAfterQuery() {
        DynamicGPSFixMovingTrackImpl<Object> track = new DynamicGPSFixMovingTrackImpl<Object>(new Object(), /* millisecondsOverWhichToAverage */ 30000l);
        GPSFixMoving fix1 = new GPSFixMovingImpl(new DegreePosition(0, 0), new MillisecondsTimePoint(0), new KnotSpeedWithBearingImpl(
                1, new DegreeBearingImpl(123)));
        track.addGPSFix(fix1);
        GPSFixMoving fix2 = new GPSFixMovingImpl(new DegreePosition(0, 0), new MillisecondsTimePoint(3600000), new KnotSpeedWithBearingImpl(
                2, new DegreeBearingImpl(123)));
        track.addGPSFix(fix2);
        assertEquals(2., track.getMaximumSpeedOverGround(new MillisecondsTimePoint(0), new MillisecondsTimePoint(7200000)).
                getB().getKnots(), 0.01); // produces a cache entry that ends 
        GPSFixMoving fix3 = new GPSFixMovingImpl(new DegreePosition(0, 0), new MillisecondsTimePoint(7200000), new KnotSpeedWithBearingImpl(
                1, new DegreeBearingImpl(123)));
        track.addGPSFix(fix3);
        GPSFixMoving fix4 = new GPSFixMovingImpl(new DegreePosition(0, 0), new MillisecondsTimePoint(10800000), new KnotSpeedWithBearingImpl(
                1, new DegreeBearingImpl(123)));
        track.addGPSFix(fix4);
        assertEquals(2., track.getMaximumSpeedOverGround(new MillisecondsTimePoint(0), new MillisecondsTimePoint(10800000)).
                getB().getKnots(), 0.01);
    }
    
    /**
     * The DistanceCache must not contain any intervals pointing backwards because otherwise an endless recursion will
     * result during the next cache look-up. This test performs a {@link GPSFixTrack#getDistanceTraveled(TimePoint, TimePoint)} with
     * <code>from</code> later than <code>to</code> and ensures that no reversed entry is written to the cache.
     */
    @Test
    public void testDistanceTraveledBackwardsQuery() {
        final Set<com.sap.sse.common.Util.Triple<TimePoint, TimePoint, Distance>> cacheEntries = new HashSet<>();
        final DistanceCache distanceCache = new DistanceCache("test-DistanceCache") {
            @Override
            public void cache(TimePoint from, TimePoint to, Distance distance) {
                super.cache(from, to, distance);
                cacheEntries.add(new com.sap.sse.common.Util.Triple<>(from, to, distance));
            }
            
        };
        DynamicGPSFixTrack<Object, GPSFix> track = new DynamicGPSFixTrackImpl<Object>(new Object(), /* millisecondsOverWhichToAverage */ 30000l) {
            private static final long serialVersionUID = -7277196393160609503L;
            @Override
            protected DistanceCache getDistanceCache() {
                return distanceCache;
            }
        };
        TimePoint now = MillisecondsTimePoint.now();
        TimePoint earlier = now.minus(10000);
        TimePoint later = now.plus(10000);
        Distance result = track.getDistanceTraveled(now, earlier);
        assertEquals(Distance.NULL, result);
        assertTrue(cacheEntries.isEmpty());
        Distance nextResult = track.getDistanceTraveled(now, later);
        assertEquals(Distance.NULL, nextResult);
    }
    
    @Test
    public void testBearingAveragingAcrossZeroDegrees() {
        DynamicGPSFixTrack<Object, GPSFix> track = new DynamicGPSFixTrackImpl<Object>(null, /* millisecondsOverWhichToAverage */ 5000);
        TimePoint t1 = new MillisecondsTimePoint(1000);
        TimePoint t2 = new MillisecondsTimePoint(2000);
        TimePoint t3 = new MillisecondsTimePoint(3000);
        GPSFix f1 = new GPSFixImpl(new DegreePosition(0, 0), t1);
        GPSFix f2 = new GPSFixImpl(new DegreePosition(0.00001, 0.00001), t2);
        GPSFix f3 = new GPSFixImpl(new DegreePosition(0.00002, 0), t3);
        track.addGPSFix(f1);
        track.addGPSFix(f2);
        track.addGPSFix(f3);
        SpeedWithBearing average = track.getEstimatedSpeed(t2);
        PositionAssert.assertBearingEquals(new DegreeBearingImpl(0), average.getBearing(), 0.1);
    }
    
    @Test
    public void testFixValidEvenIfFixProvidedSpeedIsOutrageous() {
        DynamicGPSFixTrack<Object, GPSFixMoving> track = new DynamicGPSFixMovingTrackImpl<Object>(null, /* millisecondsOverWhichToAverage */ 5000l);
        TimePoint t1 = new MillisecondsTimePoint(1000);
        TimePoint t2 = new MillisecondsTimePoint(2000);
        TimePoint t3 = new MillisecondsTimePoint(3000);
        GPSFixMoving f1 = new GPSFixMovingImpl(new DegreePosition(1./3600.*1./60., 0), t1, new KnotSpeedWithBearingImpl(1, new DegreeBearingImpl(0)));
        GPSFixMoving f2 = new GPSFixMovingImpl(new DegreePosition(2./3600.*1./60., 0), t2, new KnotSpeedWithBearingImpl(150, new DegreeBearingImpl(0))); // outrageous speed; to be ignored by getEstimatedSpeed
        GPSFixMoving f3 = new GPSFixMovingImpl(new DegreePosition(3./3600.*1./60., 0), t3, new KnotSpeedWithBearingImpl(1, new DegreeBearingImpl(0)));
        track.addGPSFix(f1);
        track.addGPSFix(f2);
        track.addGPSFix(f3);
        PositionAssert.assertGPSFixEquals(f2, track.getFirstFixAtOrAfter(f2.getTimePoint()), /* pos deg delta */ 0.00001, /* bearing deg delta */ 0.01, /* knot delta */ 0.01); // expect the fix to still be valid, but only its provided speed shall be ignored
    }
    
    @Test
    public void testFixInvalidEvenIfPositionInferredSpeedIsOutrageous() {
        DynamicGPSFixTrack<Object, GPSFixMoving> track = new DynamicGPSFixMovingTrackImpl<Object>(null, /* millisecondsOverWhichToAverage */ 5000l);
        TimePoint t1 = new MillisecondsTimePoint(1000);
        TimePoint t2 = new MillisecondsTimePoint(2000);
        TimePoint t3 = new MillisecondsTimePoint(3000);
        GPSFixMoving f1 = new GPSFixMovingImpl(new DegreePosition(1./3600.*1./60., 0), t1, new KnotSpeedWithBearingImpl(1, new DegreeBearingImpl(0)));
        GPSFixMoving f2 = new GPSFixMovingImpl(new DegreePosition(150./3600.*1./60., 0), t2, new KnotSpeedWithBearingImpl(150, new DegreeBearingImpl(0))); // outrageous speed; to be ignored by getEstimatedSpeed
        GPSFixMoving f3 = new GPSFixMovingImpl(new DegreePosition(3./3600.*1./60., 0), t3, new KnotSpeedWithBearingImpl(1, new DegreeBearingImpl(0)));
        track.addGPSFix(f1);
        track.addGPSFix(f2);
        track.addGPSFix(f3);
        PositionAssert.assertGPSFixEquals(f3, track.getFirstFixAtOrAfter(f2.getTimePoint()), /* pos deg delta */ 0.00001, /* bearing deg delta */ 0.01, /* knot delta */ 0.01); // expect the fix to still be valid, but only its provided speed shall be ignored
    }
    
    @Test
    public void testFixInvalidBecauseProvidedSpeedIsTooDifferent() {
        DynamicGPSFixTrack<Object, GPSFixMoving> track = new DynamicGPSFixMovingTrackImpl<Object>(null, /* millisecondsOverWhichToAverage */ 5000l);
        TimePoint t1 = new MillisecondsTimePoint(1000);
        TimePoint t2 = new MillisecondsTimePoint(2000);
        TimePoint t3 = new MillisecondsTimePoint(3000);
        GPSFixMoving f1 = new GPSFixMovingImpl(new DegreePosition(1./3600.*1./60., 0), t1, new KnotSpeedWithBearingImpl(1, new DegreeBearingImpl(0)));
        GPSFixMoving f2 = new GPSFixMovingImpl(new DegreePosition(2./3600.*1./60., 0), t2, new KnotSpeedWithBearingImpl(10, new DegreeBearingImpl(0))); // outrageous speed; to be ignored by getEstimatedSpeed
        GPSFixMoving f3 = new GPSFixMovingImpl(new DegreePosition(3./3600.*1./60., 0), t3, new KnotSpeedWithBearingImpl(1, new DegreeBearingImpl(0)));
        track.addGPSFix(f1);
        track.addGPSFix(f2);
        track.addGPSFix(f3);
        // expect the f2 fix to be invalid because provided speed is too different
        assertEquals(0, f3.getPosition().getDistance(track.getFirstFixAtOrAfter(f2.getTimePoint()).getPosition()).getMeters(), 0.01);
    }
    
    @Test
    public void testIgnoringFixProvidedSpeedIfItIsOutrageous() {
        DynamicGPSFixTrack<Object, GPSFixMoving> track = new DynamicGPSFixMovingTrackImpl<Object>(null, /* millisecondsOverWhichToAverage */ 5000l);
        TimePoint t1 = new MillisecondsTimePoint(1000);
        TimePoint t2 = new MillisecondsTimePoint(2000);
        TimePoint t3 = new MillisecondsTimePoint(3000);
        GPSFixMoving f1 = new GPSFixMovingImpl(new DegreePosition(1./3600.*1./60., 0), t1, new KnotSpeedWithBearingImpl(1, new DegreeBearingImpl(0)));
        GPSFixMoving f2 = new GPSFixMovingImpl(new DegreePosition(2./3600.*1./60., 0), t2, new KnotSpeedWithBearingImpl(150, new DegreeBearingImpl(0))); // outrageous speed; to be ignored by getEstimatedSpeed
        GPSFixMoving f3 = new GPSFixMovingImpl(new DegreePosition(3./3600.*1./60., 0), t3, new KnotSpeedWithBearingImpl(1, new DegreeBearingImpl(0)));
        track.addGPSFix(f1);
        track.addGPSFix(f2);
        track.addGPSFix(f3);
        PositionAssert.assertGPSFixEquals(f2, track.getFirstFixAtOrAfter(f2.getTimePoint()), /* pos deg delta */ 0.00001, /* bearing deg delta */ 0.01, /* knot delta */ 0.01); // expect the fix to still be valid, but only its provided speed shall be ignored
        SpeedWithBearing average = track.getEstimatedSpeed(t2);
        assertEquals(1, average.getKnots(), 0.01);
    }
    
    @Test
    public void testBearingAveragingAcrossZeroDegreesWithGPSFixMoving() {
        DynamicGPSFixMovingTrackImpl<Object> track = new DynamicGPSFixMovingTrackImpl<Object>(null, /* millisecondsOverWhichToAverage */ 5000);
        TimePoint t1 = new MillisecondsTimePoint(1000);
        TimePoint t2 = new MillisecondsTimePoint(2000);
        TimePoint t3 = new MillisecondsTimePoint(3000);
        GPSFixMoving f1 = new GPSFixMovingImpl(new DegreePosition(0, 0), t1, new KnotSpeedWithBearingImpl(1, new DegreeBearingImpl(45)));
        GPSFixMoving f2 = new GPSFixMovingImpl(new DegreePosition(0.00001, 0.00001), t2, new KnotSpeedWithBearingImpl(1, new DegreeBearingImpl(0)));
        GPSFixMoving f3 = new GPSFixMovingImpl(new DegreePosition(0.00002, 0), t3, new KnotSpeedWithBearingImpl(1, new DegreeBearingImpl(315)));
        track.addGPSFix(f1);
        track.addGPSFix(f2);
        track.addGPSFix(f3);
        SpeedWithBearing average = track.getRawEstimatedSpeed(t2);
        PositionAssert.assertBearingEquals(new DegreeBearingImpl(0), average.getBearing(), /* deg delta */ 0.1);
    }
    
    /**
     * Bug #70: modify a track while iterating over a subset of it; ensure that this causes a
     * {@link ConcurrentModificationException}.
     */
    @Test
    public void testAddingWhileIteratingOverSubset() throws InterruptedException, IllegalArgumentException,
            IllegalAccessException, SecurityException, NoSuchFieldException {
        Field fixesField = TrackImpl.class.getDeclaredField("fixes");
        fixesField.setAccessible(true);
        @SuppressWarnings("unchecked")
        NavigableSet<GPSFixMoving> fixes = (NavigableSet<GPSFixMoving>) fixesField.get(track);
        SortedSet<GPSFixMoving> subset = fixes.subSet(gpsFix2, gpsFix5);
        assertEquals(3, subset.size());
        Iterator<GPSFixMoving> subsetIter = subset.iterator();
        // start iteration
        GPSFixMoving firstOfSubset = subsetIter.next();
        PositionAssert.assertGPSFixEquals(gpsFix2, firstOfSubset, /* pos deg delta */ 0.00001, /* bearing deg delta */ 0.01, /* knot delta */ 0.01);
        // now add a fix:
        TimePoint now6 = addMillisToTimepoint(gpsFix5.getTimePoint(), 3);
        track.addGPSFix(new GPSFixMovingImpl(
                new DegreePosition(6, 5), now6, new KnotSpeedWithBearingImpl(2, new DegreeBearingImpl(0))));
        try {
            GPSFixMoving secondOfSubset = subsetIter.next();
            PositionAssert.assertGPSFixEquals(gpsFix3, secondOfSubset, /* pos deg delta */ 0.000001, /* bearing deg delta */ 0.01, /* knot delta */ 0.01);
            fail("adding a fix interferes with iteration over subSet of track's fixes");
        } catch (ConcurrentModificationException e) {
            // this is what we expected
        }
    }
    
   private TimePoint addMillisToTimepoint(TimePoint p, long millis) {
       return p.plus(millis);
   }

    @Test
    public void testIterate() {
        track.lockForRead();
        try {
            Iterator<GPSFixMoving> i = track.getRawFixes().iterator();
            int count;
            for (count = 0; i.hasNext(); count++) {
                i.next();
            }
            assertEquals(5, count);
        } finally {
            track.unlockAfterRead();
        }
    }
    
    @Test
    public void testOrdering() {
        long lastMillis = 0;
        GPSFix lastFix = null;
        boolean first = true;
        track.lockForRead();
        try {
            for (Iterator<GPSFixMoving> i = track.getRawFixes().iterator(); i.hasNext(); first = false) {
                GPSFixMoving fix = i.next();
                long millis = fix.getTimePoint().asMillis();
                if (!first) {
                    assertTrue(millis > lastMillis);
                    TimePoint inBetweenTimePoint = new MillisecondsTimePoint((millis + lastMillis) / 2);
                    assertEquals(lastFix, track.getLastRawFixBefore(inBetweenTimePoint));
                    assertEquals(lastFix, track.getLastRawFixAtOrBefore(inBetweenTimePoint));
                    assertEquals(fix, track.getFirstRawFixAfter(inBetweenTimePoint));
                    assertEquals(fix, track.getFirstRawFixAtOrAfter(inBetweenTimePoint));

                    assertEquals(lastFix, track.getLastRawFixAtOrBefore(lastFix.getTimePoint()));
                    assertEquals(fix, track.getFirstRawFixAtOrAfter(fix.getTimePoint()));

                    assertEquals(lastFix, track.getLastRawFixBefore(fix.getTimePoint()));
                    assertEquals(fix, track.getLastRawFixAtOrBefore(fix.getTimePoint()));
                    assertEquals(fix, track.getFirstRawFixAfter(lastFix.getTimePoint()));
                    assertEquals(lastFix, track.getFirstRawFixAtOrAfter(lastFix.getTimePoint()));
                }
                lastMillis = millis;
                lastFix = fix;
            }
        } finally {
            track.unlockAfterRead();
        }
    }
    
    @Test
    public void assertEstimatedPositionBeforeStartIsStart() {
        track.lockForRead();
        try {
            GPSFixMoving start = track.getRawFixes().iterator().next();
            TimePoint oneNanoBeforeStart = new MillisecondsTimePoint(start.getTimePoint().asMillis() - 1);
            assertEquals(start.getPosition(), track.getEstimatedPosition(oneNanoBeforeStart, false));
        } finally {
            track.unlockAfterRead();
        }
    }
    
    @Test
    public void testSimpleInterpolation() {
        long lastMillis = 0;
        GPSFix lastFix = null;
        boolean first = true;
        track.lockForRead();
        try {
            for (Iterator<GPSFixMoving> i = track.getRawFixes().iterator(); i.hasNext(); first = false) {
                GPSFixMoving fix = i.next();
                long millis = fix.getTimePoint().asMillis();
                if (!first) {
                    TimePoint inBetweenTimePoint = new MillisecondsTimePoint((millis + lastMillis) / 2);
                    Position interpolatedPosition = track.getEstimatedRawPosition(inBetweenTimePoint, false);
                    Distance d1 = lastFix.getPosition().getDistance(interpolatedPosition);
                    Distance d2 = interpolatedPosition.getDistance(fix.getPosition());
                    // the interpolated point should be on the great circle, not open a "triangle"
                    assertEquals(lastFix.getPosition().getDistance(fix.getPosition()).getMeters(),
                            d1.getMeters() + d2.getMeters(), 0.00001);
                }
                lastMillis = millis;
                lastFix = fix;
            }
        } finally {
            track.unlockAfterRead();
        }
    }
    
    @Test
    public void testSimpleExtrapolation() {
        GPSFix fix = track.getLastRawFix();
        long millis = fix.getTimePoint().asMillis();
        GPSFix lastFix = track.getLastRawFixBefore(fix.getTimePoint());
        long lastMillis = lastFix.getTimePoint().asMillis();
        TimePoint afterTimePoint = new MillisecondsTimePoint(millis + (millis-lastMillis));
        Position extrapolatedPosition = track.getEstimatedPosition(afterTimePoint, true);
        assertEquals(0.5, fix.getPosition().getDistance(extrapolatedPosition).getMeters()
                / lastFix.getPosition().getDistance(extrapolatedPosition).getMeters(), 0.01);
    }
    
    @Test
    public void testExtrapolationDoesntHappenIfSuppressed() {
        GPSFix fix = track.getLastRawFix();
        long millis = fix.getTimePoint().asMillis();
        GPSFix lastFix = track.getLastRawFixBefore(fix.getTimePoint());
        long lastMillis = lastFix.getTimePoint().asMillis();
        TimePoint afterTimePoint = new MillisecondsTimePoint(millis + (millis-lastMillis));
        Position extrapolatedPosition = track.getEstimatedPosition(afterTimePoint, false);
        assertEquals(extrapolatedPosition, fix.getPosition());
    }
    
    @Test
    public void testDistanceTraveled() {
        List<Distance> distances = new ArrayList<Distance>();
        List<GPSFixMoving> fixes = new ArrayList<GPSFixMoving>();
        boolean first = true;
        GPSFixMoving oldFix = null;
        track.lockForRead();
        try {
            for (GPSFixMoving fix : track.getRawFixes()) {
                fixes.add(fix);
                if (first) {
                    first = false;
                } else {
                    Distance d = oldFix.getPosition().getDistance(fix.getPosition());
                    distances.add(d);
                }
                oldFix = fix;
            }
            for (int i = 0; i < fixes.size(); i++) {
                for (int j = i; j < fixes.size(); j++) {
                    double distanceSumInNauticalMiles = 0;
                    for (int k = i; k < j; k++) {
                        distanceSumInNauticalMiles += distances.get(k).getNauticalMiles();
                    }
                    // travel fully from fix #i to fix #j and require the segment distances to sum up equal
                    double nauticalMilesFromIToJ = track.getRawDistanceTraveled(fixes.get(i).getTimePoint(),
                            fixes.get(j).getTimePoint()).getNauticalMiles();
                    assertEquals(distanceSumInNauticalMiles, nauticalMilesFromIToJ, 0.0000001);
                    if (j > i) {
                        // now skip half a segment at the beginning:
                        double nauticalMilesFromHalfAfterIToJ = track.getRawDistanceTraveled(
                                new MillisecondsTimePoint((fixes.get(i).getTimePoint().asMillis() + fixes.get(i + 1)
                                        .getTimePoint().asMillis()) / 2), fixes.get(j).getTimePoint())
                                .getNauticalMiles();
                        assertTrue("for i=" + i + ", j=" + j + ": " + nauticalMilesFromHalfAfterIToJ + "<"
                                + distanceSumInNauticalMiles,
                                nauticalMilesFromHalfAfterIToJ < distanceSumInNauticalMiles);
                        if (i > 0) {
                            // now skip half a segment before the beginning:
                            double nauticalMilesFromHalfBeforeIToJ = track.getRawDistanceTraveled(
                                    new MillisecondsTimePoint((fixes.get(i).getTimePoint().asMillis() + fixes
                                            .get(i - 1).getTimePoint().asMillis()) / 2), fixes.get(j).getTimePoint())
                                    .getNauticalMiles();
                            assertTrue(nauticalMilesFromHalfBeforeIToJ > distanceSumInNauticalMiles);
                        }
                        // now skip half a segment at the end:
                        double nauticalMilesFromIToHalfBeforeJ = track.getRawDistanceTraveled(
                                fixes.get(i).getTimePoint(),
                                new MillisecondsTimePoint((fixes.get(j).getTimePoint().asMillis() + fixes.get(j - 1)
                                        .getTimePoint().asMillis()) / 2)).getNauticalMiles();
                        assertTrue(nauticalMilesFromIToHalfBeforeJ < distanceSumInNauticalMiles);
                        if (j < fixes.size() - 1) {
                            // now skip half a segment before the beginning:
                            double nauticalMilesFromIToHalfAfterJ = track.getRawDistanceTraveled(
                                    fixes.get(i).getTimePoint(),
                                    new MillisecondsTimePoint((fixes.get(j).getTimePoint().asMillis() + fixes
                                            .get(j + 1).getTimePoint().asMillis()) / 2)).getNauticalMiles();
                            assertTrue("for i=" + i + ", j=" + j + ": " + nauticalMilesFromIToHalfAfterJ + ">"
                                    + distanceSumInNauticalMiles,
                                    nauticalMilesFromIToHalfAfterJ > distanceSumInNauticalMiles);
                        }
                    }
                }
            }
        } finally {
            track.unlockAfterRead();
        }
    }
    
    @Test
    public void testDistanceTraveledOnSmoothenedTrackThenAddingOutlier() {
        final Set<TimePoint> invalidationCalls = new HashSet<TimePoint>();
        final DistanceCache distanceCache = new DistanceCache("test-DistanceCache") {
            @Override
            public void invalidateAllAtOrLaterThan(TimePoint timePoint) {
                super.invalidateAllAtOrLaterThan(timePoint);
                invalidationCalls.add(timePoint);
            }
        };
        DynamicGPSFixTrack<Object, GPSFix> track = new DynamicGPSFixTrackImpl<Object>(new Object(), /* millisecondsOverWhichToAverage */ 30000l) {
            private static final long serialVersionUID = -7277196393160609503L;
            @Override
            protected DistanceCache getDistanceCache() {
                return distanceCache;
            }
        };
        final int timeBetweenFixesInMillis = 1000;
        Bearing bearing = new DegreeBearingImpl(123);
        Speed speed = new KnotSpeedImpl(7);
        Position p = new DegreePosition(0, 0);
        final TimePoint now = MillisecondsTimePoint.now();
        TimePoint start = now;
        final int steps = 10;
        TimePoint next = null;
        for (int i=0; i<steps; i++) {
            GPSFix fix = new GPSFixImpl(p, start);
            track.addGPSFix(fix);
            next = start.plus(timeBetweenFixesInMillis);
            p = p.translateGreatCircle(bearing, speed.travel(start, next));
            start = next;
            bearing = new DegreeBearingImpl(bearing.getDegrees() + 1);
        }
        invalidationCalls.clear();
        assertEquals(speed.getMetersPerSecond()*(steps-1), track.getDistanceTraveled(now, start).getMeters(), 0.02);
        final com.sap.sse.common.Util.Pair<TimePoint, com.sap.sse.common.Util.Pair<TimePoint, Distance>> fullIntervalCacheEntry = distanceCache.getEarliestFromAndDistanceAtOrAfterFrom(now,  start);
        assertNotNull(fullIntervalCacheEntry); // no more entry for "to"-value start in cache
        assertEquals(start, fullIntervalCacheEntry.getA());
        assertEquals(now, fullIntervalCacheEntry.getB().getA());
        TimePoint timePointForOutlier = new MillisecondsTimePoint(now.asMillis() + ((int) steps/2) * timeBetweenFixesInMillis + timeBetweenFixesInMillis/2);
        Position outlierPosition = new DegreePosition(90, 90);
        GPSFix outlier = new GPSFixImpl(outlierPosition, timePointForOutlier);
        track.addGPSFix(outlier);
        assertEquals(1, invalidationCalls.size());
        TimePoint timePointOfLastFixBeforeOutlier = track.getLastFixBefore(timePointForOutlier).getTimePoint();
        assertTrue(invalidationCalls.iterator().next().after(timePointOfLastFixBeforeOutlier)); // outlier doesn't turn its preceding element into an outlier
        assertNull(distanceCache.getEarliestFromAndDistanceAtOrAfterFrom(now,  start)); // no more entry for "to"-value start in cache
        invalidationCalls.clear();
        final TimePoint timePointOfLastOriginalFix = track.getLastRawFix().getTimePoint();
        assertEquals(speed.getMetersPerSecond() * (steps - 1),
                track.getDistanceTraveled(now, timePointOfLastOriginalFix).getMeters(), 0.02);
        final com.sap.sse.common.Util.Pair<TimePoint, com.sap.sse.common.Util.Pair<TimePoint, Distance>> newFullIntervalCacheEntry = distanceCache
                .getEarliestFromAndDistanceAtOrAfterFrom(now, timePointOfLastOriginalFix);
        assertNotNull(newFullIntervalCacheEntry); // no more entry for "to"-value start in cache
        assertEquals(timePointOfLastOriginalFix, newFullIntervalCacheEntry.getA());
        assertEquals(now, newFullIntervalCacheEntry.getB().getA());
        TimePoint timePointForLateOutlier = new MillisecondsTimePoint(now.asMillis() + (steps-1)*timeBetweenFixesInMillis + timeBetweenFixesInMillis/2);
        Position lateOutlierPosition = new DegreePosition(-90, 90);
        GPSFix lateOutlier = new GPSFixImpl(lateOutlierPosition, timePointForLateOutlier);
        // adding the outlier invalidates the fix just before the outlier because it now has a single successor that is in range but not reachable
        track.addGPSFix(lateOutlier);
        assertEquals(1, invalidationCalls.size());
        TimePoint timePointOfLastRawFixBeforeLateOutlier = track.getLastRawFixBefore(timePointForLateOutlier).getTimePoint();
        // assert that adding the outlier invalidated the distance cache starting from the raw fix before the late outlier
        // because its validity changed from true to false
        assertTrue(invalidationCalls.iterator().next().equals(timePointOfLastRawFixBeforeLateOutlier));
        invalidationCalls.clear();
        // expect the invalidation to have started after the single cache entry, so the cache entry still has to be there:
        final com.sap.sse.common.Util.Pair<TimePoint, com.sap.sse.common.Util.Pair<TimePoint, Distance>> stillPresentFullIntervalCacheEntry = distanceCache
                .getEarliestFromAndDistanceAtOrAfterFrom(now, timePointOfLastOriginalFix);
        assertNull(stillPresentFullIntervalCacheEntry); // no more entry for "to"-value start in cache because new temporary outlier lies in previously cached interval
        GPSFix polishedLastFix = track.getLastFixBefore(new MillisecondsTimePoint(Long.MAX_VALUE)); // get the last smoothened fix...
        // ...which now is expected to be two fixes before lateOutlier because lateOutlier has previous fixes within the time range
        // but none of them is reachable with max speed, and the raw fix right before lateOutlier is currently temporarily an outlier too
        assertEquals(track.getLastRawFixBefore(timePointOfLastRawFixBeforeLateOutlier), polishedLastFix);
        track.lockForRead();
        try {
            assertEquals(steps-1, Util.size(track.getFixes())); // the lateOutlier and its predecessor are currently detected as outlier, so it's not steps+1 
            // which would include the lateOutlier, but it's already only steps-1 valid fixes.
        } finally {
            track.unlockAfterRead();
        }
        // now add another "normal" fix, making the lateOutlier really an outlier; invalidation starts 1ms after the last previously valid
        // fix before the fix added, or at the earliest fix that changes its validity, whichever is earlier. In this case the earlier time point
        // is 1ms after the last *valid* fix before the fix inserted because that's the fix two before the lateOutlier, and that fix and all other
        // earlier fixes don't change their validity
        GPSFix fix = new GPSFixImpl(p, start); // the "overshoot" from the previous loop can be used to generate the next "regular" fix
        track.addGPSFix(fix);
        assertEquals(1, invalidationCalls.size());
        // the lateOutlier's predecessor now is expected to have changed validity again, causing a distance cache invalidation at its time
        assertEquals(track.getLastFixBefore(timePointOfLastRawFixBeforeLateOutlier).getTimePoint().plus(1), invalidationCalls.iterator().next());
        assertTrue(timePointForLateOutlier.compareTo(fix.getTimePoint()) < 0);
        // expect the invalidation to have started at the fix before the outlier, leaving the previous result ending at the fix right before the outlier intact
        final com.sap.sse.common.Util.Pair<TimePoint, com.sap.sse.common.Util.Pair<TimePoint, Distance>> stillStillPresentFullIntervalCacheEntry = distanceCache
                .getEarliestFromAndDistanceAtOrAfterFrom(now, timePointOfLastOriginalFix);
        assertNull(stillStillPresentFullIntervalCacheEntry); // still nothing in the cache
        track.lockForRead();
        try {
            assertEquals(steps+1, Util.size(track.getFixes())); // the one "normal" late fix is added on top of the <steps> fixes, but the two outliers should now be removed
        } finally {
            track.unlockAfterRead();
        }
        GPSFix polishedLastFix2 = track.getLastFixBefore(new MillisecondsTimePoint(Long.MAX_VALUE)); // get the last smoothened fix...
        PositionAssert.assertGPSFixEquals(fix, polishedLastFix2, /* pos deg delta */ 0.000001);
        assertEquals(speed.getMetersPerSecond()*steps, track.getDistanceTraveled(now, start).getMeters(), 0.01);
    }
    
    /**
     * A test case for bug 968. If distances are requested for time intervals ending after the last GPS fix, the position
     * is estimated to be at the last fix known. When another fix arrives, the positions for these time points can now be
     * interpolated, leading to different results and hence to a cache inconsistency in case the cache isn't flushed for the
     * interval between the last and the newest fix. This test case adds a few fixes, then asks a distance traveled for an
     * interval ending after the last fix, then adds another fix at a later time point and asks the distance again.
     */
    @Test
    public void testMoreFrequentDistanceComputationThanGPSFixReception() {
        DynamicGPSFixTrack<Object, GPSFixMoving> track = new DynamicGPSFixMovingTrackImpl<Object>(new Object(), /* millisecondsOverWhichToAverage */ 30000l);
        final int timeBetweenFixesInMillis = 1000;
        Bearing bearing = new DegreeBearingImpl(123);
        SpeedWithBearing speed = new KnotSpeedWithBearingImpl(7, bearing);
        Position p = new DegreePosition(0, 0);
        final TimePoint now = MillisecondsTimePoint.now();
        TimePoint start = now;
        final int steps = 10;
        TimePoint next = null;
        GPSFixMoving fix = null;
        for (int i=0; i<steps; i++) {
            fix = new GPSFixMovingImpl(p, start, speed);
            track.addGPSFix(fix);
            next = start.plus(timeBetweenFixesInMillis);
            p = p.translateGreatCircle(bearing, speed.travel(start, next));
            start = next;
            bearing = new DegreeBearingImpl(bearing.getDegrees() + 1);
        }
        Distance distance1 = track.getDistanceTraveled(now, next.minus(timeBetweenFixesInMillis));
        Distance distance2 = track.getDistanceTraveled(now, next.minus(2*timeBetweenFixesInMillis/3));
        Distance distance3 = track.getDistanceTraveled(now, next.minus(timeBetweenFixesInMillis/3));
        Distance distance4 = track.getDistanceTraveled(now, next);
        assertEquals(distance1, distance2); // no progress after time point "next" because no further fixes are known
        assertEquals(distance1, distance3); // no progress after time point "next" because no further fixes are known
        assertEquals(distance1, distance4); // no progress after time point "next" because no further fixes are known
        // now add one more fix
        fix = new GPSFixMovingImpl(p, start, speed);
        track.addGPSFix(fix);
        Distance distance1_new = track.getDistanceTraveled(now, next.minus(timeBetweenFixesInMillis));
        Distance distance2_new = track.getDistanceTraveled(now, next.minus(2*timeBetweenFixesInMillis/3));
        Distance distance3_new = track.getDistanceTraveled(now, next.minus(timeBetweenFixesInMillis/3));
        Distance distance4_new = track.getDistanceTraveled(now, next);
        assertEquals(distance1, distance1_new);
        assertFalse(distance2.equals(distance2_new));
        assertFalse(distance3.equals(distance3_new));
        assertFalse(distance4.equals(distance4_new));
        Distance toReachInOneThirdOfTimeBetweenFixesInMillis = speed.travel(next, next.plus(timeBetweenFixesInMillis/3));
        assertEquals(toReachInOneThirdOfTimeBetweenFixesInMillis.getMeters(), distance2_new.getMeters()-distance1_new.getMeters(), 0.01);
        assertEquals(toReachInOneThirdOfTimeBetweenFixesInMillis.getMeters(), distance3_new.getMeters()-distance2_new.getMeters(), 0.01);
        assertEquals(toReachInOneThirdOfTimeBetweenFixesInMillis.getMeters(), distance4_new.getMeters()-distance3_new.getMeters(), 0.01);
    }

    /**
     * Bug 3022 describes a {@link StackOverflowError} that occurs during distance calculations on a {@link GPSFixTrackImpl}.
     * This test tries to reproduce this behavior, as a starting point for a fix. The recursion happened while a long-distance
     * race was running. Can there be a certain fix insertion pattern that, combined with a certain request pattern,
     * produces degenerated cache contents? The race had a live delay of 660s. The trackers were configured to sample every
     * 120s and to send every 600s. This could mean that for some 60s the live requests were "ahead" of the trackers.
     */
    @Test
    public void testDistanceCacheIncrementalFillUpAndRecursion() {
        TimePoint start = MillisecondsTimePoint.now();
        TimePoint fixTime = start;
        TimePoint queryTime = fixTime;
        Position p = new DegreePosition(0, 0);
        Bearing cog = new DegreeBearingImpl(123);
        final Duration queryInterval = Duration.ONE_SECOND;
        final Duration readAhead = Duration.ONE_MINUTE;
        final Duration samplingInterval = Duration.ONE_SECOND.times(120);
        final Duration transmissionInterval = Duration.ONE_MINUTE.times(10);
        final Duration raceDuration = Duration.ONE_HOUR.times(48);
        final Speed speed = new KnotSpeedImpl(12);
        final Distance distancePerSample = speed.travel(fixTime, fixTime.plus(samplingInterval));
        final DistanceCache distanceCache = new DistanceCache("test-DistanceCache");
        DynamicGPSFixTrack<Object, GPSFix> track = new DynamicGPSFixTrackImpl<Object>(new Object(), /* millisecondsOverWhichToAverage */ 30000l) {
            private static final long serialVersionUID = -7277196393160609503L;
            @Override
            protected DistanceCache getDistanceCache() {
                return distanceCache;
            }
        };
        while (fixTime.before(start.plus(raceDuration))) {
            for (int i=0; i<transmissionInterval.divide(samplingInterval); i++) {
                // produce a bulk of fixes
                GPSFix fix = new GPSFixImpl(p, fixTime);
                track.add(fix);
                fixTime = fixTime.plus(samplingInterval);
                p = p.translateGreatCircle(cog, distancePerSample);
            }
            Distance lastDistance = Distance.NULL;
            // now query the distance with constant "from" and increasing "to" where "to" moves until 60s after tp
            while (queryTime.before(fixTime.plus(readAhead))) {
                final Distance d = track.getDistanceTraveled(start, queryTime);
                assertTrue(d.compareTo(lastDistance) >= 0);
                lastDistance = d;
                queryTime = queryTime.plus(queryInterval);
            }
        }
        assertTrue(distanceCache.size() <= DistanceCache.MAX_SIZE);
    }
    
    @Test
    public void testDistanceCacheAccessForPartialStrip() {
        final Set<TimePoint> invalidationCalls = new HashSet<TimePoint>();
        final DistanceCache distanceCache = new DistanceCache("test-DistanceCache") {
            @Override
            public void invalidateAllAtOrLaterThan(TimePoint timePoint) {
                super.invalidateAllAtOrLaterThan(timePoint);
                invalidationCalls.add(timePoint);
            }
        };
        DynamicGPSFixTrack<Object, GPSFix> track = new DynamicGPSFixTrackImpl<Object>(new Object(), /* millisecondsOverWhichToAverage */ 30000l) {
            private static final long serialVersionUID = -7277196393160609503L;
            @Override
            protected DistanceCache getDistanceCache() {
                return distanceCache;
            }
        };
        final int timeBetweenFixesInMillis = 1000;
        Bearing bearing = new DegreeBearingImpl(123);
        Speed speed = new KnotSpeedImpl(7);
        Position p = new DegreePosition(0, 0);
        final TimePoint now = MillisecondsTimePoint.now();
        TimePoint start = now;
        final int steps = 10;
        TimePoint next = null;
        for (int i=0; i<steps; i++) {
            GPSFix fix = new GPSFixImpl(p, start);
            track.addGPSFix(fix);
            next = start.plus(timeBetweenFixesInMillis);
            p = p.translateGreatCircle(bearing, speed.travel(start, next));
            start = next;
            bearing = new DegreeBearingImpl(bearing.getDegrees() + 1);
        }
        invalidationCalls.clear();
        final TimePoint stripFrom = now.plus(timeBetweenFixesInMillis);
        final TimePoint stripTo = start.minus(2*timeBetweenFixesInMillis);
        assertEquals(speed.getMetersPerSecond()*(steps-3),
                track.getDistanceTraveled(stripFrom, stripTo).getMeters(), 0.01);
        assertEquals(speed.getMetersPerSecond()*(steps-1), track.getDistanceTraveled(now, start).getMeters(), 0.02);
        assertTrue(invalidationCalls.isEmpty());
        // expect a cache entry exactly for the strip's boundaries
        com.sap.sse.common.Util.Pair<TimePoint, com.sap.sse.common.Util.Pair<TimePoint, Distance>> stripCacheEntry = distanceCache.getEarliestFromAndDistanceAtOrAfterFrom(stripFrom, stripTo);
        assertEquals(stripTo, stripCacheEntry.getA());
        assertEquals(stripFrom, stripCacheEntry.getB().getA());
        // expect a cache entry exactly for the full boundaries
        com.sap.sse.common.Util.Pair<TimePoint, com.sap.sse.common.Util.Pair<TimePoint, Distance>> fullCacheEntry = distanceCache.getEarliestFromAndDistanceAtOrAfterFrom(now, start);
        assertEquals(start, fullCacheEntry.getA());
        assertEquals(now, fullCacheEntry.getB().getA());
    }
    
    @Test
    public void testDistanceTraveledOnInBetweenSectionFromFixToFix() {
        track.lockForRead();
        try {
            // take second and third fix and compute distance between them
            Iterator<GPSFixMoving> iter = track.getRawFixes().iterator();
            iter.next(); // skip first;
            GPSFix second = iter.next();
            GPSFix third = iter.next();
            assertEquals(second.getPosition().getDistance(third.getPosition()),
                    track.getRawDistanceTraveled(second.getTimePoint(), third.getTimePoint()));
        } finally {
            track.unlockAfterRead();
        }
    }
    
    @Test
    public void testFarFutureFixNotUsedDuringEstimation() {
        TimePoint normalFixesTime = null;
        track.lockForRead();
        try {
            Iterator<GPSFixMoving> iter = track.getRawFixes().iterator();
            for (int i = 0; i < 2; i++) {
                normalFixesTime = iter.next().getTimePoint();
            }
            assertNotNull(normalFixesTime);
        } finally {
            track.unlockAfterRead();
        }
        SpeedWithBearing estimatedSpeed = track.getEstimatedSpeed(normalFixesTime);
        GPSFixMovingImpl gpsFixFarInTheFuture = new GPSFixMovingImpl(
                new DegreePosition(89, 180), new MillisecondsTimePoint(
                        System.currentTimeMillis()+10000000l), new KnotSpeedWithBearingImpl(200000, new DegreeBearingImpl(0)));
        track.addGPSFix(gpsFixFarInTheFuture);
        Position estimatedPosNew = track.getEstimatedPosition(normalFixesTime, /* extrapolate */ false);
        // expecting to get the coordinates of gpsFix2's position
        assertEquals(gpsFix2.getPosition().getLatDeg(), estimatedPosNew.getLatDeg(), 0.5);
        assertEquals(gpsFix2.getPosition().getLngDeg(), estimatedPosNew.getLngDeg(), 0.5);
        SpeedWithBearing estimatedSpeedNew = track.getEstimatedSpeed(normalFixesTime);
        PositionAssert.assertSpeedEquals(estimatedSpeed, estimatedSpeedNew, /* bearing deg delta */ 0.1, /* knot speed delta */ 0.1);
    }
    
    @Test
    public void testValidCheckForFixThatSaysItsAsFastAsItWas() {
        DynamicGPSFixMovingTrackImpl<Boat> myTrack = new DynamicGPSFixMovingTrackImpl<Boat>(new BoatImpl("MyFirstBoat", new BoatClassImpl("505", /* typicallyStartsUpwind */
                true), null), /* millisecondsOverWhichToAverage */5000, /* no smoothening */null);
        TimePoint now1 = MillisecondsTimePoint.now();
        TimePoint now2 = addMillisToTimepoint(now1, 1000); // 1s
        AbstractBearing bearing = new DegreeBearingImpl(90);
        Position position1 = new DegreePosition(1, 2);
        Position position2 = position1.translateGreatCircle(bearing, new MeterDistance(1));
        GPSFixMovingImpl myGpsFix1 = new GPSFixMovingImpl(position1, now1, new MeterPerSecondSpeedWithDegreeBearingImpl(1, bearing));
        GPSFixMovingImpl myGpsFix2 = new GPSFixMovingImpl(position2, now2, new MeterPerSecondSpeedWithDegreeBearingImpl(1, bearing));
        myTrack.addGPSFix(myGpsFix1);
        myTrack.addGPSFix(myGpsFix2);
        myTrack.lockForRead();
        try {
            assertEquals(2, myTrack.getFixes().size()); // expecting both fixes to be valid
        } finally {
            myTrack.unlockAfterRead();
        }
    }
    
    @Test
    public void testValidCheckForFixThatSaysItsFasterThanItActuallyWas() {
        DynamicGPSFixMovingTrackImpl<Boat> myTrack = new DynamicGPSFixMovingTrackImpl<Boat>(new BoatImpl("MyFirstBoat", new BoatClassImpl("505", /* typicallyStartsUpwind */
                true), null), /* millisecondsOverWhichToAverage */5000, /* no smoothening */null);
        TimePoint now1 = MillisecondsTimePoint.now();
        TimePoint now2 = addMillisToTimepoint(now1, 1000); // 1s
        AbstractBearing bearing = new DegreeBearingImpl(90);
        Position position1 = new DegreePosition(1, 2);
        Position position2 = position1.translateGreatCircle(bearing, new MeterDistance(1));
        GPSFixMovingImpl myGpsFix1 = new GPSFixMovingImpl(position1, now1, new MeterPerSecondSpeedWithDegreeBearingImpl(10, bearing));
        GPSFixMovingImpl myGpsFix2 = new GPSFixMovingImpl(position2, now2, new MeterPerSecondSpeedWithDegreeBearingImpl(10, bearing));
        myTrack.addGPSFix(myGpsFix1);
        myTrack.addGPSFix(myGpsFix2);
        myTrack.lockForRead();
        try {
            assertTrue(myTrack.getFixes().size() < 2); // at least one fix must be classified as outlier
        } finally {
            myTrack.unlockAfterRead();
        }
    }
    
    @Test
    public void testValidCheckForFixThatSaysItsSlowerThanItActuallyWas() {
        DynamicGPSFixMovingTrackImpl<Boat> myTrack = new DynamicGPSFixMovingTrackImpl<Boat>(new BoatImpl("MyFirstBoat", new BoatClassImpl("505", /* typicallyStartsUpwind */
                true), null), /* millisecondsOverWhichToAverage */5000, /* no smoothening */null);
        TimePoint now1 = MillisecondsTimePoint.now();
        TimePoint now2 = addMillisToTimepoint(now1, 1000); // 1s
        AbstractBearing bearing = new DegreeBearingImpl(90);
        Position position1 = new DegreePosition(1, 2);
        Position position2 = position1.translateGreatCircle(bearing, new MeterDistance(1));
        GPSFixMovingImpl myGpsFix1 = new GPSFixMovingImpl(position1, now1, new MeterPerSecondSpeedWithDegreeBearingImpl(0.1, bearing));
        GPSFixMovingImpl myGpsFix2 = new GPSFixMovingImpl(position2, now2, new MeterPerSecondSpeedWithDegreeBearingImpl(0.1, bearing));
        myTrack.addGPSFix(myGpsFix1);
        myTrack.addGPSFix(myGpsFix2);
        myTrack.lockForRead();
        try {
            assertTrue(myTrack.getFixes().size() < 2); // at least one fix must be classified as outlier
        } finally {
            myTrack.unlockAfterRead();
        }
    }
    
    @Test
    public void testInvalidationIntervalBeginningForPositionEstimation() {
        track.lockForRead();
        final GPSFixMoving firstFixSoFar;
        try {
            firstFixSoFar = track.getFixes().iterator().next();
        } finally {
            track.unlockAfterRead();
        }
        assertNotNull(firstFixSoFar);
        TimePoint beginningOfTime = new MillisecondsTimePoint(0);
        Position positionAtBeginningOfTime = track.getEstimatedPosition(beginningOfTime, /* extrapolate */false);
        long timespan = 2 /* hours */ * 3600 /* seconds/hour */ * 1000 /* millis/s */;
        SpeedWithBearing speed = new KnotSpeedWithBearingImpl(45, new DegreeBearingImpl(123));
        TimePoint slightlyBeforeFirstFix = firstFixSoFar.getTimePoint().minus(timespan);
        Position newPosition = firstFixSoFar.getPosition().translateGreatCircle(speed.getBearing().reverse(),
                speed.travel(firstFixSoFar.getTimePoint(), firstFixSoFar.getTimePoint().plus(timespan)));
        GPSFixMoving newFirstFix = new GPSFixMovingImpl(newPosition, slightlyBeforeFirstFix, speed);
        track.addGPSFix(newFirstFix);
        TimeRange intervalAffected = track.getEstimatedPositionTimePeriodAffectedBy(newFirstFix);
        Position newPositionAtBeginningOfTime = track.getEstimatedPosition(beginningOfTime, /* extrapolate */false);
        assertFalse(newPositionAtBeginningOfTime.equals(positionAtBeginningOfTime));
        assertTrue(!intervalAffected.from().after(beginningOfTime));
    }

    @Test
    public void testInvalidationIntervalEndForPositionEstimation() {
        TimePoint endOfTime = new MillisecondsTimePoint(Long.MAX_VALUE);
        final GPSFixMoving lastFixSoFar = track.getLastFixBefore(endOfTime);
        assertNotNull(lastFixSoFar);
        Position positionAtEndOfTime = track.getEstimatedPosition(endOfTime, /* extrapolate */false);
        long timespan = 2 /* hours */ * 3600 /* seconds/hour */ * 1000 /* millis/s */;
        SpeedWithBearing speed = new KnotSpeedWithBearingImpl(45, new DegreeBearingImpl(123));
        TimePoint slightlyAfterLastFix = lastFixSoFar.getTimePoint().plus(timespan);
        Position newPosition = lastFixSoFar.getPosition().translateGreatCircle(speed.getBearing(),
                speed.travel(lastFixSoFar.getTimePoint(), lastFixSoFar.getTimePoint().plus(timespan)));
        GPSFixMoving newLastFix = new GPSFixMovingImpl(newPosition, slightlyAfterLastFix, speed);
        track.addGPSFix(newLastFix);
        TimeRange intervalAffected = track.getEstimatedPositionTimePeriodAffectedBy(newLastFix);
        Position newPositionAtEndOfTime = track.getEstimatedPosition(endOfTime, /* extrapolate */false);
        assertFalse(newPositionAtEndOfTime.equals(positionAtEndOfTime));
        assertTrue(!intervalAffected.to().before(endOfTime));
    }

    @Test
    public void testInvalidationIntervalForPositionEstimationForEmptyTrack() {
        TimePoint now = MillisecondsTimePoint.now();
        DynamicGPSFixMovingTrackImpl<Object> myTrack = new DynamicGPSFixMovingTrackImpl<Object>(new Object(), /* millisecondsOverWhichToAverage */5000);
        TimePoint beginningOfTime = new MillisecondsTimePoint(0);
        Position positionAtBeginningOfTime = myTrack.getEstimatedPosition(beginningOfTime, /* extrapolate */false);
        TimePoint endOfTime = new MillisecondsTimePoint(Long.MAX_VALUE);
        Position positionAtEndOfTime = myTrack.getEstimatedPosition(endOfTime, /* extrapolate */false);
        assertNull(positionAtBeginningOfTime);
        assertNull(positionAtEndOfTime);
        GPSFixMoving newFix = new GPSFixMovingImpl(new DegreePosition(12, 34), now, new KnotSpeedWithBearingImpl(12, new DegreeBearingImpl(123)));
        myTrack.addGPSFix(newFix);
        TimeRange intervalAffected = myTrack.getEstimatedPositionTimePeriodAffectedBy(newFix);
        Position newPositionAtBeginningOfTime = myTrack.getEstimatedPosition(beginningOfTime, /* extrapolate */false);
        Position newPositionAtEndOfTime = myTrack.getEstimatedPosition(now, /* extrapolate */false);
        assertFalse(newPositionAtBeginningOfTime.equals(positionAtBeginningOfTime));
        assertTrue(!intervalAffected.from().after(beginningOfTime));
        assertFalse(newPositionAtEndOfTime.equals(positionAtEndOfTime));
        assertTrue(!intervalAffected.to().before(endOfTime));
    }

    @Test
    public void testSpeedEstimationForCourseChangeAtFix() throws ParseException {
        /*
         * See bug 1065, first test data set: [2011-06-23T16:08:27.000+0200: (54.49155,10.184947) with
         * 5.399568034557236kn to 291.0ï¿½, 2011-06-23T16:08:31.000+0200: (54.491597,10.184808) with 5.939524838012959kn
         * to 296.0ï¿½, 2011-06-23T16:08:37.000+0200: (54.491572999999995,10.184669999999999) with 3.7796976241900646kn
         * to 210.0ï¿½, 2011-06-23T16:08:39.000+0200: (54.491523,10.184602) with 5.939524838012959kn to 219.0ï¿½,
         * 2011-06-23T16:08:43.000+0200: (54.491457999999994,10.18451) with 4.859611231101512kn to 225.0ï¿½,
         * 2011-06-23T16:08:45.000+0200: (54.491386999999996,10.184455) with 5.939524838012959kn to 196.0ï¿½]
         * 
         * let the track estimate the speed at 16:08:37 at
         * 
         * 5.469864974239993kn to 215.50791079454874ï¿½
         */
        DynamicGPSFixMovingTrackImpl<Object> myTrack = new DynamicGPSFixMovingTrackImpl<Object>(new Object(), /* millisecondsOverWhichToAverage */5000);
        GPSFixMoving fix1 = createFix("2011-06-23T16:08:27.000+0200", 54.49155, 10.184947, 5.399568034557236, 291.0);
        myTrack.addGPSFix(fix1);
        GPSFixMoving fix2 = createFix("2011-06-23T16:08:31.000+0200", 54.491597,10.184808, 5.939524838012959, 296.0);
        myTrack.addGPSFix(fix2);
        GPSFixMoving fix3 = createFix("2011-06-23T16:08:37.000+0200", 54.491572999999995,10.184669999999999, 3.7796976241900646, 210.0);
        myTrack.addGPSFix(fix3);
        GPSFixMoving fix4 = createFix("2011-06-23T16:08:39.000+0200", 54.491523, 10.184602, 5.939524838012959, 219.0);
        myTrack.addGPSFix(fix4);
        GPSFixMoving fix5 = createFix("2011-06-23T16:08:43.000+0200", 54.491457999999994, 10.18451, 4.859611231101512, 225.0);
        myTrack.addGPSFix(fix5);
        GPSFixMoving fix6 = createFix("2011-06-23T16:08:45.000+0200", 54.491386999999996, 10.184455, 5.939524838012959, 196.0);
        myTrack.addGPSFix(fix6);
        final SimpleDateFormat dateFormatter = new SimpleDateFormat("yyyy-MM-dd'T'HH:mm:ss.SSSZ");
        SpeedWithBearing estimatedSpeedWithBearing = myTrack.getEstimatedSpeed(new MillisecondsTimePoint(dateFormatter.parse("2011-06-23T16:08:37.000+0200")));
        assertEquals(225., estimatedSpeedWithBearing.getBearing().getDegrees(), 5);
        assertEquals(5.0, estimatedSpeedWithBearing.getKnots(), 0.2);
    }

    @Test
    public void testSpeedEstimationForCourseChangeBetweenFixes() throws ParseException {
        /*
         * See bug 1065, first test data set: [2012-10-21T15:00:32.000+0200: (43.692862999999996,7.267875) with
         * 16.73866090712743kn to 294.0Â°, 2012-10-21T15:00:34.000+0200: (43.692937,7.267683) with 16.73866090712743kn
         * to 299.0Â°, 2012-10-21T15:00:36.000+0200: (43.693017,7.267487999999999) with 16.73866090712743kn to 300.0Â°,
         * 2012-10-21T15:00:38.000+0200: (43.693103,7.267297999999999) with 16.73866090712743kn to 300.0Â°,
         * 2012-10-21T15:00:40.000+0200: (43.693191999999996,7.267112) with 16.73866090712743kn to 303.0Â°,
         * 2012-10-21T15:00:43.000+0200: (43.693283,7.2669179999999995) with 18.898488120950326kn to 302.0Â°]
         * 2012-10-21T15:00:51.000+0200: (43.693245,7.266183) with 11.339092872570195kn to 237.0Â°
         */
        DynamicGPSFixMovingTrackImpl<Object> myTrack = new DynamicGPSFixMovingTrackImpl<Object>(new Object(), /* millisecondsOverWhichToAverage */5000);
        GPSFixMoving fix1 = createFix("2012-10-21T15:00:32.000+0200", 43.692862999999996,7.267875, 16.73866090712743, 294.0);
        myTrack.addGPSFix(fix1);
        GPSFixMoving fix2 = createFix("2012-10-21T15:00:34.000+0200", 43.692937, 7.267683, 16.73866090712743, 299.0);
        myTrack.addGPSFix(fix2);
        GPSFixMoving fix3 = createFix("2012-10-21T15:00:36.000+0200", 43.693017, 7.267487999999999, 16.73866090712743, 300.0);
        myTrack.addGPSFix(fix3);
        GPSFixMoving fix4 = createFix("2012-10-21T15:00:38.000+0200", 43.693103, 7.267297999999999, 16.73866090712743, 300.0);
        myTrack.addGPSFix(fix4);
        GPSFixMoving fix5 = createFix("2012-10-21T15:00:40.000+0200", 43.693191999999996, 7.267112, 16.73866090712743, 303.0);
        myTrack.addGPSFix(fix5);
        GPSFixMoving fix6 = createFix("2012-10-21T15:00:43.000+0200", 43.693283, 7.2669179999999995, 18.898488120950326, 302.0);
        myTrack.addGPSFix(fix6);
        GPSFixMoving fix7 = createFix("2012-10-21T15:00:51.000+0200", 43.693245, 7.266183, 11.339092872570195, 237.0);
        myTrack.addGPSFix(fix7);
        final SimpleDateFormat dateFormatter = new SimpleDateFormat("yyyy-MM-dd'T'HH:mm:ss.SSSZ");
        SpeedWithBearing estimatedSpeedWithBearing = myTrack.getEstimatedSpeed(new MillisecondsTimePoint(dateFormatter.parse("2012-10-21T15:00:45.000+0200")));
        assertEquals(275., estimatedSpeedWithBearing.getBearing().getDegrees(), 5);
        assertEquals(15.9, estimatedSpeedWithBearing.getKnots(), 0.2);
    }

    private GPSFixMoving createFix(String isoDateTime, double lat, double lng, double knotSpeed, double bearingDeg) throws ParseException {
        final SimpleDateFormat dateFormatter = new SimpleDateFormat("yyyy-MM-dd'T'HH:mm:ss.SSSZ");
        TimePoint timePoint = new MillisecondsTimePoint(dateFormatter.parse(isoDateTime));
        Position position = new DegreePosition(lat, lng);
        SpeedWithBearing speed = new KnotSpeedWithBearingImpl(knotSpeed, new DegreeBearingImpl(bearingDeg));
        GPSFixMoving fix = new GPSFixMovingImpl(position, timePoint, speed);
        return fix;
    }
    
    @Test
    public void testFrequency() {
        assertEquals(MILLIS_BETWEEN_FIXES, track.getAverageIntervalBetweenFixes().asMillis());
        assertEquals(MILLIS_BETWEEN_FIXES, track.getAverageIntervalBetweenRawFixes().asMillis());
    }
    
    @Test
    public void testEstimatedSpeedCaching() throws CompactionNotPossibleException {
        GPSFixMoving originalFix = new GPSFixMovingImpl(new DegreePosition(12, 34), MillisecondsTimePoint.now(),
                new KnotSpeedWithBearingImpl(9, new DegreeBearingImpl(123)));
        GPSFixMoving fix = new VeryCompactGPSFixMovingImpl(originalFix);
        assertFalse(fix.isEstimatedSpeedCached());
        final KnotSpeedWithBearingImpl estimatedSpeed = new KnotSpeedWithBearingImpl(9.1, new DegreeBearingImpl(124));
        fix.cacheEstimatedSpeed(estimatedSpeed);
        assertTrue(fix.isEstimatedSpeedCached());
        SpeedWithBearing cachedEstimatedSpeed = fix.getCachedEstimatedSpeed();
        PositionAssert.assertSpeedEquals(estimatedSpeed, cachedEstimatedSpeed, /* bearing deg delta */ 0.1, /* knot speed delta */ 0.1);
        fix.invalidateEstimatedSpeedCache();
        assertFalse(fix.isEstimatedSpeedCached());
    }
    
    @Test
    public void testEstimatedSpeedCachingOnTrack() {
        GPSFixMoving compactFix3 = track.getFirstFixAtOrAfter(gpsFix3.getTimePoint());
        assertFalse(compactFix3.isEstimatedSpeedCached());
        SpeedWithBearing fix3EstimatedSpeed = track.getEstimatedSpeed(gpsFix3.getTimePoint());
        assertTrue(compactFix3.isEstimatedSpeedCached());
        PositionAssert.assertSpeedEquals(fix3EstimatedSpeed, compactFix3.getCachedEstimatedSpeed(), /* bearing deg delta */ 0.1, /* knot speed delta */ 0.1);
        PositionAssert.assertSpeedEquals(fix3EstimatedSpeed, track.getEstimatedSpeed(gpsFix3.getTimePoint()),
                /* bearing deg delta */ 0.1, /* knot speed delta */ 0.1); // fetch again from the cache
        // assuming that all test fixes are within a few milliseconds and the averaging interval is much larger than that,
        // adding a single fix in the middle should invalidate the cache
        track.add(new GPSFixMovingImpl(gpsFix3.getPosition(), gpsFix3.getTimePoint().plus(1), gpsFix3.getSpeed()));
        assertFalse(compactFix3.isEstimatedSpeedCached());
    }
}
>>>>>>> 9123771f
<|MERGE_RESOLUTION|>--- conflicted
+++ resolved
@@ -1,4 +1,3 @@
-<<<<<<< HEAD
 package com.sap.sailing.domain.test;
 
 import static org.junit.Assert.assertEquals;
@@ -1313,1305 +1312,4 @@
         track.add(new GPSFixMovingImpl(gpsFix3.getPosition(), gpsFix3.getTimePoint().plus(1), gpsFix3.getSpeed()));
         assertFalse(compactFix3.isEstimatedSpeedCached());
     }
-}
-=======
-package com.sap.sailing.domain.test;
-
-import static org.junit.Assert.assertEquals;
-import static org.junit.Assert.assertFalse;
-import static org.junit.Assert.assertNotNull;
-import static org.junit.Assert.assertNull;
-import static org.junit.Assert.assertTrue;
-import static org.junit.Assert.fail;
-
-import java.lang.reflect.Field;
-import java.text.ParseException;
-import java.text.SimpleDateFormat;
-import java.util.ArrayList;
-import java.util.ConcurrentModificationException;
-import java.util.HashSet;
-import java.util.Iterator;
-import java.util.List;
-import java.util.NavigableSet;
-import java.util.Set;
-import java.util.SortedSet;
-import java.util.concurrent.BrokenBarrierException;
-import java.util.concurrent.CyclicBarrier;
-import java.util.concurrent.TimeUnit;
-import java.util.concurrent.TimeoutException;
-
-import org.junit.Before;
-import org.junit.Test;
-
-import com.sap.sailing.domain.base.Boat;
-import com.sap.sailing.domain.base.impl.BoatClassImpl;
-import com.sap.sailing.domain.base.impl.BoatImpl;
-import com.sap.sailing.domain.common.AbstractBearing;
-import com.sap.sailing.domain.common.Bearing;
-import com.sap.sailing.domain.common.Distance;
-import com.sap.sailing.domain.common.Position;
-import com.sap.sailing.domain.common.Speed;
-import com.sap.sailing.domain.common.SpeedWithBearing;
-import com.sap.sailing.domain.common.impl.DegreeBearingImpl;
-import com.sap.sailing.domain.common.impl.DegreePosition;
-import com.sap.sailing.domain.common.impl.KnotSpeedImpl;
-import com.sap.sailing.domain.common.impl.KnotSpeedWithBearingImpl;
-import com.sap.sailing.domain.common.impl.MeterDistance;
-import com.sap.sailing.domain.common.impl.MeterPerSecondSpeedWithDegreeBearingImpl;
-import com.sap.sailing.domain.common.tracking.GPSFix;
-import com.sap.sailing.domain.common.tracking.GPSFixMoving;
-import com.sap.sailing.domain.common.tracking.impl.VeryCompactGPSFixMovingImpl;
-import com.sap.sailing.domain.common.tracking.impl.CompactionNotPossibleException;
-import com.sap.sailing.domain.common.tracking.impl.GPSFixImpl;
-import com.sap.sailing.domain.common.tracking.impl.GPSFixMovingImpl;
-import com.sap.sailing.domain.tracking.DynamicGPSFixTrack;
-import com.sap.sailing.domain.tracking.GPSFixTrack;
-import com.sap.sailing.domain.tracking.impl.DistanceCache;
-import com.sap.sailing.domain.tracking.impl.DynamicGPSFixMovingTrackImpl;
-import com.sap.sailing.domain.tracking.impl.DynamicGPSFixTrackImpl;
-import com.sap.sailing.domain.tracking.impl.GPSFixTrackImpl;
-import com.sap.sailing.domain.tracking.impl.MaxSpeedCache;
-import com.sap.sailing.domain.tracking.impl.TrackImpl;
-import com.sap.sse.common.Duration;
-import com.sap.sse.common.TimePoint;
-import com.sap.sse.common.TimeRange;
-import com.sap.sse.common.Timed;
-import com.sap.sse.common.Util;
-import com.sap.sse.common.Util.Pair;
-import com.sap.sse.common.impl.MillisecondsTimePoint;
-
-public class TrackTest {
-    private static final int MILLIS_BETWEEN_FIXES = 3000000;
-    private DynamicGPSFixTrack<Boat, GPSFixMoving> track;
-    private GPSFixMovingImpl gpsFix1;
-    private GPSFixMovingImpl gpsFix2;
-    private GPSFixMovingImpl gpsFix3;
-    private GPSFixMovingImpl gpsFix4;
-    private GPSFixMovingImpl gpsFix5;
-
-    @Before
-    public void setUp() throws InterruptedException {
-        track = new DynamicGPSFixMovingTrackImpl<Boat>(new BoatImpl("MyFirstBoat", new BoatClassImpl("505", /* typicallyStartsUpwind */
-        true), null), /* millisecondsOverWhichToAverage */5000, /* no smoothening */null);
-        TimePoint now1 = MillisecondsTimePoint.now();
-        TimePoint now2 = addMillisToTimepoint(now1, MILLIS_BETWEEN_FIXES);
-        DegreePosition position1 = new DegreePosition(1, 2);
-        DegreePosition position2 = new DegreePosition(1, 3);
-        gpsFix1 = new GPSFixMovingImpl(
-                position1, now1, new KnotSpeedWithBearingImpl(position1.getDistance(position2)
-                        .inTime(now2.asMillis() - now1.asMillis()).getKnots(),
-                        new DegreeBearingImpl(90)));
-        gpsFix2 = new GPSFixMovingImpl(position2, now2, new KnotSpeedWithBearingImpl(position1.getDistance(position2)
-                .inTime(now2.asMillis() - gpsFix1.getTimePoint().asMillis()).getKnots(), new DegreeBearingImpl(90)));
-        TimePoint now3 = addMillisToTimepoint(now2, MILLIS_BETWEEN_FIXES);
-        Position position3 = new DegreePosition(1, 4);
-        gpsFix3 = new GPSFixMovingImpl(
-                position3, now3, new KnotSpeedWithBearingImpl(position2.getDistance(position3)
-                        .inTime(now3.asMillis() - gpsFix2.getTimePoint().asMillis()).getKnots(),
-                        new DegreeBearingImpl(0)));
-        TimePoint now4 = addMillisToTimepoint(now3, MILLIS_BETWEEN_FIXES);
-        Position position4 = new DegreePosition(3, 4);
-        gpsFix4 = new GPSFixMovingImpl(
-                position4, now4, new KnotSpeedWithBearingImpl(position3.getDistance(position4)
-                        .inTime(now4.asMillis() - gpsFix3.getTimePoint().asMillis()).getKnots(),
-                        new DegreeBearingImpl(0)));
-        TimePoint now5 = addMillisToTimepoint(now4, MILLIS_BETWEEN_FIXES);
-        Position position5 = new DegreePosition(5, 4);
-        gpsFix5 = new GPSFixMovingImpl(position5, now5, new KnotSpeedWithBearingImpl(position4.getDistance(position5)
-                .inTime(now5.asMillis() - gpsFix4.getTimePoint().asMillis()).getKnots(), new DegreeBearingImpl(0)));
-        track.addGPSFix(gpsFix1);
-        track.addGPSFix(gpsFix2);
-        track.addGPSFix(gpsFix3);
-        track.addGPSFix(gpsFix4);
-        track.addGPSFix(gpsFix5);
-    }
-    
-    /**
-     * Tests  for a incorrect method of estimating Positions
-     */
-    @Test
-    public void positionEstimationTest() {
-        track = new DynamicGPSFixMovingTrackImpl<Boat>(
-                new BoatImpl("MyFirstBoat", new BoatClassImpl("505", true), null), 5000, null);
-        DegreePosition p1 = new DegreePosition(0, 0);
-        DegreePosition p2 = new DegreePosition(90, 0);
-        TimePoint t1 = MillisecondsTimePoint.now();
-        TimePoint t2 = t1.plus(30);
-        gpsFix1 = new GPSFixMovingImpl(p1, t1, new KnotSpeedWithBearingImpl(0, new DegreeBearingImpl(0)));
-        gpsFix2 = new GPSFixMovingImpl(p2, t2, new KnotSpeedWithBearingImpl(0, new DegreeBearingImpl(0)));
-        track.addGPSFix(gpsFix1);
-        track.addGPSFix(gpsFix2);
-        track.lockForRead();
-        try {
-            assertEquals(0, track.getEstimatedPosition(t1, true).getLatDeg(), 0.00000001);
-            assertEquals(30, track.getEstimatedPosition(t1.plus(10), true).getLatDeg(), 0.00000001);
-            assertEquals(45, track.getEstimatedPosition(t1.plus(15), true).getLatDeg(), 0.00000001);
-            assertEquals(60, track.getEstimatedPosition(t1.plus(20), true).getLatDeg(), 0.00000001);
-            assertEquals(90, track.getEstimatedPosition(t1.plus(30), true).getLatDeg(), 0.00000001);
-        } finally {
-            track.unlockAfterRead();
-        }
-    }
-    /**
-     * Introducing a new feature on {@link GPSFixTrack} that allows clients to find positions to a sequence of
-     * {@link Timed} objects in ascending order, this method compares those results to the ordinary explicit calls
-     * to {@link GPSFixTrack#getEstimatedPosition(TimePoint, boolean)}.
-     */
-    @SuppressWarnings("serial")
-    @Test
-    public void testGetEstimatedPositionSingleVsIteratedWithSmallerSteps() {
-        TimePoint start = gpsFix1.getTimePoint().minus((gpsFix5.getTimePoint().asMillis()-gpsFix1.getTimePoint().asMillis())/2);
-        TimePoint end = gpsFix5.getTimePoint().plus((gpsFix5.getTimePoint().asMillis()-gpsFix1.getTimePoint().asMillis())/2);
-        List<Timed> timeds = new ArrayList<>();
-        for (TimePoint t = start; !t.after(end); t = t.plus((gpsFix5.getTimePoint().asMillis()-gpsFix1.getTimePoint().asMillis())/10)) {
-            final TimePoint finalT = t;
-            timeds.add(new Timed() {public TimePoint getTimePoint() { return finalT; }});
-        }
-        assertEqualEstimatedPositionsSingleVsIterated(timeds, /* extrapolate */ true);
-        assertEqualEstimatedPositionsSingleVsIterated(timeds, /* extrapolate */ false);
-    }
-
-    @SuppressWarnings("serial")
-    @Test
-    public void testGetEstimatedPositionSingleVsIteratedWithLargerSteps() {
-        TimePoint start = gpsFix1.getTimePoint().minus((gpsFix5.getTimePoint().asMillis()-gpsFix1.getTimePoint().asMillis())/2);
-        TimePoint end = gpsFix5.getTimePoint().plus((gpsFix5.getTimePoint().asMillis()-gpsFix1.getTimePoint().asMillis())/2);
-        List<Timed> timeds = new ArrayList<>();
-        for (TimePoint t = start; !t.after(end); t = t.plus(gpsFix5.getTimePoint().asMillis()-gpsFix1.getTimePoint().asMillis())) {
-            final TimePoint finalT = t;
-            timeds.add(new Timed() {public TimePoint getTimePoint() { return finalT; }});
-        }
-        assertEqualEstimatedPositionsSingleVsIterated(timeds, /* extrapolate */ true);
-        assertEqualEstimatedPositionsSingleVsIterated(timeds, /* extrapolate */ false);
-    }
-
-    private void assertEqualEstimatedPositionsSingleVsIterated(List<Timed> timeds, boolean extrapolate) {
-        List<Position> positions1 = new ArrayList<>();
-        for (Timed timed : timeds) {
-            positions1.add(track.getEstimatedPosition(timed.getTimePoint(), extrapolate));
-        }
-        List<Position> positions2 = new ArrayList<>();
-        track.lockForRead();
-        try {
-            for (Iterator<Position> pIter = track.getEstimatedPositions(timeds, extrapolate); pIter.hasNext();) {
-                positions2.add(pIter.next());
-            }
-        } finally {
-            track.unlockAfterRead();
-        }
-        Iterator<Position> p1Iter = positions1.iterator();
-        Iterator<Position> p2Iter = positions2.iterator();
-        while (p1Iter.hasNext()) {
-            assertTrue(p2Iter.hasNext());
-            Position p1 = p1Iter.next();
-            Position p2 = p2Iter.next();
-            assertEquals("Diff between "+p1+" and "+p2, p1.getLatDeg(), p2.getLatDeg(), 0.000000001);
-            assertEquals("Diff between "+p1+" and "+p2, p1.getLngDeg(), p2.getLngDeg(), 0.000000001);
-        }
-    }
-    
-    /**
-     * A test regarding bug 968. Three subsequent fixes at the same position with increasing time stamps each, then
-     * jumping to the next position for three seconds. Let's see what distance and SOG do...
-     * <p>
-     * 
-     * TODO bug 1504 The challenge with this is that the equal fixes all have a wrong speed value compared to at least
-     * one of their neighbors. They are hence all considered outliers, and no fix remains. There is however a possible
-     * sub-sequence of fixes that constitutes a sequence of all-valid fixes when only valid fixes are checked for
-     * validity with their valid neighbors. But this, at first glance, sounds like an ugly NP-complete problem: find the
-     * longest possible sub-sequence such that all fixes in the sub-sequence are valid w.r.t. their neighbors.
-     */
-    @Test
-    public void testJumpyFixes() {
-        DynamicGPSFixTrack<Object, GPSFixMoving> track = new DynamicGPSFixMovingTrackImpl<Object>(new Object(),
-                /* millisecondsOverWhichToAverage */ 30000l);
-        TimePoint start = MillisecondsTimePoint.now();
-        TimePoint now = start;
-        final DegreePosition startPos = new DegreePosition(0, 0);
-        Position pos = startPos;
-        SpeedWithBearing speed = new KnotSpeedWithBearingImpl(40, new DegreeBearingImpl(90));
-        int NUMBER_OF_FIXES_AT_SAME_POSITION = 3;
-        int NUMBER_OF_REAL_FIXES = 10;
-        for (int i = 0; i < NUMBER_OF_REAL_FIXES; i++) {
-            addFixesWithSamePositionButProgressingTime(track, now, pos, speed, NUMBER_OF_FIXES_AT_SAME_POSITION);
-            track.getDistanceTraveled(start, now); // cause DistanceCache to cache a result
-            TimePoint nextNow = now.plus(NUMBER_OF_FIXES_AT_SAME_POSITION * 1000);
-            pos = pos.translateGreatCircle(speed.getBearing(), speed.travel(now, nextNow));
-            now = nextNow;
-        }
-        assertEquals(speed.travel(start, now.minus(NUMBER_OF_FIXES_AT_SAME_POSITION * 1000)).getMeters(),
-                track.getDistanceTraveled(start, now).getMeters(), 0.01);
-    }
-
-    private void addFixesWithSamePositionButProgressingTime(DynamicGPSFixTrack<Object, GPSFixMoving> track,
-            TimePoint start, Position pos, SpeedWithBearing speed, int numberOfFixes) {
-        TimePoint now = start;
-        for (int i = 0; i < numberOfFixes; i++) {
-            GPSFixMoving fix1 = new GPSFixMovingImpl(pos, now, speed);
-            track.addGPSFix(fix1);
-            now = now.plus(1000);
-        }
-    }
-
-    /**
-     * See bug 2626; this test tries to provoke a race condition by subclassing {@link MaxSpeedCache} and overriding
-     * {@link MaxSpeedCache#cache} so that it can synchronize fix additions to the track with a
-     * {@link MaxSpeedCache#getMaxSpeed(TimePoint, TimePoint)} call to the cache.
-     */
-    @Test
-    public void testMaxSpeedCacheRaceCondition() throws InterruptedException, BrokenBarrierException, TimeoutException {
-        final CyclicBarrier cacheBarrier = new CyclicBarrier(2);
-        final CyclicBarrier cacheDone = new CyclicBarrier(2);
-        
-        DynamicGPSFixMovingTrackImpl<Object> track = new DynamicGPSFixMovingTrackImpl<Object>(new Object(), /* millisecondsOverWhichToAverage */ 30000l) {
-            private static final long serialVersionUID = 1L;
-
-            @Override
-            protected MaxSpeedCache<Object, GPSFixMoving> createMaxSpeedCache() {
-                return new MaxSpeedCache<Object, GPSFixMoving>(this) {
-                    private static final long serialVersionUID = 1L;
-
-                    @Override
-                    protected Pair<GPSFixMoving, Speed> computeMaxSpeed(TimePoint from, TimePoint to) {
-                        Pair<GPSFixMoving, Speed> result = super.computeMaxSpeed(from, to);
-                        try {
-                            Thread.sleep(1000); // just wait a bit; can't lock really because that would cause a deadlock
-                        } catch (InterruptedException e) {
-                            throw new RuntimeException(e);
-                        }
-                        return result;
-                    }
-
-                    @Override
-                    protected void cache(TimePoint from, TimePoint to, Pair<GPSFixMoving, Speed> fixAtMaxSpeed) {
-                        try {
-                            cacheBarrier.await();
-                        } catch (InterruptedException | BrokenBarrierException e) {
-                            throw new RuntimeException(e);
-                        }
-                        super.cache(from, to, fixAtMaxSpeed);
-                        try {
-                            cacheDone.await();
-                        } catch (InterruptedException | BrokenBarrierException e) {
-                            throw new RuntimeException(e);
-                        }
-                    }
-                };
-            }
-        };
-        GPSFixMoving fix1 = new GPSFixMovingImpl(new DegreePosition(0, 0), new MillisecondsTimePoint(0), new KnotSpeedWithBearingImpl(
-                1, new DegreeBearingImpl(123)));
-        track.addGPSFix(fix1);
-        // The following getMaximumSpeedOverGround call will trigger a computeMaxSpeed(...) and a cache(...) call
-        new Thread(()->
-            assertEquals(1., track.getMaximumSpeedOverGround(new MillisecondsTimePoint(0), new MillisecondsTimePoint(7200000)).
-                getB().getKnots(), 0.001)).start(); // produces a cache entry that ends
-        // now don't release the cacheBarrier as yet but add more fixes
-        new Thread(() -> {
-            GPSFixMoving fix2 = new GPSFixMovingImpl(new DegreePosition(0, 0), new MillisecondsTimePoint(3600000),
-                    new KnotSpeedWithBearingImpl(2, new DegreeBearingImpl(123)));
-            track.addGPSFix(fix2);
-        }).start();
-        new Thread(() -> {
-            GPSFixMoving fix3 = new GPSFixMovingImpl(new DegreePosition(0, 0), new MillisecondsTimePoint(7200000),
-                    new KnotSpeedWithBearingImpl(1, new DegreeBearingImpl(123)));
-            track.addGPSFix(fix3);
-        }).start();
-        new Thread(() -> {
-            GPSFixMoving fix4 = new GPSFixMovingImpl(new DegreePosition(0, 0), new MillisecondsTimePoint(10800000),
-                    new KnotSpeedWithBearingImpl(1, new DegreeBearingImpl(123)));
-            track.addGPSFix(fix4);
-        }).start();
-        cacheBarrier.await(); // releasing the creation of the cache entry from way above; this would now add a stale entry
-        // that would have been invalidated by all the GPS fixes above
-        cacheDone.await(); // wait for the caching to have completed
-        final double maxSpeed[] = new double[1];
-        final CyclicBarrier testDone = new CyclicBarrier(2);
-        new Thread(() -> {
-            maxSpeed[0] = track.getMaximumSpeedOverGround(new MillisecondsTimePoint(0), new MillisecondsTimePoint(7200000)).
-                    getB().getKnots();
-            try {
-                testDone.await();
-            } catch (Exception e) {
-                throw new RuntimeException(e);
-            }
-        }).start();
-        cacheBarrier.await(20, TimeUnit.SECONDS);
-        cacheDone.await(20, TimeUnit.SECONDS);
-        testDone.await();
-        assertEquals(2., maxSpeed[0], 0.1);
-    }
-
-    @Test
-    public void testMaxSpeedForNonMovingTrackWithUpperTimeLimit() {
-        DynamicGPSFixTrack<Object, GPSFix> track = new DynamicGPSFixTrackImpl<Object>(new Object(), /* millisecondsOverWhichToAverage */ 30000l);
-        GPSFix fix1 = new GPSFixImpl(new DegreePosition(0, 0), new MillisecondsTimePoint(0));
-        track.addGPSFix(fix1);
-        GPSFix fix2 = new GPSFixImpl(new DegreePosition(1./60., 0), new MillisecondsTimePoint(3600000)); // 1nm in one hour = 1kt
-        track.addGPSFix(fix2);
-        GPSFix fix3 = new GPSFixImpl(new DegreePosition(3./60., 0), new MillisecondsTimePoint(7200000)); // 2nm in one hour = 2kts
-        track.addGPSFix(fix3);
-        GPSFix fix4 = new GPSFixImpl(new DegreePosition(4./60., 0), new MillisecondsTimePoint(10800000)); // 1nm in one hour = 1kt
-        track.addGPSFix(fix4);
-        assertEquals(1., track.getMaximumSpeedOverGround(new MillisecondsTimePoint(0), new MillisecondsTimePoint(3600000)).
-                getB().getKnots(), 0.001);
-    }
-
-    @Test
-    public void testMaxSpeedForNonMovingTrack() {
-        DynamicGPSFixTrack<Object, GPSFix> track = new DynamicGPSFixTrackImpl<Object>(new Object(), /* millisecondsOverWhichToAverage */ 30000l);
-        GPSFix fix1 = new GPSFixImpl(new DegreePosition(0, 0), new MillisecondsTimePoint(0));
-        track.addGPSFix(fix1);
-        GPSFix fix2 = new GPSFixImpl(new DegreePosition(1./60., 0), new MillisecondsTimePoint(3600000)); // 1nm in one hour = 1kt
-        track.addGPSFix(fix2);
-        GPSFix fix3 = new GPSFixImpl(new DegreePosition(3./60., 0), new MillisecondsTimePoint(7200000)); // 2nm in one hour = 2kts
-        track.addGPSFix(fix3);
-        GPSFix fix4 = new GPSFixImpl(new DegreePosition(4./60., 0), new MillisecondsTimePoint(10800000)); // 1nm in one hour = 1kt
-        track.addGPSFix(fix4);
-        assertEquals(2., track.getMaximumSpeedOverGround(new MillisecondsTimePoint(0), new MillisecondsTimePoint(10800000)).
-                getB().getKnots(), 0.001);
-    }
-
-    @Test
-    public void testMaxSpeedForMovingTrackWithFixAtIntervalBoundary() {
-        DynamicGPSFixMovingTrackImpl<Object> track = new DynamicGPSFixMovingTrackImpl<Object>(new Object(), /* millisecondsOverWhichToAverage */ 30000l);
-        GPSFixMoving fix1 = new GPSFixMovingImpl(new DegreePosition(0, 0), new MillisecondsTimePoint(0), new KnotSpeedWithBearingImpl(
-                1, new DegreeBearingImpl(123)));
-        track.addGPSFix(fix1);
-        GPSFixMoving fix2 = new GPSFixMovingImpl(new DegreePosition(0, 0), new MillisecondsTimePoint(3600000), new KnotSpeedWithBearingImpl(
-                2, new DegreeBearingImpl(123)));
-        track.addGPSFix(fix2);
-        GPSFixMoving fix3 = new GPSFixMovingImpl(new DegreePosition(0, 0), new MillisecondsTimePoint(7200000), new KnotSpeedWithBearingImpl(
-                1, new DegreeBearingImpl(123)));
-        track.addGPSFix(fix3);
-        assertEquals(2., track.getMaximumSpeedOverGround(new MillisecondsTimePoint(0), new MillisecondsTimePoint(7200000)).
-                getB().getKnots(), 0.01); // produces a cache entry that ends 
-        GPSFixMoving fix4 = new GPSFixMovingImpl(new DegreePosition(0, 0), new MillisecondsTimePoint(10800000), new KnotSpeedWithBearingImpl(
-                1, new DegreeBearingImpl(123)));
-        track.addGPSFix(fix4);
-        assertEquals(2., track.getMaximumSpeedOverGround(new MillisecondsTimePoint(0), new MillisecondsTimePoint(10800000)).
-                getB().getKnots(), 0.01);
-    }
-    
-    @Test
-    public void testMaxSpeedForFixOverwrittenWithLowerSpeed() {
-        DynamicGPSFixMovingTrackImpl<Object> track = new DynamicGPSFixMovingTrackImpl<Object>(new Object(), /* millisecondsOverWhichToAverage */ 30000l);
-        GPSFixMoving slow = new GPSFixMovingImpl(new DegreePosition(0, 0), new MillisecondsTimePoint(3600000), new KnotSpeedWithBearingImpl(
-                1, new DegreeBearingImpl(123)));
-        GPSFixMoving fast = new GPSFixMovingImpl(new DegreePosition(0, 0), new MillisecondsTimePoint(3600000), new KnotSpeedWithBearingImpl(
-                2, new DegreeBearingImpl(123)));
-        track.addGPSFix(fast);
-        assertEquals(2., track.getMaximumSpeedOverGround(new MillisecondsTimePoint(0), new MillisecondsTimePoint(10800000)).
-                getB().getKnots(), 0.01);
-        track.addGPSFix(slow);
-        track.lockForRead();
-        try {
-            assertEquals(1, track.getFixes().size());
-        } finally {
-            track.unlockAfterRead();
-        }
-        assertEquals(1., track.getMaximumSpeedOverGround(new MillisecondsTimePoint(0), new MillisecondsTimePoint(10800000)).
-                getB().getKnots(), 0.01);
-    }
-    
-    @Test
-    public void testMaxSpeedForMovingTrackWithFixAtIntervalBoundaryAfterQuery() {
-        DynamicGPSFixMovingTrackImpl<Object> track = new DynamicGPSFixMovingTrackImpl<Object>(new Object(), /* millisecondsOverWhichToAverage */ 30000l);
-        GPSFixMoving fix1 = new GPSFixMovingImpl(new DegreePosition(0, 0), new MillisecondsTimePoint(0), new KnotSpeedWithBearingImpl(
-                1, new DegreeBearingImpl(123)));
-        track.addGPSFix(fix1);
-        GPSFixMoving fix2 = new GPSFixMovingImpl(new DegreePosition(0, 0), new MillisecondsTimePoint(3600000), new KnotSpeedWithBearingImpl(
-                2, new DegreeBearingImpl(123)));
-        track.addGPSFix(fix2);
-        assertEquals(2., track.getMaximumSpeedOverGround(new MillisecondsTimePoint(0), new MillisecondsTimePoint(7200000)).
-                getB().getKnots(), 0.01); // produces a cache entry that ends 
-        GPSFixMoving fix3 = new GPSFixMovingImpl(new DegreePosition(0, 0), new MillisecondsTimePoint(7200000), new KnotSpeedWithBearingImpl(
-                1, new DegreeBearingImpl(123)));
-        track.addGPSFix(fix3);
-        GPSFixMoving fix4 = new GPSFixMovingImpl(new DegreePosition(0, 0), new MillisecondsTimePoint(10800000), new KnotSpeedWithBearingImpl(
-                1, new DegreeBearingImpl(123)));
-        track.addGPSFix(fix4);
-        assertEquals(2., track.getMaximumSpeedOverGround(new MillisecondsTimePoint(0), new MillisecondsTimePoint(10800000)).
-                getB().getKnots(), 0.01);
-    }
-    
-    /**
-     * The DistanceCache must not contain any intervals pointing backwards because otherwise an endless recursion will
-     * result during the next cache look-up. This test performs a {@link GPSFixTrack#getDistanceTraveled(TimePoint, TimePoint)} with
-     * <code>from</code> later than <code>to</code> and ensures that no reversed entry is written to the cache.
-     */
-    @Test
-    public void testDistanceTraveledBackwardsQuery() {
-        final Set<com.sap.sse.common.Util.Triple<TimePoint, TimePoint, Distance>> cacheEntries = new HashSet<>();
-        final DistanceCache distanceCache = new DistanceCache("test-DistanceCache") {
-            @Override
-            public void cache(TimePoint from, TimePoint to, Distance distance) {
-                super.cache(from, to, distance);
-                cacheEntries.add(new com.sap.sse.common.Util.Triple<>(from, to, distance));
-            }
-            
-        };
-        DynamicGPSFixTrack<Object, GPSFix> track = new DynamicGPSFixTrackImpl<Object>(new Object(), /* millisecondsOverWhichToAverage */ 30000l) {
-            private static final long serialVersionUID = -7277196393160609503L;
-            @Override
-            protected DistanceCache getDistanceCache() {
-                return distanceCache;
-            }
-        };
-        TimePoint now = MillisecondsTimePoint.now();
-        TimePoint earlier = now.minus(10000);
-        TimePoint later = now.plus(10000);
-        Distance result = track.getDistanceTraveled(now, earlier);
-        assertEquals(Distance.NULL, result);
-        assertTrue(cacheEntries.isEmpty());
-        Distance nextResult = track.getDistanceTraveled(now, later);
-        assertEquals(Distance.NULL, nextResult);
-    }
-    
-    @Test
-    public void testBearingAveragingAcrossZeroDegrees() {
-        DynamicGPSFixTrack<Object, GPSFix> track = new DynamicGPSFixTrackImpl<Object>(null, /* millisecondsOverWhichToAverage */ 5000);
-        TimePoint t1 = new MillisecondsTimePoint(1000);
-        TimePoint t2 = new MillisecondsTimePoint(2000);
-        TimePoint t3 = new MillisecondsTimePoint(3000);
-        GPSFix f1 = new GPSFixImpl(new DegreePosition(0, 0), t1);
-        GPSFix f2 = new GPSFixImpl(new DegreePosition(0.00001, 0.00001), t2);
-        GPSFix f3 = new GPSFixImpl(new DegreePosition(0.00002, 0), t3);
-        track.addGPSFix(f1);
-        track.addGPSFix(f2);
-        track.addGPSFix(f3);
-        SpeedWithBearing average = track.getEstimatedSpeed(t2);
-        PositionAssert.assertBearingEquals(new DegreeBearingImpl(0), average.getBearing(), 0.1);
-    }
-    
-    @Test
-    public void testFixValidEvenIfFixProvidedSpeedIsOutrageous() {
-        DynamicGPSFixTrack<Object, GPSFixMoving> track = new DynamicGPSFixMovingTrackImpl<Object>(null, /* millisecondsOverWhichToAverage */ 5000l);
-        TimePoint t1 = new MillisecondsTimePoint(1000);
-        TimePoint t2 = new MillisecondsTimePoint(2000);
-        TimePoint t3 = new MillisecondsTimePoint(3000);
-        GPSFixMoving f1 = new GPSFixMovingImpl(new DegreePosition(1./3600.*1./60., 0), t1, new KnotSpeedWithBearingImpl(1, new DegreeBearingImpl(0)));
-        GPSFixMoving f2 = new GPSFixMovingImpl(new DegreePosition(2./3600.*1./60., 0), t2, new KnotSpeedWithBearingImpl(150, new DegreeBearingImpl(0))); // outrageous speed; to be ignored by getEstimatedSpeed
-        GPSFixMoving f3 = new GPSFixMovingImpl(new DegreePosition(3./3600.*1./60., 0), t3, new KnotSpeedWithBearingImpl(1, new DegreeBearingImpl(0)));
-        track.addGPSFix(f1);
-        track.addGPSFix(f2);
-        track.addGPSFix(f3);
-        PositionAssert.assertGPSFixEquals(f2, track.getFirstFixAtOrAfter(f2.getTimePoint()), /* pos deg delta */ 0.00001, /* bearing deg delta */ 0.01, /* knot delta */ 0.01); // expect the fix to still be valid, but only its provided speed shall be ignored
-    }
-    
-    @Test
-    public void testFixInvalidEvenIfPositionInferredSpeedIsOutrageous() {
-        DynamicGPSFixTrack<Object, GPSFixMoving> track = new DynamicGPSFixMovingTrackImpl<Object>(null, /* millisecondsOverWhichToAverage */ 5000l);
-        TimePoint t1 = new MillisecondsTimePoint(1000);
-        TimePoint t2 = new MillisecondsTimePoint(2000);
-        TimePoint t3 = new MillisecondsTimePoint(3000);
-        GPSFixMoving f1 = new GPSFixMovingImpl(new DegreePosition(1./3600.*1./60., 0), t1, new KnotSpeedWithBearingImpl(1, new DegreeBearingImpl(0)));
-        GPSFixMoving f2 = new GPSFixMovingImpl(new DegreePosition(150./3600.*1./60., 0), t2, new KnotSpeedWithBearingImpl(150, new DegreeBearingImpl(0))); // outrageous speed; to be ignored by getEstimatedSpeed
-        GPSFixMoving f3 = new GPSFixMovingImpl(new DegreePosition(3./3600.*1./60., 0), t3, new KnotSpeedWithBearingImpl(1, new DegreeBearingImpl(0)));
-        track.addGPSFix(f1);
-        track.addGPSFix(f2);
-        track.addGPSFix(f3);
-        PositionAssert.assertGPSFixEquals(f3, track.getFirstFixAtOrAfter(f2.getTimePoint()), /* pos deg delta */ 0.00001, /* bearing deg delta */ 0.01, /* knot delta */ 0.01); // expect the fix to still be valid, but only its provided speed shall be ignored
-    }
-    
-    @Test
-    public void testFixInvalidBecauseProvidedSpeedIsTooDifferent() {
-        DynamicGPSFixTrack<Object, GPSFixMoving> track = new DynamicGPSFixMovingTrackImpl<Object>(null, /* millisecondsOverWhichToAverage */ 5000l);
-        TimePoint t1 = new MillisecondsTimePoint(1000);
-        TimePoint t2 = new MillisecondsTimePoint(2000);
-        TimePoint t3 = new MillisecondsTimePoint(3000);
-        GPSFixMoving f1 = new GPSFixMovingImpl(new DegreePosition(1./3600.*1./60., 0), t1, new KnotSpeedWithBearingImpl(1, new DegreeBearingImpl(0)));
-        GPSFixMoving f2 = new GPSFixMovingImpl(new DegreePosition(2./3600.*1./60., 0), t2, new KnotSpeedWithBearingImpl(10, new DegreeBearingImpl(0))); // outrageous speed; to be ignored by getEstimatedSpeed
-        GPSFixMoving f3 = new GPSFixMovingImpl(new DegreePosition(3./3600.*1./60., 0), t3, new KnotSpeedWithBearingImpl(1, new DegreeBearingImpl(0)));
-        track.addGPSFix(f1);
-        track.addGPSFix(f2);
-        track.addGPSFix(f3);
-        // expect the f2 fix to be invalid because provided speed is too different
-        assertEquals(0, f3.getPosition().getDistance(track.getFirstFixAtOrAfter(f2.getTimePoint()).getPosition()).getMeters(), 0.01);
-    }
-    
-    @Test
-    public void testIgnoringFixProvidedSpeedIfItIsOutrageous() {
-        DynamicGPSFixTrack<Object, GPSFixMoving> track = new DynamicGPSFixMovingTrackImpl<Object>(null, /* millisecondsOverWhichToAverage */ 5000l);
-        TimePoint t1 = new MillisecondsTimePoint(1000);
-        TimePoint t2 = new MillisecondsTimePoint(2000);
-        TimePoint t3 = new MillisecondsTimePoint(3000);
-        GPSFixMoving f1 = new GPSFixMovingImpl(new DegreePosition(1./3600.*1./60., 0), t1, new KnotSpeedWithBearingImpl(1, new DegreeBearingImpl(0)));
-        GPSFixMoving f2 = new GPSFixMovingImpl(new DegreePosition(2./3600.*1./60., 0), t2, new KnotSpeedWithBearingImpl(150, new DegreeBearingImpl(0))); // outrageous speed; to be ignored by getEstimatedSpeed
-        GPSFixMoving f3 = new GPSFixMovingImpl(new DegreePosition(3./3600.*1./60., 0), t3, new KnotSpeedWithBearingImpl(1, new DegreeBearingImpl(0)));
-        track.addGPSFix(f1);
-        track.addGPSFix(f2);
-        track.addGPSFix(f3);
-        PositionAssert.assertGPSFixEquals(f2, track.getFirstFixAtOrAfter(f2.getTimePoint()), /* pos deg delta */ 0.00001, /* bearing deg delta */ 0.01, /* knot delta */ 0.01); // expect the fix to still be valid, but only its provided speed shall be ignored
-        SpeedWithBearing average = track.getEstimatedSpeed(t2);
-        assertEquals(1, average.getKnots(), 0.01);
-    }
-    
-    @Test
-    public void testBearingAveragingAcrossZeroDegreesWithGPSFixMoving() {
-        DynamicGPSFixMovingTrackImpl<Object> track = new DynamicGPSFixMovingTrackImpl<Object>(null, /* millisecondsOverWhichToAverage */ 5000);
-        TimePoint t1 = new MillisecondsTimePoint(1000);
-        TimePoint t2 = new MillisecondsTimePoint(2000);
-        TimePoint t3 = new MillisecondsTimePoint(3000);
-        GPSFixMoving f1 = new GPSFixMovingImpl(new DegreePosition(0, 0), t1, new KnotSpeedWithBearingImpl(1, new DegreeBearingImpl(45)));
-        GPSFixMoving f2 = new GPSFixMovingImpl(new DegreePosition(0.00001, 0.00001), t2, new KnotSpeedWithBearingImpl(1, new DegreeBearingImpl(0)));
-        GPSFixMoving f3 = new GPSFixMovingImpl(new DegreePosition(0.00002, 0), t3, new KnotSpeedWithBearingImpl(1, new DegreeBearingImpl(315)));
-        track.addGPSFix(f1);
-        track.addGPSFix(f2);
-        track.addGPSFix(f3);
-        SpeedWithBearing average = track.getRawEstimatedSpeed(t2);
-        PositionAssert.assertBearingEquals(new DegreeBearingImpl(0), average.getBearing(), /* deg delta */ 0.1);
-    }
-    
-    /**
-     * Bug #70: modify a track while iterating over a subset of it; ensure that this causes a
-     * {@link ConcurrentModificationException}.
-     */
-    @Test
-    public void testAddingWhileIteratingOverSubset() throws InterruptedException, IllegalArgumentException,
-            IllegalAccessException, SecurityException, NoSuchFieldException {
-        Field fixesField = TrackImpl.class.getDeclaredField("fixes");
-        fixesField.setAccessible(true);
-        @SuppressWarnings("unchecked")
-        NavigableSet<GPSFixMoving> fixes = (NavigableSet<GPSFixMoving>) fixesField.get(track);
-        SortedSet<GPSFixMoving> subset = fixes.subSet(gpsFix2, gpsFix5);
-        assertEquals(3, subset.size());
-        Iterator<GPSFixMoving> subsetIter = subset.iterator();
-        // start iteration
-        GPSFixMoving firstOfSubset = subsetIter.next();
-        PositionAssert.assertGPSFixEquals(gpsFix2, firstOfSubset, /* pos deg delta */ 0.00001, /* bearing deg delta */ 0.01, /* knot delta */ 0.01);
-        // now add a fix:
-        TimePoint now6 = addMillisToTimepoint(gpsFix5.getTimePoint(), 3);
-        track.addGPSFix(new GPSFixMovingImpl(
-                new DegreePosition(6, 5), now6, new KnotSpeedWithBearingImpl(2, new DegreeBearingImpl(0))));
-        try {
-            GPSFixMoving secondOfSubset = subsetIter.next();
-            PositionAssert.assertGPSFixEquals(gpsFix3, secondOfSubset, /* pos deg delta */ 0.000001, /* bearing deg delta */ 0.01, /* knot delta */ 0.01);
-            fail("adding a fix interferes with iteration over subSet of track's fixes");
-        } catch (ConcurrentModificationException e) {
-            // this is what we expected
-        }
-    }
-    
-   private TimePoint addMillisToTimepoint(TimePoint p, long millis) {
-       return p.plus(millis);
-   }
-
-    @Test
-    public void testIterate() {
-        track.lockForRead();
-        try {
-            Iterator<GPSFixMoving> i = track.getRawFixes().iterator();
-            int count;
-            for (count = 0; i.hasNext(); count++) {
-                i.next();
-            }
-            assertEquals(5, count);
-        } finally {
-            track.unlockAfterRead();
-        }
-    }
-    
-    @Test
-    public void testOrdering() {
-        long lastMillis = 0;
-        GPSFix lastFix = null;
-        boolean first = true;
-        track.lockForRead();
-        try {
-            for (Iterator<GPSFixMoving> i = track.getRawFixes().iterator(); i.hasNext(); first = false) {
-                GPSFixMoving fix = i.next();
-                long millis = fix.getTimePoint().asMillis();
-                if (!first) {
-                    assertTrue(millis > lastMillis);
-                    TimePoint inBetweenTimePoint = new MillisecondsTimePoint((millis + lastMillis) / 2);
-                    assertEquals(lastFix, track.getLastRawFixBefore(inBetweenTimePoint));
-                    assertEquals(lastFix, track.getLastRawFixAtOrBefore(inBetweenTimePoint));
-                    assertEquals(fix, track.getFirstRawFixAfter(inBetweenTimePoint));
-                    assertEquals(fix, track.getFirstRawFixAtOrAfter(inBetweenTimePoint));
-
-                    assertEquals(lastFix, track.getLastRawFixAtOrBefore(lastFix.getTimePoint()));
-                    assertEquals(fix, track.getFirstRawFixAtOrAfter(fix.getTimePoint()));
-
-                    assertEquals(lastFix, track.getLastRawFixBefore(fix.getTimePoint()));
-                    assertEquals(fix, track.getLastRawFixAtOrBefore(fix.getTimePoint()));
-                    assertEquals(fix, track.getFirstRawFixAfter(lastFix.getTimePoint()));
-                    assertEquals(lastFix, track.getFirstRawFixAtOrAfter(lastFix.getTimePoint()));
-                }
-                lastMillis = millis;
-                lastFix = fix;
-            }
-        } finally {
-            track.unlockAfterRead();
-        }
-    }
-    
-    @Test
-    public void assertEstimatedPositionBeforeStartIsStart() {
-        track.lockForRead();
-        try {
-            GPSFixMoving start = track.getRawFixes().iterator().next();
-            TimePoint oneNanoBeforeStart = new MillisecondsTimePoint(start.getTimePoint().asMillis() - 1);
-            assertEquals(start.getPosition(), track.getEstimatedPosition(oneNanoBeforeStart, false));
-        } finally {
-            track.unlockAfterRead();
-        }
-    }
-    
-    @Test
-    public void testSimpleInterpolation() {
-        long lastMillis = 0;
-        GPSFix lastFix = null;
-        boolean first = true;
-        track.lockForRead();
-        try {
-            for (Iterator<GPSFixMoving> i = track.getRawFixes().iterator(); i.hasNext(); first = false) {
-                GPSFixMoving fix = i.next();
-                long millis = fix.getTimePoint().asMillis();
-                if (!first) {
-                    TimePoint inBetweenTimePoint = new MillisecondsTimePoint((millis + lastMillis) / 2);
-                    Position interpolatedPosition = track.getEstimatedRawPosition(inBetweenTimePoint, false);
-                    Distance d1 = lastFix.getPosition().getDistance(interpolatedPosition);
-                    Distance d2 = interpolatedPosition.getDistance(fix.getPosition());
-                    // the interpolated point should be on the great circle, not open a "triangle"
-                    assertEquals(lastFix.getPosition().getDistance(fix.getPosition()).getMeters(),
-                            d1.getMeters() + d2.getMeters(), 0.00001);
-                }
-                lastMillis = millis;
-                lastFix = fix;
-            }
-        } finally {
-            track.unlockAfterRead();
-        }
-    }
-    
-    @Test
-    public void testSimpleExtrapolation() {
-        GPSFix fix = track.getLastRawFix();
-        long millis = fix.getTimePoint().asMillis();
-        GPSFix lastFix = track.getLastRawFixBefore(fix.getTimePoint());
-        long lastMillis = lastFix.getTimePoint().asMillis();
-        TimePoint afterTimePoint = new MillisecondsTimePoint(millis + (millis-lastMillis));
-        Position extrapolatedPosition = track.getEstimatedPosition(afterTimePoint, true);
-        assertEquals(0.5, fix.getPosition().getDistance(extrapolatedPosition).getMeters()
-                / lastFix.getPosition().getDistance(extrapolatedPosition).getMeters(), 0.01);
-    }
-    
-    @Test
-    public void testExtrapolationDoesntHappenIfSuppressed() {
-        GPSFix fix = track.getLastRawFix();
-        long millis = fix.getTimePoint().asMillis();
-        GPSFix lastFix = track.getLastRawFixBefore(fix.getTimePoint());
-        long lastMillis = lastFix.getTimePoint().asMillis();
-        TimePoint afterTimePoint = new MillisecondsTimePoint(millis + (millis-lastMillis));
-        Position extrapolatedPosition = track.getEstimatedPosition(afterTimePoint, false);
-        assertEquals(extrapolatedPosition, fix.getPosition());
-    }
-    
-    @Test
-    public void testDistanceTraveled() {
-        List<Distance> distances = new ArrayList<Distance>();
-        List<GPSFixMoving> fixes = new ArrayList<GPSFixMoving>();
-        boolean first = true;
-        GPSFixMoving oldFix = null;
-        track.lockForRead();
-        try {
-            for (GPSFixMoving fix : track.getRawFixes()) {
-                fixes.add(fix);
-                if (first) {
-                    first = false;
-                } else {
-                    Distance d = oldFix.getPosition().getDistance(fix.getPosition());
-                    distances.add(d);
-                }
-                oldFix = fix;
-            }
-            for (int i = 0; i < fixes.size(); i++) {
-                for (int j = i; j < fixes.size(); j++) {
-                    double distanceSumInNauticalMiles = 0;
-                    for (int k = i; k < j; k++) {
-                        distanceSumInNauticalMiles += distances.get(k).getNauticalMiles();
-                    }
-                    // travel fully from fix #i to fix #j and require the segment distances to sum up equal
-                    double nauticalMilesFromIToJ = track.getRawDistanceTraveled(fixes.get(i).getTimePoint(),
-                            fixes.get(j).getTimePoint()).getNauticalMiles();
-                    assertEquals(distanceSumInNauticalMiles, nauticalMilesFromIToJ, 0.0000001);
-                    if (j > i) {
-                        // now skip half a segment at the beginning:
-                        double nauticalMilesFromHalfAfterIToJ = track.getRawDistanceTraveled(
-                                new MillisecondsTimePoint((fixes.get(i).getTimePoint().asMillis() + fixes.get(i + 1)
-                                        .getTimePoint().asMillis()) / 2), fixes.get(j).getTimePoint())
-                                .getNauticalMiles();
-                        assertTrue("for i=" + i + ", j=" + j + ": " + nauticalMilesFromHalfAfterIToJ + "<"
-                                + distanceSumInNauticalMiles,
-                                nauticalMilesFromHalfAfterIToJ < distanceSumInNauticalMiles);
-                        if (i > 0) {
-                            // now skip half a segment before the beginning:
-                            double nauticalMilesFromHalfBeforeIToJ = track.getRawDistanceTraveled(
-                                    new MillisecondsTimePoint((fixes.get(i).getTimePoint().asMillis() + fixes
-                                            .get(i - 1).getTimePoint().asMillis()) / 2), fixes.get(j).getTimePoint())
-                                    .getNauticalMiles();
-                            assertTrue(nauticalMilesFromHalfBeforeIToJ > distanceSumInNauticalMiles);
-                        }
-                        // now skip half a segment at the end:
-                        double nauticalMilesFromIToHalfBeforeJ = track.getRawDistanceTraveled(
-                                fixes.get(i).getTimePoint(),
-                                new MillisecondsTimePoint((fixes.get(j).getTimePoint().asMillis() + fixes.get(j - 1)
-                                        .getTimePoint().asMillis()) / 2)).getNauticalMiles();
-                        assertTrue(nauticalMilesFromIToHalfBeforeJ < distanceSumInNauticalMiles);
-                        if (j < fixes.size() - 1) {
-                            // now skip half a segment before the beginning:
-                            double nauticalMilesFromIToHalfAfterJ = track.getRawDistanceTraveled(
-                                    fixes.get(i).getTimePoint(),
-                                    new MillisecondsTimePoint((fixes.get(j).getTimePoint().asMillis() + fixes
-                                            .get(j + 1).getTimePoint().asMillis()) / 2)).getNauticalMiles();
-                            assertTrue("for i=" + i + ", j=" + j + ": " + nauticalMilesFromIToHalfAfterJ + ">"
-                                    + distanceSumInNauticalMiles,
-                                    nauticalMilesFromIToHalfAfterJ > distanceSumInNauticalMiles);
-                        }
-                    }
-                }
-            }
-        } finally {
-            track.unlockAfterRead();
-        }
-    }
-    
-    @Test
-    public void testDistanceTraveledOnSmoothenedTrackThenAddingOutlier() {
-        final Set<TimePoint> invalidationCalls = new HashSet<TimePoint>();
-        final DistanceCache distanceCache = new DistanceCache("test-DistanceCache") {
-            @Override
-            public void invalidateAllAtOrLaterThan(TimePoint timePoint) {
-                super.invalidateAllAtOrLaterThan(timePoint);
-                invalidationCalls.add(timePoint);
-            }
-        };
-        DynamicGPSFixTrack<Object, GPSFix> track = new DynamicGPSFixTrackImpl<Object>(new Object(), /* millisecondsOverWhichToAverage */ 30000l) {
-            private static final long serialVersionUID = -7277196393160609503L;
-            @Override
-            protected DistanceCache getDistanceCache() {
-                return distanceCache;
-            }
-        };
-        final int timeBetweenFixesInMillis = 1000;
-        Bearing bearing = new DegreeBearingImpl(123);
-        Speed speed = new KnotSpeedImpl(7);
-        Position p = new DegreePosition(0, 0);
-        final TimePoint now = MillisecondsTimePoint.now();
-        TimePoint start = now;
-        final int steps = 10;
-        TimePoint next = null;
-        for (int i=0; i<steps; i++) {
-            GPSFix fix = new GPSFixImpl(p, start);
-            track.addGPSFix(fix);
-            next = start.plus(timeBetweenFixesInMillis);
-            p = p.translateGreatCircle(bearing, speed.travel(start, next));
-            start = next;
-            bearing = new DegreeBearingImpl(bearing.getDegrees() + 1);
-        }
-        invalidationCalls.clear();
-        assertEquals(speed.getMetersPerSecond()*(steps-1), track.getDistanceTraveled(now, start).getMeters(), 0.02);
-        final com.sap.sse.common.Util.Pair<TimePoint, com.sap.sse.common.Util.Pair<TimePoint, Distance>> fullIntervalCacheEntry = distanceCache.getEarliestFromAndDistanceAtOrAfterFrom(now,  start);
-        assertNotNull(fullIntervalCacheEntry); // no more entry for "to"-value start in cache
-        assertEquals(start, fullIntervalCacheEntry.getA());
-        assertEquals(now, fullIntervalCacheEntry.getB().getA());
-        TimePoint timePointForOutlier = new MillisecondsTimePoint(now.asMillis() + ((int) steps/2) * timeBetweenFixesInMillis + timeBetweenFixesInMillis/2);
-        Position outlierPosition = new DegreePosition(90, 90);
-        GPSFix outlier = new GPSFixImpl(outlierPosition, timePointForOutlier);
-        track.addGPSFix(outlier);
-        assertEquals(1, invalidationCalls.size());
-        TimePoint timePointOfLastFixBeforeOutlier = track.getLastFixBefore(timePointForOutlier).getTimePoint();
-        assertTrue(invalidationCalls.iterator().next().after(timePointOfLastFixBeforeOutlier)); // outlier doesn't turn its preceding element into an outlier
-        assertNull(distanceCache.getEarliestFromAndDistanceAtOrAfterFrom(now,  start)); // no more entry for "to"-value start in cache
-        invalidationCalls.clear();
-        final TimePoint timePointOfLastOriginalFix = track.getLastRawFix().getTimePoint();
-        assertEquals(speed.getMetersPerSecond() * (steps - 1),
-                track.getDistanceTraveled(now, timePointOfLastOriginalFix).getMeters(), 0.02);
-        final com.sap.sse.common.Util.Pair<TimePoint, com.sap.sse.common.Util.Pair<TimePoint, Distance>> newFullIntervalCacheEntry = distanceCache
-                .getEarliestFromAndDistanceAtOrAfterFrom(now, timePointOfLastOriginalFix);
-        assertNotNull(newFullIntervalCacheEntry); // no more entry for "to"-value start in cache
-        assertEquals(timePointOfLastOriginalFix, newFullIntervalCacheEntry.getA());
-        assertEquals(now, newFullIntervalCacheEntry.getB().getA());
-        TimePoint timePointForLateOutlier = new MillisecondsTimePoint(now.asMillis() + (steps-1)*timeBetweenFixesInMillis + timeBetweenFixesInMillis/2);
-        Position lateOutlierPosition = new DegreePosition(-90, 90);
-        GPSFix lateOutlier = new GPSFixImpl(lateOutlierPosition, timePointForLateOutlier);
-        // adding the outlier invalidates the fix just before the outlier because it now has a single successor that is in range but not reachable
-        track.addGPSFix(lateOutlier);
-        assertEquals(1, invalidationCalls.size());
-        TimePoint timePointOfLastRawFixBeforeLateOutlier = track.getLastRawFixBefore(timePointForLateOutlier).getTimePoint();
-        // assert that adding the outlier invalidated the distance cache starting from the raw fix before the late outlier
-        // because its validity changed from true to false
-        assertTrue(invalidationCalls.iterator().next().equals(timePointOfLastRawFixBeforeLateOutlier));
-        invalidationCalls.clear();
-        // expect the invalidation to have started after the single cache entry, so the cache entry still has to be there:
-        final com.sap.sse.common.Util.Pair<TimePoint, com.sap.sse.common.Util.Pair<TimePoint, Distance>> stillPresentFullIntervalCacheEntry = distanceCache
-                .getEarliestFromAndDistanceAtOrAfterFrom(now, timePointOfLastOriginalFix);
-        assertNull(stillPresentFullIntervalCacheEntry); // no more entry for "to"-value start in cache because new temporary outlier lies in previously cached interval
-        GPSFix polishedLastFix = track.getLastFixBefore(new MillisecondsTimePoint(Long.MAX_VALUE)); // get the last smoothened fix...
-        // ...which now is expected to be two fixes before lateOutlier because lateOutlier has previous fixes within the time range
-        // but none of them is reachable with max speed, and the raw fix right before lateOutlier is currently temporarily an outlier too
-        assertEquals(track.getLastRawFixBefore(timePointOfLastRawFixBeforeLateOutlier), polishedLastFix);
-        track.lockForRead();
-        try {
-            assertEquals(steps-1, Util.size(track.getFixes())); // the lateOutlier and its predecessor are currently detected as outlier, so it's not steps+1 
-            // which would include the lateOutlier, but it's already only steps-1 valid fixes.
-        } finally {
-            track.unlockAfterRead();
-        }
-        // now add another "normal" fix, making the lateOutlier really an outlier; invalidation starts 1ms after the last previously valid
-        // fix before the fix added, or at the earliest fix that changes its validity, whichever is earlier. In this case the earlier time point
-        // is 1ms after the last *valid* fix before the fix inserted because that's the fix two before the lateOutlier, and that fix and all other
-        // earlier fixes don't change their validity
-        GPSFix fix = new GPSFixImpl(p, start); // the "overshoot" from the previous loop can be used to generate the next "regular" fix
-        track.addGPSFix(fix);
-        assertEquals(1, invalidationCalls.size());
-        // the lateOutlier's predecessor now is expected to have changed validity again, causing a distance cache invalidation at its time
-        assertEquals(track.getLastFixBefore(timePointOfLastRawFixBeforeLateOutlier).getTimePoint().plus(1), invalidationCalls.iterator().next());
-        assertTrue(timePointForLateOutlier.compareTo(fix.getTimePoint()) < 0);
-        // expect the invalidation to have started at the fix before the outlier, leaving the previous result ending at the fix right before the outlier intact
-        final com.sap.sse.common.Util.Pair<TimePoint, com.sap.sse.common.Util.Pair<TimePoint, Distance>> stillStillPresentFullIntervalCacheEntry = distanceCache
-                .getEarliestFromAndDistanceAtOrAfterFrom(now, timePointOfLastOriginalFix);
-        assertNull(stillStillPresentFullIntervalCacheEntry); // still nothing in the cache
-        track.lockForRead();
-        try {
-            assertEquals(steps+1, Util.size(track.getFixes())); // the one "normal" late fix is added on top of the <steps> fixes, but the two outliers should now be removed
-        } finally {
-            track.unlockAfterRead();
-        }
-        GPSFix polishedLastFix2 = track.getLastFixBefore(new MillisecondsTimePoint(Long.MAX_VALUE)); // get the last smoothened fix...
-        PositionAssert.assertGPSFixEquals(fix, polishedLastFix2, /* pos deg delta */ 0.000001);
-        assertEquals(speed.getMetersPerSecond()*steps, track.getDistanceTraveled(now, start).getMeters(), 0.01);
-    }
-    
-    /**
-     * A test case for bug 968. If distances are requested for time intervals ending after the last GPS fix, the position
-     * is estimated to be at the last fix known. When another fix arrives, the positions for these time points can now be
-     * interpolated, leading to different results and hence to a cache inconsistency in case the cache isn't flushed for the
-     * interval between the last and the newest fix. This test case adds a few fixes, then asks a distance traveled for an
-     * interval ending after the last fix, then adds another fix at a later time point and asks the distance again.
-     */
-    @Test
-    public void testMoreFrequentDistanceComputationThanGPSFixReception() {
-        DynamicGPSFixTrack<Object, GPSFixMoving> track = new DynamicGPSFixMovingTrackImpl<Object>(new Object(), /* millisecondsOverWhichToAverage */ 30000l);
-        final int timeBetweenFixesInMillis = 1000;
-        Bearing bearing = new DegreeBearingImpl(123);
-        SpeedWithBearing speed = new KnotSpeedWithBearingImpl(7, bearing);
-        Position p = new DegreePosition(0, 0);
-        final TimePoint now = MillisecondsTimePoint.now();
-        TimePoint start = now;
-        final int steps = 10;
-        TimePoint next = null;
-        GPSFixMoving fix = null;
-        for (int i=0; i<steps; i++) {
-            fix = new GPSFixMovingImpl(p, start, speed);
-            track.addGPSFix(fix);
-            next = start.plus(timeBetweenFixesInMillis);
-            p = p.translateGreatCircle(bearing, speed.travel(start, next));
-            start = next;
-            bearing = new DegreeBearingImpl(bearing.getDegrees() + 1);
-        }
-        Distance distance1 = track.getDistanceTraveled(now, next.minus(timeBetweenFixesInMillis));
-        Distance distance2 = track.getDistanceTraveled(now, next.minus(2*timeBetweenFixesInMillis/3));
-        Distance distance3 = track.getDistanceTraveled(now, next.minus(timeBetweenFixesInMillis/3));
-        Distance distance4 = track.getDistanceTraveled(now, next);
-        assertEquals(distance1, distance2); // no progress after time point "next" because no further fixes are known
-        assertEquals(distance1, distance3); // no progress after time point "next" because no further fixes are known
-        assertEquals(distance1, distance4); // no progress after time point "next" because no further fixes are known
-        // now add one more fix
-        fix = new GPSFixMovingImpl(p, start, speed);
-        track.addGPSFix(fix);
-        Distance distance1_new = track.getDistanceTraveled(now, next.minus(timeBetweenFixesInMillis));
-        Distance distance2_new = track.getDistanceTraveled(now, next.minus(2*timeBetweenFixesInMillis/3));
-        Distance distance3_new = track.getDistanceTraveled(now, next.minus(timeBetweenFixesInMillis/3));
-        Distance distance4_new = track.getDistanceTraveled(now, next);
-        assertEquals(distance1, distance1_new);
-        assertFalse(distance2.equals(distance2_new));
-        assertFalse(distance3.equals(distance3_new));
-        assertFalse(distance4.equals(distance4_new));
-        Distance toReachInOneThirdOfTimeBetweenFixesInMillis = speed.travel(next, next.plus(timeBetweenFixesInMillis/3));
-        assertEquals(toReachInOneThirdOfTimeBetweenFixesInMillis.getMeters(), distance2_new.getMeters()-distance1_new.getMeters(), 0.01);
-        assertEquals(toReachInOneThirdOfTimeBetweenFixesInMillis.getMeters(), distance3_new.getMeters()-distance2_new.getMeters(), 0.01);
-        assertEquals(toReachInOneThirdOfTimeBetweenFixesInMillis.getMeters(), distance4_new.getMeters()-distance3_new.getMeters(), 0.01);
-    }
-
-    /**
-     * Bug 3022 describes a {@link StackOverflowError} that occurs during distance calculations on a {@link GPSFixTrackImpl}.
-     * This test tries to reproduce this behavior, as a starting point for a fix. The recursion happened while a long-distance
-     * race was running. Can there be a certain fix insertion pattern that, combined with a certain request pattern,
-     * produces degenerated cache contents? The race had a live delay of 660s. The trackers were configured to sample every
-     * 120s and to send every 600s. This could mean that for some 60s the live requests were "ahead" of the trackers.
-     */
-    @Test
-    public void testDistanceCacheIncrementalFillUpAndRecursion() {
-        TimePoint start = MillisecondsTimePoint.now();
-        TimePoint fixTime = start;
-        TimePoint queryTime = fixTime;
-        Position p = new DegreePosition(0, 0);
-        Bearing cog = new DegreeBearingImpl(123);
-        final Duration queryInterval = Duration.ONE_SECOND;
-        final Duration readAhead = Duration.ONE_MINUTE;
-        final Duration samplingInterval = Duration.ONE_SECOND.times(120);
-        final Duration transmissionInterval = Duration.ONE_MINUTE.times(10);
-        final Duration raceDuration = Duration.ONE_HOUR.times(48);
-        final Speed speed = new KnotSpeedImpl(12);
-        final Distance distancePerSample = speed.travel(fixTime, fixTime.plus(samplingInterval));
-        final DistanceCache distanceCache = new DistanceCache("test-DistanceCache");
-        DynamicGPSFixTrack<Object, GPSFix> track = new DynamicGPSFixTrackImpl<Object>(new Object(), /* millisecondsOverWhichToAverage */ 30000l) {
-            private static final long serialVersionUID = -7277196393160609503L;
-            @Override
-            protected DistanceCache getDistanceCache() {
-                return distanceCache;
-            }
-        };
-        while (fixTime.before(start.plus(raceDuration))) {
-            for (int i=0; i<transmissionInterval.divide(samplingInterval); i++) {
-                // produce a bulk of fixes
-                GPSFix fix = new GPSFixImpl(p, fixTime);
-                track.add(fix);
-                fixTime = fixTime.plus(samplingInterval);
-                p = p.translateGreatCircle(cog, distancePerSample);
-            }
-            Distance lastDistance = Distance.NULL;
-            // now query the distance with constant "from" and increasing "to" where "to" moves until 60s after tp
-            while (queryTime.before(fixTime.plus(readAhead))) {
-                final Distance d = track.getDistanceTraveled(start, queryTime);
-                assertTrue(d.compareTo(lastDistance) >= 0);
-                lastDistance = d;
-                queryTime = queryTime.plus(queryInterval);
-            }
-        }
-        assertTrue(distanceCache.size() <= DistanceCache.MAX_SIZE);
-    }
-    
-    @Test
-    public void testDistanceCacheAccessForPartialStrip() {
-        final Set<TimePoint> invalidationCalls = new HashSet<TimePoint>();
-        final DistanceCache distanceCache = new DistanceCache("test-DistanceCache") {
-            @Override
-            public void invalidateAllAtOrLaterThan(TimePoint timePoint) {
-                super.invalidateAllAtOrLaterThan(timePoint);
-                invalidationCalls.add(timePoint);
-            }
-        };
-        DynamicGPSFixTrack<Object, GPSFix> track = new DynamicGPSFixTrackImpl<Object>(new Object(), /* millisecondsOverWhichToAverage */ 30000l) {
-            private static final long serialVersionUID = -7277196393160609503L;
-            @Override
-            protected DistanceCache getDistanceCache() {
-                return distanceCache;
-            }
-        };
-        final int timeBetweenFixesInMillis = 1000;
-        Bearing bearing = new DegreeBearingImpl(123);
-        Speed speed = new KnotSpeedImpl(7);
-        Position p = new DegreePosition(0, 0);
-        final TimePoint now = MillisecondsTimePoint.now();
-        TimePoint start = now;
-        final int steps = 10;
-        TimePoint next = null;
-        for (int i=0; i<steps; i++) {
-            GPSFix fix = new GPSFixImpl(p, start);
-            track.addGPSFix(fix);
-            next = start.plus(timeBetweenFixesInMillis);
-            p = p.translateGreatCircle(bearing, speed.travel(start, next));
-            start = next;
-            bearing = new DegreeBearingImpl(bearing.getDegrees() + 1);
-        }
-        invalidationCalls.clear();
-        final TimePoint stripFrom = now.plus(timeBetweenFixesInMillis);
-        final TimePoint stripTo = start.minus(2*timeBetweenFixesInMillis);
-        assertEquals(speed.getMetersPerSecond()*(steps-3),
-                track.getDistanceTraveled(stripFrom, stripTo).getMeters(), 0.01);
-        assertEquals(speed.getMetersPerSecond()*(steps-1), track.getDistanceTraveled(now, start).getMeters(), 0.02);
-        assertTrue(invalidationCalls.isEmpty());
-        // expect a cache entry exactly for the strip's boundaries
-        com.sap.sse.common.Util.Pair<TimePoint, com.sap.sse.common.Util.Pair<TimePoint, Distance>> stripCacheEntry = distanceCache.getEarliestFromAndDistanceAtOrAfterFrom(stripFrom, stripTo);
-        assertEquals(stripTo, stripCacheEntry.getA());
-        assertEquals(stripFrom, stripCacheEntry.getB().getA());
-        // expect a cache entry exactly for the full boundaries
-        com.sap.sse.common.Util.Pair<TimePoint, com.sap.sse.common.Util.Pair<TimePoint, Distance>> fullCacheEntry = distanceCache.getEarliestFromAndDistanceAtOrAfterFrom(now, start);
-        assertEquals(start, fullCacheEntry.getA());
-        assertEquals(now, fullCacheEntry.getB().getA());
-    }
-    
-    @Test
-    public void testDistanceTraveledOnInBetweenSectionFromFixToFix() {
-        track.lockForRead();
-        try {
-            // take second and third fix and compute distance between them
-            Iterator<GPSFixMoving> iter = track.getRawFixes().iterator();
-            iter.next(); // skip first;
-            GPSFix second = iter.next();
-            GPSFix third = iter.next();
-            assertEquals(second.getPosition().getDistance(third.getPosition()),
-                    track.getRawDistanceTraveled(second.getTimePoint(), third.getTimePoint()));
-        } finally {
-            track.unlockAfterRead();
-        }
-    }
-    
-    @Test
-    public void testFarFutureFixNotUsedDuringEstimation() {
-        TimePoint normalFixesTime = null;
-        track.lockForRead();
-        try {
-            Iterator<GPSFixMoving> iter = track.getRawFixes().iterator();
-            for (int i = 0; i < 2; i++) {
-                normalFixesTime = iter.next().getTimePoint();
-            }
-            assertNotNull(normalFixesTime);
-        } finally {
-            track.unlockAfterRead();
-        }
-        SpeedWithBearing estimatedSpeed = track.getEstimatedSpeed(normalFixesTime);
-        GPSFixMovingImpl gpsFixFarInTheFuture = new GPSFixMovingImpl(
-                new DegreePosition(89, 180), new MillisecondsTimePoint(
-                        System.currentTimeMillis()+10000000l), new KnotSpeedWithBearingImpl(200000, new DegreeBearingImpl(0)));
-        track.addGPSFix(gpsFixFarInTheFuture);
-        Position estimatedPosNew = track.getEstimatedPosition(normalFixesTime, /* extrapolate */ false);
-        // expecting to get the coordinates of gpsFix2's position
-        assertEquals(gpsFix2.getPosition().getLatDeg(), estimatedPosNew.getLatDeg(), 0.5);
-        assertEquals(gpsFix2.getPosition().getLngDeg(), estimatedPosNew.getLngDeg(), 0.5);
-        SpeedWithBearing estimatedSpeedNew = track.getEstimatedSpeed(normalFixesTime);
-        PositionAssert.assertSpeedEquals(estimatedSpeed, estimatedSpeedNew, /* bearing deg delta */ 0.1, /* knot speed delta */ 0.1);
-    }
-    
-    @Test
-    public void testValidCheckForFixThatSaysItsAsFastAsItWas() {
-        DynamicGPSFixMovingTrackImpl<Boat> myTrack = new DynamicGPSFixMovingTrackImpl<Boat>(new BoatImpl("MyFirstBoat", new BoatClassImpl("505", /* typicallyStartsUpwind */
-                true), null), /* millisecondsOverWhichToAverage */5000, /* no smoothening */null);
-        TimePoint now1 = MillisecondsTimePoint.now();
-        TimePoint now2 = addMillisToTimepoint(now1, 1000); // 1s
-        AbstractBearing bearing = new DegreeBearingImpl(90);
-        Position position1 = new DegreePosition(1, 2);
-        Position position2 = position1.translateGreatCircle(bearing, new MeterDistance(1));
-        GPSFixMovingImpl myGpsFix1 = new GPSFixMovingImpl(position1, now1, new MeterPerSecondSpeedWithDegreeBearingImpl(1, bearing));
-        GPSFixMovingImpl myGpsFix2 = new GPSFixMovingImpl(position2, now2, new MeterPerSecondSpeedWithDegreeBearingImpl(1, bearing));
-        myTrack.addGPSFix(myGpsFix1);
-        myTrack.addGPSFix(myGpsFix2);
-        myTrack.lockForRead();
-        try {
-            assertEquals(2, myTrack.getFixes().size()); // expecting both fixes to be valid
-        } finally {
-            myTrack.unlockAfterRead();
-        }
-    }
-    
-    @Test
-    public void testValidCheckForFixThatSaysItsFasterThanItActuallyWas() {
-        DynamicGPSFixMovingTrackImpl<Boat> myTrack = new DynamicGPSFixMovingTrackImpl<Boat>(new BoatImpl("MyFirstBoat", new BoatClassImpl("505", /* typicallyStartsUpwind */
-                true), null), /* millisecondsOverWhichToAverage */5000, /* no smoothening */null);
-        TimePoint now1 = MillisecondsTimePoint.now();
-        TimePoint now2 = addMillisToTimepoint(now1, 1000); // 1s
-        AbstractBearing bearing = new DegreeBearingImpl(90);
-        Position position1 = new DegreePosition(1, 2);
-        Position position2 = position1.translateGreatCircle(bearing, new MeterDistance(1));
-        GPSFixMovingImpl myGpsFix1 = new GPSFixMovingImpl(position1, now1, new MeterPerSecondSpeedWithDegreeBearingImpl(10, bearing));
-        GPSFixMovingImpl myGpsFix2 = new GPSFixMovingImpl(position2, now2, new MeterPerSecondSpeedWithDegreeBearingImpl(10, bearing));
-        myTrack.addGPSFix(myGpsFix1);
-        myTrack.addGPSFix(myGpsFix2);
-        myTrack.lockForRead();
-        try {
-            assertTrue(myTrack.getFixes().size() < 2); // at least one fix must be classified as outlier
-        } finally {
-            myTrack.unlockAfterRead();
-        }
-    }
-    
-    @Test
-    public void testValidCheckForFixThatSaysItsSlowerThanItActuallyWas() {
-        DynamicGPSFixMovingTrackImpl<Boat> myTrack = new DynamicGPSFixMovingTrackImpl<Boat>(new BoatImpl("MyFirstBoat", new BoatClassImpl("505", /* typicallyStartsUpwind */
-                true), null), /* millisecondsOverWhichToAverage */5000, /* no smoothening */null);
-        TimePoint now1 = MillisecondsTimePoint.now();
-        TimePoint now2 = addMillisToTimepoint(now1, 1000); // 1s
-        AbstractBearing bearing = new DegreeBearingImpl(90);
-        Position position1 = new DegreePosition(1, 2);
-        Position position2 = position1.translateGreatCircle(bearing, new MeterDistance(1));
-        GPSFixMovingImpl myGpsFix1 = new GPSFixMovingImpl(position1, now1, new MeterPerSecondSpeedWithDegreeBearingImpl(0.1, bearing));
-        GPSFixMovingImpl myGpsFix2 = new GPSFixMovingImpl(position2, now2, new MeterPerSecondSpeedWithDegreeBearingImpl(0.1, bearing));
-        myTrack.addGPSFix(myGpsFix1);
-        myTrack.addGPSFix(myGpsFix2);
-        myTrack.lockForRead();
-        try {
-            assertTrue(myTrack.getFixes().size() < 2); // at least one fix must be classified as outlier
-        } finally {
-            myTrack.unlockAfterRead();
-        }
-    }
-    
-    @Test
-    public void testInvalidationIntervalBeginningForPositionEstimation() {
-        track.lockForRead();
-        final GPSFixMoving firstFixSoFar;
-        try {
-            firstFixSoFar = track.getFixes().iterator().next();
-        } finally {
-            track.unlockAfterRead();
-        }
-        assertNotNull(firstFixSoFar);
-        TimePoint beginningOfTime = new MillisecondsTimePoint(0);
-        Position positionAtBeginningOfTime = track.getEstimatedPosition(beginningOfTime, /* extrapolate */false);
-        long timespan = 2 /* hours */ * 3600 /* seconds/hour */ * 1000 /* millis/s */;
-        SpeedWithBearing speed = new KnotSpeedWithBearingImpl(45, new DegreeBearingImpl(123));
-        TimePoint slightlyBeforeFirstFix = firstFixSoFar.getTimePoint().minus(timespan);
-        Position newPosition = firstFixSoFar.getPosition().translateGreatCircle(speed.getBearing().reverse(),
-                speed.travel(firstFixSoFar.getTimePoint(), firstFixSoFar.getTimePoint().plus(timespan)));
-        GPSFixMoving newFirstFix = new GPSFixMovingImpl(newPosition, slightlyBeforeFirstFix, speed);
-        track.addGPSFix(newFirstFix);
-        TimeRange intervalAffected = track.getEstimatedPositionTimePeriodAffectedBy(newFirstFix);
-        Position newPositionAtBeginningOfTime = track.getEstimatedPosition(beginningOfTime, /* extrapolate */false);
-        assertFalse(newPositionAtBeginningOfTime.equals(positionAtBeginningOfTime));
-        assertTrue(!intervalAffected.from().after(beginningOfTime));
-    }
-
-    @Test
-    public void testInvalidationIntervalEndForPositionEstimation() {
-        TimePoint endOfTime = new MillisecondsTimePoint(Long.MAX_VALUE);
-        final GPSFixMoving lastFixSoFar = track.getLastFixBefore(endOfTime);
-        assertNotNull(lastFixSoFar);
-        Position positionAtEndOfTime = track.getEstimatedPosition(endOfTime, /* extrapolate */false);
-        long timespan = 2 /* hours */ * 3600 /* seconds/hour */ * 1000 /* millis/s */;
-        SpeedWithBearing speed = new KnotSpeedWithBearingImpl(45, new DegreeBearingImpl(123));
-        TimePoint slightlyAfterLastFix = lastFixSoFar.getTimePoint().plus(timespan);
-        Position newPosition = lastFixSoFar.getPosition().translateGreatCircle(speed.getBearing(),
-                speed.travel(lastFixSoFar.getTimePoint(), lastFixSoFar.getTimePoint().plus(timespan)));
-        GPSFixMoving newLastFix = new GPSFixMovingImpl(newPosition, slightlyAfterLastFix, speed);
-        track.addGPSFix(newLastFix);
-        TimeRange intervalAffected = track.getEstimatedPositionTimePeriodAffectedBy(newLastFix);
-        Position newPositionAtEndOfTime = track.getEstimatedPosition(endOfTime, /* extrapolate */false);
-        assertFalse(newPositionAtEndOfTime.equals(positionAtEndOfTime));
-        assertTrue(!intervalAffected.to().before(endOfTime));
-    }
-
-    @Test
-    public void testInvalidationIntervalForPositionEstimationForEmptyTrack() {
-        TimePoint now = MillisecondsTimePoint.now();
-        DynamicGPSFixMovingTrackImpl<Object> myTrack = new DynamicGPSFixMovingTrackImpl<Object>(new Object(), /* millisecondsOverWhichToAverage */5000);
-        TimePoint beginningOfTime = new MillisecondsTimePoint(0);
-        Position positionAtBeginningOfTime = myTrack.getEstimatedPosition(beginningOfTime, /* extrapolate */false);
-        TimePoint endOfTime = new MillisecondsTimePoint(Long.MAX_VALUE);
-        Position positionAtEndOfTime = myTrack.getEstimatedPosition(endOfTime, /* extrapolate */false);
-        assertNull(positionAtBeginningOfTime);
-        assertNull(positionAtEndOfTime);
-        GPSFixMoving newFix = new GPSFixMovingImpl(new DegreePosition(12, 34), now, new KnotSpeedWithBearingImpl(12, new DegreeBearingImpl(123)));
-        myTrack.addGPSFix(newFix);
-        TimeRange intervalAffected = myTrack.getEstimatedPositionTimePeriodAffectedBy(newFix);
-        Position newPositionAtBeginningOfTime = myTrack.getEstimatedPosition(beginningOfTime, /* extrapolate */false);
-        Position newPositionAtEndOfTime = myTrack.getEstimatedPosition(now, /* extrapolate */false);
-        assertFalse(newPositionAtBeginningOfTime.equals(positionAtBeginningOfTime));
-        assertTrue(!intervalAffected.from().after(beginningOfTime));
-        assertFalse(newPositionAtEndOfTime.equals(positionAtEndOfTime));
-        assertTrue(!intervalAffected.to().before(endOfTime));
-    }
-
-    @Test
-    public void testSpeedEstimationForCourseChangeAtFix() throws ParseException {
-        /*
-         * See bug 1065, first test data set: [2011-06-23T16:08:27.000+0200: (54.49155,10.184947) with
-         * 5.399568034557236kn to 291.0ï¿½, 2011-06-23T16:08:31.000+0200: (54.491597,10.184808) with 5.939524838012959kn
-         * to 296.0ï¿½, 2011-06-23T16:08:37.000+0200: (54.491572999999995,10.184669999999999) with 3.7796976241900646kn
-         * to 210.0ï¿½, 2011-06-23T16:08:39.000+0200: (54.491523,10.184602) with 5.939524838012959kn to 219.0ï¿½,
-         * 2011-06-23T16:08:43.000+0200: (54.491457999999994,10.18451) with 4.859611231101512kn to 225.0ï¿½,
-         * 2011-06-23T16:08:45.000+0200: (54.491386999999996,10.184455) with 5.939524838012959kn to 196.0ï¿½]
-         * 
-         * let the track estimate the speed at 16:08:37 at
-         * 
-         * 5.469864974239993kn to 215.50791079454874ï¿½
-         */
-        DynamicGPSFixMovingTrackImpl<Object> myTrack = new DynamicGPSFixMovingTrackImpl<Object>(new Object(), /* millisecondsOverWhichToAverage */5000);
-        GPSFixMoving fix1 = createFix("2011-06-23T16:08:27.000+0200", 54.49155, 10.184947, 5.399568034557236, 291.0);
-        myTrack.addGPSFix(fix1);
-        GPSFixMoving fix2 = createFix("2011-06-23T16:08:31.000+0200", 54.491597,10.184808, 5.939524838012959, 296.0);
-        myTrack.addGPSFix(fix2);
-        GPSFixMoving fix3 = createFix("2011-06-23T16:08:37.000+0200", 54.491572999999995,10.184669999999999, 3.7796976241900646, 210.0);
-        myTrack.addGPSFix(fix3);
-        GPSFixMoving fix4 = createFix("2011-06-23T16:08:39.000+0200", 54.491523, 10.184602, 5.939524838012959, 219.0);
-        myTrack.addGPSFix(fix4);
-        GPSFixMoving fix5 = createFix("2011-06-23T16:08:43.000+0200", 54.491457999999994, 10.18451, 4.859611231101512, 225.0);
-        myTrack.addGPSFix(fix5);
-        GPSFixMoving fix6 = createFix("2011-06-23T16:08:45.000+0200", 54.491386999999996, 10.184455, 5.939524838012959, 196.0);
-        myTrack.addGPSFix(fix6);
-        final SimpleDateFormat dateFormatter = new SimpleDateFormat("yyyy-MM-dd'T'HH:mm:ss.SSSZ");
-        SpeedWithBearing estimatedSpeedWithBearing = myTrack.getEstimatedSpeed(new MillisecondsTimePoint(dateFormatter.parse("2011-06-23T16:08:37.000+0200")));
-        assertEquals(225., estimatedSpeedWithBearing.getBearing().getDegrees(), 5);
-        assertEquals(5.0, estimatedSpeedWithBearing.getKnots(), 0.2);
-    }
-
-    @Test
-    public void testSpeedEstimationForCourseChangeBetweenFixes() throws ParseException {
-        /*
-         * See bug 1065, first test data set: [2012-10-21T15:00:32.000+0200: (43.692862999999996,7.267875) with
-         * 16.73866090712743kn to 294.0Â°, 2012-10-21T15:00:34.000+0200: (43.692937,7.267683) with 16.73866090712743kn
-         * to 299.0Â°, 2012-10-21T15:00:36.000+0200: (43.693017,7.267487999999999) with 16.73866090712743kn to 300.0Â°,
-         * 2012-10-21T15:00:38.000+0200: (43.693103,7.267297999999999) with 16.73866090712743kn to 300.0Â°,
-         * 2012-10-21T15:00:40.000+0200: (43.693191999999996,7.267112) with 16.73866090712743kn to 303.0Â°,
-         * 2012-10-21T15:00:43.000+0200: (43.693283,7.2669179999999995) with 18.898488120950326kn to 302.0Â°]
-         * 2012-10-21T15:00:51.000+0200: (43.693245,7.266183) with 11.339092872570195kn to 237.0Â°
-         */
-        DynamicGPSFixMovingTrackImpl<Object> myTrack = new DynamicGPSFixMovingTrackImpl<Object>(new Object(), /* millisecondsOverWhichToAverage */5000);
-        GPSFixMoving fix1 = createFix("2012-10-21T15:00:32.000+0200", 43.692862999999996,7.267875, 16.73866090712743, 294.0);
-        myTrack.addGPSFix(fix1);
-        GPSFixMoving fix2 = createFix("2012-10-21T15:00:34.000+0200", 43.692937, 7.267683, 16.73866090712743, 299.0);
-        myTrack.addGPSFix(fix2);
-        GPSFixMoving fix3 = createFix("2012-10-21T15:00:36.000+0200", 43.693017, 7.267487999999999, 16.73866090712743, 300.0);
-        myTrack.addGPSFix(fix3);
-        GPSFixMoving fix4 = createFix("2012-10-21T15:00:38.000+0200", 43.693103, 7.267297999999999, 16.73866090712743, 300.0);
-        myTrack.addGPSFix(fix4);
-        GPSFixMoving fix5 = createFix("2012-10-21T15:00:40.000+0200", 43.693191999999996, 7.267112, 16.73866090712743, 303.0);
-        myTrack.addGPSFix(fix5);
-        GPSFixMoving fix6 = createFix("2012-10-21T15:00:43.000+0200", 43.693283, 7.2669179999999995, 18.898488120950326, 302.0);
-        myTrack.addGPSFix(fix6);
-        GPSFixMoving fix7 = createFix("2012-10-21T15:00:51.000+0200", 43.693245, 7.266183, 11.339092872570195, 237.0);
-        myTrack.addGPSFix(fix7);
-        final SimpleDateFormat dateFormatter = new SimpleDateFormat("yyyy-MM-dd'T'HH:mm:ss.SSSZ");
-        SpeedWithBearing estimatedSpeedWithBearing = myTrack.getEstimatedSpeed(new MillisecondsTimePoint(dateFormatter.parse("2012-10-21T15:00:45.000+0200")));
-        assertEquals(275., estimatedSpeedWithBearing.getBearing().getDegrees(), 5);
-        assertEquals(15.9, estimatedSpeedWithBearing.getKnots(), 0.2);
-    }
-
-    private GPSFixMoving createFix(String isoDateTime, double lat, double lng, double knotSpeed, double bearingDeg) throws ParseException {
-        final SimpleDateFormat dateFormatter = new SimpleDateFormat("yyyy-MM-dd'T'HH:mm:ss.SSSZ");
-        TimePoint timePoint = new MillisecondsTimePoint(dateFormatter.parse(isoDateTime));
-        Position position = new DegreePosition(lat, lng);
-        SpeedWithBearing speed = new KnotSpeedWithBearingImpl(knotSpeed, new DegreeBearingImpl(bearingDeg));
-        GPSFixMoving fix = new GPSFixMovingImpl(position, timePoint, speed);
-        return fix;
-    }
-    
-    @Test
-    public void testFrequency() {
-        assertEquals(MILLIS_BETWEEN_FIXES, track.getAverageIntervalBetweenFixes().asMillis());
-        assertEquals(MILLIS_BETWEEN_FIXES, track.getAverageIntervalBetweenRawFixes().asMillis());
-    }
-    
-    @Test
-    public void testEstimatedSpeedCaching() throws CompactionNotPossibleException {
-        GPSFixMoving originalFix = new GPSFixMovingImpl(new DegreePosition(12, 34), MillisecondsTimePoint.now(),
-                new KnotSpeedWithBearingImpl(9, new DegreeBearingImpl(123)));
-        GPSFixMoving fix = new VeryCompactGPSFixMovingImpl(originalFix);
-        assertFalse(fix.isEstimatedSpeedCached());
-        final KnotSpeedWithBearingImpl estimatedSpeed = new KnotSpeedWithBearingImpl(9.1, new DegreeBearingImpl(124));
-        fix.cacheEstimatedSpeed(estimatedSpeed);
-        assertTrue(fix.isEstimatedSpeedCached());
-        SpeedWithBearing cachedEstimatedSpeed = fix.getCachedEstimatedSpeed();
-        PositionAssert.assertSpeedEquals(estimatedSpeed, cachedEstimatedSpeed, /* bearing deg delta */ 0.1, /* knot speed delta */ 0.1);
-        fix.invalidateEstimatedSpeedCache();
-        assertFalse(fix.isEstimatedSpeedCached());
-    }
-    
-    @Test
-    public void testEstimatedSpeedCachingOnTrack() {
-        GPSFixMoving compactFix3 = track.getFirstFixAtOrAfter(gpsFix3.getTimePoint());
-        assertFalse(compactFix3.isEstimatedSpeedCached());
-        SpeedWithBearing fix3EstimatedSpeed = track.getEstimatedSpeed(gpsFix3.getTimePoint());
-        assertTrue(compactFix3.isEstimatedSpeedCached());
-        PositionAssert.assertSpeedEquals(fix3EstimatedSpeed, compactFix3.getCachedEstimatedSpeed(), /* bearing deg delta */ 0.1, /* knot speed delta */ 0.1);
-        PositionAssert.assertSpeedEquals(fix3EstimatedSpeed, track.getEstimatedSpeed(gpsFix3.getTimePoint()),
-                /* bearing deg delta */ 0.1, /* knot speed delta */ 0.1); // fetch again from the cache
-        // assuming that all test fixes are within a few milliseconds and the averaging interval is much larger than that,
-        // adding a single fix in the middle should invalidate the cache
-        track.add(new GPSFixMovingImpl(gpsFix3.getPosition(), gpsFix3.getTimePoint().plus(1), gpsFix3.getSpeed()));
-        assertFalse(compactFix3.isEstimatedSpeedCached());
-    }
-}
->>>>>>> 9123771f
+}