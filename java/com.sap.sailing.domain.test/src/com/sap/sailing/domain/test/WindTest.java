package com.sap.sailing.domain.test;

import static org.junit.Assert.assertEquals;
import static org.junit.Assert.assertFalse;
import static org.junit.Assert.assertNull;
import static org.junit.Assert.assertTrue;

import java.text.ParseException;
import java.text.SimpleDateFormat;
import java.util.ArrayList;
import java.util.Arrays;
import java.util.Collections;
import java.util.HashSet;
import java.util.List;
import java.util.Set;

import org.junit.Test;

import com.sap.sailing.domain.base.BoatClass;
import com.sap.sailing.domain.base.Competitor;
import com.sap.sailing.domain.base.ControlPoint;
import com.sap.sailing.domain.base.DomainFactory;
import com.sap.sailing.domain.base.Mark;
import com.sap.sailing.domain.base.Sideline;
import com.sap.sailing.domain.base.Waypoint;
import com.sap.sailing.domain.base.impl.BoatClassImpl;
import com.sap.sailing.domain.base.impl.BoatImpl;
import com.sap.sailing.domain.base.impl.CompetitorImpl;
import com.sap.sailing.domain.base.impl.CourseImpl;
import com.sap.sailing.domain.base.impl.NationalityImpl;
import com.sap.sailing.domain.base.impl.PersonImpl;
import com.sap.sailing.domain.base.impl.RaceDefinitionImpl;
import com.sap.sailing.domain.base.impl.RegattaImpl;
import com.sap.sailing.domain.base.impl.TeamImpl;
import com.sap.sailing.domain.common.Bearing;
import com.sap.sailing.domain.common.Color;
import com.sap.sailing.domain.common.Position;
import com.sap.sailing.domain.common.ScoringSchemeType;
import com.sap.sailing.domain.common.confidence.Weigher;
import com.sap.sailing.domain.common.confidence.impl.PositionAndTimePointWeigher;
import com.sap.sailing.domain.common.impl.DegreeBearingImpl;
import com.sap.sailing.domain.common.impl.DegreePosition;
import com.sap.sailing.domain.common.impl.KnotSpeedWithBearingImpl;
import com.sap.sailing.domain.common.impl.MeterDistance;
import com.sap.sailing.domain.confidence.ConfidenceBasedWindAverager;
import com.sap.sailing.domain.confidence.ConfidenceFactory;
import com.sap.sailing.domain.racelog.impl.EmptyRaceLogStore;
import com.sap.sailing.domain.racelog.tracking.EmptyGPSFixStore;
import com.sap.sailing.domain.regattalog.impl.EmptyRegattaLogStore;
import com.sap.sailing.domain.tracking.DynamicTrackedRace;
import com.sap.sailing.domain.tracking.MarkPassing;
import com.sap.sailing.domain.tracking.Wind;
import com.sap.sailing.domain.tracking.WindTrack;
import com.sap.sailing.domain.tracking.WindWithConfidence;
import com.sap.sailing.domain.tracking.impl.DynamicTrackedRaceImpl;
import com.sap.sailing.domain.tracking.impl.DynamicTrackedRegattaImpl;
import com.sap.sailing.domain.tracking.impl.EmptyWindStore;
import com.sap.sailing.domain.tracking.impl.MarkPassingImpl;
import com.sap.sailing.domain.tracking.impl.WindImpl;
import com.sap.sailing.domain.tracking.impl.WindTrackImpl;
import com.sap.sailing.domain.tracking.impl.WindWithConfidenceImpl;
import com.sap.sse.common.TimePoint;
import com.sap.sse.common.Util;
import com.sap.sse.common.Util.Pair;
import com.sap.sse.common.impl.MillisecondsTimePoint;

public class WindTest {
    private static final int AVERAGING_INTERVAL_MILLIS = 30000 /* 30s averaging interval */;

    /**
     * Tests that averaging also works across the 0deg mark
     */
    @Test
    public void testAveragingWind() throws InterruptedException {
        WindTrack track = new WindTrackImpl(AVERAGING_INTERVAL_MILLIS, /* useSpeed */ true, "TestWindTrack");
        TimePoint t1 = MillisecondsTimePoint.now();
        TimePoint t2 = new MillisecondsTimePoint(t1.asMillis()+10);
        TimePoint middle = new MillisecondsTimePoint((t1.asMillis()+t2.asMillis())/2);
        DegreePosition pos = new DegreePosition(0, 0);
        Wind wind1 = new WindImpl(pos, t1, new KnotSpeedWithBearingImpl(10, new DegreeBearingImpl(355)));
        Wind wind2 = new WindImpl(pos, t2, new KnotSpeedWithBearingImpl(10, new DegreeBearingImpl(5)));
        track.add(wind1);
        track.add(wind2);
        Wind average = track.getAveragedWind(pos, middle);
        assertEquals(0., average.getBearing().getDifferenceTo(new DegreeBearingImpl(0)).getDegrees(), 0.0001);
    }
    
    @Test
    public void testMultipleWindFixesWithSameTimestampInSameWindTrack() {
        WindTrack track = new WindTrackImpl(AVERAGING_INTERVAL_MILLIS, /* useSpeed */ true, "TestWindTrack");
        TimePoint now = MillisecondsTimePoint.now();
        DegreePosition pos1 = new DegreePosition(0, 0);
        DegreePosition pos2 = new DegreePosition(1, 1);
        Wind wind1 = new WindImpl(pos1, now, new KnotSpeedWithBearingImpl(10, new DegreeBearingImpl(0)));
        Wind wind2 = new WindImpl(pos2, now, new KnotSpeedWithBearingImpl(20, new DegreeBearingImpl(0)));
        track.add(wind1);
        track.add(wind2);
        track.lockForRead();
        try {
            assertEquals(2, Util.size(track.getFixes()));
            Set<Wind> expectedWind = new HashSet<Wind>();
            expectedWind.add(wind1);
            expectedWind.add(wind2);
            Set<Wind> actualWind = new HashSet<Wind>();
            for (Wind wind : track.getFixes()) {
                actualWind.add(wind);
            }
            assertEquals(expectedWind, actualWind);
        } finally {
            track.unlockAfterRead();
        }
    }
    
    @Test
    public void testEmptyTrackYieldsNullAsWindEstimate() {
        WindTrack track = new WindTrackImpl(AVERAGING_INTERVAL_MILLIS, /* useSpeed */ true, "TestWindTrack");
        assertNull(track.getAveragedWind(new DegreePosition(0, 0), MillisecondsTimePoint.now()));
    }

    /**
     * If the wind track has areas with no data, and wind information is requested for such an interval,
     * it is essential to still average over the {@link #AVERAGING_INTERVAL_MILLIS} interval, even if the
     * interval is further away than {@link #AVERAGING_INTERVAL_MILLIS}.
     */
    @Test
    public void testAveragingOfSparseWindTrack() {
        WindTrack track = new WindTrackImpl(AVERAGING_INTERVAL_MILLIS, /* useSpeed */ true, "TestWindTrack");
        DegreePosition pos = new DegreePosition(0, 0);
        Wind wind1 = new WindImpl(pos, new MillisecondsTimePoint(0), new KnotSpeedWithBearingImpl(20, new DegreeBearingImpl(0)));
        Wind wind2 = new WindImpl(pos, new MillisecondsTimePoint(1000), new KnotSpeedWithBearingImpl(20, new DegreeBearingImpl(0)));
        Wind wind3 = new WindImpl(pos, new MillisecondsTimePoint(2000), new KnotSpeedWithBearingImpl(20, new DegreeBearingImpl(0)));
        Wind wind4 = new WindImpl(pos, new MillisecondsTimePoint(10000), new KnotSpeedWithBearingImpl(20, new DegreeBearingImpl(0)));
        Wind wind5 = new WindImpl(pos, new MillisecondsTimePoint(30000), new KnotSpeedWithBearingImpl(20, new DegreeBearingImpl(0)));
        Wind wind6 = new WindImpl(pos, new MillisecondsTimePoint(40000), new KnotSpeedWithBearingImpl(130, new DegreeBearingImpl(0)));
        Wind wind7 = new WindImpl(pos, new MillisecondsTimePoint(50000), new KnotSpeedWithBearingImpl(170, new DegreeBearingImpl(0)));
        track.add(wind1);
        track.add(wind2);
        track.add(wind3);
        track.add(wind4);
        track.add(wind5);
        track.add(wind6);
        track.add(wind7);
        
        // interval does bearely reach 20's burst because 0 has 0 length and 1000..30000 has 29000 length
        assertEquals(20, track.getAveragedWind(pos, new MillisecondsTimePoint(1)).getKnots(), 0.00000001);
        // interval uses the two fixes to the left (0, 1000)=1000 and three to the right (2000, 10000, 30000)=28000
        assertEquals(20, track.getAveragedWind(pos, new MillisecondsTimePoint(1001)).getKnots(), 0.00000001);
        // in the middle of the "hole", fetches (0, 1000, 2000, 10000)=10000 and (30000, 40000)=10000, so 20000ms worth of wind
        final double averageFor20000 = track.getAveragedWind(pos, new MillisecondsTimePoint(20000)).getKnots();
        // value is hard to predict exactly because time difference-based confidences rate fixes closer to 20000ms higher than those further away
        assertEquals(35, averageFor20000, 5);
        // right of the middle of the "hole", fetches (0, 1000, 2000, 10000)=10000 and (30000, 40000, 50000)=20000
        final double averageFor20500 = track.getAveragedWind(pos, new MillisecondsTimePoint(20500)).getKnots();
        assertEquals(37, averageFor20500, 5);
        assertTrue(averageFor20500 > averageFor20000);
    }
    
    @Test
    public void testSingleElementWindTrack() {
        WindTrack track = new WindTrackImpl(AVERAGING_INTERVAL_MILLIS, /* useSpeed */ true, "TestWindTrack");
        DegreePosition pos = new DegreePosition(0, 0);
        Wind wind = new WindImpl(pos, new MillisecondsTimePoint(0), new KnotSpeedWithBearingImpl(10, new DegreeBearingImpl(123)));
        track.add(wind);
        Wind estimate = track.getAveragedWind(pos, new MillisecondsTimePoint(0));
        assertEquals(10, estimate.getKnots(), 0.000000001);
        assertEquals(123, estimate.getBearing().getDegrees(), 0.000000001);
    }

    @Test
    public void testSingleElementExtrapolation() {
        WindTrack track = new WindTrackImpl(30000 /* 30s averaging interval */, /* useSpeed */ true, "TestWindTrack");
        DegreePosition pos = new DegreePosition(0, 0);
        Wind wind = new WindImpl(pos, new MillisecondsTimePoint(0), new KnotSpeedWithBearingImpl(10, new DegreeBearingImpl(123)));
        track.add(wind);
        // we only have one measurement; this should be extrapolated because it's our best guess
        Wind estimate = track.getAveragedWind(pos, new MillisecondsTimePoint(1000));
        assertEquals(10, estimate.getKnots(), 0.000000001);
        assertEquals(123, estimate.getBearing().getDegrees(), 0.000000001);
    }

    @Test
    public void testSingleElementExtrapolationBeyondThreshold() {
        WindTrack track = new WindTrackImpl(30000 /* 30s averaging interval */, /* useSpeed */ true, "TestWindTrack");
        DegreePosition pos = new DegreePosition(0, 0);
        Wind wind = new WindImpl(pos, new MillisecondsTimePoint(0), new KnotSpeedWithBearingImpl(10, new DegreeBearingImpl(123)));
        track.add(wind);
        // we only have one measurement; this should be extrapolated because it's our best guess even if
        // the last measurement was longer ago than our smoothening interval
        Wind estimate = track.getAveragedWind(pos, new MillisecondsTimePoint(AVERAGING_INTERVAL_MILLIS+1000));
        assertEquals(10, estimate.getKnots(), 0.000000001);
        assertEquals(123, estimate.getBearing().getDegrees(), 0.000000001);
    }

    @Test
    public void testTwoElementWindTrackSameBearing() {
        WindTrack track = new WindTrackImpl(30000 /* 30s averaging interval */, /* useSpeed */ true, "TestWindTrack");
        DegreePosition pos = new DegreePosition(0, 0);
        Wind wind1 = new WindImpl(pos, new MillisecondsTimePoint(0), new KnotSpeedWithBearingImpl(10, new DegreeBearingImpl(100)));
        track.add(wind1);
        Wind wind2 = new WindImpl(pos, new MillisecondsTimePoint(1000), new KnotSpeedWithBearingImpl(20, new DegreeBearingImpl(100)));
        track.add(wind2);
        Wind estimate = track.getAveragedWind(pos, new MillisecondsTimePoint(500));
        assertEquals(15, estimate.getKnots(), 0.000000001);
        assertEquals(100, estimate.getBearing().getDegrees(), 0.00000001);
    }

    @Test
    public void testTwoElementWindTrackDifferentBearing() {
        WindTrack track = new WindTrackImpl(30000 /* 30s averaging interval */, /* useSpeed */ true, "TestWindTrack");
        DegreePosition pos = new DegreePosition(0, 0);
        Wind wind1 = new WindImpl(pos, new MillisecondsTimePoint(0), new KnotSpeedWithBearingImpl(10, new DegreeBearingImpl(110)));
        track.add(wind1);
        Wind wind2 = new WindImpl(pos, new MillisecondsTimePoint(1000), new KnotSpeedWithBearingImpl(10, new DegreeBearingImpl(100)));
        track.add(wind2);
        Wind estimate = track.getAveragedWind(pos, new MillisecondsTimePoint(2000));
        assertEquals(10, estimate.getKnots(), 0.000000001);
        assertEquals(105, estimate.getBearing().getDegrees(), 0.6); // some tolerance needed because of time-based confidence
    }
    
    @Test
    public void testUsingNewerThanRequestedIfCloserThanOlder() throws ParseException {
        /*
           Imagine the following wind measurements:
           
        2009-07-11T13:45:00.000+0200@null: 10.0kn from 278.0� avg(30000ms): 2009-07-11T13:45:00.000+0200@null: 10.0kn from 278.0°
        2009-07-11T13:45:05.000+0200@null: 10.0kn from 265.0� avg(30000ms): 2009-07-11T13:45:05.000+0200@null: 10.0kn from 265.0°
        2009-07-12T17:31:40.000+0200@null: 10.0kn from 260.0� avg(30000ms): 2009-07-12T17:31:40.000+0200@null: 10.0kn from 260.0°
        
           Now assume a query for 2009-07-12T17:31:38 which is closest to the newest entry but (much) more than
           the averaging interval after the previous entry (2009-07-11T13:45:05.000). This test ensures that
           the WindTrack uses the newer entry even though it's after the time point requested because it's
           much closer, and the previous entry would be out of the averaging interval anyway.
        */
        SimpleDateFormat df = new SimpleDateFormat("yyyy-DD-mm'T'hh:mm:ss");
        Wind wind1 = new WindImpl(null, new MillisecondsTimePoint(df.parse("2009-07-11T13:45:00").getTime()),
                new KnotSpeedWithBearingImpl(10, new DegreeBearingImpl(98)));
        Wind wind2 = new WindImpl(null, new MillisecondsTimePoint(df.parse("2009-07-11T13:45:05").getTime()),
                new KnotSpeedWithBearingImpl(10, new DegreeBearingImpl(85)));
        Wind wind3 = new WindImpl(null, new MillisecondsTimePoint(df.parse("2009-07-11T17:31:40").getTime()),
                new KnotSpeedWithBearingImpl(10, new DegreeBearingImpl(80)));
        WindTrack track = new WindTrackImpl(/* millisecondsOverWhichToAverage */ 30000, /* useSpeed */ true, "TestWindTrack");
        track.add(wind1);
        track.add(wind2);
        track.add(wind3);
        TimePoint timePoint = new MillisecondsTimePoint(df.parse("2009-07-11T17:31:38").getTime());
        Wind result = track.getAveragedWind(null, timePoint);
        // expectation: take two from left (because they are closer than AVERAGING_INTERVAL_MILLIS apart), one from right side:
        assertEquals((wind1.getKnots() + wind2.getKnots() + wind3.getKnots()) / 3, result.getKnots(), 0.000000001);
        assertEquals(80., result.getBearing().getDegrees(), 5);
    }
    
    @Test
    public void testWindwardDistanceForReachingLeg() {
        // TODO construct a tiny course with one upwind, one reaching and one downwind leg, a race with two competitors;
        // TODO create a tracked race with corresponding WEB wind source; put leader in downwind, trailer in upwind and
        // TODO test that windward distance includes the full reaching leg's length
    }
    
    /**
     * See bug 943. Wind estimation should return <code>null</code> instead of causing exceptions in case there
     * is no wind data to bootstrap the estimator with.
     */
    @Test
    public void testWindEstimationReturnsNullIfNoUpwindStartAndNoOtherWindDataAvailable() {
        DomainFactory domainFactory = DomainFactory.INSTANCE;
        Mark startFinishLeft = domainFactory.getOrCreateMark("Start/Finish left");
        Mark startFinishRight = domainFactory.getOrCreateMark("Start/Finish right");
        ControlPoint startFinish = domainFactory.createControlPointWithTwoMarks(startFinishLeft, startFinishRight, "Start/Finish");
        ControlPoint top = domainFactory.getOrCreateMark("Top");
        Waypoint w1 = domainFactory.createWaypoint(startFinish, /*passingInstruction*/ null);
        Waypoint w2 = domainFactory.createWaypoint(top, /*passingInstruction*/ null);
        Waypoint w3 = domainFactory.createWaypoint(startFinish, /*passingInstruction*/ null);
        Competitor competitor = new CompetitorImpl(123, "Test Competitor", Color.RED, new TeamImpl("STG", Collections.singleton(
                new PersonImpl("Test Competitor", new NationalityImpl("GER"),
                /* dateOfBirth */null, "This is famous " + "Test Competitor")), new PersonImpl("Rigo van Maas",
                new NationalityImpl("NED"),
                /* dateOfBirth */null, "This is Rigo, the coach")), new BoatImpl("Test Competitor" + "'s boat",
                new BoatClassImpl("505", /* typicallyStartsUpwind */true), null));
        final BoatClass boatClass = domainFactory.getOrCreateBoatClass("ESS40");
        DynamicTrackedRace trackedRace = new DynamicTrackedRaceImpl(new DynamicTrackedRegattaImpl(
<<<<<<< HEAD
                new RegattaImpl(EmptyRaceLogStore.INSTANCE, RegattaImpl.getDefaultName("Test Regatta", boatClass.getName()), boatClass,
                        /*startDate*/ null, /*endDate*/ null, /* trackedRegattaRegistry */ null, domainFactory.createScoringScheme(ScoringSchemeType.LOW_POINT), "123", null)),
=======
                new RegattaImpl(EmptyRaceLogStore.INSTANCE, EmptyRegattaLogStore.INSTANCE,
                        RegattaImpl.getDefaultName("Test Regatta", boatClass.getName()), boatClass,
                /* trackedRegattaRegistry */ null, domainFactory.createScoringScheme(ScoringSchemeType.LOW_POINT), "123", null)),
>>>>>>> f2bbda6f
                new RaceDefinitionImpl("Test Race",
                        new CourseImpl("Test Course", Arrays.asList(new Waypoint[] { w1, w2, w3 })),
                        boatClass, Collections.singleton(competitor)), Collections.<Sideline> emptyList(),
                        EmptyWindStore.INSTANCE, EmptyGPSFixStore.INSTANCE, /* delayToLiveInMillis */ 1000,
                        /* millisecondsOverWhichToAverageWind */ 30000,
                        /* millisecondsOverWhichToAverageSpeed */ 30000);
        TimePoint start = MillisecondsTimePoint.now();
        TimePoint topMarkRounding = start.plus(30000);
        TimePoint finish = topMarkRounding.plus(30000);
        trackedRace.updateMarkPassings(competitor, Arrays.asList(new MarkPassing[] {
            new MarkPassingImpl(start, w1, competitor),    
            new MarkPassingImpl(topMarkRounding, w2, competitor),    
            new MarkPassingImpl(finish, w3, competitor)    
        }));
        assertFalse(boatClass.typicallyStartsUpwind());
        assertNull(trackedRace.getEstimatedWindDirection(MillisecondsTimePoint.now()));
    }

    @Test
    public void testWindAveragingBasedOnPosition() {
        Weigher<Pair<Position, TimePoint>> timeWeigherThatPretendsToAlsoWeighPositions = new PositionAndTimePointWeigher(
        /* halfConfidenceAfterMilliseconds */10000l, new MeterDistance(1000));
        ConfidenceBasedWindAverager<Pair<Position, TimePoint>> averager = ConfidenceFactory.INSTANCE
                .createWindAverager(timeWeigherThatPretendsToAlsoWeighPositions);
        TimePoint now = MillisecondsTimePoint.now();
        final DegreePosition p1 = new DegreePosition(0, 0);
        WindWithConfidence<Pair<Position, TimePoint>> w1 = new WindWithConfidenceImpl<>(
                new WindImpl(p1, now, new KnotSpeedWithBearingImpl(10, new DegreeBearingImpl(90))),
                /* confidence */ 1.0, new Pair<Position, TimePoint>(p1, now), /* useSpeed */ true);
        final Position p2 = p1.translateGreatCircle(new DegreeBearingImpl(0), new MeterDistance(1000));
        WindWithConfidence<Pair<Position, TimePoint>> w2 = new WindWithConfidenceImpl<>(
                new WindImpl(p2, now, new KnotSpeedWithBearingImpl(20, new DegreeBearingImpl(0))),
                /* confidence */ 1.0, new Pair<Position, TimePoint>(p2, now), /* useSpeed */ true);
        List<WindWithConfidence<Pair<Position, TimePoint>>> fixes = new ArrayList<>();
        fixes.add(w1);
        fixes.add(w2);
        WindWithConfidence<Pair<Position, TimePoint>> averageAtP1 = averager.getAverage(fixes, new Pair<Position, TimePoint>(p1, now));
        WindWithConfidence<Pair<Position, TimePoint>> averageAtP2 = averager.getAverage(fixes, new Pair<Position, TimePoint>(p2, now));
        // first careful assertion: at p1 where wind is from the west (to the east), wind should be further from the
        // west (further to the east) than at p2 where wind is from the south (to the north).
        final Bearing averageAtP1Bearing = averageAtP1.getObject().getBearing();
        assertTrue(Math.abs(averageAtP1Bearing.getDifferenceTo(w1.getObject().getBearing()).getDegrees()) <
                Math.abs(averageAtP1Bearing.getDifferenceTo(w2.getObject().getBearing()).getDegrees()));
        // ...and vice versa
        final Bearing averageAtP2Bearing = averageAtP2.getObject().getBearing();
        assertTrue(Math.abs(averageAtP2Bearing.getDifferenceTo(w2.getObject().getBearing()).getDegrees()) <
                Math.abs(averageAtP2Bearing.getDifferenceTo(w1.getObject().getBearing()).getDegrees()));
        // expect the arithmetic average at the point which is in the middle between the two positions
        Position middleBetweenP1AndP2 = p1.translateGreatCircle(p1.getBearingGreatCircle(p2), p1.getDistance(p2).scale(.5));
        WindWithConfidence<Pair<Position, TimePoint>> averageAtMiddleBetweenP1AndP2 = averager.getAverage(fixes,
                new Pair<Position, TimePoint>(middleBetweenP1AndP2, now));
        assertEquals(15, averageAtMiddleBetweenP1AndP2.getObject().getKnots(), 0.00001);
        assertEquals(45, averageAtMiddleBetweenP1AndP2.getObject().getBearing().getDegrees(), 0.00001);
        
        // now try again with distance 2km and demand the difference between the position-dependent readings to be greater
        final Position p3 = p1.translateGreatCircle(new DegreeBearingImpl(0), new MeterDistance(2000));
        WindWithConfidence<Pair<Position, TimePoint>> w3 = new WindWithConfidenceImpl<>(
                new WindImpl(p3, now, new KnotSpeedWithBearingImpl(20, new DegreeBearingImpl(0))),
                /* confidence */ 1.0, new Pair<Position, TimePoint>(p3, now), /* useSpeed */ true);
        List<WindWithConfidence<Pair<Position, TimePoint>>> fixesFurtherApart = new ArrayList<>();
        fixesFurtherApart.add(w1);
        fixesFurtherApart.add(w3);
        WindWithConfidence<Pair<Position, TimePoint>> averageFurtherApartAtP1 = averager.getAverage(fixesFurtherApart, new Pair<Position, TimePoint>(p1, now));
        WindWithConfidence<Pair<Position, TimePoint>> averageAtP3 = averager.getAverage(fixesFurtherApart, new Pair<Position, TimePoint>(p3, now));
        assertTrue(averageFurtherApartAtP1.getObject().getKnots() < averageAtP1.getObject().getKnots());
        assertTrue(averageAtP3.getObject().getKnots() > averageAtP2.getObject().getKnots());
        assertTrue(Math.abs(averageFurtherApartAtP1.getObject().getBearing().getDifferenceTo(w1.getObject().getBearing()).getDegrees())
                < Math.abs(averageAtP1.getObject().getBearing().getDifferenceTo(w1.getObject().getBearing()).getDegrees()));
        assertTrue(Math.abs(averageAtP3.getObject().getBearing().getDifferenceTo(w3.getObject().getBearing()).getDegrees())
                < Math.abs(averageAtP2.getObject().getBearing().getDifferenceTo(w3.getObject().getBearing()).getDegrees()));
    }
}
<|MERGE_RESOLUTION|>--- conflicted
+++ resolved
@@ -278,14 +278,9 @@
                 new BoatClassImpl("505", /* typicallyStartsUpwind */true), null));
         final BoatClass boatClass = domainFactory.getOrCreateBoatClass("ESS40");
         DynamicTrackedRace trackedRace = new DynamicTrackedRaceImpl(new DynamicTrackedRegattaImpl(
-<<<<<<< HEAD
-                new RegattaImpl(EmptyRaceLogStore.INSTANCE, RegattaImpl.getDefaultName("Test Regatta", boatClass.getName()), boatClass,
-                        /*startDate*/ null, /*endDate*/ null, /* trackedRegattaRegistry */ null, domainFactory.createScoringScheme(ScoringSchemeType.LOW_POINT), "123", null)),
-=======
                 new RegattaImpl(EmptyRaceLogStore.INSTANCE, EmptyRegattaLogStore.INSTANCE,
-                        RegattaImpl.getDefaultName("Test Regatta", boatClass.getName()), boatClass,
-                /* trackedRegattaRegistry */ null, domainFactory.createScoringScheme(ScoringSchemeType.LOW_POINT), "123", null)),
->>>>>>> f2bbda6f
+                RegattaImpl.getDefaultName("Test Regatta", boatClass.getName()), boatClass, /*startDate*/ null, /*endDate*/ null,
+                	/* trackedRegattaRegistry */ null, domainFactory.createScoringScheme(ScoringSchemeType.LOW_POINT), "123", null)),
                 new RaceDefinitionImpl("Test Race",
                         new CourseImpl("Test Course", Arrays.asList(new Waypoint[] { w1, w2, w3 })),
                         boatClass, Collections.singleton(competitor)), Collections.<Sideline> emptyList(),
@@ -357,4 +352,4 @@
         assertTrue(Math.abs(averageAtP3.getObject().getBearing().getDifferenceTo(w3.getObject().getBearing()).getDegrees())
                 < Math.abs(averageAtP2.getObject().getBearing().getDifferenceTo(w3.getObject().getBearing()).getDegrees()));
     }
-}
+}