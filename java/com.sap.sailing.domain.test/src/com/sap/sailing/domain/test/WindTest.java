--- conflicted
+++ resolved
@@ -1,570 +1,284 @@
-<<<<<<< HEAD
-package com.sap.sailing.domain.test;
-
-import static org.junit.Assert.assertEquals;
-import static org.junit.Assert.assertFalse;
-import static org.junit.Assert.assertNull;
-import static org.junit.Assert.assertTrue;
-
-import java.text.ParseException;
-import java.text.SimpleDateFormat;
-import java.util.Arrays;
-import java.util.Collections;
-import java.util.HashSet;
-import java.util.Set;
-
-import org.junit.Test;
-
-import com.sap.sailing.domain.base.BoatClass;
-import com.sap.sailing.domain.base.Competitor;
-import com.sap.sailing.domain.base.ControlPoint;
-import com.sap.sailing.domain.base.DomainFactory;
-import com.sap.sailing.domain.base.Mark;
-import com.sap.sailing.domain.base.Waypoint;
-import com.sap.sailing.domain.base.impl.BoatClassImpl;
-import com.sap.sailing.domain.base.impl.BoatImpl;
-import com.sap.sailing.domain.base.impl.CompetitorImpl;
-import com.sap.sailing.domain.base.impl.CourseImpl;
-import com.sap.sailing.domain.base.impl.KnotSpeedWithBearingImpl;
-import com.sap.sailing.domain.base.impl.MillisecondsTimePoint;
-import com.sap.sailing.domain.base.impl.NationalityImpl;
-import com.sap.sailing.domain.base.impl.PersonImpl;
-import com.sap.sailing.domain.base.impl.RaceDefinitionImpl;
-import com.sap.sailing.domain.base.impl.RegattaImpl;
-import com.sap.sailing.domain.base.impl.TeamImpl;
-import com.sap.sailing.domain.common.ScoringSchemeType;
-import com.sap.sailing.domain.common.TimePoint;
-import com.sap.sailing.domain.common.impl.DegreeBearingImpl;
-import com.sap.sailing.domain.common.impl.DegreePosition;
-import com.sap.sailing.domain.common.impl.Util;
-import com.sap.sailing.domain.racelog.impl.EmptyRaceLogStore;
-import com.sap.sailing.domain.tracking.DynamicTrackedRace;
-import com.sap.sailing.domain.tracking.MarkPassing;
-import com.sap.sailing.domain.tracking.Wind;
-import com.sap.sailing.domain.tracking.WindTrack;
-import com.sap.sailing.domain.tracking.impl.DynamicTrackedRaceImpl;
-import com.sap.sailing.domain.tracking.impl.DynamicTrackedRegattaImpl;
-import com.sap.sailing.domain.tracking.impl.EmptyWindStore;
-import com.sap.sailing.domain.tracking.impl.MarkPassingImpl;
-import com.sap.sailing.domain.tracking.impl.WindImpl;
-import com.sap.sailing.domain.tracking.impl.WindTrackImpl;
-
-public class WindTest {
-    private static final int AVERAGING_INTERVAL_MILLIS = 30000 /* 30s averaging interval */;
-
-    /**
-     * Tests that averaging also works across the 0deg mark
-     */
-    @Test
-    public void testAveragingWind() throws InterruptedException {
-        WindTrack track = new WindTrackImpl(AVERAGING_INTERVAL_MILLIS, /* useSpeed */ true, "TestWindTrack");
-        TimePoint t1 = MillisecondsTimePoint.now();
-        TimePoint t2 = new MillisecondsTimePoint(t1.asMillis()+10);
-        TimePoint middle = new MillisecondsTimePoint((t1.asMillis()+t2.asMillis())/2);
-        DegreePosition pos = new DegreePosition(0, 0);
-        Wind wind1 = new WindImpl(pos, t1, new KnotSpeedWithBearingImpl(10, new DegreeBearingImpl(355)));
-        Wind wind2 = new WindImpl(pos, t2, new KnotSpeedWithBearingImpl(10, new DegreeBearingImpl(5)));
-        track.add(wind1);
-        track.add(wind2);
-        Wind average = track.getAveragedWind(pos, middle);
-        assertEquals(0., average.getBearing().getDifferenceTo(new DegreeBearingImpl(0)).getDegrees(), 0.0001);
-    }
-    
-    @Test
-    public void testMultipleWindFixesWithSameTimestampInSameWindTrack() {
-        WindTrack track = new WindTrackImpl(AVERAGING_INTERVAL_MILLIS, /* useSpeed */ true, "TestWindTrack");
-        TimePoint now = MillisecondsTimePoint.now();
-        DegreePosition pos1 = new DegreePosition(0, 0);
-        DegreePosition pos2 = new DegreePosition(1, 1);
-        Wind wind1 = new WindImpl(pos1, now, new KnotSpeedWithBearingImpl(10, new DegreeBearingImpl(0)));
-        Wind wind2 = new WindImpl(pos2, now, new KnotSpeedWithBearingImpl(20, new DegreeBearingImpl(0)));
-        track.add(wind1);
-        track.add(wind2);
-        track.lockForRead();
-        try {
-            assertEquals(2, Util.size(track.getFixes()));
-            Set<Wind> expectedWind = new HashSet<Wind>();
-            expectedWind.add(wind1);
-            expectedWind.add(wind2);
-            Set<Wind> actualWind = new HashSet<Wind>();
-            for (Wind wind : track.getFixes()) {
-                actualWind.add(wind);
-            }
-            assertEquals(expectedWind, actualWind);
-        } finally {
-            track.unlockAfterRead();
-        }
-    }
-    
-    @Test
-    public void testEmptyTrackYieldsNullAsWindEstimate() {
-        WindTrack track = new WindTrackImpl(AVERAGING_INTERVAL_MILLIS, /* useSpeed */ true, "TestWindTrack");
-        assertNull(track.getAveragedWind(new DegreePosition(0, 0), MillisecondsTimePoint.now()));
-    }
-
-    /**
-     * If the wind track has areas with no data, and wind information is requested for such an interval,
-     * it is essential to still average over the {@link #AVERAGING_INTERVAL_MILLIS} interval, even if the
-     * interval is further away than {@link #AVERAGING_INTERVAL_MILLIS}.
-     */
-    @Test
-    public void testAveragingOfSparseWindTrack() {
-        WindTrack track = new WindTrackImpl(AVERAGING_INTERVAL_MILLIS, /* useSpeed */ true, "TestWindTrack");
-        DegreePosition pos = new DegreePosition(0, 0);
-        Wind wind1 = new WindImpl(pos, new MillisecondsTimePoint(0), new KnotSpeedWithBearingImpl(20, new DegreeBearingImpl(0)));
-        Wind wind2 = new WindImpl(pos, new MillisecondsTimePoint(1000), new KnotSpeedWithBearingImpl(20, new DegreeBearingImpl(0)));
-        Wind wind3 = new WindImpl(pos, new MillisecondsTimePoint(2000), new KnotSpeedWithBearingImpl(20, new DegreeBearingImpl(0)));
-        Wind wind4 = new WindImpl(pos, new MillisecondsTimePoint(10000), new KnotSpeedWithBearingImpl(20, new DegreeBearingImpl(0)));
-        Wind wind5 = new WindImpl(pos, new MillisecondsTimePoint(30000), new KnotSpeedWithBearingImpl(20, new DegreeBearingImpl(0)));
-        Wind wind6 = new WindImpl(pos, new MillisecondsTimePoint(40000), new KnotSpeedWithBearingImpl(130, new DegreeBearingImpl(0)));
-        Wind wind7 = new WindImpl(pos, new MillisecondsTimePoint(50000), new KnotSpeedWithBearingImpl(170, new DegreeBearingImpl(0)));
-        track.add(wind1);
-        track.add(wind2);
-        track.add(wind3);
-        track.add(wind4);
-        track.add(wind5);
-        track.add(wind6);
-        track.add(wind7);
-        
-        // interval does bearely reach 20's burst because 0 has 0 length and 1000..30000 has 29000 length
-        assertEquals(20, track.getAveragedWind(pos, new MillisecondsTimePoint(1)).getKnots(), 0.00000001);
-        // interval uses the two fixes to the left (0, 1000)=1000 and three to the right (2000, 10000, 30000)=28000
-        assertEquals(20, track.getAveragedWind(pos, new MillisecondsTimePoint(1001)).getKnots(), 0.00000001);
-        // in the middle of the "hole", fetches (0, 1000, 2000, 10000)=10000 and (30000, 40000)=10000, so 20000ms worth of wind
-        final double averageFor20000 = track.getAveragedWind(pos, new MillisecondsTimePoint(20000)).getKnots();
-        // value is hard to predict exactly because time difference-based confidences rate fixes closer to 20000ms higher than those further away
-        assertEquals(35, averageFor20000, 5);
-        // right of the middle of the "hole", fetches (0, 1000, 2000, 10000)=10000 and (30000, 40000, 50000)=20000
-        final double averageFor20500 = track.getAveragedWind(pos, new MillisecondsTimePoint(20500)).getKnots();
-        assertEquals(37, averageFor20500, 5);
-        assertTrue(averageFor20500 > averageFor20000);
-    }
-    
-    @Test
-    public void testSingleElementWindTrack() {
-        WindTrack track = new WindTrackImpl(AVERAGING_INTERVAL_MILLIS, /* useSpeed */ true, "TestWindTrack");
-        DegreePosition pos = new DegreePosition(0, 0);
-        Wind wind = new WindImpl(pos, new MillisecondsTimePoint(0), new KnotSpeedWithBearingImpl(10, new DegreeBearingImpl(123)));
-        track.add(wind);
-        Wind estimate = track.getAveragedWind(pos, new MillisecondsTimePoint(0));
-        assertEquals(10, estimate.getKnots(), 0.000000001);
-        assertEquals(123, estimate.getBearing().getDegrees(), 0.000000001);
-    }
-
-    @Test
-    public void testSingleElementExtrapolation() {
-        WindTrack track = new WindTrackImpl(30000 /* 30s averaging interval */, /* useSpeed */ true, "TestWindTrack");
-        DegreePosition pos = new DegreePosition(0, 0);
-        Wind wind = new WindImpl(pos, new MillisecondsTimePoint(0), new KnotSpeedWithBearingImpl(10, new DegreeBearingImpl(123)));
-        track.add(wind);
-        // we only have one measurement; this should be extrapolated because it's our best guess
-        Wind estimate = track.getAveragedWind(pos, new MillisecondsTimePoint(1000));
-        assertEquals(10, estimate.getKnots(), 0.000000001);
-        assertEquals(123, estimate.getBearing().getDegrees(), 0.000000001);
-    }
-
-    @Test
-    public void testSingleElementExtrapolationBeyondThreshold() {
-        WindTrack track = new WindTrackImpl(30000 /* 30s averaging interval */, /* useSpeed */ true, "TestWindTrack");
-        DegreePosition pos = new DegreePosition(0, 0);
-        Wind wind = new WindImpl(pos, new MillisecondsTimePoint(0), new KnotSpeedWithBearingImpl(10, new DegreeBearingImpl(123)));
-        track.add(wind);
-        // we only have one measurement; this should be extrapolated because it's our best guess even if
-        // the last measurement was longer ago than our smoothening interval
-        Wind estimate = track.getAveragedWind(pos, new MillisecondsTimePoint(AVERAGING_INTERVAL_MILLIS+1000));
-        assertEquals(10, estimate.getKnots(), 0.000000001);
-        assertEquals(123, estimate.getBearing().getDegrees(), 0.000000001);
-    }
-
-    @Test
-    public void testTwoElementWindTrackSameBearing() {
-        WindTrack track = new WindTrackImpl(30000 /* 30s averaging interval */, /* useSpeed */ true, "TestWindTrack");
-        DegreePosition pos = new DegreePosition(0, 0);
-        Wind wind1 = new WindImpl(pos, new MillisecondsTimePoint(0), new KnotSpeedWithBearingImpl(10, new DegreeBearingImpl(100)));
-        track.add(wind1);
-        Wind wind2 = new WindImpl(pos, new MillisecondsTimePoint(1000), new KnotSpeedWithBearingImpl(20, new DegreeBearingImpl(100)));
-        track.add(wind2);
-        Wind estimate = track.getAveragedWind(pos, new MillisecondsTimePoint(500));
-        assertEquals(15, estimate.getKnots(), 0.000000001);
-        assertEquals(100, estimate.getBearing().getDegrees(), 0.00000001);
-    }
-
-    @Test
-    public void testTwoElementWindTrackDifferentBearing() {
-        WindTrack track = new WindTrackImpl(30000 /* 30s averaging interval */, /* useSpeed */ true, "TestWindTrack");
-        DegreePosition pos = new DegreePosition(0, 0);
-        Wind wind1 = new WindImpl(pos, new MillisecondsTimePoint(0), new KnotSpeedWithBearingImpl(10, new DegreeBearingImpl(110)));
-        track.add(wind1);
-        Wind wind2 = new WindImpl(pos, new MillisecondsTimePoint(1000), new KnotSpeedWithBearingImpl(10, new DegreeBearingImpl(100)));
-        track.add(wind2);
-        Wind estimate = track.getAveragedWind(pos, new MillisecondsTimePoint(2000));
-        assertEquals(10, estimate.getKnots(), 0.000000001);
-        assertEquals(105, estimate.getBearing().getDegrees(), 0.6); // some tolerance needed because of time-based confidence
-    }
-    
-    @Test
-    public void testUsingNewerThanRequestedIfCloserThanOlder() throws ParseException {
-        /*
-           Imagine the following wind measurements:
-           
-        2009-07-11T13:45:00.000+0200@null: 10.0kn from 278.0� avg(30000ms): 2009-07-11T13:45:00.000+0200@null: 10.0kn from 278.0°
-        2009-07-11T13:45:05.000+0200@null: 10.0kn from 265.0� avg(30000ms): 2009-07-11T13:45:05.000+0200@null: 10.0kn from 265.0°
-        2009-07-12T17:31:40.000+0200@null: 10.0kn from 260.0� avg(30000ms): 2009-07-12T17:31:40.000+0200@null: 10.0kn from 260.0°
-        
-           Now assume a query for 2009-07-12T17:31:38 which is closest to the newest entry but (much) more than
-           the averaging interval after the previous entry (2009-07-11T13:45:05.000). This test ensures that
-           the WindTrack uses the newer entry even though it's after the time point requested because it's
-           much closer, and the previous entry would be out of the averaging interval anyway.
-        */
-        SimpleDateFormat df = new SimpleDateFormat("yyyy-DD-mm'T'hh:mm:ss");
-        Wind wind1 = new WindImpl(null, new MillisecondsTimePoint(df.parse("2009-07-11T13:45:00").getTime()),
-                new KnotSpeedWithBearingImpl(10, new DegreeBearingImpl(98)));
-        Wind wind2 = new WindImpl(null, new MillisecondsTimePoint(df.parse("2009-07-11T13:45:05").getTime()),
-                new KnotSpeedWithBearingImpl(10, new DegreeBearingImpl(85)));
-        Wind wind3 = new WindImpl(null, new MillisecondsTimePoint(df.parse("2009-07-11T17:31:40").getTime()),
-                new KnotSpeedWithBearingImpl(10, new DegreeBearingImpl(80)));
-        WindTrack track = new WindTrackImpl(/* millisecondsOverWhichToAverage */ 30000, /* useSpeed */ true, "TestWindTrack");
-        track.add(wind1);
-        track.add(wind2);
-        track.add(wind3);
-        TimePoint timePoint = new MillisecondsTimePoint(df.parse("2009-07-11T17:31:38").getTime());
-        Wind result = track.getAveragedWind(null, timePoint);
-        // expectation: take two from left (because they are closer than AVERAGING_INTERVAL_MILLIS apart), one from right side:
-        assertEquals((wind1.getKnots() + wind2.getKnots() + wind3.getKnots()) / 3, result.getKnots(), 0.000000001);
-        assertEquals(80., result.getBearing().getDegrees(), 5);
-    }
-    
-    @Test
-    public void testWindwardDistanceForReachingLeg() {
-        // TODO construct a tiny course with one upwind, one reaching and one downwind leg, a race with two competitors;
-        // TODO create a tracked race with corresponding WEB wind source; put leader in downwind, trailer in upwind and
-        // TODO test that windward distance includes the full reaching leg's length
-    }
-    
-    /**
-     * See bug 943. Wind estimation should return <code>null</code> instead of causing exceptions in case there
-     * is no wind data to bootstrap the estimator with.
-     */
-    @Test
-    public void testWindEstimationReturnsNullIfNoUpwindStartAndNoOtherWindDataAvailable() {
-        DomainFactory domainFactory = DomainFactory.INSTANCE;
-        Mark startFinishLeft = domainFactory.getOrCreateMark("Start/Finish left");
-        Mark startFinishRight = domainFactory.getOrCreateMark("Start/Finish right");
-        ControlPoint startFinish = domainFactory.createGate(startFinishLeft, startFinishRight, "Start/Finish");
-        ControlPoint top = domainFactory.getOrCreateMark("Top");
-        Waypoint w1 = domainFactory.createWaypoint(startFinish);
-        Waypoint w2 = domainFactory.createWaypoint(top);
-        Waypoint w3 = domainFactory.createWaypoint(startFinish);
-        Competitor competitor = new CompetitorImpl(123, "Test Competitor", new TeamImpl("STG", Collections.singleton(
-                new PersonImpl("Test Competitor", new NationalityImpl("GER"),
-                /* dateOfBirth */null, "This is famous " + "Test Competitor")), new PersonImpl("Rigo van Maas",
-                new NationalityImpl("NED"),
-                /* dateOfBirth */null, "This is Rigo, the coach")), new BoatImpl("Test Competitor" + "'s boat",
-                new BoatClassImpl("505", /* typicallyStartsUpwind */true), null));
-        final BoatClass boatClass = domainFactory.getOrCreateBoatClass("ESS40");
-        DynamicTrackedRace trackedRace = new DynamicTrackedRaceImpl(new DynamicTrackedRegattaImpl(
-                new RegattaImpl(EmptyRaceLogStore.INSTANCE, "Test Regatta", boatClass,
-                /* trackedRegattaRegistry */ null, domainFactory.createScoringScheme(ScoringSchemeType.LOW_POINT), "123", null)),
-                new RaceDefinitionImpl("Test Race",
-                        new CourseImpl("Test Course", Arrays.asList(new Waypoint[] { w1, w2, w3 })),
-                        boatClass, Collections.singleton(competitor)),
-                        EmptyWindStore.INSTANCE, /* delayToLiveInMillis */ 1000,
-                        /* millisecondsOverWhichToAverageWind */ 30000,
-                        /* millisecondsOverWhichToAverageSpeed */ 30000);
-        TimePoint start = MillisecondsTimePoint.now();
-        TimePoint topMarkRounding = start.plus(30000);
-        TimePoint finish = topMarkRounding.plus(30000);
-        trackedRace.updateMarkPassings(competitor, Arrays.asList(new MarkPassing[] {
-            new MarkPassingImpl(start, w1, competitor),    
-            new MarkPassingImpl(topMarkRounding, w2, competitor),    
-            new MarkPassingImpl(finish, w3, competitor)    
-        }));
-        assertFalse(boatClass.typicallyStartsUpwind());
-        assertNull(trackedRace.getEstimatedWindDirection(new DegreePosition(0, 0), MillisecondsTimePoint.now()));
-    }
-}
-=======
-package com.sap.sailing.domain.test;
-
-import static org.junit.Assert.assertEquals;
-import static org.junit.Assert.assertFalse;
-import static org.junit.Assert.assertNull;
-import static org.junit.Assert.assertTrue;
-
-import java.text.ParseException;
-import java.text.SimpleDateFormat;
-import java.util.Arrays;
-import java.util.Collections;
-import java.util.HashSet;
-import java.util.Set;
-
-import org.junit.Test;
-
-import com.sap.sailing.domain.base.BoatClass;
-import com.sap.sailing.domain.base.Mark;
-import com.sap.sailing.domain.base.Competitor;
-import com.sap.sailing.domain.base.ControlPoint;
-import com.sap.sailing.domain.base.DomainFactory;
-import com.sap.sailing.domain.base.Waypoint;
-import com.sap.sailing.domain.base.impl.BoatClassImpl;
-import com.sap.sailing.domain.base.impl.BoatImpl;
-import com.sap.sailing.domain.base.impl.CompetitorImpl;
-import com.sap.sailing.domain.base.impl.CourseImpl;
-import com.sap.sailing.domain.base.impl.KnotSpeedWithBearingImpl;
-import com.sap.sailing.domain.base.impl.MillisecondsTimePoint;
-import com.sap.sailing.domain.base.impl.NationalityImpl;
-import com.sap.sailing.domain.base.impl.PersonImpl;
-import com.sap.sailing.domain.base.impl.RaceDefinitionImpl;
-import com.sap.sailing.domain.base.impl.RegattaImpl;
-import com.sap.sailing.domain.base.impl.TeamImpl;
-import com.sap.sailing.domain.common.ScoringSchemeType;
-import com.sap.sailing.domain.common.TimePoint;
-import com.sap.sailing.domain.common.impl.DegreeBearingImpl;
-import com.sap.sailing.domain.common.impl.DegreePosition;
-import com.sap.sailing.domain.common.impl.Util;
-import com.sap.sailing.domain.tracking.DynamicTrackedRace;
-import com.sap.sailing.domain.tracking.MarkPassing;
-import com.sap.sailing.domain.tracking.Wind;
-import com.sap.sailing.domain.tracking.WindTrack;
-import com.sap.sailing.domain.tracking.impl.DynamicTrackedRaceImpl;
-import com.sap.sailing.domain.tracking.impl.DynamicTrackedRegattaImpl;
-import com.sap.sailing.domain.tracking.impl.EmptyWindStore;
-import com.sap.sailing.domain.tracking.impl.MarkPassingImpl;
-import com.sap.sailing.domain.tracking.impl.WindImpl;
-import com.sap.sailing.domain.tracking.impl.WindTrackImpl;
-
-public class WindTest {
-    private static final int AVERAGING_INTERVAL_MILLIS = 30000 /* 30s averaging interval */;
-
-    /**
-     * Tests that averaging also works across the 0deg mark
-     */
-    @Test
-    public void testAveragingWind() throws InterruptedException {
-        WindTrack track = new WindTrackImpl(AVERAGING_INTERVAL_MILLIS, /* useSpeed */ true, "TestWindTrack");
-        TimePoint t1 = MillisecondsTimePoint.now();
-        TimePoint t2 = new MillisecondsTimePoint(t1.asMillis()+10);
-        TimePoint middle = new MillisecondsTimePoint((t1.asMillis()+t2.asMillis())/2);
-        DegreePosition pos = new DegreePosition(0, 0);
-        Wind wind1 = new WindImpl(pos, t1, new KnotSpeedWithBearingImpl(10, new DegreeBearingImpl(355)));
-        Wind wind2 = new WindImpl(pos, t2, new KnotSpeedWithBearingImpl(10, new DegreeBearingImpl(5)));
-        track.add(wind1);
-        track.add(wind2);
-        Wind average = track.getAveragedWind(pos, middle);
-        assertEquals(0., average.getBearing().getDifferenceTo(new DegreeBearingImpl(0)).getDegrees(), 0.0001);
-    }
-    
-    @Test
-    public void testMultipleWindFixesWithSameTimestampInSameWindTrack() {
-        WindTrack track = new WindTrackImpl(AVERAGING_INTERVAL_MILLIS, /* useSpeed */ true, "TestWindTrack");
-        TimePoint now = MillisecondsTimePoint.now();
-        DegreePosition pos1 = new DegreePosition(0, 0);
-        DegreePosition pos2 = new DegreePosition(1, 1);
-        Wind wind1 = new WindImpl(pos1, now, new KnotSpeedWithBearingImpl(10, new DegreeBearingImpl(0)));
-        Wind wind2 = new WindImpl(pos2, now, new KnotSpeedWithBearingImpl(20, new DegreeBearingImpl(0)));
-        track.add(wind1);
-        track.add(wind2);
-        track.lockForRead();
-        try {
-            assertEquals(2, Util.size(track.getFixes()));
-            Set<Wind> expectedWind = new HashSet<Wind>();
-            expectedWind.add(wind1);
-            expectedWind.add(wind2);
-            Set<Wind> actualWind = new HashSet<Wind>();
-            for (Wind wind : track.getFixes()) {
-                actualWind.add(wind);
-            }
-            assertEquals(expectedWind, actualWind);
-        } finally {
-            track.unlockAfterRead();
-        }
-    }
-    
-    @Test
-    public void testEmptyTrackYieldsNullAsWindEstimate() {
-        WindTrack track = new WindTrackImpl(AVERAGING_INTERVAL_MILLIS, /* useSpeed */ true, "TestWindTrack");
-        assertNull(track.getAveragedWind(new DegreePosition(0, 0), MillisecondsTimePoint.now()));
-    }
-
-    /**
-     * If the wind track has areas with no data, and wind information is requested for such an interval,
-     * it is essential to still average over the {@link #AVERAGING_INTERVAL_MILLIS} interval, even if the
-     * interval is further away than {@link #AVERAGING_INTERVAL_MILLIS}.
-     */
-    @Test
-    public void testAveragingOfSparseWindTrack() {
-        WindTrack track = new WindTrackImpl(AVERAGING_INTERVAL_MILLIS, /* useSpeed */ true, "TestWindTrack");
-        DegreePosition pos = new DegreePosition(0, 0);
-        Wind wind1 = new WindImpl(pos, new MillisecondsTimePoint(0), new KnotSpeedWithBearingImpl(20, new DegreeBearingImpl(0)));
-        Wind wind2 = new WindImpl(pos, new MillisecondsTimePoint(1000), new KnotSpeedWithBearingImpl(20, new DegreeBearingImpl(0)));
-        Wind wind3 = new WindImpl(pos, new MillisecondsTimePoint(2000), new KnotSpeedWithBearingImpl(20, new DegreeBearingImpl(0)));
-        Wind wind4 = new WindImpl(pos, new MillisecondsTimePoint(10000), new KnotSpeedWithBearingImpl(20, new DegreeBearingImpl(0)));
-        Wind wind5 = new WindImpl(pos, new MillisecondsTimePoint(30000), new KnotSpeedWithBearingImpl(20, new DegreeBearingImpl(0)));
-        Wind wind6 = new WindImpl(pos, new MillisecondsTimePoint(40000), new KnotSpeedWithBearingImpl(130, new DegreeBearingImpl(0)));
-        Wind wind7 = new WindImpl(pos, new MillisecondsTimePoint(50000), new KnotSpeedWithBearingImpl(170, new DegreeBearingImpl(0)));
-        track.add(wind1);
-        track.add(wind2);
-        track.add(wind3);
-        track.add(wind4);
-        track.add(wind5);
-        track.add(wind6);
-        track.add(wind7);
-        
-        // interval does bearely reach 20's burst because 0 has 0 length and 1000..30000 has 29000 length
-        assertEquals(20, track.getAveragedWind(pos, new MillisecondsTimePoint(1)).getKnots(), 0.00000001);
-        // interval uses the two fixes to the left (0, 1000)=1000 and three to the right (2000, 10000, 30000)=28000
-        assertEquals(20, track.getAveragedWind(pos, new MillisecondsTimePoint(1001)).getKnots(), 0.00000001);
-        // in the middle of the "hole", fetches (0, 1000, 2000, 10000)=10000 and (30000, 40000)=10000, so 20000ms worth of wind
-        final double averageFor20000 = track.getAveragedWind(pos, new MillisecondsTimePoint(20000)).getKnots();
-        // value is hard to predict exactly because time difference-based confidences rate fixes closer to 20000ms higher than those further away
-        assertEquals(35, averageFor20000, 5);
-        // right of the middle of the "hole", fetches (0, 1000, 2000, 10000)=10000 and (30000, 40000, 50000)=20000
-        final double averageFor20500 = track.getAveragedWind(pos, new MillisecondsTimePoint(20500)).getKnots();
-        assertEquals(37, averageFor20500, 5);
-        assertTrue(averageFor20500 > averageFor20000);
-    }
-    
-    @Test
-    public void testSingleElementWindTrack() {
-        WindTrack track = new WindTrackImpl(AVERAGING_INTERVAL_MILLIS, /* useSpeed */ true, "TestWindTrack");
-        DegreePosition pos = new DegreePosition(0, 0);
-        Wind wind = new WindImpl(pos, new MillisecondsTimePoint(0), new KnotSpeedWithBearingImpl(10, new DegreeBearingImpl(123)));
-        track.add(wind);
-        Wind estimate = track.getAveragedWind(pos, new MillisecondsTimePoint(0));
-        assertEquals(10, estimate.getKnots(), 0.000000001);
-        assertEquals(123, estimate.getBearing().getDegrees(), 0.000000001);
-    }
-
-    @Test
-    public void testSingleElementExtrapolation() {
-        WindTrack track = new WindTrackImpl(30000 /* 30s averaging interval */, /* useSpeed */ true, "TestWindTrack");
-        DegreePosition pos = new DegreePosition(0, 0);
-        Wind wind = new WindImpl(pos, new MillisecondsTimePoint(0), new KnotSpeedWithBearingImpl(10, new DegreeBearingImpl(123)));
-        track.add(wind);
-        // we only have one measurement; this should be extrapolated because it's our best guess
-        Wind estimate = track.getAveragedWind(pos, new MillisecondsTimePoint(1000));
-        assertEquals(10, estimate.getKnots(), 0.000000001);
-        assertEquals(123, estimate.getBearing().getDegrees(), 0.000000001);
-    }
-
-    @Test
-    public void testSingleElementExtrapolationBeyondThreshold() {
-        WindTrack track = new WindTrackImpl(30000 /* 30s averaging interval */, /* useSpeed */ true, "TestWindTrack");
-        DegreePosition pos = new DegreePosition(0, 0);
-        Wind wind = new WindImpl(pos, new MillisecondsTimePoint(0), new KnotSpeedWithBearingImpl(10, new DegreeBearingImpl(123)));
-        track.add(wind);
-        // we only have one measurement; this should be extrapolated because it's our best guess even if
-        // the last measurement was longer ago than our smoothening interval
-        Wind estimate = track.getAveragedWind(pos, new MillisecondsTimePoint(AVERAGING_INTERVAL_MILLIS+1000));
-        assertEquals(10, estimate.getKnots(), 0.000000001);
-        assertEquals(123, estimate.getBearing().getDegrees(), 0.000000001);
-    }
-
-    @Test
-    public void testTwoElementWindTrackSameBearing() {
-        WindTrack track = new WindTrackImpl(30000 /* 30s averaging interval */, /* useSpeed */ true, "TestWindTrack");
-        DegreePosition pos = new DegreePosition(0, 0);
-        Wind wind1 = new WindImpl(pos, new MillisecondsTimePoint(0), new KnotSpeedWithBearingImpl(10, new DegreeBearingImpl(100)));
-        track.add(wind1);
-        Wind wind2 = new WindImpl(pos, new MillisecondsTimePoint(1000), new KnotSpeedWithBearingImpl(20, new DegreeBearingImpl(100)));
-        track.add(wind2);
-        Wind estimate = track.getAveragedWind(pos, new MillisecondsTimePoint(500));
-        assertEquals(15, estimate.getKnots(), 0.000000001);
-        assertEquals(100, estimate.getBearing().getDegrees(), 0.00000001);
-    }
-
-    @Test
-    public void testTwoElementWindTrackDifferentBearing() {
-        WindTrack track = new WindTrackImpl(30000 /* 30s averaging interval */, /* useSpeed */ true, "TestWindTrack");
-        DegreePosition pos = new DegreePosition(0, 0);
-        Wind wind1 = new WindImpl(pos, new MillisecondsTimePoint(0), new KnotSpeedWithBearingImpl(10, new DegreeBearingImpl(110)));
-        track.add(wind1);
-        Wind wind2 = new WindImpl(pos, new MillisecondsTimePoint(1000), new KnotSpeedWithBearingImpl(10, new DegreeBearingImpl(100)));
-        track.add(wind2);
-        Wind estimate = track.getAveragedWind(pos, new MillisecondsTimePoint(2000));
-        assertEquals(10, estimate.getKnots(), 0.000000001);
-        assertEquals(105, estimate.getBearing().getDegrees(), 0.6); // some tolerance needed because of time-based confidence
-    }
-    
-    @Test
-    public void testUsingNewerThanRequestedIfCloserThanOlder() throws ParseException {
-        /*
-           Imagine the following wind measurements:
-           
-        2009-07-11T13:45:00.000+0200@null: 10.0kn from 278.0� avg(30000ms): 2009-07-11T13:45:00.000+0200@null: 10.0kn from 278.0°
-        2009-07-11T13:45:05.000+0200@null: 10.0kn from 265.0� avg(30000ms): 2009-07-11T13:45:05.000+0200@null: 10.0kn from 265.0°
-        2009-07-12T17:31:40.000+0200@null: 10.0kn from 260.0� avg(30000ms): 2009-07-12T17:31:40.000+0200@null: 10.0kn from 260.0°
-        
-           Now assume a query for 2009-07-12T17:31:38 which is closest to the newest entry but (much) more than
-           the averaging interval after the previous entry (2009-07-11T13:45:05.000). This test ensures that
-           the WindTrack uses the newer entry even though it's after the time point requested because it's
-           much closer, and the previous entry would be out of the averaging interval anyway.
-        */
-        SimpleDateFormat df = new SimpleDateFormat("yyyy-DD-mm'T'hh:mm:ss");
-        Wind wind1 = new WindImpl(null, new MillisecondsTimePoint(df.parse("2009-07-11T13:45:00").getTime()),
-                new KnotSpeedWithBearingImpl(10, new DegreeBearingImpl(98)));
-        Wind wind2 = new WindImpl(null, new MillisecondsTimePoint(df.parse("2009-07-11T13:45:05").getTime()),
-                new KnotSpeedWithBearingImpl(10, new DegreeBearingImpl(85)));
-        Wind wind3 = new WindImpl(null, new MillisecondsTimePoint(df.parse("2009-07-11T17:31:40").getTime()),
-                new KnotSpeedWithBearingImpl(10, new DegreeBearingImpl(80)));
-        WindTrack track = new WindTrackImpl(/* millisecondsOverWhichToAverage */ 30000, /* useSpeed */ true, "TestWindTrack");
-        track.add(wind1);
-        track.add(wind2);
-        track.add(wind3);
-        TimePoint timePoint = new MillisecondsTimePoint(df.parse("2009-07-11T17:31:38").getTime());
-        Wind result = track.getAveragedWind(null, timePoint);
-        // expectation: take two from left (because they are closer than AVERAGING_INTERVAL_MILLIS apart), one from right side:
-        assertEquals((wind1.getKnots() + wind2.getKnots() + wind3.getKnots()) / 3, result.getKnots(), 0.000000001);
-        assertEquals(80., result.getBearing().getDegrees(), 5);
-    }
-    
-    @Test
-    public void testWindwardDistanceForReachingLeg() {
-        // TODO construct a tiny course with one upwind, one reaching and one downwind leg, a race with two competitors;
-        // TODO create a tracked race with corresponding WEB wind source; put leader in downwind, trailer in upwind and
-        // TODO test that windward distance includes the full reaching leg's length
-    }
-    
-    /**
-     * See bug 943. Wind estimation should return <code>null</code> instead of causing exceptions in case there
-     * is no wind data to bootstrap the estimator with.
-     */
-    @Test
-    public void testWindEstimationReturnsNullIfNoUpwindStartAndNoOtherWindDataAvailable() {
-        DomainFactory domainFactory = DomainFactory.INSTANCE;
-        Mark startFinishLeft = domainFactory.getOrCreateMark("Start/Finish left");
-        Mark startFinishRight = domainFactory.getOrCreateMark("Start/Finish right");
-        ControlPoint startFinish = domainFactory.createGate(startFinishLeft, startFinishRight, "Start/Finish");
-        ControlPoint top = domainFactory.getOrCreateMark("Top");
-        Waypoint w1 = domainFactory.createWaypoint(startFinish, /*passingSide*/ null);
-        Waypoint w2 = domainFactory.createWaypoint(top, /*passingSide*/ null);
-        Waypoint w3 = domainFactory.createWaypoint(startFinish, /*passingSide*/ null);
-        Competitor competitor = new CompetitorImpl(123, "Test Competitor", new TeamImpl("STG", Collections.singleton(
-                new PersonImpl("Test Competitor", new NationalityImpl("GER"),
-                /* dateOfBirth */null, "This is famous " + "Test Competitor")), new PersonImpl("Rigo van Maas",
-                new NationalityImpl("NED"),
-                /* dateOfBirth */null, "This is Rigo, the coach")), new BoatImpl("Test Competitor" + "'s boat",
-                new BoatClassImpl("505", /* typicallyStartsUpwind */true), null));
-        final BoatClass boatClass = domainFactory.getOrCreateBoatClass("ESS40");
-        DynamicTrackedRace trackedRace = new DynamicTrackedRaceImpl(new DynamicTrackedRegattaImpl(
-                new RegattaImpl("Test Regatta", boatClass,
-                /* trackedRegattaRegistry */ null, domainFactory.createScoringScheme(ScoringSchemeType.LOW_POINT), "123")),
-                new RaceDefinitionImpl("Test Race",
-                        new CourseImpl("Test Course", Arrays.asList(new Waypoint[] { w1, w2, w3 })),
-                        boatClass, Collections.singleton(competitor)),
-                        EmptyWindStore.INSTANCE, /* delayToLiveInMillis */ 1000,
-                        /* millisecondsOverWhichToAverageWind */ 30000,
-                        /* millisecondsOverWhichToAverageSpeed */ 30000);
-        TimePoint start = MillisecondsTimePoint.now();
-        TimePoint topMarkRounding = start.plus(30000);
-        TimePoint finish = topMarkRounding.plus(30000);
-        trackedRace.updateMarkPassings(competitor, Arrays.asList(new MarkPassing[] {
-            new MarkPassingImpl(start, w1, competitor),    
-            new MarkPassingImpl(topMarkRounding, w2, competitor),    
-            new MarkPassingImpl(finish, w3, competitor)    
-        }));
-        assertFalse(boatClass.typicallyStartsUpwind());
-        assertNull(trackedRace.getEstimatedWindDirection(new DegreePosition(0, 0), MillisecondsTimePoint.now()));
-    }
-}
->>>>>>> cd5121bf
+package com.sap.sailing.domain.test;
+
+import static org.junit.Assert.assertEquals;
+import static org.junit.Assert.assertFalse;
+import static org.junit.Assert.assertNull;
+import static org.junit.Assert.assertTrue;
+
+import java.text.ParseException;
+import java.text.SimpleDateFormat;
+import java.util.Arrays;
+import java.util.Collections;
+import java.util.HashSet;
+import java.util.Set;
+
+import org.junit.Test;
+
+import com.sap.sailing.domain.base.BoatClass;
+import com.sap.sailing.domain.base.Mark;
+import com.sap.sailing.domain.base.Competitor;
+import com.sap.sailing.domain.base.ControlPoint;
+import com.sap.sailing.domain.base.DomainFactory;
+import com.sap.sailing.domain.base.Waypoint;
+import com.sap.sailing.domain.base.impl.BoatClassImpl;
+import com.sap.sailing.domain.base.impl.BoatImpl;
+import com.sap.sailing.domain.base.impl.CompetitorImpl;
+import com.sap.sailing.domain.base.impl.CourseImpl;
+import com.sap.sailing.domain.base.impl.KnotSpeedWithBearingImpl;
+import com.sap.sailing.domain.base.impl.MillisecondsTimePoint;
+import com.sap.sailing.domain.base.impl.NationalityImpl;
+import com.sap.sailing.domain.base.impl.PersonImpl;
+import com.sap.sailing.domain.base.impl.RaceDefinitionImpl;
+import com.sap.sailing.domain.base.impl.RegattaImpl;
+import com.sap.sailing.domain.base.impl.TeamImpl;
+import com.sap.sailing.domain.common.ScoringSchemeType;
+import com.sap.sailing.domain.common.TimePoint;
+import com.sap.sailing.domain.common.impl.DegreeBearingImpl;
+import com.sap.sailing.domain.common.impl.DegreePosition;
+import com.sap.sailing.domain.common.impl.Util;
+import com.sap.sailing.domain.racelog.impl.EmptyRaceLogStore;
+import com.sap.sailing.domain.tracking.DynamicTrackedRace;
+import com.sap.sailing.domain.tracking.MarkPassing;
+import com.sap.sailing.domain.tracking.Wind;
+import com.sap.sailing.domain.tracking.WindTrack;
+import com.sap.sailing.domain.tracking.impl.DynamicTrackedRaceImpl;
+import com.sap.sailing.domain.tracking.impl.DynamicTrackedRegattaImpl;
+import com.sap.sailing.domain.tracking.impl.EmptyWindStore;
+import com.sap.sailing.domain.tracking.impl.MarkPassingImpl;
+import com.sap.sailing.domain.tracking.impl.WindImpl;
+import com.sap.sailing.domain.tracking.impl.WindTrackImpl;
+
+public class WindTest {
+    private static final int AVERAGING_INTERVAL_MILLIS = 30000 /* 30s averaging interval */;
+
+    /**
+     * Tests that averaging also works across the 0deg mark
+     */
+    @Test
+    public void testAveragingWind() throws InterruptedException {
+        WindTrack track = new WindTrackImpl(AVERAGING_INTERVAL_MILLIS, /* useSpeed */ true, "TestWindTrack");
+        TimePoint t1 = MillisecondsTimePoint.now();
+        TimePoint t2 = new MillisecondsTimePoint(t1.asMillis()+10);
+        TimePoint middle = new MillisecondsTimePoint((t1.asMillis()+t2.asMillis())/2);
+        DegreePosition pos = new DegreePosition(0, 0);
+        Wind wind1 = new WindImpl(pos, t1, new KnotSpeedWithBearingImpl(10, new DegreeBearingImpl(355)));
+        Wind wind2 = new WindImpl(pos, t2, new KnotSpeedWithBearingImpl(10, new DegreeBearingImpl(5)));
+        track.add(wind1);
+        track.add(wind2);
+        Wind average = track.getAveragedWind(pos, middle);
+        assertEquals(0., average.getBearing().getDifferenceTo(new DegreeBearingImpl(0)).getDegrees(), 0.0001);
+    }
+    
+    @Test
+    public void testMultipleWindFixesWithSameTimestampInSameWindTrack() {
+        WindTrack track = new WindTrackImpl(AVERAGING_INTERVAL_MILLIS, /* useSpeed */ true, "TestWindTrack");
+        TimePoint now = MillisecondsTimePoint.now();
+        DegreePosition pos1 = new DegreePosition(0, 0);
+        DegreePosition pos2 = new DegreePosition(1, 1);
+        Wind wind1 = new WindImpl(pos1, now, new KnotSpeedWithBearingImpl(10, new DegreeBearingImpl(0)));
+        Wind wind2 = new WindImpl(pos2, now, new KnotSpeedWithBearingImpl(20, new DegreeBearingImpl(0)));
+        track.add(wind1);
+        track.add(wind2);
+        track.lockForRead();
+        try {
+            assertEquals(2, Util.size(track.getFixes()));
+            Set<Wind> expectedWind = new HashSet<Wind>();
+            expectedWind.add(wind1);
+            expectedWind.add(wind2);
+            Set<Wind> actualWind = new HashSet<Wind>();
+            for (Wind wind : track.getFixes()) {
+                actualWind.add(wind);
+            }
+            assertEquals(expectedWind, actualWind);
+        } finally {
+            track.unlockAfterRead();
+        }
+    }
+    
+    @Test
+    public void testEmptyTrackYieldsNullAsWindEstimate() {
+        WindTrack track = new WindTrackImpl(AVERAGING_INTERVAL_MILLIS, /* useSpeed */ true, "TestWindTrack");
+        assertNull(track.getAveragedWind(new DegreePosition(0, 0), MillisecondsTimePoint.now()));
+    }
+
+    /**
+     * If the wind track has areas with no data, and wind information is requested for such an interval,
+     * it is essential to still average over the {@link #AVERAGING_INTERVAL_MILLIS} interval, even if the
+     * interval is further away than {@link #AVERAGING_INTERVAL_MILLIS}.
+     */
+    @Test
+    public void testAveragingOfSparseWindTrack() {
+        WindTrack track = new WindTrackImpl(AVERAGING_INTERVAL_MILLIS, /* useSpeed */ true, "TestWindTrack");
+        DegreePosition pos = new DegreePosition(0, 0);
+        Wind wind1 = new WindImpl(pos, new MillisecondsTimePoint(0), new KnotSpeedWithBearingImpl(20, new DegreeBearingImpl(0)));
+        Wind wind2 = new WindImpl(pos, new MillisecondsTimePoint(1000), new KnotSpeedWithBearingImpl(20, new DegreeBearingImpl(0)));
+        Wind wind3 = new WindImpl(pos, new MillisecondsTimePoint(2000), new KnotSpeedWithBearingImpl(20, new DegreeBearingImpl(0)));
+        Wind wind4 = new WindImpl(pos, new MillisecondsTimePoint(10000), new KnotSpeedWithBearingImpl(20, new DegreeBearingImpl(0)));
+        Wind wind5 = new WindImpl(pos, new MillisecondsTimePoint(30000), new KnotSpeedWithBearingImpl(20, new DegreeBearingImpl(0)));
+        Wind wind6 = new WindImpl(pos, new MillisecondsTimePoint(40000), new KnotSpeedWithBearingImpl(130, new DegreeBearingImpl(0)));
+        Wind wind7 = new WindImpl(pos, new MillisecondsTimePoint(50000), new KnotSpeedWithBearingImpl(170, new DegreeBearingImpl(0)));
+        track.add(wind1);
+        track.add(wind2);
+        track.add(wind3);
+        track.add(wind4);
+        track.add(wind5);
+        track.add(wind6);
+        track.add(wind7);
+        
+        // interval does bearely reach 20's burst because 0 has 0 length and 1000..30000 has 29000 length
+        assertEquals(20, track.getAveragedWind(pos, new MillisecondsTimePoint(1)).getKnots(), 0.00000001);
+        // interval uses the two fixes to the left (0, 1000)=1000 and three to the right (2000, 10000, 30000)=28000
+        assertEquals(20, track.getAveragedWind(pos, new MillisecondsTimePoint(1001)).getKnots(), 0.00000001);
+        // in the middle of the "hole", fetches (0, 1000, 2000, 10000)=10000 and (30000, 40000)=10000, so 20000ms worth of wind
+        final double averageFor20000 = track.getAveragedWind(pos, new MillisecondsTimePoint(20000)).getKnots();
+        // value is hard to predict exactly because time difference-based confidences rate fixes closer to 20000ms higher than those further away
+        assertEquals(35, averageFor20000, 5);
+        // right of the middle of the "hole", fetches (0, 1000, 2000, 10000)=10000 and (30000, 40000, 50000)=20000
+        final double averageFor20500 = track.getAveragedWind(pos, new MillisecondsTimePoint(20500)).getKnots();
+        assertEquals(37, averageFor20500, 5);
+        assertTrue(averageFor20500 > averageFor20000);
+    }
+    
+    @Test
+    public void testSingleElementWindTrack() {
+        WindTrack track = new WindTrackImpl(AVERAGING_INTERVAL_MILLIS, /* useSpeed */ true, "TestWindTrack");
+        DegreePosition pos = new DegreePosition(0, 0);
+        Wind wind = new WindImpl(pos, new MillisecondsTimePoint(0), new KnotSpeedWithBearingImpl(10, new DegreeBearingImpl(123)));
+        track.add(wind);
+        Wind estimate = track.getAveragedWind(pos, new MillisecondsTimePoint(0));
+        assertEquals(10, estimate.getKnots(), 0.000000001);
+        assertEquals(123, estimate.getBearing().getDegrees(), 0.000000001);
+    }
+
+    @Test
+    public void testSingleElementExtrapolation() {
+        WindTrack track = new WindTrackImpl(30000 /* 30s averaging interval */, /* useSpeed */ true, "TestWindTrack");
+        DegreePosition pos = new DegreePosition(0, 0);
+        Wind wind = new WindImpl(pos, new MillisecondsTimePoint(0), new KnotSpeedWithBearingImpl(10, new DegreeBearingImpl(123)));
+        track.add(wind);
+        // we only have one measurement; this should be extrapolated because it's our best guess
+        Wind estimate = track.getAveragedWind(pos, new MillisecondsTimePoint(1000));
+        assertEquals(10, estimate.getKnots(), 0.000000001);
+        assertEquals(123, estimate.getBearing().getDegrees(), 0.000000001);
+    }
+
+    @Test
+    public void testSingleElementExtrapolationBeyondThreshold() {
+        WindTrack track = new WindTrackImpl(30000 /* 30s averaging interval */, /* useSpeed */ true, "TestWindTrack");
+        DegreePosition pos = new DegreePosition(0, 0);
+        Wind wind = new WindImpl(pos, new MillisecondsTimePoint(0), new KnotSpeedWithBearingImpl(10, new DegreeBearingImpl(123)));
+        track.add(wind);
+        // we only have one measurement; this should be extrapolated because it's our best guess even if
+        // the last measurement was longer ago than our smoothening interval
+        Wind estimate = track.getAveragedWind(pos, new MillisecondsTimePoint(AVERAGING_INTERVAL_MILLIS+1000));
+        assertEquals(10, estimate.getKnots(), 0.000000001);
+        assertEquals(123, estimate.getBearing().getDegrees(), 0.000000001);
+    }
+
+    @Test
+    public void testTwoElementWindTrackSameBearing() {
+        WindTrack track = new WindTrackImpl(30000 /* 30s averaging interval */, /* useSpeed */ true, "TestWindTrack");
+        DegreePosition pos = new DegreePosition(0, 0);
+        Wind wind1 = new WindImpl(pos, new MillisecondsTimePoint(0), new KnotSpeedWithBearingImpl(10, new DegreeBearingImpl(100)));
+        track.add(wind1);
+        Wind wind2 = new WindImpl(pos, new MillisecondsTimePoint(1000), new KnotSpeedWithBearingImpl(20, new DegreeBearingImpl(100)));
+        track.add(wind2);
+        Wind estimate = track.getAveragedWind(pos, new MillisecondsTimePoint(500));
+        assertEquals(15, estimate.getKnots(), 0.000000001);
+        assertEquals(100, estimate.getBearing().getDegrees(), 0.00000001);
+    }
+
+    @Test
+    public void testTwoElementWindTrackDifferentBearing() {
+        WindTrack track = new WindTrackImpl(30000 /* 30s averaging interval */, /* useSpeed */ true, "TestWindTrack");
+        DegreePosition pos = new DegreePosition(0, 0);
+        Wind wind1 = new WindImpl(pos, new MillisecondsTimePoint(0), new KnotSpeedWithBearingImpl(10, new DegreeBearingImpl(110)));
+        track.add(wind1);
+        Wind wind2 = new WindImpl(pos, new MillisecondsTimePoint(1000), new KnotSpeedWithBearingImpl(10, new DegreeBearingImpl(100)));
+        track.add(wind2);
+        Wind estimate = track.getAveragedWind(pos, new MillisecondsTimePoint(2000));
+        assertEquals(10, estimate.getKnots(), 0.000000001);
+        assertEquals(105, estimate.getBearing().getDegrees(), 0.6); // some tolerance needed because of time-based confidence
+    }
+    
+    @Test
+    public void testUsingNewerThanRequestedIfCloserThanOlder() throws ParseException {
+        /*
+           Imagine the following wind measurements:
+           
+        2009-07-11T13:45:00.000+0200@null: 10.0kn from 278.0� avg(30000ms): 2009-07-11T13:45:00.000+0200@null: 10.0kn from 278.0°
+        2009-07-11T13:45:05.000+0200@null: 10.0kn from 265.0� avg(30000ms): 2009-07-11T13:45:05.000+0200@null: 10.0kn from 265.0°
+        2009-07-12T17:31:40.000+0200@null: 10.0kn from 260.0� avg(30000ms): 2009-07-12T17:31:40.000+0200@null: 10.0kn from 260.0°
+        
+           Now assume a query for 2009-07-12T17:31:38 which is closest to the newest entry but (much) more than
+           the averaging interval after the previous entry (2009-07-11T13:45:05.000). This test ensures that
+           the WindTrack uses the newer entry even though it's after the time point requested because it's
+           much closer, and the previous entry would be out of the averaging interval anyway.
+        */
+        SimpleDateFormat df = new SimpleDateFormat("yyyy-DD-mm'T'hh:mm:ss");
+        Wind wind1 = new WindImpl(null, new MillisecondsTimePoint(df.parse("2009-07-11T13:45:00").getTime()),
+                new KnotSpeedWithBearingImpl(10, new DegreeBearingImpl(98)));
+        Wind wind2 = new WindImpl(null, new MillisecondsTimePoint(df.parse("2009-07-11T13:45:05").getTime()),
+                new KnotSpeedWithBearingImpl(10, new DegreeBearingImpl(85)));
+        Wind wind3 = new WindImpl(null, new MillisecondsTimePoint(df.parse("2009-07-11T17:31:40").getTime()),
+                new KnotSpeedWithBearingImpl(10, new DegreeBearingImpl(80)));
+        WindTrack track = new WindTrackImpl(/* millisecondsOverWhichToAverage */ 30000, /* useSpeed */ true, "TestWindTrack");
+        track.add(wind1);
+        track.add(wind2);
+        track.add(wind3);
+        TimePoint timePoint = new MillisecondsTimePoint(df.parse("2009-07-11T17:31:38").getTime());
+        Wind result = track.getAveragedWind(null, timePoint);
+        // expectation: take two from left (because they are closer than AVERAGING_INTERVAL_MILLIS apart), one from right side:
+        assertEquals((wind1.getKnots() + wind2.getKnots() + wind3.getKnots()) / 3, result.getKnots(), 0.000000001);
+        assertEquals(80., result.getBearing().getDegrees(), 5);
+    }
+    
+    @Test
+    public void testWindwardDistanceForReachingLeg() {
+        // TODO construct a tiny course with one upwind, one reaching and one downwind leg, a race with two competitors;
+        // TODO create a tracked race with corresponding WEB wind source; put leader in downwind, trailer in upwind and
+        // TODO test that windward distance includes the full reaching leg's length
+    }
+    
+    /**
+     * See bug 943. Wind estimation should return <code>null</code> instead of causing exceptions in case there
+     * is no wind data to bootstrap the estimator with.
+     */
+    @Test
+    public void testWindEstimationReturnsNullIfNoUpwindStartAndNoOtherWindDataAvailable() {
+        DomainFactory domainFactory = DomainFactory.INSTANCE;
+        Mark startFinishLeft = domainFactory.getOrCreateMark("Start/Finish left");
+        Mark startFinishRight = domainFactory.getOrCreateMark("Start/Finish right");
+        ControlPoint startFinish = domainFactory.createGate(startFinishLeft, startFinishRight, "Start/Finish");
+        ControlPoint top = domainFactory.getOrCreateMark("Top");
+        Waypoint w1 = domainFactory.createWaypoint(startFinish, /*passingSide*/ null);
+        Waypoint w2 = domainFactory.createWaypoint(top, /*passingSide*/ null);
+        Waypoint w3 = domainFactory.createWaypoint(startFinish, /*passingSide*/ null);
+        Competitor competitor = new CompetitorImpl(123, "Test Competitor", new TeamImpl("STG", Collections.singleton(
+                new PersonImpl("Test Competitor", new NationalityImpl("GER"),
+                /* dateOfBirth */null, "This is famous " + "Test Competitor")), new PersonImpl("Rigo van Maas",
+                new NationalityImpl("NED"),
+                /* dateOfBirth */null, "This is Rigo, the coach")), new BoatImpl("Test Competitor" + "'s boat",
+                new BoatClassImpl("505", /* typicallyStartsUpwind */true), null));
+        final BoatClass boatClass = domainFactory.getOrCreateBoatClass("ESS40");
+        DynamicTrackedRace trackedRace = new DynamicTrackedRaceImpl(new DynamicTrackedRegattaImpl(
+                new RegattaImpl(EmptyRaceLogStore.INSTANCE, "Test Regatta", boatClass,
+                /* trackedRegattaRegistry */ null, domainFactory.createScoringScheme(ScoringSchemeType.LOW_POINT), "123", null)),
+                new RaceDefinitionImpl("Test Race",
+                        new CourseImpl("Test Course", Arrays.asList(new Waypoint[] { w1, w2, w3 })),
+                        boatClass, Collections.singleton(competitor)),
+                        EmptyWindStore.INSTANCE, /* delayToLiveInMillis */ 1000,
+                        /* millisecondsOverWhichToAverageWind */ 30000,
+                        /* millisecondsOverWhichToAverageSpeed */ 30000);
+        TimePoint start = MillisecondsTimePoint.now();
+        TimePoint topMarkRounding = start.plus(30000);
+        TimePoint finish = topMarkRounding.plus(30000);
+        trackedRace.updateMarkPassings(competitor, Arrays.asList(new MarkPassing[] {
+            new MarkPassingImpl(start, w1, competitor),    
+            new MarkPassingImpl(topMarkRounding, w2, competitor),    
+            new MarkPassingImpl(finish, w3, competitor)    
+        }));
+        assertFalse(boatClass.typicallyStartsUpwind());
+        assertNull(trackedRace.getEstimatedWindDirection(new DegreePosition(0, 0), MillisecondsTimePoint.now()));
+    }
+}