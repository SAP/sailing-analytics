<<<<<<< HEAD
package com.sap.sailing.domain.test;

import static org.junit.Assert.assertEquals;
import static org.junit.Assert.assertFalse;
import static org.junit.Assert.assertNull;
import static org.junit.Assert.assertTrue;
import static org.mockito.Mockito.mock;

import java.text.ParseException;
import java.text.SimpleDateFormat;
import java.util.ArrayList;
import java.util.Arrays;
import java.util.Collections;
import java.util.HashMap;
import java.util.HashSet;
import java.util.List;
import java.util.Map;
import java.util.Set;

import org.junit.Test;

import com.sap.sailing.domain.abstractlog.race.analyzing.impl.RaceLogResolver;
import com.sap.sailing.domain.base.Boat;
import com.sap.sailing.domain.base.BoatClass;
import com.sap.sailing.domain.base.Competitor;
import com.sap.sailing.domain.base.ControlPoint;
import com.sap.sailing.domain.base.DomainFactory;
import com.sap.sailing.domain.base.Mark;
import com.sap.sailing.domain.base.Sideline;
import com.sap.sailing.domain.base.Waypoint;
import com.sap.sailing.domain.base.impl.BoatImpl;
import com.sap.sailing.domain.base.impl.CompetitorImpl;
import com.sap.sailing.domain.base.impl.CourseImpl;
import com.sap.sailing.domain.base.impl.NationalityImpl;
import com.sap.sailing.domain.base.impl.PersonImpl;
import com.sap.sailing.domain.base.impl.RaceDefinitionImpl;
import com.sap.sailing.domain.base.impl.RegattaImpl;
import com.sap.sailing.domain.base.impl.TeamImpl;
import com.sap.sailing.domain.common.Bearing;
import com.sap.sailing.domain.common.Position;
import com.sap.sailing.domain.common.ScoringSchemeType;
import com.sap.sailing.domain.common.SpeedWithBearing;
import com.sap.sailing.domain.common.Wind;
import com.sap.sailing.domain.common.confidence.Weigher;
import com.sap.sailing.domain.common.confidence.impl.PositionAndTimePointWeigher;
import com.sap.sailing.domain.common.impl.DegreeBearingImpl;
import com.sap.sailing.domain.common.impl.DegreePosition;
import com.sap.sailing.domain.common.impl.KnotSpeedImpl;
import com.sap.sailing.domain.common.impl.KnotSpeedWithBearingImpl;
import com.sap.sailing.domain.common.impl.MeterDistance;
import com.sap.sailing.domain.common.impl.WindImpl;
import com.sap.sailing.domain.common.tracking.impl.VeryCompactWindImpl;
import com.sap.sailing.domain.common.tracking.impl.CompactionNotPossibleException;
import com.sap.sailing.domain.confidence.ConfidenceBasedWindAverager;
import com.sap.sailing.domain.confidence.ConfidenceFactory;
import com.sap.sailing.domain.racelog.impl.EmptyRaceLogStore;
import com.sap.sailing.domain.ranking.OneDesignRankingMetric;
import com.sap.sailing.domain.regattalog.impl.EmptyRegattaLogStore;
import com.sap.sailing.domain.tracking.DynamicTrackedRace;
import com.sap.sailing.domain.tracking.MarkPassing;
import com.sap.sailing.domain.tracking.WindTrack;
import com.sap.sailing.domain.tracking.WindWithConfidence;
import com.sap.sailing.domain.tracking.impl.DynamicTrackedRaceImpl;
import com.sap.sailing.domain.tracking.impl.DynamicTrackedRegattaImpl;
import com.sap.sailing.domain.tracking.impl.EmptyWindStore;
import com.sap.sailing.domain.tracking.impl.MarkPassingImpl;
import com.sap.sailing.domain.tracking.impl.WindTrackImpl;
import com.sap.sailing.domain.tracking.impl.WindWithConfidenceImpl;
import com.sap.sse.common.Color;
import com.sap.sse.common.TimePoint;
import com.sap.sse.common.Util;
import com.sap.sse.common.Util.Pair;
import com.sap.sse.common.impl.MillisecondsTimePoint;

public class WindTest {
    private static final int AVERAGING_INTERVAL_MILLIS = 30000 /* 30s averaging interval */;

    /**
     * Tests that averaging also works across the 0deg mark
     */
    @Test
    public void testAveragingWind() throws InterruptedException {
        WindTrack track = new WindTrackImpl(AVERAGING_INTERVAL_MILLIS, /* useSpeed */ true, "TestWindTrack");
        TimePoint t1 = MillisecondsTimePoint.now();
        TimePoint t2 = new MillisecondsTimePoint(t1.asMillis()+10);
        TimePoint middle = new MillisecondsTimePoint((t1.asMillis()+t2.asMillis())/2);
        DegreePosition pos = new DegreePosition(0, 0);
        Wind wind1 = new WindImpl(pos, t1, new KnotSpeedWithBearingImpl(10, new DegreeBearingImpl(355)));
        Wind wind2 = new WindImpl(pos, t2, new KnotSpeedWithBearingImpl(10, new DegreeBearingImpl(5)));
        track.add(wind1);
        track.add(wind2);
        Wind average = track.getAveragedWind(pos, middle);
        PositionAssert.assertBearingEquals(new DegreeBearingImpl(0), average.getBearing().getDifferenceTo(new DegreeBearingImpl(0)), 0.01);
    }
    
    @Test
    public void testMultipleWindFixesWithSameTimestampInSameWindTrack() {
        WindTrack track = new WindTrackImpl(AVERAGING_INTERVAL_MILLIS, /* useSpeed */ true, "TestWindTrack");
        TimePoint now = MillisecondsTimePoint.now();
        DegreePosition pos1 = new DegreePosition(0, 0);
        DegreePosition pos2 = new DegreePosition(1, 1);
        Wind wind1 = new WindImpl(pos1, now, new KnotSpeedWithBearingImpl(10, new DegreeBearingImpl(0)));
        Wind wind2 = new WindImpl(pos2, now, new KnotSpeedWithBearingImpl(20, new DegreeBearingImpl(0)));
        track.add(wind1);
        track.add(wind2);
        track.lockForRead();
        try {
            assertEquals(2, Util.size(track.getFixes()));
            Set<Wind> expectedWind = new HashSet<Wind>();
            expectedWind.add(wind1);
            expectedWind.add(wind2);
            Set<Wind> actualWind = new HashSet<Wind>();
            for (Wind wind : track.getFixes()) {
                actualWind.add(wind);
            }
            PositionAssert.assertWindEquals(expectedWind, actualWind, /* pos deg delta */ 0.000001, /* bearing deg delta */ 0.1, /* knot speed delta */ 0.1);
        } finally {
            track.unlockAfterRead();
        }
    }
    
    @Test
    public void testWindEquality() throws CompactionNotPossibleException {
        Position p1 = new DegreePosition(1, 2);
        Position p2 = new DegreePosition(4, 5);
        TimePoint t1 = MillisecondsTimePoint.now();
        TimePoint t2 = t1.plus(5);
        SpeedWithBearing s1 = new KnotSpeedWithBearingImpl(12, new DegreeBearingImpl(3));
        SpeedWithBearing s2 = new KnotSpeedWithBearingImpl(22, new DegreeBearingImpl(123));
        Wind w1 = new WindImpl(p1, t1, s1);
        Wind w2 = new VeryCompactWindImpl(w1);
        PositionAssert.assertWindEquals(w1, w2, /* pos deg delta */ 0.000001, /* bearing deg delta */ 0.1, /* knot speed delta */ 0.1);
        assertEquals(w1.hashCode(), w2.hashCode());
        Wind w3 = new WindImpl(p2, t2, s2);
        assertFalse(w1.equals(w3));
        assertFalse(w2.equals(w3));
    }
    
    @Test
    public void testEmptyTrackYieldsNullAsWindEstimate() {
        WindTrack track = new WindTrackImpl(AVERAGING_INTERVAL_MILLIS, /* useSpeed */ true, "TestWindTrack");
        assertNull(track.getAveragedWind(new DegreePosition(0, 0), MillisecondsTimePoint.now()));
    }

    /**
     * If the wind track has areas with no data, and wind information is requested for such an interval,
     * it is essential to still average over the {@link #AVERAGING_INTERVAL_MILLIS} interval, even if the
     * interval is further away than {@link #AVERAGING_INTERVAL_MILLIS}.
     */
    @Test
    public void testAveragingOfSparseWindTrack() {
        WindTrack track = new WindTrackImpl(AVERAGING_INTERVAL_MILLIS, /* useSpeed */ true, "TestWindTrack");
        DegreePosition pos = new DegreePosition(0, 0);
        Wind wind1 = new WindImpl(pos, new MillisecondsTimePoint(0), new KnotSpeedWithBearingImpl(20, new DegreeBearingImpl(0)));
        Wind wind2 = new WindImpl(pos, new MillisecondsTimePoint(1000), new KnotSpeedWithBearingImpl(20, new DegreeBearingImpl(0)));
        Wind wind3 = new WindImpl(pos, new MillisecondsTimePoint(2000), new KnotSpeedWithBearingImpl(20, new DegreeBearingImpl(0)));
        Wind wind4 = new WindImpl(pos, new MillisecondsTimePoint(10000), new KnotSpeedWithBearingImpl(20, new DegreeBearingImpl(0)));
        Wind wind5 = new WindImpl(pos, new MillisecondsTimePoint(30000), new KnotSpeedWithBearingImpl(20, new DegreeBearingImpl(0)));
        Wind wind6 = new WindImpl(pos, new MillisecondsTimePoint(40000), new KnotSpeedWithBearingImpl(130, new DegreeBearingImpl(0)));
        Wind wind7 = new WindImpl(pos, new MillisecondsTimePoint(50000), new KnotSpeedWithBearingImpl(170, new DegreeBearingImpl(0)));
        track.add(wind1);
        track.add(wind2);
        track.add(wind3);
        track.add(wind4);
        track.add(wind5);
        track.add(wind6);
        track.add(wind7);
        
        // interval does bearely reach 20's burst because 0 has 0 length and 1000..30000 has 29000 length
        PositionAssert.assertSpeedEquals(new KnotSpeedImpl(20), track.getAveragedWind(pos, new MillisecondsTimePoint(1)), 0.02);
        // interval uses the two fixes to the left (0, 1000)=1000 and three to the right (2000, 10000, 30000)=28000
        PositionAssert.assertSpeedEquals(new KnotSpeedImpl(20), track.getAveragedWind(pos, new MillisecondsTimePoint(1001)), 0.02);
        // in the middle of the "hole", fetches (0, 1000, 2000, 10000)=10000 and (30000, 40000)=10000, so 20000ms worth of wind
        final double averageFor20000 = track.getAveragedWind(pos, new MillisecondsTimePoint(20000)).getKnots();
        // value is hard to predict exactly because time difference-based confidences rate fixes closer to 20000ms higher than those further away
        assertEquals(35, averageFor20000, 5);
        // right of the middle of the "hole", fetches (0, 1000, 2000, 10000)=10000 and (30000, 40000, 50000)=20000
        final double averageFor20500 = track.getAveragedWind(pos, new MillisecondsTimePoint(20500)).getKnots();
        assertEquals(37, averageFor20500, 5);
        assertTrue(averageFor20500 > averageFor20000);
    }
    
    @Test
    public void testSingleElementWindTrack() {
        WindTrack track = new WindTrackImpl(AVERAGING_INTERVAL_MILLIS, /* useSpeed */ true, "TestWindTrack");
        DegreePosition pos = new DegreePosition(0, 0);
        Wind wind = new WindImpl(pos, new MillisecondsTimePoint(0), new KnotSpeedWithBearingImpl(10, new DegreeBearingImpl(123)));
        track.add(wind);
        Wind estimate = track.getAveragedWind(pos, new MillisecondsTimePoint(0));
        PositionAssert.assertSpeedEquals(new KnotSpeedWithBearingImpl(10, new DegreeBearingImpl(123)), estimate, /* deg bearing delta */ 0.1, /* knot speed delta */ 0.01);
    }

    @Test
    public void testSingleElementExtrapolation() {
        WindTrack track = new WindTrackImpl(30000 /* 30s averaging interval */, /* useSpeed */ true, "TestWindTrack");
        DegreePosition pos = new DegreePosition(0, 0);
        Wind wind = new WindImpl(pos, new MillisecondsTimePoint(0), new KnotSpeedWithBearingImpl(10, new DegreeBearingImpl(123)));
        track.add(wind);
        // we only have one measurement; this should be extrapolated because it's our best guess
        Wind estimate = track.getAveragedWind(pos, new MillisecondsTimePoint(1000));
        PositionAssert.assertSpeedEquals(new KnotSpeedImpl(10), estimate, 0.01);
        PositionAssert.assertBearingEquals(new DegreeBearingImpl(123), estimate.getBearing(), 0.01);
    }

    @Test
    public void testSingleElementExtrapolationBeyondThreshold() {
        WindTrack track = new WindTrackImpl(30000 /* 30s averaging interval */, /* useSpeed */ true, "TestWindTrack");
        DegreePosition pos = new DegreePosition(0, 0);
        Wind wind = new WindImpl(pos, new MillisecondsTimePoint(0), new KnotSpeedWithBearingImpl(10, new DegreeBearingImpl(123)));
        track.add(wind);
        // we only have one measurement; this should be extrapolated because it's our best guess even if
        // the last measurement was longer ago than our smoothening interval
        Wind estimate = track.getAveragedWind(pos, new MillisecondsTimePoint(AVERAGING_INTERVAL_MILLIS+1000));
        PositionAssert.assertSpeedEquals(new KnotSpeedWithBearingImpl(10, new DegreeBearingImpl(123)), estimate, /* deg bearing delta */ 0.1, /* knot speed delta */ 0.01);
    }

    @Test
    public void testTwoElementWindTrackSameBearing() {
        WindTrack track = new WindTrackImpl(30000 /* 30s averaging interval */, /* useSpeed */ true, "TestWindTrack");
        DegreePosition pos = new DegreePosition(0, 0);
        Wind wind1 = new WindImpl(pos, new MillisecondsTimePoint(0), new KnotSpeedWithBearingImpl(10, new DegreeBearingImpl(100)));
        track.add(wind1);
        Wind wind2 = new WindImpl(pos, new MillisecondsTimePoint(1000), new KnotSpeedWithBearingImpl(20, new DegreeBearingImpl(100)));
        track.add(wind2);
        Wind estimate = track.getAveragedWind(pos, new MillisecondsTimePoint(500));
        PositionAssert.assertSpeedEquals(new KnotSpeedWithBearingImpl(15, new DegreeBearingImpl(100)), estimate, /* deg bearing delta */ 0.1, /* knot speed delta */ 0.01);
    }

    @Test
    public void testTwoElementWindTrackDifferentBearing() {
        WindTrack track = new WindTrackImpl(30000 /* 30s averaging interval */, /* useSpeed */ true, "TestWindTrack");
        DegreePosition pos = new DegreePosition(0, 0);
        Wind wind1 = new WindImpl(pos, new MillisecondsTimePoint(0), new KnotSpeedWithBearingImpl(10, new DegreeBearingImpl(110)));
        track.add(wind1);
        Wind wind2 = new WindImpl(pos, new MillisecondsTimePoint(1000), new KnotSpeedWithBearingImpl(10, new DegreeBearingImpl(100)));
        track.add(wind2);
        Wind estimate = track.getAveragedWind(pos, new MillisecondsTimePoint(2000));
        PositionAssert.assertSpeedEquals(new KnotSpeedWithBearingImpl(10, new DegreeBearingImpl(105)), estimate, /* deg bearing delta, some tolerance needed because of time-based confidence */ 0.6, /* knot speed delta */ 0.01);
    }
    
    @Test
    public void testUsingNewerThanRequestedIfCloserThanOlder() throws ParseException {
        /*
           Imagine the following wind measurements:
           
        2009-07-11T13:45:00.000+0200@null: 10.0kn from 278.0� avg(30000ms): 2009-07-11T13:45:00.000+0200@null: 10.0kn from 278.0°
        2009-07-11T13:45:05.000+0200@null: 10.0kn from 265.0� avg(30000ms): 2009-07-11T13:45:05.000+0200@null: 10.0kn from 265.0°
        2009-07-12T17:31:40.000+0200@null: 10.0kn from 260.0� avg(30000ms): 2009-07-12T17:31:40.000+0200@null: 10.0kn from 260.0°
        
           Now assume a query for 2009-07-12T17:31:38 which is closest to the newest entry but (much) more than
           the averaging interval after the previous entry (2009-07-11T13:45:05.000). This test ensures that
           the WindTrack uses the newer entry even though it's after the time point requested because it's
           much closer, and the previous entry would be out of the averaging interval anyway.
        */
        SimpleDateFormat df = new SimpleDateFormat("yyyy-DD-mm'T'hh:mm:ss");
        Wind wind1 = new WindImpl(null, new MillisecondsTimePoint(df.parse("2009-07-11T13:45:00").getTime()),
                new KnotSpeedWithBearingImpl(10, new DegreeBearingImpl(98)));
        Wind wind2 = new WindImpl(null, new MillisecondsTimePoint(df.parse("2009-07-11T13:45:05").getTime()),
                new KnotSpeedWithBearingImpl(10, new DegreeBearingImpl(85)));
        Wind wind3 = new WindImpl(null, new MillisecondsTimePoint(df.parse("2009-07-11T17:31:40").getTime()),
                new KnotSpeedWithBearingImpl(10, new DegreeBearingImpl(80)));
        WindTrack track = new WindTrackImpl(/* millisecondsOverWhichToAverage */ 30000, /* useSpeed */ true, "TestWindTrack");
        track.add(wind1);
        track.add(wind2);
        track.add(wind3);
        TimePoint timePoint = new MillisecondsTimePoint(df.parse("2009-07-11T17:31:38").getTime());
        Wind result = track.getAveragedWind(null, timePoint);
        // expectation: take two from left (because they are closer than AVERAGING_INTERVAL_MILLIS apart), one from right side:
        assertEquals((wind1.getKnots() + wind2.getKnots() + wind3.getKnots()) / 3, result.getKnots(), 0.01);
        assertEquals(80., result.getBearing().getDegrees(), 5);
    }
    
    @Test
    public void testWindwardDistanceForReachingLeg() {
        // TODO construct a tiny course with one upwind, one reaching and one downwind leg, a race with two competitors;
        // TODO create a tracked race with corresponding WEB wind source; put leader in downwind, trailer in upwind and
        // TODO test that windward distance includes the full reaching leg's length
    }
    
    /**
     * See bug 943. Wind estimation should return <code>null</code> instead of causing exceptions in case there
     * is no wind data to bootstrap the estimator with.
     */
    @Test
    public void testWindEstimationReturnsNullIfNoUpwindStartAndNoOtherWindDataAvailable() {
        DomainFactory domainFactory = DomainFactory.INSTANCE;
        Mark startFinishLeft = domainFactory.getOrCreateMark("Start/Finish left");
        Mark startFinishRight = domainFactory.getOrCreateMark("Start/Finish right");
        ControlPoint startFinish = domainFactory.createControlPointWithTwoMarks(startFinishLeft, startFinishRight, "Start/Finish");
        ControlPoint top = domainFactory.getOrCreateMark("Top");
        Waypoint w1 = domainFactory.createWaypoint(startFinish, /*passingInstruction*/ null);
        Waypoint w2 = domainFactory.createWaypoint(top, /*passingInstruction*/ null);
        Waypoint w3 = domainFactory.createWaypoint(startFinish, /*passingInstruction*/ null);
        final BoatClass boatClass = domainFactory.getOrCreateBoatClass("ESS40");
        Competitor competitor = new CompetitorImpl(123, "Test Competitor", "KYC", Color.RED, null, null, new TeamImpl("STG", Collections.singleton(
                        new PersonImpl("Test Competitor", new NationalityImpl("GER"),
                        /* dateOfBirth */null, "This is famous " + "Test Competitor")), new PersonImpl("Rigo van Maas",
                        new NationalityImpl("NED"),
                        /* dateOfBirth */null, "This is Rigo, the coach")), 
                        /* timeOnTimeFactor */ null, /* timeOnDistanceAllowancePerNauticalMile */ null, null);
        Boat boat = new BoatImpl("123", "Test Competitor" + "'s boat", boatClass, null);
        Map<Competitor,Boat> competitorsAndBoats = new HashMap<>();
        competitorsAndBoats.put(competitor, boat);
        DynamicTrackedRace trackedRace = new DynamicTrackedRaceImpl(new DynamicTrackedRegattaImpl(
                new RegattaImpl(EmptyRaceLogStore.INSTANCE, EmptyRegattaLogStore.INSTANCE,
                RegattaImpl.getDefaultName("Test Regatta", boatClass.getName()), boatClass, 
                        /* canBoatsOfCompetitorsChangePerRace */ true, /*startDate*/ null, /*endDate*/ null,
                	/* trackedRegattaRegistry */ null, domainFactory.createScoringScheme(ScoringSchemeType.LOW_POINT), "123", null)),
                new RaceDefinitionImpl("Test Race",
                        new CourseImpl("Test Course", Arrays.asList(new Waypoint[] { w1, w2, w3 })),
                        boatClass, competitorsAndBoats), Collections.<Sideline> emptyList(),
                EmptyWindStore.INSTANCE, /* delayToLiveInMillis */ 1000,
                        /* millisecondsOverWhichToAverageWind */ 30000,
                        /* millisecondsOverWhichToAverageSpeed */ 30000, /*useMarkPassingCalculator*/ false, OneDesignRankingMetric::new,
                        mock(RaceLogResolver.class));
        TimePoint start = MillisecondsTimePoint.now();
        TimePoint topMarkRounding = start.plus(30000);
        TimePoint finish = topMarkRounding.plus(30000);
        trackedRace.updateMarkPassings(competitor, Arrays.asList(new MarkPassing[] {
            new MarkPassingImpl(start, w1, competitor),    
            new MarkPassingImpl(topMarkRounding, w2, competitor),    
            new MarkPassingImpl(finish, w3, competitor)    
        }));
        assertFalse(boatClass.typicallyStartsUpwind());
        assertNull(trackedRace.getEstimatedWindDirection(MillisecondsTimePoint.now()));
    }

    @Test
    public void testWindAveragingBasedOnPosition() {
        Weigher<Pair<Position, TimePoint>> timeWeigherThatPretendsToAlsoWeighPositions = new PositionAndTimePointWeigher(
        /* halfConfidenceAfterMilliseconds */10000l, new MeterDistance(1000));
        ConfidenceBasedWindAverager<Pair<Position, TimePoint>> averager = ConfidenceFactory.INSTANCE
                .createWindAverager(timeWeigherThatPretendsToAlsoWeighPositions);
        TimePoint now = MillisecondsTimePoint.now();
        final DegreePosition p1 = new DegreePosition(0, 0);
        WindWithConfidence<Pair<Position, TimePoint>> w1 = new WindWithConfidenceImpl<>(
                new WindImpl(p1, now, new KnotSpeedWithBearingImpl(10, new DegreeBearingImpl(90))),
                /* confidence */ 1.0, new Pair<Position, TimePoint>(p1, now), /* useSpeed */ true);
        final Position p2 = p1.translateGreatCircle(new DegreeBearingImpl(0), new MeterDistance(1000));
        WindWithConfidence<Pair<Position, TimePoint>> w2 = new WindWithConfidenceImpl<>(
                new WindImpl(p2, now, new KnotSpeedWithBearingImpl(20, new DegreeBearingImpl(0))),
                /* confidence */ 1.0, new Pair<Position, TimePoint>(p2, now), /* useSpeed */ true);
        List<WindWithConfidence<Pair<Position, TimePoint>>> fixes = new ArrayList<>();
        fixes.add(w1);
        fixes.add(w2);
        WindWithConfidence<Pair<Position, TimePoint>> averageAtP1 = averager.getAverage(fixes, new Pair<Position, TimePoint>(p1, now));
        WindWithConfidence<Pair<Position, TimePoint>> averageAtP2 = averager.getAverage(fixes, new Pair<Position, TimePoint>(p2, now));
        // first careful assertion: at p1 where wind is from the west (to the east), wind should be further from the
        // west (further to the east) than at p2 where wind is from the south (to the north).
        final Bearing averageAtP1Bearing = averageAtP1.getObject().getBearing();
        assertTrue(Math.abs(averageAtP1Bearing.getDifferenceTo(w1.getObject().getBearing()).getDegrees()) <
                Math.abs(averageAtP1Bearing.getDifferenceTo(w2.getObject().getBearing()).getDegrees()));
        // ...and vice versa
        final Bearing averageAtP2Bearing = averageAtP2.getObject().getBearing();
        assertTrue(Math.abs(averageAtP2Bearing.getDifferenceTo(w2.getObject().getBearing()).getDegrees()) <
                Math.abs(averageAtP2Bearing.getDifferenceTo(w1.getObject().getBearing()).getDegrees()));
        // expect the arithmetic average at the point which is in the middle between the two positions
        Position middleBetweenP1AndP2 = p1.translateGreatCircle(p1.getBearingGreatCircle(p2), p1.getDistance(p2).scale(.5));
        WindWithConfidence<Pair<Position, TimePoint>> averageAtMiddleBetweenP1AndP2 = averager.getAverage(fixes,
                new Pair<Position, TimePoint>(middleBetweenP1AndP2, now));
        assertEquals(15, averageAtMiddleBetweenP1AndP2.getObject().getKnots(), 0.00001);
        assertEquals(45, averageAtMiddleBetweenP1AndP2.getObject().getBearing().getDegrees(), 0.00001);
        
        // now try again with distance 2km and demand the difference between the position-dependent readings to be greater
        final Position p3 = p1.translateGreatCircle(new DegreeBearingImpl(0), new MeterDistance(2000));
        WindWithConfidence<Pair<Position, TimePoint>> w3 = new WindWithConfidenceImpl<>(
                new WindImpl(p3, now, new KnotSpeedWithBearingImpl(20, new DegreeBearingImpl(0))),
                /* confidence */ 1.0, new Pair<Position, TimePoint>(p3, now), /* useSpeed */ true);
        List<WindWithConfidence<Pair<Position, TimePoint>>> fixesFurtherApart = new ArrayList<>();
        fixesFurtherApart.add(w1);
        fixesFurtherApart.add(w3);
        WindWithConfidence<Pair<Position, TimePoint>> averageFurtherApartAtP1 = averager.getAverage(fixesFurtherApart, new Pair<Position, TimePoint>(p1, now));
        WindWithConfidence<Pair<Position, TimePoint>> averageAtP3 = averager.getAverage(fixesFurtherApart, new Pair<Position, TimePoint>(p3, now));
        assertTrue(averageFurtherApartAtP1.getObject().getKnots() < averageAtP1.getObject().getKnots());
        assertTrue(averageAtP3.getObject().getKnots() > averageAtP2.getObject().getKnots());
        assertTrue(Math.abs(averageFurtherApartAtP1.getObject().getBearing().getDifferenceTo(w1.getObject().getBearing()).getDegrees())
                < Math.abs(averageAtP1.getObject().getBearing().getDifferenceTo(w1.getObject().getBearing()).getDegrees()));
        assertTrue(Math.abs(averageAtP3.getObject().getBearing().getDifferenceTo(w3.getObject().getBearing()).getDegrees())
                < Math.abs(averageAtP2.getObject().getBearing().getDifferenceTo(w3.getObject().getBearing()).getDegrees()));
    }
}
=======
package com.sap.sailing.domain.test;

import static org.junit.Assert.assertEquals;
import static org.junit.Assert.assertFalse;
import static org.junit.Assert.assertNull;
import static org.junit.Assert.assertTrue;
import static org.mockito.Mockito.mock;

import java.text.ParseException;
import java.text.SimpleDateFormat;
import java.util.ArrayList;
import java.util.Arrays;
import java.util.Collections;
import java.util.HashSet;
import java.util.List;
import java.util.Set;

import org.junit.Test;

import com.sap.sailing.domain.abstractlog.race.analyzing.impl.RaceLogResolver;
import com.sap.sailing.domain.base.BoatClass;
import com.sap.sailing.domain.base.Competitor;
import com.sap.sailing.domain.base.ControlPoint;
import com.sap.sailing.domain.base.DomainFactory;
import com.sap.sailing.domain.base.Mark;
import com.sap.sailing.domain.base.Sideline;
import com.sap.sailing.domain.base.Waypoint;
import com.sap.sailing.domain.base.impl.BoatClassImpl;
import com.sap.sailing.domain.base.impl.BoatImpl;
import com.sap.sailing.domain.base.impl.CompetitorImpl;
import com.sap.sailing.domain.base.impl.CourseImpl;
import com.sap.sailing.domain.base.impl.NationalityImpl;
import com.sap.sailing.domain.base.impl.PersonImpl;
import com.sap.sailing.domain.base.impl.RaceDefinitionImpl;
import com.sap.sailing.domain.base.impl.RegattaImpl;
import com.sap.sailing.domain.base.impl.TeamImpl;
import com.sap.sailing.domain.common.Bearing;
import com.sap.sailing.domain.common.Position;
import com.sap.sailing.domain.common.ScoringSchemeType;
import com.sap.sailing.domain.common.SpeedWithBearing;
import com.sap.sailing.domain.common.Wind;
import com.sap.sailing.domain.common.confidence.Weigher;
import com.sap.sailing.domain.common.confidence.impl.PositionAndTimePointWeigher;
import com.sap.sailing.domain.common.impl.DegreeBearingImpl;
import com.sap.sailing.domain.common.impl.DegreePosition;
import com.sap.sailing.domain.common.impl.KnotSpeedImpl;
import com.sap.sailing.domain.common.impl.KnotSpeedWithBearingImpl;
import com.sap.sailing.domain.common.impl.MeterDistance;
import com.sap.sailing.domain.common.impl.WindImpl;
import com.sap.sailing.domain.common.tracking.impl.VeryCompactWindImpl;
import com.sap.sailing.domain.common.tracking.impl.CompactionNotPossibleException;
import com.sap.sailing.domain.confidence.ConfidenceBasedWindAverager;
import com.sap.sailing.domain.confidence.ConfidenceFactory;
import com.sap.sailing.domain.racelog.impl.EmptyRaceLogStore;
import com.sap.sailing.domain.ranking.OneDesignRankingMetric;
import com.sap.sailing.domain.regattalog.impl.EmptyRegattaLogStore;
import com.sap.sailing.domain.tracking.DynamicTrackedRace;
import com.sap.sailing.domain.tracking.MarkPassing;
import com.sap.sailing.domain.tracking.WindTrack;
import com.sap.sailing.domain.tracking.WindWithConfidence;
import com.sap.sailing.domain.tracking.impl.DynamicTrackedRaceImpl;
import com.sap.sailing.domain.tracking.impl.DynamicTrackedRegattaImpl;
import com.sap.sailing.domain.tracking.impl.EmptyWindStore;
import com.sap.sailing.domain.tracking.impl.MarkPassingImpl;
import com.sap.sailing.domain.tracking.impl.WindTrackImpl;
import com.sap.sailing.domain.tracking.impl.WindWithConfidenceImpl;
import com.sap.sse.common.Color;
import com.sap.sse.common.TimePoint;
import com.sap.sse.common.Util;
import com.sap.sse.common.Util.Pair;
import com.sap.sse.common.impl.MillisecondsTimePoint;

public class WindTest {
    private static final int AVERAGING_INTERVAL_MILLIS = 30000 /* 30s averaging interval */;

    /**
     * Tests that averaging also works across the 0deg mark
     */
    @Test
    public void testAveragingWind() throws InterruptedException {
        WindTrack track = new WindTrackImpl(AVERAGING_INTERVAL_MILLIS, /* useSpeed */ true, "TestWindTrack");
        TimePoint t1 = MillisecondsTimePoint.now();
        TimePoint t2 = new MillisecondsTimePoint(t1.asMillis()+10);
        TimePoint middle = new MillisecondsTimePoint((t1.asMillis()+t2.asMillis())/2);
        DegreePosition pos = new DegreePosition(0, 0);
        Wind wind1 = new WindImpl(pos, t1, new KnotSpeedWithBearingImpl(10, new DegreeBearingImpl(355)));
        Wind wind2 = new WindImpl(pos, t2, new KnotSpeedWithBearingImpl(10, new DegreeBearingImpl(5)));
        track.add(wind1);
        track.add(wind2);
        Wind average = track.getAveragedWind(pos, middle);
        PositionAssert.assertBearingEquals(new DegreeBearingImpl(0), average.getBearing().getDifferenceTo(new DegreeBearingImpl(0)), 0.01);
    }
    
    @Test
    public void testMultipleWindFixesWithSameTimestampInSameWindTrack() {
        WindTrack track = new WindTrackImpl(AVERAGING_INTERVAL_MILLIS, /* useSpeed */ true, "TestWindTrack");
        TimePoint now = MillisecondsTimePoint.now();
        DegreePosition pos1 = new DegreePosition(0, 0);
        DegreePosition pos2 = new DegreePosition(1, 1);
        Wind wind1 = new WindImpl(pos1, now, new KnotSpeedWithBearingImpl(10, new DegreeBearingImpl(0)));
        Wind wind2 = new WindImpl(pos2, now, new KnotSpeedWithBearingImpl(20, new DegreeBearingImpl(0)));
        track.add(wind1);
        track.add(wind2);
        track.lockForRead();
        try {
            assertEquals(2, Util.size(track.getFixes()));
            Set<Wind> expectedWind = new HashSet<Wind>();
            expectedWind.add(wind1);
            expectedWind.add(wind2);
            Set<Wind> actualWind = new HashSet<Wind>();
            for (Wind wind : track.getFixes()) {
                actualWind.add(wind);
            }
            PositionAssert.assertWindEquals(expectedWind, actualWind, /* pos deg delta */ 0.000001, /* bearing deg delta */ 0.1, /* knot speed delta */ 0.1);
        } finally {
            track.unlockAfterRead();
        }
    }
    
    @Test
    public void testWindEquality() throws CompactionNotPossibleException {
        Position p1 = new DegreePosition(1, 2);
        Position p2 = new DegreePosition(4, 5);
        TimePoint t1 = MillisecondsTimePoint.now();
        TimePoint t2 = t1.plus(5);
        SpeedWithBearing s1 = new KnotSpeedWithBearingImpl(12, new DegreeBearingImpl(3));
        SpeedWithBearing s2 = new KnotSpeedWithBearingImpl(22, new DegreeBearingImpl(123));
        Wind w1 = new WindImpl(p1, t1, s1);
        Wind w2 = new VeryCompactWindImpl(w1);
        PositionAssert.assertWindEquals(w1, w2, /* pos deg delta */ 0.000001, /* bearing deg delta */ 0.1, /* knot speed delta */ 0.1);
        assertEquals(w1.hashCode(), w2.hashCode());
        Wind w3 = new WindImpl(p2, t2, s2);
        assertFalse(w1.equals(w3));
        assertFalse(w2.equals(w3));
    }
    
    @Test
    public void testEmptyTrackYieldsNullAsWindEstimate() {
        WindTrack track = new WindTrackImpl(AVERAGING_INTERVAL_MILLIS, /* useSpeed */ true, "TestWindTrack");
        assertNull(track.getAveragedWind(new DegreePosition(0, 0), MillisecondsTimePoint.now()));
    }

    /**
     * If the wind track has areas with no data, and wind information is requested for such an interval,
     * it is essential to still average over the {@link #AVERAGING_INTERVAL_MILLIS} interval, even if the
     * interval is further away than {@link #AVERAGING_INTERVAL_MILLIS}.
     */
    @Test
    public void testAveragingOfSparseWindTrack() {
        WindTrack track = new WindTrackImpl(AVERAGING_INTERVAL_MILLIS, /* useSpeed */ true, "TestWindTrack");
        DegreePosition pos = new DegreePosition(0, 0);
        Wind wind1 = new WindImpl(pos, new MillisecondsTimePoint(0), new KnotSpeedWithBearingImpl(20, new DegreeBearingImpl(0)));
        Wind wind2 = new WindImpl(pos, new MillisecondsTimePoint(1000), new KnotSpeedWithBearingImpl(20, new DegreeBearingImpl(0)));
        Wind wind3 = new WindImpl(pos, new MillisecondsTimePoint(2000), new KnotSpeedWithBearingImpl(20, new DegreeBearingImpl(0)));
        Wind wind4 = new WindImpl(pos, new MillisecondsTimePoint(10000), new KnotSpeedWithBearingImpl(20, new DegreeBearingImpl(0)));
        Wind wind5 = new WindImpl(pos, new MillisecondsTimePoint(30000), new KnotSpeedWithBearingImpl(20, new DegreeBearingImpl(0)));
        Wind wind6 = new WindImpl(pos, new MillisecondsTimePoint(40000), new KnotSpeedWithBearingImpl(130, new DegreeBearingImpl(0)));
        Wind wind7 = new WindImpl(pos, new MillisecondsTimePoint(50000), new KnotSpeedWithBearingImpl(170, new DegreeBearingImpl(0)));
        track.add(wind1);
        track.add(wind2);
        track.add(wind3);
        track.add(wind4);
        track.add(wind5);
        track.add(wind6);
        track.add(wind7);
        
        // interval does bearely reach 20's burst because 0 has 0 length and 1000..30000 has 29000 length
        PositionAssert.assertSpeedEquals(new KnotSpeedImpl(20), track.getAveragedWind(pos, new MillisecondsTimePoint(1)), 0.02);
        // interval uses the two fixes to the left (0, 1000)=1000 and three to the right (2000, 10000, 30000)=28000
        PositionAssert.assertSpeedEquals(new KnotSpeedImpl(20), track.getAveragedWind(pos, new MillisecondsTimePoint(1001)), 0.02);
        // in the middle of the "hole", fetches (0, 1000, 2000, 10000)=10000 and (30000, 40000)=10000, so 20000ms worth of wind
        final double averageFor20000 = track.getAveragedWind(pos, new MillisecondsTimePoint(20000)).getKnots();
        // value is hard to predict exactly because time difference-based confidences rate fixes closer to 20000ms higher than those further away
        assertEquals(35, averageFor20000, 5);
        // right of the middle of the "hole", fetches (0, 1000, 2000, 10000)=10000 and (30000, 40000, 50000)=20000
        final double averageFor20500 = track.getAveragedWind(pos, new MillisecondsTimePoint(20500)).getKnots();
        assertEquals(37, averageFor20500, 5);
        assertTrue(averageFor20500 > averageFor20000);
    }
    
    @Test
    public void testSingleElementWindTrack() {
        WindTrack track = new WindTrackImpl(AVERAGING_INTERVAL_MILLIS, /* useSpeed */ true, "TestWindTrack");
        DegreePosition pos = new DegreePosition(0, 0);
        Wind wind = new WindImpl(pos, new MillisecondsTimePoint(0), new KnotSpeedWithBearingImpl(10, new DegreeBearingImpl(123)));
        track.add(wind);
        Wind estimate = track.getAveragedWind(pos, new MillisecondsTimePoint(0));
        PositionAssert.assertSpeedEquals(new KnotSpeedWithBearingImpl(10, new DegreeBearingImpl(123)), estimate, /* deg bearing delta */ 0.1, /* knot speed delta */ 0.01);
    }

    @Test
    public void testSingleElementExtrapolation() {
        WindTrack track = new WindTrackImpl(30000 /* 30s averaging interval */, /* useSpeed */ true, "TestWindTrack");
        DegreePosition pos = new DegreePosition(0, 0);
        Wind wind = new WindImpl(pos, new MillisecondsTimePoint(0), new KnotSpeedWithBearingImpl(10, new DegreeBearingImpl(123)));
        track.add(wind);
        // we only have one measurement; this should be extrapolated because it's our best guess
        Wind estimate = track.getAveragedWind(pos, new MillisecondsTimePoint(1000));
        PositionAssert.assertSpeedEquals(new KnotSpeedImpl(10), estimate, 0.01);
        PositionAssert.assertBearingEquals(new DegreeBearingImpl(123), estimate.getBearing(), 0.01);
    }

    @Test
    public void testSingleElementExtrapolationBeyondThreshold() {
        WindTrack track = new WindTrackImpl(30000 /* 30s averaging interval */, /* useSpeed */ true, "TestWindTrack");
        DegreePosition pos = new DegreePosition(0, 0);
        Wind wind = new WindImpl(pos, new MillisecondsTimePoint(0), new KnotSpeedWithBearingImpl(10, new DegreeBearingImpl(123)));
        track.add(wind);
        // we only have one measurement; this should be extrapolated because it's our best guess even if
        // the last measurement was longer ago than our smoothening interval
        Wind estimate = track.getAveragedWind(pos, new MillisecondsTimePoint(AVERAGING_INTERVAL_MILLIS+1000));
        PositionAssert.assertSpeedEquals(new KnotSpeedWithBearingImpl(10, new DegreeBearingImpl(123)), estimate, /* deg bearing delta */ 0.1, /* knot speed delta */ 0.01);
    }

    @Test
    public void testTwoElementWindTrackSameBearing() {
        WindTrack track = new WindTrackImpl(30000 /* 30s averaging interval */, /* useSpeed */ true, "TestWindTrack");
        DegreePosition pos = new DegreePosition(0, 0);
        Wind wind1 = new WindImpl(pos, new MillisecondsTimePoint(0), new KnotSpeedWithBearingImpl(10, new DegreeBearingImpl(100)));
        track.add(wind1);
        Wind wind2 = new WindImpl(pos, new MillisecondsTimePoint(1000), new KnotSpeedWithBearingImpl(20, new DegreeBearingImpl(100)));
        track.add(wind2);
        Wind estimate = track.getAveragedWind(pos, new MillisecondsTimePoint(500));
        PositionAssert.assertSpeedEquals(new KnotSpeedWithBearingImpl(15, new DegreeBearingImpl(100)), estimate, /* deg bearing delta */ 0.1, /* knot speed delta */ 0.01);
    }

    @Test
    public void testTwoElementWindTrackDifferentBearing() {
        WindTrack track = new WindTrackImpl(30000 /* 30s averaging interval */, /* useSpeed */ true, "TestWindTrack");
        DegreePosition pos = new DegreePosition(0, 0);
        Wind wind1 = new WindImpl(pos, new MillisecondsTimePoint(0), new KnotSpeedWithBearingImpl(10, new DegreeBearingImpl(110)));
        track.add(wind1);
        Wind wind2 = new WindImpl(pos, new MillisecondsTimePoint(1000), new KnotSpeedWithBearingImpl(10, new DegreeBearingImpl(100)));
        track.add(wind2);
        Wind estimate = track.getAveragedWind(pos, new MillisecondsTimePoint(2000));
        PositionAssert.assertSpeedEquals(new KnotSpeedWithBearingImpl(10, new DegreeBearingImpl(105)), estimate, /* deg bearing delta, some tolerance needed because of time-based confidence */ 0.6, /* knot speed delta */ 0.01);
    }
    
    @Test
    public void testUsingNewerThanRequestedIfCloserThanOlder() throws ParseException {
        /*
           Imagine the following wind measurements:
           
        2009-07-11T13:45:00.000+0200@null: 10.0kn from 278.0� avg(30000ms): 2009-07-11T13:45:00.000+0200@null: 10.0kn from 278.0°
        2009-07-11T13:45:05.000+0200@null: 10.0kn from 265.0� avg(30000ms): 2009-07-11T13:45:05.000+0200@null: 10.0kn from 265.0°
        2009-07-12T17:31:40.000+0200@null: 10.0kn from 260.0� avg(30000ms): 2009-07-12T17:31:40.000+0200@null: 10.0kn from 260.0°
        
           Now assume a query for 2009-07-12T17:31:38 which is closest to the newest entry but (much) more than
           the averaging interval after the previous entry (2009-07-11T13:45:05.000). This test ensures that
           the WindTrack uses the newer entry even though it's after the time point requested because it's
           much closer, and the previous entry would be out of the averaging interval anyway.
        */
        SimpleDateFormat df = new SimpleDateFormat("yyyy-DD-mm'T'hh:mm:ss");
        Wind wind1 = new WindImpl(null, new MillisecondsTimePoint(df.parse("2009-07-11T13:45:00").getTime()),
                new KnotSpeedWithBearingImpl(10, new DegreeBearingImpl(98)));
        Wind wind2 = new WindImpl(null, new MillisecondsTimePoint(df.parse("2009-07-11T13:45:05").getTime()),
                new KnotSpeedWithBearingImpl(10, new DegreeBearingImpl(85)));
        Wind wind3 = new WindImpl(null, new MillisecondsTimePoint(df.parse("2009-07-11T17:31:40").getTime()),
                new KnotSpeedWithBearingImpl(10, new DegreeBearingImpl(80)));
        WindTrack track = new WindTrackImpl(/* millisecondsOverWhichToAverage */ 30000, /* useSpeed */ true, "TestWindTrack");
        track.add(wind1);
        track.add(wind2);
        track.add(wind3);
        TimePoint timePoint = new MillisecondsTimePoint(df.parse("2009-07-11T17:31:38").getTime());
        Wind result = track.getAveragedWind(null, timePoint);
        // expectation: take two from left (because they are closer than AVERAGING_INTERVAL_MILLIS apart), one from right side:
        assertEquals((wind1.getKnots() + wind2.getKnots() + wind3.getKnots()) / 3, result.getKnots(), 0.01);
        assertEquals(80., result.getBearing().getDegrees(), 5);
    }
    
    @Test
    public void testWindwardDistanceForReachingLeg() {
        // TODO construct a tiny course with one upwind, one reaching and one downwind leg, a race with two competitors;
        // TODO create a tracked race with corresponding WEB wind source; put leader in downwind, trailer in upwind and
        // TODO test that windward distance includes the full reaching leg's length
    }
    
    /**
     * See bug 943. Wind estimation should return <code>null</code> instead of causing exceptions in case there
     * is no wind data to bootstrap the estimator with.
     */
    @Test
    public void testWindEstimationReturnsNullIfNoUpwindStartAndNoOtherWindDataAvailable() {
        DomainFactory domainFactory = DomainFactory.INSTANCE;
        Mark startFinishLeft = domainFactory.getOrCreateMark("Start/Finish left");
        Mark startFinishRight = domainFactory.getOrCreateMark("Start/Finish right");
        ControlPoint startFinish = domainFactory.createControlPointWithTwoMarks(startFinishLeft, startFinishRight, "Start/Finish");
        ControlPoint top = domainFactory.getOrCreateMark("Top");
        Waypoint w1 = domainFactory.createWaypoint(startFinish, /*passingInstruction*/ null);
        Waypoint w2 = domainFactory.createWaypoint(top, /*passingInstruction*/ null);
        Waypoint w3 = domainFactory.createWaypoint(startFinish, /*passingInstruction*/ null);
        Competitor competitor = new CompetitorImpl(123, "Test Competitor", Color.RED, null, null, new TeamImpl("STG", Collections.singleton(
                        new PersonImpl("Test Competitor", new NationalityImpl("GER"),
                        /* dateOfBirth */null, "This is famous " + "Test Competitor")), new PersonImpl("Rigo van Maas",
                        new NationalityImpl("NED"),
                        /* dateOfBirth */null, "This is Rigo, the coach")), new BoatImpl("Test Competitor" + "'s boat",
                new BoatClassImpl("505", /* typicallyStartsUpwind */true), null), /* timeOnTimeFactor */ null, /* timeOnDistanceAllowancePerNauticalMile */ null, null);
        final BoatClass boatClass = domainFactory.getOrCreateBoatClass("ESS40");
        DynamicTrackedRace trackedRace = new DynamicTrackedRaceImpl(new DynamicTrackedRegattaImpl(
                new RegattaImpl(EmptyRaceLogStore.INSTANCE, EmptyRegattaLogStore.INSTANCE,
                RegattaImpl.getDefaultName("Test Regatta", boatClass.getName()), boatClass, /*startDate*/ null, /*endDate*/ null,
                	/* trackedRegattaRegistry */ null, domainFactory.createScoringScheme(ScoringSchemeType.LOW_POINT), "123", null)),
                new RaceDefinitionImpl("Test Race",
                        new CourseImpl("Test Course", Arrays.asList(new Waypoint[] { w1, w2, w3 })),
                        boatClass, Collections.singleton(competitor)), Collections.<Sideline> emptyList(),
                EmptyWindStore.INSTANCE, /* delayToLiveInMillis */ 1000,
                        /* millisecondsOverWhichToAverageWind */ 30000,
                        /* millisecondsOverWhichToAverageSpeed */ 30000, /*useMarkPassingCalculator*/ false, OneDesignRankingMetric::new,
                        mock(RaceLogResolver.class));
        TimePoint start = MillisecondsTimePoint.now();
        TimePoint topMarkRounding = start.plus(30000);
        TimePoint finish = topMarkRounding.plus(30000);
        trackedRace.updateMarkPassings(competitor, Arrays.asList(new MarkPassing[] {
            new MarkPassingImpl(start, w1, competitor),    
            new MarkPassingImpl(topMarkRounding, w2, competitor),    
            new MarkPassingImpl(finish, w3, competitor)    
        }));
        assertFalse(boatClass.typicallyStartsUpwind());
        assertNull(trackedRace.getEstimatedWindDirection(MillisecondsTimePoint.now()));
    }

    @Test
    public void testWindAveragingBasedOnPosition() {
        Weigher<Pair<Position, TimePoint>> timeWeigherThatPretendsToAlsoWeighPositions = new PositionAndTimePointWeigher(
        /* halfConfidenceAfterMilliseconds */10000l, new MeterDistance(1000));
        ConfidenceBasedWindAverager<Pair<Position, TimePoint>> averager = ConfidenceFactory.INSTANCE
                .createWindAverager(timeWeigherThatPretendsToAlsoWeighPositions);
        TimePoint now = MillisecondsTimePoint.now();
        final DegreePosition p1 = new DegreePosition(0, 0);
        WindWithConfidence<Pair<Position, TimePoint>> w1 = new WindWithConfidenceImpl<>(
                new WindImpl(p1, now, new KnotSpeedWithBearingImpl(10, new DegreeBearingImpl(90))),
                /* confidence */ 1.0, new Pair<Position, TimePoint>(p1, now), /* useSpeed */ true);
        final Position p2 = p1.translateGreatCircle(new DegreeBearingImpl(0), new MeterDistance(1000));
        WindWithConfidence<Pair<Position, TimePoint>> w2 = new WindWithConfidenceImpl<>(
                new WindImpl(p2, now, new KnotSpeedWithBearingImpl(20, new DegreeBearingImpl(0))),
                /* confidence */ 1.0, new Pair<Position, TimePoint>(p2, now), /* useSpeed */ true);
        List<WindWithConfidence<Pair<Position, TimePoint>>> fixes = new ArrayList<>();
        fixes.add(w1);
        fixes.add(w2);
        WindWithConfidence<Pair<Position, TimePoint>> averageAtP1 = averager.getAverage(fixes, new Pair<Position, TimePoint>(p1, now));
        WindWithConfidence<Pair<Position, TimePoint>> averageAtP2 = averager.getAverage(fixes, new Pair<Position, TimePoint>(p2, now));
        // first careful assertion: at p1 where wind is from the west (to the east), wind should be further from the
        // west (further to the east) than at p2 where wind is from the south (to the north).
        final Bearing averageAtP1Bearing = averageAtP1.getObject().getBearing();
        assertTrue(Math.abs(averageAtP1Bearing.getDifferenceTo(w1.getObject().getBearing()).getDegrees()) <
                Math.abs(averageAtP1Bearing.getDifferenceTo(w2.getObject().getBearing()).getDegrees()));
        // ...and vice versa
        final Bearing averageAtP2Bearing = averageAtP2.getObject().getBearing();
        assertTrue(Math.abs(averageAtP2Bearing.getDifferenceTo(w2.getObject().getBearing()).getDegrees()) <
                Math.abs(averageAtP2Bearing.getDifferenceTo(w1.getObject().getBearing()).getDegrees()));
        // expect the arithmetic average at the point which is in the middle between the two positions
        Position middleBetweenP1AndP2 = p1.translateGreatCircle(p1.getBearingGreatCircle(p2), p1.getDistance(p2).scale(.5));
        WindWithConfidence<Pair<Position, TimePoint>> averageAtMiddleBetweenP1AndP2 = averager.getAverage(fixes,
                new Pair<Position, TimePoint>(middleBetweenP1AndP2, now));
        assertEquals(15, averageAtMiddleBetweenP1AndP2.getObject().getKnots(), 0.00001);
        assertEquals(45, averageAtMiddleBetweenP1AndP2.getObject().getBearing().getDegrees(), 0.00001);
        
        // now try again with distance 2km and demand the difference between the position-dependent readings to be greater
        final Position p3 = p1.translateGreatCircle(new DegreeBearingImpl(0), new MeterDistance(2000));
        WindWithConfidence<Pair<Position, TimePoint>> w3 = new WindWithConfidenceImpl<>(
                new WindImpl(p3, now, new KnotSpeedWithBearingImpl(20, new DegreeBearingImpl(0))),
                /* confidence */ 1.0, new Pair<Position, TimePoint>(p3, now), /* useSpeed */ true);
        List<WindWithConfidence<Pair<Position, TimePoint>>> fixesFurtherApart = new ArrayList<>();
        fixesFurtherApart.add(w1);
        fixesFurtherApart.add(w3);
        WindWithConfidence<Pair<Position, TimePoint>> averageFurtherApartAtP1 = averager.getAverage(fixesFurtherApart, new Pair<Position, TimePoint>(p1, now));
        WindWithConfidence<Pair<Position, TimePoint>> averageAtP3 = averager.getAverage(fixesFurtherApart, new Pair<Position, TimePoint>(p3, now));
        assertTrue(averageFurtherApartAtP1.getObject().getKnots() < averageAtP1.getObject().getKnots());
        assertTrue(averageAtP3.getObject().getKnots() > averageAtP2.getObject().getKnots());
        assertTrue(Math.abs(averageFurtherApartAtP1.getObject().getBearing().getDifferenceTo(w1.getObject().getBearing()).getDegrees())
                < Math.abs(averageAtP1.getObject().getBearing().getDifferenceTo(w1.getObject().getBearing()).getDegrees()));
        assertTrue(Math.abs(averageAtP3.getObject().getBearing().getDifferenceTo(w3.getObject().getBearing()).getDegrees())
                < Math.abs(averageAtP2.getObject().getBearing().getDifferenceTo(w3.getObject().getBearing()).getDegrees()));
    }
}
>>>>>>> bb4ecf91
<|MERGE_RESOLUTION|>--- conflicted
+++ resolved
@@ -1,4 +1,3 @@
-<<<<<<< HEAD
 package com.sap.sailing.domain.test;
 
 import static org.junit.Assert.assertEquals;
@@ -379,381 +378,4 @@
         assertTrue(Math.abs(averageAtP3.getObject().getBearing().getDifferenceTo(w3.getObject().getBearing()).getDegrees())
                 < Math.abs(averageAtP2.getObject().getBearing().getDifferenceTo(w3.getObject().getBearing()).getDegrees()));
     }
-}
-=======
-package com.sap.sailing.domain.test;
-
-import static org.junit.Assert.assertEquals;
-import static org.junit.Assert.assertFalse;
-import static org.junit.Assert.assertNull;
-import static org.junit.Assert.assertTrue;
-import static org.mockito.Mockito.mock;
-
-import java.text.ParseException;
-import java.text.SimpleDateFormat;
-import java.util.ArrayList;
-import java.util.Arrays;
-import java.util.Collections;
-import java.util.HashSet;
-import java.util.List;
-import java.util.Set;
-
-import org.junit.Test;
-
-import com.sap.sailing.domain.abstractlog.race.analyzing.impl.RaceLogResolver;
-import com.sap.sailing.domain.base.BoatClass;
-import com.sap.sailing.domain.base.Competitor;
-import com.sap.sailing.domain.base.ControlPoint;
-import com.sap.sailing.domain.base.DomainFactory;
-import com.sap.sailing.domain.base.Mark;
-import com.sap.sailing.domain.base.Sideline;
-import com.sap.sailing.domain.base.Waypoint;
-import com.sap.sailing.domain.base.impl.BoatClassImpl;
-import com.sap.sailing.domain.base.impl.BoatImpl;
-import com.sap.sailing.domain.base.impl.CompetitorImpl;
-import com.sap.sailing.domain.base.impl.CourseImpl;
-import com.sap.sailing.domain.base.impl.NationalityImpl;
-import com.sap.sailing.domain.base.impl.PersonImpl;
-import com.sap.sailing.domain.base.impl.RaceDefinitionImpl;
-import com.sap.sailing.domain.base.impl.RegattaImpl;
-import com.sap.sailing.domain.base.impl.TeamImpl;
-import com.sap.sailing.domain.common.Bearing;
-import com.sap.sailing.domain.common.Position;
-import com.sap.sailing.domain.common.ScoringSchemeType;
-import com.sap.sailing.domain.common.SpeedWithBearing;
-import com.sap.sailing.domain.common.Wind;
-import com.sap.sailing.domain.common.confidence.Weigher;
-import com.sap.sailing.domain.common.confidence.impl.PositionAndTimePointWeigher;
-import com.sap.sailing.domain.common.impl.DegreeBearingImpl;
-import com.sap.sailing.domain.common.impl.DegreePosition;
-import com.sap.sailing.domain.common.impl.KnotSpeedImpl;
-import com.sap.sailing.domain.common.impl.KnotSpeedWithBearingImpl;
-import com.sap.sailing.domain.common.impl.MeterDistance;
-import com.sap.sailing.domain.common.impl.WindImpl;
-import com.sap.sailing.domain.common.tracking.impl.VeryCompactWindImpl;
-import com.sap.sailing.domain.common.tracking.impl.CompactionNotPossibleException;
-import com.sap.sailing.domain.confidence.ConfidenceBasedWindAverager;
-import com.sap.sailing.domain.confidence.ConfidenceFactory;
-import com.sap.sailing.domain.racelog.impl.EmptyRaceLogStore;
-import com.sap.sailing.domain.ranking.OneDesignRankingMetric;
-import com.sap.sailing.domain.regattalog.impl.EmptyRegattaLogStore;
-import com.sap.sailing.domain.tracking.DynamicTrackedRace;
-import com.sap.sailing.domain.tracking.MarkPassing;
-import com.sap.sailing.domain.tracking.WindTrack;
-import com.sap.sailing.domain.tracking.WindWithConfidence;
-import com.sap.sailing.domain.tracking.impl.DynamicTrackedRaceImpl;
-import com.sap.sailing.domain.tracking.impl.DynamicTrackedRegattaImpl;
-import com.sap.sailing.domain.tracking.impl.EmptyWindStore;
-import com.sap.sailing.domain.tracking.impl.MarkPassingImpl;
-import com.sap.sailing.domain.tracking.impl.WindTrackImpl;
-import com.sap.sailing.domain.tracking.impl.WindWithConfidenceImpl;
-import com.sap.sse.common.Color;
-import com.sap.sse.common.TimePoint;
-import com.sap.sse.common.Util;
-import com.sap.sse.common.Util.Pair;
-import com.sap.sse.common.impl.MillisecondsTimePoint;
-
-public class WindTest {
-    private static final int AVERAGING_INTERVAL_MILLIS = 30000 /* 30s averaging interval */;
-
-    /**
-     * Tests that averaging also works across the 0deg mark
-     */
-    @Test
-    public void testAveragingWind() throws InterruptedException {
-        WindTrack track = new WindTrackImpl(AVERAGING_INTERVAL_MILLIS, /* useSpeed */ true, "TestWindTrack");
-        TimePoint t1 = MillisecondsTimePoint.now();
-        TimePoint t2 = new MillisecondsTimePoint(t1.asMillis()+10);
-        TimePoint middle = new MillisecondsTimePoint((t1.asMillis()+t2.asMillis())/2);
-        DegreePosition pos = new DegreePosition(0, 0);
-        Wind wind1 = new WindImpl(pos, t1, new KnotSpeedWithBearingImpl(10, new DegreeBearingImpl(355)));
-        Wind wind2 = new WindImpl(pos, t2, new KnotSpeedWithBearingImpl(10, new DegreeBearingImpl(5)));
-        track.add(wind1);
-        track.add(wind2);
-        Wind average = track.getAveragedWind(pos, middle);
-        PositionAssert.assertBearingEquals(new DegreeBearingImpl(0), average.getBearing().getDifferenceTo(new DegreeBearingImpl(0)), 0.01);
-    }
-    
-    @Test
-    public void testMultipleWindFixesWithSameTimestampInSameWindTrack() {
-        WindTrack track = new WindTrackImpl(AVERAGING_INTERVAL_MILLIS, /* useSpeed */ true, "TestWindTrack");
-        TimePoint now = MillisecondsTimePoint.now();
-        DegreePosition pos1 = new DegreePosition(0, 0);
-        DegreePosition pos2 = new DegreePosition(1, 1);
-        Wind wind1 = new WindImpl(pos1, now, new KnotSpeedWithBearingImpl(10, new DegreeBearingImpl(0)));
-        Wind wind2 = new WindImpl(pos2, now, new KnotSpeedWithBearingImpl(20, new DegreeBearingImpl(0)));
-        track.add(wind1);
-        track.add(wind2);
-        track.lockForRead();
-        try {
-            assertEquals(2, Util.size(track.getFixes()));
-            Set<Wind> expectedWind = new HashSet<Wind>();
-            expectedWind.add(wind1);
-            expectedWind.add(wind2);
-            Set<Wind> actualWind = new HashSet<Wind>();
-            for (Wind wind : track.getFixes()) {
-                actualWind.add(wind);
-            }
-            PositionAssert.assertWindEquals(expectedWind, actualWind, /* pos deg delta */ 0.000001, /* bearing deg delta */ 0.1, /* knot speed delta */ 0.1);
-        } finally {
-            track.unlockAfterRead();
-        }
-    }
-    
-    @Test
-    public void testWindEquality() throws CompactionNotPossibleException {
-        Position p1 = new DegreePosition(1, 2);
-        Position p2 = new DegreePosition(4, 5);
-        TimePoint t1 = MillisecondsTimePoint.now();
-        TimePoint t2 = t1.plus(5);
-        SpeedWithBearing s1 = new KnotSpeedWithBearingImpl(12, new DegreeBearingImpl(3));
-        SpeedWithBearing s2 = new KnotSpeedWithBearingImpl(22, new DegreeBearingImpl(123));
-        Wind w1 = new WindImpl(p1, t1, s1);
-        Wind w2 = new VeryCompactWindImpl(w1);
-        PositionAssert.assertWindEquals(w1, w2, /* pos deg delta */ 0.000001, /* bearing deg delta */ 0.1, /* knot speed delta */ 0.1);
-        assertEquals(w1.hashCode(), w2.hashCode());
-        Wind w3 = new WindImpl(p2, t2, s2);
-        assertFalse(w1.equals(w3));
-        assertFalse(w2.equals(w3));
-    }
-    
-    @Test
-    public void testEmptyTrackYieldsNullAsWindEstimate() {
-        WindTrack track = new WindTrackImpl(AVERAGING_INTERVAL_MILLIS, /* useSpeed */ true, "TestWindTrack");
-        assertNull(track.getAveragedWind(new DegreePosition(0, 0), MillisecondsTimePoint.now()));
-    }
-
-    /**
-     * If the wind track has areas with no data, and wind information is requested for such an interval,
-     * it is essential to still average over the {@link #AVERAGING_INTERVAL_MILLIS} interval, even if the
-     * interval is further away than {@link #AVERAGING_INTERVAL_MILLIS}.
-     */
-    @Test
-    public void testAveragingOfSparseWindTrack() {
-        WindTrack track = new WindTrackImpl(AVERAGING_INTERVAL_MILLIS, /* useSpeed */ true, "TestWindTrack");
-        DegreePosition pos = new DegreePosition(0, 0);
-        Wind wind1 = new WindImpl(pos, new MillisecondsTimePoint(0), new KnotSpeedWithBearingImpl(20, new DegreeBearingImpl(0)));
-        Wind wind2 = new WindImpl(pos, new MillisecondsTimePoint(1000), new KnotSpeedWithBearingImpl(20, new DegreeBearingImpl(0)));
-        Wind wind3 = new WindImpl(pos, new MillisecondsTimePoint(2000), new KnotSpeedWithBearingImpl(20, new DegreeBearingImpl(0)));
-        Wind wind4 = new WindImpl(pos, new MillisecondsTimePoint(10000), new KnotSpeedWithBearingImpl(20, new DegreeBearingImpl(0)));
-        Wind wind5 = new WindImpl(pos, new MillisecondsTimePoint(30000), new KnotSpeedWithBearingImpl(20, new DegreeBearingImpl(0)));
-        Wind wind6 = new WindImpl(pos, new MillisecondsTimePoint(40000), new KnotSpeedWithBearingImpl(130, new DegreeBearingImpl(0)));
-        Wind wind7 = new WindImpl(pos, new MillisecondsTimePoint(50000), new KnotSpeedWithBearingImpl(170, new DegreeBearingImpl(0)));
-        track.add(wind1);
-        track.add(wind2);
-        track.add(wind3);
-        track.add(wind4);
-        track.add(wind5);
-        track.add(wind6);
-        track.add(wind7);
-        
-        // interval does bearely reach 20's burst because 0 has 0 length and 1000..30000 has 29000 length
-        PositionAssert.assertSpeedEquals(new KnotSpeedImpl(20), track.getAveragedWind(pos, new MillisecondsTimePoint(1)), 0.02);
-        // interval uses the two fixes to the left (0, 1000)=1000 and three to the right (2000, 10000, 30000)=28000
-        PositionAssert.assertSpeedEquals(new KnotSpeedImpl(20), track.getAveragedWind(pos, new MillisecondsTimePoint(1001)), 0.02);
-        // in the middle of the "hole", fetches (0, 1000, 2000, 10000)=10000 and (30000, 40000)=10000, so 20000ms worth of wind
-        final double averageFor20000 = track.getAveragedWind(pos, new MillisecondsTimePoint(20000)).getKnots();
-        // value is hard to predict exactly because time difference-based confidences rate fixes closer to 20000ms higher than those further away
-        assertEquals(35, averageFor20000, 5);
-        // right of the middle of the "hole", fetches (0, 1000, 2000, 10000)=10000 and (30000, 40000, 50000)=20000
-        final double averageFor20500 = track.getAveragedWind(pos, new MillisecondsTimePoint(20500)).getKnots();
-        assertEquals(37, averageFor20500, 5);
-        assertTrue(averageFor20500 > averageFor20000);
-    }
-    
-    @Test
-    public void testSingleElementWindTrack() {
-        WindTrack track = new WindTrackImpl(AVERAGING_INTERVAL_MILLIS, /* useSpeed */ true, "TestWindTrack");
-        DegreePosition pos = new DegreePosition(0, 0);
-        Wind wind = new WindImpl(pos, new MillisecondsTimePoint(0), new KnotSpeedWithBearingImpl(10, new DegreeBearingImpl(123)));
-        track.add(wind);
-        Wind estimate = track.getAveragedWind(pos, new MillisecondsTimePoint(0));
-        PositionAssert.assertSpeedEquals(new KnotSpeedWithBearingImpl(10, new DegreeBearingImpl(123)), estimate, /* deg bearing delta */ 0.1, /* knot speed delta */ 0.01);
-    }
-
-    @Test
-    public void testSingleElementExtrapolation() {
-        WindTrack track = new WindTrackImpl(30000 /* 30s averaging interval */, /* useSpeed */ true, "TestWindTrack");
-        DegreePosition pos = new DegreePosition(0, 0);
-        Wind wind = new WindImpl(pos, new MillisecondsTimePoint(0), new KnotSpeedWithBearingImpl(10, new DegreeBearingImpl(123)));
-        track.add(wind);
-        // we only have one measurement; this should be extrapolated because it's our best guess
-        Wind estimate = track.getAveragedWind(pos, new MillisecondsTimePoint(1000));
-        PositionAssert.assertSpeedEquals(new KnotSpeedImpl(10), estimate, 0.01);
-        PositionAssert.assertBearingEquals(new DegreeBearingImpl(123), estimate.getBearing(), 0.01);
-    }
-
-    @Test
-    public void testSingleElementExtrapolationBeyondThreshold() {
-        WindTrack track = new WindTrackImpl(30000 /* 30s averaging interval */, /* useSpeed */ true, "TestWindTrack");
-        DegreePosition pos = new DegreePosition(0, 0);
-        Wind wind = new WindImpl(pos, new MillisecondsTimePoint(0), new KnotSpeedWithBearingImpl(10, new DegreeBearingImpl(123)));
-        track.add(wind);
-        // we only have one measurement; this should be extrapolated because it's our best guess even if
-        // the last measurement was longer ago than our smoothening interval
-        Wind estimate = track.getAveragedWind(pos, new MillisecondsTimePoint(AVERAGING_INTERVAL_MILLIS+1000));
-        PositionAssert.assertSpeedEquals(new KnotSpeedWithBearingImpl(10, new DegreeBearingImpl(123)), estimate, /* deg bearing delta */ 0.1, /* knot speed delta */ 0.01);
-    }
-
-    @Test
-    public void testTwoElementWindTrackSameBearing() {
-        WindTrack track = new WindTrackImpl(30000 /* 30s averaging interval */, /* useSpeed */ true, "TestWindTrack");
-        DegreePosition pos = new DegreePosition(0, 0);
-        Wind wind1 = new WindImpl(pos, new MillisecondsTimePoint(0), new KnotSpeedWithBearingImpl(10, new DegreeBearingImpl(100)));
-        track.add(wind1);
-        Wind wind2 = new WindImpl(pos, new MillisecondsTimePoint(1000), new KnotSpeedWithBearingImpl(20, new DegreeBearingImpl(100)));
-        track.add(wind2);
-        Wind estimate = track.getAveragedWind(pos, new MillisecondsTimePoint(500));
-        PositionAssert.assertSpeedEquals(new KnotSpeedWithBearingImpl(15, new DegreeBearingImpl(100)), estimate, /* deg bearing delta */ 0.1, /* knot speed delta */ 0.01);
-    }
-
-    @Test
-    public void testTwoElementWindTrackDifferentBearing() {
-        WindTrack track = new WindTrackImpl(30000 /* 30s averaging interval */, /* useSpeed */ true, "TestWindTrack");
-        DegreePosition pos = new DegreePosition(0, 0);
-        Wind wind1 = new WindImpl(pos, new MillisecondsTimePoint(0), new KnotSpeedWithBearingImpl(10, new DegreeBearingImpl(110)));
-        track.add(wind1);
-        Wind wind2 = new WindImpl(pos, new MillisecondsTimePoint(1000), new KnotSpeedWithBearingImpl(10, new DegreeBearingImpl(100)));
-        track.add(wind2);
-        Wind estimate = track.getAveragedWind(pos, new MillisecondsTimePoint(2000));
-        PositionAssert.assertSpeedEquals(new KnotSpeedWithBearingImpl(10, new DegreeBearingImpl(105)), estimate, /* deg bearing delta, some tolerance needed because of time-based confidence */ 0.6, /* knot speed delta */ 0.01);
-    }
-    
-    @Test
-    public void testUsingNewerThanRequestedIfCloserThanOlder() throws ParseException {
-        /*
-           Imagine the following wind measurements:
-           
-        2009-07-11T13:45:00.000+0200@null: 10.0kn from 278.0� avg(30000ms): 2009-07-11T13:45:00.000+0200@null: 10.0kn from 278.0°
-        2009-07-11T13:45:05.000+0200@null: 10.0kn from 265.0� avg(30000ms): 2009-07-11T13:45:05.000+0200@null: 10.0kn from 265.0°
-        2009-07-12T17:31:40.000+0200@null: 10.0kn from 260.0� avg(30000ms): 2009-07-12T17:31:40.000+0200@null: 10.0kn from 260.0°
-        
-           Now assume a query for 2009-07-12T17:31:38 which is closest to the newest entry but (much) more than
-           the averaging interval after the previous entry (2009-07-11T13:45:05.000). This test ensures that
-           the WindTrack uses the newer entry even though it's after the time point requested because it's
-           much closer, and the previous entry would be out of the averaging interval anyway.
-        */
-        SimpleDateFormat df = new SimpleDateFormat("yyyy-DD-mm'T'hh:mm:ss");
-        Wind wind1 = new WindImpl(null, new MillisecondsTimePoint(df.parse("2009-07-11T13:45:00").getTime()),
-                new KnotSpeedWithBearingImpl(10, new DegreeBearingImpl(98)));
-        Wind wind2 = new WindImpl(null, new MillisecondsTimePoint(df.parse("2009-07-11T13:45:05").getTime()),
-                new KnotSpeedWithBearingImpl(10, new DegreeBearingImpl(85)));
-        Wind wind3 = new WindImpl(null, new MillisecondsTimePoint(df.parse("2009-07-11T17:31:40").getTime()),
-                new KnotSpeedWithBearingImpl(10, new DegreeBearingImpl(80)));
-        WindTrack track = new WindTrackImpl(/* millisecondsOverWhichToAverage */ 30000, /* useSpeed */ true, "TestWindTrack");
-        track.add(wind1);
-        track.add(wind2);
-        track.add(wind3);
-        TimePoint timePoint = new MillisecondsTimePoint(df.parse("2009-07-11T17:31:38").getTime());
-        Wind result = track.getAveragedWind(null, timePoint);
-        // expectation: take two from left (because they are closer than AVERAGING_INTERVAL_MILLIS apart), one from right side:
-        assertEquals((wind1.getKnots() + wind2.getKnots() + wind3.getKnots()) / 3, result.getKnots(), 0.01);
-        assertEquals(80., result.getBearing().getDegrees(), 5);
-    }
-    
-    @Test
-    public void testWindwardDistanceForReachingLeg() {
-        // TODO construct a tiny course with one upwind, one reaching and one downwind leg, a race with two competitors;
-        // TODO create a tracked race with corresponding WEB wind source; put leader in downwind, trailer in upwind and
-        // TODO test that windward distance includes the full reaching leg's length
-    }
-    
-    /**
-     * See bug 943. Wind estimation should return <code>null</code> instead of causing exceptions in case there
-     * is no wind data to bootstrap the estimator with.
-     */
-    @Test
-    public void testWindEstimationReturnsNullIfNoUpwindStartAndNoOtherWindDataAvailable() {
-        DomainFactory domainFactory = DomainFactory.INSTANCE;
-        Mark startFinishLeft = domainFactory.getOrCreateMark("Start/Finish left");
-        Mark startFinishRight = domainFactory.getOrCreateMark("Start/Finish right");
-        ControlPoint startFinish = domainFactory.createControlPointWithTwoMarks(startFinishLeft, startFinishRight, "Start/Finish");
-        ControlPoint top = domainFactory.getOrCreateMark("Top");
-        Waypoint w1 = domainFactory.createWaypoint(startFinish, /*passingInstruction*/ null);
-        Waypoint w2 = domainFactory.createWaypoint(top, /*passingInstruction*/ null);
-        Waypoint w3 = domainFactory.createWaypoint(startFinish, /*passingInstruction*/ null);
-        Competitor competitor = new CompetitorImpl(123, "Test Competitor", Color.RED, null, null, new TeamImpl("STG", Collections.singleton(
-                        new PersonImpl("Test Competitor", new NationalityImpl("GER"),
-                        /* dateOfBirth */null, "This is famous " + "Test Competitor")), new PersonImpl("Rigo van Maas",
-                        new NationalityImpl("NED"),
-                        /* dateOfBirth */null, "This is Rigo, the coach")), new BoatImpl("Test Competitor" + "'s boat",
-                new BoatClassImpl("505", /* typicallyStartsUpwind */true), null), /* timeOnTimeFactor */ null, /* timeOnDistanceAllowancePerNauticalMile */ null, null);
-        final BoatClass boatClass = domainFactory.getOrCreateBoatClass("ESS40");
-        DynamicTrackedRace trackedRace = new DynamicTrackedRaceImpl(new DynamicTrackedRegattaImpl(
-                new RegattaImpl(EmptyRaceLogStore.INSTANCE, EmptyRegattaLogStore.INSTANCE,
-                RegattaImpl.getDefaultName("Test Regatta", boatClass.getName()), boatClass, /*startDate*/ null, /*endDate*/ null,
-                	/* trackedRegattaRegistry */ null, domainFactory.createScoringScheme(ScoringSchemeType.LOW_POINT), "123", null)),
-                new RaceDefinitionImpl("Test Race",
-                        new CourseImpl("Test Course", Arrays.asList(new Waypoint[] { w1, w2, w3 })),
-                        boatClass, Collections.singleton(competitor)), Collections.<Sideline> emptyList(),
-                EmptyWindStore.INSTANCE, /* delayToLiveInMillis */ 1000,
-                        /* millisecondsOverWhichToAverageWind */ 30000,
-                        /* millisecondsOverWhichToAverageSpeed */ 30000, /*useMarkPassingCalculator*/ false, OneDesignRankingMetric::new,
-                        mock(RaceLogResolver.class));
-        TimePoint start = MillisecondsTimePoint.now();
-        TimePoint topMarkRounding = start.plus(30000);
-        TimePoint finish = topMarkRounding.plus(30000);
-        trackedRace.updateMarkPassings(competitor, Arrays.asList(new MarkPassing[] {
-            new MarkPassingImpl(start, w1, competitor),    
-            new MarkPassingImpl(topMarkRounding, w2, competitor),    
-            new MarkPassingImpl(finish, w3, competitor)    
-        }));
-        assertFalse(boatClass.typicallyStartsUpwind());
-        assertNull(trackedRace.getEstimatedWindDirection(MillisecondsTimePoint.now()));
-    }
-
-    @Test
-    public void testWindAveragingBasedOnPosition() {
-        Weigher<Pair<Position, TimePoint>> timeWeigherThatPretendsToAlsoWeighPositions = new PositionAndTimePointWeigher(
-        /* halfConfidenceAfterMilliseconds */10000l, new MeterDistance(1000));
-        ConfidenceBasedWindAverager<Pair<Position, TimePoint>> averager = ConfidenceFactory.INSTANCE
-                .createWindAverager(timeWeigherThatPretendsToAlsoWeighPositions);
-        TimePoint now = MillisecondsTimePoint.now();
-        final DegreePosition p1 = new DegreePosition(0, 0);
-        WindWithConfidence<Pair<Position, TimePoint>> w1 = new WindWithConfidenceImpl<>(
-                new WindImpl(p1, now, new KnotSpeedWithBearingImpl(10, new DegreeBearingImpl(90))),
-                /* confidence */ 1.0, new Pair<Position, TimePoint>(p1, now), /* useSpeed */ true);
-        final Position p2 = p1.translateGreatCircle(new DegreeBearingImpl(0), new MeterDistance(1000));
-        WindWithConfidence<Pair<Position, TimePoint>> w2 = new WindWithConfidenceImpl<>(
-                new WindImpl(p2, now, new KnotSpeedWithBearingImpl(20, new DegreeBearingImpl(0))),
-                /* confidence */ 1.0, new Pair<Position, TimePoint>(p2, now), /* useSpeed */ true);
-        List<WindWithConfidence<Pair<Position, TimePoint>>> fixes = new ArrayList<>();
-        fixes.add(w1);
-        fixes.add(w2);
-        WindWithConfidence<Pair<Position, TimePoint>> averageAtP1 = averager.getAverage(fixes, new Pair<Position, TimePoint>(p1, now));
-        WindWithConfidence<Pair<Position, TimePoint>> averageAtP2 = averager.getAverage(fixes, new Pair<Position, TimePoint>(p2, now));
-        // first careful assertion: at p1 where wind is from the west (to the east), wind should be further from the
-        // west (further to the east) than at p2 where wind is from the south (to the north).
-        final Bearing averageAtP1Bearing = averageAtP1.getObject().getBearing();
-        assertTrue(Math.abs(averageAtP1Bearing.getDifferenceTo(w1.getObject().getBearing()).getDegrees()) <
-                Math.abs(averageAtP1Bearing.getDifferenceTo(w2.getObject().getBearing()).getDegrees()));
-        // ...and vice versa
-        final Bearing averageAtP2Bearing = averageAtP2.getObject().getBearing();
-        assertTrue(Math.abs(averageAtP2Bearing.getDifferenceTo(w2.getObject().getBearing()).getDegrees()) <
-                Math.abs(averageAtP2Bearing.getDifferenceTo(w1.getObject().getBearing()).getDegrees()));
-        // expect the arithmetic average at the point which is in the middle between the two positions
-        Position middleBetweenP1AndP2 = p1.translateGreatCircle(p1.getBearingGreatCircle(p2), p1.getDistance(p2).scale(.5));
-        WindWithConfidence<Pair<Position, TimePoint>> averageAtMiddleBetweenP1AndP2 = averager.getAverage(fixes,
-                new Pair<Position, TimePoint>(middleBetweenP1AndP2, now));
-        assertEquals(15, averageAtMiddleBetweenP1AndP2.getObject().getKnots(), 0.00001);
-        assertEquals(45, averageAtMiddleBetweenP1AndP2.getObject().getBearing().getDegrees(), 0.00001);
-        
-        // now try again with distance 2km and demand the difference between the position-dependent readings to be greater
-        final Position p3 = p1.translateGreatCircle(new DegreeBearingImpl(0), new MeterDistance(2000));
-        WindWithConfidence<Pair<Position, TimePoint>> w3 = new WindWithConfidenceImpl<>(
-                new WindImpl(p3, now, new KnotSpeedWithBearingImpl(20, new DegreeBearingImpl(0))),
-                /* confidence */ 1.0, new Pair<Position, TimePoint>(p3, now), /* useSpeed */ true);
-        List<WindWithConfidence<Pair<Position, TimePoint>>> fixesFurtherApart = new ArrayList<>();
-        fixesFurtherApart.add(w1);
-        fixesFurtherApart.add(w3);
-        WindWithConfidence<Pair<Position, TimePoint>> averageFurtherApartAtP1 = averager.getAverage(fixesFurtherApart, new Pair<Position, TimePoint>(p1, now));
-        WindWithConfidence<Pair<Position, TimePoint>> averageAtP3 = averager.getAverage(fixesFurtherApart, new Pair<Position, TimePoint>(p3, now));
-        assertTrue(averageFurtherApartAtP1.getObject().getKnots() < averageAtP1.getObject().getKnots());
-        assertTrue(averageAtP3.getObject().getKnots() > averageAtP2.getObject().getKnots());
-        assertTrue(Math.abs(averageFurtherApartAtP1.getObject().getBearing().getDifferenceTo(w1.getObject().getBearing()).getDegrees())
-                < Math.abs(averageAtP1.getObject().getBearing().getDifferenceTo(w1.getObject().getBearing()).getDegrees()));
-        assertTrue(Math.abs(averageAtP3.getObject().getBearing().getDifferenceTo(w3.getObject().getBearing()).getDegrees())
-                < Math.abs(averageAtP2.getObject().getBearing().getDifferenceTo(w3.getObject().getBearing()).getDegrees()));
-    }
-}
->>>>>>> bb4ecf91
+}