--- conflicted
+++ resolved
@@ -1,236 +1,117 @@
-<<<<<<< HEAD
-package com.sap.sailing.domain.test;
-
-import static org.junit.Assert.assertNotNull;
-
-import java.net.MalformedURLException;
-import java.net.URISyntaxException;
-import java.util.ArrayList;
-import java.util.List;
-
-import org.junit.Before;
-import org.junit.Test;
-
-import com.maptrack.client.io.TypeController;
-import com.sap.sailing.domain.base.Competitor;
-import com.sap.sailing.domain.base.RaceDefinition;
-import com.sap.sailing.domain.base.Regatta;
-import com.sap.sailing.domain.racelog.impl.EmptyRaceLogStore;
-import com.sap.sailing.domain.tracking.DynamicRaceDefinitionSet;
-import com.sap.sailing.domain.tracking.DynamicTrackedRace;
-import com.sap.sailing.domain.tracking.DynamicTrackedRegatta;
-import com.sap.sailing.domain.tracking.GPSFix;
-import com.sap.sailing.domain.tracking.GPSFixMoving;
-import com.sap.sailing.domain.tracking.RaceChangeListener;
-import com.sap.sailing.domain.tracking.RaceListener;
-import com.sap.sailing.domain.tracking.TrackedRace;
-import com.sap.sailing.domain.tracking.impl.AbstractRaceChangeListener;
-import com.sap.sailing.domain.tracking.impl.DynamicTrackedRegattaImpl;
-import com.sap.sailing.domain.tracking.impl.EmptyWindStore;
-import com.sap.sailing.domain.tracking.impl.GPSFixMovingImpl;
-import com.sap.sailing.domain.tractracadapter.DomainFactory;
-import com.sap.sailing.domain.tractracadapter.Receiver;
-
-public class ReceiveTrackingDataTest extends AbstractTracTracLiveTest {
-    final private Object semaphor = new Object();
-    final private Competitor[] firstTracked = new Competitor[1];
-    final private GPSFix[] firstData = new GPSFix[1];
-
-    public ReceiveTrackingDataTest() throws URISyntaxException,
-            MalformedURLException {
-        super();
-    }
-    
-    /**
-     * Sets up a single listener so that the rather time-consuming race setup is received only once, and all
-     * tests in this class share a single feed execution. The listener fills in the first event received
-     * into {@link #firstTracked} and {@link #firstData}. All events are converted into {@link GPSFixMovingImpl}
-     * objects and appended to the {@link DynamicTrackedRace}s.
-     */
-    @Before
-    public void setupListener() {
-        final DomainFactory domainFactory = DomainFactory.INSTANCE;
-        final RaceChangeListener positionListener = new AbstractRaceChangeListener() {
-            private boolean first = true;
-            
-            @Override
-            public void competitorPositionChanged(GPSFixMoving fix, Competitor competitor) {
-                System.out.println("Received fix "+fix);
-                synchronized (semaphor) {
-                    if (first) {
-                        firstTracked[0] = competitor;
-                        firstData[0] = fix;
-                        first = false;
-                    }
-                    semaphor.notifyAll();
-                }
-            }
-        };
-        List<TypeController> listeners = new ArrayList<TypeController>();
-        Regatta regatta = domainFactory.getOrCreateDefaultRegatta(EmptyRaceLogStore.INSTANCE, getTracTracEvent(), /* trackedRegattaRegistry */ null);
-        DynamicTrackedRegatta trackedRegatta = new DynamicTrackedRegattaImpl(regatta);
-        trackedRegatta.addRaceListener(new RaceListener() {
-            @Override
-            public void raceAdded(TrackedRace trackedRace) {
-                System.out.println("Subscribing raw position listener for race "+trackedRace);
-                ((DynamicTrackedRace) trackedRace).addListener(positionListener);
-            }
-            @Override
-            public void raceRemoved(TrackedRace trackedRace) {
-            }
-        });
-        for (Receiver receiver : domainFactory.getUpdateReceivers(trackedRegatta, getTracTracEvent(), /* start of tracking */ null,
-        /* end of tracking */null, /* delayToLiveInMillis */0l, /* simulator */ null,
-                EmptyWindStore.INSTANCE, new DynamicRaceDefinitionSet() {
-                    @Override
-                    public void addRaceDefinition(RaceDefinition race) {
-                    }
-                }, /* trackedRegattaRegistry */ null)) {
-            for (TypeController raceListener : receiver.getTypeControllersAndStart()) {
-                listeners.add(raceListener);
-            }
-        }
-        addListenersForStoredDataAndStartController(domainFactory.getUpdateReceivers(trackedRegatta, getTracTracEvent(),
-                /* start of tracking */null, /* end of tracking */null, /* delayToLiveInMillis */0l, /* simulateWithStartTimeNow */
-                /* simulator */ null, EmptyWindStore.INSTANCE, new DynamicRaceDefinitionSet() {
-                    @Override
-                    public void addRaceDefinition(RaceDefinition race) {
-                    }
-                }, /* trackedRegattaRegistry */ null));
-    }
-
-    @Test
-    public void testReceiveCompetitorPosition() {
-        synchronized (semaphor) {
-            while (firstTracked[0] == null) {
-                try {
-                    semaphor.wait();
-                } catch (InterruptedException e) {
-                    // print, ignore, wait on
-                    e.printStackTrace();
-                }
-            }
-        }
-        assertNotNull(firstTracked[0]);
-        assertNotNull(firstData[0]);
-    }
-
-}
-=======
-package com.sap.sailing.domain.test;
-
-import static org.junit.Assert.assertNotNull;
-
-import java.net.MalformedURLException;
-import java.net.URISyntaxException;
-import java.util.ArrayList;
-import java.util.List;
-
-import org.junit.Before;
-import org.junit.Test;
-
-import com.maptrack.client.io.TypeController;
-import com.sap.sailing.domain.base.Competitor;
-import com.sap.sailing.domain.base.Regatta;
-import com.sap.sailing.domain.base.RaceDefinition;
-import com.sap.sailing.domain.tracking.DynamicRaceDefinitionSet;
-import com.sap.sailing.domain.tracking.DynamicTrackedRegatta;
-import com.sap.sailing.domain.tracking.DynamicTrackedRace;
-import com.sap.sailing.domain.tracking.GPSFix;
-import com.sap.sailing.domain.tracking.GPSFixMoving;
-import com.sap.sailing.domain.tracking.RaceChangeListener;
-import com.sap.sailing.domain.tracking.RaceListener;
-import com.sap.sailing.domain.tracking.TrackedRace;
-import com.sap.sailing.domain.tracking.impl.AbstractRaceChangeListener;
-import com.sap.sailing.domain.tracking.impl.DynamicTrackedRegattaImpl;
-import com.sap.sailing.domain.tracking.impl.EmptyWindStore;
-import com.sap.sailing.domain.tracking.impl.GPSFixMovingImpl;
-import com.sap.sailing.domain.tractracadapter.DomainFactory;
-import com.sap.sailing.domain.tractracadapter.Receiver;
-
-public class ReceiveTrackingDataTest extends AbstractTracTracLiveTest {
-    final private Object semaphor = new Object();
-    final private Competitor[] firstTracked = new Competitor[1];
-    final private GPSFix[] firstData = new GPSFix[1];
-
-    public ReceiveTrackingDataTest() throws URISyntaxException,
-            MalformedURLException {
-        super();
-    }
-    
-    /**
-     * Sets up a single listener so that the rather time-consuming race setup is received only once, and all
-     * tests in this class share a single feed execution. The listener fills in the first event received
-     * into {@link #firstTracked} and {@link #firstData}. All events are converted into {@link GPSFixMovingImpl}
-     * objects and appended to the {@link DynamicTrackedRace}s.
-     */
-    @Before
-    public void setupListener() {
-        final DomainFactory domainFactory = DomainFactory.INSTANCE;
-        final RaceChangeListener positionListener = new AbstractRaceChangeListener() {
-            private boolean first = true;
-            
-            @Override
-            public void competitorPositionChanged(GPSFixMoving fix, Competitor competitor) {
-                System.out.println("Received fix "+fix);
-                synchronized (semaphor) {
-                    if (first) {
-                        firstTracked[0] = competitor;
-                        firstData[0] = fix;
-                        first = false;
-                    }
-                    semaphor.notifyAll();
-                }
-            }
-        };
-        List<TypeController> listeners = new ArrayList<TypeController>();
-        Regatta regatta = domainFactory.getOrCreateDefaultRegatta(getTracTracEvent(), /* trackedRegattaRegistry */ null);
-        DynamicTrackedRegatta trackedRegatta = new DynamicTrackedRegattaImpl(regatta);
-        trackedRegatta.addRaceListener(new RaceListener() {
-            @Override
-            public void raceAdded(TrackedRace trackedRace) {
-                System.out.println("Subscribing raw position listener for race "+trackedRace);
-                ((DynamicTrackedRace) trackedRace).addListener(positionListener);
-            }
-            @Override
-            public void raceRemoved(TrackedRace trackedRace) {
-            }
-        });
-        for (Receiver receiver : domainFactory.getUpdateReceivers(trackedRegatta, getTracTracEvent(), /* start of tracking */ null,
-        /* end of tracking */null, /* delayToLiveInMillis */0l, /* simulator */ null,
-                EmptyWindStore.INSTANCE, new DynamicRaceDefinitionSet() {
-                    @Override
-                    public void addRaceDefinition(RaceDefinition race, DynamicTrackedRace trackedRace) {
-                    }
-                }, /* trackedRegattaRegistry */ null)) {
-            for (TypeController raceListener : receiver.getTypeControllersAndStart()) {
-                listeners.add(raceListener);
-            }
-        }
-        addListenersForStoredDataAndStartController(domainFactory.getUpdateReceivers(trackedRegatta, getTracTracEvent(),
-                /* start of tracking */null, /* end of tracking */null, /* delayToLiveInMillis */0l, /* simulateWithStartTimeNow */
-                /* simulator */ null, EmptyWindStore.INSTANCE, new DynamicRaceDefinitionSet() {
-                    @Override
-                    public void addRaceDefinition(RaceDefinition race, DynamicTrackedRace trackedRace) {
-                    }
-                }, /* trackedRegattaRegistry */ null));
-    }
-
-    @Test
-    public void testReceiveCompetitorPosition() {
-        synchronized (semaphor) {
-            while (firstTracked[0] == null) {
-                try {
-                    semaphor.wait();
-                } catch (InterruptedException e) {
-                    // print, ignore, wait on
-                    e.printStackTrace();
-                }
-            }
-        }
-        assertNotNull(firstTracked[0]);
-        assertNotNull(firstData[0]);
-    }
-
-}
->>>>>>> 58ffefff
+package com.sap.sailing.domain.test;
+
+import static org.junit.Assert.assertNotNull;
+
+import java.net.MalformedURLException;
+import java.net.URISyntaxException;
+import java.util.ArrayList;
+import java.util.List;
+
+import org.junit.Before;
+import org.junit.Test;
+
+import com.maptrack.client.io.TypeController;
+import com.sap.sailing.domain.base.Competitor;
+import com.sap.sailing.domain.base.RaceDefinition;
+import com.sap.sailing.domain.base.Regatta;
+import com.sap.sailing.domain.racelog.impl.EmptyRaceLogStore;
+import com.sap.sailing.domain.tracking.DynamicRaceDefinitionSet;
+import com.sap.sailing.domain.tracking.DynamicTrackedRace;
+import com.sap.sailing.domain.tracking.DynamicTrackedRegatta;
+import com.sap.sailing.domain.tracking.GPSFix;
+import com.sap.sailing.domain.tracking.GPSFixMoving;
+import com.sap.sailing.domain.tracking.RaceChangeListener;
+import com.sap.sailing.domain.tracking.RaceListener;
+import com.sap.sailing.domain.tracking.TrackedRace;
+import com.sap.sailing.domain.tracking.impl.AbstractRaceChangeListener;
+import com.sap.sailing.domain.tracking.impl.DynamicTrackedRegattaImpl;
+import com.sap.sailing.domain.tracking.impl.EmptyWindStore;
+import com.sap.sailing.domain.tracking.impl.GPSFixMovingImpl;
+import com.sap.sailing.domain.tractracadapter.DomainFactory;
+import com.sap.sailing.domain.tractracadapter.Receiver;
+
+public class ReceiveTrackingDataTest extends AbstractTracTracLiveTest {
+    final private Object semaphor = new Object();
+    final private Competitor[] firstTracked = new Competitor[1];
+    final private GPSFix[] firstData = new GPSFix[1];
+
+    public ReceiveTrackingDataTest() throws URISyntaxException,
+            MalformedURLException {
+        super();
+    }
+    
+    /**
+     * Sets up a single listener so that the rather time-consuming race setup is received only once, and all
+     * tests in this class share a single feed execution. The listener fills in the first event received
+     * into {@link #firstTracked} and {@link #firstData}. All events are converted into {@link GPSFixMovingImpl}
+     * objects and appended to the {@link DynamicTrackedRace}s.
+     */
+    @Before
+    public void setupListener() {
+        final DomainFactory domainFactory = DomainFactory.INSTANCE;
+        final RaceChangeListener positionListener = new AbstractRaceChangeListener() {
+            private boolean first = true;
+            
+            @Override
+            public void competitorPositionChanged(GPSFixMoving fix, Competitor competitor) {
+                System.out.println("Received fix "+fix);
+                synchronized (semaphor) {
+                    if (first) {
+                        firstTracked[0] = competitor;
+                        firstData[0] = fix;
+                        first = false;
+                    }
+                    semaphor.notifyAll();
+                }
+            }
+        };
+        List<TypeController> listeners = new ArrayList<TypeController>();
+        Regatta regatta = domainFactory.getOrCreateDefaultRegatta(EmptyRaceLogStore.INSTANCE, getTracTracEvent(), /* trackedRegattaRegistry */ null);
+        DynamicTrackedRegatta trackedRegatta = new DynamicTrackedRegattaImpl(regatta);
+        trackedRegatta.addRaceListener(new RaceListener() {
+            @Override
+            public void raceAdded(TrackedRace trackedRace) {
+                System.out.println("Subscribing raw position listener for race "+trackedRace);
+                ((DynamicTrackedRace) trackedRace).addListener(positionListener);
+            }
+            @Override
+            public void raceRemoved(TrackedRace trackedRace) {
+            }
+        });
+        for (Receiver receiver : domainFactory.getUpdateReceivers(trackedRegatta, getTracTracEvent(), /* start of tracking */ null,
+        /* end of tracking */null, /* delayToLiveInMillis */0l, /* simulator */ null,
+                EmptyWindStore.INSTANCE, new DynamicRaceDefinitionSet() {
+                    @Override
+                    public void addRaceDefinition(RaceDefinition race, DynamicTrackedRace trackedRace) {
+                    }
+                }, /* trackedRegattaRegistry */ null)) {
+            for (TypeController raceListener : receiver.getTypeControllersAndStart()) {
+                listeners.add(raceListener);
+            }
+        }
+        addListenersForStoredDataAndStartController(domainFactory.getUpdateReceivers(trackedRegatta, getTracTracEvent(),
+                /* start of tracking */null, /* end of tracking */null, /* delayToLiveInMillis */0l, /* simulateWithStartTimeNow */
+                /* simulator */ null, EmptyWindStore.INSTANCE, new DynamicRaceDefinitionSet() {
+                    @Override
+                    public void addRaceDefinition(RaceDefinition race, DynamicTrackedRace trackedRace) {
+                    }
+                }, /* trackedRegattaRegistry */ null));
+    }
+
+    @Test
+    public void testReceiveCompetitorPosition() {
+        synchronized (semaphor) {
+            while (firstTracked[0] == null) {
+                try {
+                    semaphor.wait();
+                } catch (InterruptedException e) {
+                    // print, ignore, wait on
+                    e.printStackTrace();
+                }
+            }
+        }
+        assertNotNull(firstTracked[0]);
+        assertNotNull(firstData[0]);
+    }
+
+}