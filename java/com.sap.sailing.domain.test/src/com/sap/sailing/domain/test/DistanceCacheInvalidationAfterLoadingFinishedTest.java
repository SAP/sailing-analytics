--- conflicted
+++ resolved
@@ -1,4 +1,3 @@
-<<<<<<< HEAD
 package com.sap.sailing.domain.test;
 
 import static org.junit.Assert.assertEquals;
@@ -65,68 +64,4 @@
         trackedRace.onStatusChanged(tdl, new TrackedRaceStatusImpl(TrackedRaceStatusEnum.TRACKING, /* progress */ 1.0));
         assertEquals(distance.getMeters(), trackedRace.getDistanceTraveled(competitor, now.plus(Duration.ONE_SECOND.times(2))).getMeters(), 0.01); // ask 1s after the second fix
     }
-}
-=======
-package com.sap.sailing.domain.test;
-
-import static org.junit.Assert.assertEquals;
-
-import java.util.Collections;
-
-import org.junit.Before;
-import org.junit.Test;
-
-import com.sap.sailing.domain.base.Competitor;
-import com.sap.sailing.domain.common.Distance;
-import com.sap.sailing.domain.common.Position;
-import com.sap.sailing.domain.common.TrackedRaceStatusEnum;
-import com.sap.sailing.domain.common.impl.DegreeBearingImpl;
-import com.sap.sailing.domain.common.impl.DegreePosition;
-import com.sap.sailing.domain.common.impl.KnotSpeedWithBearingImpl;
-import com.sap.sailing.domain.common.tracking.impl.GPSFixMovingImpl;
-import com.sap.sailing.domain.tracking.DynamicTrackedRace;
-import com.sap.sailing.domain.tracking.TrackingDataLoader;
-import com.sap.sailing.domain.tracking.impl.MarkPassingImpl;
-import com.sap.sailing.domain.tracking.impl.TrackedRaceStatusImpl;
-import com.sap.sse.common.Duration;
-import com.sap.sse.common.TimePoint;
-import com.sap.sse.common.impl.MillisecondsTimePoint;
-
-/**
- * See bug 3648: When a race is loading, cache invalidation is suspended which also affects the distance cache.
- * However, for the distance cache, during resuming caching operations there was a cache invalidation missing.
- * This tests, failing before the fix for bug 3648, ensures that this type of invalidation actually happens.
- * 
- * @author Axel Uhl (d043530)
- *
- */
-public class DistanceCacheInvalidationAfterLoadingFinishedTest extends TrackBasedTest {
-    private Competitor competitor;
-    private DynamicTrackedRace trackedRace;
-    
-    @Before
-    public void setUp() {
-        competitor = createCompetitor("Test Competitor");
-        trackedRace = createTestTrackedRace("Test Regatta", "Test Race", "505", Collections.singleton(competitor), MillisecondsTimePoint.now(), /* useMarkPassingCalculator */ false);
-    }
-    
-    @Test
-    public void testDistanceCalculationWhileLoading() {
-        final TimePoint now = MillisecondsTimePoint.now();
-        final TrackingDataLoader tdl = new TrackingDataLoader() {};
-        trackedRace.updateMarkPassings(competitor, Collections.singleton(new MarkPassingImpl(now, trackedRace.getRace().getCourse().getFirstWaypoint(), competitor)));
-        // no distance traveled yet because there is no fix yet; this may be cached for now
-        assertEquals(Distance.NULL, trackedRace.getDistanceTraveled(competitor, now));
-        trackedRace.onStatusChanged(tdl, new TrackedRaceStatusImpl(TrackedRaceStatusEnum.LOADING, /* progress */ 0.1));
-        assertEquals(Distance.NULL, trackedRace.getDistanceTraveled(competitor, now.plus(Duration.ONE_SECOND.times(2))));
-        final Position startPos = new DegreePosition(0, 0);
-        final DegreeBearingImpl bearing = new DegreeBearingImpl(10);
-        final KnotSpeedWithBearingImpl speed = new KnotSpeedWithBearingImpl(10, bearing);
-        trackedRace.recordFix(competitor, new GPSFixMovingImpl(startPos, now, speed));
-        final Distance distance = speed.travel(Duration.ONE_SECOND);
-        trackedRace.recordFix(competitor, new GPSFixMovingImpl(startPos.translateGreatCircle(bearing, distance), now.plus(Duration.ONE_SECOND), speed));
-        trackedRace.onStatusChanged(tdl, new TrackedRaceStatusImpl(TrackedRaceStatusEnum.TRACKING, /* progress */ 1.0));
-        assertEquals(distance.getMeters(), trackedRace.getDistanceTraveled(competitor, now.plus(Duration.ONE_SECOND.times(2))).getMeters(), 0.01); // ask 1s after the second fix
-    }
-}
->>>>>>> bb4ecf91
+}