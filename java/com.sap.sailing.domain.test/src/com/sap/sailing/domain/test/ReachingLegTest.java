--- conflicted
+++ resolved
@@ -1,758 +1,378 @@
-<<<<<<< HEAD
-package com.sap.sailing.domain.test;
-
-import static org.junit.Assert.assertEquals;
-import static org.junit.Assert.assertTrue;
-
-import java.util.ArrayList;
-import java.util.Collections;
-import java.util.GregorianCalendar;
-import java.util.Iterator;
-import java.util.List;
-
-import org.junit.Before;
-import org.junit.Test;
-
-import com.sap.sailing.domain.base.Competitor;
-import com.sap.sailing.domain.base.ControlPoint;
-import com.sap.sailing.domain.base.Course;
-import com.sap.sailing.domain.base.DomainFactory;
-import com.sap.sailing.domain.base.Mark;
-import com.sap.sailing.domain.base.RaceDefinition;
-import com.sap.sailing.domain.base.Regatta;
-import com.sap.sailing.domain.base.Sideline;
-import com.sap.sailing.domain.base.Waypoint;
-import com.sap.sailing.domain.base.impl.BoatClassImpl;
-import com.sap.sailing.domain.base.impl.CompetitorImpl;
-import com.sap.sailing.domain.base.impl.ControlPointWithTwoMarksImpl;
-import com.sap.sailing.domain.base.impl.CourseImpl;
-import com.sap.sailing.domain.base.impl.MarkImpl;
-import com.sap.sailing.domain.base.impl.RaceDefinitionImpl;
-import com.sap.sailing.domain.base.impl.RegattaImpl;
-import com.sap.sailing.domain.base.impl.WaypointImpl;
-import com.sap.sailing.domain.common.Bearing;
-import com.sap.sailing.domain.common.Distance;
-import com.sap.sailing.domain.common.LegType;
-import com.sap.sailing.domain.common.NoWindException;
-import com.sap.sailing.domain.common.Position;
-import com.sap.sailing.domain.common.ScoringSchemeType;
-import com.sap.sailing.domain.common.WindSourceType;
-import com.sap.sailing.domain.common.impl.DegreeBearingImpl;
-import com.sap.sailing.domain.common.impl.DegreePosition;
-import com.sap.sailing.domain.common.impl.KnotSpeedWithBearingImpl;
-import com.sap.sailing.domain.common.impl.WindSourceImpl;
-import com.sap.sailing.domain.racelog.impl.EmptyRaceLogStore;
-import com.sap.sailing.domain.racelog.tracking.EmptyGPSFixStore;
-import com.sap.sailing.domain.tracking.MarkPassing;
-import com.sap.sailing.domain.tracking.TrackedLeg;
-import com.sap.sailing.domain.tracking.TrackedRegatta;
-import com.sap.sailing.domain.tracking.WindPositionMode;
-import com.sap.sailing.domain.tracking.impl.DynamicTrackedRaceImpl;
-import com.sap.sailing.domain.tracking.impl.DynamicTrackedRegattaImpl;
-import com.sap.sailing.domain.tracking.impl.EmptyWindStore;
-import com.sap.sailing.domain.tracking.impl.GPSFixImpl;
-import com.sap.sailing.domain.tracking.impl.GPSFixMovingImpl;
-import com.sap.sailing.domain.tracking.impl.WindImpl;
-import com.sap.sse.common.TimePoint;
-import com.sap.sse.common.impl.MillisecondsTimePoint;
-
-public class ReachingLegTest extends TrackBasedTest {
-    private List<Competitor> competitors;
-    private CompetitorImpl plattner;
-    private CompetitorImpl hunger;
-    private MillisecondsTimePoint start;
-    private Competitor schomaeker;
-
-    /**
-     * Creates the race and two competitors ({@link #plattner} and {@link #hunger}) and sets the start line passing for both of them
-     * to {@link #start}.
-     */
-    @Before
-    public void setUp() {
-        competitors = new ArrayList<Competitor>();
-        hunger = createCompetitor("Wolfgang Hunger");
-        competitors.add(hunger);
-        plattner = createCompetitor("Dr. Hasso Plattner");
-        competitors.add(plattner);
-        schomaeker = createCompetitor("Meike Schom�ker");
-        competitors.add(schomaeker);
-        start = new MillisecondsTimePoint(new GregorianCalendar(2011, 05, 23).getTime());
-        setTrackedRace(createTrackedRace("Kieler Woche", "505 Race 2", "505", competitors, start));
-        List<MarkPassing> hungersMarkPassings = createMarkPassings(hunger, start);
-        getTrackedRace().updateMarkPassings(hunger, hungersMarkPassings);
-        List<MarkPassing> plattnersMarkPassings = createMarkPassings(plattner, start);
-        getTrackedRace().updateMarkPassings(plattner, plattnersMarkPassings);
-    }
-    
-    protected DynamicTrackedRaceImpl createTrackedRace(String regattaName, String raceName, String boatClassName,
-            Iterable<Competitor> competitors, TimePoint timePointForFixes) {
-        BoatClassImpl boatClass = new BoatClassImpl(boatClassName, /* typicallyStartsUpwind */ true);
-        Regatta regatta = new RegattaImpl(EmptyRaceLogStore.INSTANCE, RegattaImpl.getDefaultName(regattaName, boatClass.getName()),
-                boatClass, /*startDate*/ null, /*endDate*/ null, /* trackedRegattaRegistry */ null,
-                DomainFactory.INSTANCE.createScoringScheme(ScoringSchemeType.LOW_POINT), "123", null);
-        TrackedRegatta trackedRegatta = new DynamicTrackedRegattaImpl(regatta);
-        List<Waypoint> waypoints = new ArrayList<Waypoint>();
-        // create a two-lap upwind/downwind course:
-        MarkImpl left = new MarkImpl("Left lee gate buoy");
-        MarkImpl right = new MarkImpl("Right lee gate buoy");
-        ControlPoint leeGate = new ControlPointWithTwoMarksImpl(left, right, "Lee Gate");
-        Mark windwardMark = new MarkImpl("Windward mark");
-        Mark offsetMark = new MarkImpl("Offset mark");
-        waypoints.add(new WaypointImpl(leeGate));
-        waypoints.add(new WaypointImpl(windwardMark));
-        waypoints.add(new WaypointImpl(offsetMark));
-        waypoints.add(new WaypointImpl(leeGate));
-        Course course = new CourseImpl(raceName, waypoints);
-        RaceDefinition race = new RaceDefinitionImpl(raceName, course, boatClass, competitors);
-        DynamicTrackedRaceImpl trackedRace = new DynamicTrackedRaceImpl(trackedRegatta, race, Collections.<Sideline> emptyList(), EmptyWindStore.INSTANCE,
-        		EmptyGPSFixStore.INSTANCE, /* delayToLiveInMillis */ 0,
-                /* millisecondsOverWhichToAverageWind */ 30000, /* millisecondsOverWhichToAverageSpeed */ 30000,
-                /* delay for wind estimation cache invalidation */ 0, /*useMarkPassingCalculator*/ false);
-        // in this simplified artificial course, the top mark is exactly north of the right leeward gate, the offset
-        // mark is slightly west of the top mark; wind from the north makes the leg from top to offset a reaching leg
-        Position leftPosition = new DegreePosition(0, -0.00001);
-        Position rightPosition = new DegreePosition(0, 0.00001);
-        Position topPosition = new DegreePosition(1, 0);
-        Position offsetPosition = new DegreePosition(1, -0.0001);
-        TimePoint afterTheRace = new MillisecondsTimePoint(timePointForFixes.asMillis() + 36000000); // 10h after the fix time
-        trackedRace.getOrCreateTrack(left).addGPSFix(new GPSFixImpl(leftPosition, new MillisecondsTimePoint(0)));
-        trackedRace.getOrCreateTrack(right).addGPSFix(new GPSFixImpl(rightPosition, new MillisecondsTimePoint(0)));
-        trackedRace.getOrCreateTrack(windwardMark).addGPSFix(new GPSFixImpl(topPosition, new MillisecondsTimePoint(0)));
-        trackedRace.getOrCreateTrack(offsetMark).addGPSFix(new GPSFixImpl(offsetPosition, new MillisecondsTimePoint(0)));
-        trackedRace.getOrCreateTrack(left).addGPSFix(new GPSFixImpl(leftPosition, afterTheRace));
-        trackedRace.getOrCreateTrack(right).addGPSFix(new GPSFixImpl(rightPosition, afterTheRace));
-        trackedRace.getOrCreateTrack(windwardMark).addGPSFix(new GPSFixImpl(topPosition, afterTheRace));
-        trackedRace.getOrCreateTrack(offsetMark).addGPSFix(new GPSFixImpl(offsetPosition, afterTheRace));
-        trackedRace.recordWind(new WindImpl(topPosition, timePointForFixes, new KnotSpeedWithBearingImpl(
-                /* speedInKnots */14.7, new DegreeBearingImpl(180))), new WindSourceImpl(WindSourceType.WEB));
-        return trackedRace;
-    }
-
-    @Test
-    public void testSecondLegIsReaching() throws NoWindException {
-        Iterator<TrackedLeg> legIter = getTrackedRace().getTrackedLegs().iterator();
-        assertEquals(LegType.UPWIND, legIter.next().getLegType(start));
-        assertEquals(LegType.REACHING, legIter.next().getLegType(start));
-        assertEquals(LegType.DOWNWIND, legIter.next().getLegType(start));
-    }
-    
-    @Test
-    public void testHungerInReachingPlattnerInUpwind() {
-        // give Hunger a mark passing for the windward mark, putting him into the reaching leg
-        final MillisecondsTimePoint whenHungerFinishedUpwind = new MillisecondsTimePoint(start.asMillis()+600000);
-        getTrackedRace().updateMarkPassings(hunger, createMarkPassings(hunger, start, whenHungerFinishedUpwind));
-        assertEquals(
-                getTrackedRace().getRace().getCourse().getLegs().get(1),
-                getTrackedRace().getTrackedLeg(hunger,
-                        new MillisecondsTimePoint(whenHungerFinishedUpwind.asMillis() + 10000)).getLeg());
-        assertEquals(
-                getTrackedRace().getRace().getCourse().getLegs().get(0),
-                getTrackedRace().getTrackedLeg(plattner,
-                        new MillisecondsTimePoint(whenHungerFinishedUpwind.asMillis() + 10000)).getLeg());
-    }
-
-    @Test
-    public void testHungerAndPlattnerInReaching() {
-        // give Hunger and Plattner a mark passing for the windward mark, putting both of them into the reaching leg
-        final MillisecondsTimePoint whenBothFinishedUpwind = new MillisecondsTimePoint(start.asMillis()+600000);
-        getTrackedRace().updateMarkPassings(hunger, createMarkPassings(hunger, start, whenBothFinishedUpwind));
-        getTrackedRace().updateMarkPassings(plattner, createMarkPassings(plattner, start, whenBothFinishedUpwind));
-        assertEquals(
-                getTrackedRace().getRace().getCourse().getLegs().get(1),
-                getTrackedRace().getTrackedLeg(hunger,
-                        new MillisecondsTimePoint(whenBothFinishedUpwind.asMillis() + 10000)).getLeg());
-        assertEquals(
-                getTrackedRace().getRace().getCourse().getLegs().get(1),
-                getTrackedRace().getTrackedLeg(plattner,
-                        new MillisecondsTimePoint(whenBothFinishedUpwind.asMillis() + 10000)).getLeg());
-    }
-
-    @Test
-    public void testDistanceWithHungerAndPlattnerInReaching() throws NoWindException {
-        // give Hunger and Plattner a mark passing for the windward mark, putting both of them into the reaching leg
-        final MillisecondsTimePoint whenBothFinishedUpwind = new MillisecondsTimePoint(start.asMillis()+600000);
-        final MillisecondsTimePoint timePointInReaching = new MillisecondsTimePoint(whenBothFinishedUpwind.asMillis()+10000);
-        Position windwardMarkPos = getTrackedRace().getApproximatePosition(getTrackedRace().getRace().getCourse().getLegs().get(0).getTo(), timePointInReaching);
-        Position offsetMarkPos = getTrackedRace().getApproximatePosition(getTrackedRace().getRace().getCourse().getLegs().get(1).getTo(), timePointInReaching);
-        Distance distanceOfReachingLeg = windwardMarkPos.getDistance(offsetMarkPos);
-        assertTrue(distanceOfReachingLeg.getMeters() > 0);
-        getTrackedRace().updateMarkPassings(hunger, createMarkPassings(hunger, start, whenBothFinishedUpwind));
-        getTrackedRace().updateMarkPassings(plattner, createMarkPassings(plattner, start, whenBothFinishedUpwind));
-        getTrackedRace().recordFix(
-                hunger,
-                new GPSFixMovingImpl(offsetMarkPos, timePointInReaching, new KnotSpeedWithBearingImpl(12,
-                        new DegreeBearingImpl(270))));
-        getTrackedRace().recordFix(
-                plattner,
-                new GPSFixMovingImpl(windwardMarkPos, timePointInReaching, new KnotSpeedWithBearingImpl(12,
-                        new DegreeBearingImpl(270))));
-        assertEquals(0.,
-                getTrackedRace().getTrack(hunger).getEstimatedPosition(timePointInReaching, /* extrapolate */false)
-                        .getDistance(offsetMarkPos).getMeters(), 0.00001);
-        assertEquals(0.,
-                getTrackedRace().getTrack(plattner).getEstimatedPosition(timePointInReaching, /* extrapolate */false)
-                        .getDistance(windwardMarkPos).getMeters(), 0.00001);
-        Distance hungersDistanceToLeader = getTrackedRace().getWindwardDistanceToOverallLeader(hunger, timePointInReaching, WindPositionMode.LEG_MIDDLE);
-        Distance plattnersDistanceToLeader = getTrackedRace().getWindwardDistanceToOverallLeader(plattner, timePointInReaching, WindPositionMode.LEG_MIDDLE);
-        assertEquals(0., hungersDistanceToLeader.getMeters(), 0.00001);
-        assertEquals(distanceOfReachingLeg.getMeters(), plattnersDistanceToLeader.getMeters(), 0.001);
-    }
-
-    @Test
-    public void testDistanceWithHungerInReachingAndPlattnerInUpwind() throws NoWindException {
-        // give Hunger and Plattner a mark passing for the windward mark, putting both of them into the reaching leg
-        final MillisecondsTimePoint whenBothFinishedUpwind = new MillisecondsTimePoint(start.asMillis()+600000);
-        final MillisecondsTimePoint timePointInReaching = new MillisecondsTimePoint(whenBothFinishedUpwind.asMillis()+10000);
-        Position windwardMarkPos = getTrackedRace().getApproximatePosition(getTrackedRace().getRace().getCourse().getLegs().get(0).getTo(), timePointInReaching);
-        Position offsetMarkPos = getTrackedRace().getApproximatePosition(getTrackedRace().getRace().getCourse().getLegs().get(1).getTo(), timePointInReaching);
-        Distance distanceOfReachingLeg = windwardMarkPos.getDistance(offsetMarkPos);
-        assertTrue(distanceOfReachingLeg.getMeters() > 0);
-        getTrackedRace().updateMarkPassings(hunger, createMarkPassings(hunger, start, whenBothFinishedUpwind));
-        getTrackedRace().recordFix(
-                hunger,
-                new GPSFixMovingImpl(offsetMarkPos, timePointInReaching, new KnotSpeedWithBearingImpl(12,
-                        new DegreeBearingImpl(270))));
-        getTrackedRace().recordFix(
-                plattner,
-                new GPSFixMovingImpl(windwardMarkPos, timePointInReaching, new KnotSpeedWithBearingImpl(12,
-                        new DegreeBearingImpl(270))));
-        assertEquals(0.,
-                getTrackedRace().getTrack(hunger).getEstimatedPosition(timePointInReaching, /* extrapolate */false)
-                        .getDistance(offsetMarkPos).getMeters(), 0.00001);
-        assertEquals(0.,
-                getTrackedRace().getTrack(plattner).getEstimatedPosition(timePointInReaching, /* extrapolate */false)
-                        .getDistance(windwardMarkPos).getMeters(), 0.00001);
-        Distance hungersDistanceToLeader = getTrackedRace().getWindwardDistanceToOverallLeader(hunger, timePointInReaching, WindPositionMode.LEG_MIDDLE);
-        Distance plattnersDistanceToLeader = getTrackedRace().getWindwardDistanceToOverallLeader(plattner, timePointInReaching, WindPositionMode.LEG_MIDDLE);
-        assertEquals(0., hungersDistanceToLeader.getMeters(), 0.00001);
-        assertEquals(distanceOfReachingLeg.getMeters(), plattnersDistanceToLeader.getMeters(), 0.001);
-    }
-
-    @Test
-    public void testDistanceWithHungerInDownwindAndPlattnerInReaching() throws NoWindException {
-        // give Hunger and Plattner a mark passing for the windward mark, putting both of them into the reaching leg
-        final MillisecondsTimePoint whenBothFinishedUpwind = new MillisecondsTimePoint(start.asMillis()+600000);
-        final MillisecondsTimePoint timePointInReaching = new MillisecondsTimePoint(whenBothFinishedUpwind.asMillis()+10000);
-        Position windwardMarkPos = getTrackedRace().getApproximatePosition(getTrackedRace().getRace().getCourse().getLegs().get(0).getTo(), timePointInReaching);
-        Position offsetMarkPos = getTrackedRace().getApproximatePosition(getTrackedRace().getRace().getCourse().getLegs().get(1).getTo(), timePointInReaching);
-        Distance distanceOfReachingLeg = windwardMarkPos.getDistance(offsetMarkPos);
-        assertTrue(distanceOfReachingLeg.getMeters() > 0);
-        getTrackedRace().updateMarkPassings(hunger, createMarkPassings(hunger, start, whenBothFinishedUpwind));
-        getTrackedRace().recordFix(
-                hunger,
-                new GPSFixMovingImpl(offsetMarkPos, timePointInReaching, new KnotSpeedWithBearingImpl(12,
-                        new DegreeBearingImpl(270))));
-        getTrackedRace().recordFix(
-                plattner,
-                new GPSFixMovingImpl(windwardMarkPos, timePointInReaching, new KnotSpeedWithBearingImpl(12,
-                        new DegreeBearingImpl(270))));
-        assertEquals(0.,
-                getTrackedRace().getTrack(hunger).getEstimatedPosition(timePointInReaching, /* extrapolate */false)
-                        .getDistance(offsetMarkPos).getMeters(), 0.00001);
-        assertEquals(0.,
-                getTrackedRace().getTrack(plattner).getEstimatedPosition(timePointInReaching, /* extrapolate */false)
-                        .getDistance(windwardMarkPos).getMeters(), 0.00001);
-        Distance hungersDistanceToLeader = getTrackedRace().getWindwardDistanceToOverallLeader(hunger, timePointInReaching, WindPositionMode.LEG_MIDDLE);
-        Distance plattnersDistanceToLeader = getTrackedRace().getWindwardDistanceToOverallLeader(plattner, timePointInReaching, WindPositionMode.LEG_MIDDLE);
-        assertEquals(0., hungersDistanceToLeader.getMeters(), 0.00001);
-        assertEquals(distanceOfReachingLeg.getMeters(), plattnersDistanceToLeader.getMeters(), 0.001);
-    }
-
-    @Test
-    public void testDistanceWithHungerInDownwindAndPlattnerInUpwindWithReachingInBetween() throws NoWindException {
-        // give Hunger a mark passing for the windward mark, consume Plattner is stuck at the starting line, putting
-        // the empty reaching leg between the two; see if the reaching leg's non-windward distance is counted, and if
-        // Plattner's distance is accumulated correctly
-        final MillisecondsTimePoint whenHungerFinishedUpwind = new MillisecondsTimePoint(start.asMillis()+600000);
-        final MillisecondsTimePoint whenHungerFinishedReaching = new MillisecondsTimePoint(whenHungerFinishedUpwind.asMillis()+10000);
-        final MillisecondsTimePoint timePointToConsider = new MillisecondsTimePoint(whenHungerFinishedReaching.asMillis()+10000);
-        Position leewardPos = getTrackedRace().getApproximatePosition(getTrackedRace().getRace().getCourse().getLegs().get(0).getFrom(), timePointToConsider);
-        Position windwardMarkPos = getTrackedRace().getApproximatePosition(getTrackedRace().getRace().getCourse().getLegs().get(0).getTo(), timePointToConsider);
-        Position offsetMarkPos = getTrackedRace().getApproximatePosition(getTrackedRace().getRace().getCourse().getLegs().get(1).getTo(), timePointToConsider);
-        Distance distanceOfReachingLeg = windwardMarkPos.getDistance(offsetMarkPos);
-        Distance windwardDistanceOfUpwindLeg = leewardPos.getDistance(windwardMarkPos);
-        assertTrue(distanceOfReachingLeg.getMeters() > 0);
-        getTrackedRace().updateMarkPassings(hunger, createMarkPassings(hunger, start, whenHungerFinishedUpwind, whenHungerFinishedReaching));
-        getTrackedRace().recordFix(
-                hunger,
-                new GPSFixMovingImpl(offsetMarkPos, timePointToConsider, new KnotSpeedWithBearingImpl(12,
-                        new DegreeBearingImpl(270))));
-        getTrackedRace().recordFix(
-                plattner,
-                new GPSFixMovingImpl(leewardPos, timePointToConsider, new KnotSpeedWithBearingImpl(12,
-                        new DegreeBearingImpl(0))));
-        assertEquals(0.,
-                getTrackedRace().getTrack(hunger).getEstimatedPosition(timePointToConsider, /* extrapolate */false)
-                        .getDistance(offsetMarkPos).getMeters(), 0.00001);
-        assertEquals(0.,
-                getTrackedRace().getTrack(plattner).getEstimatedPosition(timePointToConsider, /* extrapolate */false)
-                        .getDistance(leewardPos).getMeters(), 0.00001);
-        Distance hungersDistanceToLeader = getTrackedRace().getWindwardDistanceToOverallLeader(hunger, timePointToConsider, WindPositionMode.LEG_MIDDLE);
-        Distance plattnersDistanceToLeader = getTrackedRace().getWindwardDistanceToOverallLeader(plattner, timePointToConsider, WindPositionMode.LEG_MIDDLE);
-        assertEquals(0., hungersDistanceToLeader.getMeters(), 0.00001);
-        assertEquals(distanceOfReachingLeg.getMeters()+windwardDistanceOfUpwindLeg.getMeters(), plattnersDistanceToLeader.getMeters(), 0.001);
-    }
-
-    @Test
-    public void testWindwardDistanceToOverallLeaderWithHungerFirstAtWindwardMarkButSecondAfterReachingLeg() throws NoWindException {
-        // Hunger finished first upwind before Schomaeker; Schomaeker finished reaching before Hunger, leading now;
-        // Schoemaeker made it half through the downwind while Hunger got stuck at the offset mark
-        final MillisecondsTimePoint whenHungerFinishedUpwind = new MillisecondsTimePoint(start.asMillis()+600000);
-        final MillisecondsTimePoint whenSchomaekerFinishedUpwind = new MillisecondsTimePoint(whenHungerFinishedUpwind.asMillis()+1000);
-        final MillisecondsTimePoint whenSchomaekerFinishedReaching = new MillisecondsTimePoint(whenSchomaekerFinishedUpwind.asMillis()+10000);
-        final MillisecondsTimePoint whenHungerFinishedReaching = new MillisecondsTimePoint(whenSchomaekerFinishedReaching.asMillis()+1000);
-        final MillisecondsTimePoint timePointToConsider = new MillisecondsTimePoint(whenHungerFinishedReaching.asMillis()+10000);
-        
-        Position leewardPos = getTrackedRace().getApproximatePosition(getTrackedRace().getRace().getCourse().getLegs().get(0).getFrom(), timePointToConsider);
-        Position windwardMarkPos = getTrackedRace().getApproximatePosition(getTrackedRace().getRace().getCourse().getLegs().get(0).getTo(), timePointToConsider);
-        Position offsetMarkPos = getTrackedRace().getApproximatePosition(getTrackedRace().getRace().getCourse().getLegs().get(1).getTo(), timePointToConsider);
-        Distance distanceOfReachingLeg = windwardMarkPos.getDistance(offsetMarkPos);
-        Distance windwardDistanceOfUpwindLeg = leewardPos.getDistance(windwardMarkPos);
-        assertTrue(distanceOfReachingLeg.getMeters() > 0);
-        getTrackedRace().updateMarkPassings(hunger, createMarkPassings(hunger, start, whenHungerFinishedUpwind, whenHungerFinishedReaching));
-        getTrackedRace().updateMarkPassings(schomaeker, createMarkPassings(schomaeker, start, whenSchomaekerFinishedUpwind, whenSchomaekerFinishedReaching));
-        getTrackedRace().recordFix(
-                hunger,
-                new GPSFixMovingImpl(offsetMarkPos, timePointToConsider, new KnotSpeedWithBearingImpl(12,
-                        new DegreeBearingImpl(270))));
-        getTrackedRace().recordFix(
-                schomaeker,
-                new GPSFixMovingImpl(offsetMarkPos.translateGreatCircle(
-                        offsetMarkPos.getBearingGreatCircle(leewardPos), offsetMarkPos.getDistance(leewardPos)
-                                .scale(0.5)), timePointToConsider, new KnotSpeedWithBearingImpl(12,
-                        new DegreeBearingImpl(180))));
-        getTrackedRace().recordFix(
-                plattner,
-                new GPSFixMovingImpl(leewardPos, timePointToConsider, new KnotSpeedWithBearingImpl(12,
-                        new DegreeBearingImpl(0))));
-        assertEquals(0.,
-                getTrackedRace().getTrack(hunger).getEstimatedPosition(timePointToConsider, /* extrapolate */false)
-                        .getDistance(offsetMarkPos).getMeters(), 0.00001);
-        assertEquals(0.,
-                getTrackedRace().getTrack(plattner).getEstimatedPosition(timePointToConsider, /* extrapolate */false)
-                        .getDistance(leewardPos).getMeters(), 0.00001);
-        Distance schomaekersDistanceToLeader = getTrackedRace().getWindwardDistanceToOverallLeader(schomaeker, timePointToConsider, WindPositionMode.LEG_MIDDLE);
-        Distance plattnersDistanceToLeader = getTrackedRace().getWindwardDistanceToOverallLeader(plattner, timePointToConsider, WindPositionMode.LEG_MIDDLE);
-        assertEquals(0., schomaekersDistanceToLeader.getMeters(), 0.00001);
-        // distance to leading Schomaeker expected to be the entire upwind distance plus the offset distance plus half the downwind
-        assertEquals(distanceOfReachingLeg.getMeters()+windwardDistanceOfUpwindLeg.getMeters()*1.5, plattnersDistanceToLeader.getMeters(), 0.001);
-    }
-
-    @Test
-    public void testWindwardDistanceOnReachingLegProjectsOntoLegDirection() throws NoWindException {
-        final MillisecondsTimePoint whenBothFinishedUpwind = new MillisecondsTimePoint(start.asMillis()+600000);
-        final MillisecondsTimePoint timePointToConsider = new MillisecondsTimePoint(whenBothFinishedUpwind.asMillis()+10000);
-        
-        Position windwardMarkPos = getTrackedRace().getApproximatePosition(getTrackedRace().getRace().getCourse().getLegs().get(0).getTo(), timePointToConsider);
-        Position offsetMarkPos = getTrackedRace().getApproximatePosition(getTrackedRace().getRace().getCourse().getLegs().get(1).getTo(), timePointToConsider);
-        Distance distanceOfReachingLeg = windwardMarkPos.getDistance(offsetMarkPos);
-        assertTrue(distanceOfReachingLeg.getMeters() > 0);
-        getTrackedRace().updateMarkPassings(hunger, createMarkPassings(hunger, start, whenBothFinishedUpwind));
-        getTrackedRace().updateMarkPassings(plattner, createMarkPassings(plattner, start, whenBothFinishedUpwind));
-        Bearing reachingLegBearing = windwardMarkPos.getBearingGreatCircle(offsetMarkPos);
-        // Hunger turns left after the windward mark
-        getTrackedRace().recordFix(
-                hunger,
-                new GPSFixMovingImpl(windwardMarkPos.translateGreatCircle(new DegreeBearingImpl(reachingLegBearing.getDegrees()-45),
-                        distanceOfReachingLeg.scale(1./Math.sqrt(2.))), timePointToConsider, new KnotSpeedWithBearingImpl(12,
-                        new DegreeBearingImpl(270))));
-        // Plattner turns right after the windward mark; both travel the same distance projected along the leg
-        getTrackedRace().recordFix(
-                plattner,
-                new GPSFixMovingImpl(windwardMarkPos.translateGreatCircle(new DegreeBearingImpl(reachingLegBearing.getDegrees()+45),
-                        distanceOfReachingLeg.scale(1./Math.sqrt(2.))), timePointToConsider, new KnotSpeedWithBearingImpl(12,
-                        new DegreeBearingImpl(270))));
-        // with 90deg separating them, traveling 1/sqrt(2) the distance of the leg should put them the distance of the leg apart geometrically
-        assertEquals(
-                distanceOfReachingLeg.getMeters(),
-                getTrackedRace()
-                        .getTrack(hunger)
-                        .getEstimatedPosition(timePointToConsider, /* extrapolate */false)
-                        .getDistance(
-                                getTrackedRace().getTrack(plattner).getEstimatedPosition(timePointToConsider, /* extrapolate */
-                                        false)).getMeters(), 0.00001);
-        // however, projected onto the leg their distance should be 0
-        Distance plattnersDistanceToLeader = getTrackedRace().getWindwardDistanceToOverallLeader(plattner, timePointToConsider, WindPositionMode.LEG_MIDDLE);
-        assertEquals(0., plattnersDistanceToLeader.getMeters(), 0.00001);
-    }
-}
-=======
-package com.sap.sailing.domain.test;
-
-import static org.junit.Assert.assertEquals;
-import static org.junit.Assert.assertTrue;
-
-import java.util.ArrayList;
-import java.util.Collections;
-import java.util.GregorianCalendar;
-import java.util.Iterator;
-import java.util.List;
-
-import org.junit.Before;
-import org.junit.Test;
-
-import com.sap.sailing.domain.base.Competitor;
-import com.sap.sailing.domain.base.ControlPoint;
-import com.sap.sailing.domain.base.Course;
-import com.sap.sailing.domain.base.DomainFactory;
-import com.sap.sailing.domain.base.Mark;
-import com.sap.sailing.domain.base.RaceDefinition;
-import com.sap.sailing.domain.base.Regatta;
-import com.sap.sailing.domain.base.Sideline;
-import com.sap.sailing.domain.base.Waypoint;
-import com.sap.sailing.domain.base.impl.BoatClassImpl;
-import com.sap.sailing.domain.base.impl.CompetitorImpl;
-import com.sap.sailing.domain.base.impl.ControlPointWithTwoMarksImpl;
-import com.sap.sailing.domain.base.impl.CourseImpl;
-import com.sap.sailing.domain.base.impl.MarkImpl;
-import com.sap.sailing.domain.base.impl.RaceDefinitionImpl;
-import com.sap.sailing.domain.base.impl.RegattaImpl;
-import com.sap.sailing.domain.base.impl.WaypointImpl;
-import com.sap.sailing.domain.common.Bearing;
-import com.sap.sailing.domain.common.Distance;
-import com.sap.sailing.domain.common.LegType;
-import com.sap.sailing.domain.common.NoWindException;
-import com.sap.sailing.domain.common.Position;
-import com.sap.sailing.domain.common.ScoringSchemeType;
-import com.sap.sailing.domain.common.WindSourceType;
-import com.sap.sailing.domain.common.impl.DegreeBearingImpl;
-import com.sap.sailing.domain.common.impl.DegreePosition;
-import com.sap.sailing.domain.common.impl.KnotSpeedWithBearingImpl;
-import com.sap.sailing.domain.common.impl.WindSourceImpl;
-import com.sap.sailing.domain.racelog.impl.EmptyRaceLogStore;
-import com.sap.sailing.domain.racelog.tracking.EmptyGPSFixStore;
-import com.sap.sailing.domain.regattalog.impl.EmptyRegattaLogStore;
-import com.sap.sailing.domain.tracking.MarkPassing;
-import com.sap.sailing.domain.tracking.TrackedLeg;
-import com.sap.sailing.domain.tracking.TrackedRegatta;
-import com.sap.sailing.domain.tracking.WindPositionMode;
-import com.sap.sailing.domain.tracking.impl.DynamicTrackedRaceImpl;
-import com.sap.sailing.domain.tracking.impl.DynamicTrackedRegattaImpl;
-import com.sap.sailing.domain.tracking.impl.EmptyWindStore;
-import com.sap.sailing.domain.tracking.impl.GPSFixImpl;
-import com.sap.sailing.domain.tracking.impl.GPSFixMovingImpl;
-import com.sap.sailing.domain.tracking.impl.WindImpl;
-import com.sap.sse.common.TimePoint;
-import com.sap.sse.common.impl.MillisecondsTimePoint;
-
-public class ReachingLegTest extends TrackBasedTest {
-    private List<Competitor> competitors;
-    private CompetitorImpl plattner;
-    private CompetitorImpl hunger;
-    private MillisecondsTimePoint start;
-    private Competitor schomaeker;
-
-    /**
-     * Creates the race and two competitors ({@link #plattner} and {@link #hunger}) and sets the start line passing for both of them
-     * to {@link #start}.
-     */
-    @Before
-    public void setUp() {
-        competitors = new ArrayList<Competitor>();
-        hunger = createCompetitor("Wolfgang Hunger");
-        competitors.add(hunger);
-        plattner = createCompetitor("Dr. Hasso Plattner");
-        competitors.add(plattner);
-        schomaeker = createCompetitor("Meike Schom�ker");
-        competitors.add(schomaeker);
-        start = new MillisecondsTimePoint(new GregorianCalendar(2011, 05, 23).getTime());
-        setTrackedRace(createTrackedRace("Kieler Woche", "505 Race 2", "505", competitors, start));
-        List<MarkPassing> hungersMarkPassings = createMarkPassings(hunger, start);
-        getTrackedRace().updateMarkPassings(hunger, hungersMarkPassings);
-        List<MarkPassing> plattnersMarkPassings = createMarkPassings(plattner, start);
-        getTrackedRace().updateMarkPassings(plattner, plattnersMarkPassings);
-    }
-    
-    protected DynamicTrackedRaceImpl createTrackedRace(String regattaName, String raceName, String boatClassName,
-            Iterable<Competitor> competitors, TimePoint timePointForFixes) {
-        BoatClassImpl boatClass = new BoatClassImpl(boatClassName, /* typicallyStartsUpwind */ true);
-        Regatta regatta = new RegattaImpl(EmptyRaceLogStore.INSTANCE, EmptyRegattaLogStore.INSTANCE,
-                RegattaImpl.getDefaultName(regattaName, boatClass.getName()), boatClass, /*startDate*/ null, /*endDate*/ null, /* trackedRegattaRegistry */ null,
-                DomainFactory.INSTANCE.createScoringScheme(ScoringSchemeType.LOW_POINT), "123", null);
-        TrackedRegatta trackedRegatta = new DynamicTrackedRegattaImpl(regatta);
-        List<Waypoint> waypoints = new ArrayList<Waypoint>();
-        // create a two-lap upwind/downwind course:
-        MarkImpl left = new MarkImpl("Left lee gate buoy");
-        MarkImpl right = new MarkImpl("Right lee gate buoy");
-        ControlPoint leeGate = new ControlPointWithTwoMarksImpl(left, right, "Lee Gate");
-        Mark windwardMark = new MarkImpl("Windward mark");
-        Mark offsetMark = new MarkImpl("Offset mark");
-        waypoints.add(new WaypointImpl(leeGate));
-        waypoints.add(new WaypointImpl(windwardMark));
-        waypoints.add(new WaypointImpl(offsetMark));
-        waypoints.add(new WaypointImpl(leeGate));
-        Course course = new CourseImpl(raceName, waypoints);
-        RaceDefinition race = new RaceDefinitionImpl(raceName, course, boatClass, competitors);
-        DynamicTrackedRaceImpl trackedRace = new DynamicTrackedRaceImpl(trackedRegatta, race, Collections.<Sideline> emptyList(), EmptyWindStore.INSTANCE,
-        		EmptyGPSFixStore.INSTANCE, /* delayToLiveInMillis */ 0,
-                /* millisecondsOverWhichToAverageWind */ 30000, /* millisecondsOverWhichToAverageSpeed */ 30000,
-                /* delay for wind estimation cache invalidation */ 0);
-        // in this simplified artificial course, the top mark is exactly north of the right leeward gate, the offset
-        // mark is slightly west of the top mark; wind from the north makes the leg from top to offset a reaching leg
-        Position leftPosition = new DegreePosition(0, -0.00001);
-        Position rightPosition = new DegreePosition(0, 0.00001);
-        Position topPosition = new DegreePosition(1, 0);
-        Position offsetPosition = new DegreePosition(1, -0.0001);
-        TimePoint afterTheRace = new MillisecondsTimePoint(timePointForFixes.asMillis() + 36000000); // 10h after the fix time
-        trackedRace.getOrCreateTrack(left).addGPSFix(new GPSFixImpl(leftPosition, new MillisecondsTimePoint(0)));
-        trackedRace.getOrCreateTrack(right).addGPSFix(new GPSFixImpl(rightPosition, new MillisecondsTimePoint(0)));
-        trackedRace.getOrCreateTrack(windwardMark).addGPSFix(new GPSFixImpl(topPosition, new MillisecondsTimePoint(0)));
-        trackedRace.getOrCreateTrack(offsetMark).addGPSFix(new GPSFixImpl(offsetPosition, new MillisecondsTimePoint(0)));
-        trackedRace.getOrCreateTrack(left).addGPSFix(new GPSFixImpl(leftPosition, afterTheRace));
-        trackedRace.getOrCreateTrack(right).addGPSFix(new GPSFixImpl(rightPosition, afterTheRace));
-        trackedRace.getOrCreateTrack(windwardMark).addGPSFix(new GPSFixImpl(topPosition, afterTheRace));
-        trackedRace.getOrCreateTrack(offsetMark).addGPSFix(new GPSFixImpl(offsetPosition, afterTheRace));
-        trackedRace.recordWind(new WindImpl(topPosition, timePointForFixes, new KnotSpeedWithBearingImpl(
-                /* speedInKnots */14.7, new DegreeBearingImpl(180))), new WindSourceImpl(WindSourceType.WEB));
-        return trackedRace;
-    }
-
-    @Test
-    public void testSecondLegIsReaching() throws NoWindException {
-        Iterator<TrackedLeg> legIter = getTrackedRace().getTrackedLegs().iterator();
-        assertEquals(LegType.UPWIND, legIter.next().getLegType(start));
-        assertEquals(LegType.REACHING, legIter.next().getLegType(start));
-        assertEquals(LegType.DOWNWIND, legIter.next().getLegType(start));
-    }
-    
-    @Test
-    public void testHungerInReachingPlattnerInUpwind() {
-        // give Hunger a mark passing for the windward mark, putting him into the reaching leg
-        final MillisecondsTimePoint whenHungerFinishedUpwind = new MillisecondsTimePoint(start.asMillis()+600000);
-        getTrackedRace().updateMarkPassings(hunger, createMarkPassings(hunger, start, whenHungerFinishedUpwind));
-        assertEquals(
-                getTrackedRace().getRace().getCourse().getLegs().get(1),
-                getTrackedRace().getTrackedLeg(hunger,
-                        new MillisecondsTimePoint(whenHungerFinishedUpwind.asMillis() + 10000)).getLeg());
-        assertEquals(
-                getTrackedRace().getRace().getCourse().getLegs().get(0),
-                getTrackedRace().getTrackedLeg(plattner,
-                        new MillisecondsTimePoint(whenHungerFinishedUpwind.asMillis() + 10000)).getLeg());
-    }
-
-    @Test
-    public void testHungerAndPlattnerInReaching() {
-        // give Hunger and Plattner a mark passing for the windward mark, putting both of them into the reaching leg
-        final MillisecondsTimePoint whenBothFinishedUpwind = new MillisecondsTimePoint(start.asMillis()+600000);
-        getTrackedRace().updateMarkPassings(hunger, createMarkPassings(hunger, start, whenBothFinishedUpwind));
-        getTrackedRace().updateMarkPassings(plattner, createMarkPassings(plattner, start, whenBothFinishedUpwind));
-        assertEquals(
-                getTrackedRace().getRace().getCourse().getLegs().get(1),
-                getTrackedRace().getTrackedLeg(hunger,
-                        new MillisecondsTimePoint(whenBothFinishedUpwind.asMillis() + 10000)).getLeg());
-        assertEquals(
-                getTrackedRace().getRace().getCourse().getLegs().get(1),
-                getTrackedRace().getTrackedLeg(plattner,
-                        new MillisecondsTimePoint(whenBothFinishedUpwind.asMillis() + 10000)).getLeg());
-    }
-
-    @Test
-    public void testDistanceWithHungerAndPlattnerInReaching() throws NoWindException {
-        // give Hunger and Plattner a mark passing for the windward mark, putting both of them into the reaching leg
-        final MillisecondsTimePoint whenBothFinishedUpwind = new MillisecondsTimePoint(start.asMillis()+600000);
-        final MillisecondsTimePoint timePointInReaching = new MillisecondsTimePoint(whenBothFinishedUpwind.asMillis()+10000);
-        Position windwardMarkPos = getTrackedRace().getApproximatePosition(getTrackedRace().getRace().getCourse().getLegs().get(0).getTo(), timePointInReaching);
-        Position offsetMarkPos = getTrackedRace().getApproximatePosition(getTrackedRace().getRace().getCourse().getLegs().get(1).getTo(), timePointInReaching);
-        Distance distanceOfReachingLeg = windwardMarkPos.getDistance(offsetMarkPos);
-        assertTrue(distanceOfReachingLeg.getMeters() > 0);
-        getTrackedRace().updateMarkPassings(hunger, createMarkPassings(hunger, start, whenBothFinishedUpwind));
-        getTrackedRace().updateMarkPassings(plattner, createMarkPassings(plattner, start, whenBothFinishedUpwind));
-        getTrackedRace().recordFix(
-                hunger,
-                new GPSFixMovingImpl(offsetMarkPos, timePointInReaching, new KnotSpeedWithBearingImpl(12,
-                        new DegreeBearingImpl(270))));
-        getTrackedRace().recordFix(
-                plattner,
-                new GPSFixMovingImpl(windwardMarkPos, timePointInReaching, new KnotSpeedWithBearingImpl(12,
-                        new DegreeBearingImpl(270))));
-        assertEquals(0.,
-                getTrackedRace().getTrack(hunger).getEstimatedPosition(timePointInReaching, /* extrapolate */false)
-                        .getDistance(offsetMarkPos).getMeters(), 0.00001);
-        assertEquals(0.,
-                getTrackedRace().getTrack(plattner).getEstimatedPosition(timePointInReaching, /* extrapolate */false)
-                        .getDistance(windwardMarkPos).getMeters(), 0.00001);
-        Distance hungersDistanceToLeader = getTrackedRace().getWindwardDistanceToOverallLeader(hunger, timePointInReaching, WindPositionMode.LEG_MIDDLE);
-        Distance plattnersDistanceToLeader = getTrackedRace().getWindwardDistanceToOverallLeader(plattner, timePointInReaching, WindPositionMode.LEG_MIDDLE);
-        assertEquals(0., hungersDistanceToLeader.getMeters(), 0.00001);
-        assertEquals(distanceOfReachingLeg.getMeters(), plattnersDistanceToLeader.getMeters(), 0.001);
-    }
-
-    @Test
-    public void testDistanceWithHungerInReachingAndPlattnerInUpwind() throws NoWindException {
-        // give Hunger and Plattner a mark passing for the windward mark, putting both of them into the reaching leg
-        final MillisecondsTimePoint whenBothFinishedUpwind = new MillisecondsTimePoint(start.asMillis()+600000);
-        final MillisecondsTimePoint timePointInReaching = new MillisecondsTimePoint(whenBothFinishedUpwind.asMillis()+10000);
-        Position windwardMarkPos = getTrackedRace().getApproximatePosition(getTrackedRace().getRace().getCourse().getLegs().get(0).getTo(), timePointInReaching);
-        Position offsetMarkPos = getTrackedRace().getApproximatePosition(getTrackedRace().getRace().getCourse().getLegs().get(1).getTo(), timePointInReaching);
-        Distance distanceOfReachingLeg = windwardMarkPos.getDistance(offsetMarkPos);
-        assertTrue(distanceOfReachingLeg.getMeters() > 0);
-        getTrackedRace().updateMarkPassings(hunger, createMarkPassings(hunger, start, whenBothFinishedUpwind));
-        getTrackedRace().recordFix(
-                hunger,
-                new GPSFixMovingImpl(offsetMarkPos, timePointInReaching, new KnotSpeedWithBearingImpl(12,
-                        new DegreeBearingImpl(270))));
-        getTrackedRace().recordFix(
-                plattner,
-                new GPSFixMovingImpl(windwardMarkPos, timePointInReaching, new KnotSpeedWithBearingImpl(12,
-                        new DegreeBearingImpl(270))));
-        assertEquals(0.,
-                getTrackedRace().getTrack(hunger).getEstimatedPosition(timePointInReaching, /* extrapolate */false)
-                        .getDistance(offsetMarkPos).getMeters(), 0.00001);
-        assertEquals(0.,
-                getTrackedRace().getTrack(plattner).getEstimatedPosition(timePointInReaching, /* extrapolate */false)
-                        .getDistance(windwardMarkPos).getMeters(), 0.00001);
-        Distance hungersDistanceToLeader = getTrackedRace().getWindwardDistanceToOverallLeader(hunger, timePointInReaching, WindPositionMode.LEG_MIDDLE);
-        Distance plattnersDistanceToLeader = getTrackedRace().getWindwardDistanceToOverallLeader(plattner, timePointInReaching, WindPositionMode.LEG_MIDDLE);
-        assertEquals(0., hungersDistanceToLeader.getMeters(), 0.00001);
-        assertEquals(distanceOfReachingLeg.getMeters(), plattnersDistanceToLeader.getMeters(), 0.001);
-    }
-
-    @Test
-    public void testDistanceWithHungerInDownwindAndPlattnerInReaching() throws NoWindException {
-        // give Hunger and Plattner a mark passing for the windward mark, putting both of them into the reaching leg
-        final MillisecondsTimePoint whenBothFinishedUpwind = new MillisecondsTimePoint(start.asMillis()+600000);
-        final MillisecondsTimePoint timePointInReaching = new MillisecondsTimePoint(whenBothFinishedUpwind.asMillis()+10000);
-        Position windwardMarkPos = getTrackedRace().getApproximatePosition(getTrackedRace().getRace().getCourse().getLegs().get(0).getTo(), timePointInReaching);
-        Position offsetMarkPos = getTrackedRace().getApproximatePosition(getTrackedRace().getRace().getCourse().getLegs().get(1).getTo(), timePointInReaching);
-        Distance distanceOfReachingLeg = windwardMarkPos.getDistance(offsetMarkPos);
-        assertTrue(distanceOfReachingLeg.getMeters() > 0);
-        getTrackedRace().updateMarkPassings(hunger, createMarkPassings(hunger, start, whenBothFinishedUpwind));
-        getTrackedRace().recordFix(
-                hunger,
-                new GPSFixMovingImpl(offsetMarkPos, timePointInReaching, new KnotSpeedWithBearingImpl(12,
-                        new DegreeBearingImpl(270))));
-        getTrackedRace().recordFix(
-                plattner,
-                new GPSFixMovingImpl(windwardMarkPos, timePointInReaching, new KnotSpeedWithBearingImpl(12,
-                        new DegreeBearingImpl(270))));
-        assertEquals(0.,
-                getTrackedRace().getTrack(hunger).getEstimatedPosition(timePointInReaching, /* extrapolate */false)
-                        .getDistance(offsetMarkPos).getMeters(), 0.00001);
-        assertEquals(0.,
-                getTrackedRace().getTrack(plattner).getEstimatedPosition(timePointInReaching, /* extrapolate */false)
-                        .getDistance(windwardMarkPos).getMeters(), 0.00001);
-        Distance hungersDistanceToLeader = getTrackedRace().getWindwardDistanceToOverallLeader(hunger, timePointInReaching, WindPositionMode.LEG_MIDDLE);
-        Distance plattnersDistanceToLeader = getTrackedRace().getWindwardDistanceToOverallLeader(plattner, timePointInReaching, WindPositionMode.LEG_MIDDLE);
-        assertEquals(0., hungersDistanceToLeader.getMeters(), 0.00001);
-        assertEquals(distanceOfReachingLeg.getMeters(), plattnersDistanceToLeader.getMeters(), 0.001);
-    }
-
-    @Test
-    public void testDistanceWithHungerInDownwindAndPlattnerInUpwindWithReachingInBetween() throws NoWindException {
-        // give Hunger a mark passing for the windward mark, consume Plattner is stuck at the starting line, putting
-        // the empty reaching leg between the two; see if the reaching leg's non-windward distance is counted, and if
-        // Plattner's distance is accumulated correctly
-        final MillisecondsTimePoint whenHungerFinishedUpwind = new MillisecondsTimePoint(start.asMillis()+600000);
-        final MillisecondsTimePoint whenHungerFinishedReaching = new MillisecondsTimePoint(whenHungerFinishedUpwind.asMillis()+10000);
-        final MillisecondsTimePoint timePointToConsider = new MillisecondsTimePoint(whenHungerFinishedReaching.asMillis()+10000);
-        Position leewardPos = getTrackedRace().getApproximatePosition(getTrackedRace().getRace().getCourse().getLegs().get(0).getFrom(), timePointToConsider);
-        Position windwardMarkPos = getTrackedRace().getApproximatePosition(getTrackedRace().getRace().getCourse().getLegs().get(0).getTo(), timePointToConsider);
-        Position offsetMarkPos = getTrackedRace().getApproximatePosition(getTrackedRace().getRace().getCourse().getLegs().get(1).getTo(), timePointToConsider);
-        Distance distanceOfReachingLeg = windwardMarkPos.getDistance(offsetMarkPos);
-        Distance windwardDistanceOfUpwindLeg = leewardPos.getDistance(windwardMarkPos);
-        assertTrue(distanceOfReachingLeg.getMeters() > 0);
-        getTrackedRace().updateMarkPassings(hunger, createMarkPassings(hunger, start, whenHungerFinishedUpwind, whenHungerFinishedReaching));
-        getTrackedRace().recordFix(
-                hunger,
-                new GPSFixMovingImpl(offsetMarkPos, timePointToConsider, new KnotSpeedWithBearingImpl(12,
-                        new DegreeBearingImpl(270))));
-        getTrackedRace().recordFix(
-                plattner,
-                new GPSFixMovingImpl(leewardPos, timePointToConsider, new KnotSpeedWithBearingImpl(12,
-                        new DegreeBearingImpl(0))));
-        assertEquals(0.,
-                getTrackedRace().getTrack(hunger).getEstimatedPosition(timePointToConsider, /* extrapolate */false)
-                        .getDistance(offsetMarkPos).getMeters(), 0.00001);
-        assertEquals(0.,
-                getTrackedRace().getTrack(plattner).getEstimatedPosition(timePointToConsider, /* extrapolate */false)
-                        .getDistance(leewardPos).getMeters(), 0.00001);
-        Distance hungersDistanceToLeader = getTrackedRace().getWindwardDistanceToOverallLeader(hunger, timePointToConsider, WindPositionMode.LEG_MIDDLE);
-        Distance plattnersDistanceToLeader = getTrackedRace().getWindwardDistanceToOverallLeader(plattner, timePointToConsider, WindPositionMode.LEG_MIDDLE);
-        assertEquals(0., hungersDistanceToLeader.getMeters(), 0.00001);
-        assertEquals(distanceOfReachingLeg.getMeters()+windwardDistanceOfUpwindLeg.getMeters(), plattnersDistanceToLeader.getMeters(), 0.001);
-    }
-
-    @Test
-    public void testWindwardDistanceToOverallLeaderWithHungerFirstAtWindwardMarkButSecondAfterReachingLeg() throws NoWindException {
-        // Hunger finished first upwind before Schomaeker; Schomaeker finished reaching before Hunger, leading now;
-        // Schoemaeker made it half through the downwind while Hunger got stuck at the offset mark
-        final MillisecondsTimePoint whenHungerFinishedUpwind = new MillisecondsTimePoint(start.asMillis()+600000);
-        final MillisecondsTimePoint whenSchomaekerFinishedUpwind = new MillisecondsTimePoint(whenHungerFinishedUpwind.asMillis()+1000);
-        final MillisecondsTimePoint whenSchomaekerFinishedReaching = new MillisecondsTimePoint(whenSchomaekerFinishedUpwind.asMillis()+10000);
-        final MillisecondsTimePoint whenHungerFinishedReaching = new MillisecondsTimePoint(whenSchomaekerFinishedReaching.asMillis()+1000);
-        final MillisecondsTimePoint timePointToConsider = new MillisecondsTimePoint(whenHungerFinishedReaching.asMillis()+10000);
-        
-        Position leewardPos = getTrackedRace().getApproximatePosition(getTrackedRace().getRace().getCourse().getLegs().get(0).getFrom(), timePointToConsider);
-        Position windwardMarkPos = getTrackedRace().getApproximatePosition(getTrackedRace().getRace().getCourse().getLegs().get(0).getTo(), timePointToConsider);
-        Position offsetMarkPos = getTrackedRace().getApproximatePosition(getTrackedRace().getRace().getCourse().getLegs().get(1).getTo(), timePointToConsider);
-        Distance distanceOfReachingLeg = windwardMarkPos.getDistance(offsetMarkPos);
-        Distance windwardDistanceOfUpwindLeg = leewardPos.getDistance(windwardMarkPos);
-        assertTrue(distanceOfReachingLeg.getMeters() > 0);
-        getTrackedRace().updateMarkPassings(hunger, createMarkPassings(hunger, start, whenHungerFinishedUpwind, whenHungerFinishedReaching));
-        getTrackedRace().updateMarkPassings(schomaeker, createMarkPassings(schomaeker, start, whenSchomaekerFinishedUpwind, whenSchomaekerFinishedReaching));
-        getTrackedRace().recordFix(
-                hunger,
-                new GPSFixMovingImpl(offsetMarkPos, timePointToConsider, new KnotSpeedWithBearingImpl(12,
-                        new DegreeBearingImpl(270))));
-        getTrackedRace().recordFix(
-                schomaeker,
-                new GPSFixMovingImpl(offsetMarkPos.translateGreatCircle(
-                        offsetMarkPos.getBearingGreatCircle(leewardPos), offsetMarkPos.getDistance(leewardPos)
-                                .scale(0.5)), timePointToConsider, new KnotSpeedWithBearingImpl(12,
-                        new DegreeBearingImpl(180))));
-        getTrackedRace().recordFix(
-                plattner,
-                new GPSFixMovingImpl(leewardPos, timePointToConsider, new KnotSpeedWithBearingImpl(12,
-                        new DegreeBearingImpl(0))));
-        assertEquals(0.,
-                getTrackedRace().getTrack(hunger).getEstimatedPosition(timePointToConsider, /* extrapolate */false)
-                        .getDistance(offsetMarkPos).getMeters(), 0.00001);
-        assertEquals(0.,
-                getTrackedRace().getTrack(plattner).getEstimatedPosition(timePointToConsider, /* extrapolate */false)
-                        .getDistance(leewardPos).getMeters(), 0.00001);
-        Distance schomaekersDistanceToLeader = getTrackedRace().getWindwardDistanceToOverallLeader(schomaeker, timePointToConsider, WindPositionMode.LEG_MIDDLE);
-        Distance plattnersDistanceToLeader = getTrackedRace().getWindwardDistanceToOverallLeader(plattner, timePointToConsider, WindPositionMode.LEG_MIDDLE);
-        assertEquals(0., schomaekersDistanceToLeader.getMeters(), 0.00001);
-        // distance to leading Schomaeker expected to be the entire upwind distance plus the offset distance plus half the downwind
-        assertEquals(distanceOfReachingLeg.getMeters()+windwardDistanceOfUpwindLeg.getMeters()*1.5, plattnersDistanceToLeader.getMeters(), 0.001);
-    }
-
-    @Test
-    public void testWindwardDistanceOnReachingLegProjectsOntoLegDirection() throws NoWindException {
-        final MillisecondsTimePoint whenBothFinishedUpwind = new MillisecondsTimePoint(start.asMillis()+600000);
-        final MillisecondsTimePoint timePointToConsider = new MillisecondsTimePoint(whenBothFinishedUpwind.asMillis()+10000);
-        
-        Position windwardMarkPos = getTrackedRace().getApproximatePosition(getTrackedRace().getRace().getCourse().getLegs().get(0).getTo(), timePointToConsider);
-        Position offsetMarkPos = getTrackedRace().getApproximatePosition(getTrackedRace().getRace().getCourse().getLegs().get(1).getTo(), timePointToConsider);
-        Distance distanceOfReachingLeg = windwardMarkPos.getDistance(offsetMarkPos);
-        assertTrue(distanceOfReachingLeg.getMeters() > 0);
-        getTrackedRace().updateMarkPassings(hunger, createMarkPassings(hunger, start, whenBothFinishedUpwind));
-        getTrackedRace().updateMarkPassings(plattner, createMarkPassings(plattner, start, whenBothFinishedUpwind));
-        Bearing reachingLegBearing = windwardMarkPos.getBearingGreatCircle(offsetMarkPos);
-        // Hunger turns left after the windward mark
-        getTrackedRace().recordFix(
-                hunger,
-                new GPSFixMovingImpl(windwardMarkPos.translateGreatCircle(new DegreeBearingImpl(reachingLegBearing.getDegrees()-45),
-                        distanceOfReachingLeg.scale(1./Math.sqrt(2.))), timePointToConsider, new KnotSpeedWithBearingImpl(12,
-                        new DegreeBearingImpl(270))));
-        // Plattner turns right after the windward mark; both travel the same distance projected along the leg
-        getTrackedRace().recordFix(
-                plattner,
-                new GPSFixMovingImpl(windwardMarkPos.translateGreatCircle(new DegreeBearingImpl(reachingLegBearing.getDegrees()+45),
-                        distanceOfReachingLeg.scale(1./Math.sqrt(2.))), timePointToConsider, new KnotSpeedWithBearingImpl(12,
-                        new DegreeBearingImpl(270))));
-        // with 90deg separating them, traveling 1/sqrt(2) the distance of the leg should put them the distance of the leg apart geometrically
-        assertEquals(
-                distanceOfReachingLeg.getMeters(),
-                getTrackedRace()
-                        .getTrack(hunger)
-                        .getEstimatedPosition(timePointToConsider, /* extrapolate */false)
-                        .getDistance(
-                                getTrackedRace().getTrack(plattner).getEstimatedPosition(timePointToConsider, /* extrapolate */
-                                        false)).getMeters(), 0.00001);
-        // however, projected onto the leg their distance should be 0
-        Distance plattnersDistanceToLeader = getTrackedRace().getWindwardDistanceToOverallLeader(plattner, timePointToConsider, WindPositionMode.LEG_MIDDLE);
-        assertEquals(0., plattnersDistanceToLeader.getMeters(), 0.00001);
-    }
-}
->>>>>>> 5f537d21
+package com.sap.sailing.domain.test;
+
+import static org.junit.Assert.assertEquals;
+import static org.junit.Assert.assertTrue;
+
+import java.util.ArrayList;
+import java.util.Collections;
+import java.util.GregorianCalendar;
+import java.util.Iterator;
+import java.util.List;
+
+import org.junit.Before;
+import org.junit.Test;
+
+import com.sap.sailing.domain.base.Competitor;
+import com.sap.sailing.domain.base.ControlPoint;
+import com.sap.sailing.domain.base.Course;
+import com.sap.sailing.domain.base.DomainFactory;
+import com.sap.sailing.domain.base.Mark;
+import com.sap.sailing.domain.base.RaceDefinition;
+import com.sap.sailing.domain.base.Regatta;
+import com.sap.sailing.domain.base.Sideline;
+import com.sap.sailing.domain.base.Waypoint;
+import com.sap.sailing.domain.base.impl.BoatClassImpl;
+import com.sap.sailing.domain.base.impl.CompetitorImpl;
+import com.sap.sailing.domain.base.impl.ControlPointWithTwoMarksImpl;
+import com.sap.sailing.domain.base.impl.CourseImpl;
+import com.sap.sailing.domain.base.impl.MarkImpl;
+import com.sap.sailing.domain.base.impl.RaceDefinitionImpl;
+import com.sap.sailing.domain.base.impl.RegattaImpl;
+import com.sap.sailing.domain.base.impl.WaypointImpl;
+import com.sap.sailing.domain.common.Bearing;
+import com.sap.sailing.domain.common.Distance;
+import com.sap.sailing.domain.common.LegType;
+import com.sap.sailing.domain.common.NoWindException;
+import com.sap.sailing.domain.common.Position;
+import com.sap.sailing.domain.common.ScoringSchemeType;
+import com.sap.sailing.domain.common.WindSourceType;
+import com.sap.sailing.domain.common.impl.DegreeBearingImpl;
+import com.sap.sailing.domain.common.impl.DegreePosition;
+import com.sap.sailing.domain.common.impl.KnotSpeedWithBearingImpl;
+import com.sap.sailing.domain.common.impl.WindSourceImpl;
+import com.sap.sailing.domain.racelog.impl.EmptyRaceLogStore;
+import com.sap.sailing.domain.racelog.tracking.EmptyGPSFixStore;
+import com.sap.sailing.domain.regattalog.impl.EmptyRegattaLogStore;
+import com.sap.sailing.domain.tracking.MarkPassing;
+import com.sap.sailing.domain.tracking.TrackedLeg;
+import com.sap.sailing.domain.tracking.TrackedRegatta;
+import com.sap.sailing.domain.tracking.WindPositionMode;
+import com.sap.sailing.domain.tracking.impl.DynamicTrackedRaceImpl;
+import com.sap.sailing.domain.tracking.impl.DynamicTrackedRegattaImpl;
+import com.sap.sailing.domain.tracking.impl.EmptyWindStore;
+import com.sap.sailing.domain.tracking.impl.GPSFixImpl;
+import com.sap.sailing.domain.tracking.impl.GPSFixMovingImpl;
+import com.sap.sailing.domain.tracking.impl.WindImpl;
+import com.sap.sse.common.TimePoint;
+import com.sap.sse.common.impl.MillisecondsTimePoint;
+
+public class ReachingLegTest extends TrackBasedTest {
+    private List<Competitor> competitors;
+    private CompetitorImpl plattner;
+    private CompetitorImpl hunger;
+    private MillisecondsTimePoint start;
+    private Competitor schomaeker;
+
+    /**
+     * Creates the race and two competitors ({@link #plattner} and {@link #hunger}) and sets the start line passing for both of them
+     * to {@link #start}.
+     */
+    @Before
+    public void setUp() {
+        competitors = new ArrayList<Competitor>();
+        hunger = createCompetitor("Wolfgang Hunger");
+        competitors.add(hunger);
+        plattner = createCompetitor("Dr. Hasso Plattner");
+        competitors.add(plattner);
+        schomaeker = createCompetitor("Meike Schom�ker");
+        competitors.add(schomaeker);
+        start = new MillisecondsTimePoint(new GregorianCalendar(2011, 05, 23).getTime());
+        setTrackedRace(createTrackedRace("Kieler Woche", "505 Race 2", "505", competitors, start));
+        List<MarkPassing> hungersMarkPassings = createMarkPassings(hunger, start);
+        getTrackedRace().updateMarkPassings(hunger, hungersMarkPassings);
+        List<MarkPassing> plattnersMarkPassings = createMarkPassings(plattner, start);
+        getTrackedRace().updateMarkPassings(plattner, plattnersMarkPassings);
+    }
+    
+    protected DynamicTrackedRaceImpl createTrackedRace(String regattaName, String raceName, String boatClassName,
+            Iterable<Competitor> competitors, TimePoint timePointForFixes) {
+        BoatClassImpl boatClass = new BoatClassImpl(boatClassName, /* typicallyStartsUpwind */ true);
+        Regatta regatta = new RegattaImpl(EmptyRaceLogStore.INSTANCE, EmptyRegattaLogStore.INSTANCE,
+                RegattaImpl.getDefaultName(regattaName, boatClass.getName()), boatClass, /*startDate*/ null, /*endDate*/ null, /* trackedRegattaRegistry */ null,
+                DomainFactory.INSTANCE.createScoringScheme(ScoringSchemeType.LOW_POINT), "123", null);
+        TrackedRegatta trackedRegatta = new DynamicTrackedRegattaImpl(regatta);
+        List<Waypoint> waypoints = new ArrayList<Waypoint>();
+        // create a two-lap upwind/downwind course:
+        MarkImpl left = new MarkImpl("Left lee gate buoy");
+        MarkImpl right = new MarkImpl("Right lee gate buoy");
+        ControlPoint leeGate = new ControlPointWithTwoMarksImpl(left, right, "Lee Gate");
+        Mark windwardMark = new MarkImpl("Windward mark");
+        Mark offsetMark = new MarkImpl("Offset mark");
+        waypoints.add(new WaypointImpl(leeGate));
+        waypoints.add(new WaypointImpl(windwardMark));
+        waypoints.add(new WaypointImpl(offsetMark));
+        waypoints.add(new WaypointImpl(leeGate));
+        Course course = new CourseImpl(raceName, waypoints);
+        RaceDefinition race = new RaceDefinitionImpl(raceName, course, boatClass, competitors);
+        DynamicTrackedRaceImpl trackedRace = new DynamicTrackedRaceImpl(trackedRegatta, race, Collections.<Sideline> emptyList(), EmptyWindStore.INSTANCE,
+        		EmptyGPSFixStore.INSTANCE, /* delayToLiveInMillis */ 0,
+                /* millisecondsOverWhichToAverageWind */ 30000, /* millisecondsOverWhichToAverageSpeed */ 30000,
+                /* delay for wind estimation cache invalidation */ 0, /*useMarkPassingCalculator*/ false);
+        // in this simplified artificial course, the top mark is exactly north of the right leeward gate, the offset
+        // mark is slightly west of the top mark; wind from the north makes the leg from top to offset a reaching leg
+        Position leftPosition = new DegreePosition(0, -0.00001);
+        Position rightPosition = new DegreePosition(0, 0.00001);
+        Position topPosition = new DegreePosition(1, 0);
+        Position offsetPosition = new DegreePosition(1, -0.0001);
+        TimePoint afterTheRace = new MillisecondsTimePoint(timePointForFixes.asMillis() + 36000000); // 10h after the fix time
+        trackedRace.getOrCreateTrack(left).addGPSFix(new GPSFixImpl(leftPosition, new MillisecondsTimePoint(0)));
+        trackedRace.getOrCreateTrack(right).addGPSFix(new GPSFixImpl(rightPosition, new MillisecondsTimePoint(0)));
+        trackedRace.getOrCreateTrack(windwardMark).addGPSFix(new GPSFixImpl(topPosition, new MillisecondsTimePoint(0)));
+        trackedRace.getOrCreateTrack(offsetMark).addGPSFix(new GPSFixImpl(offsetPosition, new MillisecondsTimePoint(0)));
+        trackedRace.getOrCreateTrack(left).addGPSFix(new GPSFixImpl(leftPosition, afterTheRace));
+        trackedRace.getOrCreateTrack(right).addGPSFix(new GPSFixImpl(rightPosition, afterTheRace));
+        trackedRace.getOrCreateTrack(windwardMark).addGPSFix(new GPSFixImpl(topPosition, afterTheRace));
+        trackedRace.getOrCreateTrack(offsetMark).addGPSFix(new GPSFixImpl(offsetPosition, afterTheRace));
+        trackedRace.recordWind(new WindImpl(topPosition, timePointForFixes, new KnotSpeedWithBearingImpl(
+                /* speedInKnots */14.7, new DegreeBearingImpl(180))), new WindSourceImpl(WindSourceType.WEB));
+        return trackedRace;
+    }
+
+    @Test
+    public void testSecondLegIsReaching() throws NoWindException {
+        Iterator<TrackedLeg> legIter = getTrackedRace().getTrackedLegs().iterator();
+        assertEquals(LegType.UPWIND, legIter.next().getLegType(start));
+        assertEquals(LegType.REACHING, legIter.next().getLegType(start));
+        assertEquals(LegType.DOWNWIND, legIter.next().getLegType(start));
+    }
+    
+    @Test
+    public void testHungerInReachingPlattnerInUpwind() {
+        // give Hunger a mark passing for the windward mark, putting him into the reaching leg
+        final MillisecondsTimePoint whenHungerFinishedUpwind = new MillisecondsTimePoint(start.asMillis()+600000);
+        getTrackedRace().updateMarkPassings(hunger, createMarkPassings(hunger, start, whenHungerFinishedUpwind));
+        assertEquals(
+                getTrackedRace().getRace().getCourse().getLegs().get(1),
+                getTrackedRace().getTrackedLeg(hunger,
+                        new MillisecondsTimePoint(whenHungerFinishedUpwind.asMillis() + 10000)).getLeg());
+        assertEquals(
+                getTrackedRace().getRace().getCourse().getLegs().get(0),
+                getTrackedRace().getTrackedLeg(plattner,
+                        new MillisecondsTimePoint(whenHungerFinishedUpwind.asMillis() + 10000)).getLeg());
+    }
+
+    @Test
+    public void testHungerAndPlattnerInReaching() {
+        // give Hunger and Plattner a mark passing for the windward mark, putting both of them into the reaching leg
+        final MillisecondsTimePoint whenBothFinishedUpwind = new MillisecondsTimePoint(start.asMillis()+600000);
+        getTrackedRace().updateMarkPassings(hunger, createMarkPassings(hunger, start, whenBothFinishedUpwind));
+        getTrackedRace().updateMarkPassings(plattner, createMarkPassings(plattner, start, whenBothFinishedUpwind));
+        assertEquals(
+                getTrackedRace().getRace().getCourse().getLegs().get(1),
+                getTrackedRace().getTrackedLeg(hunger,
+                        new MillisecondsTimePoint(whenBothFinishedUpwind.asMillis() + 10000)).getLeg());
+        assertEquals(
+                getTrackedRace().getRace().getCourse().getLegs().get(1),
+                getTrackedRace().getTrackedLeg(plattner,
+                        new MillisecondsTimePoint(whenBothFinishedUpwind.asMillis() + 10000)).getLeg());
+    }
+
+    @Test
+    public void testDistanceWithHungerAndPlattnerInReaching() throws NoWindException {
+        // give Hunger and Plattner a mark passing for the windward mark, putting both of them into the reaching leg
+        final MillisecondsTimePoint whenBothFinishedUpwind = new MillisecondsTimePoint(start.asMillis()+600000);
+        final MillisecondsTimePoint timePointInReaching = new MillisecondsTimePoint(whenBothFinishedUpwind.asMillis()+10000);
+        Position windwardMarkPos = getTrackedRace().getApproximatePosition(getTrackedRace().getRace().getCourse().getLegs().get(0).getTo(), timePointInReaching);
+        Position offsetMarkPos = getTrackedRace().getApproximatePosition(getTrackedRace().getRace().getCourse().getLegs().get(1).getTo(), timePointInReaching);
+        Distance distanceOfReachingLeg = windwardMarkPos.getDistance(offsetMarkPos);
+        assertTrue(distanceOfReachingLeg.getMeters() > 0);
+        getTrackedRace().updateMarkPassings(hunger, createMarkPassings(hunger, start, whenBothFinishedUpwind));
+        getTrackedRace().updateMarkPassings(plattner, createMarkPassings(plattner, start, whenBothFinishedUpwind));
+        getTrackedRace().recordFix(
+                hunger,
+                new GPSFixMovingImpl(offsetMarkPos, timePointInReaching, new KnotSpeedWithBearingImpl(12,
+                        new DegreeBearingImpl(270))));
+        getTrackedRace().recordFix(
+                plattner,
+                new GPSFixMovingImpl(windwardMarkPos, timePointInReaching, new KnotSpeedWithBearingImpl(12,
+                        new DegreeBearingImpl(270))));
+        assertEquals(0.,
+                getTrackedRace().getTrack(hunger).getEstimatedPosition(timePointInReaching, /* extrapolate */false)
+                        .getDistance(offsetMarkPos).getMeters(), 0.00001);
+        assertEquals(0.,
+                getTrackedRace().getTrack(plattner).getEstimatedPosition(timePointInReaching, /* extrapolate */false)
+                        .getDistance(windwardMarkPos).getMeters(), 0.00001);
+        Distance hungersDistanceToLeader = getTrackedRace().getWindwardDistanceToOverallLeader(hunger, timePointInReaching, WindPositionMode.LEG_MIDDLE);
+        Distance plattnersDistanceToLeader = getTrackedRace().getWindwardDistanceToOverallLeader(plattner, timePointInReaching, WindPositionMode.LEG_MIDDLE);
+        assertEquals(0., hungersDistanceToLeader.getMeters(), 0.00001);
+        assertEquals(distanceOfReachingLeg.getMeters(), plattnersDistanceToLeader.getMeters(), 0.001);
+    }
+
+    @Test
+    public void testDistanceWithHungerInReachingAndPlattnerInUpwind() throws NoWindException {
+        // give Hunger and Plattner a mark passing for the windward mark, putting both of them into the reaching leg
+        final MillisecondsTimePoint whenBothFinishedUpwind = new MillisecondsTimePoint(start.asMillis()+600000);
+        final MillisecondsTimePoint timePointInReaching = new MillisecondsTimePoint(whenBothFinishedUpwind.asMillis()+10000);
+        Position windwardMarkPos = getTrackedRace().getApproximatePosition(getTrackedRace().getRace().getCourse().getLegs().get(0).getTo(), timePointInReaching);
+        Position offsetMarkPos = getTrackedRace().getApproximatePosition(getTrackedRace().getRace().getCourse().getLegs().get(1).getTo(), timePointInReaching);
+        Distance distanceOfReachingLeg = windwardMarkPos.getDistance(offsetMarkPos);
+        assertTrue(distanceOfReachingLeg.getMeters() > 0);
+        getTrackedRace().updateMarkPassings(hunger, createMarkPassings(hunger, start, whenBothFinishedUpwind));
+        getTrackedRace().recordFix(
+                hunger,
+                new GPSFixMovingImpl(offsetMarkPos, timePointInReaching, new KnotSpeedWithBearingImpl(12,
+                        new DegreeBearingImpl(270))));
+        getTrackedRace().recordFix(
+                plattner,
+                new GPSFixMovingImpl(windwardMarkPos, timePointInReaching, new KnotSpeedWithBearingImpl(12,
+                        new DegreeBearingImpl(270))));
+        assertEquals(0.,
+                getTrackedRace().getTrack(hunger).getEstimatedPosition(timePointInReaching, /* extrapolate */false)
+                        .getDistance(offsetMarkPos).getMeters(), 0.00001);
+        assertEquals(0.,
+                getTrackedRace().getTrack(plattner).getEstimatedPosition(timePointInReaching, /* extrapolate */false)
+                        .getDistance(windwardMarkPos).getMeters(), 0.00001);
+        Distance hungersDistanceToLeader = getTrackedRace().getWindwardDistanceToOverallLeader(hunger, timePointInReaching, WindPositionMode.LEG_MIDDLE);
+        Distance plattnersDistanceToLeader = getTrackedRace().getWindwardDistanceToOverallLeader(plattner, timePointInReaching, WindPositionMode.LEG_MIDDLE);
+        assertEquals(0., hungersDistanceToLeader.getMeters(), 0.00001);
+        assertEquals(distanceOfReachingLeg.getMeters(), plattnersDistanceToLeader.getMeters(), 0.001);
+    }
+
+    @Test
+    public void testDistanceWithHungerInDownwindAndPlattnerInReaching() throws NoWindException {
+        // give Hunger and Plattner a mark passing for the windward mark, putting both of them into the reaching leg
+        final MillisecondsTimePoint whenBothFinishedUpwind = new MillisecondsTimePoint(start.asMillis()+600000);
+        final MillisecondsTimePoint timePointInReaching = new MillisecondsTimePoint(whenBothFinishedUpwind.asMillis()+10000);
+        Position windwardMarkPos = getTrackedRace().getApproximatePosition(getTrackedRace().getRace().getCourse().getLegs().get(0).getTo(), timePointInReaching);
+        Position offsetMarkPos = getTrackedRace().getApproximatePosition(getTrackedRace().getRace().getCourse().getLegs().get(1).getTo(), timePointInReaching);
+        Distance distanceOfReachingLeg = windwardMarkPos.getDistance(offsetMarkPos);
+        assertTrue(distanceOfReachingLeg.getMeters() > 0);
+        getTrackedRace().updateMarkPassings(hunger, createMarkPassings(hunger, start, whenBothFinishedUpwind));
+        getTrackedRace().recordFix(
+                hunger,
+                new GPSFixMovingImpl(offsetMarkPos, timePointInReaching, new KnotSpeedWithBearingImpl(12,
+                        new DegreeBearingImpl(270))));
+        getTrackedRace().recordFix(
+                plattner,
+                new GPSFixMovingImpl(windwardMarkPos, timePointInReaching, new KnotSpeedWithBearingImpl(12,
+                        new DegreeBearingImpl(270))));
+        assertEquals(0.,
+                getTrackedRace().getTrack(hunger).getEstimatedPosition(timePointInReaching, /* extrapolate */false)
+                        .getDistance(offsetMarkPos).getMeters(), 0.00001);
+        assertEquals(0.,
+                getTrackedRace().getTrack(plattner).getEstimatedPosition(timePointInReaching, /* extrapolate */false)
+                        .getDistance(windwardMarkPos).getMeters(), 0.00001);
+        Distance hungersDistanceToLeader = getTrackedRace().getWindwardDistanceToOverallLeader(hunger, timePointInReaching, WindPositionMode.LEG_MIDDLE);
+        Distance plattnersDistanceToLeader = getTrackedRace().getWindwardDistanceToOverallLeader(plattner, timePointInReaching, WindPositionMode.LEG_MIDDLE);
+        assertEquals(0., hungersDistanceToLeader.getMeters(), 0.00001);
+        assertEquals(distanceOfReachingLeg.getMeters(), plattnersDistanceToLeader.getMeters(), 0.001);
+    }
+
+    @Test
+    public void testDistanceWithHungerInDownwindAndPlattnerInUpwindWithReachingInBetween() throws NoWindException {
+        // give Hunger a mark passing for the windward mark, consume Plattner is stuck at the starting line, putting
+        // the empty reaching leg between the two; see if the reaching leg's non-windward distance is counted, and if
+        // Plattner's distance is accumulated correctly
+        final MillisecondsTimePoint whenHungerFinishedUpwind = new MillisecondsTimePoint(start.asMillis()+600000);
+        final MillisecondsTimePoint whenHungerFinishedReaching = new MillisecondsTimePoint(whenHungerFinishedUpwind.asMillis()+10000);
+        final MillisecondsTimePoint timePointToConsider = new MillisecondsTimePoint(whenHungerFinishedReaching.asMillis()+10000);
+        Position leewardPos = getTrackedRace().getApproximatePosition(getTrackedRace().getRace().getCourse().getLegs().get(0).getFrom(), timePointToConsider);
+        Position windwardMarkPos = getTrackedRace().getApproximatePosition(getTrackedRace().getRace().getCourse().getLegs().get(0).getTo(), timePointToConsider);
+        Position offsetMarkPos = getTrackedRace().getApproximatePosition(getTrackedRace().getRace().getCourse().getLegs().get(1).getTo(), timePointToConsider);
+        Distance distanceOfReachingLeg = windwardMarkPos.getDistance(offsetMarkPos);
+        Distance windwardDistanceOfUpwindLeg = leewardPos.getDistance(windwardMarkPos);
+        assertTrue(distanceOfReachingLeg.getMeters() > 0);
+        getTrackedRace().updateMarkPassings(hunger, createMarkPassings(hunger, start, whenHungerFinishedUpwind, whenHungerFinishedReaching));
+        getTrackedRace().recordFix(
+                hunger,
+                new GPSFixMovingImpl(offsetMarkPos, timePointToConsider, new KnotSpeedWithBearingImpl(12,
+                        new DegreeBearingImpl(270))));
+        getTrackedRace().recordFix(
+                plattner,
+                new GPSFixMovingImpl(leewardPos, timePointToConsider, new KnotSpeedWithBearingImpl(12,
+                        new DegreeBearingImpl(0))));
+        assertEquals(0.,
+                getTrackedRace().getTrack(hunger).getEstimatedPosition(timePointToConsider, /* extrapolate */false)
+                        .getDistance(offsetMarkPos).getMeters(), 0.00001);
+        assertEquals(0.,
+                getTrackedRace().getTrack(plattner).getEstimatedPosition(timePointToConsider, /* extrapolate */false)
+                        .getDistance(leewardPos).getMeters(), 0.00001);
+        Distance hungersDistanceToLeader = getTrackedRace().getWindwardDistanceToOverallLeader(hunger, timePointToConsider, WindPositionMode.LEG_MIDDLE);
+        Distance plattnersDistanceToLeader = getTrackedRace().getWindwardDistanceToOverallLeader(plattner, timePointToConsider, WindPositionMode.LEG_MIDDLE);
+        assertEquals(0., hungersDistanceToLeader.getMeters(), 0.00001);
+        assertEquals(distanceOfReachingLeg.getMeters()+windwardDistanceOfUpwindLeg.getMeters(), plattnersDistanceToLeader.getMeters(), 0.001);
+    }
+
+    @Test
+    public void testWindwardDistanceToOverallLeaderWithHungerFirstAtWindwardMarkButSecondAfterReachingLeg() throws NoWindException {
+        // Hunger finished first upwind before Schomaeker; Schomaeker finished reaching before Hunger, leading now;
+        // Schoemaeker made it half through the downwind while Hunger got stuck at the offset mark
+        final MillisecondsTimePoint whenHungerFinishedUpwind = new MillisecondsTimePoint(start.asMillis()+600000);
+        final MillisecondsTimePoint whenSchomaekerFinishedUpwind = new MillisecondsTimePoint(whenHungerFinishedUpwind.asMillis()+1000);
+        final MillisecondsTimePoint whenSchomaekerFinishedReaching = new MillisecondsTimePoint(whenSchomaekerFinishedUpwind.asMillis()+10000);
+        final MillisecondsTimePoint whenHungerFinishedReaching = new MillisecondsTimePoint(whenSchomaekerFinishedReaching.asMillis()+1000);
+        final MillisecondsTimePoint timePointToConsider = new MillisecondsTimePoint(whenHungerFinishedReaching.asMillis()+10000);
+        
+        Position leewardPos = getTrackedRace().getApproximatePosition(getTrackedRace().getRace().getCourse().getLegs().get(0).getFrom(), timePointToConsider);
+        Position windwardMarkPos = getTrackedRace().getApproximatePosition(getTrackedRace().getRace().getCourse().getLegs().get(0).getTo(), timePointToConsider);
+        Position offsetMarkPos = getTrackedRace().getApproximatePosition(getTrackedRace().getRace().getCourse().getLegs().get(1).getTo(), timePointToConsider);
+        Distance distanceOfReachingLeg = windwardMarkPos.getDistance(offsetMarkPos);
+        Distance windwardDistanceOfUpwindLeg = leewardPos.getDistance(windwardMarkPos);
+        assertTrue(distanceOfReachingLeg.getMeters() > 0);
+        getTrackedRace().updateMarkPassings(hunger, createMarkPassings(hunger, start, whenHungerFinishedUpwind, whenHungerFinishedReaching));
+        getTrackedRace().updateMarkPassings(schomaeker, createMarkPassings(schomaeker, start, whenSchomaekerFinishedUpwind, whenSchomaekerFinishedReaching));
+        getTrackedRace().recordFix(
+                hunger,
+                new GPSFixMovingImpl(offsetMarkPos, timePointToConsider, new KnotSpeedWithBearingImpl(12,
+                        new DegreeBearingImpl(270))));
+        getTrackedRace().recordFix(
+                schomaeker,
+                new GPSFixMovingImpl(offsetMarkPos.translateGreatCircle(
+                        offsetMarkPos.getBearingGreatCircle(leewardPos), offsetMarkPos.getDistance(leewardPos)
+                                .scale(0.5)), timePointToConsider, new KnotSpeedWithBearingImpl(12,
+                        new DegreeBearingImpl(180))));
+        getTrackedRace().recordFix(
+                plattner,
+                new GPSFixMovingImpl(leewardPos, timePointToConsider, new KnotSpeedWithBearingImpl(12,
+                        new DegreeBearingImpl(0))));
+        assertEquals(0.,
+                getTrackedRace().getTrack(hunger).getEstimatedPosition(timePointToConsider, /* extrapolate */false)
+                        .getDistance(offsetMarkPos).getMeters(), 0.00001);
+        assertEquals(0.,
+                getTrackedRace().getTrack(plattner).getEstimatedPosition(timePointToConsider, /* extrapolate */false)
+                        .getDistance(leewardPos).getMeters(), 0.00001);
+        Distance schomaekersDistanceToLeader = getTrackedRace().getWindwardDistanceToOverallLeader(schomaeker, timePointToConsider, WindPositionMode.LEG_MIDDLE);
+        Distance plattnersDistanceToLeader = getTrackedRace().getWindwardDistanceToOverallLeader(plattner, timePointToConsider, WindPositionMode.LEG_MIDDLE);
+        assertEquals(0., schomaekersDistanceToLeader.getMeters(), 0.00001);
+        // distance to leading Schomaeker expected to be the entire upwind distance plus the offset distance plus half the downwind
+        assertEquals(distanceOfReachingLeg.getMeters()+windwardDistanceOfUpwindLeg.getMeters()*1.5, plattnersDistanceToLeader.getMeters(), 0.001);
+    }
+
+    @Test
+    public void testWindwardDistanceOnReachingLegProjectsOntoLegDirection() throws NoWindException {
+        final MillisecondsTimePoint whenBothFinishedUpwind = new MillisecondsTimePoint(start.asMillis()+600000);
+        final MillisecondsTimePoint timePointToConsider = new MillisecondsTimePoint(whenBothFinishedUpwind.asMillis()+10000);
+        
+        Position windwardMarkPos = getTrackedRace().getApproximatePosition(getTrackedRace().getRace().getCourse().getLegs().get(0).getTo(), timePointToConsider);
+        Position offsetMarkPos = getTrackedRace().getApproximatePosition(getTrackedRace().getRace().getCourse().getLegs().get(1).getTo(), timePointToConsider);
+        Distance distanceOfReachingLeg = windwardMarkPos.getDistance(offsetMarkPos);
+        assertTrue(distanceOfReachingLeg.getMeters() > 0);
+        getTrackedRace().updateMarkPassings(hunger, createMarkPassings(hunger, start, whenBothFinishedUpwind));
+        getTrackedRace().updateMarkPassings(plattner, createMarkPassings(plattner, start, whenBothFinishedUpwind));
+        Bearing reachingLegBearing = windwardMarkPos.getBearingGreatCircle(offsetMarkPos);
+        // Hunger turns left after the windward mark
+        getTrackedRace().recordFix(
+                hunger,
+                new GPSFixMovingImpl(windwardMarkPos.translateGreatCircle(new DegreeBearingImpl(reachingLegBearing.getDegrees()-45),
+                        distanceOfReachingLeg.scale(1./Math.sqrt(2.))), timePointToConsider, new KnotSpeedWithBearingImpl(12,
+                        new DegreeBearingImpl(270))));
+        // Plattner turns right after the windward mark; both travel the same distance projected along the leg
+        getTrackedRace().recordFix(
+                plattner,
+                new GPSFixMovingImpl(windwardMarkPos.translateGreatCircle(new DegreeBearingImpl(reachingLegBearing.getDegrees()+45),
+                        distanceOfReachingLeg.scale(1./Math.sqrt(2.))), timePointToConsider, new KnotSpeedWithBearingImpl(12,
+                        new DegreeBearingImpl(270))));
+        // with 90deg separating them, traveling 1/sqrt(2) the distance of the leg should put them the distance of the leg apart geometrically
+        assertEquals(
+                distanceOfReachingLeg.getMeters(),
+                getTrackedRace()
+                        .getTrack(hunger)
+                        .getEstimatedPosition(timePointToConsider, /* extrapolate */false)
+                        .getDistance(
+                                getTrackedRace().getTrack(plattner).getEstimatedPosition(timePointToConsider, /* extrapolate */
+                                        false)).getMeters(), 0.00001);
+        // however, projected onto the leg their distance should be 0
+        Distance plattnersDistanceToLeader = getTrackedRace().getWindwardDistanceToOverallLeader(plattner, timePointToConsider, WindPositionMode.LEG_MIDDLE);
+        assertEquals(0., plattnersDistanceToLeader.getMeters(), 0.00001);
+    }
+}