--- conflicted
+++ resolved
@@ -103,13 +103,8 @@
 
     @Test
     public void compare() {
-<<<<<<< HEAD
-        assertThat(MillisecondsDurationImpl.ONE_MINUTE.compareTo(MillisecondsDurationImpl.ONE_HOUR), lessThan(0));
-        assertThat(MillisecondsDurationImpl.ONE_HOUR.compareTo(MillisecondsDurationImpl.ONE_MINUTE), greaterThan(0));
-=======
         assertTrue(MillisecondsDurationImpl.ONE_MINUTE.compareTo(MillisecondsDurationImpl.ONE_HOUR) < 0);
         assertTrue(MillisecondsDurationImpl.ONE_HOUR.compareTo(MillisecondsDurationImpl.ONE_MINUTE) > 0);
->>>>>>> b981493f
     }
     
     @Test
