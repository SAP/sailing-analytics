--- conflicted
+++ resolved
@@ -1,117 +1,71 @@
-<<<<<<< HEAD
-<?xml version="1.0" encoding="UTF-8"?>
-<feature
-      id="com.sap.sailing.target.test"
-      label="Test libraries"
-      version="1.0.0">
-
-   <description>
-      libraries for testing
-   </description>
-
-   <license url="">
-      NA.
-   </license>
-
-   <plugin
-         id="org.junit4"
-         download-size="0"
-         install-size="0"
-         version="4.8.2"
-         unpack="false"/>
-
-   <plugin
-         id="org.hamcrest.core"
-         download-size="0"
-         install-size="0"
-         version="1.1.0.v20090501071000"
-         unpack="false"/>
-
-   <plugin
-         id="org.mockito.mockito-core"
-         download-size="0"
-         install-size="0"
-         version="1.9.5"
-         unpack="false"/>
-
-   <plugin
-         id="org.objenesis"
-         download-size="0"
-         install-size="0"
-         version="1.3"
-         unpack="false"/>
-
-</feature>
-=======
-<?xml version="1.0" encoding="UTF-8"?>
-<feature
-      id="com.sap.sailing.target.test"
-      label="Test libraries"
-      version="1.0.0">
-
-   <description>
-      libraries for testing
-   </description>
-
-   <license url="">
-      NA.
-   </license>
-
-   <plugin
-         id="org.junit4"
-         download-size="0"
-         install-size="0"
-         version="4.8.2"
-         unpack="false"/>
-  
-   <plugin
-         id="org.hamcrest"
-         download-size="0"
-         install-size="0"
-         version="1.1.0.v20090501071000"
-         unpack="false"/>
-
-   <plugin
-         id="org.hamcrest.integration"
-         download-size="0"
-         install-size="0"
-         version="1.1.0.v20090501071000"
-         unpack="false"/>
-
-   <plugin
-         id="org.hamcrest.library"
-         download-size="0"
-         install-size="0"
-         version="1.1.0.v20090501071000"
-         unpack="false"/>
-
-   <plugin
-         id="org.hamcrest.text"
-         download-size="0"
-         install-size="0"
-         version="1.1.0.v20090501071000"
-         unpack="false"/>
-
-   <plugin
-         id="org.hamcrest.core"
-         download-size="0"
-         install-size="0"
-         version="1.1.0.v20090501071000"
-         unpack="false"/>
-
-   <plugin
-         id="org.mockito.mockito-core"
-         download-size="0"
-         install-size="0"
-         version="1.9.5"
-         unpack="false"/>
-
-   <plugin
-         id="org.objenesis"
-         download-size="0"
-         install-size="0"
-         version="1.3"
-         unpack="false"/>
-
-</feature>
->>>>>>> 8574b274
+<?xml version="1.0" encoding="UTF-8"?>
+<feature
+      id="com.sap.sailing.target.test"
+      label="Test libraries"
+      version="1.0.0">
+
+   <description>
+      libraries for testing
+   </description>
+
+   <license url="">
+      NA.
+   </license>
+
+   <plugin
+         id="org.junit4"
+         download-size="0"
+         install-size="0"
+         version="4.8.2"
+         unpack="false"/>
+  
+   <plugin
+         id="org.hamcrest"
+         download-size="0"
+         install-size="0"
+         version="1.1.0.v20090501071000"
+         unpack="false"/>
+
+   <plugin
+         id="org.hamcrest.integration"
+         download-size="0"
+         install-size="0"
+         version="1.1.0.v20090501071000"
+         unpack="false"/>
+
+   <plugin
+         id="org.hamcrest.library"
+         download-size="0"
+         install-size="0"
+         version="1.1.0.v20090501071000"
+         unpack="false"/>
+
+   <plugin
+         id="org.hamcrest.text"
+         download-size="0"
+         install-size="0"
+         version="1.1.0.v20090501071000"
+         unpack="false"/>
+
+   <plugin
+         id="org.hamcrest.core"
+         download-size="0"
+         install-size="0"
+         version="1.1.0.v20090501071000"
+         unpack="false"/>
+
+   <plugin
+         id="org.mockito.mockito-core"
+         download-size="0"
+         install-size="0"
+         version="1.9.5"
+         unpack="false"/>
+
+   <plugin
+         id="org.objenesis"
+         download-size="0"
+         install-size="0"
+         version="1.3"
+         unpack="false"/>
+
+</feature>