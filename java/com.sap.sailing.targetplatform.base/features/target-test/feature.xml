<?xml version="1.0" encoding="UTF-8"?>
<feature
      id="com.sap.sailing.target.test"
      label="Test libraries"
      version="1.0.0">

   <description>
      libraries for testing
   </description>

   <license url="">
      NA.
   </license>

   <plugin
         id="org.junit4"
         download-size="0"
         install-size="0"
         version="4.8.2"
         unpack="false"/>
  
   <plugin
         id="org.hamcrest"
         download-size="0"
         install-size="0"
         version="1.1.0.v20090501071000"
         unpack="false"/>

   <plugin
         id="org.hamcrest.integration"
         download-size="0"
         install-size="0"
         version="1.1.0.v20090501071000"
         unpack="false"/>

   <plugin
         id="org.hamcrest.library"
         download-size="0"
         install-size="0"
         version="1.1.0.v20090501071000"
         unpack="false"/>

   <plugin
         id="org.hamcrest.text"
         download-size="0"
         install-size="0"
         version="1.1.0.v20090501071000"
         unpack="false"/>

   <plugin
         id="org.hamcrest.core"
         download-size="0"
         install-size="0"
         version="1.1.0.v20090501071000"
         unpack="false"/>

   <plugin
         id="org.mockito.mockito-core"
         download-size="0"
         install-size="0"
         version="1.10.14"
         unpack="false"/>

   <plugin
         id="org.objenesis"
         download-size="0"
         install-size="0"
<<<<<<< HEAD
         version="2.1"
=======
         version="2.1.0"
>>>>>>> 77704875
         unpack="false"/>

</feature>
<|MERGE_RESOLUTION|>--- conflicted
+++ resolved
@@ -1,75 +1,71 @@
-<?xml version="1.0" encoding="UTF-8"?>
-<feature
-      id="com.sap.sailing.target.test"
-      label="Test libraries"
-      version="1.0.0">
-
-   <description>
-      libraries for testing
-   </description>
-
-   <license url="">
-      NA.
-   </license>
-
-   <plugin
-         id="org.junit4"
-         download-size="0"
-         install-size="0"
-         version="4.8.2"
-         unpack="false"/>
-  
-   <plugin
-         id="org.hamcrest"
-         download-size="0"
-         install-size="0"
-         version="1.1.0.v20090501071000"
-         unpack="false"/>
-
-   <plugin
-         id="org.hamcrest.integration"
-         download-size="0"
-         install-size="0"
-         version="1.1.0.v20090501071000"
-         unpack="false"/>
-
-   <plugin
-         id="org.hamcrest.library"
-         download-size="0"
-         install-size="0"
-         version="1.1.0.v20090501071000"
-         unpack="false"/>
-
-   <plugin
-         id="org.hamcrest.text"
-         download-size="0"
-         install-size="0"
-         version="1.1.0.v20090501071000"
-         unpack="false"/>
-
-   <plugin
-         id="org.hamcrest.core"
-         download-size="0"
-         install-size="0"
-         version="1.1.0.v20090501071000"
-         unpack="false"/>
-
-   <plugin
-         id="org.mockito.mockito-core"
-         download-size="0"
-         install-size="0"
-         version="1.10.14"
-         unpack="false"/>
-
-   <plugin
-         id="org.objenesis"
-         download-size="0"
-         install-size="0"
-<<<<<<< HEAD
-         version="2.1"
-=======
-         version="2.1.0"
->>>>>>> 77704875
-         unpack="false"/>
-
-</feature>
+<?xml version="1.0" encoding="UTF-8"?>
+<feature
+      id="com.sap.sailing.target.test"
+      label="Test libraries"
+      version="1.0.0">
+
+   <description>
+      libraries for testing
+   </description>
+
+   <license url="">
+      NA.
+   </license>
+
+   <plugin
+         id="org.junit4"
+         download-size="0"
+         install-size="0"
+         version="4.8.2"
+         unpack="false"/>
+  
+   <plugin
+         id="org.hamcrest"
+         download-size="0"
+         install-size="0"
+         version="1.1.0.v20090501071000"
+         unpack="false"/>
+
+   <plugin
+         id="org.hamcrest.integration"
+         download-size="0"
+         install-size="0"
+         version="1.1.0.v20090501071000"
+         unpack="false"/>
+
+   <plugin
+         id="org.hamcrest.library"
+         download-size="0"
+         install-size="0"
+         version="1.1.0.v20090501071000"
+         unpack="false"/>
+
+   <plugin
+         id="org.hamcrest.text"
+         download-size="0"
+         install-size="0"
+         version="1.1.0.v20090501071000"
+         unpack="false"/>
+
+   <plugin
+         id="org.hamcrest.core"
+         download-size="0"
+         install-size="0"
+         version="1.1.0.v20090501071000"
+         unpack="false"/>
+
+   <plugin
+         id="org.mockito.mockito-core"
+         download-size="0"
+         install-size="0"
+         version="1.10.14"
+         unpack="false"/>
+
+   <plugin
+         id="org.objenesis"
+         download-size="0"
+         install-size="0"
+         version="2.1.0"
+         unpack="false"/>
+
+</feature>