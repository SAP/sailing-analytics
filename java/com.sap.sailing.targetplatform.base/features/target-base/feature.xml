--- conflicted
+++ resolved
@@ -359,11 +359,7 @@
          id="redisson"
          download-size="0"
          install-size="0"
-<<<<<<< HEAD
-         version="3.27.1"
-=======
          version="3.27.2"
->>>>>>> 9a7baf5b
          unpack="false"/>
    
    <plugin
@@ -428,8 +424,6 @@
          install-size="0"
          version="1.72"
          unpack="false"/>
-<<<<<<< HEAD
-=======
 
    <plugin
          id="jodd-bean"
@@ -472,5 +466,4 @@
          install-size="0"
          version="2.1.4.SP1"
          unpack="false"/>
->>>>>>> 9a7baf5b
 </feature>