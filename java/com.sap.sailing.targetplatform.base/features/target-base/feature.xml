<?xml version="1.0" encoding="UTF-8"?>
<feature
      id="com.sap.sailing.target.base"
      label="Base libraries"
      version="1.0.0">

   <description>
      base libraries
   </description>

   <license url="">
      NA.
   </license>

   <plugin
         id="slf4j.api"
         download-size="0"
         install-size="0"
         version="1.6.4"
         unpack="false"/>

   <plugin
         id="slf4j.jdk14"
         download-size="0"
         install-size="0"
         version="1.6.4"
         unpack="false"/>

   <plugin
         id="jul.to.slf4j"
         download-size="0"
         install-size="0"
         version="1.6.4"
         unpack="false"/>

   <plugin
         id="jcl.over.slf4j"
         download-size="0"
         install-size="0"
         version="1.6.4"
         unpack="false"/>

   <plugin
         id="org.apache.commons.codec"
         download-size="0"
         install-size="0"
         version="1.6.0"
         unpack="false"/>

   <plugin
         id="org.hyperic.sigar"
         download-size="0"
         install-size="0"
         version="1.6.4.1"
         unpack="false"/>

   <plugin
         id="rome"
         download-size="0"
         install-size="0"
         version="1.0.0"
         unpack="false"/>

   <plugin
         id="routeconverter"
         download-size="0"
         install-size="0"
         version="2.8.0.20130705130507"
         unpack="false"/>

   <plugin
<<<<<<< HEAD
         id="com.sun.mail.javax.mail"
         download-size="0"
         install-size="0"
         version="0.0.0"
         unpack="false"/>

   <plugin
         id="javax.servlet"
         download-size="0"
         install-size="0"
         version="2.5.0.v201103041518"
         unpack="false"/>

   <plugin
         id="groovy-all"
         download-size="0"
         install-size="0"
         version="2.1.6"
=======
         id="org.apache.felix.shell"
         download-size="0"
         install-size="0"
         version="1.4.3"
         unpack="false"/>

   <plugin
         id="org.apache.felix.shell.remote"
         download-size="0"
         install-size="0"
         version="1.1.2"
>>>>>>> a1cc7a04
         unpack="false"/>

</feature>
<|MERGE_RESOLUTION|>--- conflicted
+++ resolved
@@ -1,106 +1,106 @@
-<?xml version="1.0" encoding="UTF-8"?>
-<feature
-      id="com.sap.sailing.target.base"
-      label="Base libraries"
-      version="1.0.0">
-
-   <description>
-      base libraries
-   </description>
-
-   <license url="">
-      NA.
-   </license>
-
-   <plugin
-         id="slf4j.api"
-         download-size="0"
-         install-size="0"
-         version="1.6.4"
-         unpack="false"/>
-
-   <plugin
-         id="slf4j.jdk14"
-         download-size="0"
-         install-size="0"
-         version="1.6.4"
-         unpack="false"/>
-
-   <plugin
-         id="jul.to.slf4j"
-         download-size="0"
-         install-size="0"
-         version="1.6.4"
-         unpack="false"/>
-
-   <plugin
-         id="jcl.over.slf4j"
-         download-size="0"
-         install-size="0"
-         version="1.6.4"
-         unpack="false"/>
-
-   <plugin
-         id="org.apache.commons.codec"
-         download-size="0"
-         install-size="0"
-         version="1.6.0"
-         unpack="false"/>
-
-   <plugin
-         id="org.hyperic.sigar"
-         download-size="0"
-         install-size="0"
-         version="1.6.4.1"
-         unpack="false"/>
-
-   <plugin
-         id="rome"
-         download-size="0"
-         install-size="0"
-         version="1.0.0"
-         unpack="false"/>
-
-   <plugin
-         id="routeconverter"
-         download-size="0"
-         install-size="0"
-         version="2.8.0.20130705130507"
-         unpack="false"/>
-
-   <plugin
-<<<<<<< HEAD
-         id="com.sun.mail.javax.mail"
-         download-size="0"
-         install-size="0"
-         version="0.0.0"
-         unpack="false"/>
-
-   <plugin
-         id="javax.servlet"
-         download-size="0"
-         install-size="0"
-         version="2.5.0.v201103041518"
-         unpack="false"/>
-
-   <plugin
-         id="groovy-all"
-         download-size="0"
-         install-size="0"
-         version="2.1.6"
-=======
-         id="org.apache.felix.shell"
-         download-size="0"
-         install-size="0"
-         version="1.4.3"
-         unpack="false"/>
-
-   <plugin
-         id="org.apache.felix.shell.remote"
-         download-size="0"
-         install-size="0"
-         version="1.1.2"
->>>>>>> a1cc7a04
-         unpack="false"/>
-
-</feature>
+<?xml version="1.0" encoding="UTF-8"?>
+<feature
+      id="com.sap.sailing.target.base"
+      label="Base libraries"
+      version="1.0.0">
+
+   <description>
+      base libraries
+   </description>
+
+   <license url="">
+      NA.
+   </license>
+
+   <plugin
+         id="slf4j.api"
+         download-size="0"
+         install-size="0"
+         version="1.6.4"
+         unpack="false"/>
+
+   <plugin
+         id="slf4j.jdk14"
+         download-size="0"
+         install-size="0"
+         version="1.6.4"
+         unpack="false"/>
+
+   <plugin
+         id="jul.to.slf4j"
+         download-size="0"
+         install-size="0"
+         version="1.6.4"
+         unpack="false"/>
+
+   <plugin
+         id="jcl.over.slf4j"
+         download-size="0"
+         install-size="0"
+         version="1.6.4"
+         unpack="false"/>
+
+   <plugin
+         id="org.apache.commons.codec"
+         download-size="0"
+         install-size="0"
+         version="1.6.0"
+         unpack="false"/>
+
+   <plugin
+         id="org.hyperic.sigar"
+         download-size="0"
+         install-size="0"
+         version="1.6.4.1"
+         unpack="false"/>
+
+   <plugin
+         id="rome"
+         download-size="0"
+         install-size="0"
+         version="1.0.0"
+         unpack="false"/>
+
+   <plugin
+         id="routeconverter"
+         download-size="0"
+         install-size="0"
+         version="2.8.0.20130705130507"
+         unpack="false"/>
+
+   <plugin
+         id="com.sun.mail.javax.mail"
+         download-size="0"
+         install-size="0"
+         version="0.0.0"
+         unpack="false"/>
+
+   <plugin
+         id="javax.servlet"
+         download-size="0"
+         install-size="0"
+         version="2.5.0.v201103041518"
+         unpack="false"/>
+
+   <plugin
+         id="groovy-all"
+         download-size="0"
+         install-size="0"
+         version="2.1.6"
+         unpack="false"/>
+
+   <plugin
+         id="org.apache.felix.shell"
+         download-size="0"
+         install-size="0"
+         version="1.4.3"
+         unpack="false"/>
+
+   <plugin
+         id="org.apache.felix.shell.remote"
+         download-size="0"
+         install-size="0"
+         version="1.1.2"
+         unpack="false"/>
+
+</feature>