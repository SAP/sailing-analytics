--- conflicted
+++ resolved
@@ -1,155 +1,155 @@
-<?xml version="1.0" encoding="UTF-8"?>
-<feature
-      id="com.sap.sailing.target.base"
-      label="Base libraries"
-      version="1.0.0">
-
-   <description>
-      base libraries
-   </description>
-
-   <license url="">
-      NA.
-   </license>
-
-   <plugin
-         id="javax.servlet"
-         download-size="0"
-         install-size="0"
-         version="2.5.0.v201103041518"
-         unpack="false"/>
-
-   <plugin
-         id="slf4j.api"
-         download-size="0"
-         install-size="0"
-         version="1.6.4"
-         unpack="false"/>
-
-   <plugin
-         id="slf4j.jdk14"
-         download-size="0"
-         install-size="0"
-         version="1.6.4"
-         unpack="false"/>
-
-   <plugin
-         id="jul.to.slf4j"
-         download-size="0"
-         install-size="0"
-         version="1.6.4"
-         unpack="false"/>
-
-   <plugin
-         id="jcl.over.slf4j"
-         download-size="0"
-         install-size="0"
-         version="1.6.4"
-         unpack="false"/>
-
-   <plugin
-         id="org.apache.commons.codec"
-         download-size="0"
-         install-size="0"
-         version="1.6.0"
-         unpack="false"/>
-         
-   <plugin
-         id="org.apache.commons.beanutils"
-         download-size="0"
-         install-size="0"
-         version="1.9.0"
-         unpack="false"/>
-    
-    <plugin
-         id="org.apache.commons.collections"
-         download-size="0"
-         install-size="0"
-         version="3.2.1"
-         unpack="false"/>
-         
-   <plugin
-         id="org.apache.commons.logging"
-         download-size="0"
-         install-size="0"
-         version="1.1.3"
-         unpack="false"/>
-
-   <plugin
-         id="com.sun.mail.javax.mail"
-         download-size="0"
-         install-size="0"
-         version="1.4.5"
-         unpack="false"/>
-
-   <plugin
-         id="org.hyperic.sigar"
-         download-size="0"
-         install-size="0"
-         version="1.6.4.1"
-         unpack="false"/>
-
-   <plugin
-         id="rome"
-         download-size="0"
-         install-size="0"
-         version="1.0.0"
-         unpack="false"/>
-
-   <plugin
-         id="routeconverter"
-         download-size="0"
-         install-size="0"
-         version="2.12.2.201406032322"
-         unpack="false"/>
-
-   <plugin
-         id="org.apache.felix.shell"
-         download-size="0"
-         install-size="0"
-         version="1.4.3"
-         unpack="false"/>
-
-   <plugin
-         id="org.apache.felix.shell.remote"
-         download-size="0"
-         install-size="0"
-         version="1.1.2"
-         unpack="false"/>
-
-   <plugin
-         id="org.apache.servicemix.bundles.aws-java-sdk"
-         download-size="0"
-         install-size="0"
-         version="1.9.8.1"
-         unpack="false"/>
-
-   <plugin
-         id="com.sun.jersey.contribs.jersey-multipart"
-         download-size="0"
-         install-size="0"
-         version="1.17.1"
-         unpack="false"/>
-
-   <plugin
-         id="org.jvnet.mimepull"
-         download-size="0"
-         install-size="0"
-         version="1.9.4"
-         unpack="false"/>
-
-   <plugin
-<<<<<<< HEAD
-         id="org.apache.servicemix.bundles.zxing"
-         download-size="0"
-         install-size="0"
-         version="3.1.0.1"
-=======
-         id="org.mongodb.mongo-java-driver"
-         download-size="0"
-         install-size="0"
-         version="2.13.0.RELEASE"
->>>>>>> df3b798b
-         unpack="false"/>
-
-</feature>
+<?xml version="1.0" encoding="UTF-8"?>
+<feature
+      id="com.sap.sailing.target.base"
+      label="Base libraries"
+      version="1.0.0">
+
+   <description>
+      base libraries
+   </description>
+
+   <license url="">
+      NA.
+   </license>
+
+   <plugin
+         id="javax.servlet"
+         download-size="0"
+         install-size="0"
+         version="2.5.0.v201103041518"
+         unpack="false"/>
+
+   <plugin
+         id="slf4j.api"
+         download-size="0"
+         install-size="0"
+         version="1.6.4"
+         unpack="false"/>
+
+   <plugin
+         id="slf4j.jdk14"
+         download-size="0"
+         install-size="0"
+         version="1.6.4"
+         unpack="false"/>
+
+   <plugin
+         id="jul.to.slf4j"
+         download-size="0"
+         install-size="0"
+         version="1.6.4"
+         unpack="false"/>
+
+   <plugin
+         id="jcl.over.slf4j"
+         download-size="0"
+         install-size="0"
+         version="1.6.4"
+         unpack="false"/>
+
+   <plugin
+         id="org.apache.commons.codec"
+         download-size="0"
+         install-size="0"
+         version="1.6.0"
+         unpack="false"/>
+         
+   <plugin
+         id="org.apache.commons.beanutils"
+         download-size="0"
+         install-size="0"
+         version="1.9.0"
+         unpack="false"/>
+    
+    <plugin
+         id="org.apache.commons.collections"
+         download-size="0"
+         install-size="0"
+         version="3.2.1"
+         unpack="false"/>
+         
+   <plugin
+         id="org.apache.commons.logging"
+         download-size="0"
+         install-size="0"
+         version="1.1.3"
+         unpack="false"/>
+
+   <plugin
+         id="com.sun.mail.javax.mail"
+         download-size="0"
+         install-size="0"
+         version="1.4.5"
+         unpack="false"/>
+
+   <plugin
+         id="org.hyperic.sigar"
+         download-size="0"
+         install-size="0"
+         version="1.6.4.1"
+         unpack="false"/>
+
+   <plugin
+         id="rome"
+         download-size="0"
+         install-size="0"
+         version="1.0.0"
+         unpack="false"/>
+
+   <plugin
+         id="routeconverter"
+         download-size="0"
+         install-size="0"
+         version="2.12.2.201406032322"
+         unpack="false"/>
+
+   <plugin
+         id="org.apache.felix.shell"
+         download-size="0"
+         install-size="0"
+         version="1.4.3"
+         unpack="false"/>
+
+   <plugin
+         id="org.apache.felix.shell.remote"
+         download-size="0"
+         install-size="0"
+         version="1.1.2"
+         unpack="false"/>
+
+   <plugin
+         id="org.apache.servicemix.bundles.aws-java-sdk"
+         download-size="0"
+         install-size="0"
+         version="1.9.8.1"
+         unpack="false"/>
+
+   <plugin
+         id="com.sun.jersey.contribs.jersey-multipart"
+         download-size="0"
+         install-size="0"
+         version="1.17.1"
+         unpack="false"/>
+
+   <plugin
+         id="org.jvnet.mimepull"
+         download-size="0"
+         install-size="0"
+         version="1.9.4"
+         unpack="false"/>
+
+   <plugin
+         id="org.mongodb.mongo-java-driver"
+         download-size="0"
+         install-size="0"
+         version="2.13.0.RELEASE"
+         unpack="false"/>
+
+   <plugin
+         id="org.apache.servicemix.bundles.zxing"
+         download-size="0"
+         install-size="0"
+         version="3.1.0.1"
+         unpack="false"/>
+
+</feature>