--- conflicted
+++ resolved
@@ -1,26 +1,13 @@
-<<<<<<< HEAD
-<?xml version="1.0" encoding="UTF-8"?>
-<site>
-   <feature url="features/target-base/com.sap.sailing.target.base_1.0.0.jar" id="com.sap.sailing.target.base" version="1.0.0">
-      <category name="RaceAnalysisTarget"/>
-   </feature>
-   <feature url="features/target-test/com.sap.sailing.target.test_1.0.0.jar" id="com.sap.sailing.target.test" version="1.0.0">
-      <category name="RaceAnalysisTarget"/>
-   </feature>
-   <category-def name="RaceAnalysisTarget" label="Race Analysis Target-Platform"/>
-</site>
-=======
-<?xml version="1.0" encoding="UTF-8"?>
-<site>
-   <feature url="features/target-base/com.sap.sailing.target.base_1.0.0.jar" id="com.sap.sailing.target.base" version="1.0.0">
-      <category name="RaceAnalysisTarget"/>
-   </feature>
-   <feature url="features/target-test/com.sap.sailing.target.test_1.0.0.jar" id="com.sap.sailing.target.test" version="1.0.0">
-      <category name="RaceAnalysisTarget"/>
-   </feature>
-   <feature url="features/target-jms/com.sap.sailing.target.jms_1.0.0.jar" id="com.sap.sailing.target.jms" version="1.0.0">
-      <category name="RaceAnalysisTarget"/>
-   </feature>
-   <category-def name="RaceAnalysisTarget" label="Race Analysis Target-Platform"/>
-</site>
->>>>>>> f4bd9ac1
+<?xml version="1.0" encoding="UTF-8"?>
+<site>
+   <feature url="features/target-base/com.sap.sailing.target.base_1.0.0.jar" id="com.sap.sailing.target.base" version="1.0.0">
+      <category name="RaceAnalysisTarget"/>
+   </feature>
+   <feature url="features/target-test/com.sap.sailing.target.test_1.0.0.jar" id="com.sap.sailing.target.test" version="1.0.0">
+      <category name="RaceAnalysisTarget"/>
+   </feature>
+   <feature url="features/target-jms/com.sap.sailing.target.jms_1.0.0.jar" id="com.sap.sailing.target.jms" version="1.0.0">
+      <category name="RaceAnalysisTarget"/>
+   </feature>
+   <category-def name="RaceAnalysisTarget" label="Race Analysis Target-Platform"/>
+</site>