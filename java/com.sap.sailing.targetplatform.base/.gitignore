<<<<<<< HEAD
target/
=======
target/
/gen/
>>>>>>> 70647f1a
<|MERGE_RESOLUTION|>--- conflicted
+++ resolved
@@ -1,6 +1,2 @@
-<<<<<<< HEAD
 target/
-=======
-target/
-/gen/
->>>>>>> 70647f1a
+/gen/