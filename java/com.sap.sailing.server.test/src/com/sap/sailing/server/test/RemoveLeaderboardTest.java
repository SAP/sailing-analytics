<<<<<<< HEAD
package com.sap.sailing.server.test;

import static org.junit.Assert.assertEquals;
import static org.junit.Assert.assertSame;
import static org.junit.Assert.assertTrue;
import static org.mockito.Mockito.mock;

import java.util.ArrayList;
import java.util.Collections;
import java.util.HashMap;
import java.util.List;
import java.util.Map;
import java.util.UUID;

import org.junit.Before;
import org.junit.Test;

import com.sap.sailing.domain.abstractlog.race.RaceLog;
import com.sap.sailing.domain.abstractlog.race.analyzing.impl.RaceLogResolver;
import com.sap.sailing.domain.base.BoatClass;
import com.sap.sailing.domain.base.DomainFactory;
import com.sap.sailing.domain.base.Event;
import com.sap.sailing.domain.base.Fleet;
import com.sap.sailing.domain.base.RaceDefinition;
import com.sap.sailing.domain.base.Regatta;
import com.sap.sailing.domain.base.Sideline;
import com.sap.sailing.domain.base.Waypoint;
import com.sap.sailing.domain.base.impl.BoatClassImpl;
import com.sap.sailing.domain.base.impl.CourseImpl;
import com.sap.sailing.domain.base.impl.FleetImpl;
import com.sap.sailing.domain.base.impl.RaceDefinitionImpl;
import com.sap.sailing.domain.base.impl.RegattaImpl;
import com.sap.sailing.domain.base.impl.SeriesImpl;
import com.sap.sailing.domain.common.RegattaName;
import com.sap.sailing.domain.common.ScoringSchemeType;
import com.sap.sailing.domain.leaderboard.FlexibleLeaderboard;
import com.sap.sailing.domain.leaderboard.Leaderboard;
import com.sap.sailing.domain.leaderboard.LeaderboardGroup;
import com.sap.sailing.domain.leaderboard.impl.LowPoint;
import com.sap.sailing.domain.racelog.impl.EmptyRaceLogStore;
import com.sap.sailing.domain.regattalog.impl.EmptyRegattaLogStore;
import com.sap.sailing.domain.tracking.DynamicTrackedRace;
import com.sap.sailing.domain.tracking.TrackedRegatta;
import com.sap.sailing.domain.tracking.impl.EmptyWindStore;
import com.sap.sailing.server.impl.RacingEventServiceImpl;
import com.sap.sailing.server.operationaltransformation.CreateFlexibleLeaderboard;
import com.sap.sailing.server.operationaltransformation.RemoveEvent;
import com.sap.sailing.server.operationaltransformation.RemoveLeaderboard;
import com.sap.sailing.server.operationaltransformation.RemoveLeaderboardGroup;
import com.sap.sailing.server.operationaltransformation.RemoveRegatta;
import com.sap.sse.common.Util;

public class RemoveLeaderboardTest {
    private static final String R1 = "R1";
    private RacingEventServiceImpl server;
    private static final String LEADERBOARD_NAME = "A Flexible Leaderboard";
    private static final String RACENAME1 = "racedef1";
    private final static String EVENTNAME = "TESTEVENT";
    private final static String BOATCLASSNAME = "HAPPYBOATCLASS";
    private final static String SERIES_NAME = "Opening";

    private Regatta regatta;
    private BoatClass boatClass;
    private RaceDefinition raceDef1;
    private DynamicTrackedRace trackedRace;
    private Fleet defaultFleet;
    private FlexibleLeaderboard leaderboard;

    @Before
    public void setUp() {
        server = new RacingEventServiceImpl();
        List<Event> allEvents = new ArrayList<>();
        Util.addAll(server.getAllEvents(), allEvents);
        for (final Event e : allEvents) {
            server.apply(new RemoveEvent(e.getId()));
        }
        Map<String, Leaderboard> allLeaderboards = new HashMap<>(server.getLeaderboards());
        for (final String leaderboardName : allLeaderboards.keySet()) {
            server.apply(new RemoveLeaderboard(leaderboardName));
        }
        Map<String, LeaderboardGroup> allLeaderboardGroups = new HashMap<>(server.getLeaderboardGroups());
        for (final String leaderboardGroupName : allLeaderboardGroups.keySet()) {
            server.apply(new RemoveLeaderboardGroup(leaderboardGroupName));
        }
        leaderboard = server.apply(
                new CreateFlexibleLeaderboard(LEADERBOARD_NAME, /* display name */ null, new int[0], new LowPoint(), /* default course area ID */ null));
        leaderboard.addRaceColumn(R1, /* medalRace */ false);
        
        boatClass = new BoatClassImpl(BOATCLASSNAME, /* typicallyStartsUpwind */ true);
        regatta = new RegattaImpl(EmptyRaceLogStore.INSTANCE, EmptyRegattaLogStore.INSTANCE,
                RegattaImpl.getDefaultName(EVENTNAME, boatClass.getName()), boatClass, /* canBoatsOfCompetitorsChangePerRace*/ true,
                /*startDate*/ null, /*endDate*/ null, /* trackedRegattaRegistry */
                null, DomainFactory.INSTANCE.createScoringScheme(ScoringSchemeType.LOW_POINT), UUID.randomUUID(), null);
        TrackedRegatta trackedRegatta1 = server.getOrCreateTrackedRegatta(regatta);
        defaultFleet = new FleetImpl("Default");
        regatta.addSeries(new SeriesImpl(SERIES_NAME, /* is medal */ false, /* can fleets run in parallel */ true,
                Collections.singleton(defaultFleet), Collections.singleton(R1),
                /* regatta registry */ server));
        raceDef1 = new RaceDefinitionImpl(RACENAME1, new CourseImpl("Course1", new ArrayList<Waypoint>()), boatClass, new HashMap<>());
        regatta.addRace(raceDef1);
        trackedRace = trackedRegatta1.createTrackedRace(raceDef1, Collections.<Sideline> emptyList(),
                /* windStore */ EmptyWindStore.INSTANCE, /* delayToLiveInMillis */ 0l,
                /* millisecondsOverWhichToAverageWind */ 0l,
                /* millisecondsOverWhichToAverageSpeed */ 0l, /* raceDefinitionSetToUpdate */ null, /*useMarkPassingCalculator*/ false, mock(RaceLogResolver.class));
    }
    
    @Test
    public void testRaceLogOfRaceColumnInSeriesOfRegattaIsAttached() {
        regatta.getRaceColumnByName(R1).setTrackedRace(defaultFleet, trackedRace);
        assertEquals(1, Util.size(trackedRace.getAttachedRaceLogs()));
        RaceLog raceLog = trackedRace.getAttachedRaceLogs().iterator().next();
        assertSame(regatta.getRaceColumnByName(R1).getRaceLog(defaultFleet), raceLog);
    }
    
    @Test
    public void testRaceLogOfRaceColumnInSeriesDetachedWhenRegattaIsRemoved() {
        regatta.getRaceColumnByName(R1).setTrackedRace(defaultFleet, trackedRace);
        assertEquals(1, Util.size(trackedRace.getAttachedRaceLogs()));
        server.apply(new RemoveRegatta(new RegattaName(regatta.getName())));
        assertTrue(Util.isEmpty(trackedRace.getAttachedRaceLogs()));
    }
    
    @Test
    public void testRaceLogOfRaceColumnInFlexibleLeaderboardIsAttached() {
        leaderboard.getRaceColumnByName(R1).setTrackedRace(leaderboard.getRaceColumnByName(R1).getFleets().iterator().next(), trackedRace);
        assertEquals(1, Util.size(trackedRace.getAttachedRaceLogs()));
        RaceLog raceLog = trackedRace.getAttachedRaceLogs().iterator().next();
        assertSame(leaderboard.getRaceColumnByName(R1).getRaceLog(leaderboard.getRaceColumnByName(R1).getFleets().iterator().next()), raceLog);
    }
    
    @Test
    public void testRemovingFlexibleLeaderboardDetachesAllRaceLogsFromTrackedRaces() {
        leaderboard.getRaceColumnByName(R1).setTrackedRace(leaderboard.getRaceColumnByName(R1).getFleets().iterator().next(), trackedRace);
        assertEquals(1, Util.size(trackedRace.getAttachedRaceLogs()));
        server.apply(new RemoveLeaderboard(LEADERBOARD_NAME));
        assertTrue(Util.isEmpty(trackedRace.getAttachedRaceLogs()));
    }
}
=======
package com.sap.sailing.server.test;

import static org.junit.Assert.assertEquals;
import static org.junit.Assert.assertSame;
import static org.junit.Assert.assertTrue;
import static org.mockito.Mockito.mock;

import java.util.ArrayList;
import java.util.Collections;
import java.util.HashMap;
import java.util.List;
import java.util.Map;
import java.util.UUID;

import org.junit.Before;
import org.junit.Test;

import com.sap.sailing.domain.abstractlog.race.RaceLog;
import com.sap.sailing.domain.abstractlog.race.analyzing.impl.RaceLogResolver;
import com.sap.sailing.domain.base.BoatClass;
import com.sap.sailing.domain.base.Competitor;
import com.sap.sailing.domain.base.DomainFactory;
import com.sap.sailing.domain.base.Event;
import com.sap.sailing.domain.base.Fleet;
import com.sap.sailing.domain.base.RaceDefinition;
import com.sap.sailing.domain.base.Regatta;
import com.sap.sailing.domain.base.Sideline;
import com.sap.sailing.domain.base.Waypoint;
import com.sap.sailing.domain.base.impl.BoatClassImpl;
import com.sap.sailing.domain.base.impl.CourseImpl;
import com.sap.sailing.domain.base.impl.FleetImpl;
import com.sap.sailing.domain.base.impl.RaceDefinitionImpl;
import com.sap.sailing.domain.base.impl.RegattaImpl;
import com.sap.sailing.domain.base.impl.SeriesImpl;
import com.sap.sailing.domain.common.RegattaName;
import com.sap.sailing.domain.common.ScoringSchemeType;
import com.sap.sailing.domain.leaderboard.FlexibleLeaderboard;
import com.sap.sailing.domain.leaderboard.Leaderboard;
import com.sap.sailing.domain.leaderboard.LeaderboardGroup;
import com.sap.sailing.domain.leaderboard.impl.LowPoint;
import com.sap.sailing.domain.racelog.impl.EmptyRaceLogStore;
import com.sap.sailing.domain.regattalog.impl.EmptyRegattaLogStore;
import com.sap.sailing.domain.tracking.DynamicTrackedRace;
import com.sap.sailing.domain.tracking.TrackedRegatta;
import com.sap.sailing.domain.tracking.impl.EmptyWindStore;
import com.sap.sailing.server.impl.RacingEventServiceImpl;
import com.sap.sailing.server.operationaltransformation.CreateFlexibleLeaderboard;
import com.sap.sailing.server.operationaltransformation.RemoveEvent;
import com.sap.sailing.server.operationaltransformation.RemoveLeaderboard;
import com.sap.sailing.server.operationaltransformation.RemoveLeaderboardGroup;
import com.sap.sailing.server.operationaltransformation.RemoveRegatta;
import com.sap.sse.common.Util;

public class RemoveLeaderboardTest {
    private static final String R1 = "R1";
    private RacingEventServiceImpl server;
    private static final String LEADERBOARD_NAME = "A Flexible Leaderboard";
    private static final String RACENAME1 = "racedef1";
    private final static String EVENTNAME = "TESTEVENT";
    private final static String BOATCLASSNAME = "HAPPYBOATCLASS";
    private final static String SERIES_NAME = "Opening";

    private Regatta regatta;
    private BoatClass boatClass;
    private RaceDefinition raceDef1;
    private DynamicTrackedRace trackedRace;
    private Fleet defaultFleet;
    private FlexibleLeaderboard leaderboard;

    @Before
    public void setUp() {
        server = new RacingEventServiceImpl();
        List<Event> allEvents = new ArrayList<>();
        Util.addAll(server.getAllEvents(), allEvents);
        for (final Event e : allEvents) {
            server.apply(new RemoveEvent(e.getId()));
        }
        Map<String, Leaderboard> allLeaderboards = new HashMap<>(server.getLeaderboards());
        for (final String leaderboardName : allLeaderboards.keySet()) {
            server.apply(new RemoveLeaderboard(leaderboardName));
        }
        Map<String, LeaderboardGroup> allLeaderboardGroups = new HashMap<>(server.getLeaderboardGroups());
        for (final String leaderboardGroupName : allLeaderboardGroups.keySet()) {
            server.apply(new RemoveLeaderboardGroup(leaderboardGroupName));
        }
        leaderboard = server.apply(
                new CreateFlexibleLeaderboard(LEADERBOARD_NAME, /* display name */ null, new int[0], new LowPoint(), /* default course area ID */ null));
        leaderboard.addRaceColumn(R1, /* medalRace */ false);
        
        boatClass = new BoatClassImpl(BOATCLASSNAME, /* typicallyStartsUpwind */ true);
        regatta = new RegattaImpl(EmptyRaceLogStore.INSTANCE, EmptyRegattaLogStore.INSTANCE,
                RegattaImpl.getDefaultName(EVENTNAME, boatClass.getName()), boatClass, /*startDate*/ null, /*endDate*/ null, /* trackedRegattaRegistry */
                null, DomainFactory.INSTANCE.createScoringScheme(ScoringSchemeType.LOW_POINT), UUID.randomUUID(), null);
        TrackedRegatta trackedRegatta1 = server.getOrCreateTrackedRegatta(regatta);
        defaultFleet = new FleetImpl("Default");
        regatta.addSeries(new SeriesImpl(SERIES_NAME, /* is medal */ false, /* can fleets run in parallel */ true,
                Collections.singleton(defaultFleet), Collections.singleton(R1),
                /* regatta registry */ server));
        raceDef1 = new RaceDefinitionImpl(RACENAME1, new CourseImpl("Course1", new ArrayList<Waypoint>()), boatClass, new ArrayList<Competitor>());
        regatta.addRace(raceDef1);
        trackedRace = trackedRegatta1.createTrackedRace(raceDef1, Collections.<Sideline> emptyList(),
                /* windStore */ EmptyWindStore.INSTANCE, /* delayToLiveInMillis */ 0l,
                /* millisecondsOverWhichToAverageWind */ 0l,
                /* millisecondsOverWhichToAverageSpeed */ 0l, /* raceDefinitionSetToUpdate */ null, /*useMarkPassingCalculator*/ false, mock(RaceLogResolver.class));
    }
    
    @Test
    public void testRaceLogOfRaceColumnInSeriesOfRegattaIsAttached() {
        regatta.getRaceColumnByName(R1).setTrackedRace(defaultFleet, trackedRace);
        assertEquals(1, Util.size(trackedRace.getAttachedRaceLogs()));
        RaceLog raceLog = trackedRace.getAttachedRaceLogs().iterator().next();
        assertSame(regatta.getRaceColumnByName(R1).getRaceLog(defaultFleet), raceLog);
    }
    
    @Test
    public void testRaceLogOfRaceColumnInSeriesDetachedWhenRegattaIsRemoved() {
        regatta.getRaceColumnByName(R1).setTrackedRace(defaultFleet, trackedRace);
        assertEquals(1, Util.size(trackedRace.getAttachedRaceLogs()));
        server.apply(new RemoveRegatta(new RegattaName(regatta.getName())));
        assertTrue(Util.isEmpty(trackedRace.getAttachedRaceLogs()));
    }
    
    @Test
    public void testRaceLogOfRaceColumnInFlexibleLeaderboardIsAttached() {
        leaderboard.getRaceColumnByName(R1).setTrackedRace(leaderboard.getRaceColumnByName(R1).getFleets().iterator().next(), trackedRace);
        assertEquals(1, Util.size(trackedRace.getAttachedRaceLogs()));
        RaceLog raceLog = trackedRace.getAttachedRaceLogs().iterator().next();
        assertSame(leaderboard.getRaceColumnByName(R1).getRaceLog(leaderboard.getRaceColumnByName(R1).getFleets().iterator().next()), raceLog);
    }
    
    @Test
    public void testRemovingFlexibleLeaderboardDetachesAllRaceLogsFromTrackedRaces() {
        leaderboard.getRaceColumnByName(R1).setTrackedRace(leaderboard.getRaceColumnByName(R1).getFleets().iterator().next(), trackedRace);
        assertEquals(1, Util.size(trackedRace.getAttachedRaceLogs()));
        server.apply(new RemoveLeaderboard(LEADERBOARD_NAME));
        assertTrue(Util.isEmpty(trackedRace.getAttachedRaceLogs()));
    }
}
>>>>>>> bb4ecf91
<|MERGE_RESOLUTION|>--- conflicted
+++ resolved
@@ -1,4 +1,3 @@
-<<<<<<< HEAD
 package com.sap.sailing.server.test;
 
 import static org.junit.Assert.assertEquals;
@@ -136,144 +135,4 @@
         server.apply(new RemoveLeaderboard(LEADERBOARD_NAME));
         assertTrue(Util.isEmpty(trackedRace.getAttachedRaceLogs()));
     }
-}
-=======
-package com.sap.sailing.server.test;
-
-import static org.junit.Assert.assertEquals;
-import static org.junit.Assert.assertSame;
-import static org.junit.Assert.assertTrue;
-import static org.mockito.Mockito.mock;
-
-import java.util.ArrayList;
-import java.util.Collections;
-import java.util.HashMap;
-import java.util.List;
-import java.util.Map;
-import java.util.UUID;
-
-import org.junit.Before;
-import org.junit.Test;
-
-import com.sap.sailing.domain.abstractlog.race.RaceLog;
-import com.sap.sailing.domain.abstractlog.race.analyzing.impl.RaceLogResolver;
-import com.sap.sailing.domain.base.BoatClass;
-import com.sap.sailing.domain.base.Competitor;
-import com.sap.sailing.domain.base.DomainFactory;
-import com.sap.sailing.domain.base.Event;
-import com.sap.sailing.domain.base.Fleet;
-import com.sap.sailing.domain.base.RaceDefinition;
-import com.sap.sailing.domain.base.Regatta;
-import com.sap.sailing.domain.base.Sideline;
-import com.sap.sailing.domain.base.Waypoint;
-import com.sap.sailing.domain.base.impl.BoatClassImpl;
-import com.sap.sailing.domain.base.impl.CourseImpl;
-import com.sap.sailing.domain.base.impl.FleetImpl;
-import com.sap.sailing.domain.base.impl.RaceDefinitionImpl;
-import com.sap.sailing.domain.base.impl.RegattaImpl;
-import com.sap.sailing.domain.base.impl.SeriesImpl;
-import com.sap.sailing.domain.common.RegattaName;
-import com.sap.sailing.domain.common.ScoringSchemeType;
-import com.sap.sailing.domain.leaderboard.FlexibleLeaderboard;
-import com.sap.sailing.domain.leaderboard.Leaderboard;
-import com.sap.sailing.domain.leaderboard.LeaderboardGroup;
-import com.sap.sailing.domain.leaderboard.impl.LowPoint;
-import com.sap.sailing.domain.racelog.impl.EmptyRaceLogStore;
-import com.sap.sailing.domain.regattalog.impl.EmptyRegattaLogStore;
-import com.sap.sailing.domain.tracking.DynamicTrackedRace;
-import com.sap.sailing.domain.tracking.TrackedRegatta;
-import com.sap.sailing.domain.tracking.impl.EmptyWindStore;
-import com.sap.sailing.server.impl.RacingEventServiceImpl;
-import com.sap.sailing.server.operationaltransformation.CreateFlexibleLeaderboard;
-import com.sap.sailing.server.operationaltransformation.RemoveEvent;
-import com.sap.sailing.server.operationaltransformation.RemoveLeaderboard;
-import com.sap.sailing.server.operationaltransformation.RemoveLeaderboardGroup;
-import com.sap.sailing.server.operationaltransformation.RemoveRegatta;
-import com.sap.sse.common.Util;
-
-public class RemoveLeaderboardTest {
-    private static final String R1 = "R1";
-    private RacingEventServiceImpl server;
-    private static final String LEADERBOARD_NAME = "A Flexible Leaderboard";
-    private static final String RACENAME1 = "racedef1";
-    private final static String EVENTNAME = "TESTEVENT";
-    private final static String BOATCLASSNAME = "HAPPYBOATCLASS";
-    private final static String SERIES_NAME = "Opening";
-
-    private Regatta regatta;
-    private BoatClass boatClass;
-    private RaceDefinition raceDef1;
-    private DynamicTrackedRace trackedRace;
-    private Fleet defaultFleet;
-    private FlexibleLeaderboard leaderboard;
-
-    @Before
-    public void setUp() {
-        server = new RacingEventServiceImpl();
-        List<Event> allEvents = new ArrayList<>();
-        Util.addAll(server.getAllEvents(), allEvents);
-        for (final Event e : allEvents) {
-            server.apply(new RemoveEvent(e.getId()));
-        }
-        Map<String, Leaderboard> allLeaderboards = new HashMap<>(server.getLeaderboards());
-        for (final String leaderboardName : allLeaderboards.keySet()) {
-            server.apply(new RemoveLeaderboard(leaderboardName));
-        }
-        Map<String, LeaderboardGroup> allLeaderboardGroups = new HashMap<>(server.getLeaderboardGroups());
-        for (final String leaderboardGroupName : allLeaderboardGroups.keySet()) {
-            server.apply(new RemoveLeaderboardGroup(leaderboardGroupName));
-        }
-        leaderboard = server.apply(
-                new CreateFlexibleLeaderboard(LEADERBOARD_NAME, /* display name */ null, new int[0], new LowPoint(), /* default course area ID */ null));
-        leaderboard.addRaceColumn(R1, /* medalRace */ false);
-        
-        boatClass = new BoatClassImpl(BOATCLASSNAME, /* typicallyStartsUpwind */ true);
-        regatta = new RegattaImpl(EmptyRaceLogStore.INSTANCE, EmptyRegattaLogStore.INSTANCE,
-                RegattaImpl.getDefaultName(EVENTNAME, boatClass.getName()), boatClass, /*startDate*/ null, /*endDate*/ null, /* trackedRegattaRegistry */
-                null, DomainFactory.INSTANCE.createScoringScheme(ScoringSchemeType.LOW_POINT), UUID.randomUUID(), null);
-        TrackedRegatta trackedRegatta1 = server.getOrCreateTrackedRegatta(regatta);
-        defaultFleet = new FleetImpl("Default");
-        regatta.addSeries(new SeriesImpl(SERIES_NAME, /* is medal */ false, /* can fleets run in parallel */ true,
-                Collections.singleton(defaultFleet), Collections.singleton(R1),
-                /* regatta registry */ server));
-        raceDef1 = new RaceDefinitionImpl(RACENAME1, new CourseImpl("Course1", new ArrayList<Waypoint>()), boatClass, new ArrayList<Competitor>());
-        regatta.addRace(raceDef1);
-        trackedRace = trackedRegatta1.createTrackedRace(raceDef1, Collections.<Sideline> emptyList(),
-                /* windStore */ EmptyWindStore.INSTANCE, /* delayToLiveInMillis */ 0l,
-                /* millisecondsOverWhichToAverageWind */ 0l,
-                /* millisecondsOverWhichToAverageSpeed */ 0l, /* raceDefinitionSetToUpdate */ null, /*useMarkPassingCalculator*/ false, mock(RaceLogResolver.class));
-    }
-    
-    @Test
-    public void testRaceLogOfRaceColumnInSeriesOfRegattaIsAttached() {
-        regatta.getRaceColumnByName(R1).setTrackedRace(defaultFleet, trackedRace);
-        assertEquals(1, Util.size(trackedRace.getAttachedRaceLogs()));
-        RaceLog raceLog = trackedRace.getAttachedRaceLogs().iterator().next();
-        assertSame(regatta.getRaceColumnByName(R1).getRaceLog(defaultFleet), raceLog);
-    }
-    
-    @Test
-    public void testRaceLogOfRaceColumnInSeriesDetachedWhenRegattaIsRemoved() {
-        regatta.getRaceColumnByName(R1).setTrackedRace(defaultFleet, trackedRace);
-        assertEquals(1, Util.size(trackedRace.getAttachedRaceLogs()));
-        server.apply(new RemoveRegatta(new RegattaName(regatta.getName())));
-        assertTrue(Util.isEmpty(trackedRace.getAttachedRaceLogs()));
-    }
-    
-    @Test
-    public void testRaceLogOfRaceColumnInFlexibleLeaderboardIsAttached() {
-        leaderboard.getRaceColumnByName(R1).setTrackedRace(leaderboard.getRaceColumnByName(R1).getFleets().iterator().next(), trackedRace);
-        assertEquals(1, Util.size(trackedRace.getAttachedRaceLogs()));
-        RaceLog raceLog = trackedRace.getAttachedRaceLogs().iterator().next();
-        assertSame(leaderboard.getRaceColumnByName(R1).getRaceLog(leaderboard.getRaceColumnByName(R1).getFleets().iterator().next()), raceLog);
-    }
-    
-    @Test
-    public void testRemovingFlexibleLeaderboardDetachesAllRaceLogsFromTrackedRaces() {
-        leaderboard.getRaceColumnByName(R1).setTrackedRace(leaderboard.getRaceColumnByName(R1).getFleets().iterator().next(), trackedRace);
-        assertEquals(1, Util.size(trackedRace.getAttachedRaceLogs()));
-        server.apply(new RemoveLeaderboard(LEADERBOARD_NAME));
-        assertTrue(Util.isEmpty(trackedRace.getAttachedRaceLogs()));
-    }
-}
->>>>>>> bb4ecf91
+}