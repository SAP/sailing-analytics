<<<<<<< HEAD
package com.sap.sailing.server.test;

import java.io.IOException;
import java.net.MalformedURLException;
import java.util.Set;

import com.sap.sailing.domain.base.Regatta;
import com.sap.sailing.domain.base.RaceDefinition;
import com.sap.sailing.domain.common.RegattaAndRaceIdentifier;
import com.sap.sailing.domain.tracking.DynamicTrackedRegatta;
import com.sap.sailing.domain.tracking.RaceTracker;
import com.sap.sailing.domain.tracking.RacesHandle;
import com.sap.sailing.domain.tracking.WindStore;

public class RaceTrackerMock implements RaceTracker{
    
    private Long id;
    private Regatta regatta;
    private Set<RaceDefinition> raceDefinitions;
    private boolean isTracking;
    
    public RaceTrackerMock() {
        // TODO check if necesary
    }
    
    
    
    public RaceTrackerMock(Long id, Regatta regatta, Set<RaceDefinition> raceDefinitions, boolean isTracking) {
        super();
        this.id = id;
        this.regatta = regatta;
        this.raceDefinitions = raceDefinitions;
        this.isTracking = isTracking;
    }

    public void setIsTracking(boolean isTracking){
        this.isTracking = isTracking;
    }
    
    public boolean getIsTracking(){
        return isTracking;
    }

    public RaceTrackerMock(Long id) {
        this.id = id;
    }

    @Override
    public void stop() throws MalformedURLException, IOException, InterruptedException {
        isTracking = false;
    }

    @Override
    public Regatta getRegatta() {
        return regatta;
    }

    @Override
    public Set<RaceDefinition> getRaces() {
        return raceDefinitions;
    }

    @Override
    public RacesHandle getRacesHandle() {
        throw new RuntimeException("No race Handle in RaceTrackerMock");
    }

    @Override
    public DynamicTrackedRegatta getTrackedRegatta() {
        // TODO Auto-generated method stub
        return null;
    }

    @Override
    public WindStore getWindStore() {
        throw new RuntimeException("No wind store in racetracker mock");
    }

    @Override
    public Object getID() {
        return id;
    }

    @Override
    public Set<RegattaAndRaceIdentifier> getRaceIdentifiers() {
        // TODO Auto-generated method stub
        return null;
    }

    public void setWakeup(Object pointer) {
        //wakeupPointer = pointer;
    }
}
=======
package com.sap.sailing.server.test;

import java.io.IOException;
import java.net.MalformedURLException;
import java.util.Set;

import com.sap.sailing.domain.base.Regatta;
import com.sap.sailing.domain.base.RaceDefinition;
import com.sap.sailing.domain.common.RegattaAndRaceIdentifier;
import com.sap.sailing.domain.tracking.DynamicTrackedRegatta;
import com.sap.sailing.domain.tracking.RaceTracker;
import com.sap.sailing.domain.tracking.RacesHandle;
import com.sap.sailing.domain.tracking.WindStore;

public class RaceTrackerMock implements RaceTracker{
    
    private Long id;
    private Regatta regatta;
    private Set<RaceDefinition> raceDefinitions;
    private boolean isTracking;
    
    public RaceTrackerMock() {
        // TODO check if necesary
    }
    
    
    
    public RaceTrackerMock(Long id, Regatta regatta, Set<RaceDefinition> raceDefinitions, boolean isTracking) {
        super();
        this.id = id;
        this.regatta = regatta;
        this.raceDefinitions = raceDefinitions;
        this.isTracking = isTracking;
    }

    public void setIsTracking(boolean isTracking){
        this.isTracking = isTracking;
    }
    
    public boolean getIsTracking(){
        return isTracking;
    }

    public RaceTrackerMock(Long id) {
        this.id = id;
    }

    @Override
    public void stop() throws MalformedURLException, IOException, InterruptedException {
        isTracking = false;
    }

    @Override
    public Regatta getRegatta() {
        return regatta;
    }

    @Override
    public Set<RaceDefinition> getRaces() {
        return raceDefinitions;
    }

    @Override
    public RacesHandle getRacesHandle() {
        throw new RuntimeException("No race Handle in RaceTrackerMock");
    }

    @Override
    public DynamicTrackedRegatta getTrackedRegatta() {
        // TODO Auto-generated method stub
        return null;
    }

    @Override
    public WindStore getWindStore() {
        throw new RuntimeException("No wind store in racetracker mock");
    }

    @Override
    public Object getID() {
        return id;
    }

    @Override
    public Set<RegattaAndRaceIdentifier> getRaceIdentifiers() {
        // TODO Auto-generated method stub
        return null;
    }

}
>>>>>>> 8609ff84
<|MERGE_RESOLUTION|>--- conflicted
+++ resolved
@@ -1,186 +1,90 @@
-<<<<<<< HEAD
-package com.sap.sailing.server.test;
-
-import java.io.IOException;
-import java.net.MalformedURLException;
-import java.util.Set;
-
-import com.sap.sailing.domain.base.Regatta;
-import com.sap.sailing.domain.base.RaceDefinition;
-import com.sap.sailing.domain.common.RegattaAndRaceIdentifier;
-import com.sap.sailing.domain.tracking.DynamicTrackedRegatta;
-import com.sap.sailing.domain.tracking.RaceTracker;
-import com.sap.sailing.domain.tracking.RacesHandle;
-import com.sap.sailing.domain.tracking.WindStore;
-
-public class RaceTrackerMock implements RaceTracker{
-    
-    private Long id;
-    private Regatta regatta;
-    private Set<RaceDefinition> raceDefinitions;
-    private boolean isTracking;
-    
-    public RaceTrackerMock() {
-        // TODO check if necesary
-    }
-    
-    
-    
-    public RaceTrackerMock(Long id, Regatta regatta, Set<RaceDefinition> raceDefinitions, boolean isTracking) {
-        super();
-        this.id = id;
-        this.regatta = regatta;
-        this.raceDefinitions = raceDefinitions;
-        this.isTracking = isTracking;
-    }
-
-    public void setIsTracking(boolean isTracking){
-        this.isTracking = isTracking;
-    }
-    
-    public boolean getIsTracking(){
-        return isTracking;
-    }
-
-    public RaceTrackerMock(Long id) {
-        this.id = id;
-    }
-
-    @Override
-    public void stop() throws MalformedURLException, IOException, InterruptedException {
-        isTracking = false;
-    }
-
-    @Override
-    public Regatta getRegatta() {
-        return regatta;
-    }
-
-    @Override
-    public Set<RaceDefinition> getRaces() {
-        return raceDefinitions;
-    }
-
-    @Override
-    public RacesHandle getRacesHandle() {
-        throw new RuntimeException("No race Handle in RaceTrackerMock");
-    }
-
-    @Override
-    public DynamicTrackedRegatta getTrackedRegatta() {
-        // TODO Auto-generated method stub
-        return null;
-    }
-
-    @Override
-    public WindStore getWindStore() {
-        throw new RuntimeException("No wind store in racetracker mock");
-    }
-
-    @Override
-    public Object getID() {
-        return id;
-    }
-
-    @Override
-    public Set<RegattaAndRaceIdentifier> getRaceIdentifiers() {
-        // TODO Auto-generated method stub
-        return null;
-    }
-
-    public void setWakeup(Object pointer) {
-        //wakeupPointer = pointer;
-    }
-}
-=======
-package com.sap.sailing.server.test;
-
-import java.io.IOException;
-import java.net.MalformedURLException;
-import java.util.Set;
-
-import com.sap.sailing.domain.base.Regatta;
-import com.sap.sailing.domain.base.RaceDefinition;
-import com.sap.sailing.domain.common.RegattaAndRaceIdentifier;
-import com.sap.sailing.domain.tracking.DynamicTrackedRegatta;
-import com.sap.sailing.domain.tracking.RaceTracker;
-import com.sap.sailing.domain.tracking.RacesHandle;
-import com.sap.sailing.domain.tracking.WindStore;
-
-public class RaceTrackerMock implements RaceTracker{
-    
-    private Long id;
-    private Regatta regatta;
-    private Set<RaceDefinition> raceDefinitions;
-    private boolean isTracking;
-    
-    public RaceTrackerMock() {
-        // TODO check if necesary
-    }
-    
-    
-    
-    public RaceTrackerMock(Long id, Regatta regatta, Set<RaceDefinition> raceDefinitions, boolean isTracking) {
-        super();
-        this.id = id;
-        this.regatta = regatta;
-        this.raceDefinitions = raceDefinitions;
-        this.isTracking = isTracking;
-    }
-
-    public void setIsTracking(boolean isTracking){
-        this.isTracking = isTracking;
-    }
-    
-    public boolean getIsTracking(){
-        return isTracking;
-    }
-
-    public RaceTrackerMock(Long id) {
-        this.id = id;
-    }
-
-    @Override
-    public void stop() throws MalformedURLException, IOException, InterruptedException {
-        isTracking = false;
-    }
-
-    @Override
-    public Regatta getRegatta() {
-        return regatta;
-    }
-
-    @Override
-    public Set<RaceDefinition> getRaces() {
-        return raceDefinitions;
-    }
-
-    @Override
-    public RacesHandle getRacesHandle() {
-        throw new RuntimeException("No race Handle in RaceTrackerMock");
-    }
-
-    @Override
-    public DynamicTrackedRegatta getTrackedRegatta() {
-        // TODO Auto-generated method stub
-        return null;
-    }
-
-    @Override
-    public WindStore getWindStore() {
-        throw new RuntimeException("No wind store in racetracker mock");
-    }
-
-    @Override
-    public Object getID() {
-        return id;
-    }
-
-    @Override
-    public Set<RegattaAndRaceIdentifier> getRaceIdentifiers() {
-        // TODO Auto-generated method stub
-        return null;
-    }
-
-}
->>>>>>> 8609ff84
+package com.sap.sailing.server.test;
+
+import java.io.IOException;
+import java.net.MalformedURLException;
+import java.util.Set;
+
+import com.sap.sailing.domain.base.Regatta;
+import com.sap.sailing.domain.base.RaceDefinition;
+import com.sap.sailing.domain.common.RegattaAndRaceIdentifier;
+import com.sap.sailing.domain.tracking.DynamicTrackedRegatta;
+import com.sap.sailing.domain.tracking.RaceTracker;
+import com.sap.sailing.domain.tracking.RacesHandle;
+import com.sap.sailing.domain.tracking.WindStore;
+
+public class RaceTrackerMock implements RaceTracker{
+    
+    private Long id;
+    private Regatta regatta;
+    private Set<RaceDefinition> raceDefinitions;
+    private boolean isTracking;
+    
+    public RaceTrackerMock() {
+        // TODO check if necesary
+    }
+    
+    
+    
+    public RaceTrackerMock(Long id, Regatta regatta, Set<RaceDefinition> raceDefinitions, boolean isTracking) {
+        super();
+        this.id = id;
+        this.regatta = regatta;
+        this.raceDefinitions = raceDefinitions;
+        this.isTracking = isTracking;
+    }
+
+    public void setIsTracking(boolean isTracking){
+        this.isTracking = isTracking;
+    }
+    
+    public boolean getIsTracking(){
+        return isTracking;
+    }
+
+    public RaceTrackerMock(Long id) {
+        this.id = id;
+    }
+
+    @Override
+    public void stop() throws MalformedURLException, IOException, InterruptedException {
+        isTracking = false;
+    }
+
+    @Override
+    public Regatta getRegatta() {
+        return regatta;
+    }
+
+    @Override
+    public Set<RaceDefinition> getRaces() {
+        return raceDefinitions;
+    }
+
+    @Override
+    public RacesHandle getRacesHandle() {
+        throw new RuntimeException("No race Handle in RaceTrackerMock");
+    }
+
+    @Override
+    public DynamicTrackedRegatta getTrackedRegatta() {
+        // TODO Auto-generated method stub
+        return null;
+    }
+
+    @Override
+    public WindStore getWindStore() {
+        throw new RuntimeException("No wind store in racetracker mock");
+    }
+
+    @Override
+    public Object getID() {
+        return id;
+    }
+
+    @Override
+    public Set<RegattaAndRaceIdentifier> getRaceIdentifiers() {
+        // TODO Auto-generated method stub
+        return null;
+    }
+
+}