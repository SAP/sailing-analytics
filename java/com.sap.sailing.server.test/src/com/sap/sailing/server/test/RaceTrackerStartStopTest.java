<<<<<<< HEAD
package com.sap.sailing.server.test;

import static org.junit.Assert.assertEquals;
import static org.junit.Assert.assertFalse;
import static org.junit.Assert.assertNotNull;
import static org.junit.Assert.assertNull;
import static org.junit.Assert.assertSame;
import static org.junit.Assert.assertTrue;

import java.io.IOException;
import java.net.MalformedURLException;
import java.util.ArrayList;
import java.util.HashSet;
import java.util.Iterator;
import java.util.Set;

import org.junit.Before;
import org.junit.Test;

import com.sap.sailing.domain.base.BoatClass;
import com.sap.sailing.domain.base.Competitor;
import com.sap.sailing.domain.base.DomainFactory;
import com.sap.sailing.domain.base.RaceDefinition;
import com.sap.sailing.domain.base.Regatta;
import com.sap.sailing.domain.base.Waypoint;
import com.sap.sailing.domain.base.impl.BoatClassImpl;
import com.sap.sailing.domain.base.impl.CourseImpl;
import com.sap.sailing.domain.base.impl.RaceDefinitionImpl;
import com.sap.sailing.domain.base.impl.RegattaImpl;
import com.sap.sailing.domain.common.ScoringSchemeType;
import com.sap.sailing.domain.tracking.RaceTracker;
import com.sap.sailing.domain.tracking.TrackedRace;
import com.sap.sailing.domain.tracking.TrackedRegatta;
import com.sap.sailing.domain.tracking.impl.EmptyWindStore;
import com.sap.sailing.server.RacingEventService;

public class RaceTrackerStartStopTest {

    private static final String RACENAME3 = "racedef3";
    private static final String RACENAME2 = "racedef2";
    private static final String RACENAME1 = "racedef1";
    private final static String EVENTNAME = "TESTEVENT";
    private final static String BOATCLASSNAME = "HAPPYBOATCLASS";

    private RacingEventServiceImplMock racingEventService;
    private Regatta regatta;
    private BoatClass boatClass;
    private Set<RaceTracker> raceTrackerSet = new HashSet<RaceTracker>();

    private RaceDefinition raceDef1;
    private RaceDefinition raceDef2;
    private RaceDefinition raceDef3;

    private RaceTrackerMock raceTracker1;
    private RaceTrackerMock raceTracker2;
    private RaceTrackerMock raceTracker3;

    @Before
    public void setUp() {
        racingEventService = new RacingEventServiceImplMock();
        boatClass = new BoatClassImpl(BOATCLASSNAME, /* typicallyStartsUpwind */ true);
        regatta = new RegattaImpl(EVENTNAME, boatClass, /* trackedRegattaRegistry */ null,
                DomainFactory.INSTANCE.createScoringScheme(ScoringSchemeType.LOW_POINT));
        racingEventService.getEventsByName().put(EVENTNAME, regatta);
        TrackedRegatta trackedRegatta1 = racingEventService.getOrCreateTrackedRegatta(regatta);
        racingEventService.getEventsByNameMap().put(EVENTNAME, regatta);
        raceTrackerSet = new HashSet<RaceTracker>();
        raceDef1 = new RaceDefinitionImpl(RACENAME1, new CourseImpl("Course1", new ArrayList<Waypoint>()), boatClass, new ArrayList<Competitor>());
        raceDef2 = new RaceDefinitionImpl(RACENAME2, new CourseImpl("Course2", new ArrayList<Waypoint>()), boatClass, new ArrayList<Competitor>());
        raceDef3 = new RaceDefinitionImpl(RACENAME3, new CourseImpl("Course3", new ArrayList<Waypoint>()), boatClass, new ArrayList<Competitor>());
        regatta.addRace(raceDef1);
        trackedRegatta1.createTrackedRace(raceDef1, /* windStore */ EmptyWindStore.INSTANCE, /* delayToLiveInMillis */ 0l, /* millisecondsOverWhichToAverageWind */ 0l,
                /* millisecondsOverWhichToAverageSpeed */ 0l, /* raceDefinitionSetToUpdate */ null);
        regatta.addRace(raceDef2);
        trackedRegatta1.createTrackedRace(raceDef2, /* windStore */ EmptyWindStore.INSTANCE, /* delayToLiveInMillis */ 0l, /* millisecondsOverWhichToAverageWind */ 0l,
                /* millisecondsOverWhichToAverageSpeed */ 0l, /* raceDefinitionSetToUpdate */ null);
        regatta.addRace(raceDef3);
        trackedRegatta1.createTrackedRace(raceDef3, /* windStore */ EmptyWindStore.INSTANCE, /* delayToLiveInMillis */ 0l, /* millisecondsOverWhichToAverageWind */ 0l,
                /* millisecondsOverWhichToAverageSpeed */ 0l, /* raceDefinitionSetToUpdate */ null);
        Set<RaceDefinition> raceDefinitionSetRace1 = new HashSet<RaceDefinition>();
        raceDefinitionSetRace1.add(raceDef1);
        Set<RaceDefinition> raceDefinitionSetRace2 = new HashSet<RaceDefinition>();
        raceDefinitionSetRace2.add(raceDef1);
        raceDefinitionSetRace2.add(raceDef2);
        Set<RaceDefinition> raceDefinitionSetRace3 = new HashSet<RaceDefinition>();
        raceDefinitionSetRace3.add(raceDef1);
        raceDefinitionSetRace3.add(raceDef2);
        raceDefinitionSetRace3.add(raceDef3);
        Long trackerID1 = new Long(1);
        Long trackerID2 = new Long(2);
        Long trackerID3 = new Long(3);
        raceTracker1 = new RaceTrackerMock(new Long(1), regatta, raceDefinitionSetRace1, true);
        raceTracker2 = new RaceTrackerMock(new Long(2), regatta, raceDefinitionSetRace2, true);
        raceTracker3 = new RaceTrackerMock(new Long(3), regatta, raceDefinitionSetRace3, true);
        raceTrackerSet.add(raceTracker1);
        raceTrackerSet.add(raceTracker2);
        raceTrackerSet.add(raceTracker3);
        racingEventService.getRaceTrackersByEventMap().put(regatta, raceTrackerSet);
        racingEventService.getRaceTrackersByIDMap().put(trackerID1, raceTracker1);
        racingEventService.getRaceTrackersByIDMap().put(trackerID2, raceTracker2);
        racingEventService.getRaceTrackersByIDMap().put(trackerID3, raceTracker3);
    }

    /**
     * This test method tests, if the {@link RacingEventService#stopTracking(Regatta, RaceDefinition) stopTracking} method works correctly.
     */
    @Test
    public void testStopTrackingRace() throws MalformedURLException, IOException, InterruptedException {
        Regatta regatta = racingEventService.getRegattaByName(EVENTNAME);
        TrackedRegatta trackedRegatta = racingEventService.getTrackedRegatta(regatta);
        assertNotNull(regatta.getRaceByName(RACENAME2));
        assertNotNull(trackedRegatta.getExistingTrackedRace(regatta.getRaceByName(RACENAME2)));
        racingEventService.stopTracking(regatta, raceDef2);
        // the raceDef2 should still be part of the event, and the corresponding tracked race should still be part
        // of the tracked event
        assertNotNull(regatta.getRaceByName(RACENAME2));
        boolean foundTrackedRaceForRaceDef2 = false;
        for (TrackedRace trackedRace : trackedRegatta.getTrackedRaces()) {
            if (trackedRace.getRace().getName().equals(RACENAME2)) {
                foundTrackedRaceForRaceDef2 = true;
            }
        }
        assertTrue(foundTrackedRaceForRaceDef2);
        // The raceTracker2 and raceTracker3 should currently not be in track mode. 
        assertTrue(raceTracker1.getIsTracking());
        assertFalse(raceTracker2.getIsTracking());
        assertFalse(raceTracker3.getIsTracking());
        // The RaceTrackersByID map should not contain the trackers raceTracker2 and raceTracker3 anymore
        assertTrue(racingEventService.getRaceTrackersByIDMap().containsValue(raceTracker1));
        assertFalse(racingEventService.getRaceTrackersByIDMap().containsValue(raceTracker2));
        assertFalse(racingEventService.getRaceTrackersByIDMap().containsValue(raceTracker3));
        // The RaceTrakcersByEvent map should contain a tracker with a set of RaceDefinitions, containing the
        // raceDefinition1
        assertEquals(1, racingEventService.getRaceTrackersByEventMap().size());
        Iterator<RaceTracker> raceTrackerIter = racingEventService.getRaceTrackersByEventMap().get(regatta).iterator();
        while (raceTrackerIter.hasNext()) {
            RaceTracker currentTracker = raceTrackerIter.next();
            assertSame(raceTracker1, currentTracker);
        }
    }
    
    /**
     * This test methods checks if the {@link RacingEventService#removeRace(Regatta, RaceDefinition) removeRace} method works correctly
     */
    @Test
    public void testRemoveRace() throws MalformedURLException, IOException, InterruptedException {
        Regatta regatta = racingEventService.getRegattaByName(EVENTNAME);
        TrackedRegatta trackedRegatta = racingEventService.getTrackedRegatta(regatta);
        assertNotNull(regatta.getRaceByName(RACENAME2));
        assertNotNull(trackedRegatta.getExistingTrackedRace(regatta.getRaceByName(RACENAME2)));
        racingEventService.removeRace(regatta, raceDef2);
        // the raceDef2 should be removed from the event, and the corresponding tracked race should be removed
        // from the tracked event
        assertNull(regatta.getRaceByName(RACENAME2));
        boolean foundTrackedRaceForRaceDef2 = false;
        for (TrackedRace trackedRace : trackedRegatta.getTrackedRaces()) {
            if (trackedRace.getRace().getName().equals(RACENAME2)) {
                foundTrackedRaceForRaceDef2 = true;
            }
        }
        assertFalse(foundTrackedRaceForRaceDef2);
        // The trackers map should still contain the raceTrackers
        assertTrue(racingEventService.getRaceTrackersByEventMap().get(regatta).contains(raceTracker1));
        assertTrue(racingEventService.getRaceTrackersByEventMap().get(regatta).contains(raceTracker2));
        assertTrue(racingEventService.getRaceTrackersByEventMap().get(regatta).contains(raceTracker3));
        // The raceTrackerMap should still contain the raceTrackers. These raceTracker should not contain the raceDefinition raceDef2 anymore
        assertTrue(racingEventService.getRaceTrackersByIDMap().containsValue(raceTracker1));
        assertTrue(racingEventService.getRaceTrackersByIDMap().containsValue(raceTracker2));
        assertTrue(racingEventService.getRaceTrackersByIDMap().containsValue(raceTracker3));
        // The raceTracker should still exist; it shall still contain raceDef1 and raceDef2 because a tracker keeps tracking what it tracks...
        assertTrue(raceTracker1.getRaces().contains(raceDef1));
        assertEquals(1, raceTracker1.getRaces().size());
        assertTrue(raceTracker2.getRaces().contains(raceDef1));
        assertTrue(raceTracker2.getRaces().contains(raceDef2));
        assertEquals(2, raceTracker2.getRaces().size());
        assertTrue(raceTracker3.getRaces().contains(raceDef1));
        assertTrue(raceTracker3.getRaces().contains(raceDef2));
        assertTrue(raceTracker3.getRaces().contains(raceDef3));
        assertEquals(3, raceTracker3.getRaces().size());
    }
    
    /**
     * This test methods checks if the {@link RacingEventService#removeRace(Regatta, RaceDefinition) removeRace} method works correctly if the
     * race to be stopped is the last race of a tracker
     */
    @Test
    public void testRemoveLastRaceOfTracker() throws MalformedURLException, IOException, InterruptedException {
        racingEventService.removeRace(regatta, raceDef1);
        racingEventService.removeRace(regatta, raceDef2);
        // The event map should still contain the raceTrackers except of raceTracker1 and raceTracker2
        assertFalse(racingEventService.getRaceTrackersByEventMap().get(regatta).contains(raceTracker1));
        assertFalse(racingEventService.getRaceTrackersByEventMap().get(regatta).contains(raceTracker2));
        assertTrue(racingEventService.getRaceTrackersByEventMap().get(regatta).contains(raceTracker3));
        // The RaceTrackerByID map should still contain raceTracker3, but not raceTracker1 and raceTracker2 anymore
        assertFalse(racingEventService.getRaceTrackersByIDMap().containsValue(raceTracker1));
        assertFalse(racingEventService.getRaceTrackersByIDMap().containsValue(raceTracker2));
        assertTrue(racingEventService.getRaceTrackersByIDMap().containsValue(raceTracker3));
        // The raceTracker 3 should exist, and it should contain all race definitions still
        assertTrue(raceTracker3.getRaces().contains(raceDef3));
        assertEquals(3, raceTracker3.getRaces().size());
    }

}
=======
package com.sap.sailing.server.test;

import static org.junit.Assert.assertEquals;
import static org.junit.Assert.assertFalse;
import static org.junit.Assert.assertNotNull;
import static org.junit.Assert.assertNull;
import static org.junit.Assert.assertSame;
import static org.junit.Assert.assertTrue;

import java.io.IOException;
import java.net.MalformedURLException;
import java.util.ArrayList;
import java.util.HashSet;
import java.util.Iterator;
import java.util.Set;
import java.util.UUID;

import org.junit.Before;
import org.junit.Test;

import com.sap.sailing.domain.base.BoatClass;
import com.sap.sailing.domain.base.Competitor;
import com.sap.sailing.domain.base.DomainFactory;
import com.sap.sailing.domain.base.RaceDefinition;
import com.sap.sailing.domain.base.Regatta;
import com.sap.sailing.domain.base.Waypoint;
import com.sap.sailing.domain.base.impl.BoatClassImpl;
import com.sap.sailing.domain.base.impl.CourseImpl;
import com.sap.sailing.domain.base.impl.RaceDefinitionImpl;
import com.sap.sailing.domain.base.impl.RegattaImpl;
import com.sap.sailing.domain.common.ScoringSchemeType;
import com.sap.sailing.domain.tracking.RaceTracker;
import com.sap.sailing.domain.tracking.TrackedRace;
import com.sap.sailing.domain.tracking.TrackedRegatta;
import com.sap.sailing.domain.tracking.impl.EmptyWindStore;
import com.sap.sailing.server.RacingEventService;

public class RaceTrackerStartStopTest {

    private static final String RACENAME3 = "racedef3";
    private static final String RACENAME2 = "racedef2";
    private static final String RACENAME1 = "racedef1";
    private final static String EVENTNAME = "TESTEVENT";
    private final static String BOATCLASSNAME = "HAPPYBOATCLASS";

    private RacingEventServiceImplMock racingEventService;
    private Regatta regatta;
    private BoatClass boatClass;
    private Set<RaceTracker> raceTrackerSet = new HashSet<RaceTracker>();

    private RaceDefinition raceDef1;
    private RaceDefinition raceDef2;
    private RaceDefinition raceDef3;

    private RaceTrackerMock raceTracker1;
    private RaceTrackerMock raceTracker2;
    private RaceTrackerMock raceTracker3;

    @Before
    public void setUp() {
        racingEventService = new RacingEventServiceImplMock();
        boatClass = new BoatClassImpl(BOATCLASSNAME, /* typicallyStartsUpwind */ true);
        regatta = new RegattaImpl(EVENTNAME, boatClass, /* trackedRegattaRegistry */ null,
                DomainFactory.INSTANCE.createScoringScheme(ScoringSchemeType.LOW_POINT), UUID.randomUUID());
        racingEventService.getEventsByName().put(EVENTNAME, regatta);
        TrackedRegatta trackedRegatta1 = racingEventService.getOrCreateTrackedRegatta(regatta);
        racingEventService.getEventsByNameMap().put(EVENTNAME, regatta);
        raceTrackerSet = new HashSet<RaceTracker>();
        raceDef1 = new RaceDefinitionImpl(RACENAME1, new CourseImpl("Course1", new ArrayList<Waypoint>()), boatClass, new ArrayList<Competitor>());
        raceDef2 = new RaceDefinitionImpl(RACENAME2, new CourseImpl("Course2", new ArrayList<Waypoint>()), boatClass, new ArrayList<Competitor>());
        raceDef3 = new RaceDefinitionImpl(RACENAME3, new CourseImpl("Course3", new ArrayList<Waypoint>()), boatClass, new ArrayList<Competitor>());
        regatta.addRace(raceDef1);
        trackedRegatta1.createTrackedRace(raceDef1, /* windStore */ EmptyWindStore.INSTANCE, /* delayToLiveInMillis */ 0l, /* millisecondsOverWhichToAverageWind */ 0l,
                /* millisecondsOverWhichToAverageSpeed */ 0l, /* raceDefinitionSetToUpdate */ null);
        regatta.addRace(raceDef2);
        trackedRegatta1.createTrackedRace(raceDef2, /* windStore */ EmptyWindStore.INSTANCE, /* delayToLiveInMillis */ 0l, /* millisecondsOverWhichToAverageWind */ 0l,
                /* millisecondsOverWhichToAverageSpeed */ 0l, /* raceDefinitionSetToUpdate */ null);
        regatta.addRace(raceDef3);
        trackedRegatta1.createTrackedRace(raceDef3, /* windStore */ EmptyWindStore.INSTANCE, /* delayToLiveInMillis */ 0l, /* millisecondsOverWhichToAverageWind */ 0l,
                /* millisecondsOverWhichToAverageSpeed */ 0l, /* raceDefinitionSetToUpdate */ null);
        Set<RaceDefinition> raceDefinitionSetRace1 = new HashSet<RaceDefinition>();
        raceDefinitionSetRace1.add(raceDef1);
        Set<RaceDefinition> raceDefinitionSetRace2 = new HashSet<RaceDefinition>();
        raceDefinitionSetRace2.add(raceDef1);
        raceDefinitionSetRace2.add(raceDef2);
        Set<RaceDefinition> raceDefinitionSetRace3 = new HashSet<RaceDefinition>();
        raceDefinitionSetRace3.add(raceDef1);
        raceDefinitionSetRace3.add(raceDef2);
        raceDefinitionSetRace3.add(raceDef3);
        Long trackerID1 = new Long(1);
        Long trackerID2 = new Long(2);
        Long trackerID3 = new Long(3);
        raceTracker1 = new RaceTrackerMock(new Long(1), regatta, raceDefinitionSetRace1, true);
        raceTracker2 = new RaceTrackerMock(new Long(2), regatta, raceDefinitionSetRace2, true);
        raceTracker3 = new RaceTrackerMock(new Long(3), regatta, raceDefinitionSetRace3, true);
        raceTrackerSet.add(raceTracker1);
        raceTrackerSet.add(raceTracker2);
        raceTrackerSet.add(raceTracker3);
        racingEventService.getRaceTrackersByEventMap().put(regatta, raceTrackerSet);
        racingEventService.getRaceTrackersByIDMap().put(trackerID1, raceTracker1);
        racingEventService.getRaceTrackersByIDMap().put(trackerID2, raceTracker2);
        racingEventService.getRaceTrackersByIDMap().put(trackerID3, raceTracker3);
    }

    /**
     * This test method tests, if the {@link RacingEventService#stopTracking(Regatta, RaceDefinition) stopTracking} method works correctly.
     */
    @Test
    public void testStopTrackingRace() throws MalformedURLException, IOException, InterruptedException {
        Regatta regatta = racingEventService.getRegattaByName(EVENTNAME);
        TrackedRegatta trackedRegatta = racingEventService.getTrackedRegatta(regatta);
        assertNotNull(regatta.getRaceByName(RACENAME2));
        assertNotNull(trackedRegatta.getExistingTrackedRace(regatta.getRaceByName(RACENAME2)));
        racingEventService.stopTracking(regatta, raceDef2);
        // the raceDef2 should still be part of the event, and the corresponding tracked race should still be part
        // of the tracked event
        assertNotNull(regatta.getRaceByName(RACENAME2));
        boolean foundTrackedRaceForRaceDef2 = false;
        for (TrackedRace trackedRace : trackedRegatta.getTrackedRaces()) {
            if (trackedRace.getRace().getName().equals(RACENAME2)) {
                foundTrackedRaceForRaceDef2 = true;
            }
        }
        assertTrue(foundTrackedRaceForRaceDef2);
        // The raceTracker2 and raceTracker3 should currently not be in track mode. 
        assertTrue(raceTracker1.getIsTracking());
        assertFalse(raceTracker2.getIsTracking());
        assertFalse(raceTracker3.getIsTracking());
        // The RaceTrackersByID map should not contain the trackers raceTracker2 and raceTracker3 anymore
        assertTrue(racingEventService.getRaceTrackersByIDMap().containsValue(raceTracker1));
        assertFalse(racingEventService.getRaceTrackersByIDMap().containsValue(raceTracker2));
        assertFalse(racingEventService.getRaceTrackersByIDMap().containsValue(raceTracker3));
        // The RaceTrakcersByEvent map should contain a tracker with a set of RaceDefinitions, containing the
        // raceDefinition1
        assertEquals(1, racingEventService.getRaceTrackersByEventMap().size());
        Iterator<RaceTracker> raceTrackerIter = racingEventService.getRaceTrackersByEventMap().get(regatta).iterator();
        while (raceTrackerIter.hasNext()) {
            RaceTracker currentTracker = raceTrackerIter.next();
            assertSame(raceTracker1, currentTracker);
        }
    }
    
    /**
     * This test methods checks if the {@link RacingEventService#removeRace(Regatta, RaceDefinition) removeRace} method works correctly
     */
    @Test
    public void testRemoveRace() throws MalformedURLException, IOException, InterruptedException {
        Regatta regatta = racingEventService.getRegattaByName(EVENTNAME);
        TrackedRegatta trackedRegatta = racingEventService.getTrackedRegatta(regatta);
        assertNotNull(regatta.getRaceByName(RACENAME2));
        assertNotNull(trackedRegatta.getExistingTrackedRace(regatta.getRaceByName(RACENAME2)));
        racingEventService.removeRace(regatta, raceDef2);
        // the raceDef2 should be removed from the event, and the corresponding tracked race should be removed
        // from the tracked event
        assertNull(regatta.getRaceByName(RACENAME2));
        boolean foundTrackedRaceForRaceDef2 = false;
        for (TrackedRace trackedRace : trackedRegatta.getTrackedRaces()) {
            if (trackedRace.getRace().getName().equals(RACENAME2)) {
                foundTrackedRaceForRaceDef2 = true;
            }
        }
        assertFalse(foundTrackedRaceForRaceDef2);
        // The trackers map should still contain the raceTrackers
        assertTrue(racingEventService.getRaceTrackersByEventMap().get(regatta).contains(raceTracker1));
        assertTrue(racingEventService.getRaceTrackersByEventMap().get(regatta).contains(raceTracker2));
        assertTrue(racingEventService.getRaceTrackersByEventMap().get(regatta).contains(raceTracker3));
        // The raceTrackerMap should still contain the raceTrackers. These raceTracker should not contain the raceDefinition raceDef2 anymore
        assertTrue(racingEventService.getRaceTrackersByIDMap().containsValue(raceTracker1));
        assertTrue(racingEventService.getRaceTrackersByIDMap().containsValue(raceTracker2));
        assertTrue(racingEventService.getRaceTrackersByIDMap().containsValue(raceTracker3));
        // The raceTracker should still exist; it shall still contain raceDef1 and raceDef2 because a tracker keeps tracking what it tracks...
        assertTrue(raceTracker1.getRaces().contains(raceDef1));
        assertEquals(1, raceTracker1.getRaces().size());
        assertTrue(raceTracker2.getRaces().contains(raceDef1));
        assertTrue(raceTracker2.getRaces().contains(raceDef2));
        assertEquals(2, raceTracker2.getRaces().size());
        assertTrue(raceTracker3.getRaces().contains(raceDef1));
        assertTrue(raceTracker3.getRaces().contains(raceDef2));
        assertTrue(raceTracker3.getRaces().contains(raceDef3));
        assertEquals(3, raceTracker3.getRaces().size());
    }
    
    /**
     * This test methods checks if the {@link RacingEventService#removeRace(Regatta, RaceDefinition) removeRace} method works correctly if the
     * race to be stopped is the last race of a tracker
     */
    @Test
    public void testRemoveLastRaceOfTracker() throws MalformedURLException, IOException, InterruptedException {
        racingEventService.removeRace(regatta, raceDef1);
        racingEventService.removeRace(regatta, raceDef2);
        // The event map should still contain the raceTrackers except of raceTracker1 and raceTracker2
        assertFalse(racingEventService.getRaceTrackersByEventMap().get(regatta).contains(raceTracker1));
        assertFalse(racingEventService.getRaceTrackersByEventMap().get(regatta).contains(raceTracker2));
        assertTrue(racingEventService.getRaceTrackersByEventMap().get(regatta).contains(raceTracker3));
        // The RaceTrackerByID map should still contain raceTracker3, but not raceTracker1 and raceTracker2 anymore
        assertFalse(racingEventService.getRaceTrackersByIDMap().containsValue(raceTracker1));
        assertFalse(racingEventService.getRaceTrackersByIDMap().containsValue(raceTracker2));
        assertTrue(racingEventService.getRaceTrackersByIDMap().containsValue(raceTracker3));
        // The raceTracker 3 should exist, and it should contain all race definitions still
        assertTrue(raceTracker3.getRaces().contains(raceDef3));
        assertEquals(3, raceTracker3.getRaces().size());
    }

}
>>>>>>> 9a67f3bd
<|MERGE_RESOLUTION|>--- conflicted
+++ resolved
@@ -1,208 +1,3 @@
-<<<<<<< HEAD
-package com.sap.sailing.server.test;
-
-import static org.junit.Assert.assertEquals;
-import static org.junit.Assert.assertFalse;
-import static org.junit.Assert.assertNotNull;
-import static org.junit.Assert.assertNull;
-import static org.junit.Assert.assertSame;
-import static org.junit.Assert.assertTrue;
-
-import java.io.IOException;
-import java.net.MalformedURLException;
-import java.util.ArrayList;
-import java.util.HashSet;
-import java.util.Iterator;
-import java.util.Set;
-
-import org.junit.Before;
-import org.junit.Test;
-
-import com.sap.sailing.domain.base.BoatClass;
-import com.sap.sailing.domain.base.Competitor;
-import com.sap.sailing.domain.base.DomainFactory;
-import com.sap.sailing.domain.base.RaceDefinition;
-import com.sap.sailing.domain.base.Regatta;
-import com.sap.sailing.domain.base.Waypoint;
-import com.sap.sailing.domain.base.impl.BoatClassImpl;
-import com.sap.sailing.domain.base.impl.CourseImpl;
-import com.sap.sailing.domain.base.impl.RaceDefinitionImpl;
-import com.sap.sailing.domain.base.impl.RegattaImpl;
-import com.sap.sailing.domain.common.ScoringSchemeType;
-import com.sap.sailing.domain.tracking.RaceTracker;
-import com.sap.sailing.domain.tracking.TrackedRace;
-import com.sap.sailing.domain.tracking.TrackedRegatta;
-import com.sap.sailing.domain.tracking.impl.EmptyWindStore;
-import com.sap.sailing.server.RacingEventService;
-
-public class RaceTrackerStartStopTest {
-
-    private static final String RACENAME3 = "racedef3";
-    private static final String RACENAME2 = "racedef2";
-    private static final String RACENAME1 = "racedef1";
-    private final static String EVENTNAME = "TESTEVENT";
-    private final static String BOATCLASSNAME = "HAPPYBOATCLASS";
-
-    private RacingEventServiceImplMock racingEventService;
-    private Regatta regatta;
-    private BoatClass boatClass;
-    private Set<RaceTracker> raceTrackerSet = new HashSet<RaceTracker>();
-
-    private RaceDefinition raceDef1;
-    private RaceDefinition raceDef2;
-    private RaceDefinition raceDef3;
-
-    private RaceTrackerMock raceTracker1;
-    private RaceTrackerMock raceTracker2;
-    private RaceTrackerMock raceTracker3;
-
-    @Before
-    public void setUp() {
-        racingEventService = new RacingEventServiceImplMock();
-        boatClass = new BoatClassImpl(BOATCLASSNAME, /* typicallyStartsUpwind */ true);
-        regatta = new RegattaImpl(EVENTNAME, boatClass, /* trackedRegattaRegistry */ null,
-                DomainFactory.INSTANCE.createScoringScheme(ScoringSchemeType.LOW_POINT));
-        racingEventService.getEventsByName().put(EVENTNAME, regatta);
-        TrackedRegatta trackedRegatta1 = racingEventService.getOrCreateTrackedRegatta(regatta);
-        racingEventService.getEventsByNameMap().put(EVENTNAME, regatta);
-        raceTrackerSet = new HashSet<RaceTracker>();
-        raceDef1 = new RaceDefinitionImpl(RACENAME1, new CourseImpl("Course1", new ArrayList<Waypoint>()), boatClass, new ArrayList<Competitor>());
-        raceDef2 = new RaceDefinitionImpl(RACENAME2, new CourseImpl("Course2", new ArrayList<Waypoint>()), boatClass, new ArrayList<Competitor>());
-        raceDef3 = new RaceDefinitionImpl(RACENAME3, new CourseImpl("Course3", new ArrayList<Waypoint>()), boatClass, new ArrayList<Competitor>());
-        regatta.addRace(raceDef1);
-        trackedRegatta1.createTrackedRace(raceDef1, /* windStore */ EmptyWindStore.INSTANCE, /* delayToLiveInMillis */ 0l, /* millisecondsOverWhichToAverageWind */ 0l,
-                /* millisecondsOverWhichToAverageSpeed */ 0l, /* raceDefinitionSetToUpdate */ null);
-        regatta.addRace(raceDef2);
-        trackedRegatta1.createTrackedRace(raceDef2, /* windStore */ EmptyWindStore.INSTANCE, /* delayToLiveInMillis */ 0l, /* millisecondsOverWhichToAverageWind */ 0l,
-                /* millisecondsOverWhichToAverageSpeed */ 0l, /* raceDefinitionSetToUpdate */ null);
-        regatta.addRace(raceDef3);
-        trackedRegatta1.createTrackedRace(raceDef3, /* windStore */ EmptyWindStore.INSTANCE, /* delayToLiveInMillis */ 0l, /* millisecondsOverWhichToAverageWind */ 0l,
-                /* millisecondsOverWhichToAverageSpeed */ 0l, /* raceDefinitionSetToUpdate */ null);
-        Set<RaceDefinition> raceDefinitionSetRace1 = new HashSet<RaceDefinition>();
-        raceDefinitionSetRace1.add(raceDef1);
-        Set<RaceDefinition> raceDefinitionSetRace2 = new HashSet<RaceDefinition>();
-        raceDefinitionSetRace2.add(raceDef1);
-        raceDefinitionSetRace2.add(raceDef2);
-        Set<RaceDefinition> raceDefinitionSetRace3 = new HashSet<RaceDefinition>();
-        raceDefinitionSetRace3.add(raceDef1);
-        raceDefinitionSetRace3.add(raceDef2);
-        raceDefinitionSetRace3.add(raceDef3);
-        Long trackerID1 = new Long(1);
-        Long trackerID2 = new Long(2);
-        Long trackerID3 = new Long(3);
-        raceTracker1 = new RaceTrackerMock(new Long(1), regatta, raceDefinitionSetRace1, true);
-        raceTracker2 = new RaceTrackerMock(new Long(2), regatta, raceDefinitionSetRace2, true);
-        raceTracker3 = new RaceTrackerMock(new Long(3), regatta, raceDefinitionSetRace3, true);
-        raceTrackerSet.add(raceTracker1);
-        raceTrackerSet.add(raceTracker2);
-        raceTrackerSet.add(raceTracker3);
-        racingEventService.getRaceTrackersByEventMap().put(regatta, raceTrackerSet);
-        racingEventService.getRaceTrackersByIDMap().put(trackerID1, raceTracker1);
-        racingEventService.getRaceTrackersByIDMap().put(trackerID2, raceTracker2);
-        racingEventService.getRaceTrackersByIDMap().put(trackerID3, raceTracker3);
-    }
-
-    /**
-     * This test method tests, if the {@link RacingEventService#stopTracking(Regatta, RaceDefinition) stopTracking} method works correctly.
-     */
-    @Test
-    public void testStopTrackingRace() throws MalformedURLException, IOException, InterruptedException {
-        Regatta regatta = racingEventService.getRegattaByName(EVENTNAME);
-        TrackedRegatta trackedRegatta = racingEventService.getTrackedRegatta(regatta);
-        assertNotNull(regatta.getRaceByName(RACENAME2));
-        assertNotNull(trackedRegatta.getExistingTrackedRace(regatta.getRaceByName(RACENAME2)));
-        racingEventService.stopTracking(regatta, raceDef2);
-        // the raceDef2 should still be part of the event, and the corresponding tracked race should still be part
-        // of the tracked event
-        assertNotNull(regatta.getRaceByName(RACENAME2));
-        boolean foundTrackedRaceForRaceDef2 = false;
-        for (TrackedRace trackedRace : trackedRegatta.getTrackedRaces()) {
-            if (trackedRace.getRace().getName().equals(RACENAME2)) {
-                foundTrackedRaceForRaceDef2 = true;
-            }
-        }
-        assertTrue(foundTrackedRaceForRaceDef2);
-        // The raceTracker2 and raceTracker3 should currently not be in track mode. 
-        assertTrue(raceTracker1.getIsTracking());
-        assertFalse(raceTracker2.getIsTracking());
-        assertFalse(raceTracker3.getIsTracking());
-        // The RaceTrackersByID map should not contain the trackers raceTracker2 and raceTracker3 anymore
-        assertTrue(racingEventService.getRaceTrackersByIDMap().containsValue(raceTracker1));
-        assertFalse(racingEventService.getRaceTrackersByIDMap().containsValue(raceTracker2));
-        assertFalse(racingEventService.getRaceTrackersByIDMap().containsValue(raceTracker3));
-        // The RaceTrakcersByEvent map should contain a tracker with a set of RaceDefinitions, containing the
-        // raceDefinition1
-        assertEquals(1, racingEventService.getRaceTrackersByEventMap().size());
-        Iterator<RaceTracker> raceTrackerIter = racingEventService.getRaceTrackersByEventMap().get(regatta).iterator();
-        while (raceTrackerIter.hasNext()) {
-            RaceTracker currentTracker = raceTrackerIter.next();
-            assertSame(raceTracker1, currentTracker);
-        }
-    }
-    
-    /**
-     * This test methods checks if the {@link RacingEventService#removeRace(Regatta, RaceDefinition) removeRace} method works correctly
-     */
-    @Test
-    public void testRemoveRace() throws MalformedURLException, IOException, InterruptedException {
-        Regatta regatta = racingEventService.getRegattaByName(EVENTNAME);
-        TrackedRegatta trackedRegatta = racingEventService.getTrackedRegatta(regatta);
-        assertNotNull(regatta.getRaceByName(RACENAME2));
-        assertNotNull(trackedRegatta.getExistingTrackedRace(regatta.getRaceByName(RACENAME2)));
-        racingEventService.removeRace(regatta, raceDef2);
-        // the raceDef2 should be removed from the event, and the corresponding tracked race should be removed
-        // from the tracked event
-        assertNull(regatta.getRaceByName(RACENAME2));
-        boolean foundTrackedRaceForRaceDef2 = false;
-        for (TrackedRace trackedRace : trackedRegatta.getTrackedRaces()) {
-            if (trackedRace.getRace().getName().equals(RACENAME2)) {
-                foundTrackedRaceForRaceDef2 = true;
-            }
-        }
-        assertFalse(foundTrackedRaceForRaceDef2);
-        // The trackers map should still contain the raceTrackers
-        assertTrue(racingEventService.getRaceTrackersByEventMap().get(regatta).contains(raceTracker1));
-        assertTrue(racingEventService.getRaceTrackersByEventMap().get(regatta).contains(raceTracker2));
-        assertTrue(racingEventService.getRaceTrackersByEventMap().get(regatta).contains(raceTracker3));
-        // The raceTrackerMap should still contain the raceTrackers. These raceTracker should not contain the raceDefinition raceDef2 anymore
-        assertTrue(racingEventService.getRaceTrackersByIDMap().containsValue(raceTracker1));
-        assertTrue(racingEventService.getRaceTrackersByIDMap().containsValue(raceTracker2));
-        assertTrue(racingEventService.getRaceTrackersByIDMap().containsValue(raceTracker3));
-        // The raceTracker should still exist; it shall still contain raceDef1 and raceDef2 because a tracker keeps tracking what it tracks...
-        assertTrue(raceTracker1.getRaces().contains(raceDef1));
-        assertEquals(1, raceTracker1.getRaces().size());
-        assertTrue(raceTracker2.getRaces().contains(raceDef1));
-        assertTrue(raceTracker2.getRaces().contains(raceDef2));
-        assertEquals(2, raceTracker2.getRaces().size());
-        assertTrue(raceTracker3.getRaces().contains(raceDef1));
-        assertTrue(raceTracker3.getRaces().contains(raceDef2));
-        assertTrue(raceTracker3.getRaces().contains(raceDef3));
-        assertEquals(3, raceTracker3.getRaces().size());
-    }
-    
-    /**
-     * This test methods checks if the {@link RacingEventService#removeRace(Regatta, RaceDefinition) removeRace} method works correctly if the
-     * race to be stopped is the last race of a tracker
-     */
-    @Test
-    public void testRemoveLastRaceOfTracker() throws MalformedURLException, IOException, InterruptedException {
-        racingEventService.removeRace(regatta, raceDef1);
-        racingEventService.removeRace(regatta, raceDef2);
-        // The event map should still contain the raceTrackers except of raceTracker1 and raceTracker2
-        assertFalse(racingEventService.getRaceTrackersByEventMap().get(regatta).contains(raceTracker1));
-        assertFalse(racingEventService.getRaceTrackersByEventMap().get(regatta).contains(raceTracker2));
-        assertTrue(racingEventService.getRaceTrackersByEventMap().get(regatta).contains(raceTracker3));
-        // The RaceTrackerByID map should still contain raceTracker3, but not raceTracker1 and raceTracker2 anymore
-        assertFalse(racingEventService.getRaceTrackersByIDMap().containsValue(raceTracker1));
-        assertFalse(racingEventService.getRaceTrackersByIDMap().containsValue(raceTracker2));
-        assertTrue(racingEventService.getRaceTrackersByIDMap().containsValue(raceTracker3));
-        // The raceTracker 3 should exist, and it should contain all race definitions still
-        assertTrue(raceTracker3.getRaces().contains(raceDef3));
-        assertEquals(3, raceTracker3.getRaces().size());
-    }
-
-}
-=======
 package com.sap.sailing.server.test;
 
 import static org.junit.Assert.assertEquals;
@@ -406,5 +201,4 @@
         assertEquals(3, raceTracker3.getRaces().size());
     }
 
-}
->>>>>>> 9a67f3bd
+}