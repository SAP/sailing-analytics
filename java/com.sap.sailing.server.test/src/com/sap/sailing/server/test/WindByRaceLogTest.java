<<<<<<< HEAD
package com.sap.sailing.server.test;

import static org.junit.Assert.assertFalse;
import static org.junit.Assert.assertTrue;

import java.util.ArrayList;
import java.util.Arrays;
import java.util.HashMap;
import java.util.List;
import java.util.Map;
import java.util.UUID;

import org.junit.Before;
import org.junit.Test;

import com.sap.sailing.domain.abstractlog.AbstractLogEventAuthor;
import com.sap.sailing.domain.abstractlog.impl.LogEventAuthorImpl;
import com.sap.sailing.domain.abstractlog.race.RaceLog;
import com.sap.sailing.domain.abstractlog.race.RaceLogWindFixEvent;
import com.sap.sailing.domain.abstractlog.race.impl.RaceLogWindFixEventImpl;
import com.sap.sailing.domain.base.Boat;
import com.sap.sailing.domain.base.BoatClass;
import com.sap.sailing.domain.base.Competitor;
import com.sap.sailing.domain.base.CompetitorAndBoat;
import com.sap.sailing.domain.base.DomainFactory;
import com.sap.sailing.domain.base.Fleet;
import com.sap.sailing.domain.base.RaceColumn;
import com.sap.sailing.domain.base.RaceDefinition;
import com.sap.sailing.domain.base.Regatta;
import com.sap.sailing.domain.base.Waypoint;
import com.sap.sailing.domain.base.impl.CompetitorAndBoatImpl;
import com.sap.sailing.domain.base.impl.CourseImpl;
import com.sap.sailing.domain.base.impl.PersonImpl;
import com.sap.sailing.domain.base.impl.RaceDefinitionImpl;
import com.sap.sailing.domain.base.impl.RegattaImpl;
import com.sap.sailing.domain.base.impl.TeamImpl;
import com.sap.sailing.domain.common.RegattaName;
import com.sap.sailing.domain.common.RegattaNameAndRaceName;
import com.sap.sailing.domain.common.Wind;
import com.sap.sailing.domain.common.WindSource;
import com.sap.sailing.domain.common.WindSourceType;
import com.sap.sailing.domain.common.impl.DegreeBearingImpl;
import com.sap.sailing.domain.common.impl.DegreePosition;
import com.sap.sailing.domain.common.impl.KnotSpeedWithBearingImpl;
import com.sap.sailing.domain.common.impl.WindImpl;
import com.sap.sailing.domain.common.impl.WindSourceImpl;
import com.sap.sailing.domain.leaderboard.impl.LowPoint;
import com.sap.sailing.domain.test.PositionAssert;
import com.sap.sailing.domain.tracking.DynamicTrackedRace;
import com.sap.sailing.domain.tracking.WindTrack;
import com.sap.sailing.domain.tracking.impl.EmptyWindStore;
import com.sap.sailing.server.RacingEventService;
import com.sap.sailing.server.impl.RacingEventServiceImpl;
import com.sap.sailing.server.operationaltransformation.AddColumnToLeaderboard;
import com.sap.sailing.server.operationaltransformation.AddDefaultRegatta;
import com.sap.sailing.server.operationaltransformation.AddRaceDefinition;
import com.sap.sailing.server.operationaltransformation.ConnectTrackedRaceToLeaderboardColumn;
import com.sap.sailing.server.operationaltransformation.CreateFlexibleLeaderboard;
import com.sap.sailing.server.operationaltransformation.CreateTrackedRace;
import com.sap.sailing.server.operationaltransformation.DisconnectLeaderboardColumnFromTrackedRace;
import com.sap.sailing.server.operationaltransformation.TrackRegatta;
import com.sap.sse.common.Color;
import com.sap.sse.common.TimePoint;
import com.sap.sse.common.Util;
import com.sap.sse.common.impl.MillisecondsTimePoint;

public class WindByRaceLogTest {
    
    private DynamicTrackedRace trackedRace;
    private RegattaNameAndRaceName raceIdentifier;
    
    private RaceColumn raceColumn;
    private Fleet defaultFleet;
    
    private RacingEventService service;
    private AbstractLogEventAuthor author = new LogEventAuthorImpl("Test Author", 1);
    
    @Before
    public void setup() throws Exception {
        this.service = new RacingEventServiceImpl();
        
        final String boatClassName = "49er";
        // FIXME use master DomainFactory; see bug 592
        final DomainFactory masterDomainFactory = service.getBaseDomainFactory();
        BoatClass boatClass = masterDomainFactory.getOrCreateBoatClass(boatClassName, /* typicallyStartsUpwind */true);
        CompetitorAndBoat competitorAndBoat = createCompetitorAndBoat(masterDomainFactory, boatClass);
        int[] discardThreshold = {1, 2};
        CreateFlexibleLeaderboard createLeaderboardOperation = new CreateFlexibleLeaderboard("Test Leaderboard", "Test", discardThreshold, new LowPoint(), null);
        service.apply(createLeaderboardOperation);
        AddColumnToLeaderboard leaderboardColumnOperation = new AddColumnToLeaderboard("R1", "Test Leaderboard", false);
        raceColumn = service.apply(leaderboardColumnOperation);
        
        final String baseRegattaName = "Test Event";
        AddDefaultRegatta addRegattaOperation = new AddDefaultRegatta(RegattaImpl.getDefaultName(baseRegattaName, boatClassName), boatClassName, 
                /*startDate*/ null, /*endDate*/ null, UUID.randomUUID());
        Regatta regatta = service.apply(addRegattaOperation);
        final String raceName = "Test Race";
        final CourseImpl masterCourse = new CourseImpl("Test Course", new ArrayList<Waypoint>());
        final Map<Competitor, Boat> competitorsAndBoats = new HashMap<>(); 
        competitorsAndBoats.put(competitorAndBoat.getCompetitor(), competitorAndBoat.getBoat());
        RaceDefinition race = new RaceDefinitionImpl(raceName, masterCourse, boatClass, competitorsAndBoats);
        AddRaceDefinition addRaceOperation = new AddRaceDefinition(new RegattaName(regatta.getName()), race);
        service.apply(addRaceOperation);
        masterCourse.addWaypoint(0, masterDomainFactory.createWaypoint(masterDomainFactory.getOrCreateMark("Mark1"), /*passingInstruction*/ null));
        raceIdentifier = new RegattaNameAndRaceName(regatta.getName(), raceName);
        service.apply(new TrackRegatta(raceIdentifier));
        trackedRace = (DynamicTrackedRace) service.apply(new CreateTrackedRace(raceIdentifier, EmptyWindStore.INSTANCE, /* delayToLiveInMillis */ 5000,
                /* millisecondsOverWhichToAverageWind */ 10000, /* millisecondsOverWhichToAverageSpeed */10000));
        trackedRace.setStartOfTrackingReceived(MillisecondsTimePoint.now());
        defaultFleet = Util.get(raceColumn.getFleets(), 0);
    }

    private CompetitorAndBoat createCompetitorAndBoat(final DomainFactory masterDomainFactory, final BoatClass boatClass) {
        Competitor competitor = masterDomainFactory.getOrCreateCompetitor("GER 61", "Sailor", "S", Color.RED, "noone@nowhere.de", null, new TeamImpl("Sailor",
                (List<PersonImpl>) Arrays.asList(new PersonImpl[] { new PersonImpl("Sailor 1", DomainFactory.INSTANCE.getOrCreateNationality("GER"), null, null)}),
                new PersonImpl("Sailor 2", DomainFactory.INSTANCE.getOrCreateNationality("NED"), null, null)),
                /* timeOnTimeFactor */ null, /* timeOnDistanceAllowanceInSecondsPerNauticalMile */ null, null);
        Boat boat = masterDomainFactory.getOrCreateBoat(competitor, "GER 61", boatClass, "GER 61", null);
        return new CompetitorAndBoatImpl(competitor, boat);
    }
    
    private void attachTrackedRaceToRaceColumn() {
        ConnectTrackedRaceToLeaderboardColumn connectColumn = new ConnectTrackedRaceToLeaderboardColumn("Test Leaderboard", "R1", 
                defaultFleet.getName(), raceIdentifier);
        service.apply(connectColumn);
    }
    
    private void detachTrackedRaceFromRaceColumn() {
        DisconnectLeaderboardColumnFromTrackedRace disconnectColumn = new DisconnectLeaderboardColumnFromTrackedRace("Test Leaderboard", "R1", defaultFleet.getName());
        service.apply(disconnectColumn);
    }
    
    @Test
    public void testAttachingRaceLogContainingWindFixes() {
        RaceLog raceLog = raceColumn.getRaceLog(defaultFleet);
        TimePoint timeMinus3 = MillisecondsTimePoint.now().minus(20);
        TimePoint timeMinus2 = MillisecondsTimePoint.now().minus(10);
        
        Wind wind1 = new WindImpl(new DegreePosition(50, 4), timeMinus3,
                new KnotSpeedWithBearingImpl(15, new DegreeBearingImpl(234)));
        Wind wind2 = new WindImpl(new DegreePosition(49, 3), timeMinus2,
                new KnotSpeedWithBearingImpl(12, new DegreeBearingImpl(123)));
        RaceLogWindFixEvent windEvent1 = new RaceLogWindFixEventImpl(timeMinus3, author, 0, wind1, /* isMagnetic */ false);
        RaceLogWindFixEvent windEvent2 = new RaceLogWindFixEventImpl(timeMinus2, author, 0, wind2, /* isMagnetic */ false);
        raceLog.add(windEvent1);
        raceLog.add(windEvent2);
        
        attachTrackedRaceToRaceColumn();
        
        WindSource source = new WindSourceImpl(WindSourceType.RACECOMMITTEE);
        assertTrue(Util.contains(trackedRace.getWindSources(), source));
        
        WindTrack windTrack = trackedRace.getOrCreateWindTrack(source);
        
        try {
            windTrack.lockForRead();
            boolean foundWind1 = false;
            boolean foundWind2 = false;
            for (Wind w : windTrack.getFixes()) {
                try {
                    PositionAssert.assertWindEquals(w, wind1, /* posDegDelta */ 0.000001, /* bearingDegreeDelta */ 0.01, /* knotSpeedDelta */ 0.01);
                    foundWind1 = true;
                } catch (AssertionError e) {
                }
                try {
                    PositionAssert.assertWindEquals(w, wind2, /* posDegDelta */ 0.000001, /* bearingDegreeDelta */ 0.01, /* knotSpeedDelta */ 0.01);
                    foundWind2 = true;
                } catch (AssertionError e) {
                }
            }
            assertTrue(foundWind1);
            assertTrue(foundWind2);
        } finally {
            windTrack.unlockAfterRead();
        }
    }
    
    @Test
    public void testAttachingRaceLogAndAddWindFixes() {
        RaceLog raceLog = raceColumn.getRaceLog(defaultFleet);
        TimePoint timeMinus3 = MillisecondsTimePoint.now().minus(20);
        
        attachTrackedRaceToRaceColumn();
        
        Wind wind1 = new WindImpl(new DegreePosition(50, 4), timeMinus3,
                new KnotSpeedWithBearingImpl(15, new DegreeBearingImpl(234)));
        RaceLogWindFixEvent windEvent1 = new RaceLogWindFixEventImpl(timeMinus3, author, 0, wind1, /* isMagnetic */ false);
        raceLog.add(windEvent1);
        
        WindSource source = new WindSourceImpl(WindSourceType.RACECOMMITTEE);
        assertTrue(Util.contains(trackedRace.getWindSources(), source));
        
        WindTrack windTrack = trackedRace.getOrCreateWindTrack(source);
        
        try {
            windTrack.lockForRead();
            boolean foundWind1 = false;
            for (Wind w : windTrack.getFixes()) {
                try {
                    PositionAssert.assertWindEquals(w, wind1, /* posDegDelta */ 0.000001, /* bearingDegreeDelta */ 0.01, /* knotSpeedDelta */ 0.01);
                    foundWind1 = true;
                } catch (AssertionError e) {
                }
            }
            assertTrue(foundWind1);
        } finally {
            windTrack.unlockAfterRead();
        }
    }
    
    @Test
    public void testDetachingRaceLogWithWindFixes() {
        RaceLog raceLog = raceColumn.getRaceLog(defaultFleet);
        TimePoint timeMinus3 = MillisecondsTimePoint.now().minus(20);
        TimePoint timeMinus2 = MillisecondsTimePoint.now().minus(10);
        TimePoint timeMinus1 = MillisecondsTimePoint.now().minus(5);
        
        Wind wind1 = new WindImpl(new DegreePosition(50, 4), timeMinus3,
                new KnotSpeedWithBearingImpl(15, new DegreeBearingImpl(234)));
        Wind wind2 = new WindImpl(new DegreePosition(49, 3), timeMinus2,
                new KnotSpeedWithBearingImpl(12, new DegreeBearingImpl(123)));
        Wind wind3 = new WindImpl(new DegreePosition(48, 1), timeMinus2,
                new KnotSpeedWithBearingImpl(18, new DegreeBearingImpl(270)));
        RaceLogWindFixEvent windEvent1 = new RaceLogWindFixEventImpl(timeMinus3, author, 0, wind1, /* isMagnetic */ false);
        RaceLogWindFixEvent windEvent2 = new RaceLogWindFixEventImpl(timeMinus2, author, 0, wind2, /* isMagnetic */ false);
        RaceLogWindFixEvent windEvent3 = new RaceLogWindFixEventImpl(timeMinus1, author, 0, wind3, /* isMagnetic */ false);
        raceLog.add(windEvent1);
        raceLog.add(windEvent2);
        
        attachTrackedRaceToRaceColumn();
        raceLog.add(windEvent3);
        detachTrackedRaceFromRaceColumn();
        
        WindSource source = new WindSourceImpl(WindSourceType.RACECOMMITTEE);
        assertTrue(Util.contains(trackedRace.getWindSources(), source));
        
        WindTrack windTrack = trackedRace.getOrCreateWindTrack(source);
        
        try {
            windTrack.lockForRead();
            assertFalse(Util.contains(windTrack.getFixes(), wind1));
            assertFalse(Util.contains(windTrack.getFixes(), wind2));
            assertFalse(Util.contains(windTrack.getFixes(), wind3));
        } finally {
            windTrack.unlockAfterRead();
        }
    }

}
=======
package com.sap.sailing.server.test;

import static org.junit.Assert.assertFalse;
import static org.junit.Assert.assertTrue;

import java.util.ArrayList;
import java.util.Arrays;
import java.util.Collections;
import java.util.List;
import java.util.UUID;

import org.junit.Before;
import org.junit.Test;

import com.sap.sailing.domain.abstractlog.AbstractLogEventAuthor;
import com.sap.sailing.domain.abstractlog.impl.LogEventAuthorImpl;
import com.sap.sailing.domain.abstractlog.race.RaceLog;
import com.sap.sailing.domain.abstractlog.race.RaceLogWindFixEvent;
import com.sap.sailing.domain.abstractlog.race.impl.RaceLogWindFixEventImpl;
import com.sap.sailing.domain.base.BoatClass;
import com.sap.sailing.domain.base.Competitor;
import com.sap.sailing.domain.base.DomainFactory;
import com.sap.sailing.domain.base.Fleet;
import com.sap.sailing.domain.base.RaceColumn;
import com.sap.sailing.domain.base.RaceDefinition;
import com.sap.sailing.domain.base.Regatta;
import com.sap.sailing.domain.base.Waypoint;
import com.sap.sailing.domain.base.impl.BoatImpl;
import com.sap.sailing.domain.base.impl.CourseImpl;
import com.sap.sailing.domain.base.impl.PersonImpl;
import com.sap.sailing.domain.base.impl.RaceDefinitionImpl;
import com.sap.sailing.domain.base.impl.RegattaImpl;
import com.sap.sailing.domain.base.impl.TeamImpl;
import com.sap.sailing.domain.common.RegattaName;
import com.sap.sailing.domain.common.RegattaNameAndRaceName;
import com.sap.sailing.domain.common.Wind;
import com.sap.sailing.domain.common.WindSource;
import com.sap.sailing.domain.common.WindSourceType;
import com.sap.sailing.domain.common.impl.DegreeBearingImpl;
import com.sap.sailing.domain.common.impl.DegreePosition;
import com.sap.sailing.domain.common.impl.KnotSpeedWithBearingImpl;
import com.sap.sailing.domain.common.impl.WindImpl;
import com.sap.sailing.domain.common.impl.WindSourceImpl;
import com.sap.sailing.domain.leaderboard.impl.LowPoint;
import com.sap.sailing.domain.test.PositionAssert;
import com.sap.sailing.domain.tracking.DynamicTrackedRace;
import com.sap.sailing.domain.tracking.WindTrack;
import com.sap.sailing.domain.tracking.impl.EmptyWindStore;
import com.sap.sailing.server.RacingEventService;
import com.sap.sailing.server.impl.RacingEventServiceImpl;
import com.sap.sailing.server.operationaltransformation.AddColumnToLeaderboard;
import com.sap.sailing.server.operationaltransformation.AddDefaultRegatta;
import com.sap.sailing.server.operationaltransformation.AddRaceDefinition;
import com.sap.sailing.server.operationaltransformation.ConnectTrackedRaceToLeaderboardColumn;
import com.sap.sailing.server.operationaltransformation.CreateFlexibleLeaderboard;
import com.sap.sailing.server.operationaltransformation.CreateTrackedRace;
import com.sap.sailing.server.operationaltransformation.DisconnectLeaderboardColumnFromTrackedRace;
import com.sap.sailing.server.operationaltransformation.TrackRegatta;
import com.sap.sse.common.Color;
import com.sap.sse.common.TimePoint;
import com.sap.sse.common.Util;
import com.sap.sse.common.impl.MillisecondsTimePoint;

public class WindByRaceLogTest {
    
    private DynamicTrackedRace trackedRace;
    private RegattaNameAndRaceName raceIdentifier;
    
    private RaceColumn raceColumn;
    private Fleet defaultFleet;
    
    private RacingEventService service;
    private AbstractLogEventAuthor author = new LogEventAuthorImpl("Test Author", 1);
    
    @Before
    public void setup() throws Exception {
        this.service = new RacingEventServiceImpl();
        
        final String boatClassName = "49er";
        // FIXME use master DomainFactory; see bug 592
        final DomainFactory masterDomainFactory = service.getBaseDomainFactory();
        BoatClass boatClass = masterDomainFactory.getOrCreateBoatClass(boatClassName, /* typicallyStartsUpwind */true);
        Competitor competitor = createCompetitor(masterDomainFactory);
        int[] discardThreshold = {1, 2};
        CreateFlexibleLeaderboard createLeaderboardOperation = new CreateFlexibleLeaderboard("Test Leaderboard", "Test", discardThreshold, new LowPoint(), null);
        service.apply(createLeaderboardOperation);
        AddColumnToLeaderboard leaderboardColumnOperation = new AddColumnToLeaderboard("R1", "Test Leaderboard", false);
        raceColumn = service.apply(leaderboardColumnOperation);
        
        final String baseRegattaName = "Test Event";
        AddDefaultRegatta addRegattaOperation = new AddDefaultRegatta(RegattaImpl.getDefaultName(baseRegattaName, boatClassName), boatClassName, 
                /*startDate*/ null, /*endDate*/ null, UUID.randomUUID());
        Regatta regatta = service.apply(addRegattaOperation);
        final String raceName = "Test Race";
        final CourseImpl masterCourse = new CourseImpl("Test Course", new ArrayList<Waypoint>());
        RaceDefinition race = new RaceDefinitionImpl(raceName, masterCourse, boatClass, Collections.singletonList(competitor));
        AddRaceDefinition addRaceOperation = new AddRaceDefinition(new RegattaName(regatta.getName()), race);
        service.apply(addRaceOperation);
        masterCourse.addWaypoint(0, masterDomainFactory.createWaypoint(masterDomainFactory.getOrCreateMark("Mark1"), /*passingInstruction*/ null));
        raceIdentifier = new RegattaNameAndRaceName(regatta.getName(), raceName);
        service.apply(new TrackRegatta(raceIdentifier));
        trackedRace = (DynamicTrackedRace) service.apply(new CreateTrackedRace(raceIdentifier, EmptyWindStore.INSTANCE, /* delayToLiveInMillis */ 5000,
                /* millisecondsOverWhichToAverageWind */ 10000, /* millisecondsOverWhichToAverageSpeed */10000));
        trackedRace.setStartOfTrackingReceived(MillisecondsTimePoint.now());
        defaultFleet = Util.get(raceColumn.getFleets(), 0);
    }

    private Competitor createCompetitor(final DomainFactory masterDomainFactory) {
        return masterDomainFactory.getOrCreateCompetitor("GER 61", "Sailor", Color.RED, "noone@nowhere.de", null, new TeamImpl("Sailor",
                (List<PersonImpl>) Arrays.asList(new PersonImpl[] { new PersonImpl("Sailor 1", DomainFactory.INSTANCE.getOrCreateNationality("GER"), null, null)}),
                new PersonImpl("Sailor 2", DomainFactory.INSTANCE.getOrCreateNationality("NED"), null, null)),
                new BoatImpl("GER 61", DomainFactory.INSTANCE.getOrCreateBoatClass("470", /* typicallyStartsUpwind */ true), "GER 61"), /* timeOnTimeFactor */ null, /* timeOnDistanceAllowanceInSecondsPerNauticalMile */ null, null);
    }
    
    private void attachTrackedRaceToRaceColumn() {
        ConnectTrackedRaceToLeaderboardColumn connectColumn = new ConnectTrackedRaceToLeaderboardColumn("Test Leaderboard", "R1", 
                defaultFleet.getName(), raceIdentifier);
        service.apply(connectColumn);
    }
    
    private void detachTrackedRaceFromRaceColumn() {
        DisconnectLeaderboardColumnFromTrackedRace disconnectColumn = new DisconnectLeaderboardColumnFromTrackedRace("Test Leaderboard", "R1", defaultFleet.getName());
        service.apply(disconnectColumn);
    }
    
    @Test
    public void testAttachingRaceLogContainingWindFixes() {
        RaceLog raceLog = raceColumn.getRaceLog(defaultFleet);
        TimePoint timeMinus3 = MillisecondsTimePoint.now().minus(20);
        TimePoint timeMinus2 = MillisecondsTimePoint.now().minus(10);
        
        Wind wind1 = new WindImpl(new DegreePosition(50, 4), timeMinus3,
                new KnotSpeedWithBearingImpl(15, new DegreeBearingImpl(234)));
        Wind wind2 = new WindImpl(new DegreePosition(49, 3), timeMinus2,
                new KnotSpeedWithBearingImpl(12, new DegreeBearingImpl(123)));
        RaceLogWindFixEvent windEvent1 = new RaceLogWindFixEventImpl(timeMinus3, author, 0, wind1, /* isMagnetic */ false);
        RaceLogWindFixEvent windEvent2 = new RaceLogWindFixEventImpl(timeMinus2, author, 0, wind2, /* isMagnetic */ false);
        raceLog.add(windEvent1);
        raceLog.add(windEvent2);
        
        attachTrackedRaceToRaceColumn();
        
        WindSource source = new WindSourceImpl(WindSourceType.RACECOMMITTEE);
        assertTrue(Util.contains(trackedRace.getWindSources(), source));
        
        WindTrack windTrack = trackedRace.getOrCreateWindTrack(source);
        
        try {
            windTrack.lockForRead();
            boolean foundWind1 = false;
            boolean foundWind2 = false;
            for (Wind w : windTrack.getFixes()) {
                try {
                    PositionAssert.assertWindEquals(w, wind1, /* posDegDelta */ 0.000001, /* bearingDegreeDelta */ 0.01, /* knotSpeedDelta */ 0.01);
                    foundWind1 = true;
                } catch (AssertionError e) {
                }
                try {
                    PositionAssert.assertWindEquals(w, wind2, /* posDegDelta */ 0.000001, /* bearingDegreeDelta */ 0.01, /* knotSpeedDelta */ 0.01);
                    foundWind2 = true;
                } catch (AssertionError e) {
                }
            }
            assertTrue(foundWind1);
            assertTrue(foundWind2);
        } finally {
            windTrack.unlockAfterRead();
        }
    }
    
    @Test
    public void testAttachingRaceLogAndAddWindFixes() {
        RaceLog raceLog = raceColumn.getRaceLog(defaultFleet);
        TimePoint timeMinus3 = MillisecondsTimePoint.now().minus(20);
        
        attachTrackedRaceToRaceColumn();
        
        Wind wind1 = new WindImpl(new DegreePosition(50, 4), timeMinus3,
                new KnotSpeedWithBearingImpl(15, new DegreeBearingImpl(234)));
        RaceLogWindFixEvent windEvent1 = new RaceLogWindFixEventImpl(timeMinus3, author, 0, wind1, /* isMagnetic */ false);
        raceLog.add(windEvent1);
        
        WindSource source = new WindSourceImpl(WindSourceType.RACECOMMITTEE);
        assertTrue(Util.contains(trackedRace.getWindSources(), source));
        
        WindTrack windTrack = trackedRace.getOrCreateWindTrack(source);
        
        try {
            windTrack.lockForRead();
            boolean foundWind1 = false;
            for (Wind w : windTrack.getFixes()) {
                try {
                    PositionAssert.assertWindEquals(w, wind1, /* posDegDelta */ 0.000001, /* bearingDegreeDelta */ 0.01, /* knotSpeedDelta */ 0.01);
                    foundWind1 = true;
                } catch (AssertionError e) {
                }
            }
            assertTrue(foundWind1);
        } finally {
            windTrack.unlockAfterRead();
        }
    }
    
    @Test
    public void testDetachingRaceLogWithWindFixes() {
        RaceLog raceLog = raceColumn.getRaceLog(defaultFleet);
        TimePoint timeMinus3 = MillisecondsTimePoint.now().minus(20);
        TimePoint timeMinus2 = MillisecondsTimePoint.now().minus(10);
        TimePoint timeMinus1 = MillisecondsTimePoint.now().minus(5);
        
        Wind wind1 = new WindImpl(new DegreePosition(50, 4), timeMinus3,
                new KnotSpeedWithBearingImpl(15, new DegreeBearingImpl(234)));
        Wind wind2 = new WindImpl(new DegreePosition(49, 3), timeMinus2,
                new KnotSpeedWithBearingImpl(12, new DegreeBearingImpl(123)));
        Wind wind3 = new WindImpl(new DegreePosition(48, 1), timeMinus2,
                new KnotSpeedWithBearingImpl(18, new DegreeBearingImpl(270)));
        RaceLogWindFixEvent windEvent1 = new RaceLogWindFixEventImpl(timeMinus3, author, 0, wind1, /* isMagnetic */ false);
        RaceLogWindFixEvent windEvent2 = new RaceLogWindFixEventImpl(timeMinus2, author, 0, wind2, /* isMagnetic */ false);
        RaceLogWindFixEvent windEvent3 = new RaceLogWindFixEventImpl(timeMinus1, author, 0, wind3, /* isMagnetic */ false);
        raceLog.add(windEvent1);
        raceLog.add(windEvent2);
        
        attachTrackedRaceToRaceColumn();
        raceLog.add(windEvent3);
        detachTrackedRaceFromRaceColumn();
        
        WindSource source = new WindSourceImpl(WindSourceType.RACECOMMITTEE);
        assertTrue(Util.contains(trackedRace.getWindSources(), source));
        
        WindTrack windTrack = trackedRace.getOrCreateWindTrack(source);
        
        try {
            windTrack.lockForRead();
            assertFalse(Util.contains(windTrack.getFixes(), wind1));
            assertFalse(Util.contains(windTrack.getFixes(), wind2));
            assertFalse(Util.contains(windTrack.getFixes(), wind3));
        } finally {
            windTrack.unlockAfterRead();
        }
    }

}
>>>>>>> bb4ecf91
<|MERGE_RESOLUTION|>--- conflicted
+++ resolved
@@ -1,4 +1,3 @@
-<<<<<<< HEAD
 package com.sap.sailing.server.test;
 
 import static org.junit.Assert.assertFalse;
@@ -247,248 +246,4 @@
         }
     }
 
-}
-=======
-package com.sap.sailing.server.test;
-
-import static org.junit.Assert.assertFalse;
-import static org.junit.Assert.assertTrue;
-
-import java.util.ArrayList;
-import java.util.Arrays;
-import java.util.Collections;
-import java.util.List;
-import java.util.UUID;
-
-import org.junit.Before;
-import org.junit.Test;
-
-import com.sap.sailing.domain.abstractlog.AbstractLogEventAuthor;
-import com.sap.sailing.domain.abstractlog.impl.LogEventAuthorImpl;
-import com.sap.sailing.domain.abstractlog.race.RaceLog;
-import com.sap.sailing.domain.abstractlog.race.RaceLogWindFixEvent;
-import com.sap.sailing.domain.abstractlog.race.impl.RaceLogWindFixEventImpl;
-import com.sap.sailing.domain.base.BoatClass;
-import com.sap.sailing.domain.base.Competitor;
-import com.sap.sailing.domain.base.DomainFactory;
-import com.sap.sailing.domain.base.Fleet;
-import com.sap.sailing.domain.base.RaceColumn;
-import com.sap.sailing.domain.base.RaceDefinition;
-import com.sap.sailing.domain.base.Regatta;
-import com.sap.sailing.domain.base.Waypoint;
-import com.sap.sailing.domain.base.impl.BoatImpl;
-import com.sap.sailing.domain.base.impl.CourseImpl;
-import com.sap.sailing.domain.base.impl.PersonImpl;
-import com.sap.sailing.domain.base.impl.RaceDefinitionImpl;
-import com.sap.sailing.domain.base.impl.RegattaImpl;
-import com.sap.sailing.domain.base.impl.TeamImpl;
-import com.sap.sailing.domain.common.RegattaName;
-import com.sap.sailing.domain.common.RegattaNameAndRaceName;
-import com.sap.sailing.domain.common.Wind;
-import com.sap.sailing.domain.common.WindSource;
-import com.sap.sailing.domain.common.WindSourceType;
-import com.sap.sailing.domain.common.impl.DegreeBearingImpl;
-import com.sap.sailing.domain.common.impl.DegreePosition;
-import com.sap.sailing.domain.common.impl.KnotSpeedWithBearingImpl;
-import com.sap.sailing.domain.common.impl.WindImpl;
-import com.sap.sailing.domain.common.impl.WindSourceImpl;
-import com.sap.sailing.domain.leaderboard.impl.LowPoint;
-import com.sap.sailing.domain.test.PositionAssert;
-import com.sap.sailing.domain.tracking.DynamicTrackedRace;
-import com.sap.sailing.domain.tracking.WindTrack;
-import com.sap.sailing.domain.tracking.impl.EmptyWindStore;
-import com.sap.sailing.server.RacingEventService;
-import com.sap.sailing.server.impl.RacingEventServiceImpl;
-import com.sap.sailing.server.operationaltransformation.AddColumnToLeaderboard;
-import com.sap.sailing.server.operationaltransformation.AddDefaultRegatta;
-import com.sap.sailing.server.operationaltransformation.AddRaceDefinition;
-import com.sap.sailing.server.operationaltransformation.ConnectTrackedRaceToLeaderboardColumn;
-import com.sap.sailing.server.operationaltransformation.CreateFlexibleLeaderboard;
-import com.sap.sailing.server.operationaltransformation.CreateTrackedRace;
-import com.sap.sailing.server.operationaltransformation.DisconnectLeaderboardColumnFromTrackedRace;
-import com.sap.sailing.server.operationaltransformation.TrackRegatta;
-import com.sap.sse.common.Color;
-import com.sap.sse.common.TimePoint;
-import com.sap.sse.common.Util;
-import com.sap.sse.common.impl.MillisecondsTimePoint;
-
-public class WindByRaceLogTest {
-    
-    private DynamicTrackedRace trackedRace;
-    private RegattaNameAndRaceName raceIdentifier;
-    
-    private RaceColumn raceColumn;
-    private Fleet defaultFleet;
-    
-    private RacingEventService service;
-    private AbstractLogEventAuthor author = new LogEventAuthorImpl("Test Author", 1);
-    
-    @Before
-    public void setup() throws Exception {
-        this.service = new RacingEventServiceImpl();
-        
-        final String boatClassName = "49er";
-        // FIXME use master DomainFactory; see bug 592
-        final DomainFactory masterDomainFactory = service.getBaseDomainFactory();
-        BoatClass boatClass = masterDomainFactory.getOrCreateBoatClass(boatClassName, /* typicallyStartsUpwind */true);
-        Competitor competitor = createCompetitor(masterDomainFactory);
-        int[] discardThreshold = {1, 2};
-        CreateFlexibleLeaderboard createLeaderboardOperation = new CreateFlexibleLeaderboard("Test Leaderboard", "Test", discardThreshold, new LowPoint(), null);
-        service.apply(createLeaderboardOperation);
-        AddColumnToLeaderboard leaderboardColumnOperation = new AddColumnToLeaderboard("R1", "Test Leaderboard", false);
-        raceColumn = service.apply(leaderboardColumnOperation);
-        
-        final String baseRegattaName = "Test Event";
-        AddDefaultRegatta addRegattaOperation = new AddDefaultRegatta(RegattaImpl.getDefaultName(baseRegattaName, boatClassName), boatClassName, 
-                /*startDate*/ null, /*endDate*/ null, UUID.randomUUID());
-        Regatta regatta = service.apply(addRegattaOperation);
-        final String raceName = "Test Race";
-        final CourseImpl masterCourse = new CourseImpl("Test Course", new ArrayList<Waypoint>());
-        RaceDefinition race = new RaceDefinitionImpl(raceName, masterCourse, boatClass, Collections.singletonList(competitor));
-        AddRaceDefinition addRaceOperation = new AddRaceDefinition(new RegattaName(regatta.getName()), race);
-        service.apply(addRaceOperation);
-        masterCourse.addWaypoint(0, masterDomainFactory.createWaypoint(masterDomainFactory.getOrCreateMark("Mark1"), /*passingInstruction*/ null));
-        raceIdentifier = new RegattaNameAndRaceName(regatta.getName(), raceName);
-        service.apply(new TrackRegatta(raceIdentifier));
-        trackedRace = (DynamicTrackedRace) service.apply(new CreateTrackedRace(raceIdentifier, EmptyWindStore.INSTANCE, /* delayToLiveInMillis */ 5000,
-                /* millisecondsOverWhichToAverageWind */ 10000, /* millisecondsOverWhichToAverageSpeed */10000));
-        trackedRace.setStartOfTrackingReceived(MillisecondsTimePoint.now());
-        defaultFleet = Util.get(raceColumn.getFleets(), 0);
-    }
-
-    private Competitor createCompetitor(final DomainFactory masterDomainFactory) {
-        return masterDomainFactory.getOrCreateCompetitor("GER 61", "Sailor", Color.RED, "noone@nowhere.de", null, new TeamImpl("Sailor",
-                (List<PersonImpl>) Arrays.asList(new PersonImpl[] { new PersonImpl("Sailor 1", DomainFactory.INSTANCE.getOrCreateNationality("GER"), null, null)}),
-                new PersonImpl("Sailor 2", DomainFactory.INSTANCE.getOrCreateNationality("NED"), null, null)),
-                new BoatImpl("GER 61", DomainFactory.INSTANCE.getOrCreateBoatClass("470", /* typicallyStartsUpwind */ true), "GER 61"), /* timeOnTimeFactor */ null, /* timeOnDistanceAllowanceInSecondsPerNauticalMile */ null, null);
-    }
-    
-    private void attachTrackedRaceToRaceColumn() {
-        ConnectTrackedRaceToLeaderboardColumn connectColumn = new ConnectTrackedRaceToLeaderboardColumn("Test Leaderboard", "R1", 
-                defaultFleet.getName(), raceIdentifier);
-        service.apply(connectColumn);
-    }
-    
-    private void detachTrackedRaceFromRaceColumn() {
-        DisconnectLeaderboardColumnFromTrackedRace disconnectColumn = new DisconnectLeaderboardColumnFromTrackedRace("Test Leaderboard", "R1", defaultFleet.getName());
-        service.apply(disconnectColumn);
-    }
-    
-    @Test
-    public void testAttachingRaceLogContainingWindFixes() {
-        RaceLog raceLog = raceColumn.getRaceLog(defaultFleet);
-        TimePoint timeMinus3 = MillisecondsTimePoint.now().minus(20);
-        TimePoint timeMinus2 = MillisecondsTimePoint.now().minus(10);
-        
-        Wind wind1 = new WindImpl(new DegreePosition(50, 4), timeMinus3,
-                new KnotSpeedWithBearingImpl(15, new DegreeBearingImpl(234)));
-        Wind wind2 = new WindImpl(new DegreePosition(49, 3), timeMinus2,
-                new KnotSpeedWithBearingImpl(12, new DegreeBearingImpl(123)));
-        RaceLogWindFixEvent windEvent1 = new RaceLogWindFixEventImpl(timeMinus3, author, 0, wind1, /* isMagnetic */ false);
-        RaceLogWindFixEvent windEvent2 = new RaceLogWindFixEventImpl(timeMinus2, author, 0, wind2, /* isMagnetic */ false);
-        raceLog.add(windEvent1);
-        raceLog.add(windEvent2);
-        
-        attachTrackedRaceToRaceColumn();
-        
-        WindSource source = new WindSourceImpl(WindSourceType.RACECOMMITTEE);
-        assertTrue(Util.contains(trackedRace.getWindSources(), source));
-        
-        WindTrack windTrack = trackedRace.getOrCreateWindTrack(source);
-        
-        try {
-            windTrack.lockForRead();
-            boolean foundWind1 = false;
-            boolean foundWind2 = false;
-            for (Wind w : windTrack.getFixes()) {
-                try {
-                    PositionAssert.assertWindEquals(w, wind1, /* posDegDelta */ 0.000001, /* bearingDegreeDelta */ 0.01, /* knotSpeedDelta */ 0.01);
-                    foundWind1 = true;
-                } catch (AssertionError e) {
-                }
-                try {
-                    PositionAssert.assertWindEquals(w, wind2, /* posDegDelta */ 0.000001, /* bearingDegreeDelta */ 0.01, /* knotSpeedDelta */ 0.01);
-                    foundWind2 = true;
-                } catch (AssertionError e) {
-                }
-            }
-            assertTrue(foundWind1);
-            assertTrue(foundWind2);
-        } finally {
-            windTrack.unlockAfterRead();
-        }
-    }
-    
-    @Test
-    public void testAttachingRaceLogAndAddWindFixes() {
-        RaceLog raceLog = raceColumn.getRaceLog(defaultFleet);
-        TimePoint timeMinus3 = MillisecondsTimePoint.now().minus(20);
-        
-        attachTrackedRaceToRaceColumn();
-        
-        Wind wind1 = new WindImpl(new DegreePosition(50, 4), timeMinus3,
-                new KnotSpeedWithBearingImpl(15, new DegreeBearingImpl(234)));
-        RaceLogWindFixEvent windEvent1 = new RaceLogWindFixEventImpl(timeMinus3, author, 0, wind1, /* isMagnetic */ false);
-        raceLog.add(windEvent1);
-        
-        WindSource source = new WindSourceImpl(WindSourceType.RACECOMMITTEE);
-        assertTrue(Util.contains(trackedRace.getWindSources(), source));
-        
-        WindTrack windTrack = trackedRace.getOrCreateWindTrack(source);
-        
-        try {
-            windTrack.lockForRead();
-            boolean foundWind1 = false;
-            for (Wind w : windTrack.getFixes()) {
-                try {
-                    PositionAssert.assertWindEquals(w, wind1, /* posDegDelta */ 0.000001, /* bearingDegreeDelta */ 0.01, /* knotSpeedDelta */ 0.01);
-                    foundWind1 = true;
-                } catch (AssertionError e) {
-                }
-            }
-            assertTrue(foundWind1);
-        } finally {
-            windTrack.unlockAfterRead();
-        }
-    }
-    
-    @Test
-    public void testDetachingRaceLogWithWindFixes() {
-        RaceLog raceLog = raceColumn.getRaceLog(defaultFleet);
-        TimePoint timeMinus3 = MillisecondsTimePoint.now().minus(20);
-        TimePoint timeMinus2 = MillisecondsTimePoint.now().minus(10);
-        TimePoint timeMinus1 = MillisecondsTimePoint.now().minus(5);
-        
-        Wind wind1 = new WindImpl(new DegreePosition(50, 4), timeMinus3,
-                new KnotSpeedWithBearingImpl(15, new DegreeBearingImpl(234)));
-        Wind wind2 = new WindImpl(new DegreePosition(49, 3), timeMinus2,
-                new KnotSpeedWithBearingImpl(12, new DegreeBearingImpl(123)));
-        Wind wind3 = new WindImpl(new DegreePosition(48, 1), timeMinus2,
-                new KnotSpeedWithBearingImpl(18, new DegreeBearingImpl(270)));
-        RaceLogWindFixEvent windEvent1 = new RaceLogWindFixEventImpl(timeMinus3, author, 0, wind1, /* isMagnetic */ false);
-        RaceLogWindFixEvent windEvent2 = new RaceLogWindFixEventImpl(timeMinus2, author, 0, wind2, /* isMagnetic */ false);
-        RaceLogWindFixEvent windEvent3 = new RaceLogWindFixEventImpl(timeMinus1, author, 0, wind3, /* isMagnetic */ false);
-        raceLog.add(windEvent1);
-        raceLog.add(windEvent2);
-        
-        attachTrackedRaceToRaceColumn();
-        raceLog.add(windEvent3);
-        detachTrackedRaceFromRaceColumn();
-        
-        WindSource source = new WindSourceImpl(WindSourceType.RACECOMMITTEE);
-        assertTrue(Util.contains(trackedRace.getWindSources(), source));
-        
-        WindTrack windTrack = trackedRace.getOrCreateWindTrack(source);
-        
-        try {
-            windTrack.lockForRead();
-            assertFalse(Util.contains(windTrack.getFixes(), wind1));
-            assertFalse(Util.contains(windTrack.getFixes(), wind2));
-            assertFalse(Util.contains(windTrack.getFixes(), wind3));
-        } finally {
-            windTrack.unlockAfterRead();
-        }
-    }
-
-}
->>>>>>> bb4ecf91
+}