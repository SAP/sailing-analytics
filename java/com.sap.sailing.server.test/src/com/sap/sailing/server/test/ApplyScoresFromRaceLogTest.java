--- conflicted
+++ resolved
@@ -1,4 +1,3 @@
-<<<<<<< HEAD
 package com.sap.sailing.server.test;
 
 import static org.junit.Assert.assertEquals;
@@ -220,231 +219,4 @@
     
     
 
-}
-=======
-package com.sap.sailing.server.test;
-
-import static org.junit.Assert.assertEquals;
-import static org.junit.Assert.assertTrue;
-
-import java.util.ArrayList;
-import java.util.Collections;
-import java.util.HashMap;
-import java.util.List;
-import java.util.Map;
-import java.util.UUID;
-import java.util.function.Function;
-
-import org.junit.Before;
-import org.junit.Test;
-
-import com.sap.sailing.domain.abstractlog.impl.LogEventAuthorImpl;
-import com.sap.sailing.domain.abstractlog.race.CompetitorResults;
-import com.sap.sailing.domain.abstractlog.race.RaceLog;
-import com.sap.sailing.domain.abstractlog.race.impl.CompetitorResultImpl;
-import com.sap.sailing.domain.abstractlog.race.impl.CompetitorResultsImpl;
-import com.sap.sailing.domain.abstractlog.race.state.RaceState;
-import com.sap.sailing.domain.abstractlog.race.state.impl.RaceStateImpl;
-import com.sap.sailing.domain.abstractlog.race.state.racingprocedure.impl.RacingProcedureFactoryImpl;
-import com.sap.sailing.domain.base.Competitor;
-import com.sap.sailing.domain.base.DomainFactory;
-import com.sap.sailing.domain.base.RaceColumn;
-import com.sap.sailing.domain.base.Regatta;
-import com.sap.sailing.domain.base.configuration.impl.EmptyRegattaConfiguration;
-import com.sap.sailing.domain.base.impl.BoatClassImpl;
-import com.sap.sailing.domain.base.impl.BoatImpl;
-import com.sap.sailing.domain.base.impl.NationalityImpl;
-import com.sap.sailing.domain.base.impl.PersonImpl;
-import com.sap.sailing.domain.base.impl.TeamImpl;
-import com.sap.sailing.domain.common.MaxPointsReason;
-import com.sap.sailing.domain.common.NoWindException;
-import com.sap.sailing.domain.common.ScoringSchemeType;
-import com.sap.sailing.domain.leaderboard.Leaderboard;
-import com.sap.sailing.domain.test.LeaderboardScoringAndRankingTestBase;
-import com.sap.sailing.domain.test.mock.MockedTrackedRaceWithStartTimeAndRanks;
-import com.sap.sailing.domain.tracking.TrackedRace;
-import com.sap.sailing.server.RacingEventService;
-import com.sap.sailing.server.impl.RacingEventServiceImpl;
-import com.sap.sse.common.Color;
-import com.sap.sse.common.TimePoint;
-import com.sap.sse.common.impl.MillisecondsTimePoint;
-
-public class ApplyScoresFromRaceLogTest extends LeaderboardScoringAndRankingTestBase {
-    private RacingEventService service;
-    private Regatta regatta;
-    private RaceColumn f1Column;
-    private List<Competitor> competitors;
-    private Leaderboard leaderboard;
-    
-    @Before
-    public void setUp() {
-        service = new RacingEventServiceImpl();
-    }
-    
-    private void setUp(int numberOfCompetitors, TimePoint now, ScoringSchemeType scoringScheme) {
-        competitors = new ArrayList<>();
-        for (int i=0; i<numberOfCompetitors; i++) {
-            final String competitorName = "C"+i;
-            competitors.add(service.getBaseDomainFactory().getCompetitorStore().getOrCreateCompetitor(UUID.randomUUID(),
-                    competitorName, /* displayColor */ Color.RED, /* email */ null, /* flagImageURI */ null,
-                    new TeamImpl("STG", Collections.singleton(
-                            new PersonImpl(competitorName, new NationalityImpl("GER"),
-                            /* dateOfBirth */ null, "This is famous "+competitorName)),
-                            new PersonImpl("Rigo van Maas", new NationalityImpl("NED"),
-                            /* dateOfBirth */null, "This is Rigo, the coach")), new BoatImpl(competitorName + "'s boat",
-                    new BoatClassImpl("505", /* typicallyStartsUpwind */ true), /* sailID */ null),
-                    /* timeOnTimeFactor */ null, /* timeOnDistanceAllowancePerNauticalMile */ null, null));
-        }
-        regatta = createRegatta(/* qualifying */0, new String[] { "Default" }, /* final */1,
-                new String[] { "Default" },
-                /* medal */false, /* medal */ 0, "testOneStartedRaceWithDifferentScores",
-                DomainFactory.INSTANCE.getOrCreateBoatClass("49er", /* typicallyStartsUpwind */true), DomainFactory.INSTANCE.createScoringScheme(scoringScheme));
-        TrackedRace f1 = new MockedTrackedRaceWithStartTimeAndRanks(now, competitors);
-        f1Column = series.get(1).getRaceColumnByName("F1");
-        f1Column.setTrackedRace(f1Column.getFleets().iterator().next(), f1);
-        leaderboard = createLeaderboard(regatta, /* discarding thresholds */ new int[0]);
-        service.addLeaderboard(leaderboard); // should add a RaceLogScoringReplicator as listener to the leaderboard
-        service.addRegattaWithoutReplication(regatta);
-    }
-    
-    /**
-     * See also bug 3794: make sure that different variants of scores and max points reasons / penalties are applied to the
-     * leaderboard.
-     */
-    @Test
-    public void testApplicationOfScoresFromRaceLog() throws NoWindException {
-        final TimePoint now = MillisecondsTimePoint.now();
-        TimePoint later = new MillisecondsTimePoint(now.asMillis()+1000);
-        setUp(20, now, ScoringSchemeType.LOW_POINT);
-        final Map<Competitor, Double> scores = new HashMap<>();
-        final Map<Competitor, MaxPointsReason> mprs = new HashMap<>();
-        int oneBasedRank = 1;
-        final CompetitorResults results = new CompetitorResultsImpl();
-        for (final Competitor c : competitors) {
-            final MaxPointsReason mpr = new MaxPointsReason[] { null, MaxPointsReason.NONE, MaxPointsReason.DNF, MaxPointsReason.OCS }[oneBasedRank%4];
-            final Double score = oneBasedRank%5 == 0 ? null : 20*Math.random();
-            scores.put(c, score);
-            mprs.put(c, mpr);
-            results.add(new CompetitorResultImpl(c.getId(), c.getName(),
-                    oneBasedRank++, mpr, score, /* finishingTime */ null, /* comment */ null));
-        }
-        final RaceLog f1RaceLog = f1Column.getRaceLog(f1Column.getFleets().iterator().next());
-        final LogEventAuthorImpl author = new LogEventAuthorImpl("Axel", 0);
-        final RaceState f1RaceState = new RaceStateImpl(service, f1RaceLog, author,
-                new RacingProcedureFactoryImpl(author, new EmptyRegattaConfiguration()));
-        f1RaceState.setFinishPositioningListChanged(now, results);
-        final List<Competitor> rankedCompetitorsBeforeApplying = leaderboard.getCompetitorsFromBestToWorst(later);
-        assertEquals(competitors, rankedCompetitorsBeforeApplying); // no effects of preliminary results list yet
-        f1RaceState.setFinishPositioningConfirmed(now);
-        final Function<Competitor, Double> expectedPoints = (c)->scores.get(c)==null?(mprs.get(c) == null || mprs.get(c) == MaxPointsReason.NONE ? competitors.indexOf(c)+1 : competitors.size()+1):scores.get(c);
-        for (final Competitor c : competitors) {
-            assertEquals(expectedPoints.apply(c), leaderboard.getTotalPoints(c, f1Column, now), 0.00000001);
-        }
-        final List<Competitor> expectedNewOrder = new ArrayList<>(competitors);
-        expectedNewOrder.sort((c1, c2)->new Double(expectedPoints.apply(c1)).compareTo(new Double(expectedPoints.apply(c1))));
-        final List<Competitor> rankedCompetitorsAfterApplying = leaderboard.getCompetitorsFromBestToWorst(later);
-        double lastScore = 0;
-        for (final Competitor c : rankedCompetitorsAfterApplying) {
-            assertEquals(expectedPoints.apply(c), leaderboard.getTotalPoints(c, f1Column, later));
-            assertTrue(leaderboard.getTotalPoints(c, f1Column, later) >= lastScore);
-            lastScore = leaderboard.getTotalPoints(c, f1Column, later);
-        }
-    }
-
-    /**
-     * See also bug 3955: when for a competitor no score is explicitly provided but a {@link MaxPointsReason} has been set, don't
-     * correct the score in the leaderboard's score correction but only set the {@link MaxPointsReason}. This will let the scoring
-     * scheme select the score, as it used to be before the fix for bug 3794, commit 830e64842a39fb137446887c5177f7de34bd5b5a.
-     */
-    @Test
-    public void testScoresFromRaceLogOnlyAppliedIfExplicitOrNoMaxPointsReason() throws NoWindException {
-        final TimePoint now = MillisecondsTimePoint.now();
-        TimePoint later = new MillisecondsTimePoint(now.asMillis()+1000);
-        setUp(8, now, ScoringSchemeType.HIGH_POINT_FIRST_GETS_TEN_OR_EIGHT);
-        int oneBasedRank = 1;
-        final CompetitorResults results = new CompetitorResultsImpl();
-        
-        setResultForCompetitor(competitors.get(0), oneBasedRank++, results, MaxPointsReason.DNF, /* explicit score */ null);
-        setResultForCompetitor(competitors.get(1), oneBasedRank++, results, MaxPointsReason.OCS, /* explicit score */ null);
-        setResultForCompetitor(competitors.get(2), oneBasedRank++, results, MaxPointsReason.DNF, /* explicit score */ 0.1);
-        setResultForCompetitor(competitors.get(3), oneBasedRank++, results, MaxPointsReason.OCS, /* explicit score */ 0.2);
-        setResultForCompetitor(competitors.get(4), oneBasedRank++, results, /* maxPointsReason */ null, /* explicit score */ null);
-        setResultForCompetitor(competitors.get(5), oneBasedRank++, results, /* maxPointsReason */ null, /* explicit score */ 2.4);
-        setResultForCompetitor(competitors.get(6), oneBasedRank++, results, MaxPointsReason.NONE, /* explicit score */ null);
-        setResultForCompetitor(competitors.get(7), oneBasedRank++, results, MaxPointsReason.NONE, /* explicit score */ 3.3);
-
-        final RaceLog f1RaceLog = f1Column.getRaceLog(f1Column.getFleets().iterator().next());
-        final LogEventAuthorImpl author = new LogEventAuthorImpl("Axel", 0);
-        final RaceState f1RaceState = new RaceStateImpl(service, f1RaceLog, author,
-                new RacingProcedureFactoryImpl(author, new EmptyRegattaConfiguration()));
-        f1RaceState.setFinishPositioningListChanged(now, results);
-        final List<Competitor> rankedCompetitorsBeforeApplying = leaderboard.getCompetitorsFromBestToWorst(later);
-        assertEquals(competitors, rankedCompetitorsBeforeApplying); // no effects of preliminary results list yet
-        f1RaceState.setFinishPositioningConfirmed(now);
-        
-        assertScoreCorrections(leaderboard, f1Column, competitors.get(0), MaxPointsReason.DNF,    0, /* score is corrected */ false, later);
-        assertScoreCorrections(leaderboard, f1Column, competitors.get(1), MaxPointsReason.OCS,    0, /* score is corrected */ false, later);
-        assertScoreCorrections(leaderboard, f1Column, competitors.get(2), MaxPointsReason.DNF,  0.1, /* score is corrected */  true, later);
-        assertScoreCorrections(leaderboard, f1Column, competitors.get(3), MaxPointsReason.OCS,  0.2, /* score is corrected */  true, later);
-        assertScoreCorrections(leaderboard, f1Column, competitors.get(4), MaxPointsReason.NONE,   6, /* score is corrected */  true, later); // score corrected based on rank because no MaxPointsReason set
-        assertScoreCorrections(leaderboard, f1Column, competitors.get(5), MaxPointsReason.NONE, 2.4, /* score is corrected */  true, later); // score corrected based on explicit score
-        assertScoreCorrections(leaderboard, f1Column, competitors.get(6), MaxPointsReason.NONE,   4, /* score is corrected */  true, later); // score corrected based on rank because MaxPointsReason.NONE set
-        assertScoreCorrections(leaderboard, f1Column, competitors.get(7), MaxPointsReason.NONE, 3.3, /* score is corrected */  true, later); // score corrected based on explicit score
-    }
-    
-    /**
-     * See bug 4025: When a scoring race log event is received it may contain a partial competitor set. It shall depend on
-     * the previous state resulting from the race log, without the last event, what needs to be done with the leaderboard
-     * score corrections. If a competitor which which an earlier message did have a correction now no longer is part of
-     * the latest scoring race log event, and if the score corrections in the leaderboard match up with what the previous
-     * event had caused, remove that score correction again.
-     */
-    @Test
-    public void testApplyingOCSThenClearingOCS() {
-        TimePoint now = MillisecondsTimePoint.now();
-        TimePoint later = new MillisecondsTimePoint(now.asMillis()+1000);
-        final int numberOfCompetitors = 2;
-        setUp(numberOfCompetitors, now, ScoringSchemeType.LOW_POINT);
-        final CompetitorResults results = new CompetitorResultsImpl();
-        // set OCS
-        setResultForCompetitor(competitors.get(0), /* one-based rank */ 0, results, MaxPointsReason.OCS, /* explicit score */ null);
-        setResultForCompetitor(competitors.get(1), /* one-based rank */ 0, results, MaxPointsReason.OCS, /* explicit score */ null);
-        final RaceLog f1RaceLog = f1Column.getRaceLog(f1Column.getFleets().iterator().next());
-        final LogEventAuthorImpl author = new LogEventAuthorImpl("Axel", 0);
-        final RaceState f1RaceState = new RaceStateImpl(service, f1RaceLog, author,
-                new RacingProcedureFactoryImpl(author, new EmptyRegattaConfiguration()));
-        f1RaceState.setFinishPositioningListChanged(now, results);
-        final List<Competitor> rankedCompetitorsBeforeApplying = leaderboard.getCompetitorsFromBestToWorst(later);
-        assertEquals(competitors, rankedCompetitorsBeforeApplying); // no effects of preliminary results list yet
-        f1RaceState.setFinishPositioningConfirmed(now);
-        // validate that it arrived in leaderboard
-        assertScoreCorrections(leaderboard, f1Column, competitors.get(0), MaxPointsReason.OCS, numberOfCompetitors+1, /* score is corrected */ false, later);
-        assertScoreCorrections(leaderboard, f1Column, competitors.get(1), MaxPointsReason.OCS, numberOfCompetitors+1, /* score is corrected */ false, later);
-        
-        // now clear OCS for first competitor again and leave second competitor OCS:
-        final CompetitorResults resultsWithOCSCleared = new CompetitorResultsImpl();
-        setResultForCompetitor(competitors.get(1), /* one-based rank */ 0, resultsWithOCSCleared, MaxPointsReason.OCS, /* explicit score */ null);
-        f1RaceState.setFinishPositioningListChanged(later, resultsWithOCSCleared);
-        f1RaceState.setFinishPositioningConfirmed(later);
-        // validate that it got cleared in leaderboard
-        assertScoreCorrections(leaderboard, f1Column, competitors.get(1), MaxPointsReason.OCS, numberOfCompetitors+1, /* score is corrected */ false, later);
-        assertScoreCorrections(leaderboard, f1Column, competitors.get(0), MaxPointsReason.NONE, 1, /* score is corrected */ false, later); // ranking first, one point in low-point scheme
-    }
-
-    private void assertScoreCorrections(Leaderboard leaderboard, RaceColumn raceColumn, Competitor competitor,
-            MaxPointsReason expectedMaxPointsReason, double expectedScore, boolean expectedIsScoreCorrected,
-            TimePoint timePoint) {
-        assertEquals(expectedIsScoreCorrected, leaderboard.getScoreCorrection().getExplicitScoreCorrection(competitor, raceColumn) != null);
-        assertEquals(expectedMaxPointsReason, leaderboard.getScoreCorrection().getMaxPointsReason(competitor, raceColumn, timePoint));
-        assertEquals(expectedScore, leaderboard.getTotalPoints(competitor, raceColumn, timePoint), 0.000001);
-    }
-
-    private void setResultForCompetitor(final Competitor competitor, int oneBasedRank,
-            final CompetitorResults results, MaxPointsReason maxPointsReason, Double explicitScore) {
-        results.add(new CompetitorResultImpl(competitor.getId(), competitor.getName(), oneBasedRank, maxPointsReason, explicitScore, /* finishingTime */ null, /* comment */ null));
-    }
-    
-    
-
-}
->>>>>>> bb4ecf91
+}