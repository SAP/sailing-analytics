package com.sap.sailing.server.test;

import static org.junit.Assert.assertEquals;
import static org.junit.Assert.assertTrue;
import static org.junit.Assert.fail;

import java.io.IOException;
import java.net.MalformedURLException;
import java.util.List;
import java.util.Locale;
import java.util.logging.Logger;

import org.apache.shiro.SecurityUtils;
import org.apache.shiro.authc.UsernamePasswordToken;
import org.apache.shiro.authz.AuthorizationException;
import org.apache.shiro.subject.Subject;
import org.junit.AfterClass;
import org.junit.Before;
import org.junit.BeforeClass;
import org.junit.Test;
import org.mockito.Mockito;

import com.sap.sailing.domain.abstractlog.race.RaceLog;
import com.sap.sailing.domain.abstractlog.race.RaceLogEvent;
import com.sap.sailing.domain.base.RaceColumn;
import com.sap.sailing.domain.common.abstractlog.NotRevokableException;
import com.sap.sailing.domain.common.dto.TagDTO;
import com.sap.sailing.domain.common.security.SecuredDomainType;
import com.sap.sailing.domain.common.tagging.RaceLogNotFoundException;
import com.sap.sailing.domain.common.tagging.ServiceNotFoundException;
import com.sap.sailing.domain.common.tagging.TagAlreadyExistsException;
import com.sap.sailing.domain.leaderboard.FlexibleLeaderboard;
import com.sap.sailing.domain.leaderboard.Leaderboard;
import com.sap.sailing.domain.leaderboard.impl.LowPoint;
import com.sap.sailing.server.impl.RacingEventServiceImpl;
import com.sap.sailing.server.interfaces.RacingEventService;
import com.sap.sailing.server.interfaces.RacingEventServiceOperation;
import com.sap.sailing.server.interfaces.TaggingService;
import com.sap.sailing.server.operationaltransformation.AddColumnToLeaderboard;
import com.sap.sailing.server.operationaltransformation.CreateFlexibleLeaderboard;
import com.sap.sailing.server.tagging.TagDTODeSerializer;
import com.sap.sailing.server.tagging.TaggingServiceImpl;
import com.sap.sailing.server.testsupport.SecurityBundleTestWrapper;
import com.sap.sse.common.TimePoint;
import com.sap.sse.common.impl.MillisecondsTimePoint;
import com.sap.sse.common.mail.MailException;
import com.sap.sse.mongodb.MongoDBService;
import com.sap.sse.security.SecurityService;
import com.sap.sse.security.shared.HasPermissions.DefaultActions;
import com.sap.sse.security.shared.UserGroupManagementException;
import com.sap.sse.security.shared.UserManagementException;
import com.sap.sse.security.shared.WildcardPermission;

/**
 * Tests {@link TaggingService} which is used for all CRUD operations regarding {@link TagDTO tags}.
 */
public class TaggingServiceTest {

    // user
    private final static String username = "abc";
    private final static String email = "e@mail.com";
    private final static String password = "password";
    private final static String fullName = "Full Name";
    private final static String company = "Company";

    // race definition
    private final static String leaderboardName = "Leaderboard";
    private final static String raceColumnName = "RaceColumn";
    private final static String fleetName = "Default";
<<<<<<< HEAD
    private final static WildcardPermission editLeaderboardPermission = SecuredDomainType.LEADERBOARD
            .getPermissionForTypeRelativeIdentifier(DefaultActions.UPDATE, Leaderboard.getTypeRelativeObjectIdentifier(leaderboardName));
=======
    private final static WildcardPermission readAndEditLeaderboardPermission = WildcardPermission.builder()
            .withTypes(SecuredDomainType.LEADERBOARD).withActions(DefaultActions.UPDATE, DefaultActions.READ)
            .withIds(leaderboardName).build();
>>>>>>> 7dddae93

    // tagging & utilities
    private final static Logger logger = Logger.getLogger(TaggingServiceTest.class.getName());
    private final static TagDTODeSerializer serializer = new TagDTODeSerializer();
    private static RacingEventService racingService;
    private static SecurityService securityService;
    private static TaggingService taggingService;
    private static Subject subject;

    @BeforeClass
    public static void setUpClass()
            throws MalformedURLException, IOException, InterruptedException, UserManagementException, MailException, UserGroupManagementException {
        MongoDBService.INSTANCE.getDB().drop();
        // setup racing service and racelog
        racingService = Mockito.spy(new RacingEventServiceImpl());
        RacingEventServiceOperation<FlexibleLeaderboard> addLeaderboardOp = new CreateFlexibleLeaderboard(
                leaderboardName, leaderboardName, new int[] { 5 }, new LowPoint(), null);
        racingService.apply(addLeaderboardOp);
        RacingEventServiceOperation<RaceColumn> addLeaderboardColumn = new AddColumnToLeaderboard(raceColumnName,
                leaderboardName, true);
        racingService.apply(addLeaderboardColumn);
        // setup security service
        securityService = new SecurityBundleTestWrapper().initializeSecurityServiceForTesting();
        // create & login user
        securityService.createSimpleUser(username, email, password, fullName, company, Locale.ENGLISH, null,
                securityService.getDefaultTenantForCurrentUser());

        subject = SecurityUtils.getSubject();
        subject.login(new UsernamePasswordToken(username, password));
        // setup tagging service
        taggingService = Mockito.spy(new TaggingServiceImpl(racingService));

        Mockito.doReturn(securityService).when(racingService).getSecurityService();
        Mockito.doReturn(taggingService).when(racingService).getTaggingService();
    }

    @AfterClass
    public static void tearDownClass() {
        try {
            subject.logout();
            securityService.deleteUser(username);
        } catch (UserManagementException e) {
            logger.severe("Could not teardown TaggingServiceTest!");
        }
        MongoDBService.INSTANCE.getDB().drop();
    }

    @Before
    public void resetEnvironment() {
        securityService.addPermissionForUser(username, readAndEditLeaderboardPermission);
        securityService.unsetPreference(username,
                serializer.generateUniqueKey(leaderboardName, raceColumnName, fleetName));
        final RaceLog raceLog = racingService.getRaceLog(leaderboardName, raceColumnName, fleetName);
        if (raceLog != null) {
            for (RaceLogEvent event : raceLog.getUnrevokedEvents()) {
                try {
                    raceLog.revokeEvent(event.getAuthor(), event);
                } catch (NotRevokableException e) {
                    logger.warning(
                            "Could not clean up test setup for TaggingServiceTest as public tag could not be removed!");
                }
            }
        }
        try {
            List<TagDTO> tags = taggingService.getTags(leaderboardName, raceColumnName, fleetName, null, false);
            logger.info("Tags after environment reset: " + tags.toString());
        } catch (Exception e) {
            logger.severe("Could not reset test environment");
        }
    }

    @Test
    public void testAddTag() throws AuthorizationException, IllegalArgumentException, RaceLogNotFoundException, ServiceNotFoundException, TagAlreadyExistsException {
        logger.entering(getClass().getName(), "testAddTag");
        final String tag = "TagToCreate";
        final String comment = "Comment To Create";
        final String imageURL = "";
        final TimePoint raceTimepoint = new MillisecondsTimePoint(1);
        try {
            logger.info("Trying to add public tag with missing title which should be catched by this test.");
            taggingService.addTag(leaderboardName, raceColumnName, fleetName, null, comment, imageURL, imageURL, true,
                    raceTimepoint);
            fail("Tag should not be added because the tag title is missing!");
        } catch (IllegalArgumentException e) {
            assertTrue("Invalid arguments were caught correctly!", true);
        }
        taggingService.addTag(leaderboardName, raceColumnName, fleetName, tag, comment, imageURL, imageURL, false,
                raceTimepoint);
        String preference = securityService.getPreference(username,
                serializer.generateUniqueKey(leaderboardName, raceColumnName, fleetName));
        List<TagDTO> privateTags = serializer.deserializeTags(preference);
        assertTrue("Create private tag", privateTags.size() == 1 && privateTags.get(0).equals(tag, comment, imageURL,
                imageURL, false, subject.getPrincipal().toString(), raceTimepoint));
        try {
            logger.info("Trying to add public tag with missing permissions which should be catched by this test.");
            securityService.removePermissionFromUser(username, readAndEditLeaderboardPermission);
            taggingService.addTag(leaderboardName, raceColumnName, fleetName, tag, comment, imageURL, imageURL, true,
                    raceTimepoint);
            fail("Tag should not be added because user is missing permissions!");
        } catch (AuthorizationException e) {
            assertTrue("Missing permissions were caught correctly!", true);
        } finally {
            securityService.addPermissionForUser(username, readAndEditLeaderboardPermission);
        }
        try {
            logger.info(
                    "Trying to add public tag with wrong racelog identifiers which should be catched by this test.");
            taggingService.addTag(leaderboardName, "bla", fleetName, tag, comment, imageURL, imageURL, true, raceTimepoint);
            fail("Tag should not be added because racelog does not exist!");
        } catch (RaceLogNotFoundException e) {
            assertTrue("Missing racelog was caught correctly!", true);
        }
        logger.info("Trying to add public tag, should succeed");
        taggingService.addTag(leaderboardName, raceColumnName, fleetName, tag, comment, imageURL, imageURL, true,
                raceTimepoint);
        List<TagDTO> publicTags = taggingService.getPublicTags(leaderboardName, raceColumnName, fleetName, null, false);
        assertTrue("", publicTags.size() == 1 && publicTags.get(0).equals(tag, comment, imageURL, imageURL, true,
                subject.getPrincipal().toString(), raceTimepoint));
        try {
            logger.info("Trying to add already existing public tag which should be catched by this test.");
            taggingService.addTag(leaderboardName, raceColumnName, fleetName, tag, comment, imageURL, imageURL, true,
                    raceTimepoint);
            fail("Tag should not be added because it already exists!");
        } catch (TagAlreadyExistsException e) {
            assertTrue("Tag already exists was caught correctly!", true);
        }
        logger.exiting(getClass().getName(), "testAddTag");
    }

    @Test
    public void testGetTags() throws Exception {
        logger.entering(getClass().getName(), "testGetTags");
        final String tag = "TagToLoad";
        final String comment = "Comment To Load";
        final String imageURL = "localhost";
        final TimePoint raceTimepoint = new MillisecondsTimePoint(1000);
        logger.info("Adding tags which should be loaded via getTags() afterwards.");
        taggingService.addTag(leaderboardName, raceColumnName, fleetName, tag, comment, imageURL, imageURL, false,
                raceTimepoint);
        taggingService.addTag(leaderboardName, raceColumnName, fleetName, tag, comment, imageURL, imageURL, true,
                raceTimepoint);
        assertTrue("Private tags contain added tag",
                taggingService.getPrivateTags(leaderboardName, raceColumnName, fleetName).get(0).equals(tag, comment,
                        imageURL, imageURL, false, subject.getPrincipal().toString(), raceTimepoint));
        assertTrue("Public tags contain added tag",
                taggingService.getPublicTags(leaderboardName, raceColumnName, fleetName, null, false).get(0).equals(tag,
                        comment, imageURL, imageURL, true, subject.getPrincipal().toString(), raceTimepoint));
        assertEquals("Public tags contain added tag with matching creation date filter", 1,
                taggingService.getPublicTags(leaderboardName, raceColumnName, fleetName, raceTimepoint, false).size());
        assertEquals("Public tags do not contain added tag with non-matching creation date filter", 0, taggingService
                .getPublicTags(leaderboardName, raceColumnName, fleetName, MillisecondsTimePoint.now(), false).size());
        logger.exiting(getClass().getName(), "testGetTags");
    }

    @Test
    public void testUpdateTag() throws AuthorizationException, IllegalArgumentException, NotRevokableException,
            RaceLogNotFoundException, ServiceNotFoundException, TagAlreadyExistsException {
        logger.entering(getClass().getName(), "testUpdateTag");
        final String tag = "TagToUpdate";
        final String comment = "Comment To Update";
        final String imageURL = "localhost";
        final TimePoint raceTimepoint = new MillisecondsTimePoint(1000);
        final String updatedTag = "Upd/ated %Ta!g!���";
        final String updatedComment = "New comment...";
        final String updatedImageURL = "";
        // add tag
        taggingService.addTag(leaderboardName, raceColumnName, fleetName, tag, comment, imageURL, imageURL, false,
                raceTimepoint);
        TagDTO tagObject = taggingService.getTags(leaderboardName, raceColumnName, fleetName, null, false).get(0);
        // update tag title
        taggingService.updateTag(leaderboardName, raceColumnName, fleetName, tagObject, updatedTag, comment, imageURL,
                imageURL, false);
        tagObject = taggingService.getTags(leaderboardName, raceColumnName, fleetName, null, false).get(0);
        assertEquals("Updated tag title", updatedTag, tagObject.getTag());
        // update comment
        taggingService.updateTag(leaderboardName, raceColumnName, fleetName, tagObject, tag, updatedComment, imageURL,
                imageURL, false);
        tagObject = taggingService.getTags(leaderboardName, raceColumnName, fleetName, null, false).get(0);
        assertEquals("Updated comment", updatedComment, tagObject.getComment());
        // update image URL
        taggingService.updateTag(leaderboardName, raceColumnName, fleetName, tagObject, tag, comment, updatedImageURL,
                updatedImageURL, false);
        tagObject = taggingService.getTags(leaderboardName, raceColumnName, fleetName, null, false).get(0);
        assertEquals("Updated image URL", updatedImageURL, tagObject.getImageURL());
        // update visibility (private -> public)
        taggingService.updateTag(leaderboardName, raceColumnName, fleetName, tagObject, tag, comment, imageURL,
                imageURL, true);
        tagObject = taggingService.getTags(leaderboardName, raceColumnName, fleetName, null, false).get(0);
        assertEquals("Updated visibility (private -> public)", true, tagObject.isVisibleForPublic());
        // update visibility (public -> private)
        taggingService.updateTag(leaderboardName, raceColumnName, fleetName, tagObject, tag, comment, imageURL,
                imageURL, false);
        tagObject = taggingService.getTags(leaderboardName, raceColumnName, fleetName, null, false).get(0);
        assertEquals("Updated visibility (public -> private)", false, tagObject.isVisibleForPublic());
        logger.exiting(getClass().getName(), "testUpdateTag");
    }

    @Test
    public void testRemoveTag() throws AuthorizationException, IllegalArgumentException, RaceLogNotFoundException,
            ServiceNotFoundException, TagAlreadyExistsException, NotRevokableException {
        logger.entering(getClass().getName(), "testRemoveTag");
        final String tag = "TagToRemove";
        final String comment = " Comment To Remove";
        final String imageURL = "localhost";
        final TimePoint raceTimepoint = new MillisecondsTimePoint(1);
        taggingService.addTag(leaderboardName, raceColumnName, fleetName, tag, comment, imageURL, imageURL, false,
                raceTimepoint);
        taggingService.addTag(leaderboardName, raceColumnName, fleetName, tag, comment, imageURL, imageURL, true,
                raceTimepoint);
        final List<TagDTO> tags = taggingService.getTags(leaderboardName, raceColumnName, fleetName, null, false);
        assertEquals("Tags were added successfully so they can be removed afterwards", 2, tags.size());
        for (TagDTO tagObject : tags) {
            taggingService.removeTag(leaderboardName, raceColumnName, fleetName, tagObject);
        }
        assertEquals("Tag list should be empty after deleting all tags", 0,
                taggingService.getTags(leaderboardName, raceColumnName, fleetName, null, false).size());
        logger.exiting(getClass().getName(), "testRemoveTag");
    }
}<|MERGE_RESOLUTION|>--- conflicted
+++ resolved
@@ -67,14 +67,9 @@
     private final static String leaderboardName = "Leaderboard";
     private final static String raceColumnName = "RaceColumn";
     private final static String fleetName = "Default";
-<<<<<<< HEAD
-    private final static WildcardPermission editLeaderboardPermission = SecuredDomainType.LEADERBOARD
-            .getPermissionForTypeRelativeIdentifier(DefaultActions.UPDATE, Leaderboard.getTypeRelativeObjectIdentifier(leaderboardName));
-=======
     private final static WildcardPermission readAndEditLeaderboardPermission = WildcardPermission.builder()
             .withTypes(SecuredDomainType.LEADERBOARD).withActions(DefaultActions.UPDATE, DefaultActions.READ)
-            .withIds(leaderboardName).build();
->>>>>>> 7dddae93
+            .withIds(Leaderboard.getTypeRelativeObjectIdentifier(leaderboardName)).build();
 
     // tagging & utilities
     private final static Logger logger = Logger.getLogger(TaggingServiceTest.class.getName());
