--- conflicted
+++ resolved
@@ -1,4 +1,3 @@
-<<<<<<< HEAD
 package com.sap.sailing.server.test;
 
 import static org.junit.Assert.assertArrayEquals;
@@ -177,185 +176,4 @@
         assertEquals(122.+122., netPointsWolfgang, 0.0000000001);
         assertEquals(123.+123., netPointsHasso,  0.000000001);
     }
-}
-=======
-package com.sap.sailing.server.test;
-
-import static org.junit.Assert.assertArrayEquals;
-import static org.junit.Assert.assertEquals;
-import static org.junit.Assert.assertNotNull;
-
-import org.junit.Before;
-import org.junit.Test;
-
-import com.sap.sailing.domain.base.BoatClass;
-import com.sap.sailing.domain.base.Competitor;
-import com.sap.sailing.domain.base.DomainFactory;
-import com.sap.sailing.domain.common.MaxPointsReason;
-import com.sap.sailing.domain.common.NoWindException;
-import com.sap.sailing.domain.leaderboard.FlexibleLeaderboard;
-import com.sap.sailing.domain.leaderboard.Leaderboard;
-import com.sap.sailing.domain.leaderboard.ThresholdBasedResultDiscardingRule;
-import com.sap.sailing.domain.leaderboard.impl.HighPoint;
-import com.sap.sailing.domain.leaderboard.impl.LowPoint;
-import com.sap.sailing.domain.leaderboard.impl.ThresholdBasedResultDiscardingRuleImpl;
-import com.sap.sailing.domain.test.AbstractLeaderboardTest;
-import com.sap.sailing.domain.test.mock.MockedTrackedRaceWithFixedRank;
-import com.sap.sailing.domain.tracking.TrackedRace;
-import com.sap.sailing.server.RacingEventService;
-import com.sap.sailing.server.impl.RacingEventServiceImpl;
-import com.sap.sse.common.TimePoint;
-import com.sap.sse.common.Util;
-import com.sap.sse.common.impl.MillisecondsTimePoint;
-
-public class LeaderboardDiscardingRulesTest {
-
-    private static final String LEADERBOARDNAME = "TESTBOARD";
-
-    private RacingEventService racingEventService;
-
-    @Before
-    public void setUp() {
-        racingEventService = new RacingEventServiceImpl();
-    }
-
-    @Test
-    public void testDiscardingRules() {
-        racingEventService.removeLeaderboard(LEADERBOARDNAME);
-        racingEventService.addFlexibleLeaderboard(LEADERBOARDNAME, null, new int[] { 1, 4 }, new LowPoint(), null);
-        FlexibleLeaderboard leaderboard = (FlexibleLeaderboard) racingEventService.getLeaderboardByName(LEADERBOARDNAME);
-        assertNotNull(leaderboard);
-        int[] discardingRulesNew = new int[] { 1, 5 };
-        leaderboard.setCrossLeaderboardResultDiscardingRule(new ThresholdBasedResultDiscardingRuleImpl(discardingRulesNew));
-        racingEventService.updateStoredLeaderboard(leaderboard);
-        Leaderboard leaderboardNew = racingEventService.getLeaderboardByName(LEADERBOARDNAME);
-        assertNotNull(leaderboardNew);
-        int[] result = ((ThresholdBasedResultDiscardingRule) leaderboardNew.getResultDiscardingRule()).getDiscardIndexResultsStartingWithHowManyRaces();
-        assertArrayEquals(discardingRulesNew, result);
-    }
-
-    /**
-     * See bug 892: If a competitor has two or more equally-scored races of which the to-be-discarded number
-     * has to be discarded, ensure that not only one but all of them are discarded and that the sailor isn't awarded
-     * more races sailed than the competition
-     */
-    @Test
-    public void testDiscardingRulesForMultipleEquallyBadRaces() throws NoWindException {
-        racingEventService.removeLeaderboard(LEADERBOARDNAME);
-        racingEventService.addFlexibleLeaderboard(LEADERBOARDNAME, null, new int[] { 1, 2 }, new LowPoint(), null);
-        FlexibleLeaderboard leaderboard = (FlexibleLeaderboard) racingEventService.getLeaderboardByName(LEADERBOARDNAME);
-        assertNotNull(leaderboard);
-        BoatClass boatClass = DomainFactory.INSTANCE.getOrCreateBoatClass("29erXX", /* typicallyStartsUpwind */ true);
-
-        Competitor hasso = AbstractLeaderboardTest.createCompetitor("Dr. Hasso Plattner");
-        final TrackedRace race1 = new MockedTrackedRaceWithFixedRank(hasso, /* rank */ 123, /* started */ true, boatClass);
-        leaderboard.addRace(race1, "R1", /* medalRace */false);
-        final TrackedRace race2 = new MockedTrackedRaceWithFixedRank(hasso, /* rank */ 123, /* started */ true, boatClass);
-        leaderboard.addRace(race2, "R2", /* medalRace */false);
-
-        Competitor wolfgang = AbstractLeaderboardTest.createCompetitor("Wolfgang Hunger");
-        final TrackedRace race3 = new MockedTrackedRaceWithFixedRank(wolfgang, /* rank */ 123, /* started */ true, boatClass);
-        leaderboard.addRace(race3, "R3", /* medalRace */false);
-        final TrackedRace race4 = new MockedTrackedRaceWithFixedRank(wolfgang, /* rank */ 124, /* started */ true, boatClass);
-        leaderboard.addRace(race4, "R4", /* medalRace */false);
-
-        leaderboard.getScoreCorrection().correctScore(hasso, leaderboard.getRaceColumnByName("R3"), 123.);
-        leaderboard.getScoreCorrection().correctScore(hasso, leaderboard.getRaceColumnByName("R4"), 123.);
-        leaderboard.getScoreCorrection().correctScore(wolfgang, leaderboard.getRaceColumnByName("R1"), 122.);
-        leaderboard.getScoreCorrection().correctScore(wolfgang, leaderboard.getRaceColumnByName("R2"), 122.);
-        
-        TimePoint now = MillisecondsTimePoint.now();
-        // Hunger scores better than Plattner in this case because Hunger's two discards are 123/124, keeping 122/122
-        // whereas Plattner is to discard two of the four 123 results, keeping 123/123, being two points worse than Hunger:
-        double netPointsHasso = leaderboard.getNetPoints(hasso, now);
-        double netPointsWolfgang = leaderboard.getNetPoints(wolfgang, now);
-        assertEquals(122.+122., netPointsWolfgang, 0.0000000001);
-        assertEquals(123.+123., netPointsHasso,  0.000000001);
-    }
-
-    /**
-     * See bug 892: If a competitor has two or more equally-scored races of which the to-be-discarded number
-     * has to be discarded, ensure that not only one but all of them are discarded and that the sailor isn't awarded
-     * more races sailed than the competition
-     */
-    @Test
-    public void testDiscardingRulesForMultipleEquallyBadRacesWithHighPointScoringScheme() throws NoWindException {
-        racingEventService.removeLeaderboard(LEADERBOARDNAME);
-        racingEventService.addFlexibleLeaderboard(LEADERBOARDNAME, null, new int[] { 1, 2 }, new HighPoint(), null);
-        FlexibleLeaderboard leaderboard = (FlexibleLeaderboard) racingEventService.getLeaderboardByName(LEADERBOARDNAME);
-        assertNotNull(leaderboard);
-        BoatClass boatClass = DomainFactory.INSTANCE.getOrCreateBoatClass("ESS40", /* typicallyStartsUpwind */ true);
-
-        Competitor rasmus = AbstractLeaderboardTest.createCompetitor("Rasmus");
-        final TrackedRace race1 = new MockedTrackedRaceWithFixedRank(rasmus, /* rank */ 2, /* started */ true, boatClass); // score 2.0
-        leaderboard.addRace(race1, "R1", /* medalRace */false);
-        final TrackedRace race2 = new MockedTrackedRaceWithFixedRank(rasmus, /* rank */ 2, /* started */ true, boatClass); // score 2.0
-        leaderboard.addRace(race2, "R2", /* medalRace */false);
-
-        Competitor jes = AbstractLeaderboardTest.createCompetitor("Jes");
-        final TrackedRace race3 = new MockedTrackedRaceWithFixedRank(jes, /* rank */ 2, /* started */ true, boatClass); // score 2.0
-        leaderboard.addRace(race3, "R3", /* medalRace */false);
-        final TrackedRace race4 = new MockedTrackedRaceWithFixedRank(jes, /* rank */ 3, /* started */ true, boatClass); // score 1.0
-        leaderboard.addRace(race4, "R4", /* medalRace */false);
-        
-        Competitor nobody = AbstractLeaderboardTest.createCompetitor("Nobody");
-        final TrackedRace race5 = new MockedTrackedRaceWithFixedRank(nobody, /* rank */ 3, /* started */ true, boatClass); // score 1.0
-        leaderboard.addRace(race5, "R5", /* medalRace */false);
-
-        leaderboard.getScoreCorrection().correctScore(rasmus, leaderboard.getRaceColumnByName("R3"), 2.0);
-        leaderboard.getScoreCorrection().correctScore(rasmus, leaderboard.getRaceColumnByName("R4"), 2.0);
-        leaderboard.getScoreCorrection().correctScore(jes, leaderboard.getRaceColumnByName("R1"), 3.0);
-        leaderboard.getScoreCorrection().correctScore(jes, leaderboard.getRaceColumnByName("R2"), 3.0);
-        
-        TimePoint now = MillisecondsTimePoint.now();
-        // Jes scores better than Rasmus in this case because Jes's two discards are 1.0/2.0, keeping 3.0/3.0
-        // whereas Rasmus is to discard two of the four 2.0 results, keeping 2.0/2.0, being two points worse than Hunger:
-        double netPointsRasmus = leaderboard.getNetPoints(rasmus, now);
-        double netPointsJes = leaderboard.getNetPoints(jes, now);
-        assertEquals(3, Util.size(leaderboard.getCompetitors()));
-        assertEquals(3.+3., netPointsJes, 0.0000000001);
-        assertEquals(2.+2., netPointsRasmus,  0.000000001);
-    }
-
-    /**
-     * See bug 892: If a competitor has two or more equally-scored races of which the to-be-discarded number
-     * has to be discarded, ensure that not only one but all of them are discarded and that the sailor isn't awarded
-     * more races sailed than the competition
-     */
-    @Test
-    public void testDiscardingRulesForMultipleEquallyBadRacesWithNonDiscardableDisqualification() throws NoWindException {
-        racingEventService.removeLeaderboard(LEADERBOARDNAME);
-        racingEventService.addFlexibleLeaderboard(LEADERBOARDNAME, null, new int[] { 1, 2 }, new LowPoint(), null);
-        FlexibleLeaderboard leaderboard = (FlexibleLeaderboard) racingEventService.getLeaderboardByName(LEADERBOARDNAME);
-        assertNotNull(leaderboard);
-        BoatClass boatClass = DomainFactory.INSTANCE.getOrCreateBoatClass("29erXX", /* typicallyStartsUpwind */ true);
-
-        Competitor hasso = AbstractLeaderboardTest.createCompetitor("Dr. Hasso Plattner");
-        final TrackedRace race1 = new MockedTrackedRaceWithFixedRank(hasso, /* rank */ 123, /* started */ true, boatClass);
-        leaderboard.addRace(race1, "R1", /* medalRace */false);
-        final TrackedRace race2 = new MockedTrackedRaceWithFixedRank(hasso, /* rank */ 123, /* started */ true, boatClass);
-        leaderboard.addRace(race2, "R2", /* medalRace */false);
-
-        Competitor wolfgang = AbstractLeaderboardTest.createCompetitor("Wolfgang Hunger");
-        final TrackedRace race3 = new MockedTrackedRaceWithFixedRank(wolfgang, /* rank */ 123, /* started */ true, boatClass);
-        leaderboard.addRace(race3, "R3", /* medalRace */false);
-        final TrackedRace race4 = new MockedTrackedRaceWithFixedRank(wolfgang, /* rank */ 124, /* started */ true, boatClass);
-        leaderboard.addRace(race4, "R4", /* medalRace */false);
-
-        leaderboard.getScoreCorrection().correctScore(hasso, leaderboard.getRaceColumnByName("R3"), 123.);
-        leaderboard.getScoreCorrection().correctScore(hasso, leaderboard.getRaceColumnByName("R4"), 123.);
-        leaderboard.getScoreCorrection().setMaxPointsReason(hasso, leaderboard.getRaceColumnByName("R1"), MaxPointsReason.DNE);
-        leaderboard.getScoreCorrection().correctScore(hasso, leaderboard.getRaceColumnByName("R1"), 123.);
-        leaderboard.getScoreCorrection().correctScore(wolfgang, leaderboard.getRaceColumnByName("R1"), 122.);
-        leaderboard.getScoreCorrection().correctScore(wolfgang, leaderboard.getRaceColumnByName("R2"), 122.);
-        
-        TimePoint now = MillisecondsTimePoint.now();
-        // Hunger scores better than Plattner in this case because Hunger's two discards are 123/124, keeping 122/122
-        // whereas Plattner is to discard two of the four 123 results, keeping 123/123, being two points worse than Hunger:
-        double netPointsHasso = leaderboard.getNetPoints(hasso, now);
-        double netPointsWolfgang = leaderboard.getNetPoints(wolfgang, now);
-        assertEquals(122.+122., netPointsWolfgang, 0.0000000001);
-        assertEquals(123.+123., netPointsHasso,  0.000000001);
-    }
-}
->>>>>>> bb4ecf91
+}