package com.sap.sailing.server.test;

import static org.junit.Assert.assertEquals;
import static org.junit.Assert.assertNotNull;
import static org.junit.Assert.assertSame;
import static org.junit.Assert.assertTrue;

import java.util.ArrayList;
import java.util.Arrays;
import java.util.Calendar;
import java.util.Collections;
import java.util.GregorianCalendar;
import java.util.HashMap;
import java.util.Iterator;
import java.util.LinkedHashMap;
import java.util.List;
import java.util.Map;
import java.util.UUID;

import org.apache.shiro.SecurityUtils;
import org.apache.shiro.mgt.SecurityManager;
import org.apache.shiro.subject.Subject;
import org.junit.Before;
import org.junit.Test;
import org.mockito.Mockito;

import com.sap.sailing.domain.base.CompetitorWithBoat;
import com.sap.sailing.domain.base.CourseArea;
import com.sap.sailing.domain.base.DomainFactory;
import com.sap.sailing.domain.base.Event;
import com.sap.sailing.domain.base.LeaderboardGroupBase;
import com.sap.sailing.domain.base.LeaderboardSearchResult;
import com.sap.sailing.domain.base.LeaderboardSearchResultBase;
import com.sap.sailing.domain.base.Regatta;
import com.sap.sailing.domain.base.Venue;
import com.sap.sailing.domain.base.Waypoint;
import com.sap.sailing.domain.base.impl.CourseImpl;
import com.sap.sailing.domain.base.impl.RaceDefinitionImpl;
import com.sap.sailing.domain.base.impl.RegattaImpl;
import com.sap.sailing.domain.common.CompetitorRegistrationType;
import com.sap.sailing.domain.common.RankingMetrics;
import com.sap.sailing.domain.common.RegattaName;
import com.sap.sailing.domain.common.dto.FleetDTO;
import com.sap.sailing.domain.common.dto.RegattaCreationParametersDTO;
import com.sap.sailing.domain.common.dto.SeriesCreationParametersDTO;
import com.sap.sailing.domain.leaderboard.Leaderboard;
import com.sap.sailing.domain.leaderboard.LeaderboardGroup;
import com.sap.sailing.domain.leaderboard.RegattaLeaderboard;
import com.sap.sailing.domain.leaderboard.impl.LowPoint;
import com.sap.sailing.domain.test.AbstractTracTracLiveTest;
import com.sap.sailing.domain.tracking.DynamicTrackedRace;
import com.sap.sailing.domain.tracking.impl.EmptyWindStore;
import com.sap.sailing.server.gateway.deserialization.JsonDeserializationException;
import com.sap.sailing.server.gateway.deserialization.impl.CourseAreaJsonDeserializer;
import com.sap.sailing.server.gateway.deserialization.impl.EventBaseJsonDeserializer;
import com.sap.sailing.server.gateway.deserialization.impl.LeaderboardGroupBaseJsonDeserializer;
import com.sap.sailing.server.gateway.deserialization.impl.LeaderboardSearchResultBaseJsonDeserializer;
import com.sap.sailing.server.gateway.deserialization.impl.TrackingConnectorInfoJsonDeserializer;
import com.sap.sailing.server.gateway.deserialization.impl.VenueJsonDeserializer;
import com.sap.sailing.server.gateway.serialization.impl.CourseAreaJsonSerializer;
import com.sap.sailing.server.gateway.serialization.impl.EventBaseJsonSerializer;
import com.sap.sailing.server.gateway.serialization.impl.LeaderboardGroupBaseJsonSerializer;
import com.sap.sailing.server.gateway.serialization.impl.LeaderboardSearchResultJsonSerializer;
import com.sap.sailing.server.gateway.serialization.impl.TrackingConnectorInfoJsonSerializer;
import com.sap.sailing.server.gateway.serialization.impl.VenueJsonSerializer;
import com.sap.sailing.server.impl.RacingEventServiceImpl;
import com.sap.sailing.server.interfaces.RacingEventService;
import com.sap.sailing.server.operationaltransformation.AddColumnToSeries;
import com.sap.sailing.server.operationaltransformation.AddLeaderboardGroupToEvent;
import com.sap.sailing.server.operationaltransformation.AddRaceDefinition;
import com.sap.sailing.server.operationaltransformation.AddSpecificRegatta;
import com.sap.sailing.server.operationaltransformation.CreateEvent;
import com.sap.sailing.server.operationaltransformation.CreateLeaderboardGroup;
import com.sap.sailing.server.operationaltransformation.CreateRegattaLeaderboard;
import com.sap.sailing.server.operationaltransformation.CreateTrackedRace;
import com.sap.sailing.server.operationaltransformation.RemoveEvent;
import com.sap.sailing.server.operationaltransformation.RemoveLeaderboard;
import com.sap.sailing.server.operationaltransformation.RemoveLeaderboardGroup;
import com.sap.sailing.server.operationaltransformation.RemoveRegatta;
import com.sap.sailing.server.tagging.TaggingServiceImpl;
import com.sap.sse.common.Color;
import com.sap.sse.common.TimePoint;
import com.sap.sse.common.Util;
import com.sap.sse.common.impl.MillisecondsTimePoint;
import com.sap.sse.common.search.KeywordQuery;
import com.sap.sse.common.search.Result;
import com.sap.sse.security.SecurityService;
import com.sap.sse.security.shared.WithQualifiedObjectIdentifier;
import com.sap.sse.security.shared.impl.User;
import com.sap.sse.security.shared.impl.UserGroupImpl;
import com.sap.sse.shared.media.ImageDescriptor;
import com.sap.sse.shared.media.VideoDescriptor;

public class SearchServiceTest {
    private RacingEventService server;
    private Venue kiel;
    private Venue flensburg;
    private Event pfingstbusch;
    private Regatta pfingstbusch29er;
    private CompetitorWithBoat hassoPlattner;
    private CompetitorWithBoat alexanderRies;
    private CompetitorWithBoat antonKoch;
    private CompetitorWithBoat tobiasSchadewaldt;
    private CompetitorWithBoat philippBuhl;
    private CompetitorWithBoat dennisGehrlein;
    private Regatta pfingstbusch470;
    private Regatta aalRegatta;
    private DynamicTrackedRace pfingstbusch29erTrackedR1;
    private DynamicTrackedRace pfingstbusch29erTrackedR3;
    private Event aalEvent;
    private DynamicTrackedRace pfingstbusch470TrackedR1;
    private DynamicTrackedRace pfingstbusch470TrackedR2;
    private DynamicTrackedRace aalOrcTrackedR1;
    private DynamicTrackedRace aalOrcTrackedR2;
    private SecurityService securityService;

    @Before
    public void setUp() {
        UserGroupImpl defaultTenant = new UserGroupImpl(new UUID(0, 1), "defaultTenant");
        User currentUser = Mockito.mock(User.class);
        securityService = Mockito.mock(SecurityService.class);
        SecurityManager securityManager = Mockito.mock(org.apache.shiro.mgt.SecurityManager.class);
        Subject fakeSubject = Mockito.mock(Subject.class);
        SecurityUtils.setSecurityManager(securityManager);
        Mockito.doReturn(fakeSubject).when(securityManager).createSubject(Mockito.any());
        Mockito.doReturn(defaultTenant).when(securityService).getServerGroup();
        Mockito.doReturn(currentUser).when(securityService).getCurrentUser();
        Mockito.doReturn(true).when(securityService).hasCurrentUserReadPermission(Mockito.any());
        Mockito.doNothing().when(securityService).checkCurrentUserReadPermission(Mockito.any());
        Mockito.doReturn(true).when(securityService)
                .hasCurrentUserReadPermission(Mockito.any(WithQualifiedObjectIdentifier.class));
        Mockito.doReturn(true).when(fakeSubject).isAuthenticated();
        server = Mockito.spy(new RacingEventServiceImpl());
        Mockito.doReturn(securityService).when(server).getSecurityService();
        TaggingServiceImpl taggingServer = Mockito.spy(new TaggingServiceImpl(server));
        Mockito.doReturn(taggingServer).when(server).getTaggingService();
        List<Event> allEvents = new ArrayList<>();
        Util.addAll(server.getAllEvents(), allEvents);
        for (final Event e : allEvents) {
            server.apply(new RemoveEvent(e.getId()));
        }
        Map<String, Leaderboard> allLeaderboards = new HashMap<>(server.getLeaderboards());
        for (final String leaderboardName : allLeaderboards.keySet()) {
            server.apply(new RemoveLeaderboard(leaderboardName));
        }
<<<<<<< HEAD
        Map<String, LeaderboardGroup> allLeaderboardGroups = new HashMap<>(server.getLeaderboardGroups());
=======
        Map<UUID, LeaderboardGroup> allLeaderboardGroups = new HashMap<>(server.getLeaderboardGroups());
>>>>>>> 23d2d8f2
        for (final LeaderboardGroup leaderboardGroup : allLeaderboardGroups.values()) {
            server.apply(new RemoveLeaderboardGroup(leaderboardGroup.getId()));
        }
        server.apply(new RemoveRegatta(new RegattaName("Pfingstbusch (29er)")));
        server.apply(new RemoveRegatta(new RegattaName("Pfingstbusch (470)")));
        server.apply(new RemoveRegatta(new RegattaName("Aalregatta (ORC)")));
        final Calendar cal = new GregorianCalendar();
        cal.set(2014, 5, 6, 10, 00);
        final TimePoint pfingstbuschStartDate = new MillisecondsTimePoint(cal.getTime());
        cal.set(2014, 5, 8, 16, 00);
        final TimePoint pfingstbuschEndDate = new MillisecondsTimePoint(cal.getTime());
        pfingstbusch = server.apply(new CreateEvent("Pfingsbusch", /* eventDescription */ null, pfingstbuschStartDate, pfingstbuschEndDate,
                "Kiel", /* isPublic */ true, UUID.randomUUID(), /* officialWebsiteURLAsString */ null, /*baseURL*/null,
                /* sailorsInfoWebsiteURLAsString */ null, /* images */Collections.<ImageDescriptor> emptyList(), /* videos */Collections.<VideoDescriptor> emptyList(), /* leaderboardGroupIds */ Collections.<UUID> emptyList()));
        kiel = pfingstbusch.getVenue();
        final CourseArea kielAlpha = server.getBaseDomainFactory().getOrCreateCourseArea(UUID.randomUUID(), "Alpha");
        kiel.addCourseArea(kielAlpha);
        final CourseArea kielBravo = server.getBaseDomainFactory().getOrCreateCourseArea(UUID.randomUUID(), "Bravo");
        kiel.addCourseArea(kielBravo);
        final LinkedHashMap<String, SeriesCreationParametersDTO> seriesCreationParams = new LinkedHashMap<String, SeriesCreationParametersDTO>();
        seriesCreationParams.put("Default",
                new SeriesCreationParametersDTO(Collections.singletonList(new FleetDTO("Default", /* order */-1, Color.RED)),
                /* medal */false, /* fleetsCanRunInParallel */ true, /* startsWithZero */false, /* firstColumnIsNonDiscardableCarryForward */false,
                /* discardingThresholds */null, /* hasSplitFleetContiguousScoring */false, /* maximumNumberOfDiscards */ null));
        pfingstbusch29er = server.apply(new AddSpecificRegatta(RegattaImpl.getDefaultName("Pfingstbusch", "29er"),
                "29er", /* canBoatsOfCompetitorsChangePerRace */ true, CompetitorRegistrationType.CLOSED,
                /* registrationLinkSecret */ UUID.randomUUID().toString(), /* startDate */ null, /* endDate */ null,
                UUID.randomUUID(),
                new RegattaCreationParametersDTO(seriesCreationParams), /* persistent */
                true, new LowPoint(), Collections.singleton(kielAlpha.getId()), /* buoyZoneRadiusInHullLengths */2.0,
                /* useStartTimeInference */ true, /* controlTrackingFromStartAndFinishTimes */ false,
                /* autoRestartTrackingUponCompetitorSetChange */ false, RankingMetrics.ONE_DESIGN));
        server.apply(new AddColumnToSeries(pfingstbusch29er.getRegattaIdentifier(), "Default", "R1"));
        server.apply(new AddColumnToSeries(pfingstbusch29er.getRegattaIdentifier(), "Default", "R2"));
        server.apply(new AddColumnToSeries(pfingstbusch29er.getRegattaIdentifier(), "Default", "R3"));
        RegattaLeaderboard pfingstbusch29erLeaderboard = server.apply(new CreateRegattaLeaderboard(pfingstbusch29er.getRegattaIdentifier(),
                /* leaderboardDisplayName */ null, /* discardThresholds */ new int[0]));
        pfingstbusch470 = server.apply(new AddSpecificRegatta(RegattaImpl.getDefaultName("Pfingstbusch", "470"), "470",
                /* canBoatsOfCompetitorsChangePerRace */ true, CompetitorRegistrationType.CLOSED,
                /* registrationLinkSecret */ UUID.randomUUID().toString(), /* startDate */ null, /* endDate */ null,
                UUID.randomUUID(),
                new RegattaCreationParametersDTO(seriesCreationParams), /* persistent */
                true, new LowPoint(), Collections.singleton(kielBravo.getId()), /* buoyZoneRadiusInHullLengths */2.0,
                /* useStartTimeInference */ true, /* controlTrackingFromStartAndFinishTimes */ false,
                /* autoRestartTrackingUponCompetitorSetChange */ false, RankingMetrics.ONE_DESIGN));
        server.apply(new AddColumnToSeries(pfingstbusch470.getRegattaIdentifier(), "Default", "R1"));
        server.apply(new AddColumnToSeries(pfingstbusch470.getRegattaIdentifier(), "Default", "R2"));
        server.apply(new AddColumnToSeries(pfingstbusch470.getRegattaIdentifier(), "Default", "R3"));
        RegattaLeaderboard pfingstbusch470Leaderboard = server.apply(new CreateRegattaLeaderboard(pfingstbusch470.getRegattaIdentifier(),
                /* leaderboardDisplayName */ null, /* discardThresholds */ new int[0]));
        UUID newGroupid = UUID.randomUUID();
        final LeaderboardGroup pfingstbuschLeaderboardGroup = server.apply(new CreateLeaderboardGroup(newGroupid,
                "Pfingstbusch", "Pfingstbusch", /* displayName */ null,
                /* displayGroupsInReverseOrder */ false, Arrays.asList(new String[] { RegattaImpl.getDefaultName("Pfingstbusch", "29er"), RegattaImpl.getDefaultName("Pfingstbusch", "470") }),
                new int[0], /* overallLeaderboardScoringSchemeType */ null));
        server.apply(new AddLeaderboardGroupToEvent(pfingstbusch.getId(), pfingstbuschLeaderboardGroup.getId()));
        cal.set(2014, 5, 7, 10, 00);
        final TimePoint aalStartDate = new MillisecondsTimePoint(cal.getTime());
        cal.set(2014, 5, 8, 18, 00);
        final TimePoint aalEndDate = new MillisecondsTimePoint(cal.getTime());
        aalEvent = server.apply(new CreateEvent("Aalregatta", /* eventDescription */ null, aalStartDate, aalEndDate,
                "Flensburg", /* isPublic */ true, UUID.randomUUID(),  /* officialWebsiteURLAsString */ null, /*baseURL*/null,
                /*sailorsInfoWebsiteURLAsString */ null, /* images */Collections.<ImageDescriptor> emptyList(), /* videos */Collections.<VideoDescriptor> emptyList(), /* leaderboardGroupIds */ Collections.<UUID> emptyList()));
        flensburg = aalEvent.getVenue();
        final CourseArea flensburgStandard = server.getBaseDomainFactory().getOrCreateCourseArea(UUID.randomUUID(), "Standard");
        flensburg.addCourseArea(flensburgStandard);
        aalRegatta = server.apply(new AddSpecificRegatta(RegattaImpl.getDefaultName("Aalregatta", "ORC"), "ORC",
                /* canBoatsOfCompetitorsChangePerRace */ true, CompetitorRegistrationType.CLOSED,
                /* registrationLinkSecret */ UUID.randomUUID().toString(), /* startDate */ null, /* endDate */ null,
                UUID.randomUUID(),
                new RegattaCreationParametersDTO(seriesCreationParams), /* persistent */
                true, new LowPoint(), Collections.singleton(flensburgStandard.getId()), /* buoyZoneRadiusInHullLengths */2.0,
                /* useStartTimeInference */ true, /* controlTrackingFromStartAndFinishTimes */ false,
                /* autoRestartTrackingUponCompetitorSetChange */ false, RankingMetrics.ONE_DESIGN));
        server.apply(new AddColumnToSeries(aalRegatta.getRegattaIdentifier(), "Default", "R1"));
        server.apply(new AddColumnToSeries(aalRegatta.getRegattaIdentifier(), "Default", "R2"));
        RegattaLeaderboard aalRegattaLeaderboard = server.apply(new CreateRegattaLeaderboard(aalRegatta.getRegattaIdentifier(),
                /* leaderboardDisplayName */ null, /* discardThresholds */ new int[0]));
        UUID newGroupid2 = UUID.randomUUID();
        final LeaderboardGroup aalLeaderboardGroup = server.apply(new CreateLeaderboardGroup(newGroupid2, "Aal Regatta",
                "Aal Regatta", /* displayName */ null,
                /* displayGroupsInReverseOrder */ false, Collections.singletonList(RegattaImpl.getDefaultName("Aalregatta", "ORC")),
                new int[0], /* overallLeaderboardScoringSchemeType */ null));
        server.apply(new AddLeaderboardGroupToEvent(aalEvent.getId(), aalLeaderboardGroup.getId()));
        hassoPlattner = AbstractTracTracLiveTest.createCompetitorWithBoat("Hasso Plattner");
        alexanderRies = AbstractTracTracLiveTest.createCompetitorWithBoat("Alexander Ries");
        antonKoch = AbstractTracTracLiveTest.createCompetitorWithBoat("Anton Koch");
        tobiasSchadewaldt = AbstractTracTracLiveTest.createCompetitorWithBoat("Tobias Schadewaldt");
        philippBuhl = AbstractTracTracLiveTest.createCompetitorWithBoat("Philipp Buhl");
        dennisGehrlein = AbstractTracTracLiveTest.createCompetitorWithBoat("Dennis Gehrlein");
        final RaceDefinitionImpl pfingstbusch29erR1 = new RaceDefinitionImpl("R1", new CourseImpl("up/down", Collections.<Waypoint>emptyList()), pfingstbusch29er.getBoatClass(),
                AbstractTracTracLiveTest.createCompetitorAndBoatsMap(alexanderRies, tobiasSchadewaldt));
        final RaceDefinitionImpl pfingstbusch29erR2 = new RaceDefinitionImpl("R2", new CourseImpl("up/down", Collections.<Waypoint>emptyList()), pfingstbusch29er.getBoatClass(),
                AbstractTracTracLiveTest.createCompetitorAndBoatsMap(alexanderRies, tobiasSchadewaldt));
        final RaceDefinitionImpl pfingstbusch29erR3 = new RaceDefinitionImpl("R3", new CourseImpl("up/down", Collections.<Waypoint>emptyList()), pfingstbusch29er.getBoatClass(),
                AbstractTracTracLiveTest.createCompetitorAndBoatsMap(alexanderRies, tobiasSchadewaldt));
        server.apply(new AddRaceDefinition(pfingstbusch29er.getRegattaIdentifier(), pfingstbusch29erR1));
        server.apply(new AddRaceDefinition(pfingstbusch29er.getRegattaIdentifier(), pfingstbusch29erR2));
        server.apply(new AddRaceDefinition(pfingstbusch29er.getRegattaIdentifier(), pfingstbusch29erR3));
        // track only R1 and R3
        pfingstbusch29erTrackedR1 = server.apply(new CreateTrackedRace(pfingstbusch29er.getRaceIdentifier(pfingstbusch29erR1), EmptyWindStore.INSTANCE, /* delayToLiveInMillis */ 3000,
                /* millisecondsOverWhichToAverageWind */ 15000, /* millisecondsOverWhichToAverageSpeed */ 15000, null));
        pfingstbusch29erTrackedR1.setStartOfTrackingReceived(pfingstbuschStartDate.plus(1));
        pfingstbusch29erLeaderboard.getRaceColumnByName("R1").setTrackedRace(pfingstbusch29erLeaderboard.getRaceColumnByName("R1").getFleetByName("Default"), pfingstbusch29erTrackedR1);
        pfingstbusch29erTrackedR3 = server.apply(new CreateTrackedRace(pfingstbusch29er.getRaceIdentifier(pfingstbusch29erR3), EmptyWindStore.INSTANCE, /* delayToLiveInMillis */ 3000,
                /* millisecondsOverWhichToAverageWind */ 15000, /* millisecondsOverWhichToAverageSpeed */ 15000, null));
        pfingstbusch29erLeaderboard.getRaceColumnByName("R3").setTrackedRace(pfingstbusch29erLeaderboard.getRaceColumnByName("R3").getFleetByName("Default"), pfingstbusch29erTrackedR3);
        final RaceDefinitionImpl pfingstbush470R1 = new RaceDefinitionImpl("R1", new CourseImpl("up/down", Collections.<Waypoint>emptyList()), pfingstbusch470.getBoatClass(),
                AbstractTracTracLiveTest.createCompetitorAndBoatsMap(philippBuhl, antonKoch));
        final RaceDefinitionImpl pfingstbush470R2 = new RaceDefinitionImpl("R2", new CourseImpl("up/down", Collections.<Waypoint>emptyList()), pfingstbusch470.getBoatClass(),
                AbstractTracTracLiveTest.createCompetitorAndBoatsMap(philippBuhl, antonKoch));
        server.apply(new AddRaceDefinition(pfingstbusch470.getRegattaIdentifier(), pfingstbush470R1));
        server.apply(new AddRaceDefinition(pfingstbusch470.getRegattaIdentifier(), pfingstbush470R2));
        // track only R1 and R2
        pfingstbusch470TrackedR1 = server.apply(new CreateTrackedRace(pfingstbusch470.getRaceIdentifier(pfingstbush470R1), EmptyWindStore.INSTANCE, /* delayToLiveInMillis */ 3000,
                /* millisecondsOverWhichToAverageWind */ 15000, /* millisecondsOverWhichToAverageSpeed */ 15000, null));
        pfingstbusch470TrackedR1.setStartOfTrackingReceived(pfingstbuschStartDate.plus(2)); // starts later than 29er
        pfingstbusch470Leaderboard.getRaceColumnByName("R1").setTrackedRace(pfingstbusch470Leaderboard.getRaceColumnByName("R1").getFleetByName("Default"), pfingstbusch470TrackedR1);
        pfingstbusch470TrackedR2 = server.apply(new CreateTrackedRace(pfingstbusch470.getRaceIdentifier(pfingstbush470R2), EmptyWindStore.INSTANCE, /* delayToLiveInMillis */ 3000,
                /* millisecondsOverWhichToAverageWind */ 15000, /* millisecondsOverWhichToAverageSpeed */ 15000, null));
        pfingstbusch470Leaderboard.getRaceColumnByName("R2").setTrackedRace(pfingstbusch470Leaderboard.getRaceColumnByName("R2").getFleetByName("Default"), pfingstbusch470TrackedR2);
        final RaceDefinitionImpl aalOrcR1 = new RaceDefinitionImpl("R1", new CourseImpl("up/down", Collections.<Waypoint>emptyList()), aalRegatta.getBoatClass(),
                AbstractTracTracLiveTest.createCompetitorAndBoatsMap(hassoPlattner, dennisGehrlein, philippBuhl));
        final RaceDefinitionImpl aalOrcR2 = new RaceDefinitionImpl("R2", new CourseImpl("up/down", Collections.<Waypoint>emptyList()), aalRegatta.getBoatClass(),
                AbstractTracTracLiveTest.createCompetitorAndBoatsMap(hassoPlattner, dennisGehrlein, philippBuhl));
        server.apply(new AddRaceDefinition(aalRegatta.getRegattaIdentifier(), aalOrcR1));
        server.apply(new AddRaceDefinition(aalRegatta.getRegattaIdentifier(), aalOrcR2));
        // track only R1 and R2
        aalOrcTrackedR1 = server.apply(new CreateTrackedRace(aalRegatta.getRaceIdentifier(aalOrcR1), EmptyWindStore.INSTANCE, /* delayToLiveInMillis */ 3000,
                /* millisecondsOverWhichToAverageWind */ 15000, /* millisecondsOverWhichToAverageSpeed */ 15000, null));
        aalOrcTrackedR1.setStartOfTrackingReceived(aalStartDate);
        aalRegattaLeaderboard.getRaceColumnByName("R1").setTrackedRace(aalRegattaLeaderboard.getRaceColumnByName("R1").getFleetByName("Default"), aalOrcTrackedR1);
        aalOrcTrackedR2 = server.apply(new CreateTrackedRace(aalRegatta.getRaceIdentifier(aalOrcR2), EmptyWindStore.INSTANCE, /* delayToLiveInMillis */ 3000,
                /* millisecondsOverWhichToAverageWind */ 15000, /* millisecondsOverWhichToAverageSpeed */ 15000, null));
        aalRegattaLeaderboard.getRaceColumnByName("R2").setTrackedRace(aalRegattaLeaderboard.getRaceColumnByName("R2").getFleetByName("Default"), aalOrcTrackedR2);
    }
    
    @Test
    public void testSetup() {
        assertNotNull(pfingstbusch29er);
        assertNotNull(pfingstbusch29erTrackedR1);
        assertNotNull(pfingstbusch29erTrackedR3);
        assertNotNull(pfingstbusch470TrackedR1);
        assertNotNull(pfingstbusch470TrackedR2);
        assertNotNull(aalEvent);
        assertNotNull(aalRegatta);
        assertNotNull(aalOrcTrackedR1);
        assertNotNull(aalOrcTrackedR2);
    }
    
    @Test
    public void testSimpleSearchByCompetitorName() {
        Result<LeaderboardSearchResult> searchResults = server.search(new KeywordQuery(Arrays.asList(new String[] { "Tobi" })));
        assertEquals(1, Util.size(searchResults.getHits()));
        Regatta foundRegatta = searchResults.getHits().iterator().next().getRegatta();
        assertSame(pfingstbusch29er, foundRegatta);
    }

    @Test
    public void testSimpleSearchByCompetitorName2() {
        Result<LeaderboardSearchResult> searchResults = server.search(new KeywordQuery(Arrays.asList(new String[] { "Hasso" })));
        assertEquals(1, Util.size(searchResults.getHits()));
        Regatta foundRegatta = searchResults.getHits().iterator().next().getRegatta();
        assertSame(aalRegatta, foundRegatta);
    }

    @Test
    public void testSimpleSearchByVenueName() {
        Result<LeaderboardSearchResult> searchResults = server.search(new KeywordQuery(Arrays.asList(new String[] { "Flensburg" })));
        assertEquals(1, Util.size(searchResults.getHits()));
        Regatta foundRegatta = searchResults.getHits().iterator().next().getRegatta();
        assertSame(aalRegatta, foundRegatta);
    }

    @Test
    public void testSimpleSearchByVenueName2() {
        Result<LeaderboardSearchResult> searchResults = server.search(new KeywordQuery(Arrays.asList(new String[] { "Kiel" })));
        assertEquals(2, Util.size(searchResults.getHits()));
        final Iterator<LeaderboardSearchResult> iterator = searchResults.getHits().iterator();
        final LeaderboardSearchResult firstMatch = iterator.next();
        Regatta firstFoundRegatta = firstMatch.getRegatta();
        assertSame(pfingstbusch29er, firstFoundRegatta);
        assertSame(pfingstbusch, firstMatch.getEvents().iterator().next());
        final LeaderboardSearchResult secondMatch = iterator.next();
        Regatta secondFoundRegatta = secondMatch.getRegatta();
        assertSame(pfingstbusch470, secondFoundRegatta);
        assertSame(pfingstbusch, secondMatch.getEvents().iterator().next());
    }

    @Test
    public void testMultipleMatchesSortedCorrectly() {
        Result<LeaderboardSearchResult> searchResults = server.search(new KeywordQuery(Arrays.asList(new String[] { "Buhl" })));
        assertEquals(2, Util.size(searchResults.getHits()));
        final Iterator<LeaderboardSearchResult> iter = searchResults.getHits().iterator();
        final LeaderboardSearchResult firstMatch = iter.next();
        Regatta earlierStartRegatta = firstMatch.getRegatta();
        assertSame(pfingstbusch470, earlierStartRegatta);
        assertSame(pfingstbusch, firstMatch.getEvents().iterator().next());
        final LeaderboardSearchResult secondMatch = iter.next();
        Regatta laterStartRegatta = secondMatch.getRegatta();
        assertSame(aalRegatta, laterStartRegatta);
        assertSame(aalEvent, secondMatch.getEvents().iterator().next());
    }

    @Test
    public void testSerializeAndDeserializeSearchResult() throws JsonDeserializationException {
        Result<LeaderboardSearchResult> searchResults = server
                .search(new KeywordQuery(Arrays.asList(new String[] { "Buhl" })));
        LeaderboardGroupBaseJsonSerializer leaderboardGroupBaseJsonSerializer = new LeaderboardGroupBaseJsonSerializer();
        LeaderboardSearchResultJsonSerializer serializer = new LeaderboardSearchResultJsonSerializer(
                new EventBaseJsonSerializer(new VenueJsonSerializer(new CourseAreaJsonSerializer()),
                        leaderboardGroupBaseJsonSerializer, new TrackingConnectorInfoJsonSerializer()),
                leaderboardGroupBaseJsonSerializer);
        LeaderboardGroupBaseJsonDeserializer leaderboardGroupBaseJsonDeserializer = new LeaderboardGroupBaseJsonDeserializer();
        LeaderboardSearchResultBaseJsonDeserializer deserializer = new LeaderboardSearchResultBaseJsonDeserializer(
                new EventBaseJsonDeserializer(
                        new VenueJsonDeserializer(new CourseAreaJsonDeserializer(DomainFactory.INSTANCE)),
                        leaderboardGroupBaseJsonDeserializer, new TrackingConnectorInfoJsonDeserializer()),
                leaderboardGroupBaseJsonDeserializer);
        final LeaderboardSearchResult expected = searchResults.getHits().iterator().next();
        LeaderboardSearchResultBase deserialized = deserializer.deserialize(serializer.serialize(expected));
        assertEquals("Pfingstbusch (470)", deserialized.getRegattaName());
        assertEquals(expected.getEvents().iterator().next().getName(), deserialized.getEvents().iterator().next().getName());
        assertEquals(expected.getEvents().iterator().next().getId(), deserialized.getEvents().iterator().next().getId());
        assertEquals(expected.getEvents().iterator().next().getStartDate(), deserialized.getEvents().iterator().next().getStartDate());
        assertEquals(expected.getEvents().iterator().next().getEndDate(), deserialized.getEvents().iterator().next().getEndDate());
        assertEquals(expected.getEvents().iterator().next().getVenue().getName(), deserialized.getEvents().iterator().next().getVenue().getName());
        Iterator<LeaderboardGroup> expectedLGs = expected.getLeaderboardGroups().iterator();
        Iterator<? extends LeaderboardGroupBase> deserializedLGs = deserialized.getLeaderboardGroups().iterator();
        while (expectedLGs.hasNext()) {
            assertTrue(deserializedLGs.hasNext());
            LeaderboardGroup expectedLG = expectedLGs.next();
            LeaderboardGroupBase deserializedLG = deserializedLGs.next();
            assertEquals(expectedLG.getId(), deserializedLG.getId());
            assertEquals(expectedLG.getName(), deserializedLG.getName());
            assertEquals(expectedLG.getDescription(), deserializedLG.getDescription());
        }
    }
}<|MERGE_RESOLUTION|>--- conflicted
+++ resolved
@@ -143,11 +143,7 @@
         for (final String leaderboardName : allLeaderboards.keySet()) {
             server.apply(new RemoveLeaderboard(leaderboardName));
         }
-<<<<<<< HEAD
-        Map<String, LeaderboardGroup> allLeaderboardGroups = new HashMap<>(server.getLeaderboardGroups());
-=======
         Map<UUID, LeaderboardGroup> allLeaderboardGroups = new HashMap<>(server.getLeaderboardGroups());
->>>>>>> 23d2d8f2
         for (final LeaderboardGroup leaderboardGroup : allLeaderboardGroups.values()) {
             server.apply(new RemoveLeaderboardGroup(leaderboardGroup.getId()));
         }
