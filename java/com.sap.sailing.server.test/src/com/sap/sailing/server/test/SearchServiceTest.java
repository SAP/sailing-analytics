--- conflicted
+++ resolved
@@ -1,4 +1,3 @@
-<<<<<<< HEAD
 package com.sap.sailing.server.test;
 
 import static org.junit.Assert.assertEquals;
@@ -335,342 +334,4 @@
             assertEquals(expectedLG.getDescription(), deserializedLG.getDescription());
         }
     }
-}
-=======
-package com.sap.sailing.server.test;
-
-import static org.junit.Assert.assertEquals;
-import static org.junit.Assert.assertNotNull;
-import static org.junit.Assert.assertSame;
-import static org.junit.Assert.assertTrue;
-
-import java.util.ArrayList;
-import java.util.Arrays;
-import java.util.Calendar;
-import java.util.Collections;
-import java.util.GregorianCalendar;
-import java.util.HashMap;
-import java.util.Iterator;
-import java.util.LinkedHashMap;
-import java.util.List;
-import java.util.Map;
-import java.util.UUID;
-
-import org.junit.Before;
-import org.junit.Test;
-
-import com.sap.sailing.domain.base.Competitor;
-import com.sap.sailing.domain.base.DomainFactory;
-import com.sap.sailing.domain.base.Event;
-import com.sap.sailing.domain.base.LeaderboardGroupBase;
-import com.sap.sailing.domain.base.LeaderboardSearchResult;
-import com.sap.sailing.domain.base.LeaderboardSearchResultBase;
-import com.sap.sailing.domain.base.Regatta;
-import com.sap.sailing.domain.base.Venue;
-import com.sap.sailing.domain.base.Waypoint;
-import com.sap.sailing.domain.base.impl.CourseAreaImpl;
-import com.sap.sailing.domain.base.impl.CourseImpl;
-import com.sap.sailing.domain.base.impl.RaceDefinitionImpl;
-import com.sap.sailing.domain.base.impl.RegattaImpl;
-import com.sap.sailing.domain.common.RankingMetrics;
-import com.sap.sailing.domain.common.RegattaName;
-import com.sap.sailing.domain.common.dto.FleetDTO;
-import com.sap.sailing.domain.common.dto.RegattaCreationParametersDTO;
-import com.sap.sailing.domain.common.dto.SeriesCreationParametersDTO;
-import com.sap.sailing.domain.leaderboard.Leaderboard;
-import com.sap.sailing.domain.leaderboard.LeaderboardGroup;
-import com.sap.sailing.domain.leaderboard.RegattaLeaderboard;
-import com.sap.sailing.domain.leaderboard.impl.LowPoint;
-import com.sap.sailing.domain.test.AbstractTracTracLiveTest;
-import com.sap.sailing.domain.tracking.DynamicTrackedRace;
-import com.sap.sailing.domain.tracking.impl.EmptyWindStore;
-import com.sap.sailing.server.RacingEventService;
-import com.sap.sailing.server.gateway.deserialization.JsonDeserializationException;
-import com.sap.sailing.server.gateway.deserialization.impl.CourseAreaJsonDeserializer;
-import com.sap.sailing.server.gateway.deserialization.impl.EventBaseJsonDeserializer;
-import com.sap.sailing.server.gateway.deserialization.impl.LeaderboardGroupBaseJsonDeserializer;
-import com.sap.sailing.server.gateway.deserialization.impl.LeaderboardSearchResultBaseJsonDeserializer;
-import com.sap.sailing.server.gateway.deserialization.impl.VenueJsonDeserializer;
-import com.sap.sailing.server.gateway.serialization.impl.CourseAreaJsonSerializer;
-import com.sap.sailing.server.gateway.serialization.impl.EventBaseJsonSerializer;
-import com.sap.sailing.server.gateway.serialization.impl.LeaderboardGroupBaseJsonSerializer;
-import com.sap.sailing.server.gateway.serialization.impl.LeaderboardSearchResultJsonSerializer;
-import com.sap.sailing.server.gateway.serialization.impl.VenueJsonSerializer;
-import com.sap.sailing.server.impl.RacingEventServiceImpl;
-import com.sap.sailing.server.operationaltransformation.AddColumnToSeries;
-import com.sap.sailing.server.operationaltransformation.AddLeaderboardGroupToEvent;
-import com.sap.sailing.server.operationaltransformation.AddRaceDefinition;
-import com.sap.sailing.server.operationaltransformation.AddSpecificRegatta;
-import com.sap.sailing.server.operationaltransformation.CreateEvent;
-import com.sap.sailing.server.operationaltransformation.CreateLeaderboardGroup;
-import com.sap.sailing.server.operationaltransformation.CreateRegattaLeaderboard;
-import com.sap.sailing.server.operationaltransformation.CreateTrackedRace;
-import com.sap.sailing.server.operationaltransformation.RemoveEvent;
-import com.sap.sailing.server.operationaltransformation.RemoveLeaderboard;
-import com.sap.sailing.server.operationaltransformation.RemoveLeaderboardGroup;
-import com.sap.sailing.server.operationaltransformation.RemoveRegatta;
-import com.sap.sse.common.Color;
-import com.sap.sse.common.TimePoint;
-import com.sap.sse.common.Util;
-import com.sap.sse.common.impl.MillisecondsTimePoint;
-import com.sap.sse.common.search.KeywordQuery;
-import com.sap.sse.common.search.Result;
-import com.sap.sse.shared.media.ImageDescriptor;
-import com.sap.sse.shared.media.VideoDescriptor;
-
-public class SearchServiceTest {
-    private RacingEventService server;
-    private Venue kiel;
-    private Venue flensburg;
-    private Event pfingstbusch;
-    private Regatta pfingstbusch29er;
-    private Competitor hassoPlattner;
-    private Competitor alexanderRies;
-    private Competitor antonKoch;
-    private Competitor tobiasSchadewaldt;
-    private Competitor philippBuhl;
-    private Competitor dennisGehrlein;
-    private Regatta pfingstbusch470;
-    private Regatta aalRegatta;
-    private DynamicTrackedRace pfingstbusch29erTrackedR1;
-    private DynamicTrackedRace pfingstbusch29erTrackedR3;
-    private Event aalEvent;
-    private DynamicTrackedRace pfingstbusch470TrackedR1;
-    private DynamicTrackedRace pfingstbusch470TrackedR2;
-    private DynamicTrackedRace aalOrcTrackedR1;
-    private DynamicTrackedRace aalOrcTrackedR2;
-
-    @Before
-    public void setUp() {
-        server = new RacingEventServiceImpl();
-        List<Event> allEvents = new ArrayList<>();
-        Util.addAll(server.getAllEvents(), allEvents);
-        for (final Event e : allEvents) {
-            server.apply(new RemoveEvent(e.getId()));
-        }
-        Map<String, Leaderboard> allLeaderboards = new HashMap<>(server.getLeaderboards());
-        for (final String leaderboardName : allLeaderboards.keySet()) {
-            server.apply(new RemoveLeaderboard(leaderboardName));
-        }
-        Map<String, LeaderboardGroup> allLeaderboardGroups = new HashMap<>(server.getLeaderboardGroups());
-        for (final String leaderboardGroupName : allLeaderboardGroups.keySet()) {
-            server.apply(new RemoveLeaderboardGroup(leaderboardGroupName));
-        }
-        server.apply(new RemoveRegatta(new RegattaName("Pfingstbusch (29er)")));
-        server.apply(new RemoveRegatta(new RegattaName("Pfingstbusch (470)")));
-        server.apply(new RemoveRegatta(new RegattaName("Aalregatta (ORC)")));
-        final Calendar cal = new GregorianCalendar();
-        cal.set(2014, 5, 6, 10, 00);
-        final TimePoint pfingstbuschStartDate = new MillisecondsTimePoint(cal.getTime());
-        cal.set(2014, 5, 8, 16, 00);
-        final TimePoint pfingstbuschEndDate = new MillisecondsTimePoint(cal.getTime());
-        pfingstbusch = server.apply(new CreateEvent("Pfingsbusch", /* eventDescription */ null, pfingstbuschStartDate, pfingstbuschEndDate,
-                "Kiel", /* isPublic */ true, UUID.randomUUID(), /* officialWebsiteURLAsString */ null, /*baseURL*/null,
-                /* sailorsInfoWebsiteURLAsString */ null, /* images */Collections.<ImageDescriptor> emptyList(), /* videos */Collections.<VideoDescriptor> emptyList(), /* leaderboardGroupIds */ Collections.<UUID> emptyList()));
-        kiel = pfingstbusch.getVenue();
-        final CourseAreaImpl kielAlpha = new CourseAreaImpl("Alpha", UUID.randomUUID());
-        kiel.addCourseArea(kielAlpha);
-        final CourseAreaImpl kielBravo = new CourseAreaImpl("Bravo", UUID.randomUUID());
-        kiel.addCourseArea(kielBravo);
-        final LinkedHashMap<String, SeriesCreationParametersDTO> seriesCreationParams = new LinkedHashMap<String, SeriesCreationParametersDTO>();
-        seriesCreationParams.put("Default",
-                new SeriesCreationParametersDTO(Collections.singletonList(new FleetDTO("Default", /* order */-1, Color.RED)),
-                /* medal */false, /* fleetsCanRunInParallel */ true, /* startsWithZero */false, /* firstColumnIsNonDiscardableCarryForward */false,
-                /* discardingThresholds */null, /* hasSplitFleetContiguousScoring */false, /* maximumNumberOfDiscards */ null));
-        pfingstbusch29er = server.apply(new AddSpecificRegatta(RegattaImpl.getDefaultName("Pfingstbusch", "29er"), "29er", 
-                /*startDate*/ null, /*endDate*/ null, UUID.randomUUID(),
-                new RegattaCreationParametersDTO(seriesCreationParams), /* persistent */
-                true, new LowPoint(), kielAlpha.getId(), /*buoyZoneRadiusInHullLengths*/2.0, /* useStartTimeInference */ true, /* controlTrackingFromStartAndFinishTimes */ false, RankingMetrics.ONE_DESIGN));
-        server.apply(new AddColumnToSeries(pfingstbusch29er.getRegattaIdentifier(), "Default", "R1"));
-        server.apply(new AddColumnToSeries(pfingstbusch29er.getRegattaIdentifier(), "Default", "R2"));
-        server.apply(new AddColumnToSeries(pfingstbusch29er.getRegattaIdentifier(), "Default", "R3"));
-        RegattaLeaderboard pfingstbusch29erLeaderboard = server.apply(new CreateRegattaLeaderboard(pfingstbusch29er.getRegattaIdentifier(),
-                /* leaderboardDisplayName */ null, /* discardThresholds */ new int[0]));
-        pfingstbusch470 = server.apply(new AddSpecificRegatta(RegattaImpl.getDefaultName("Pfingstbusch", "470"), "470", 
-                /*startDate*/ null, /*endDate*/ null, UUID.randomUUID(), new RegattaCreationParametersDTO(seriesCreationParams), /* persistent */
-                true, new LowPoint(), kielBravo.getId(), /*buoyZoneRadiusInHullLengths*/2.0, /* useStartTimeInference */ true, /* controlTrackingFromStartAndFinishTimes */ false, RankingMetrics.ONE_DESIGN));
-        server.apply(new AddColumnToSeries(pfingstbusch470.getRegattaIdentifier(), "Default", "R1"));
-        server.apply(new AddColumnToSeries(pfingstbusch470.getRegattaIdentifier(), "Default", "R2"));
-        server.apply(new AddColumnToSeries(pfingstbusch470.getRegattaIdentifier(), "Default", "R3"));
-        RegattaLeaderboard pfingstbusch470Leaderboard = server.apply(new CreateRegattaLeaderboard(pfingstbusch470.getRegattaIdentifier(),
-                /* leaderboardDisplayName */ null, /* discardThresholds */ new int[0]));
-        final LeaderboardGroup pfingstbuschLeaderboardGroup = server.apply(new CreateLeaderboardGroup("Pfingstbusch", "Pfingstbusch", /* displayName */ null,
-                /* displayGroupsInReverseOrder */ false, Arrays.asList(new String[] { RegattaImpl.getDefaultName("Pfingstbusch", "29er"), RegattaImpl.getDefaultName("Pfingstbusch", "470") }),
-                new int[0], /* overallLeaderboardScoringSchemeType */ null));
-        server.apply(new AddLeaderboardGroupToEvent(pfingstbusch.getId(), pfingstbuschLeaderboardGroup.getId()));
-        cal.set(2014, 5, 7, 10, 00);
-        final TimePoint aalStartDate = new MillisecondsTimePoint(cal.getTime());
-        cal.set(2014, 5, 8, 18, 00);
-        final TimePoint aalEndDate = new MillisecondsTimePoint(cal.getTime());
-        aalEvent = server.apply(new CreateEvent("Aalregatta", /* eventDescription */ null, aalStartDate, aalEndDate,
-                "Flensburg", /* isPublic */ true, UUID.randomUUID(),  /* officialWebsiteURLAsString */ null, /*baseURL*/null,
-                /*sailorsInfoWebsiteURLAsString */ null, /* images */Collections.<ImageDescriptor> emptyList(), /* videos */Collections.<VideoDescriptor> emptyList(), /* leaderboardGroupIds */ Collections.<UUID> emptyList()));
-        flensburg = aalEvent.getVenue();
-        final CourseAreaImpl flensburgStandard = new CourseAreaImpl("Standard", UUID.randomUUID());
-        flensburg.addCourseArea(flensburgStandard);
-        aalRegatta = server.apply(new AddSpecificRegatta(RegattaImpl.getDefaultName("Aalregatta", "ORC"), "ORC", 
-                /*startDate*/ null, /*endDate*/ null, UUID.randomUUID(),
-                new RegattaCreationParametersDTO(seriesCreationParams), /* persistent */
-                true, new LowPoint(), flensburgStandard.getId(), /*buoyZoneRadiusInHullLengths*/2.0, /* useStartTimeInference */ true, /* controlTrackingFromStartAndFinishTimes */ false, RankingMetrics.ONE_DESIGN));
-        server.apply(new AddColumnToSeries(aalRegatta.getRegattaIdentifier(), "Default", "R1"));
-        server.apply(new AddColumnToSeries(aalRegatta.getRegattaIdentifier(), "Default", "R2"));
-        RegattaLeaderboard aalRegattaLeaderboard = server.apply(new CreateRegattaLeaderboard(aalRegatta.getRegattaIdentifier(),
-                /* leaderboardDisplayName */ null, /* discardThresholds */ new int[0]));
-        final LeaderboardGroup aalLeaderboardGroup = server.apply(new CreateLeaderboardGroup("Aal Regatta", "Aal Regatta", /* displayName */ null,
-                /* displayGroupsInReverseOrder */ false, Collections.singletonList(RegattaImpl.getDefaultName("Aalregatta", "ORC")),
-                new int[0], /* overallLeaderboardScoringSchemeType */ null));
-        server.apply(new AddLeaderboardGroupToEvent(aalEvent.getId(), aalLeaderboardGroup.getId()));
-        hassoPlattner = AbstractTracTracLiveTest.createCompetitor("Hasso Plattner");
-        alexanderRies = AbstractTracTracLiveTest.createCompetitor("Alexander Ries");
-        antonKoch = AbstractTracTracLiveTest.createCompetitor("Anton Koch");
-        tobiasSchadewaldt = AbstractTracTracLiveTest.createCompetitor("Tobias Schadewaldt");
-        philippBuhl = AbstractTracTracLiveTest.createCompetitor("Philipp Buhl");
-        dennisGehrlein = AbstractTracTracLiveTest.createCompetitor("Dennis Gehrlein");
-        final RaceDefinitionImpl pfingstbusch29erR1 = new RaceDefinitionImpl("R1", new CourseImpl("up/down", Collections.<Waypoint>emptyList()), pfingstbusch29er.getBoatClass(),
-                Arrays.asList(new Competitor[] { alexanderRies, tobiasSchadewaldt }));
-        final RaceDefinitionImpl pfingstbusch29erR2 = new RaceDefinitionImpl("R2", new CourseImpl("up/down", Collections.<Waypoint>emptyList()), pfingstbusch29er.getBoatClass(),
-                Arrays.asList(new Competitor[] { alexanderRies, tobiasSchadewaldt }));
-        final RaceDefinitionImpl pfingstbusch29erR3 = new RaceDefinitionImpl("R3", new CourseImpl("up/down", Collections.<Waypoint>emptyList()), pfingstbusch29er.getBoatClass(),
-                Arrays.asList(new Competitor[] { alexanderRies, tobiasSchadewaldt }));
-        server.apply(new AddRaceDefinition(pfingstbusch29er.getRegattaIdentifier(), pfingstbusch29erR1));
-        server.apply(new AddRaceDefinition(pfingstbusch29er.getRegattaIdentifier(), pfingstbusch29erR2));
-        server.apply(new AddRaceDefinition(pfingstbusch29er.getRegattaIdentifier(), pfingstbusch29erR3));
-        // track only R1 and R3
-        pfingstbusch29erTrackedR1 = server.apply(new CreateTrackedRace(pfingstbusch29er.getRaceIdentifier(pfingstbusch29erR1), EmptyWindStore.INSTANCE, /* delayToLiveInMillis */ 3000,
-                /* millisecondsOverWhichToAverageWind */ 15000, /* millisecondsOverWhichToAverageSpeed */ 15000));
-        pfingstbusch29erTrackedR1.setStartOfTrackingReceived(pfingstbuschStartDate.plus(1));
-        pfingstbusch29erLeaderboard.getRaceColumnByName("R1").setTrackedRace(pfingstbusch29erLeaderboard.getRaceColumnByName("R1").getFleetByName("Default"), pfingstbusch29erTrackedR1);
-        pfingstbusch29erTrackedR3 = server.apply(new CreateTrackedRace(pfingstbusch29er.getRaceIdentifier(pfingstbusch29erR3), EmptyWindStore.INSTANCE, /* delayToLiveInMillis */ 3000,
-                /* millisecondsOverWhichToAverageWind */ 15000, /* millisecondsOverWhichToAverageSpeed */ 15000));
-        pfingstbusch29erLeaderboard.getRaceColumnByName("R3").setTrackedRace(pfingstbusch29erLeaderboard.getRaceColumnByName("R3").getFleetByName("Default"), pfingstbusch29erTrackedR3);
-
-        final RaceDefinitionImpl pfingstbush470R1 = new RaceDefinitionImpl("R1", new CourseImpl("up/down", Collections.<Waypoint>emptyList()), pfingstbusch470.getBoatClass(),
-                Arrays.asList(new Competitor[] { philippBuhl, antonKoch }));
-        final RaceDefinitionImpl pfingstbush470R2 = new RaceDefinitionImpl("R2", new CourseImpl("up/down", Collections.<Waypoint>emptyList()), pfingstbusch470.getBoatClass(),
-                Arrays.asList(new Competitor[] { philippBuhl, antonKoch }));
-        server.apply(new AddRaceDefinition(pfingstbusch470.getRegattaIdentifier(), pfingstbush470R1));
-        server.apply(new AddRaceDefinition(pfingstbusch470.getRegattaIdentifier(), pfingstbush470R2));
-        // track only R1 and R2
-        pfingstbusch470TrackedR1 = server.apply(new CreateTrackedRace(pfingstbusch470.getRaceIdentifier(pfingstbush470R1), EmptyWindStore.INSTANCE, /* delayToLiveInMillis */ 3000,
-                /* millisecondsOverWhichToAverageWind */ 15000, /* millisecondsOverWhichToAverageSpeed */ 15000));
-        pfingstbusch470TrackedR1.setStartOfTrackingReceived(pfingstbuschStartDate.plus(2)); // starts later than 29er
-        pfingstbusch470Leaderboard.getRaceColumnByName("R1").setTrackedRace(pfingstbusch470Leaderboard.getRaceColumnByName("R1").getFleetByName("Default"), pfingstbusch470TrackedR1);
-        pfingstbusch470TrackedR2 = server.apply(new CreateTrackedRace(pfingstbusch470.getRaceIdentifier(pfingstbush470R2), EmptyWindStore.INSTANCE, /* delayToLiveInMillis */ 3000,
-                /* millisecondsOverWhichToAverageWind */ 15000, /* millisecondsOverWhichToAverageSpeed */ 15000));
-        pfingstbusch470Leaderboard.getRaceColumnByName("R2").setTrackedRace(pfingstbusch470Leaderboard.getRaceColumnByName("R2").getFleetByName("Default"), pfingstbusch470TrackedR2);
-
-        final RaceDefinitionImpl aalOrcR1 = new RaceDefinitionImpl("R1", new CourseImpl("up/down", Collections.<Waypoint>emptyList()), aalRegatta.getBoatClass(),
-                Arrays.asList(new Competitor[] { hassoPlattner, dennisGehrlein, philippBuhl }));
-        final RaceDefinitionImpl aalOrcR2 = new RaceDefinitionImpl("R2", new CourseImpl("up/down", Collections.<Waypoint>emptyList()), aalRegatta.getBoatClass(),
-                Arrays.asList(new Competitor[] { hassoPlattner, dennisGehrlein, philippBuhl }));
-        server.apply(new AddRaceDefinition(aalRegatta.getRegattaIdentifier(), aalOrcR1));
-        server.apply(new AddRaceDefinition(aalRegatta.getRegattaIdentifier(), aalOrcR2));
-        // track only R1 and R2
-        aalOrcTrackedR1 = server.apply(new CreateTrackedRace(aalRegatta.getRaceIdentifier(aalOrcR1), EmptyWindStore.INSTANCE, /* delayToLiveInMillis */ 3000,
-                /* millisecondsOverWhichToAverageWind */ 15000, /* millisecondsOverWhichToAverageSpeed */ 15000));
-        aalOrcTrackedR1.setStartOfTrackingReceived(aalStartDate);
-        aalRegattaLeaderboard.getRaceColumnByName("R1").setTrackedRace(aalRegattaLeaderboard.getRaceColumnByName("R1").getFleetByName("Default"), aalOrcTrackedR1);
-        aalOrcTrackedR2 = server.apply(new CreateTrackedRace(aalRegatta.getRaceIdentifier(aalOrcR2), EmptyWindStore.INSTANCE, /* delayToLiveInMillis */ 3000,
-                /* millisecondsOverWhichToAverageWind */ 15000, /* millisecondsOverWhichToAverageSpeed */ 15000));
-        aalRegattaLeaderboard.getRaceColumnByName("R2").setTrackedRace(aalRegattaLeaderboard.getRaceColumnByName("R2").getFleetByName("Default"), aalOrcTrackedR2);
-    }
-    
-    @Test
-    public void testSetup() {
-        assertNotNull(pfingstbusch29er);
-        assertNotNull(pfingstbusch29erTrackedR1);
-        assertNotNull(pfingstbusch29erTrackedR3);
-        assertNotNull(pfingstbusch470TrackedR1);
-        assertNotNull(pfingstbusch470TrackedR2);
-        assertNotNull(aalEvent);
-        assertNotNull(aalRegatta);
-        assertNotNull(aalOrcTrackedR1);
-        assertNotNull(aalOrcTrackedR2);
-    }
-    
-    @Test
-    public void testSimpleSearchByCompetitorName() {
-        Result<LeaderboardSearchResult> searchResults = server.search(new KeywordQuery(Arrays.asList(new String[] { "Tobi" })));
-        assertEquals(1, Util.size(searchResults.getHits()));
-        Regatta foundRegatta = searchResults.getHits().iterator().next().getRegatta();
-        assertSame(pfingstbusch29er, foundRegatta);
-    }
-
-    @Test
-    public void testSimpleSearchByCompetitorName2() {
-        Result<LeaderboardSearchResult> searchResults = server.search(new KeywordQuery(Arrays.asList(new String[] { "Hasso" })));
-        assertEquals(1, Util.size(searchResults.getHits()));
-        Regatta foundRegatta = searchResults.getHits().iterator().next().getRegatta();
-        assertSame(aalRegatta, foundRegatta);
-    }
-
-    @Test
-    public void testSimpleSearchByVenueName() {
-        Result<LeaderboardSearchResult> searchResults = server.search(new KeywordQuery(Arrays.asList(new String[] { "Flensburg" })));
-        assertEquals(1, Util.size(searchResults.getHits()));
-        Regatta foundRegatta = searchResults.getHits().iterator().next().getRegatta();
-        assertSame(aalRegatta, foundRegatta);
-    }
-
-    @Test
-    public void testSimpleSearchByVenueName2() {
-        Result<LeaderboardSearchResult> searchResults = server.search(new KeywordQuery(Arrays.asList(new String[] { "Kiel" })));
-        assertEquals(2, Util.size(searchResults.getHits()));
-        final Iterator<LeaderboardSearchResult> iterator = searchResults.getHits().iterator();
-        final LeaderboardSearchResult firstMatch = iterator.next();
-        Regatta firstFoundRegatta = firstMatch.getRegatta();
-        assertSame(pfingstbusch29er, firstFoundRegatta);
-        assertSame(pfingstbusch, firstMatch.getEvents().iterator().next());
-        final LeaderboardSearchResult secondMatch = iterator.next();
-        Regatta secondFoundRegatta = secondMatch.getRegatta();
-        assertSame(pfingstbusch470, secondFoundRegatta);
-        assertSame(pfingstbusch, secondMatch.getEvents().iterator().next());
-    }
-
-    @Test
-    public void testMultipleMatchesSortedCorrectly() {
-        Result<LeaderboardSearchResult> searchResults = server.search(new KeywordQuery(Arrays.asList(new String[] { "Buhl" })));
-        assertEquals(2, Util.size(searchResults.getHits()));
-        final Iterator<LeaderboardSearchResult> iter = searchResults.getHits().iterator();
-        final LeaderboardSearchResult firstMatch = iter.next();
-        Regatta earlierStartRegatta = firstMatch.getRegatta();
-        assertSame(pfingstbusch470, earlierStartRegatta);
-        assertSame(pfingstbusch, firstMatch.getEvents().iterator().next());
-        final LeaderboardSearchResult secondMatch = iter.next();
-        Regatta laterStartRegatta = secondMatch.getRegatta();
-        assertSame(aalRegatta, laterStartRegatta);
-        assertSame(aalEvent, secondMatch.getEvents().iterator().next());
-    }
-
-    @Test
-    public void testSerializeAndDeserializeSearchResult() throws JsonDeserializationException {
-        Result<LeaderboardSearchResult> searchResults = server.search(new KeywordQuery(Arrays.asList(new String[] { "Buhl" })));
-        LeaderboardGroupBaseJsonSerializer leaderboardGroupBaseJsonSerializer = new LeaderboardGroupBaseJsonSerializer();
-        LeaderboardSearchResultJsonSerializer serializer = new LeaderboardSearchResultJsonSerializer(new EventBaseJsonSerializer(new VenueJsonSerializer(new CourseAreaJsonSerializer()),
-                leaderboardGroupBaseJsonSerializer),
-                leaderboardGroupBaseJsonSerializer);
-        LeaderboardGroupBaseJsonDeserializer leaderboardGroupBaseJsonDeserializer = new LeaderboardGroupBaseJsonDeserializer();
-        LeaderboardSearchResultBaseJsonDeserializer deserializer = new LeaderboardSearchResultBaseJsonDeserializer(
-                new EventBaseJsonDeserializer(new VenueJsonDeserializer(new CourseAreaJsonDeserializer(DomainFactory.INSTANCE)),
-                        leaderboardGroupBaseJsonDeserializer), leaderboardGroupBaseJsonDeserializer);
-        final LeaderboardSearchResult expected = searchResults.getHits().iterator().next();
-        LeaderboardSearchResultBase deserialized = deserializer.deserialize(serializer.serialize(expected));
-        assertEquals("Pfingstbusch (470)", deserialized.getRegattaName());
-        assertEquals(expected.getEvents().iterator().next().getName(), deserialized.getEvents().iterator().next().getName());
-        assertEquals(expected.getEvents().iterator().next().getId(), deserialized.getEvents().iterator().next().getId());
-        assertEquals(expected.getEvents().iterator().next().getStartDate(), deserialized.getEvents().iterator().next().getStartDate());
-        assertEquals(expected.getEvents().iterator().next().getEndDate(), deserialized.getEvents().iterator().next().getEndDate());
-        assertEquals(expected.getEvents().iterator().next().getVenue().getName(), deserialized.getEvents().iterator().next().getVenue().getName());
-        Iterator<LeaderboardGroup> expectedLGs = expected.getLeaderboardGroups().iterator();
-        Iterator<? extends LeaderboardGroupBase> deserializedLGs = deserialized.getLeaderboardGroups().iterator();
-        while (expectedLGs.hasNext()) {
-            assertTrue(deserializedLGs.hasNext());
-            LeaderboardGroup expectedLG = expectedLGs.next();
-            LeaderboardGroupBase deserializedLG = deserializedLGs.next();
-            assertEquals(expectedLG.getId(), deserializedLG.getId());
-            assertEquals(expectedLG.getName(), deserializedLG.getName());
-            assertEquals(expectedLG.getDescription(), deserializedLG.getDescription());
-        }
-    }
-}
->>>>>>> bb4ecf91
+}