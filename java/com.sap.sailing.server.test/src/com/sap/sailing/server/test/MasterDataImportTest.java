package com.sap.sailing.server.test;

import static org.junit.Assert.assertEquals;
import static org.junit.Assert.assertNotNull;
import static org.junit.Assert.assertSame;
import static org.mockito.Mockito.doReturn;
import static org.mockito.Mockito.spy;

import java.io.ByteArrayInputStream;
import java.io.ByteArrayOutputStream;
import java.io.IOException;
import java.io.InputStream;
import java.io.Serializable;
import java.net.MalformedURLException;
import java.util.ArrayList;
import java.util.Arrays;
import java.util.Collection;
import java.util.Collections;
import java.util.Date;
import java.util.HashSet;
import java.util.Iterator;
import java.util.List;
import java.util.Set;
import java.util.UUID;
import java.util.concurrent.ConcurrentHashMap;

import javax.ws.rs.core.Response;
import javax.ws.rs.core.StreamingOutput;

import junit.framework.Assert;

import org.junit.After;
import org.junit.Before;
import org.junit.Test;

import com.mongodb.DB;
import com.mongodb.WriteConcern;
import com.sap.sailing.domain.abstractlog.AbstractLogEventAuthor;
import com.sap.sailing.domain.abstractlog.impl.LogEventAuthorImpl;
import com.sap.sailing.domain.abstractlog.race.CompetitorResults;
import com.sap.sailing.domain.abstractlog.race.RaceLog;
import com.sap.sailing.domain.abstractlog.race.RaceLogEvent;
import com.sap.sailing.domain.abstractlog.race.RaceLogEventFactory;
import com.sap.sailing.domain.abstractlog.race.RaceLogFinishPositioningConfirmedEvent;
import com.sap.sailing.domain.abstractlog.race.RaceLogStartTimeEvent;
import com.sap.sailing.domain.abstractlog.race.RaceLogWindFixEvent;
import com.sap.sailing.domain.abstractlog.race.impl.CompetitorResultsImpl;
import com.sap.sailing.domain.abstractlog.race.impl.RaceLogEventFactoryImpl;
import com.sap.sailing.domain.abstractlog.race.impl.RaceLogStartTimeEventImpl;
import com.sap.sailing.domain.abstractlog.race.impl.RaceLogWindFixEventImpl;
import com.sap.sailing.domain.abstractlog.regatta.events.RegattaLogDeviceCompetitorMappingEvent;
import com.sap.sailing.domain.abstractlog.regatta.events.RegattaLogRegisterCompetitorEvent;
import com.sap.sailing.domain.abstractlog.regatta.events.impl.RegattaLogDeviceCompetitorMappingEventImpl;
import com.sap.sailing.domain.abstractlog.regatta.events.impl.RegattaLogRegisterCompetitorEventImpl;
import com.sap.sailing.domain.base.BoatClass;
import com.sap.sailing.domain.base.Competitor;
import com.sap.sailing.domain.base.CourseArea;
import com.sap.sailing.domain.base.DomainFactory;
import com.sap.sailing.domain.base.Event;
import com.sap.sailing.domain.base.Fleet;
import com.sap.sailing.domain.base.RaceColumn;
import com.sap.sailing.domain.base.Regatta;
import com.sap.sailing.domain.base.Series;
import com.sap.sailing.domain.base.configuration.impl.RegattaConfigurationImpl;
import com.sap.sailing.domain.base.impl.BoatClassImpl;
import com.sap.sailing.domain.base.impl.BoatImpl;
import com.sap.sailing.domain.base.impl.CompetitorImpl;
import com.sap.sailing.domain.base.impl.CourseAreaImpl;
import com.sap.sailing.domain.base.impl.DomainFactoryImpl;
import com.sap.sailing.domain.base.impl.DynamicBoat;
import com.sap.sailing.domain.base.impl.DynamicPerson;
import com.sap.sailing.domain.base.impl.DynamicTeam;
import com.sap.sailing.domain.base.impl.FleetImpl;
import com.sap.sailing.domain.base.impl.NationalityImpl;
import com.sap.sailing.domain.base.impl.PersonImpl;
import com.sap.sailing.domain.base.impl.RegattaImpl;
import com.sap.sailing.domain.base.impl.SeriesImpl;
import com.sap.sailing.domain.base.impl.TeamImpl;
import com.sap.sailing.domain.common.CourseDesignerMode;
import com.sap.sailing.domain.common.MasterDataImportObjectCreationCount;
import com.sap.sailing.domain.common.MaxPointsReason;
import com.sap.sailing.domain.common.Position;
import com.sap.sailing.domain.common.RaceIdentifier;
import com.sap.sailing.domain.common.RegattaAndRaceIdentifier;
import com.sap.sailing.domain.common.RegattaNameAndRaceName;
import com.sap.sailing.domain.common.ScoringSchemeType;
import com.sap.sailing.domain.common.SpeedWithBearing;
import com.sap.sailing.domain.common.Wind;
import com.sap.sailing.domain.common.WindSource;
import com.sap.sailing.domain.common.WindSourceType;
import com.sap.sailing.domain.common.impl.DataImportProgressImpl;
import com.sap.sailing.domain.common.impl.DegreeBearingImpl;
import com.sap.sailing.domain.common.impl.DegreePosition;
import com.sap.sailing.domain.common.impl.KnotSpeedWithBearingImpl;
import com.sap.sailing.domain.common.impl.WindImpl;
import com.sap.sailing.domain.common.impl.WindSourceWithAdditionalID;
import com.sap.sailing.domain.common.media.MediaTrack;
import com.sap.sailing.domain.common.tracking.GPSFix;
import com.sap.sailing.domain.common.tracking.impl.GPSFixMovingImpl;
import com.sap.sailing.domain.leaderboard.FlexibleLeaderboard;
import com.sap.sailing.domain.leaderboard.Leaderboard;
import com.sap.sailing.domain.leaderboard.LeaderboardGroup;
import com.sap.sailing.domain.leaderboard.RegattaLeaderboard;
import com.sap.sailing.domain.leaderboard.ScoringScheme;
import com.sap.sailing.domain.leaderboard.ThresholdBasedResultDiscardingRule;
import com.sap.sailing.domain.leaderboard.impl.FlexibleLeaderboardImpl;
import com.sap.sailing.domain.leaderboard.impl.LowPoint;
import com.sap.sailing.domain.leaderboard.meta.LeaderboardGroupMetaLeaderboard;
import com.sap.sailing.domain.persistence.PersistenceFactory;
import com.sap.sailing.domain.persistence.media.MediaDBFactory;
import com.sap.sailing.domain.racelog.tracking.EmptyGPSFixStore;
import com.sap.sailing.domain.racelog.tracking.test.mock.MockSmartphoneImeiServiceFinderFactory;
import com.sap.sailing.domain.racelog.tracking.test.mock.SmartphoneImeiIdentifier;
import com.sap.sailing.domain.racelogtracking.DeviceIdentifier;
import com.sap.sailing.domain.ranking.OneDesignRankingMetric;
import com.sap.sailing.domain.tracking.DynamicTrackedRegatta;
import com.sap.sailing.domain.tracking.TrackedRace;
import com.sap.sailing.domain.tracking.WindTrack;
import com.sap.sailing.domain.tracking.impl.EmptyWindStore;
import com.sap.sailing.server.RacingEventService;
import com.sap.sailing.server.gateway.jaxrs.AbstractSailingServerResource;
import com.sap.sailing.server.gateway.jaxrs.spi.MasterDataResource;
import com.sap.sailing.server.impl.MediaMasterDataExportTest;
import com.sap.sailing.server.impl.RacingEventServiceImpl;
import com.sap.sailing.server.masterdata.DummyTrackedRace;
import com.sap.sailing.server.masterdata.MasterDataImporter;
import com.sap.sse.common.Color;
import com.sap.sse.common.TimePoint;
import com.sap.sse.common.Util;
import com.sap.sse.common.impl.MillisecondsDurationImpl;
import com.sap.sse.common.impl.MillisecondsTimePoint;
import com.sap.sse.common.media.ImageDescriptor;
import com.sap.sse.common.media.MimeType;
import com.sap.sse.common.media.VideoDescriptor;
import com.sap.sse.mongodb.MongoDBConfiguration;
import com.sap.sse.mongodb.MongoDBService;

public class MasterDataImportTest {

    private static final String TEST_GROUP_NAME = "testGroup";
    private static final String TEST_EVENT_NAME = "testEvent";
    private static final String TEST_REGATTA_NAME = "testRegatta";
    private static final String TEST_BOAT_CLASS_NAME = "29er";
    private static final String TEST_LEADERBOARD_NAME = "testRegatta (29er)";
    private static final String TEST_GROUP_NAME2 = "testGroup2";

    private final UUID eventUUID = UUID.randomUUID();
    private AbstractLogEventAuthor author = new LogEventAuthorImpl("Test Author", 1);

    private final TimePoint eventStartDate = new MillisecondsTimePoint(new Date());
    private final TimePoint eventEndDate = new MillisecondsTimePoint(new Date());
    
    private final UUID raceId = UUID.randomUUID();

    /**
     * Log Events created when running test. Will be removed from db at teardown
     */
    private Set<Serializable> storedLogUUIDs = new HashSet<Serializable>();

    @After
    public void tearDown() {
        deleteAllDataFromDatabase();
    }

    @Before
    public void setUp() {
        deleteAllDataFromDatabase();
    }

    private <T extends AbstractSailingServerResource> T spyResource(T resource, RacingEventService service) {
        T spyResource = spy(resource);

        doReturn(service).when(spyResource).getService();
        return spyResource;
    }

    private void deleteAllDataFromDatabase() {
        MongoDBService service = MongoDBConfiguration.getDefaultTestConfiguration().getService();
        service.getDB().getWriteConcern().fsync();
        service.getDB().dropDatabase();
    }

    @Test
    public void testMasterDataImportWithoutHttpStack() throws MalformedURLException, IOException, InterruptedException,
            ClassNotFoundException {
        // Setup source service
        MockSmartphoneImeiServiceFinderFactory serviceFinderFactory = new MockSmartphoneImeiServiceFinderFactory();
        RacingEventService sourceService = new RacingEventServiceImpl(null, null, serviceFinderFactory);
        Event event = sourceService.addEvent(TEST_EVENT_NAME, /* eventDescription */ null, eventStartDate, eventEndDate, "testVenue", false, eventUUID);
        UUID courseAreaUUID = UUID.randomUUID();
        CourseArea courseArea = new CourseAreaImpl("testArea", courseAreaUUID);
        event.getVenue().addCourseArea(courseArea);

        List<String> raceColumnNames = new ArrayList<String>();
        String raceColumnName = "T1";
        raceColumnNames.add(raceColumnName);
        raceColumnNames.add("T2");
        final List<String> emptyRaceColumnNamesList = Collections.emptyList();

        List<Series> series = new ArrayList<Series>();
        List<Fleet> fleets = new ArrayList<Fleet>();
        String testFleet1Name = "testFleet1";
        FleetImpl testFleet1 = new FleetImpl(testFleet1Name);
        fleets.add(testFleet1);
        fleets.add(new FleetImpl("testFleet2"));
        series.add(new SeriesImpl("testSeries", false, fleets, emptyRaceColumnNamesList, sourceService));
        UUID regattaUUID = UUID.randomUUID();
        Regatta regatta = sourceService.createRegatta(RegattaImpl.getDefaultName(TEST_REGATTA_NAME, TEST_BOAT_CLASS_NAME), TEST_BOAT_CLASS_NAME, 
                /*startDate*/ null, /*endDate*/ null, regattaUUID, series,
                true, new LowPoint(), courseAreaUUID, /* useStartTimeInference */ true, OneDesignRankingMetric::new);
        event.addRegatta(regatta);
        for (String name : raceColumnNames) {
            series.get(0).addRaceColumn(name, sourceService);
        }
        double factor = 3.0;
        series.get(0).getRaceColumnByName(raceColumnName).setFactor(factor);

        int[] discardRule = { 1, 2, 3, 4 };
        Leaderboard leaderboard = sourceService.addRegattaLeaderboard(regatta.getRegattaIdentifier(),
                "testDisplayName", discardRule);
        List<String> leaderboardNames = new ArrayList<String>();
        leaderboardNames.add(leaderboard.getName());
        LeaderboardGroup group = sourceService.addLeaderboardGroup(UUID.randomUUID(), TEST_GROUP_NAME, "testGroupDesc",
                /* displayName */ null, false, leaderboardNames, null, null);
        event.addLeaderboardGroup(group);

        // Set tracked Race with competitors
        List<Competitor> competitors = new ArrayList<Competitor>();
        UUID competitorUUID = UUID.randomUUID();
        Set<DynamicPerson> sailors = new HashSet<DynamicPerson>();
        sailors.add(new PersonImpl("Froderik Poterson", new NationalityImpl("GER"), new Date(645487200000L),
                "Oberhoschy"));
        DynamicPerson coach = new PersonImpl("Lennart Hensler", new NationalityImpl("GER"), new Date(645487200000L),
                "Der Lennart halt");
        DynamicTeam team = new TeamImpl("Pros", sailors, coach);
        BoatClass boatClass = new BoatClassImpl("H16", true);
        DynamicBoat boat = new BoatImpl("Wingy", boatClass, "GER70133");
        CompetitorImpl competitor = new CompetitorImpl(competitorUUID, "Froderik", Color.RED, null, null, team, boat, /* timeOnTimeFactor */ null, /* timeOnDistanceAllowancePerNauticalMile */ null);
        competitors.add(competitor);
        UUID competitorToSuppressUUID = UUID.randomUUID();
        Set<DynamicPerson> sailors2 = new HashSet<DynamicPerson>();
        sailors2.add(new PersonImpl("Angela Merkel", new NationalityImpl("GER"), new Date(645487200000L),
                "segelt auch mit"));
        DynamicPerson coach2 = new PersonImpl("Peer Steinbrueck", new NationalityImpl("GER"), new Date(645487200000L),
                "Bester Coach");
        DynamicTeam team2 = new TeamImpl("Noobs", sailors2, coach2);
        DynamicBoat boat2 = new BoatImpl("LahmeEnte", boatClass, "GER1337");
        CompetitorImpl competitorToSuppress = new CompetitorImpl(competitorToSuppressUUID, "Merkel", Color.RED, null,null, 
                team2, boat2, /* timeOnTimeFactor */ null, /* timeOnDistanceAllowancePerNauticalMile */ null);
        competitors.add(competitorToSuppress);
        RaceColumn raceColumn = leaderboard.getRaceColumnByName(raceColumnName);
        TrackedRace trackedRace = new DummyTrackedRace(raceId, competitors, regatta, null, sourceService.getWindStore());

        raceColumn.setTrackedRace(testFleet1, trackedRace);

        // Set log event
        TimePoint logTimePoint = new MillisecondsTimePoint(1372489200000L);
        TimePoint logTimePoint2 = new MillisecondsTimePoint(1372489201000L);
        RaceLogStartTimeEvent logEvent = new RaceLogStartTimeEventImpl(logTimePoint, author, logTimePoint, 1, new ArrayList<Competitor>(), 0, logTimePoint);
        raceColumn.getRaceLog(testFleet1).add(logEvent);
        Position p = new DegreePosition(3, 3);
        Wind wind = new WindImpl(p, logTimePoint2, new KnotSpeedWithBearingImpl(5, new DegreeBearingImpl(12)));
<<<<<<< HEAD
        RaceLogWindFixEvent windEvent = factory.createWindFixEvent(logTimePoint2, author, UUID.randomUUID(),
                new ArrayList<Competitor>(), 2, wind, /* isMagnetic */ false);
=======
        RaceLogWindFixEvent windEvent = new RaceLogWindFixEventImpl(logTimePoint2, author, logTimePoint2,
                UUID.randomUUID(), new ArrayList<Competitor>(), 2, wind);
>>>>>>> 8a58e3cc
        raceColumn.getRaceLog(testFleet1).add(windEvent);
        storedLogUUIDs.add(logEvent.getId());
        storedLogUUIDs.add(windEvent.getId());
        
        // Set RegattaLog event
        TimePoint regattaLogTimepoint = new MillisecondsTimePoint(84392048L);
        RegattaLogRegisterCompetitorEvent registerEvent = new RegattaLogRegisterCompetitorEventImpl(regattaLogTimepoint,
                author, regattaLogTimepoint, UUID.randomUUID(), competitor);
        regatta.getRegattaLog().add(registerEvent);
        
        // Add some racelogtracking stuff
        TimePoint logTimePoint3 = new MillisecondsTimePoint(1372489210000L);
        TimePoint logTimePoint4 = new MillisecondsTimePoint(1372489200020L);
        DeviceIdentifier deviceIdentifier = new SmartphoneImeiIdentifier("a");
        RegattaLogDeviceCompetitorMappingEvent mappingEvent = new RegattaLogDeviceCompetitorMappingEventImpl(
                logTimePoint4, author, logTimePoint4, UUID.randomUUID(), competitor,
                deviceIdentifier, logTimePoint, logTimePoint3);
        regatta.getRegattaLog().add(mappingEvent);
        GPSFix gpsFix = new GPSFixMovingImpl(new DegreePosition(54.333, 10.133), logTimePoint2,
                new KnotSpeedWithBearingImpl(10, new DegreeBearingImpl(90)));
        sourceService.getGPSFixStore().storeFix(deviceIdentifier, gpsFix);

        // Set score correction
        double scoreCorrection = 12.0;
        leaderboard.getScoreCorrection().correctScore(competitor, raceColumn, scoreCorrection);
        MaxPointsReason maxPointsReason = MaxPointsReason.DNS;
        leaderboard.getScoreCorrection().setMaxPointsReason(competitor, raceColumn, maxPointsReason);

        // Set carried Points
        double carriedPoints = 2.0;
        leaderboard.setCarriedPoints(competitor, carriedPoints);

        // Set suppressed competitor
        leaderboard.setSuppressed(competitorToSuppress, true);

        // Set display name
        String nickName = "Angie";
        leaderboard.setDisplayName(competitorToSuppress, nickName);

        // Serialize
        List<String> groupNamesToExport = new ArrayList<String>();
        groupNamesToExport.add(group.getName());

        RacingEventService destService;
        DomainFactory domainFactory;
        MasterDataResource resource = new MasterDataResource();
        MasterDataResource spyResource = spyResource(resource, sourceService);
        Response response = spyResource.getMasterDataByLeaderboardGroups(groupNamesToExport, false, true, false);
        StreamingOutput streamingOutput = (StreamingOutput) response.getEntity();
        ByteArrayOutputStream os = new ByteArrayOutputStream();
        UUID randomUUID = UUID.randomUUID();
        InputStream inputStream = null;
        try {
            streamingOutput.write(os);
            os.flush();
            // Delete all data above from the database, to allow recreating all of it on target server
            deleteAllDataFromDatabase();
            // Import in new service
            destService = new RacingEventServiceImplMock(new DataImportProgressImpl(randomUUID), serviceFinderFactory);
            domainFactory = destService.getBaseDomainFactory();
            DB db = destService.getMongoObjectFactory().getDatabase();
            db.setWriteConcern(WriteConcern.SAFE);
            inputStream = new ByteArrayInputStream(os.toByteArray());
            MasterDataImporter importer = new MasterDataImporter(domainFactory, destService);
            importer.importFromStream(inputStream, randomUUID, false);
        } finally {
            os.close();
            inputStream.close();
        }

        MasterDataImportObjectCreationCount creationCount = destService.getDataImportLock().getProgress(randomUUID)
                .getResult();

        Assert.assertNotNull(creationCount);
        Event eventOnTarget = destService.getEvent(eventUUID);
        Assert.assertNotNull(eventOnTarget);
        LeaderboardGroup leaderboardGroupOnTarget = destService.getLeaderboardGroupByName(TEST_GROUP_NAME);
        Assert.assertNotNull(leaderboardGroupOnTarget);
        assertSame(leaderboardGroupOnTarget, eventOnTarget.getLeaderboardGroups().iterator().next());
        Leaderboard leaderboardOnTarget = destService.getLeaderboardByName(TEST_LEADERBOARD_NAME);
        Assert.assertNotNull(leaderboardOnTarget);
        Regatta regattaOnTarget = destService.getRegattaByName(TEST_LEADERBOARD_NAME);
        Assert.assertNotNull(regattaOnTarget);

        Assert.assertEquals(false, regattaOnTarget.getAllRaces().iterator().hasNext());

        Assert.assertEquals(courseAreaUUID, eventOnTarget.getVenue().getCourseAreas().iterator().next().getId());

        RaceColumn raceColumnOnTarget = leaderboardOnTarget.getRaceColumnByName(raceColumnName);
        Assert.assertNotNull(raceColumnOnTarget);
        Assert.assertNull(raceColumnOnTarget.getTrackedRace(raceColumnOnTarget.getFleetByName(testFleet1Name)));

        raceColumnOnTarget.setTrackedRace(raceColumnOnTarget.getFleets().iterator().next(), new DummyTrackedRace(raceId, 
                competitors, regattaOnTarget, null, sourceService.getWindStore()));

        Assert.assertTrue(leaderboardOnTarget.getScoreCorrection().hasCorrectionFor(raceColumnOnTarget));
        Competitor competitorOnTarget = domainFactory.getExistingCompetitorById(competitorUUID);
        Set<Competitor> competitorsCreatedOnTarget = new HashSet<Competitor>();
        competitorsCreatedOnTarget.add(competitorOnTarget);

        Fleet fleet1OnTarget = raceColumnOnTarget.getFleetByName(testFleet1.getName());
        TrackedRace trackedRaceForTarget = new DummyTrackedRace(raceId, competitorsCreatedOnTarget, regattaOnTarget, null, sourceService.getWindStore());

        raceColumnOnTarget.setTrackedRace(fleet1OnTarget, trackedRaceForTarget);

        Assert.assertEquals(factor, raceColumnOnTarget.getFactor());

        Iterable<Competitor> competitorsOnTarget = leaderboardOnTarget.getAllCompetitors();
        Iterator<Competitor> competitorIterator = competitorsOnTarget.iterator();
        Assert.assertTrue(competitorIterator.hasNext());
        Assert.assertEquals(competitorOnTarget, competitorIterator.next());

        // Check for score corrections
        Assert.assertEquals(
                scoreCorrection,
                leaderboardOnTarget.getScoreCorrection().getExplicitScoreCorrection(competitorOnTarget,
                        raceColumnOnTarget));
        Assert.assertEquals(
                maxPointsReason,
                leaderboardOnTarget.getScoreCorrection().getMaxPointsReason(competitorOnTarget, raceColumnOnTarget,
                        MillisecondsTimePoint.now()));

        // Check for carried points
        Assert.assertEquals(carriedPoints, leaderboardOnTarget.getCarriedPoints(competitorOnTarget));

        // Check for suppressed competitor
        Assert.assertTrue(leaderboardOnTarget.getSuppressedCompetitors().iterator().hasNext());
        Competitor suppressedCompetitorOnTarget = domainFactory.getCompetitorStore().getExistingCompetitorById(
                competitorToSuppressUUID);
        Assert.assertEquals(suppressedCompetitorOnTarget, leaderboardOnTarget.getSuppressedCompetitors().iterator()
                .next());

        // Check for competitor display name
        Assert.assertEquals(nickName, leaderboardOnTarget.getDisplayName(suppressedCompetitorOnTarget));

        // Check for race log event
        Assert.assertNotNull(raceColumnOnTarget.getRaceLog(fleet1OnTarget).getFirstRawFixAtOrAfter(logTimePoint));
        Assert.assertEquals(logEvent.getId(),
                raceColumnOnTarget.getRaceLog(fleet1OnTarget).getFirstRawFixAtOrAfter(logTimePoint).getId());
        Assert.assertNotNull(raceColumnOnTarget.getRaceLog(fleet1OnTarget).getFirstFixAtOrAfter(logTimePoint2));
        Assert.assertEquals(wind, ((RaceLogWindFixEvent) raceColumnOnTarget.getRaceLog(fleet1OnTarget)
                .getFirstFixAtOrAfter(logTimePoint2)).getWindFix());
        
        // Add new event to check persistence of post-import events (see bug 3230)
        TimePoint logTimePoint5 = new MillisecondsTimePoint(1372489310000L);
        UUID postImportEventId = UUID.randomUUID();
        RaceLogStartTimeEventImpl postImportLogEvent = new RaceLogStartTimeEventImpl(logTimePoint5, author, logTimePoint5, postImportEventId,
                new ArrayList<Competitor>(), 3, logTimePoint5);
        raceColumnOnTarget.getRaceLog(fleet1OnTarget).add(
                postImportLogEvent);
        
        // Check for regatta log event
        RegattaLogRegisterCompetitorEvent registerEventOnTarget = (RegattaLogRegisterCompetitorEvent)
                regattaOnTarget.getRegattaLog().getFirstFixAtOrAfter(regattaLogTimepoint);
        Assert.assertNotNull(registerEventOnTarget);
        Assert.assertEquals(registerEvent.getId(), registerEventOnTarget.getId());
        Assert.assertEquals(competitor.getId(), registerEventOnTarget.getCompetitor().getId());
        
        // Check for import of racelogtracking fix
        Assert.assertTrue(destService.getGPSFixStore().getNumberOfFixes(deviceIdentifier) == 1);

        // Check for persisting of race log events:
        RacingEventService dest2 = new RacingEventServiceImplMock();
        Leaderboard lb2 = dest2.getLeaderboardByName(TEST_LEADERBOARD_NAME);
        RaceColumn raceColumn2 = lb2.getRaceColumns().iterator().next();
        RaceLog raceLog2 = raceColumn2.getRaceLog(raceColumn2.getFleetByName(fleet1OnTarget.getName()));
        Assert.assertEquals(logEvent.getId(), raceLog2.getFirstRawFixAtOrAfter(logTimePoint).getId());
        
        RaceLogEvent postImportLogEventFromDB = raceLog2.getFirstRawFixAtOrAfter(logTimePoint5);
        Assert.assertEquals(postImportEventId, postImportLogEventFromDB.getId());
        
        // Check for persisting of regatta log events
        Regatta regattaOnTarget2 = dest2.getRegattaByName(TEST_LEADERBOARD_NAME);
        RegattaLogRegisterCompetitorEvent registerEventOnTarget2 = (RegattaLogRegisterCompetitorEvent)
                regattaOnTarget2.getRegattaLog().getFirstFixAtOrAfter(regattaLogTimepoint);
        Assert.assertNotNull(registerEventOnTarget2);
        Assert.assertEquals(registerEvent.getId(), registerEventOnTarget2.getId());
    }

    @Test
    public void testMasterDataImportForScoreCorrections() throws MalformedURLException, IOException,
            InterruptedException, ClassNotFoundException {
        // Setup source service
        RacingEventService sourceService = new RacingEventServiceImpl();
        Event event = sourceService.addEvent(TEST_EVENT_NAME, /* eventDescription */ null, eventStartDate, eventEndDate, "testVenue", false, eventUUID);
        UUID courseAreaUUID = UUID.randomUUID();
        CourseArea courseArea = new CourseAreaImpl("testArea", courseAreaUUID);
        event.getVenue().addCourseArea(courseArea);

        List<String> raceColumnNames = new ArrayList<String>();
        String raceColumnName = "T1";
        raceColumnNames.add(raceColumnName);
        raceColumnNames.add("T2");
        final List<String> emptyRaceColumnNamesList = Collections.emptyList();

        List<Series> series = new ArrayList<Series>();
        List<Fleet> fleets = new ArrayList<Fleet>();
        FleetImpl testFleet1 = new FleetImpl("testFleet1");
        fleets.add(testFleet1);
        fleets.add(new FleetImpl("testFleet2"));
        series.add(new SeriesImpl("testSeries", false, fleets, emptyRaceColumnNamesList, sourceService));
        UUID regattaUUID = UUID.randomUUID();
        Regatta regatta = sourceService.createRegatta(RegattaImpl.getDefaultName(TEST_REGATTA_NAME, TEST_BOAT_CLASS_NAME), TEST_BOAT_CLASS_NAME, 
                /*startDate*/ null, /*endDate*/ null, regattaUUID, series,
                true, new LowPoint(), courseAreaUUID, /* useStartTimeInference */ true, OneDesignRankingMetric::new);
        event.addRegatta(regatta);
        for (String name : raceColumnNames) {
            series.get(0).addRaceColumn(name, sourceService);
        }

        int[] discardRule = { 1, 2, 3, 4 };
        Leaderboard leaderboard = sourceService.addRegattaLeaderboard(regatta.getRegattaIdentifier(),
                "testDisplayName", discardRule);
        List<String> leaderboardNames = new ArrayList<String>();
        leaderboardNames.add(leaderboard.getName());
        LeaderboardGroup group = sourceService.addLeaderboardGroup(UUID.randomUUID(), TEST_GROUP_NAME, "testGroupDesc",
                /* displayName */ null, false, leaderboardNames, null, null);

        // Set tracked Race with competitors
        Set<Competitor> competitors = new HashSet<Competitor>();
        UUID competitorUUID = UUID.randomUUID();
        Set<DynamicPerson> sailors = new HashSet<DynamicPerson>();
        sailors.add(new PersonImpl("Froderik Poterson", new NationalityImpl("GER"), new Date(645487200000L),
                "Oberhoschy"));
        DynamicPerson coach = new PersonImpl("Lennart Hensler", new NationalityImpl("GER"), new Date(645487200000L),
                "Der Lennart halt");
        DynamicTeam team = new TeamImpl("Pros", sailors, coach);
        BoatClass boatClass = new BoatClassImpl("H16", true);
        DynamicBoat boat = new BoatImpl("Wingy", boatClass, "GER70133");
        CompetitorImpl competitor = new CompetitorImpl(competitorUUID, "Froderik", Color.RED, null, null, team, boat, /* timeOnTimeFactor */ null, /* timeOnDistanceAllowancePerNauticalMile */ null);
        competitors.add(competitor);
        UUID competitor2UUID = UUID.randomUUID();
        Set<DynamicPerson> sailors2 = new HashSet<DynamicPerson>();
        sailors2.add(new PersonImpl("Test Mustermann", new NationalityImpl("GER"), new Date(645487200000L), "desc"));
        DynamicPerson coach2 = new PersonImpl("Max Test", new NationalityImpl("GER"), new Date(645487200000L), "desc");
        DynamicTeam team2 = new TeamImpl("Pros2", sailors2, coach2);
        DynamicBoat boat2 = new BoatImpl("FastBoat", boatClass, "GER70133");
        CompetitorImpl competitor2 = new CompetitorImpl(competitor2UUID, "Froderik", Color.RED, null, null, team2, boat2, /* timeOnTimeFactor */ null, /* timeOnDistanceAllowancePerNauticalMile */ null);
        competitors.add(competitor2);
        RaceColumn raceColumn = leaderboard.getRaceColumnByName(raceColumnName);
        TrackedRace trackedRace = new DummyTrackedRace(raceId, competitors, regatta, null, sourceService.getWindStore());

        raceColumn.setTrackedRace(testFleet1, trackedRace);

        // Set log event
        RaceLogEventFactory factory = new RaceLogEventFactoryImpl();
        TimePoint logTimePoint = new MillisecondsTimePoint(1372489200000L);
        RaceLogStartTimeEvent logEvent = factory.createStartTimeEvent(logTimePoint, author, 1, logTimePoint);
        raceColumn.getRaceLog(testFleet1).add(logEvent);
        storedLogUUIDs.add(logEvent.getId());

        // Set score correction
        double scoreCorrection = 12.0;
        leaderboard.getScoreCorrection().correctScore(competitor, raceColumn, scoreCorrection);
        MaxPointsReason maxPointsReason = MaxPointsReason.DNS;
        leaderboard.getScoreCorrection().setMaxPointsReason(competitor, raceColumn, maxPointsReason);

        // Serialize
        List<String> groupNamesToExport = new ArrayList<String>();
        groupNamesToExport.add(group.getName());

        RacingEventService destService;
        DomainFactory domainFactory;
        MasterDataResource resource = new MasterDataResource();
        MasterDataResource spyResource = spyResource(resource, sourceService);
        Response response = spyResource.getMasterDataByLeaderboardGroups(groupNamesToExport, false, true, false);
        StreamingOutput streamingOutput = (StreamingOutput) response.getEntity();
        ByteArrayOutputStream os = new ByteArrayOutputStream();
        UUID randomUUID = UUID.randomUUID();
        ByteArrayInputStream inputStream = null;
        try {
            streamingOutput.write(os);
            os.flush();
            // Delete all data above from the database, to allow recreating all of it on target server
            deleteAllDataFromDatabase();
            // Import in new service
            destService = new RacingEventServiceImplMock(new DataImportProgressImpl(randomUUID));
            domainFactory = destService.getBaseDomainFactory();
            inputStream = new ByteArrayInputStream(os.toByteArray());

            MasterDataImporter importer = new MasterDataImporter(domainFactory, destService);
            importer.importFromStream(inputStream, randomUUID, false);
        } finally {
            os.close();
            inputStream.close();
        }

        MasterDataImportObjectCreationCount creationCount = destService.getDataImportLock().getProgress(randomUUID)
                .getResult();

        Assert.assertNotNull(creationCount);
        Event eventOnTarget = destService.getEvent(eventUUID);
        Assert.assertNotNull(eventOnTarget);
        LeaderboardGroup leaderboardGroupOnTarget = destService.getLeaderboardGroupByName(TEST_GROUP_NAME);
        Assert.assertNotNull(leaderboardGroupOnTarget);
        Leaderboard leaderboardOnTarget = destService.getLeaderboardByName(TEST_LEADERBOARD_NAME);
        Assert.assertNotNull(leaderboardOnTarget);
        Regatta regattaOnTarget = destService.getRegattaByName(TEST_LEADERBOARD_NAME);
        Assert.assertNotNull(regattaOnTarget);

        Assert.assertEquals(courseAreaUUID, eventOnTarget.getVenue().getCourseAreas().iterator().next().getId());

        RaceColumn raceColumnOnTarget = leaderboardOnTarget.getRaceColumnByName(raceColumnName);
        Assert.assertNotNull(raceColumnOnTarget);

        Assert.assertTrue(leaderboardOnTarget.getScoreCorrection().hasCorrectionFor(raceColumnOnTarget));
        Competitor competitorOnTarget = domainFactory.getExistingCompetitorById(competitorUUID);
        Competitor competitorOnTarget2 = domainFactory.getCompetitorStore().getExistingCompetitorById(competitor2UUID);
        Set<Competitor> competitorsCreatedOnTarget = new HashSet<Competitor>();
        competitorsCreatedOnTarget.add(competitorOnTarget);

        Fleet fleet1OnTarget = raceColumnOnTarget.getFleetByName(testFleet1.getName());
        TrackedRace trackedRaceForTarget = new DummyTrackedRace(raceId, competitorsCreatedOnTarget, regattaOnTarget, null, sourceService.getWindStore());

        raceColumnOnTarget.setTrackedRace(fleet1OnTarget, trackedRaceForTarget);

        Iterable<Competitor> competitorsOnTarget = leaderboardOnTarget.getAllCompetitors();
        Iterator<Competitor> competitorIterator = competitorsOnTarget.iterator();
        Assert.assertTrue(competitorIterator.hasNext());
        Assert.assertEquals(competitorOnTarget, competitorIterator.next());

        // Check for score corrections
        Assert.assertEquals(
                scoreCorrection,
                leaderboardOnTarget.getScoreCorrection().getExplicitScoreCorrection(competitorOnTarget,
                        raceColumnOnTarget));
        Assert.assertEquals(
                maxPointsReason,
                leaderboardOnTarget.getScoreCorrection().getMaxPointsReason(competitorOnTarget, raceColumnOnTarget,
                        MillisecondsTimePoint.now()));

        // Checks if score correction was not set if not set on source
        Assert.assertFalse(leaderboardOnTarget.getScoreCorrection().isScoreCorrected(competitorOnTarget2,
                raceColumnOnTarget, MillisecondsTimePoint.now()));
    }

    @Test
    public void testMasterDataImportForWind() throws MalformedURLException, IOException, InterruptedException,
            ClassNotFoundException {
        // Setup source service
        RacingEventService sourceService = new RacingEventServiceImpl();
        Event event = sourceService.addEvent(TEST_EVENT_NAME, /* eventDescription */ null, eventStartDate, eventEndDate, "testVenue", false, eventUUID);
        UUID courseAreaUUID = UUID.randomUUID();
        CourseArea courseArea = new CourseAreaImpl("testArea", courseAreaUUID);
        event.getVenue().addCourseArea(courseArea);

        List<String> raceColumnNames = new ArrayList<String>();
        String raceColumnName = "T1";
        raceColumnNames.add(raceColumnName);
        final List<String> emptyRaceColumnNamesList = Collections.emptyList();

        List<Series> series = new ArrayList<Series>();
        List<Fleet> fleets = new ArrayList<Fleet>();
        FleetImpl testFleet1 = new FleetImpl("testFleet1");
        fleets.add(testFleet1);
        series.add(new SeriesImpl("testSeries", false, fleets, emptyRaceColumnNamesList, sourceService));
        UUID regattaUUID = UUID.randomUUID();
        Regatta regatta = sourceService.createRegatta(RegattaImpl.getDefaultName("testRegatta", "29er"), "29er", 
                /*startDate*/ null, /*endDate*/ null, regattaUUID, series, true, new LowPoint(),
                courseAreaUUID, /* useStartTimeInference */ true, OneDesignRankingMetric::new);
        event.addRegatta(regatta);
        for (String name : raceColumnNames) {
            series.get(0).addRaceColumn(name, sourceService);
        }

        int[] discardRule = { 1, 2, 3, 4 };
        Leaderboard leaderboard = sourceService.addRegattaLeaderboard(regatta.getRegattaIdentifier(),
                "testDisplayName", discardRule);
        List<String> leaderboardNames = new ArrayList<String>();
        leaderboardNames.add(leaderboard.getName());
        LeaderboardGroup group = sourceService.addLeaderboardGroup(UUID.randomUUID(), TEST_GROUP_NAME, "testGroupDesc",
                /* displayName */ null, false, leaderboardNames, null, null);

        // Set tracked Race with competitors
        Set<Competitor> competitors = new HashSet<Competitor>();
        UUID competitorUUID = UUID.randomUUID();
        Set<DynamicPerson> sailors = new HashSet<DynamicPerson>();
        sailors.add(new PersonImpl("Froderik Poterson", new NationalityImpl("GER"), new Date(645487200000L),
                "Oberhoschy"));
        DynamicPerson coach = new PersonImpl("Lennart Hensler", new NationalityImpl("GER"), new Date(645487200000L),
                "Der Lennart halt");
        DynamicTeam team = new TeamImpl("Pros", sailors, coach);
        BoatClass boatClass = new BoatClassImpl("H16", true);
        DynamicBoat boat = new BoatImpl("Wingy", boatClass, "GER70133");
        CompetitorImpl competitor = new CompetitorImpl(competitorUUID, "Froderik", Color.RED, null, null, team, boat, /* timeOnTimeFactor */ null, /* timeOnDistanceAllowancePerNauticalMile */ null);
        competitors.add(competitor);
        
        RaceColumn raceColumn = leaderboard.getRaceColumnByName(raceColumnName);
        DynamicTrackedRegatta trackedRegatta = sourceService.getOrCreateTrackedRegatta(regatta);
        TrackedRace trackedRace = new DummyTrackedRace(raceId, competitors, regatta, trackedRegatta, sourceService.getWindStore());
        regatta.addRace(trackedRace.getRace()); // make sure the competitor is serialized together with the regatta
        raceColumn.setTrackedRace(testFleet1, trackedRace);
        WindSource windSource = new WindSourceWithAdditionalID(WindSourceType.EXPEDITION, "Igtimi1");
        WindTrack windTrackOnSource = trackedRace.getOrCreateWindTrack(windSource);

        Position p = new DegreePosition(54, 30);
        TimePoint at = new MillisecondsTimePoint(20000);
        SpeedWithBearing windSpeedWithBearing = new KnotSpeedWithBearingImpl(20, new DegreeBearingImpl(12));
        windTrackOnSource.add(new WindImpl(p, at, windSpeedWithBearing));

        // Serialize
        List<String> groupNamesToExport = new ArrayList<String>();
        groupNamesToExport.add(group.getName());

        RacingEventService destService;
        DomainFactory domainFactory;
        MasterDataResource resource = new MasterDataResource();
        MasterDataResource spyResource = spyResource(resource, sourceService);
        Response response = spyResource.getMasterDataByLeaderboardGroups(groupNamesToExport, false, true, false);
        StreamingOutput streamingOutput = (StreamingOutput) response.getEntity();
        ByteArrayOutputStream os = new ByteArrayOutputStream();
        UUID randomUUID = UUID.randomUUID();
        ByteArrayInputStream inputStream = null;
        try {
            streamingOutput.write(os);
            os.flush();
            // Delete all data above from the database, to allow recreating all of it on target server
            deleteAllDataFromDatabase();
            // Import in new service
            destService = new RacingEventServiceImplMock(new DataImportProgressImpl(randomUUID));
            domainFactory = destService.getBaseDomainFactory();
            inputStream = new ByteArrayInputStream(os.toByteArray());

            MasterDataImporter importer = new MasterDataImporter(domainFactory, destService);
            importer.importFromStream(inputStream, randomUUID, false);
        } finally {
            os.close();
            inputStream.close();
        }

        MasterDataImportObjectCreationCount creationCount = destService.getDataImportLock().getProgress(randomUUID)
                .getResult();

        Assert.assertNotNull(creationCount);
        Event eventOnTarget = destService.getEvent(eventUUID);
        Assert.assertNotNull(eventOnTarget);
        LeaderboardGroup leaderboardGroupOnTarget = destService.getLeaderboardGroupByName(TEST_GROUP_NAME);
        Assert.assertNotNull(leaderboardGroupOnTarget);
        Leaderboard leaderboardOnTarget = destService.getLeaderboardByName(TEST_LEADERBOARD_NAME);
        Assert.assertNotNull(leaderboardOnTarget);
        Regatta regattaOnTarget = destService.getRegattaByName(TEST_LEADERBOARD_NAME);
        Assert.assertNotNull(regattaOnTarget);

        Assert.assertEquals(courseAreaUUID, eventOnTarget.getVenue().getCourseAreas().iterator().next().getId());

        RaceColumn raceColumnOnTarget = leaderboardOnTarget.getRaceColumnByName(raceColumnName);
        Assert.assertNotNull(raceColumnOnTarget);

        Competitor competitorOnTarget = domainFactory.getExistingCompetitorById(competitorUUID);
        Set<Competitor> competitorsCreatedOnTarget = new HashSet<Competitor>();
        competitorsCreatedOnTarget.add(competitorOnTarget);

        Fleet fleet1OnTarget = raceColumnOnTarget.getFleetByName(testFleet1.getName());
        DynamicTrackedRegatta trackedRegattaForTarget = destService.getOrCreateTrackedRegatta(regattaOnTarget);
        TrackedRace trackedRaceForTarget = new DummyTrackedRace(raceId, competitorsCreatedOnTarget, regattaOnTarget, trackedRegattaForTarget, sourceService.getWindStore());

        raceColumnOnTarget.setTrackedRace(fleet1OnTarget, trackedRaceForTarget);

        WindTrack windTrackOnDest = trackedRaceForTarget.getOrCreateWindTrack(windSource);
        windTrackOnDest.lockForRead();
        try {
            Iterable<Wind> fixes = windTrackOnDest.getFixes();
            Assert.assertNotNull(fixes);
            Iterator<Wind> iterator = fixes.iterator();
            Assert.assertTrue(iterator.hasNext());
            Wind firstWindFix = iterator.next();
            Assert.assertNotNull(firstWindFix);

            Assert.assertFalse(iterator.hasNext());
        } finally {
            windTrackOnDest.unlockAfterRead();
        }
        
        //Reimport again to see if db throws exceptions (see console for error for now, since exception is caught deep inside)
        try {
            streamingOutput.write(os);
            os.flush();

            inputStream = new ByteArrayInputStream(os.toByteArray());
            MasterDataImporter importer = new MasterDataImporter(domainFactory, destService);
            importer.importFromStream(inputStream, randomUUID, false);
        } finally {
            os.close();
            inputStream.close();
        }

    }

    @Test
    public void testMasterDataImportForRaceLogEventsReferencingCompetitors() throws MalformedURLException, IOException,
            InterruptedException, ClassNotFoundException {
        // Setup source service
        DomainFactory sourceDomainFactory = new DomainFactoryImpl((srlid)->null);
        RacingEventService sourceService = new RacingEventServiceImpl(
                PersistenceFactory.INSTANCE.getDomainObjectFactory(MongoDBService.INSTANCE, sourceDomainFactory),
                PersistenceFactory.INSTANCE.getMongoObjectFactory(MongoDBService.INSTANCE),
                MediaDBFactory.INSTANCE.getDefaultMediaDB(), EmptyWindStore.INSTANCE, EmptyGPSFixStore.INSTANCE);
        Event event = sourceService.addEvent(TEST_EVENT_NAME, /* eventDescription */ null, eventStartDate, eventEndDate, "testVenue", false, eventUUID);
        UUID courseAreaUUID = UUID.randomUUID();
        CourseArea courseArea = new CourseAreaImpl("testArea", courseAreaUUID);
        event.getVenue().addCourseArea(courseArea);

        List<String> raceColumnNames = new ArrayList<String>();
        String raceColumnName = "T1";
        raceColumnNames.add(raceColumnName);
        raceColumnNames.add("T2");
        final List<String> emptyRaceColumnNamesList = Collections.emptyList();

        List<Series> series = new ArrayList<Series>();
        List<Fleet> fleets = new ArrayList<Fleet>();
        FleetImpl testFleet1 = new FleetImpl("testFleet1");
        fleets.add(testFleet1);
        fleets.add(new FleetImpl("testFleet2"));
        series.add(new SeriesImpl("testSeries", false, fleets, emptyRaceColumnNamesList, sourceService));
        UUID regattaUUID = UUID.randomUUID();
        Regatta regatta = sourceService.createRegatta(RegattaImpl.getDefaultName(TEST_REGATTA_NAME, TEST_BOAT_CLASS_NAME), TEST_BOAT_CLASS_NAME,
                /*startDate*/ null, /*endDate*/ null, regattaUUID, series,
                true, new LowPoint(), courseAreaUUID, /* useStartTimeInference */ true, OneDesignRankingMetric::new);
        event.addRegatta(regatta);
        for (String name : raceColumnNames) {
            series.get(0).addRaceColumn(name, sourceService);
        }

        int[] discardRule = { 1, 2, 3, 4 };
        Leaderboard leaderboard = sourceService.addRegattaLeaderboard(regatta.getRegattaIdentifier(),
                "testDisplayName", discardRule);
        List<String> leaderboardNames = new ArrayList<String>();
        leaderboardNames.add(leaderboard.getName());
        LeaderboardGroup group = sourceService.addLeaderboardGroup(UUID.randomUUID(), TEST_GROUP_NAME, "testGroupDesc",
                /* displayName */ null, false, leaderboardNames, null, null);

        // Set tracked Race with competitors
        Set<Competitor> competitors = new HashSet<Competitor>();
        UUID competitorUUID = UUID.randomUUID();
        Set<DynamicPerson> sailors = new HashSet<DynamicPerson>();
        sailors.add(new PersonImpl("Froderik Poterson", new NationalityImpl("GER"), new Date(645487200000L),
                "Oberhoschy"));
        DynamicPerson coach = new PersonImpl("Lennart Hensler", new NationalityImpl("GER"), new Date(645487200000L),
                "Der Lennart halt");
        DynamicTeam team = new TeamImpl("Pros", sailors, coach);
        BoatClass boatClass = new BoatClassImpl("H16", true);
        DynamicBoat boat = new BoatImpl("Wingy", boatClass, "GER70133");
        Competitor competitor = sourceDomainFactory.getOrCreateCompetitor(competitorUUID, "Froderik", Color.RED, "noone@nowhere.de", null, team,
                boat, /* timeOnTimeFactor */ null, /* timeOnDistanceAllowanceInSecondsPerNauticalMile */ null);
        competitors.add(competitor);
        UUID competitor2UUID = UUID.randomUUID();
        Set<DynamicPerson> sailors2 = new HashSet<DynamicPerson>();
        sailors2.add(new PersonImpl("Test Mustermann", new NationalityImpl("GER"), new Date(645487200000L), "desc"));
        DynamicPerson coach2 = new PersonImpl("Max Test", new NationalityImpl("GER"), new Date(645487200000L), "desc");
        DynamicTeam team2 = new TeamImpl("Pros2", sailors2, coach2);
        DynamicBoat boat2 = new BoatImpl("FastBoat", boatClass, "GER70133");
        Competitor competitor2 = sourceDomainFactory.getCompetitorStore().getOrCreateCompetitor(competitor2UUID,
                "Froderik", Color.RED, "noone@nowhere.de", null, team2, boat2, /* timeOnTimeFactor */ null, /* timeOnDistanceAllowanceInSecondsPerNauticalMile */ null);
        competitors.add(competitor2);
        RaceColumn raceColumn = leaderboard.getRaceColumnByName(raceColumnName);
        TrackedRace trackedRace = new DummyTrackedRace(raceId, competitors, regatta, null, sourceService.getWindStore());

        raceColumn.setTrackedRace(testFleet1, trackedRace);

        // Set log event
        RaceLogEventFactory factory = new RaceLogEventFactoryImpl();
        TimePoint logTimePoint = new MillisecondsTimePoint(1372489200000L);
        RaceLogStartTimeEvent logEvent = factory.createStartTimeEvent(logTimePoint, author, 1, logTimePoint);
        raceColumn.getRaceLog(testFleet1).add(logEvent);
        storedLogUUIDs.add(logEvent.getId());

        // Add a competitor-related race log event to ensure that no competitor resolution is attempted while receiving
        TimePoint logTimePoint2 = logTimePoint.plus(10);
        CompetitorResults positionedCompetitors = new CompetitorResultsImpl();
        positionedCompetitors.add(new Util.Triple<Serializable, String, MaxPointsReason>(competitor.getId(), competitor
                .getName(), MaxPointsReason.DNS));
        positionedCompetitors.add(new Util.Triple<Serializable, String, MaxPointsReason>(competitor2.getId(), competitor2
                .getName(), MaxPointsReason.NONE));
        RaceLogFinishPositioningConfirmedEvent finishPositioningConfirmedEvent = factory
                .createFinishPositioningConfirmedEvent(logTimePoint2, author, 1, positionedCompetitors);
        raceColumn.getRaceLog(testFleet1).add(finishPositioningConfirmedEvent);
        storedLogUUIDs.add(finishPositioningConfirmedEvent.getId());

        // Serialize
        List<String> groupNamesToExport = new ArrayList<String>();
        groupNamesToExport.add(group.getName());

        RacingEventService destService;
        DomainFactory domainFactory;
        MasterDataResource resource = new MasterDataResource();
        MasterDataResource spyResource = spyResource(resource, sourceService);
        Response response = spyResource.getMasterDataByLeaderboardGroups(groupNamesToExport, false, true, false);
        StreamingOutput streamingOutput = (StreamingOutput) response.getEntity();
        ByteArrayOutputStream os = new ByteArrayOutputStream();
        UUID randomUUID = UUID.randomUUID();
        ByteArrayInputStream inputStream = null;
        try {
            streamingOutput.write(os);
            os.flush();
            // Delete all data above from the database, to allow recreating all of it on target server
            deleteAllDataFromDatabase();
            // Import in new service
            destService = new RacingEventServiceImplMock(new DataImportProgressImpl(randomUUID));
            domainFactory = destService.getBaseDomainFactory();
            inputStream = new ByteArrayInputStream(os.toByteArray());

            MasterDataImporter importer = new MasterDataImporter(domainFactory, destService);
            importer.importFromStream(inputStream, randomUUID, false);
        } finally {
            os.close();
            inputStream.close();
        }

        MasterDataImportObjectCreationCount creationCount = destService.getDataImportLock().getProgress(randomUUID)
                .getResult();

        Assert.assertNotNull(creationCount);
        Event eventOnTarget = destService.getEvent(eventUUID);
        Assert.assertNotNull(eventOnTarget);
        LeaderboardGroup leaderboardGroupOnTarget = destService.getLeaderboardGroupByName(TEST_GROUP_NAME);
        Assert.assertNotNull(leaderboardGroupOnTarget);
        Leaderboard leaderboardOnTarget = destService.getLeaderboardByName(TEST_LEADERBOARD_NAME);
        Assert.assertNotNull(leaderboardOnTarget);
        Regatta regattaOnTarget = destService.getRegattaByName(TEST_LEADERBOARD_NAME);
        Assert.assertNotNull(regattaOnTarget);

        Assert.assertEquals(courseAreaUUID, eventOnTarget.getVenue().getCourseAreas().iterator().next().getId());

        RaceColumn raceColumnOnTarget = leaderboardOnTarget.getRaceColumnByName(raceColumnName);
        Assert.assertNotNull(raceColumnOnTarget);

        Assert.assertTrue(leaderboardOnTarget.getScoreCorrection().hasCorrectionFor(raceColumnOnTarget));
        Competitor competitorOnTarget = domainFactory.getCompetitorStore().getExistingCompetitorById(competitorUUID);
        Set<Competitor> competitorsCreatedOnTarget = new HashSet<Competitor>();
        competitorsCreatedOnTarget.add(competitorOnTarget);

        Fleet fleet1OnTarget = raceColumnOnTarget.getFleetByName(testFleet1.getName());
        TrackedRace trackedRaceForTarget = new DummyTrackedRace(raceId, competitorsCreatedOnTarget, regattaOnTarget, null, sourceService.getWindStore());

        raceColumnOnTarget.setTrackedRace(fleet1OnTarget, trackedRaceForTarget);

        Iterable<Competitor> competitorsOnTarget = leaderboardOnTarget.getAllCompetitors();
        Iterator<Competitor> competitorIterator = competitorsOnTarget.iterator();
        Assert.assertTrue(competitorIterator.hasNext());
        Assert.assertEquals(competitorOnTarget, competitorIterator.next());

        // Check for score corrections
        Assert.assertEquals(
                MaxPointsReason.DNS,
                leaderboardOnTarget.getScoreCorrection().getMaxPointsReason(competitorOnTarget, raceColumnOnTarget,
                        MillisecondsTimePoint.now()));
    }

    @Test
    public void testMasterDataImportWithoutOverrideWithoutHttpStack() throws MalformedURLException, IOException,
            InterruptedException, ClassNotFoundException {
        // Setup source service
        RacingEventService sourceService = new RacingEventServiceImpl();
        Event event = sourceService.addEvent(TEST_EVENT_NAME, /* eventDescription */ null, eventStartDate, eventEndDate, "testVenue", false, eventUUID);
        UUID courseAreaUUID = UUID.randomUUID();
        CourseArea courseArea = new CourseAreaImpl("testArea", courseAreaUUID);
        event.getVenue().addCourseArea(courseArea);

        List<String> raceColumnNames = new ArrayList<String>();
        String raceColumnName = "T1";
        raceColumnNames.add(raceColumnName);
        raceColumnNames.add("T2");
        List<String> emptyRaceColumnNamesList = Collections.emptyList();

        List<Series> series = new ArrayList<Series>();
        List<Fleet> fleets = new ArrayList<Fleet>();
        FleetImpl testFleet1 = new FleetImpl("testFleet1");
        fleets.add(testFleet1);
        fleets.add(new FleetImpl("testFleet2"));
        series.add(new SeriesImpl("testSeries", false, fleets, emptyRaceColumnNamesList, sourceService));
        UUID regattaUUID = UUID.randomUUID();
        Regatta regatta = sourceService.createRegatta(RegattaImpl.getDefaultName(TEST_REGATTA_NAME, TEST_BOAT_CLASS_NAME), TEST_BOAT_CLASS_NAME,
                /*startDate*/ null, /*endDate*/ null, regattaUUID, series,
                true, new LowPoint(), courseAreaUUID, /* useStartTimeInference */ true, OneDesignRankingMetric::new);
        event.addRegatta(regatta);
        for (String name : raceColumnNames) {
            series.get(0).addRaceColumn(name, sourceService);
        }

        int[] discardRule = { 1, 2, 3, 4 };
        Leaderboard leaderboard = sourceService.addRegattaLeaderboard(regatta.getRegattaIdentifier(),
                "testDisplayName", discardRule);
        List<String> leaderboardNames = new ArrayList<String>();
        leaderboardNames.add(leaderboard.getName());
        LeaderboardGroup group = sourceService.addLeaderboardGroup(UUID.randomUUID(), TEST_GROUP_NAME, "testGroupDesc",
                /* displayName */ null, false, leaderboardNames, null, null);

        // Set tracked Race with competitors
        Set<Competitor> competitors = new HashSet<Competitor>();
        UUID competitorUUID = UUID.randomUUID();
        Set<DynamicPerson> sailors = new HashSet<DynamicPerson>();
        sailors.add(new PersonImpl("Froderik Poterson", new NationalityImpl("GER"), new Date(645487200000L),
                "Oberhoschy"));
        DynamicPerson coach = new PersonImpl("Lennart Hensler", new NationalityImpl("GER"), new Date(645487200000L),
                "Der Lennart halt");
        DynamicTeam team = new TeamImpl("Pros", sailors, coach);
        BoatClass boatClass = new BoatClassImpl("H16", true);
        DynamicBoat boat = new BoatImpl("Wingy", boatClass, "GER70133");
        CompetitorImpl competitor = new CompetitorImpl(competitorUUID, "Froderik", Color.RED, null, null, team, boat, /* timeOnTimeFactor */ null, /* timeOnDistanceAllowancePerNauticalMile */ null);
        competitors.add(competitor);
        UUID competitorToSuppressUUID = UUID.randomUUID();
        Set<DynamicPerson> sailors2 = new HashSet<DynamicPerson>();
        sailors2.add(new PersonImpl("Angela Merkel", new NationalityImpl("GER"), new Date(645487200000L),
                "segelt auch mit"));
        DynamicPerson coach2 = new PersonImpl("Peer Steinbrueck", new NationalityImpl("GER"), new Date(645487200000L),
                "Bester Coach");
        DynamicTeam team2 = new TeamImpl("Noobs", sailors2, coach2);
        DynamicBoat boat2 = new BoatImpl("LahmeEnte", boatClass, "GER1337");
        CompetitorImpl competitorToSuppress = new CompetitorImpl(competitorToSuppressUUID, "Merkel", Color.RED, null, null, 
                team2, boat2, /* timeOnTimeFactor */ null, /* timeOnDistanceAllowancePerNauticalMile */ null);
        competitors.add(competitorToSuppress);
        RaceColumn raceColumn = leaderboard.getRaceColumnByName(raceColumnName);
        TrackedRace trackedRace = new DummyTrackedRace(raceId, competitors, regatta, null, sourceService.getWindStore());

        raceColumn.setTrackedRace(testFleet1, trackedRace);

        // Set log event
        RaceLogEventFactory factory = new RaceLogEventFactoryImpl();
        TimePoint logTimePoint = new MillisecondsTimePoint(1372489200000L);
        RaceLogStartTimeEvent logEvent = factory.createStartTimeEvent(logTimePoint, author, 1, logTimePoint);
        raceColumn.getRaceLog(testFleet1).add(logEvent);
        storedLogUUIDs.add(logEvent.getId());

        // Set score correction
        double scoreCorrection = 12.0;
        leaderboard.getScoreCorrection().correctScore(competitor, raceColumn, scoreCorrection);
        MaxPointsReason maxPointsReason = MaxPointsReason.DNS;
        leaderboard.getScoreCorrection().setMaxPointsReason(competitor, raceColumn, maxPointsReason);

        // Set carried Points
        double carriedPoints = 2.0;
        leaderboard.setCarriedPoints(competitor, carriedPoints);

        // Set suppressed competitor
        leaderboard.setSuppressed(competitorToSuppress, true);

        // Set display name
        String nickName = "Angie";
        leaderboard.setDisplayName(competitorToSuppress, nickName);

        // Serialize
        List<String> groupNamesToExport = new ArrayList<String>();
        groupNamesToExport.add(group.getName());

        RacingEventService destService;
        DomainFactory domainFactory;
        MasterDataResource resource = new MasterDataResource();
        MasterDataResource spyResource = spyResource(resource, sourceService);
        Response response = spyResource.getMasterDataByLeaderboardGroups(groupNamesToExport, false, true, false);
        StreamingOutput streamingOutput = (StreamingOutput) response.getEntity();
        ByteArrayOutputStream os = new ByteArrayOutputStream();
        UUID randomUUID = UUID.randomUUID();
        String venueNameNotToOverride;
        CourseAreaImpl courseAreaNotToOverride;
        String raceColumnNameNotToOveride;
        RegattaLeaderboard leaderboardNotToOverride;
        LeaderboardGroup groupNotToOverride;
        ByteArrayInputStream inputStream = null;
        try {
            streamingOutput.write(os);
            os.flush();
            // Delete all data above from the database, to allow recreating all of it on target server
            deleteAllDataFromDatabase();
            // Import in new service
            destService = new RacingEventServiceImplMock(new DataImportProgressImpl(randomUUID));
            domainFactory = destService.getBaseDomainFactory();
            // Create existing data on target
            venueNameNotToOverride = "doNotOverride";
            Event eventNotToOverride = destService.addEvent(TEST_EVENT_NAME, /* eventDescription */ null, eventStartDate, eventEndDate, venueNameNotToOverride,
                    false, eventUUID);
            courseAreaNotToOverride = new CourseAreaImpl("testAreaNotToOverride", courseAreaUUID);
            eventNotToOverride.getVenue().addCourseArea(courseAreaNotToOverride);

            List<String> raceColumnNamesNotToOverride = new ArrayList<String>();
            raceColumnNameNotToOveride = "T1nottooverride";
            raceColumnNamesNotToOverride.add(raceColumnNameNotToOveride);
            emptyRaceColumnNamesList = Collections.emptyList();

            List<Series> seriesNotToOverride = new ArrayList<Series>();
            List<Fleet> fleetsNotToOverride = new ArrayList<Fleet>();
            FleetImpl testFleet1NotToOverride = new FleetImpl("testFleet1");
            fleetsNotToOverride.add(testFleet1NotToOverride);
            seriesNotToOverride.add(new SeriesImpl("testSeries", false, fleetsNotToOverride, emptyRaceColumnNamesList,
                    destService));
            Regatta regattaNotToOverride = destService.createRegatta(
                    RegattaImpl.getDefaultName(TEST_REGATTA_NAME, TEST_BOAT_CLASS_NAME), TEST_BOAT_CLASS_NAME, /*startDate*/ null, /*endDate*/ null,
                    regattaUUID, seriesNotToOverride, true, new LowPoint(), courseAreaUUID, /* useStartTimeInference */
                    true, OneDesignRankingMetric::new);
            event.addRegatta(regattaNotToOverride);
            for (String name : raceColumnNamesNotToOverride) {
                seriesNotToOverride.get(0).addRaceColumn(name, destService);
            }

            leaderboardNotToOverride = destService.addRegattaLeaderboard(
                    regattaNotToOverride.getRegattaIdentifier(), "testDisplayNameNotToOverride", discardRule);
            List<String> leaderboardNamesNotToOverride = new ArrayList<String>();
            leaderboardNamesNotToOverride.add(leaderboardNotToOverride.getName());
            groupNotToOverride = destService.addLeaderboardGroup(UUID.randomUUID(),
                    TEST_GROUP_NAME, "testGroupDescNotToOverride", /* displayName */ null, false, leaderboardNamesNotToOverride, null, null);
            inputStream = new ByteArrayInputStream(os.toByteArray());

            MasterDataImporter importer = new MasterDataImporter(domainFactory, destService);
            importer.importFromStream(inputStream, randomUUID, false);
        } finally {
            os.close();
            inputStream.close();
        }

        MasterDataImportObjectCreationCount creationCount = destService.getDataImportLock().getProgress(randomUUID)
                .getResult();

        // ---Asserts---
        // Test correct number of creations
        Assert.assertNotNull(creationCount);
        Assert.assertEquals(0, creationCount.getEventCount());
        Assert.assertEquals(0, creationCount.getRegattaCount());
        Assert.assertEquals(0, creationCount.getLeaderboardCount());
        Assert.assertEquals(0, creationCount.getLeaderboardGroupCount());

        Event eventOnTarget = destService.getEvent(eventUUID);
        Assert.assertNotNull(eventOnTarget);

        // Check if existing event survived import
        Assert.assertEquals(venueNameNotToOverride, eventOnTarget.getVenue().getName());

        // Check if existing course area survived import
        Assert.assertEquals(courseAreaNotToOverride.getName(), eventOnTarget.getVenue().getCourseAreas().iterator()
                .next().getName());
        LeaderboardGroup leaderboardGroupOnTarget = destService.getLeaderboardGroupByName(TEST_GROUP_NAME);
        Assert.assertNotNull(leaderboardGroupOnTarget);
        // Check if existing leaderboard group survived import
        Assert.assertEquals(groupNotToOverride.getDescription(), leaderboardGroupOnTarget.getDescription());
        Leaderboard leaderboardOnTarget = destService.getLeaderboardByName(TEST_LEADERBOARD_NAME);
        Assert.assertNotNull(leaderboardOnTarget);
        Regatta regattaOnTarget = destService.getRegattaByName(TEST_LEADERBOARD_NAME);
        Assert.assertNotNull(regattaOnTarget);

        Assert.assertEquals(courseAreaUUID, eventOnTarget.getVenue().getCourseAreas().iterator().next().getId());

        RaceColumn raceColumnOnTarget = leaderboardOnTarget.getRaceColumnByName(raceColumnNameNotToOveride);
        Assert.assertNotNull(raceColumnOnTarget);
        // Check if existing leaderboard survived import
        Assert.assertEquals(leaderboardNotToOverride.getDisplayName(), leaderboardOnTarget.getDisplayName());
        Assert.assertFalse(leaderboardOnTarget.getScoreCorrection().hasCorrectionFor(raceColumnOnTarget));

    }

    @Test
    public void testMasterDataImportWithOverrideWithoutHttpStack() throws MalformedURLException, IOException,
            InterruptedException, ClassNotFoundException {
        // Setup source service
        RacingEventService sourceService = new RacingEventServiceImpl();
        Event event = sourceService.addEvent(TEST_EVENT_NAME, /* eventDescription */ null, eventStartDate, eventEndDate, "testVenue", false, eventUUID);
        UUID courseAreaUUID = UUID.randomUUID();
        CourseArea courseArea = new CourseAreaImpl("testArea", courseAreaUUID);
        event.getVenue().addCourseArea(courseArea);

        List<String> raceColumnNames = new ArrayList<String>();
        String raceColumnName = "T1";
        raceColumnNames.add(raceColumnName);
        raceColumnNames.add("T2");
        List<String> emptyRaceColumnNamesList = Collections.emptyList();

        List<Series> series = new ArrayList<Series>();
        List<Fleet> fleets = new ArrayList<Fleet>();
        FleetImpl testFleet1 = new FleetImpl("testFleet1");
        fleets.add(testFleet1);
        fleets.add(new FleetImpl("testFleet2"));
        series.add(new SeriesImpl("testSeries", false, fleets, emptyRaceColumnNamesList, sourceService));
        UUID regattaUUID = UUID.randomUUID();
        Regatta regatta = sourceService.createRegatta(RegattaImpl.getDefaultName(TEST_REGATTA_NAME, TEST_BOAT_CLASS_NAME), TEST_BOAT_CLASS_NAME, 
                /*startDate*/ null, /*endDate*/ null, regattaUUID, series,
                true, new LowPoint(), courseAreaUUID, /* useStartTimeInference */ true, OneDesignRankingMetric::new);
        event.addRegatta(regatta);
        for (String name : raceColumnNames) {
            series.get(0).addRaceColumn(name, sourceService);
        }

        int[] discardRule = { 1, 2, 3, 4 };
        Leaderboard leaderboard = sourceService.addRegattaLeaderboard(regatta.getRegattaIdentifier(),
                "testDisplayName", discardRule);
        List<String> leaderboardNames = new ArrayList<String>();
        leaderboardNames.add(leaderboard.getName());
        LeaderboardGroup group = sourceService.addLeaderboardGroup(UUID.randomUUID(), TEST_GROUP_NAME, "testGroupDesc",
                /* displayName */ null, false, leaderboardNames, null, null);

        // Set tracked Race with competitors
        Set<Competitor> competitors = new HashSet<Competitor>();
        UUID competitorUUID = UUID.randomUUID();
        Set<DynamicPerson> sailors = new HashSet<DynamicPerson>();
        sailors.add(new PersonImpl("Froderik Poterson", new NationalityImpl("GER"), new Date(645487200000L),
                "Oberhoschy"));
        DynamicPerson coach = new PersonImpl("Lennart Hensler", new NationalityImpl("GER"), new Date(645487200000L),
                "Der Lennart halt");
        DynamicTeam team = new TeamImpl("Pros", sailors, coach);
        BoatClass boatClass = new BoatClassImpl("H16", true);
        DynamicBoat boat = new BoatImpl("Wingy", boatClass, "GER70133");
        CompetitorImpl competitor = new CompetitorImpl(competitorUUID, "Froderik", Color.RED, null, null, team, boat, /* timeOnTimeFactor */ null, /* timeOnDistanceAllowancePerNauticalMile */ null);
        competitors.add(competitor);
        UUID competitorToSuppressUUID = UUID.randomUUID();
        Set<DynamicPerson> sailors2 = new HashSet<DynamicPerson>();
        sailors2.add(new PersonImpl("Angela Merkel", new NationalityImpl("GER"), new Date(645487200000L),
                "segelt auch mit"));
        DynamicPerson coach2 = new PersonImpl("Peer Steinbrueck", new NationalityImpl("GER"), new Date(645487200000L),
                "Bester Coach");
        DynamicTeam team2 = new TeamImpl("Noobs", sailors2, coach2);
        DynamicBoat boat2 = new BoatImpl("LahmeEnte", boatClass, "GER1337");
        CompetitorImpl competitorToSuppress = new CompetitorImpl(competitorToSuppressUUID, "Merkel", Color.RED, null,
                null, team2, boat2, /* timeOnTimeFactor */ null, /* timeOnDistanceAllowancePerNauticalMile */ null);
        competitors.add(competitorToSuppress);
        RaceColumn raceColumn = leaderboard.getRaceColumnByName(raceColumnName);
        TrackedRace trackedRace = new DummyTrackedRace(raceId, competitors, regatta, null, sourceService.getWindStore());

        raceColumn.setTrackedRace(testFleet1, trackedRace);

        // Set log event
        RaceLogEventFactory factory = new RaceLogEventFactoryImpl();
        TimePoint logTimePoint = new MillisecondsTimePoint(1372489200000L);
        RaceLogStartTimeEvent logEvent = factory.createStartTimeEvent(logTimePoint, author, 1, logTimePoint);
        raceColumn.getRaceLog(testFleet1).add(logEvent);
        storedLogUUIDs.add(logEvent.getId());

        // Set score correction
        double scoreCorrection = 12.0;
        leaderboard.getScoreCorrection().correctScore(competitor, raceColumn, scoreCorrection);
        MaxPointsReason maxPointsReason = MaxPointsReason.DNS;
        leaderboard.getScoreCorrection().setMaxPointsReason(competitor, raceColumn, maxPointsReason);

        // Set carried Points
        double carriedPoints = 2.0;
        leaderboard.setCarriedPoints(competitor, carriedPoints);

        // Set suppressed competitor
        leaderboard.setSuppressed(competitorToSuppress, true);

        // Set display name
        String nickName = "Angie";
        leaderboard.setDisplayName(competitorToSuppress, nickName);

        // Serialize
        List<String> groupNamesToExport = new ArrayList<String>();
        groupNamesToExport.add(group.getName());

        RacingEventService destService;
        DomainFactory domainFactory;
        MasterDataResource resource = new MasterDataResource();
        MasterDataResource spyResource = spyResource(resource, sourceService);
        Response response = spyResource.getMasterDataByLeaderboardGroups(groupNamesToExport, false, true, false);
        StreamingOutput streamingOutput = (StreamingOutput) response.getEntity();
        ByteArrayOutputStream os = new ByteArrayOutputStream();
        UUID randomUUID = UUID.randomUUID();
        RegattaAndRaceIdentifier identifierOfRegattaTrackedRace;
        ByteArrayInputStream inputStream = null;
        try {
            streamingOutput.write(os);
            os.flush();
            // Delete all data above from the database, to allow recreating all of it on target server
            deleteAllDataFromDatabase();
            // Import in new service
            destService = new RacingEventServiceImplMock(new DataImportProgressImpl(randomUUID));
            domainFactory = destService.getBaseDomainFactory();
            // Create existing data on target
            String venueNameToOverride = "Override";
            Event eventToOverride = destService.addEvent(TEST_EVENT_NAME, /* eventDescription */ null, eventStartDate, eventEndDate, venueNameToOverride, false, eventUUID);
            CourseArea courseAreaToOverride = new CourseAreaImpl("testAreaToOverride", courseAreaUUID);
            eventToOverride.getVenue().addCourseArea(courseAreaToOverride);

            List<String> raceColumnNamesToOverride = new ArrayList<String>();
            String raceColumnNameToOveride = raceColumnName;
            raceColumnNamesToOverride.add(raceColumnNameToOveride);
            emptyRaceColumnNamesList = Collections.emptyList();

            List<Series> seriesToOverride = new ArrayList<Series>();
            List<Fleet> fleetsToOverride = new ArrayList<Fleet>();
            FleetImpl testFleet1ToOverride = new FleetImpl("testFleet1");
            fleetsToOverride.add(testFleet1ToOverride);
            seriesToOverride.add(new SeriesImpl("testSeries", false, fleetsToOverride, emptyRaceColumnNamesList,
                    destService));
            Regatta regattaToOverride = destService.createRegatta(
                    RegattaImpl.getDefaultName(TEST_REGATTA_NAME, TEST_BOAT_CLASS_NAME), TEST_BOAT_CLASS_NAME, /*startDate*/ null, /*endDate*/ null,
                    regattaUUID, seriesToOverride, true, new LowPoint(), courseAreaUUID, /* useStartTimeInference */
                    true, OneDesignRankingMetric::new);
            event.addRegatta(regattaToOverride);
            for (String name : raceColumnNamesToOverride) {
                seriesToOverride.get(0).addRaceColumn(name, destService);
            }

            // Create competitor with same ID and other details
            Set<Competitor> competitorsToOverride = new HashSet<Competitor>();
            Set<DynamicPerson> sailorsToOverride = new HashSet<DynamicPerson>();
            sailorsToOverride.add(new PersonImpl("Froderik Poterson", new NationalityImpl("GER"), new Date(
                    645487200000L), "Oberhoschy"));
            DynamicPerson coachToOverride = new PersonImpl("Lennart Hensler", new NationalityImpl("GER"), new Date(
                    645487200000L), "Der Lennart halt");
            DynamicTeam teamToOverride = new TeamImpl("Pros", sailorsToOverride, coachToOverride);
            BoatClass boatClassToOverride = new BoatClassImpl("H16", true);
            DynamicBoat boatToOverride = new BoatImpl("Wingy", boatClassToOverride, "GER70133");
            String competitorOldName = "oldName";
            Competitor competitorToOverride = domainFactory.getOrCreateCompetitor(competitorUUID, competitorOldName,
                    Color.BLUE, "noone@nowhere.de", null, teamToOverride, boatToOverride, /* timeOnTimeFactor */ null, /* timeOnDistanceAllowanceInSecondsPerNauticalMile */ null);
            competitorsToOverride.add(competitorToOverride);

            Leaderboard leaderboardToOverride = destService.addRegattaLeaderboard(
                    regattaToOverride.getRegattaIdentifier(), "testDisplayNameNotToOverride", discardRule);
            TrackedRace trackedRace2 = new DummyTrackedRace(raceId, competitorsToOverride, regattaToOverride, null, sourceService.getWindStore());
            RaceColumn columnToOverride = leaderboardToOverride.getRaceColumns().iterator().next();
            columnToOverride.setTrackedRace(testFleet1ToOverride, trackedRace2);
            identifierOfRegattaTrackedRace = regattaToOverride
                    .getRaceIdentifier(columnToOverride.getRaceDefinition(testFleet1ToOverride));

            destService.addLeaderboardGroup(UUID.randomUUID(), TEST_GROUP_NAME, "testGroupDescToOverride", /* displayName */ null,
                    false, new ArrayList<String>(), null, null);
            destService.getLeaderboardGroupByName(TEST_GROUP_NAME).addLeaderboard(leaderboardToOverride);
            destService.addLeaderboard(leaderboardToOverride);
            inputStream = new ByteArrayInputStream(os.toByteArray());

            MasterDataImporter importer = new MasterDataImporter(domainFactory, destService);
            importer.importFromStream(inputStream, randomUUID, true);
        } finally {
            os.close();
            inputStream.close();
        }

        MasterDataImportObjectCreationCount creationCount = destService.getDataImportLock().getProgress(randomUUID)
                .getResult();

        // ---Asserts---
        // Test correct number of creations
        Assert.assertNotNull(creationCount);
        Assert.assertEquals(1, creationCount.getEventCount());
        Assert.assertEquals(1, creationCount.getRegattaCount());
        Assert.assertEquals(1, creationCount.getLeaderboardCount());
        Assert.assertEquals(1, creationCount.getLeaderboardGroupCount());

        Event eventOnTarget = destService.getEvent(eventUUID);
        Assert.assertNotNull(eventOnTarget);

        // Check if existing event didn't survive import
        Assert.assertEquals(event.getVenue().getName(), eventOnTarget.getVenue().getName());

        // Check if existing course area survive import
        Assert.assertEquals(courseArea.getName(), eventOnTarget.getVenue().getCourseAreas().iterator().next().getName());
        LeaderboardGroup leaderboardGroupOnTarget = destService.getLeaderboardGroupByName(TEST_GROUP_NAME);
        Assert.assertNotNull(leaderboardGroupOnTarget);
        // Check if existing leaderboard group didn't survive import
        Assert.assertEquals(group.getDescription(), leaderboardGroupOnTarget.getDescription());
        Leaderboard leaderboardOnTarget = destService.getLeaderboardByName(TEST_LEADERBOARD_NAME);
        Assert.assertNotNull(leaderboardOnTarget);
        Regatta regattaOnTarget = destService.getRegattaByName(TEST_REGATTA_NAME + " (" + TEST_BOAT_CLASS_NAME + ")");
        Assert.assertNotNull(regattaOnTarget);

        RegattaLeaderboard regattaLeaderboard = (RegattaLeaderboard) leaderboardOnTarget;
        Regatta regattaInLeaderboard = regattaLeaderboard.getRegatta();
        Assert.assertSame(regattaOnTarget, regattaInLeaderboard);

        Assert.assertEquals(courseAreaUUID, eventOnTarget.getVenue().getCourseAreas().iterator().next().getId());

        RaceColumn raceColumnOnTarget = leaderboardOnTarget.getRaceColumnByName(raceColumnName);
        Assert.assertNotNull(raceColumnOnTarget);
        // Check if existing leaderboard didn't survive import
        Assert.assertEquals(leaderboard.getDisplayName(), leaderboardOnTarget.getDisplayName());
        Assert.assertTrue(leaderboardOnTarget.getScoreCorrection().hasCorrectionFor(raceColumnOnTarget));

        // Check that tracked race of regatta leaderboard has been removed
        Assert.assertNull(destService.getTrackedRace(identifierOfRegattaTrackedRace));

        // Assert that competitor details were overridden
        Competitor competitorOnTarget = destService.getBaseDomainFactory().getExistingCompetitorById(competitorUUID);
        Assert.assertEquals(competitor.getName(), competitorOnTarget.getName());
        Assert.assertEquals(competitor.getColor(), competitorOnTarget.getColor());

    }

    @Test
    public void testMasterDataImportForRegattaDefaultProcedureAndDesigner() throws MalformedURLException, IOException,
            InterruptedException, ClassNotFoundException {
        RacingEventService sourceService = new RacingEventServiceImpl();

        Event event = sourceService.createEventWithoutReplication("Test Event", /* eventDescription */ null,
                new MillisecondsTimePoint(0), new MillisecondsTimePoint(10), "testvenue", false, UUID.randomUUID(),
                /* officialWebsiteURL */ null, /* sailorsInfoWebsiteURL */ null, 
                /* images */Collections.<ImageDescriptor> emptyList(), /* videos */Collections.<VideoDescriptor> emptyList());
        CourseArea defaultCourseArea = sourceService.addCourseArea(event.getId(), "ECHO", UUID.randomUUID());

        Regatta regatta = sourceService.createRegatta(
                RegattaImpl.getDefaultName(TEST_REGATTA_NAME, TEST_BOAT_CLASS_NAME), TEST_BOAT_CLASS_NAME, /*startDate*/ null, /*endDate*/ null,
                UUID.randomUUID(), new ArrayList<Series>(), true, new LowPoint(), defaultCourseArea.getId(), /* useStartTimeInference */ true, OneDesignRankingMetric::new);
        // Let's use the setters directly because we are not testing replication
        RegattaConfigurationImpl configuration = new RegattaConfigurationImpl();
        configuration.setDefaultCourseDesignerMode(CourseDesignerMode.BY_MAP);
        regatta.setRegattaConfiguration(configuration);

        Leaderboard leaderboard = sourceService.addRegattaLeaderboard(regatta.getRegattaIdentifier(),
                "testDisplayName", new int[] { 1, 2, 3, 4 });
        List<String> leaderboardNames = new ArrayList<String>();
        leaderboardNames.add(leaderboard.getName());
        LeaderboardGroup group = sourceService.addLeaderboardGroup(UUID.randomUUID(), TEST_GROUP_NAME, "testGroupDesc",
                /* displayName */ null, false, leaderboardNames, null, null);

        // Serialize
        List<String> groupNamesToExport = new ArrayList<String>();
        groupNamesToExport.add(group.getName());

        RacingEventService destService;
        DomainFactory domainFactory;
        MasterDataResource resource = new MasterDataResource();
        MasterDataResource spyResource = spyResource(resource, sourceService);
        Response response = spyResource.getMasterDataByLeaderboardGroups(groupNamesToExport, false, true, false);
        StreamingOutput streamingOutput = (StreamingOutput) response.getEntity();
        ByteArrayOutputStream os = new ByteArrayOutputStream();
        UUID randomUUID = UUID.randomUUID();
        ByteArrayInputStream inputStream = null;
        try {
            streamingOutput.write(os);
            os.flush();
            // Delete all data above from the database, to allow recreating all of it on target server
            deleteAllDataFromDatabase();
            // Import in new service
            destService = new RacingEventServiceImplMock(new DataImportProgressImpl(randomUUID));
            domainFactory = destService.getBaseDomainFactory();
            inputStream = new ByteArrayInputStream(os.toByteArray());

            MasterDataImporter importer = new MasterDataImporter(domainFactory, destService);
            importer.importFromStream(inputStream, randomUUID, false);
        } finally {
            os.close();
            inputStream.close();
        }

        destService.getDataImportLock().getProgress(randomUUID).getResult();
        Regatta importedRegatta = destService.getRegattaByName(regatta.getName());

        assertNotNull(importedRegatta.getRegattaConfiguration());
        assertEquals(CourseDesignerMode.BY_MAP, importedRegatta.getRegattaConfiguration()
                .getDefaultCourseDesignerMode());
    }

    @Test
    public void testMasterDataImportForRegattaWithoutCourseArea() throws MalformedURLException, IOException,
            InterruptedException, ClassNotFoundException {
        // Setup source service
        RacingEventService sourceService = new RacingEventServiceImpl();

        Event event = sourceService.createEventWithoutReplication("Test Event", /* eventDescription */ null,
                new MillisecondsTimePoint(0), new MillisecondsTimePoint(10), "testvenue", false, UUID.randomUUID(), 
                /* officialWebsiteURL */ null, /* sailorsInfoWebsiteURL */ null, 
                /* images */Collections.<ImageDescriptor> emptyList(), /* videos */Collections.<VideoDescriptor> emptyList());
        CourseArea defaultCourseArea = sourceService.addCourseArea(event.getId(), "ECHO", UUID.randomUUID());

        List<String> raceColumnNames = new ArrayList<String>();
        String raceColumnName = "T1";
        raceColumnNames.add(raceColumnName);
        raceColumnNames.add("T2");
        List<String> emptyRaceColumnNamesList = Collections.emptyList();

        List<Series> series = new ArrayList<Series>();
        List<Fleet> fleets = new ArrayList<Fleet>();
        FleetImpl testFleet1 = new FleetImpl("testFleet1");
        fleets.add(testFleet1);
        fleets.add(new FleetImpl("testFleet2"));
        series.add(new SeriesImpl("testSeries", false, fleets, emptyRaceColumnNamesList, sourceService));
        UUID regattaUUID = UUID.randomUUID();

        Regatta regatta = sourceService.createRegatta(RegattaImpl.getDefaultName(TEST_REGATTA_NAME, TEST_BOAT_CLASS_NAME), TEST_BOAT_CLASS_NAME, 
                /*startDate*/ null, /*endDate*/ null, regattaUUID, series,
                true, new LowPoint(), defaultCourseArea.getId(), /* useStartTimeInference */ true, OneDesignRankingMetric::new);
        for (String name : raceColumnNames) {
            series.get(0).addRaceColumn(name, sourceService);
        }
        int[] discardRule = { 1, 2, 3, 4 };
        Leaderboard leaderboard = sourceService.addRegattaLeaderboard(regatta.getRegattaIdentifier(),
                "testDisplayName", discardRule);
        List<String> leaderboardNames = new ArrayList<String>();
        leaderboardNames.add(leaderboard.getName());
        LeaderboardGroup group = sourceService.addLeaderboardGroup(UUID.randomUUID(), TEST_GROUP_NAME, "testGroupDesc",
                /* displayName */ null, false, leaderboardNames, null, null);

        // Set tracked Race with competitors
        Set<Competitor> competitors = new HashSet<Competitor>();
        UUID competitorUUID = UUID.randomUUID();
        Set<DynamicPerson> sailors = new HashSet<DynamicPerson>();
        sailors.add(new PersonImpl("Froderik Poterson", new NationalityImpl("GER"), new Date(645487200000L),
                "Oberhoschy"));
        DynamicPerson coach = new PersonImpl("Lennart Hensler", new NationalityImpl("GER"), new Date(645487200000L),
                "Der Lennart halt");
        DynamicTeam team = new TeamImpl("Pros", sailors, coach);
        BoatClass boatClass = new BoatClassImpl("H16", true);
        DynamicBoat boat = new BoatImpl("Wingy", boatClass, "GER70133");
        CompetitorImpl competitor = new CompetitorImpl(competitorUUID, "Froderik", Color.RED, null, null, team, boat, /* timeOnTimeFactor */ null, /* timeOnDistanceAllowancePerNauticalMile */ null);
        competitors.add(competitor);
        UUID competitorToSuppressUUID = UUID.randomUUID();
        Set<DynamicPerson> sailors2 = new HashSet<DynamicPerson>();
        sailors2.add(new PersonImpl("Angela Merkel", new NationalityImpl("GER"), new Date(645487200000L),
                "segelt auch mit"));
        DynamicPerson coach2 = new PersonImpl("Peer Steinbrueck", new NationalityImpl("GER"), new Date(645487200000L),
                "Bester Coach");
        DynamicTeam team2 = new TeamImpl("Noobs", sailors2, coach2);
        DynamicBoat boat2 = new BoatImpl("LahmeEnte", boatClass, "GER1337");
        CompetitorImpl competitorToSuppress = new CompetitorImpl(competitorToSuppressUUID, "Merkel", Color.RED, null,null, 
                team2, boat2, /* timeOnTimeFactor */ null, /* timeOnDistanceAllowancePerNauticalMile */ null);
        competitors.add(competitorToSuppress);
        RaceColumn raceColumn = leaderboard.getRaceColumnByName(raceColumnName);
        TrackedRace trackedRace = new DummyTrackedRace(raceId, competitors, regatta, null, sourceService.getWindStore());

        raceColumn.setTrackedRace(testFleet1, trackedRace);

        // Set log event
        RaceLogEventFactory factory = new RaceLogEventFactoryImpl();
        TimePoint logTimePoint = new MillisecondsTimePoint(1372489200000L);
        RaceLogStartTimeEvent logEvent = factory.createStartTimeEvent(logTimePoint, author, 1, logTimePoint);
        raceColumn.getRaceLog(testFleet1).add(logEvent);
        storedLogUUIDs.add(logEvent.getId());

        // Set score correction
        double scoreCorrection = 12.0;
        leaderboard.getScoreCorrection().correctScore(competitor, raceColumn, scoreCorrection);
        MaxPointsReason maxPointsReason = MaxPointsReason.DNS;
        leaderboard.getScoreCorrection().setMaxPointsReason(competitor, raceColumn, maxPointsReason);

        // Set carried Points
        double carriedPoints = 2.0;
        leaderboard.setCarriedPoints(competitor, carriedPoints);

        // Set suppressed competitor
        leaderboard.setSuppressed(competitorToSuppress, true);

        // Set display name
        String nickName = "Angie";
        leaderboard.setDisplayName(competitorToSuppress, nickName);

        // Serialize
        List<String> groupNamesToExport = new ArrayList<String>();
        groupNamesToExport.add(group.getName());

        RacingEventService destService;
        DomainFactory domainFactory;
        MasterDataResource resource = new MasterDataResource();
        MasterDataResource spyResource = spyResource(resource, sourceService);
        Response response = spyResource.getMasterDataByLeaderboardGroups(groupNamesToExport, false, true, false);
        StreamingOutput streamingOutput = (StreamingOutput) response.getEntity();
        ByteArrayOutputStream os = new ByteArrayOutputStream();
        UUID randomUUID = UUID.randomUUID();
        ByteArrayInputStream inputStream = null;
        try {
            streamingOutput.write(os);
            os.flush();
            // Delete all data above from the database, to allow recreating all of it on target server
            deleteAllDataFromDatabase();
            // Import in new service
            destService = new RacingEventServiceImplMock(new DataImportProgressImpl(randomUUID));
            domainFactory = destService.getBaseDomainFactory();
            inputStream = new ByteArrayInputStream(os.toByteArray());

            MasterDataImporter importer = new MasterDataImporter(domainFactory, destService);
            importer.importFromStream(inputStream, randomUUID, false);
        } finally {
            os.close();
            inputStream.close();
        }

        MasterDataImportObjectCreationCount creationCount = destService.getDataImportLock().getProgress(randomUUID)
                .getResult();

        // ---Asserts---
        Assert.assertNotNull(creationCount);

        // Check if existing event survived import
        Assert.assertNotNull(destService.getRegattaByName(regatta.getName()));

    }

    @Test
    public void testMasterDataImportForPersistentRegattaRaceIDsWithoutHttpStack() throws MalformedURLException,
            IOException, InterruptedException, ClassNotFoundException {
        // Setup source service
        RacingEventService sourceService = new RacingEventServiceImpl();
        Event event = sourceService.addEvent(TEST_EVENT_NAME, /* eventDescription */ null, eventStartDate, eventEndDate, "testVenue", false, eventUUID);
        UUID courseAreaUUID = UUID.randomUUID();
        CourseArea courseArea = new CourseAreaImpl("testArea", courseAreaUUID);
        event.getVenue().addCourseArea(courseArea);

        List<String> raceColumnNames = new ArrayList<String>();
        String raceColumnName = "T1";
        raceColumnNames.add(raceColumnName);
        String raceColumnName2 = "T2";
        raceColumnNames.add(raceColumnName2);
        final List<String> emptyRaceColumnNamesList = Collections.emptyList();

        List<Series> series = new ArrayList<Series>();
        List<Fleet> fleets = new ArrayList<Fleet>();
        FleetImpl testFleet1 = new FleetImpl("testFleet1");
        fleets.add(testFleet1);
        fleets.add(new FleetImpl("testFleet2"));
        series.add(new SeriesImpl("testSeries", false, fleets, emptyRaceColumnNamesList, sourceService));
        UUID regattaUUID = UUID.randomUUID();
        Regatta regatta = sourceService.createRegatta(RegattaImpl.getDefaultName(TEST_REGATTA_NAME, TEST_BOAT_CLASS_NAME), TEST_BOAT_CLASS_NAME, 
                /*startDate*/ null, /*endDate*/ null, regattaUUID, series,
                true, new LowPoint(), courseAreaUUID, /* useStartTimeInference */ true, OneDesignRankingMetric::new);
        event.addRegatta(regatta);
        for (String name : raceColumnNames) {
            series.get(0).addRaceColumn(name, sourceService);
        }

        int[] discardRule = { 1, 2, 3, 4 };
        Leaderboard leaderboard = sourceService.addRegattaLeaderboard(regatta.getRegattaIdentifier(),
                "testDisplayName", discardRule);
        List<String> leaderboardNames = new ArrayList<String>();
        leaderboardNames.add(leaderboard.getName());
        LeaderboardGroup group = sourceService.addLeaderboardGroup(UUID.randomUUID(), TEST_GROUP_NAME, "testGroupDesc",
                /* displayName */ null, false, leaderboardNames, null, null);

        // Set tracked Race with competitors
        Set<Competitor> competitors = new HashSet<Competitor>();
        UUID competitorUUID = UUID.randomUUID();
        Set<DynamicPerson> sailors = new HashSet<DynamicPerson>();
        sailors.add(new PersonImpl("Froderik Poterson", new NationalityImpl("GER"), new Date(645487200000L),
                "Oberhoschy"));
        DynamicPerson coach = new PersonImpl("Lennart Hensler", new NationalityImpl("GER"), new Date(645487200000L),
                "Der Lennart halt");
        DynamicTeam team = new TeamImpl("Pros", sailors, coach);
        BoatClass boatClass = new BoatClassImpl("H16", true);
        DynamicBoat boat = new BoatImpl("Wingy", boatClass, "GER70133");
        CompetitorImpl competitor = new CompetitorImpl(competitorUUID, "Froderik", Color.RED, null, null, team, boat, /* timeOnTimeFactor */ null, /* timeOnDistanceAllowancePerNauticalMile */ null);
        competitors.add(competitor);
        UUID competitorToSuppressUUID = UUID.randomUUID();
        Set<DynamicPerson> sailors2 = new HashSet<DynamicPerson>();
        sailors2.add(new PersonImpl("Angela Merkel", new NationalityImpl("GER"), new Date(645487200000L),
                "segelt auch mit"));
        DynamicPerson coach2 = new PersonImpl("Peer Steinbrueck", new NationalityImpl("GER"), new Date(645487200000L),
                "Bester Coach");
        DynamicTeam team2 = new TeamImpl("Noobs", sailors2, coach2);
        DynamicBoat boat2 = new BoatImpl("LahmeEnte", boatClass, "GER1337");
        CompetitorImpl competitorToSuppress = new CompetitorImpl(competitorToSuppressUUID, "Merkel", Color.RED, null, null, 
                team2, boat2, /* timeOnTimeFactor */ null, /* timeOnDistanceAllowancePerNauticalMile */ null);
        competitors.add(competitorToSuppress);
        RaceColumn raceColumn = leaderboard.getRaceColumnByName(raceColumnName);
        TrackedRace trackedRace = new DummyTrackedRace(raceId, competitors, regatta, null, sourceService.getWindStore());

        raceColumn.setTrackedRace(testFleet1, trackedRace);
        sourceService.setRegattaForRace(regatta, "dummy");
        sourceService.setRegattaForRace(regatta, "dummy2");

        // Set log event
        RaceLogEventFactory factory = new RaceLogEventFactoryImpl();
        TimePoint logTimePoint = new MillisecondsTimePoint(1372489200000L);
        RaceLogStartTimeEvent logEvent = factory.createStartTimeEvent(logTimePoint, author, 1, logTimePoint);
        raceColumn.getRaceLog(testFleet1).add(logEvent);
        storedLogUUIDs.add(logEvent.getId());

        // Set score correction
        double scoreCorrection = 12.0;
        leaderboard.getScoreCorrection().correctScore(competitor, raceColumn, scoreCorrection);
        MaxPointsReason maxPointsReason = MaxPointsReason.DNS;
        leaderboard.getScoreCorrection().setMaxPointsReason(competitor, raceColumn, maxPointsReason);

        // Set carried Points
        double carriedPoints = 2.0;
        leaderboard.setCarriedPoints(competitor, carriedPoints);

        // Set suppressed competitor
        leaderboard.setSuppressed(competitorToSuppress, true);

        // Set display name
        String nickName = "Angie";
        leaderboard.setDisplayName(competitorToSuppress, nickName);

        // Serialize
        List<String> groupNamesToExport = new ArrayList<String>();
        groupNamesToExport.add(group.getName());

        RacingEventService destService;
        DomainFactory domainFactory;
        MasterDataResource resource = new MasterDataResource();
        MasterDataResource spyResource = spyResource(resource, sourceService);
        Response response = spyResource.getMasterDataByLeaderboardGroups(groupNamesToExport, false, true, false);
        StreamingOutput streamingOutput = (StreamingOutput) response.getEntity();
        ByteArrayOutputStream os = new ByteArrayOutputStream();
        UUID randomUUID = UUID.randomUUID();
        ByteArrayInputStream inputStream = null;
        try {
            streamingOutput.write(os);
            os.flush();
            // Delete all data above from the database, to allow recreating all of it on target server
            deleteAllDataFromDatabase();
            // Import in new service
            destService = new RacingEventServiceImplMock(new DataImportProgressImpl(randomUUID));
            domainFactory = destService.getBaseDomainFactory();
            inputStream = new ByteArrayInputStream(os.toByteArray());

            MasterDataImporter importer = new MasterDataImporter(domainFactory, destService);
            importer.importFromStream(inputStream, randomUUID, false);
        } finally {
            os.close();
            inputStream.close();
        }

        MasterDataImportObjectCreationCount creationCount = destService.getDataImportLock().getProgress(randomUUID)
                .getResult();

        // ---Asserts---

        Assert.assertNotNull(creationCount);
        Event eventOnTarget = destService.getEvent(eventUUID);
        Assert.assertNotNull(eventOnTarget);

        Regatta regattaOnTarget = destService.getRegattaByName(TEST_LEADERBOARD_NAME);
        Assert.assertNotNull(regattaOnTarget);

        // Check if dummy race id has been imported to destination service
        ConcurrentHashMap<String, Regatta> map = destService.getPersistentRegattasForRaceIDs();
        Assert.assertEquals(regattaOnTarget, map.get("dummy"));
        Assert.assertEquals(regattaOnTarget, map.get("dummy2"));

        // Check if persistent regatta for race id has been persisted
        RacingEventServiceImplMock destService2 = new RacingEventServiceImplMock(new DataImportProgressImpl(randomUUID));
        ConcurrentHashMap<String, Regatta> map2 = destService2.getPersistentRegattasForRaceIDs();
        Regatta regattaOnTarget2 = destService2.getRegattaByName(TEST_LEADERBOARD_NAME);
        Assert.assertEquals(regattaOnTarget2, map2.get("dummy"));

    }

    @Test
    public void testMasterDataImportForMediaTracks() throws MalformedURLException, IOException, InterruptedException,
            ClassNotFoundException {
        // Setup source service
        RacingEventService sourceService = new RacingEventServiceImpl();
        Set<RegattaAndRaceIdentifier> assignedRaces = new HashSet<RegattaAndRaceIdentifier>();
        String regattaName1 = "49er";
        String regattaName2 = "49er FX";
        String missingRegattaName = "Missing Regatta";
        String raceName1 = "R1";
        String raceName2 = "R2";
        String raceName3 = "R3";
        String raceName4 = "R4";
        String raceName5 = "R5";
        String missingRaceName = "Missing Race";
        assignedRaces.add(new RegattaNameAndRaceName(regattaName1, raceName1));
        assignedRaces.add(new RegattaNameAndRaceName(regattaName1, raceName2));
        assignedRaces.add(new RegattaNameAndRaceName(regattaName1, raceName3));
        assignedRaces.add(new RegattaNameAndRaceName(regattaName2, raceName4));
        assignedRaces.add(new RegattaNameAndRaceName(regattaName2, raceName5));
        assignedRaces.add(new RegattaNameAndRaceName(missingRegattaName, missingRaceName));
        MediaTrack trackOnSource = new MediaTrack("testTitle", "http://test/test.mp4", new MillisecondsTimePoint(0), MillisecondsDurationImpl.ONE_HOUR,
 MimeType.mp4, assignedRaces);
        sourceService.mediaTrackAdded(trackOnSource);
        
        Collection<String> raceColumnNames = Arrays.asList(raceName1, raceName2, raceName3, raceName4, raceName5);
        Regatta regatta = MediaMasterDataExportTest.createTestRegatta(regattaName1, raceColumnNames);
        sourceService.addRegattaWithoutReplication(regatta);
        int[] discardThresholds = new int[0];
        RegattaLeaderboard leaderboard = sourceService.addRegattaLeaderboard(regatta.getRegattaIdentifier(), "leaderboard display name", discardThresholds);
        Collection<RaceIdentifier> raceIdentifiers = Arrays.asList(
                new RegattaNameAndRaceName(regattaName1, raceName1),
                new RegattaNameAndRaceName(regattaName1, raceName2),
                new RegattaNameAndRaceName(regattaName1, raceName3),
                new RegattaNameAndRaceName(regattaName2, raceName4),
                new RegattaNameAndRaceName(regattaName2, raceName5)
        );
        MediaMasterDataExportTest.assignRacesToRegattaLeaderboardColumns(leaderboard, raceIdentifiers);
        boolean displayGroupsInReverseOrder = false;
        int[] overallLeaderboardDiscardThresholds = new int[0];
        UUID leaderboardGropuUuid = UUID.randomUUID();
        LeaderboardGroup leaderboardGroup = sourceService.addLeaderboardGroup(leaderboardGropuUuid , "leaderboard group name", "leaderboard group description", "leaderboard group display name", displayGroupsInReverseOrder, Collections.singletonList(leaderboard.getName()), overallLeaderboardDiscardThresholds, ScoringSchemeType.LOW_POINT);
        
        // Serialize
        List<String> groupNamesToExport = Collections.singletonList(leaderboardGroup.getName());

        RacingEventService destService;
        DomainFactory domainFactory;
        MasterDataResource resource = new MasterDataResource();
        MasterDataResource spyResource = spyResource(resource, sourceService);
        Response response = spyResource.getMasterDataByLeaderboardGroups(groupNamesToExport, false, true, false);
        StreamingOutput streamingOutput = (StreamingOutput) response.getEntity();
        ByteArrayOutputStream os = new ByteArrayOutputStream();
        UUID randomUUID = UUID.randomUUID();
        ByteArrayInputStream inputStream = null;
        try {
            streamingOutput.write(os);
            os.flush();
            // Delete all data above from the database, to allow recreating all of it on target server
            deleteAllDataFromDatabase();
            // Import in new service
            destService = new RacingEventServiceImplMock(new DataImportProgressImpl(randomUUID));
            domainFactory = destService.getBaseDomainFactory();
            inputStream = new ByteArrayInputStream(os.toByteArray());

            MasterDataImporter importer = new MasterDataImporter(domainFactory, destService);
            importer.importFromStream(inputStream, randomUUID, false);
        } finally {
            os.close();
            inputStream.close();
        }

        MasterDataImportObjectCreationCount creationCount = destService.getDataImportLock().getProgress(randomUUID)
                .getResult();

        // ---Asserts---

        Assert.assertNotNull(creationCount);

        Collection<MediaTrack> targetTracks = destService.getAllMediaTracks();

        Assert.assertEquals(1, targetTracks.size());

        MediaTrack trackOnTarget = targetTracks.iterator().next();

        Assert.assertEquals(trackOnSource.dbId, trackOnTarget.dbId);

        Assert.assertEquals(trackOnSource.url, trackOnTarget.url);

        Assert.assertEquals(trackOnSource.assignedRaces, trackOnTarget.assignedRaces);

    }

    @Test
    public void testMasterDataImportWithTwoLgsWithSameLeaderboard() throws MalformedURLException, IOException,
            InterruptedException, ClassNotFoundException {
        // Setup source service
        RacingEventService sourceService = new RacingEventServiceImpl();
        Event event = sourceService.addEvent(TEST_EVENT_NAME, /* eventDescription */ null, eventStartDate, eventEndDate, "testVenue", false, eventUUID);
        UUID courseAreaUUID = UUID.randomUUID();
        CourseArea courseArea = new CourseAreaImpl("testArea", courseAreaUUID);
        event.getVenue().addCourseArea(courseArea);

        List<String> raceColumnNames = new ArrayList<String>();
        String raceColumnName = "T1";
        raceColumnNames.add(raceColumnName);
        raceColumnNames.add("T2");
        final List<String> emptyRaceColumnNamesList = Collections.emptyList();

        List<Series> series = new ArrayList<Series>();
        List<Fleet> fleets = new ArrayList<Fleet>();
        FleetImpl testFleet1 = new FleetImpl("testFleet1");
        fleets.add(testFleet1);
        fleets.add(new FleetImpl("testFleet2"));
        series.add(new SeriesImpl("testSeries", false, fleets, emptyRaceColumnNamesList, sourceService));
        UUID regattaUUID = UUID.randomUUID();
        Regatta regatta = sourceService.createRegatta(RegattaImpl.getDefaultName(TEST_REGATTA_NAME, TEST_BOAT_CLASS_NAME), TEST_BOAT_CLASS_NAME, 
                /*startDate*/ null, /*endDate*/ null, regattaUUID, series,
                true, new LowPoint(), courseAreaUUID, /* useStartTimeInference */ true, OneDesignRankingMetric::new);
        event.addRegatta(regatta);
        for (String name : raceColumnNames) {
            series.get(0).addRaceColumn(name, sourceService);
        }

        int[] discardRule = { 1, 2, 3, 4 };
        Leaderboard leaderboard = sourceService.addRegattaLeaderboard(regatta.getRegattaIdentifier(),
                "testDisplayName", discardRule);
        List<String> leaderboardNames = new ArrayList<String>();
        leaderboardNames.add(leaderboard.getName());
        LeaderboardGroup group1 = sourceService.addLeaderboardGroup(UUID.randomUUID(), TEST_GROUP_NAME, "testGroupDesc",
                /* displayName */ null, false, leaderboardNames, null, null);
        LeaderboardGroup group2 = sourceService.addLeaderboardGroup(UUID.randomUUID(), TEST_GROUP_NAME2, "testGroupDesc2",
                /* displayName */ null, false, leaderboardNames, null, null);

        // Set tracked Race with competitors
        Set<Competitor> competitors = new HashSet<Competitor>();
        UUID competitorUUID = UUID.randomUUID();
        Set<DynamicPerson> sailors = new HashSet<DynamicPerson>();
        sailors.add(new PersonImpl("Froderik Poterson", new NationalityImpl("GER"), new Date(645487200000L),
                "Oberhoschy"));
        DynamicPerson coach = new PersonImpl("Lennart Hensler", new NationalityImpl("GER"), new Date(645487200000L),
                "Der Lennart halt");
        DynamicTeam team = new TeamImpl("Pros", sailors, coach);
        BoatClass boatClass = new BoatClassImpl("H16", true);
        DynamicBoat boat = new BoatImpl("Wingy", boatClass, "GER70133");
        CompetitorImpl competitor = new CompetitorImpl(competitorUUID, "Froderik", Color.RED, null, null, team, boat, /* timeOnTimeFactor */ null, /* timeOnDistanceAllowancePerNauticalMile */ null);
        competitors.add(competitor);
        UUID competitorToSuppressUUID = UUID.randomUUID();
        Set<DynamicPerson> sailors2 = new HashSet<DynamicPerson>();
        sailors2.add(new PersonImpl("Angela Merkel", new NationalityImpl("GER"), new Date(645487200000L),
                "segelt auch mit"));
        DynamicPerson coach2 = new PersonImpl("Peer Steinbrueck", new NationalityImpl("GER"), new Date(645487200000L),
                "Bester Coach");
        DynamicTeam team2 = new TeamImpl("Noobs", sailors2, coach2);
        DynamicBoat boat2 = new BoatImpl("LahmeEnte", boatClass, "GER1337");
        CompetitorImpl competitorToSuppress = new CompetitorImpl(competitorToSuppressUUID, "Merkel", Color.RED, null, null, 
                team2, boat2, /* timeOnTimeFactor */ null, /* timeOnDistanceAllowancePerNauticalMile */ null);
        competitors.add(competitorToSuppress);
        RaceColumn raceColumn = leaderboard.getRaceColumnByName(raceColumnName);

        TrackedRace trackedRace = new DummyTrackedRace(raceId, competitors, regatta, null, sourceService.getWindStore());

        raceColumn.setTrackedRace(testFleet1, trackedRace);

        // Serialize
        List<String> groupNamesToExport = new ArrayList<String>();
        groupNamesToExport.add(group1.getName());
        groupNamesToExport.add(group2.getName());

        RacingEventService destService;
        DomainFactory domainFactory;
        MasterDataResource resource = new MasterDataResource();
        MasterDataResource spyResource = spyResource(resource, sourceService);
        Response response = spyResource.getMasterDataByLeaderboardGroups(groupNamesToExport, false, true, false);
        StreamingOutput streamingOutput = (StreamingOutput) response.getEntity();
        ByteArrayOutputStream os = new ByteArrayOutputStream();
        UUID randomUUID = UUID.randomUUID();
        ByteArrayInputStream inputStream = null;
        try {
            streamingOutput.write(os);
            os.flush();
            // Delete all data above from the database, to allow recreating all of it on target server
            deleteAllDataFromDatabase();
            // Import in new service
            destService = new RacingEventServiceImplMock(new DataImportProgressImpl(randomUUID));
            domainFactory = destService.getBaseDomainFactory();
            inputStream = new ByteArrayInputStream(os.toByteArray());

            MasterDataImporter importer = new MasterDataImporter(domainFactory, destService);
            importer.importFromStream(inputStream, randomUUID, false);
        } finally {
            os.close();
            inputStream.close();
        }

        MasterDataImportObjectCreationCount creationCount = destService.getDataImportLock().getProgress(randomUUID)
                .getResult();

        // Test correct number of creations
        Assert.assertNotNull(creationCount);
        Assert.assertEquals(1, creationCount.getEventCount());
        Assert.assertEquals(1, creationCount.getRegattaCount());
        Assert.assertEquals(1, creationCount.getLeaderboardCount());
        Assert.assertEquals(2, creationCount.getLeaderboardGroupCount());

        Event eventOnTarget = destService.getEvent(eventUUID);
        Assert.assertNotNull(eventOnTarget);
        LeaderboardGroup leaderboardGroupOnTarget = destService.getLeaderboardGroupByName(TEST_GROUP_NAME);
        Assert.assertNotNull(leaderboardGroupOnTarget);
        Assert.assertTrue(leaderboardGroupOnTarget.getLeaderboards().iterator().hasNext());
        LeaderboardGroup leaderboardGroup2OnTarget = destService.getLeaderboardGroupByName(TEST_GROUP_NAME2);
        Assert.assertNotNull(leaderboardGroup2OnTarget);
        Assert.assertTrue(leaderboardGroup2OnTarget.getLeaderboards().iterator().hasNext());

    }

    @Test
    public void testMasterDataImportWithOverallLeaderboard() throws MalformedURLException, IOException,
            InterruptedException, ClassNotFoundException {
        // Setup source service
        RacingEventService sourceService = new RacingEventServiceImpl();

        int[] discardRule = { 1, 2, 3, 4 };
        ScoringScheme scheme = new LowPoint();
        List<String> leaderboardNames = new ArrayList<String>();
        LeaderboardGroup sourceGroup = sourceService.addLeaderboardGroup(UUID.randomUUID(), TEST_GROUP_NAME, "testGroupDesc",
                /* displayName */ null, false, leaderboardNames, discardRule, scheme.getType());
        FlexibleLeaderboard sourceLeaderboard1 = new FlexibleLeaderboardImpl("Leaderboard1", null, scheme, null);
        sourceService.addLeaderboard(sourceLeaderboard1);
        sourceGroup.addLeaderboard(sourceLeaderboard1);

        LeaderboardGroupMetaLeaderboard metaLeaderboard = (LeaderboardGroupMetaLeaderboard) sourceGroup
                .getOverallLeaderboard();
        double factor = 2.6;
        metaLeaderboard.getRaceColumns().iterator().next().setFactor(factor);

        // Serialize
        List<String> groupNamesToExport = new ArrayList<String>();
        groupNamesToExport.add(sourceGroup.getName());

        RacingEventService destService;
        DomainFactory domainFactory;
        MasterDataResource resource = new MasterDataResource();
        MasterDataResource spyResource = spyResource(resource, sourceService);
        Response response = spyResource.getMasterDataByLeaderboardGroups(groupNamesToExport, false, true, false);
        StreamingOutput streamingOutput = (StreamingOutput) response.getEntity();
        ByteArrayOutputStream os = new ByteArrayOutputStream();
        UUID randomUUID = UUID.randomUUID();
        ByteArrayInputStream inputStream = null;
        try {
            streamingOutput.write(os);
            os.flush();
            // Delete all data above from the database, to allow recreating all of it on target server
            deleteAllDataFromDatabase();
            // Import in new service
            destService = new RacingEventServiceImplMock(new DataImportProgressImpl(randomUUID));
            domainFactory = destService.getBaseDomainFactory();
            inputStream = new ByteArrayInputStream(os.toByteArray());

            MasterDataImporter importer = new MasterDataImporter(domainFactory, destService);
            importer.importFromStream(inputStream, randomUUID, false);
        } finally {
            os.close();
            inputStream.close();
        }

        MasterDataImportObjectCreationCount creationCount = destService.getDataImportLock().getProgress(randomUUID)
                .getResult();

        // Test correct number of creations
        Assert.assertEquals(1, creationCount.getLeaderboardGroupCount());

        LeaderboardGroup leaderboardGroupOnTarget = destService.getLeaderboardGroupByName(TEST_GROUP_NAME);
        Assert.assertNotNull(leaderboardGroupOnTarget);
        LeaderboardGroupMetaLeaderboard overallLeaderboard = (LeaderboardGroupMetaLeaderboard) leaderboardGroupOnTarget
                .getOverallLeaderboard();
        Assert.assertNotNull(overallLeaderboard);
        Leaderboard overallLeaderboardRetrievedByName = destService.getLeaderboardByName(overallLeaderboard.getName());
        assertSame(overallLeaderboard, overallLeaderboardRetrievedByName);

        Assert.assertNotNull(overallLeaderboard.getResultDiscardingRule());

        Assert.assertNotNull(overallLeaderboard.getScoringScheme());

        Assert.assertEquals(scheme.getType(), overallLeaderboard.getScoringScheme().getType());

        Assert.assertEquals(3, ((ThresholdBasedResultDiscardingRule) overallLeaderboard.getResultDiscardingRule())
                .getDiscardIndexResultsStartingWithHowManyRaces()[2]);

        Iterable<RaceColumn> metaColumns = overallLeaderboard.getRaceColumns();

        RaceColumn metaColumn = metaColumns.iterator().next();
        Assert.assertNotNull(metaColumn);
        Assert.assertEquals(factor, metaColumn.getFactor());

        // Verify that overall leaderboard data has been persisted
        RacingEventService persistenceVerifier = new RacingEventServiceImplMock();
        LeaderboardGroup lg = persistenceVerifier.getLeaderboardGroupByName(TEST_GROUP_NAME);
        Assert.assertNotNull(lg);
        overallLeaderboard = (LeaderboardGroupMetaLeaderboard) lg.getOverallLeaderboard();
        Assert.assertNotNull(overallLeaderboard);

        Assert.assertNotNull(overallLeaderboard.getResultDiscardingRule());

        Assert.assertNotNull(overallLeaderboard.getScoringScheme());

        Assert.assertEquals(scheme.getType(), overallLeaderboard.getScoringScheme().getType());

        Assert.assertEquals(3, ((ThresholdBasedResultDiscardingRule) overallLeaderboard.getResultDiscardingRule())
                .getDiscardIndexResultsStartingWithHowManyRaces()[2]);

        metaColumns = overallLeaderboard.getRaceColumns();

        metaColumn = metaColumns.iterator().next();
        Assert.assertNotNull(metaColumn);
        Assert.assertEquals(factor, metaColumn.getFactor());

    }

    @Test
    public void testMasterDataImportWithFlexibleLeaderboard() throws MalformedURLException, IOException,
            InterruptedException, ClassNotFoundException {
        // Setup source service
        RacingEventService sourceService = new RacingEventServiceImpl();
        UUID courseAreaUUID = UUID.randomUUID();

        List<String> raceColumnNames = new ArrayList<String>();
        String raceColumnName = "T1";
        raceColumnNames.add(raceColumnName);
        raceColumnNames.add("T2");
        final List<String> emptyRaceColumnNamesList = Collections.emptyList();

        List<Series> seriesOnSource = new ArrayList<>();
        List<Series> seriesOnTarget = new ArrayList<>();
        List<Fleet> fleets = new ArrayList<Fleet>();
        String testFleet1Name = "testFleet1";
        FleetImpl testFleet1 = new FleetImpl(testFleet1Name);
        fleets.add(testFleet1);
        fleets.add(new FleetImpl("testFleet2"));
        seriesOnSource.add(new SeriesImpl("testSeries", false, fleets, emptyRaceColumnNamesList, sourceService));
        seriesOnTarget.add(new SeriesImpl("testSeries", false, fleets, emptyRaceColumnNamesList, sourceService));
        UUID regattaUUID = UUID.randomUUID();
        Regatta regatta = sourceService.createRegatta(
                RegattaImpl.getDefaultName(TEST_REGATTA_NAME, TEST_BOAT_CLASS_NAME), TEST_BOAT_CLASS_NAME, /*startDate*/ null, /*endDate*/ null, regattaUUID,
                seriesOnSource, true, new LowPoint(), courseAreaUUID, /* useStartTimeInference */true, OneDesignRankingMetric::new);
        for (String name : raceColumnNames) {
            seriesOnSource.get(0).addRaceColumn(name, sourceService);
        }
        double factor = 3.0;
        seriesOnSource.get(0).getRaceColumnByName(raceColumnName).setFactor(factor);

        int[] discardRule = { 1, 2, 3, 4 };
        ScoringScheme scoringScheme = new LowPoint();
        String flexLeaderboardName = "FlexName";
        FlexibleLeaderboard leaderboard = sourceService.addFlexibleLeaderboard(flexLeaderboardName, "TestFlex",
                discardRule,
                scoringScheme, courseAreaUUID);
        List<String> leaderboardNames = new ArrayList<String>();
        leaderboardNames.add(leaderboard.getName());
        LeaderboardGroup group = sourceService.addLeaderboardGroup(UUID.randomUUID(), TEST_GROUP_NAME, "testGroupDesc",
                /* displayName */ null, false, leaderboardNames, null, null);


        // Set tracked Race with competitors
        List<Competitor> competitors = new ArrayList<Competitor>();
        UUID competitorUUID = UUID.randomUUID();
        Set<DynamicPerson> sailors = new HashSet<DynamicPerson>();
        sailors.add(new PersonImpl("Froderik Poterson", new NationalityImpl("GER"), new Date(645487200000L),
                "Oberhoschy"));
        DynamicPerson coach = new PersonImpl("Lennart Hensler", new NationalityImpl("GER"), new Date(645487200000L),
                "Der Lennart halt");
        DynamicTeam team = new TeamImpl("Pros", sailors, coach);
        BoatClass boatClass = new BoatClassImpl("H16", true);
        DynamicBoat boat = new BoatImpl("Wingy", boatClass, "GER70133");
        CompetitorImpl competitor = new CompetitorImpl(competitorUUID, "Froderik", Color.RED, null, null, team, boat, /* timeOnTimeFactor */ null, /* timeOnDistanceAllowancePerNauticalMile */ null);
        competitors.add(competitor);
        UUID competitorToSuppressUUID = UUID.randomUUID();
        Set<DynamicPerson> sailors2 = new HashSet<DynamicPerson>();
        sailors2.add(new PersonImpl("Angela Merkel", new NationalityImpl("GER"), new Date(645487200000L),
                "segelt auch mit"));
        DynamicPerson coach2 = new PersonImpl("Peer Steinbrueck", new NationalityImpl("GER"), new Date(645487200000L),
                "Bester Coach");
        DynamicTeam team2 = new TeamImpl("Noobs", sailors2, coach2);
        DynamicBoat boat2 = new BoatImpl("LahmeEnte", boatClass, "GER1337");
        CompetitorImpl competitorToSuppress = new CompetitorImpl(competitorToSuppressUUID, "Merkel", Color.RED, null, null, 
                team2, boat2, /* timeOnTimeFactor */ null, /* timeOnDistanceAllowancePerNauticalMile */ null);
        competitors.add(competitorToSuppress);
        TrackedRace trackedRace = new DummyTrackedRace(raceId, competitors, regatta, null, sourceService.getWindStore());

        leaderboard.addRace(trackedRace, raceColumnName, false);
        RaceColumn raceColumnOnLeaderboard = leaderboard.getRaceColumnByName(raceColumnName);
        raceColumnOnLeaderboard.setFactor(3.0);

        // Set log event
        RaceLogEventFactory factory = new RaceLogEventFactoryImpl();
        TimePoint logTimePoint = new MillisecondsTimePoint(1372489200000L);
        TimePoint logTimePoint2 = new MillisecondsTimePoint(1372489201000L);
        RaceLogStartTimeEvent logEvent = factory.createStartTimeEvent(logTimePoint, author, 1, logTimePoint);
        Fleet defaultFleet = leaderboard.getFleet(null);
        raceColumnOnLeaderboard.getRaceLog(defaultFleet).add(logEvent);
        Position p = new DegreePosition(3, 3);
        Wind wind = new WindImpl(p, logTimePoint2, new KnotSpeedWithBearingImpl(5, new DegreeBearingImpl(12)));
        RaceLogWindFixEvent windEvent = factory.createWindFixEvent(logTimePoint2, author, UUID.randomUUID(),
                new ArrayList<Competitor>(), 2, wind, /* isMagnetic */ false);
        raceColumnOnLeaderboard.getRaceLog(defaultFleet).add(windEvent);
        storedLogUUIDs.add(logEvent.getId());
        storedLogUUIDs.add(windEvent.getId());

        // Set score correction
        double scoreCorrection = 12.0;
        leaderboard.getScoreCorrection().correctScore(competitor, raceColumnOnLeaderboard, scoreCorrection);
        MaxPointsReason maxPointsReason = MaxPointsReason.DNS;
        leaderboard.getScoreCorrection().setMaxPointsReason(competitor, raceColumnOnLeaderboard, maxPointsReason);

        // Set carried Points
        double carriedPoints = 2.0;
        leaderboard.setCarriedPoints(competitor, carriedPoints);

        // Set suppressed competitor
        leaderboard.setSuppressed(competitorToSuppress, true);

        // Set display name
        String nickName = "Angie";
        leaderboard.setDisplayName(competitorToSuppress, nickName);

        // Serialize
        List<String> groupNamesToExport = new ArrayList<String>();
        groupNamesToExport.add(group.getName());

        RacingEventService destService;
        DomainFactory domainFactory;
        MasterDataResource resource = new MasterDataResource();
        MasterDataResource spyResource = spyResource(resource, sourceService);
        Response response = spyResource.getMasterDataByLeaderboardGroups(groupNamesToExport, false, true, false);
        StreamingOutput streamingOutput = (StreamingOutput) response.getEntity();
        ByteArrayOutputStream os = new ByteArrayOutputStream();
        UUID randomUUID = UUID.randomUUID();
        InputStream inputStream = null;
        try {
            streamingOutput.write(os);
            os.flush();
            // Delete all data above from the database, to allow recreating all of it on target server
            deleteAllDataFromDatabase();
            // Import in new service
            destService = new RacingEventServiceImplMock(new DataImportProgressImpl(randomUUID));
            domainFactory = destService.getBaseDomainFactory();
            inputStream = new ByteArrayInputStream(os.toByteArray());

            MasterDataImporter importer = new MasterDataImporter(domainFactory, destService);
            importer.importFromStream(inputStream, randomUUID, false);
        } catch (Exception e) {
            e.printStackTrace();
            throw new RuntimeException(e);
        } finally {
            os.close();
            inputStream.close();
        }

        MasterDataImportObjectCreationCount creationCount = destService.getDataImportLock().getProgress(randomUUID)
                .getResult();

        Assert.assertNotNull(creationCount);
        LeaderboardGroup leaderboardGroupOnTarget = destService.getLeaderboardGroupByName(TEST_GROUP_NAME);
        Assert.assertNotNull(leaderboardGroupOnTarget);
        Leaderboard leaderboardOnTarget = destService.getLeaderboardByName(flexLeaderboardName);
        Assert.assertNotNull(leaderboardOnTarget);

        RaceColumn raceColumnOnTarget = leaderboardOnTarget.getRaceColumns().iterator().next();
        Fleet defaultFleetOnTarget = raceColumnOnTarget.getFleets().iterator().next();
        Assert.assertNotNull(raceColumnOnTarget);
        Assert.assertNull(raceColumnOnTarget.getTrackedRace(defaultFleetOnTarget));

        Regatta regattaOnTarget = destService.createRegatta(
                RegattaImpl.getDefaultName(TEST_REGATTA_NAME, TEST_BOAT_CLASS_NAME), TEST_BOAT_CLASS_NAME,
                /*startDate*/ null, /*endDate*/ null, regattaUUID,
                seriesOnTarget, true, new LowPoint(), courseAreaUUID, /* useStartTimeInference */true, OneDesignRankingMetric::new);

        raceColumnOnTarget.setTrackedRace(defaultFleetOnTarget,
                new DummyTrackedRace(raceId, 
                competitors, regattaOnTarget, null, sourceService.getWindStore()));

        Assert.assertTrue(leaderboardOnTarget.getScoreCorrection().hasCorrectionFor(raceColumnOnTarget));
        Competitor competitorOnTarget = domainFactory.getExistingCompetitorById(competitorUUID);
        Set<Competitor> competitorsCreatedOnTarget = new HashSet<Competitor>();
        competitorsCreatedOnTarget.add(competitorOnTarget);

        Assert.assertEquals(defaultFleetOnTarget, leaderboardOnTarget.getFleet(null));
        TrackedRace trackedRaceForTarget = new DummyTrackedRace(raceId, competitorsCreatedOnTarget, regattaOnTarget, null, sourceService.getWindStore());

        raceColumnOnTarget.setTrackedRace(defaultFleetOnTarget, trackedRaceForTarget);

        Assert.assertEquals(factor, raceColumnOnTarget.getFactor());

        // Check for score corrections
        Assert.assertEquals(
                scoreCorrection,
                leaderboardOnTarget.getScoreCorrection().getExplicitScoreCorrection(competitorOnTarget,
                        raceColumnOnTarget));
        Assert.assertEquals(
                maxPointsReason,
                leaderboardOnTarget.getScoreCorrection().getMaxPointsReason(competitorOnTarget, raceColumnOnTarget,
                        MillisecondsTimePoint.now()));

        // Check for carried points
        Assert.assertEquals(carriedPoints, leaderboardOnTarget.getCarriedPoints(competitorOnTarget));

        // Check for suppressed competitor
        Assert.assertTrue(leaderboardOnTarget.getSuppressedCompetitors().iterator().hasNext());
        Competitor suppressedCompetitorOnTarget = domainFactory.getCompetitorStore().getExistingCompetitorById(
                competitorToSuppressUUID);
        Assert.assertEquals(suppressedCompetitorOnTarget, leaderboardOnTarget.getSuppressedCompetitors().iterator()
                .next());

        // Check for competitor display name
        Assert.assertEquals(nickName, leaderboardOnTarget.getDisplayName(suppressedCompetitorOnTarget));

        // Check for race log event
        Assert.assertNotNull(raceColumnOnTarget.getRaceLog(defaultFleetOnTarget).getFirstRawFixAtOrAfter(logTimePoint));
        Assert.assertEquals(logEvent.getId(), raceColumnOnTarget.getRaceLog(defaultFleetOnTarget)
                .getFirstRawFixAtOrAfter(logTimePoint).getId());
        Assert.assertNotNull(raceColumnOnTarget.getRaceLog(defaultFleetOnTarget).getFirstFixAtOrAfter(logTimePoint2));
        Assert.assertEquals(wind, ((RaceLogWindFixEvent) raceColumnOnTarget.getRaceLog(defaultFleetOnTarget)
                .getFirstFixAtOrAfter(logTimePoint2)).getWindFix());

        // Check for persisting of race log events:
        RacingEventService dest2 = new RacingEventServiceImplMock();
        Leaderboard lb2 = dest2.getLeaderboardByName(flexLeaderboardName);
        RaceColumn raceColumn2 = lb2.getRaceColumns().iterator().next();
        RaceLog raceLog2 = raceColumn2.getRaceLog(raceColumn2.getFleets().iterator().next());
        Assert.assertEquals(logEvent.getId(), raceLog2.getFirstRawFixAtOrAfter(logTimePoint).getId());
    }

}<|MERGE_RESOLUTION|>--- conflicted
+++ resolved
@@ -260,13 +260,8 @@
         raceColumn.getRaceLog(testFleet1).add(logEvent);
         Position p = new DegreePosition(3, 3);
         Wind wind = new WindImpl(p, logTimePoint2, new KnotSpeedWithBearingImpl(5, new DegreeBearingImpl(12)));
-<<<<<<< HEAD
-        RaceLogWindFixEvent windEvent = factory.createWindFixEvent(logTimePoint2, author, UUID.randomUUID(),
-                new ArrayList<Competitor>(), 2, wind, /* isMagnetic */ false);
-=======
         RaceLogWindFixEvent windEvent = new RaceLogWindFixEventImpl(logTimePoint2, author, logTimePoint2,
-                UUID.randomUUID(), new ArrayList<Competitor>(), 2, wind);
->>>>>>> 8a58e3cc
+                UUID.randomUUID(), new ArrayList<Competitor>(), 2, wind, /* isMagnetic */ false);
         raceColumn.getRaceLog(testFleet1).add(windEvent);
         storedLogUUIDs.add(logEvent.getId());
         storedLogUUIDs.add(windEvent.getId());
