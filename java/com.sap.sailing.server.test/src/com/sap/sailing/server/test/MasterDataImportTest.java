--- conflicted
+++ resolved
@@ -713,15 +713,9 @@
         series.add(new SeriesImpl("testSeries", false, /* isFleetsCanRunInParallel */ true, fleets, emptyRaceColumnNamesList, sourceService));
         UUID regattaUUID = UUID.randomUUID();
         Regatta regatta = sourceService.createRegatta(RegattaImpl.getDefaultName("testRegatta", "29er"), "29er",
-<<<<<<< HEAD
                 /* canBoatsOfCompetitorsChangePerRace */ true, /* startDate */null, /* endDate */null,
                 regattaUUID, series, true, new LowPoint(), courseAreaUUID, /*buoyZoneRadiusInHullLengths*/2.0,
                 /* useStartTimeInference */ true, /* controlTrackingFromStartAndFinishTimes */ false, OneDesignRankingMetric::new);
-        event.addRegatta(regatta);
-=======
-        /* startDate */null, /* endDate */null, regattaUUID, series, true, new LowPoint(), courseAreaUUID, /*buoyZoneRadiusInHullLengths*/2.0,
-        /* useStartTimeInference */ true, /* controlTrackingFromStartAndFinishTimes */ false, OneDesignRankingMetric::new);
->>>>>>> e690db8c
         for (String name : raceColumnNames) {
             series.get(0).addRaceColumn(name, sourceService);
         }
