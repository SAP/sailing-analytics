--- conflicted
+++ resolved
@@ -639,13 +639,8 @@
         RacingEventService sourceService = new RacingEventServiceImpl(
                 PersistenceFactory.INSTANCE.getDomainObjectFactory(MongoDBService.INSTANCE, sourceDomainFactory),
                 PersistenceFactory.INSTANCE.getMongoObjectFactory(MongoDBService.INSTANCE),
-<<<<<<< HEAD
                 MediaDBFactory.INSTANCE.getDefaultMediaDB(), EmptyWindStore.INSTANCE, EmptyGPSFixStore.INSTANCE);
-        Event event = sourceService.addEvent(TEST_EVENT_NAME, "testVenue", "", false, eventUUID);
-=======
-                MediaDBFactory.INSTANCE.getDefaultMediaDB(), EmptyWindStore.INSTANCE);
         Event event = sourceService.addEvent(TEST_EVENT_NAME, eventStartDate, eventEndDate, "testVenue", false, eventUUID);
->>>>>>> fd166cad
         UUID courseAreaUUID = UUID.randomUUID();
         CourseArea courseArea = new CourseAreaImpl("testArea", courseAreaUUID);
         event.getVenue().addCourseArea(courseArea);
