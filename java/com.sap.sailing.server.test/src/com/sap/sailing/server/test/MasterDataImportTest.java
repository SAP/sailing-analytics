--- conflicted
+++ resolved
@@ -55,11 +55,8 @@
 import com.sap.sailing.domain.leaderboard.ScoringScheme;
 import com.sap.sailing.domain.leaderboard.ThresholdBasedResultDiscardingRule;
 import com.sap.sailing.domain.leaderboard.impl.LowPoint;
-<<<<<<< HEAD
 import com.sap.sailing.domain.persistence.media.MediaDBFactory;
-=======
 import com.sap.sailing.domain.racelog.RaceLogEventAuthor;
->>>>>>> 51699ddd
 import com.sap.sailing.domain.racelog.RaceLogEventFactory;
 import com.sap.sailing.domain.racelog.RaceLogFinishPositioningConfirmedEvent;
 import com.sap.sailing.domain.racelog.RaceLogStartTimeEvent;
@@ -80,9 +77,9 @@
     private static final String TEST_EVENT_NAME = "testEvent";
     private static final String TEST_LEADERBOARD_NAME = "testRegatta (29er)";
     private static final String TEST_GROUP_NAME2 = "testGroup2";
+
+    private final UUID eventUUID = UUID.randomUUID();
     private RaceLogEventAuthor author = new RaceLogEventAuthorImpl("Test Author", 1);
-
-    private final UUID eventUUID = UUID.randomUUID();
 
     /**
      * Log Events created when running test. Will be removed from db at teardown
@@ -214,8 +211,8 @@
         // Set log event
         RaceLogEventFactory factory = new RaceLogEventFactoryImpl();
         TimePoint logTimePoint = new MillisecondsTimePoint(1372489200000L);
-        RaceLogStartTimeEvent logEvent = factory.createStartTimeEvent(logTimePoint, author,
-                1, logTimePoint);
+        RaceLogStartTimeEvent logEvent = factory.createStartTimeEvent(logTimePoint, author, 1,
+                logTimePoint);
         raceColumn.getRaceLog(testFleet1).add(logEvent);
         storedLogUUIDs.add(logEvent.getId());
 
@@ -386,7 +383,7 @@
         List<Triple<Serializable, String, MaxPointsReason>> positionedCompetitors = new ArrayList<Triple<Serializable, String, MaxPointsReason>>();
         positionedCompetitors.add(new Triple<Serializable, String, MaxPointsReason>(competitor.getId(), competitor.getName(), MaxPointsReason.BFD));
         positionedCompetitors.add(new Triple<Serializable, String, MaxPointsReason>(competitor2.getId(), competitor2.getName(), MaxPointsReason.NONE));
-        RaceLogFinishPositioningConfirmedEvent finishPositioningConfirmedEvent = factory.createFinishPositioningConfirmedEvent(logTimePoint2, 1, positionedCompetitors);
+        RaceLogFinishPositioningConfirmedEvent finishPositioningConfirmedEvent = factory.createFinishPositioningConfirmedEvent(logTimePoint2, author, 1, positionedCompetitors);
         raceColumn.getRaceLog(testFleet1).add(finishPositioningConfirmedEvent);
         storedLogUUIDs.add(finishPositioningConfirmedEvent.getId());
 
@@ -534,7 +531,7 @@
         // Set log event
         RaceLogEventFactory factory = new RaceLogEventFactoryImpl();
         TimePoint logTimePoint = new MillisecondsTimePoint(1372489200000L);
-        RaceLogStartTimeEvent logEvent = factory.createStartTimeEvent(logTimePoint, 1, logTimePoint);
+        RaceLogStartTimeEvent logEvent = factory.createStartTimeEvent(logTimePoint, author, 1, logTimePoint);
         raceColumn.getRaceLog(testFleet1).add(logEvent);
         storedLogUUIDs.add(logEvent.getId());
         
@@ -543,7 +540,7 @@
         List<Triple<Serializable, String, MaxPointsReason>> positionedCompetitors = new ArrayList<Triple<Serializable, String, MaxPointsReason>>();
         positionedCompetitors.add(new Triple<Serializable, String, MaxPointsReason>(competitor.getId(), competitor.getName(), MaxPointsReason.DNS));
         positionedCompetitors.add(new Triple<Serializable, String, MaxPointsReason>(competitor2.getId(), competitor2.getName(), MaxPointsReason.NONE));
-        RaceLogFinishPositioningConfirmedEvent finishPositioningConfirmedEvent = factory.createFinishPositioningConfirmedEvent(logTimePoint2, 1, positionedCompetitors);
+        RaceLogFinishPositioningConfirmedEvent finishPositioningConfirmedEvent = factory.createFinishPositioningConfirmedEvent(logTimePoint2, author, 1, positionedCompetitors);
         raceColumn.getRaceLog(testFleet1).add(finishPositioningConfirmedEvent);
         storedLogUUIDs.add(finishPositioningConfirmedEvent.getId());
 
@@ -668,8 +665,8 @@
         // Set log event
         RaceLogEventFactory factory = new RaceLogEventFactoryImpl();
         TimePoint logTimePoint = new MillisecondsTimePoint(1372489200000L);
-        RaceLogStartTimeEvent logEvent = factory.createStartTimeEvent(logTimePoint, author,
-                1, logTimePoint);
+        RaceLogStartTimeEvent logEvent = factory.createStartTimeEvent(logTimePoint, author, 1,
+                logTimePoint);
         raceColumn.getRaceLog(testFleet1).add(logEvent);
         storedLogUUIDs.add(logEvent.getId());
 
@@ -844,8 +841,8 @@
         // Set log event
         RaceLogEventFactory factory = new RaceLogEventFactoryImpl();
         TimePoint logTimePoint = new MillisecondsTimePoint(1372489200000L);
-        RaceLogStartTimeEvent logEvent = factory.createStartTimeEvent(logTimePoint, author,
-                1, logTimePoint);
+        RaceLogStartTimeEvent logEvent = factory.createStartTimeEvent(logTimePoint, author, 1,
+                logTimePoint);
         raceColumn.getRaceLog(testFleet1).add(logEvent);
         storedLogUUIDs.add(logEvent.getId());
 
@@ -1014,8 +1011,8 @@
         // Set log event
         RaceLogEventFactory factory = new RaceLogEventFactoryImpl();
         TimePoint logTimePoint = new MillisecondsTimePoint(1372489200000L);
-        RaceLogStartTimeEvent logEvent = factory.createStartTimeEvent(logTimePoint, author,
-                1, logTimePoint);
+        RaceLogStartTimeEvent logEvent = factory.createStartTimeEvent(logTimePoint, author, 1,
+                logTimePoint);
         raceColumn.getRaceLog(testFleet1).add(logEvent);
         storedLogUUIDs.add(logEvent.getId());
 
