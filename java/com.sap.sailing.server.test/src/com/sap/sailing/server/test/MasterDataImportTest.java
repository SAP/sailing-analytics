--- conflicted
+++ resolved
@@ -215,13 +215,7 @@
                 Mockito.any(), Mockito.any(), Mockito.any(Callable.class)))
                 .thenAnswer(i -> i.getArgumentAt(3, Callable.class).call());
         Mockito.doReturn(true).when(fakeSubject).isAuthenticated();
-<<<<<<< HEAD
-        DomainFactory sourceDomainFactory = new DomainFactoryImpl((srlid) -> null);
-=======
-
         DomainFactory sourceDomainFactory = new DomainFactoryImpl(DomainFactory.TEST_RACE_LOG_RESOLVER);
-
->>>>>>> b67b9ad3
         DomainObjectFactory dbFactory = PersistenceFactory.INSTANCE.getDomainObjectFactory(MongoDBService.INSTANCE,
                 sourceDomainFactory);
         MongoObjectFactory mongoObjectFactory = PersistenceFactory.INSTANCE
