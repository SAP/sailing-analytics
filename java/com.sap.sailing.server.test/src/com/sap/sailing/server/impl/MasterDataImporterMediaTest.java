--- conflicted
+++ resolved
@@ -113,11 +113,7 @@
     public void testImportOneTrackToSameTarget_WithOverride() throws Exception {
         String dbId = new ObjectId().toStringMongod();
         MimeType mimeType = MimeType.mp3;
-<<<<<<< HEAD
-        DBMediaTrack existingMediaTrack = new DBMediaTrack(dbId, "title", "url", MillisecondsTimePoint.now(), MillisecondsDurationImpl.ONE_HOUR, mimeType.name());
-=======
-        MediaTrack existingMediaTrack = new MediaTrack(dbId, "title", "url", MillisecondsTimePoint.now(), MillisecondsDurationImpl.ONE_HOUR, mimeType);
->>>>>>> b981493f
+        MediaTrack existingMediaTrack = new MediaTrack(dbId, "title", "url", MillisecondsTimePoint.now(), MillisecondsDurationImpl.ONE_HOUR, mimeType);
         createRacingEventService(existingMediaTrack);
         Collection<MediaTrack> allMediaTracksBeforeImport = racingEventService.getAllMediaTracks();
         
@@ -140,11 +136,7 @@
     public void testImportOneTrackToExistingOtherTrack_WithOverride() throws Exception {
         String dbId = new ObjectId().toStringMongod();
         MimeType mimeType = MimeType.mp3;
-<<<<<<< HEAD
-        DBMediaTrack existingMediaTrack = new DBMediaTrack(dbId, "title", "url", MillisecondsTimePoint.now(), MillisecondsDurationImpl.ONE_HOUR, mimeType.name());
-=======
-        MediaTrack existingMediaTrack = new MediaTrack(dbId, "title", "url", MillisecondsTimePoint.now(), MillisecondsDurationImpl.ONE_HOUR, mimeType);
->>>>>>> b981493f
+        MediaTrack existingMediaTrack = new MediaTrack(dbId, "title", "url", MillisecondsTimePoint.now(), MillisecondsDurationImpl.ONE_HOUR, mimeType);
         createRacingEventService(existingMediaTrack);
 
         String dbId2 = new ObjectId().toStringMongod();
@@ -168,11 +160,7 @@
     public void testImportOneTrackToSameTargetWithChangedTitle_WithOverride() throws Exception {
         String dbId = new ObjectId().toStringMongod();
         MimeType mimeType = MimeType.mp3;
-<<<<<<< HEAD
-        DBMediaTrack existingMediaTrack = new DBMediaTrack(dbId, "title", "url", MillisecondsTimePoint.now(), MillisecondsDurationImpl.ONE_HOUR, mimeType.name());
-=======
-        MediaTrack existingMediaTrack = new MediaTrack(dbId, "title", "url", MillisecondsTimePoint.now(), MillisecondsDurationImpl.ONE_HOUR, mimeType);
->>>>>>> b981493f
+        MediaTrack existingMediaTrack = new MediaTrack(dbId, "title", "url", MillisecondsTimePoint.now(), MillisecondsDurationImpl.ONE_HOUR, mimeType);
         createRacingEventService(existingMediaTrack);
 
         MediaTrack mediaTrackToImport = new MediaTrack(existingMediaTrack.dbId, existingMediaTrack.title + "x", existingMediaTrack.url, existingMediaTrack.startTime, existingMediaTrack.duration, mimeType);
@@ -199,11 +187,7 @@
     public void testImportOneTrackWithNullTitleToSameTargetWithTitle_WithOverride() throws Exception {
         String dbId = new ObjectId().toStringMongod();
         MimeType mimeType = MimeType.mp3;
-<<<<<<< HEAD
-        DBMediaTrack existingMediaTrack = new DBMediaTrack(dbId, "title", "url", MillisecondsTimePoint.now(), MillisecondsDurationImpl.ONE_HOUR, mimeType.name());
-=======
-        MediaTrack existingMediaTrack = new MediaTrack(dbId, "title", "url", MillisecondsTimePoint.now(), MillisecondsDurationImpl.ONE_HOUR, mimeType);
->>>>>>> b981493f
+        MediaTrack existingMediaTrack = new MediaTrack(dbId, "title", "url", MillisecondsTimePoint.now(), MillisecondsDurationImpl.ONE_HOUR, mimeType);
         createRacingEventService(existingMediaTrack);
 
         MediaTrack mediaTrackToImport = new MediaTrack(existingMediaTrack.dbId, null, existingMediaTrack.url, existingMediaTrack.startTime, existingMediaTrack.duration, mimeType);
@@ -229,11 +213,7 @@
     public void testImportOneTrackToSameTargetWithChangedTitle_NoOverride() throws Exception {
         String dbId = new ObjectId().toStringMongod();
         MimeType mimeType = MimeType.mp3;
-<<<<<<< HEAD
-        DBMediaTrack existingMediaTrack = new DBMediaTrack(dbId, "title", "url", MillisecondsTimePoint.now(), MillisecondsDurationImpl.ONE_HOUR, mimeType.name());
-=======
-        MediaTrack existingMediaTrack = new MediaTrack(dbId, "title", "url", MillisecondsTimePoint.now(), MillisecondsDurationImpl.ONE_HOUR, mimeType);
->>>>>>> b981493f
+        MediaTrack existingMediaTrack = new MediaTrack(dbId, "title", "url", MillisecondsTimePoint.now(), MillisecondsDurationImpl.ONE_HOUR, mimeType);
         createRacingEventService(existingMediaTrack);
 
         MediaTrack mediaTrackToImport = new MediaTrack(existingMediaTrack.dbId, existingMediaTrack.title + "x", existingMediaTrack.url, existingMediaTrack.startTime, existingMediaTrack.duration, mimeType);
@@ -259,11 +239,7 @@
     public void testImportOneTrackToSameTargetWithChangedUrl_WithOverride() throws Exception {
         String dbId = new ObjectId().toStringMongod();
         MimeType mimeType = MimeType.mp3;
-<<<<<<< HEAD
-        DBMediaTrack existingMediaTrack = new DBMediaTrack(dbId, "title", "url", MillisecondsTimePoint.now(), MillisecondsDurationImpl.ONE_HOUR, mimeType.name());
-=======
-        MediaTrack existingMediaTrack = new MediaTrack(dbId, "title", "url", MillisecondsTimePoint.now(), MillisecondsDurationImpl.ONE_HOUR, mimeType);
->>>>>>> b981493f
+        MediaTrack existingMediaTrack = new MediaTrack(dbId, "title", "url", MillisecondsTimePoint.now(), MillisecondsDurationImpl.ONE_HOUR, mimeType);
         createRacingEventService(existingMediaTrack);
 
         MediaTrack mediaTrackToImport = new MediaTrack(existingMediaTrack.dbId, existingMediaTrack.title, existingMediaTrack.url + "x", existingMediaTrack.startTime, existingMediaTrack.duration, mimeType);
@@ -289,11 +265,7 @@
     public void testImportOneTrackToSameTargetWithChangedStarttime_WithOverride() throws Exception {
         String dbId = new ObjectId().toStringMongod();
         MimeType mimeType = MimeType.mp3;
-<<<<<<< HEAD
-        DBMediaTrack existingMediaTrack = new DBMediaTrack(dbId, "title", "url", MillisecondsTimePoint.now(), MillisecondsDurationImpl.ONE_HOUR, mimeType.name());
-=======
-        MediaTrack existingMediaTrack = new MediaTrack(dbId, "title", "url", MillisecondsTimePoint.now(), MillisecondsDurationImpl.ONE_HOUR, mimeType);
->>>>>>> b981493f
+        MediaTrack existingMediaTrack = new MediaTrack(dbId, "title", "url", MillisecondsTimePoint.now(), MillisecondsDurationImpl.ONE_HOUR, mimeType);
         createRacingEventService(existingMediaTrack);
 
         MediaTrack mediaTrackToImport = new MediaTrack(existingMediaTrack.dbId, existingMediaTrack.title, existingMediaTrack.url, existingMediaTrack.startTime.plus(1), existingMediaTrack.duration, mimeType);
@@ -319,11 +291,7 @@
     public void testImportOneTrackToSameTargetWithChangedDuration_WithOverride() throws Exception {
         String dbId = new ObjectId().toStringMongod();
         MimeType mimeType = MimeType.mp3;
-<<<<<<< HEAD
-        DBMediaTrack existingMediaTrack = new DBMediaTrack(dbId, "title", "url", MillisecondsTimePoint.now(), MillisecondsDurationImpl.ONE_HOUR, mimeType.name());
-=======
-        MediaTrack existingMediaTrack = new MediaTrack(dbId, "title", "url", MillisecondsTimePoint.now(), MillisecondsDurationImpl.ONE_HOUR, mimeType);
->>>>>>> b981493f
+        MediaTrack existingMediaTrack = new MediaTrack(dbId, "title", "url", MillisecondsTimePoint.now(), MillisecondsDurationImpl.ONE_HOUR, mimeType);
         createRacingEventService(existingMediaTrack);
 
         MediaTrack mediaTrackToImport = new MediaTrack(existingMediaTrack.dbId, existingMediaTrack.title, existingMediaTrack.url, existingMediaTrack.startTime, existingMediaTrack.duration.plus(1), mimeType);
