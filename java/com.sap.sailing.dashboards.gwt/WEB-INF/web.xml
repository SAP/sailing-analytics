<?xml version="1.0" encoding="utf-8"?>
<web-app xmlns:xsi="http://www.w3.org/2001/XMLSchema-instance"
    xmlns="http://java.sun.com/xml/ns/javaee" xmlns:web="http://java.sun.com/xml/ns/javaee/web-app_2_5.xsd"
    xsi:schemaLocation="http://java.sun.com/xml/ns/javaee http://java.sun.com/xml/ns/javaee/web-app_2_5.xsd"
    version="2.5">

    <servlet>
        <servlet-name>default</servlet-name>
        <servlet-class>org.eclipse.jetty.servlet.DefaultServlet
        </servlet-class>
        <init-param>
            <param-name>dirAllowed</param-name>
            <param-value>false</param-value>
        </init-param>
        <init-param>
               <param-name>useFileMappedBuffer</param-name>
               <param-value>false</param-value>
         </init-param>
    </servlet>

    <servlet>
<<<<<<< HEAD
        <display-name>Sailing Service</display-name>
        <servlet-name>SailingService</servlet-name>
        <servlet-class>com.sap.sailing.gwt.ui.server.SailingServiceImpl</servlet-class>
    </servlet>
    <servlet-mapping>
        <servlet-name>SailingService</servlet-name>
        <url-pattern>/service/sailing</url-pattern>
    </servlet-mapping>

    <filter>
        <display-name>ClientConfigurationFilter</display-name>
        <filter-name>ClientConfigurationFilter</filter-name>
        <filter-class>com.sap.sse.debranding.ClientConfigurationFilter</filter-class>
    </filter>
    <filter-mapping>
        <filter-name>ClientConfigurationFilter</filter-name>
=======
        <display-name>ClientConfigurationServlet</display-name>
        <servlet-name>ClientConfigurationServlet</servlet-name>
        <servlet-class>com.sap.sse.debranding.ClientConfigurationServlet</servlet-class>
    </servlet>
    <servlet-mapping>
        <servlet-name>ClientConfigurationServlet</servlet-name>
>>>>>>> ccae87ea
        <url-pattern>*.html</url-pattern>
    </filter-mapping>
    <servlet>
        <display-name>Sailing Service</display-name>
        <servlet-name>SailingService</servlet-name>
        <servlet-class>com.sap.sailing.gwt.ui.server.SailingServiceWriteImpl</servlet-class>
    </servlet>
    <servlet-mapping>
        <servlet-name>SailingService</servlet-name>
        <url-pattern>/service/sailing</url-pattern>
        <url-pattern>/service/sailing/*</url-pattern>
    </servlet-mapping>

	<filter>
		<filter-name>LocaleInjectionFilter</filter-name>
		<filter-class>com.sap.sse.security.ui.server.LocaleInjectionFilter</filter-class>
	</filter>
	<filter-mapping>
		<filter-name>LocaleInjectionFilter</filter-name>
		<url-pattern>*.html</url-pattern>
	</filter-mapping>

    <filter>
        <filter-name>LocaleInjectionFilter</filter-name>
        <filter-class>com.sap.sse.security.ui.server.LocaleInjectionFilter</filter-class>
    </filter>
    <filter-mapping>
        <filter-name>LocaleInjectionFilter</filter-name>
        <url-pattern>*.html</url-pattern>
    </filter-mapping>

    <filter>
            <filter-name>GWTCacheControlServletFilter</filter-name>
            <filter-class>com.sap.sse.gwt.server.GWTCacheControlServletFilter</filter-class>
    </filter>
    <filter-mapping>
            <filter-name>GWTCacheControlServletFilter</filter-name>
            <url-pattern>/*</url-pattern>
    </filter-mapping>

    <servlet>
        <display-name>Dashboard Dispatch Service</display-name>
        <servlet-name>dashboardDispatch</servlet-name>
        <servlet-class>com.sap.sailing.dashboards.gwt.server.DashboardDispatchServlet</servlet-class>
    </servlet>
    <servlet-mapping>
        <servlet-name>dashboardDispatch</servlet-name>
        <url-pattern>/service/dispatch</url-pattern>
    </servlet-mapping>

    <!-- enabling remote logging -->
    <servlet>
        <servlet-name>remoteLoggingServlet</servlet-name>
        <servlet-class>com.google.gwt.logging.server.RemoteLoggingServiceImpl</servlet-class>
    </servlet>
    <servlet-mapping>
        <servlet-name>remoteLoggingServlet</servlet-name>
        <url-pattern>/com.sap.sailing.dashboards.gwt.RibDashboard/remote_logging</url-pattern>
    </servlet-mapping>

    <mime-mapping>
        <extension>manifest</extension>
        <mime-type>text/cache-manifest</mime-type>
    </mime-mapping>
</web-app><|MERGE_RESOLUTION|>--- conflicted
+++ resolved
@@ -18,16 +18,6 @@
          </init-param>
     </servlet>
 
-    <servlet>
-<<<<<<< HEAD
-        <display-name>Sailing Service</display-name>
-        <servlet-name>SailingService</servlet-name>
-        <servlet-class>com.sap.sailing.gwt.ui.server.SailingServiceImpl</servlet-class>
-    </servlet>
-    <servlet-mapping>
-        <servlet-name>SailingService</servlet-name>
-        <url-pattern>/service/sailing</url-pattern>
-    </servlet-mapping>
 
     <filter>
         <display-name>ClientConfigurationFilter</display-name>
@@ -36,14 +26,6 @@
     </filter>
     <filter-mapping>
         <filter-name>ClientConfigurationFilter</filter-name>
-=======
-        <display-name>ClientConfigurationServlet</display-name>
-        <servlet-name>ClientConfigurationServlet</servlet-name>
-        <servlet-class>com.sap.sse.debranding.ClientConfigurationServlet</servlet-class>
-    </servlet>
-    <servlet-mapping>
-        <servlet-name>ClientConfigurationServlet</servlet-name>
->>>>>>> ccae87ea
         <url-pattern>*.html</url-pattern>
     </filter-mapping>
     <servlet>
