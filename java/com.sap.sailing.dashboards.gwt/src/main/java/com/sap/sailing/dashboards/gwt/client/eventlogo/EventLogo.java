package com.sap.sailing.dashboards.gwt.client.eventlogo;

import java.util.UUID;

import com.google.gwt.dom.client.Style.Visibility;
import com.google.gwt.user.client.Window;
import com.google.gwt.user.client.rpc.AsyncCallback;
import com.google.gwt.user.client.ui.Image;
import com.sap.sailing.gwt.ui.client.SailingServiceAsync;
import com.sap.sailing.gwt.ui.shared.EventDTO;
import com.sap.sse.gwt.client.media.ImageDTO;

public class EventLogo extends Image {

    protected EventLogo() {
        super();
        this.getElement().addClassName("eventLogo");
    }

    public static EventLogo getEventLogoFromEventId(SailingServiceAsync sailingServiceAsync, String eventId) {
        final EventLogo eventLogo = new EventLogo();
        try {
            final UUID eventUUID = UUID.fromString(eventId);
            sailingServiceAsync.getEventById(eventUUID, true, new AsyncCallback<EventDTO>() {
                @Override
                public void onSuccess(final EventDTO event) {
<<<<<<< HEAD
                    if (event != null) {
                        final String logoUrl = event.getLogoImageURL();
                        if (logoUrl != null) {
                            eventLogo.getElement().setAttribute("src", logoUrl);
                        } else {
                            eventLogo.getElement().getStyle().setVisibility(Visibility.HIDDEN);
                        }
                        if (event.getName() != null) {
                            Window.setTitle(event.getName() + " Dashboard");
                        }
                    }
=======
                    final ImageDTO logo = event.getLogoImage();
                            if (logo != null) {
                                eventLogo.getElement().setAttribute("src", logo.getSourceRef());
                            } else {
                                eventLogo.getElement().getStyle().setVisibility(Visibility.HIDDEN);
                            }
>>>>>>> 732d45c1
                }

                @Override
                public void onFailure(Throwable caught) {
                    eventLogo.getElement().getStyle().setVisibility(Visibility.HIDDEN);
                }
            });
        } catch (IllegalArgumentException e) {
            eventLogo.getElement().getStyle().setVisibility(Visibility.HIDDEN);
        }
        return eventLogo;
    }
}<|MERGE_RESOLUTION|>--- conflicted
+++ resolved
@@ -24,11 +24,10 @@
             sailingServiceAsync.getEventById(eventUUID, true, new AsyncCallback<EventDTO>() {
                 @Override
                 public void onSuccess(final EventDTO event) {
-<<<<<<< HEAD
                     if (event != null) {
-                        final String logoUrl = event.getLogoImageURL();
-                        if (logoUrl != null) {
-                            eventLogo.getElement().setAttribute("src", logoUrl);
+                        final ImageDTO logo = event.getLogoImage();
+                        if (logo != null) {
+                            eventLogo.getElement().setAttribute("src", logo.getSourceRef());
                         } else {
                             eventLogo.getElement().getStyle().setVisibility(Visibility.HIDDEN);
                         }
@@ -36,14 +35,7 @@
                             Window.setTitle(event.getName() + " Dashboard");
                         }
                     }
-=======
-                    final ImageDTO logo = event.getLogoImage();
-                            if (logo != null) {
-                                eventLogo.getElement().setAttribute("src", logo.getSourceRef());
-                            } else {
-                                eventLogo.getElement().getStyle().setVisibility(Visibility.HIDDEN);
-                            }
->>>>>>> 732d45c1
+                    
                 }
 
                 @Override
