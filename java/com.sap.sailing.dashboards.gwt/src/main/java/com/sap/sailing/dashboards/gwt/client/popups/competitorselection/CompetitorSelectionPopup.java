package com.sap.sailing.dashboards.gwt.client.popups.competitorselection;

import java.util.ArrayList;
import java.util.Iterator;
import java.util.List;

import com.google.gwt.core.client.GWT;
import com.google.gwt.uibinder.client.UiBinder;
import com.google.gwt.uibinder.client.UiField;
import com.google.gwt.user.client.Event;
import com.google.gwt.user.client.ui.Composite;
import com.google.gwt.user.client.ui.HTMLPanel;
import com.google.gwt.user.client.ui.HasWidgets;
import com.google.gwt.user.client.ui.RootLayoutPanel;
<<<<<<< HEAD
import com.google.gwt.user.client.ui.VerticalPanel;
import com.google.gwt.user.client.ui.Widget;
=======
import com.google.gwt.user.client.ui.Widget;
import com.sap.sailing.dashboards.gwt.client.popups.competitorselection.table.CompetitorTable;
import com.sap.sailing.dashboards.gwt.client.popups.competitorselection.table.CompetitorTableRowSelectionListener;
import com.sap.sailing.dashboards.gwt.client.widgets.ActionPanel;
>>>>>>> fd589d46
import com.sap.sailing.domain.common.dto.CompetitorDTO;

public class CompetitorSelectionPopup extends Composite implements HasWidgets, CompetitorTableRowSelectionListener {

<<<<<<< HEAD
    interface CompetitorSelectionPopupStyle extends CssResource {
        String popupshow();
        String popuphide();
        String buttonshow();
    }
=======
    @UiField(provided = true)
    ActionPanel competitorselectionbackground;
>>>>>>> fd589d46

    @UiField
    HTMLPanel competitorselectionpopup;

    @UiField
    HTMLPanel competitorselectionbackground;
    
    @UiField
    VerticalPanel competitorselectionpopup;
    
    @UiField
    HTMLPanel header;

    @UiField(provided = true)
    CompetitorTable competitortable;

    @UiField(provided = true)
    ActionPanel cancelButton;

    @UiField(provided = true)
    ActionPanel okButton;

    private CompetitorDTO currentCompetitorSelected;
    private boolean isVisible;
    private CompetitorSelectionPopupResources competitorSelectionPopupResources = CompetitorSelectionPopupResources.INSTANCE;

    private List<CompetitorSelectionListener> competitorSelectionPopupListener;

    private static CompetitorSelectionPopupUiBinder uiBinder = GWT.create(CompetitorSelectionPopupUiBinder.class);

    interface CompetitorSelectionPopupUiBinder extends UiBinder<Widget, CompetitorSelectionPopup> {
    }

    public CompetitorSelectionPopup() {
        competitorSelectionPopupResources.gss().ensureInjected();
        competitorSelectionPopupListener = new ArrayList<CompetitorSelectionListener>();
        competitortable = new CompetitorTable(this);
        isVisible = false;
        competitorselectionbackground = new ActionPanel(Event.TOUCHEVENTS, Event.ONCLICK);
        cancelButton = new ActionPanel(Event.TOUCHEVENTS, Event.ONCLICK);
        okButton = new ActionPanel(Event.TOUCHEVENTS, Event.ONCLICK);
        addActionListenerToActionPanels();
        initWidget(uiBinder.createAndBindUi(this));
        cancelButton.getElement().setInnerText("CANCEL");
        okButton.getElement().setInnerText("OK");
    }

    public void show(List<CompetitorDTO> competitorList) {
        competitortable.setTableContent(competitorList);
        RootLayoutPanel.get().add(this);
<<<<<<< HEAD
        this.button.setText("OK");
        competitorselectionpopup.addStyleName(style.popupshow());
        competitorselectionpopup.removeStyleName(style.popuphide());
=======
        competitorselectionpopup.addStyleName(competitorSelectionPopupResources.gss().popupshow());
        competitorselectionpopup.removeStyleName(competitorSelectionPopupResources.gss().popuphide());
>>>>>>> fd589d46
        isVisible = true;
    }

    public void hide() {
<<<<<<< HEAD
        competitorselectionpopup.addStyleName(style.popuphide());
        competitorselectionpopup.removeStyleName(style.popupshow());
=======
        competitorselectionpopup.addStyleName(competitorSelectionPopupResources.gss().popuphide());
        competitorselectionpopup.removeStyleName(competitorSelectionPopupResources.gss().popupshow());
>>>>>>> fd589d46
        RootLayoutPanel.get().remove(this);
        isVisible = false;
    }

    public void addListener(CompetitorSelectionListener o) {
        if (o != null && !competitorSelectionPopupListener.contains(o)) {
            this.competitorSelectionPopupListener.add(o);
        }
    }

    public void removeListener(CompetitorSelectionListener o) {
        this.competitorSelectionPopupListener.remove(o);
    }

    public void notifyListenerAboutOKButtonClickedWithSelectedCompetitorName(CompetitorDTO competitor) {
        for (CompetitorSelectionListener newStartAnalysisListener : competitorSelectionPopupListener) {
            newStartAnalysisListener.didClickOKWithSelectedCompetitor(competitor);
        }
        hide();
    }

    public boolean isShown() {
        return isVisible;
    }

    private void addActionListenerToActionPanels() {
        competitorselectionbackground.addActionPanelListener(new ActionPanel.ActionPanelListener() {

            @Override
            public void eventTriggered() {
                hide();
            }
        });
        cancelButton.addActionPanelListener(new ActionPanel.ActionPanelListener() {

            @Override
            public void eventTriggered() {
                hide();
            }
        });
        okButton.addActionPanelListener(new ActionPanel.ActionPanelListener() {

            @Override
            public void eventTriggered() {
                hide();
                if (currentCompetitorSelected != null) {
                    notifyListenerAboutOKButtonClickedWithSelectedCompetitorName(currentCompetitorSelected);
                }
            }
        });
    }

    @Override
    public void didSelectedRowWithCompetitorName(CompetitorDTO competitor) {
        currentCompetitorSelected = competitor;
    }

    @Override
    public void add(Widget w) {
        throw new UnsupportedOperationException("The method add(Widget w) is not supported.");
    }

    @Override
    public void clear() {
        throw new UnsupportedOperationException("The method clear() is not supported.");
    }

    @Override
    public Iterator<Widget> iterator() {
        return null;
    }

    @Override
    public boolean remove(Widget w) {
        return false;
    }
}<|MERGE_RESOLUTION|>--- conflicted
+++ resolved
@@ -12,39 +12,20 @@
 import com.google.gwt.user.client.ui.HTMLPanel;
 import com.google.gwt.user.client.ui.HasWidgets;
 import com.google.gwt.user.client.ui.RootLayoutPanel;
-<<<<<<< HEAD
-import com.google.gwt.user.client.ui.VerticalPanel;
-import com.google.gwt.user.client.ui.Widget;
-=======
 import com.google.gwt.user.client.ui.Widget;
 import com.sap.sailing.dashboards.gwt.client.popups.competitorselection.table.CompetitorTable;
 import com.sap.sailing.dashboards.gwt.client.popups.competitorselection.table.CompetitorTableRowSelectionListener;
 import com.sap.sailing.dashboards.gwt.client.widgets.ActionPanel;
->>>>>>> fd589d46
 import com.sap.sailing.domain.common.dto.CompetitorDTO;
 
 public class CompetitorSelectionPopup extends Composite implements HasWidgets, CompetitorTableRowSelectionListener {
 
-<<<<<<< HEAD
-    interface CompetitorSelectionPopupStyle extends CssResource {
-        String popupshow();
-        String popuphide();
-        String buttonshow();
-    }
-=======
     @UiField(provided = true)
     ActionPanel competitorselectionbackground;
->>>>>>> fd589d46
 
     @UiField
     HTMLPanel competitorselectionpopup;
 
-    @UiField
-    HTMLPanel competitorselectionbackground;
-    
-    @UiField
-    VerticalPanel competitorselectionpopup;
-    
     @UiField
     HTMLPanel header;
 
@@ -85,25 +66,14 @@
     public void show(List<CompetitorDTO> competitorList) {
         competitortable.setTableContent(competitorList);
         RootLayoutPanel.get().add(this);
-<<<<<<< HEAD
-        this.button.setText("OK");
-        competitorselectionpopup.addStyleName(style.popupshow());
-        competitorselectionpopup.removeStyleName(style.popuphide());
-=======
         competitorselectionpopup.addStyleName(competitorSelectionPopupResources.gss().popupshow());
         competitorselectionpopup.removeStyleName(competitorSelectionPopupResources.gss().popuphide());
->>>>>>> fd589d46
         isVisible = true;
     }
 
     public void hide() {
-<<<<<<< HEAD
-        competitorselectionpopup.addStyleName(style.popuphide());
-        competitorselectionpopup.removeStyleName(style.popupshow());
-=======
         competitorselectionpopup.addStyleName(competitorSelectionPopupResources.gss().popuphide());
         competitorselectionpopup.removeStyleName(competitorSelectionPopupResources.gss().popupshow());
->>>>>>> fd589d46
         RootLayoutPanel.get().remove(this);
         isVisible = false;
     }
