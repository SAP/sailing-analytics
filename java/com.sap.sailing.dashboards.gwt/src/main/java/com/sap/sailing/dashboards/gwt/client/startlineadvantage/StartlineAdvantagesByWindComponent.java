--- conflicted
+++ resolved
@@ -74,11 +74,7 @@
                             logger.log(Level.INFO, "Received StartlineAdvantagesWithMaxAndAverageDTO");
                             if (result != null && result.maximum != null && result.average != null) {
                                 logger.log(Level.INFO, "Updating UI with StartlineAdvantagesWithMaxAndAverageDTO");
-<<<<<<< HEAD
-                                startlineAdvantagesOnLineChart.setStartlineAdvantages(result.advantages);
-=======
                                 startlineAdvantagesOnLineChart.setStartlineAdvantagesAndConfidences(result.distanceToRCBoatToStartlineAdvantage, result.distanceToRCBoatToConfidence);
->>>>>>> f66f9c55
                                 advantageMaximumLiveAverage.setLiveValue(NumberFormat.getFormat("#0.0").format(
                                         result.maximum.doubleValue()));
                                 advantageMaximumLiveAverage.setAverageValue(NumberFormat.getFormat("#0.0").format(
