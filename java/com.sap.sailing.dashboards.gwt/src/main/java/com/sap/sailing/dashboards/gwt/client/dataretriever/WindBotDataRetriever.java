--- conflicted
+++ resolved
@@ -144,27 +144,6 @@
         final Date finalNewTime = newTime;
         final Date finaloldTime = oldTime;
         logger.log(Level.INFO, "Executing GetIDFromRaceThatTakesWindFixesNowAction");
-<<<<<<< HEAD
-        asyncActionsExecutor.execute(getIDFromRaceThatTakesWindFixesNowAction, new AsyncCallback<RegattaAndRaceIdentifier>() {
-            @Override
-            public void onSuccess(RegattaAndRaceIdentifier result) {
-                logger.log(Level.INFO, "Received RegattaAndRaceIdentifier from race that takes wind fixes now");
-                if(result != null) {
-                loadWindBotData(finaloldTime, finalNewTime, result);
-                } else {
-                    notifyListenersAboutNumberOfWindBotsReceivedIsZero();
-                    logger.log(Level.INFO, "Can´t load wind data because RegattaAndRaceIdentifier for race which takes wind is null");
-                }
-            }
-
-            @Override
-            public void onFailure(Throwable caught) {
-                notifyListenersAboutNumberOfWindBotsReceivedIsZero();
-                logger.log(Level.INFO, " Failed to received RegattaAndRaceIdentifier from race that takes wind fixes now");
-                logger.log(Level.INFO, caught.getMessage());
-            }
-        });
-=======
         dashboardClientFactory.getDispatch().execute(
                 new GetIDFromRaceThatTakesWindFixesNowAction(DashboardURLParameters.LEADERBOARD_NAME.getValue()),
                 new AsyncCallback<RaceIdDTO>() {
@@ -197,6 +176,5 @@
         if (dashboardClientFactory != null) {
             dashboardClientFactory.getDashboardFiveSecondsTimer().addTimeListener(this);
         }
->>>>>>> 300cc087
     }
 }