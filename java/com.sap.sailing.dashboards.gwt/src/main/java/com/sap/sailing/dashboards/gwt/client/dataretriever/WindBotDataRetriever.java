--- conflicted
+++ resolved
@@ -156,12 +156,7 @@
                 loadWindBotData(finaloldTime, finalNewTime, result);
                 } else {
                     notifyListenersAboutNumberOfWindBotsReceivedIsZero();
-<<<<<<< HEAD
-                    logger.log(Level.INFO, "RegattaAndRaceIdentifier for race which takes wind is null");
-                    logger.log(Level.INFO, "Can´t load wind data");
-=======
                     logger.log(Level.INFO, "Can´t load wind data because RegattaAndRaceIdentifier for race which takes wind is null");
->>>>>>> 561ebfbd
                 }
             }
 
