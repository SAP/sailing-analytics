--- conflicted
+++ resolved
@@ -25,20 +25,11 @@
     private static StringMessages stringConstants = StringMessages.INSTANCE;
     
     public StartLineAdvantageComponent(RibDashboardDataRetriever ribDashboardDataRetriever) {
-<<<<<<< HEAD
         super(stringConstants.dashboardStartlineAdvantageByGeometry(), "m");
         initAndSetStartLineAdvantageStates();
         StartLineAdvantageComponentRessources.INSTANCE.css().ensureInjected();
         this.header.setInnerText(stringConstants.dashboardStartlineAdvantageByGeometry());
         this.header.addClassName(StartLineAdvantageComponentRessources.INSTANCE.css().startLineAdvantageComponent_header());
-        
-=======
-        super(stringConstants.dashboardStartlineAdvantageByWind(), "m");
-        initAndSetStartLineAdvantageStates();
-        StartLineAdvantageComponentRessources.INSTANCE.css().ensureInjected();
-        this.header.addClassName(StartLineAdvantageComponentRessources.INSTANCE.css()
-                .startLineAdvantageComponent_header());
->>>>>>> 317b3748
         liveAveragePanel.getElement().addClassName(
                 StartLineAdvantageComponentRessources.INSTANCE.css().startLineAdvantageComponent_liveAveragePanel());
         livePanel.getElement().addClassName(
