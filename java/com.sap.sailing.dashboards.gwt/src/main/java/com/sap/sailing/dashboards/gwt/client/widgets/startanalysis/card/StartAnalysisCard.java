--- conflicted
+++ resolved
@@ -182,15 +182,8 @@
                 defaultRaceMapSettings.isShowMapControls(), defaultRaceMapSettings.getManeuverTypesToShow(),
                 defaultRaceMapSettings.isShowDouglasPeuckerPoints(), defaultRaceMapSettings.isShowEstimatedDuration(),
                 defaultRaceMapSettings.getStartCountDownFontSizeScaling(), defaultRaceMapSettings.isShowManeuverLossVisualization(),
-<<<<<<< HEAD
                 defaultRaceMapSettings.isShowSatelliteLayer(), defaultRaceMapSettings.isShowWindLadder());
-
-        
-        RaceTimesInfoProvider raceTimesInfoProvider = new RaceTimesInfoProvider(sailingServiceAsync,
-=======
-                defaultRaceMapSettings.isShowSatelliteLayer());
         final RaceTimesInfoProvider raceTimesInfoProvider = new RaceTimesInfoProvider(sailingServiceAsync,
->>>>>>> 27427bb9
                 asyncActionsExecutor, errorReporter,
                 Collections.singletonList(startAnalysisDTO.regattaAndRaceIdentifier), 5000l /* requestInterval */);
         final PaywallResolver paywallResolver = new PaywallResolver(userService, subscriptionServiceFactory);
