package com.sap.sailing.dashboards.gwt.client.widgets.startanalysis.card;

import java.util.ArrayList;
import java.util.Collections;
import java.util.HashSet;
import java.util.Iterator;
import java.util.Map;
import java.util.stream.Collectors;

import com.google.gwt.core.client.GWT;
import com.google.gwt.core.client.Scheduler;
import com.google.gwt.core.client.Scheduler.ScheduledCommand;
import com.google.gwt.dom.client.DivElement;
import com.google.gwt.dom.client.Style.Unit;
import com.google.gwt.i18n.client.NumberFormat;
import com.google.gwt.resources.client.CssResource;
import com.google.gwt.safehtml.shared.SafeHtmlUtils;
import com.google.gwt.uibinder.client.UiBinder;
import com.google.gwt.uibinder.client.UiField;
import com.google.gwt.user.client.ui.Composite;
import com.google.gwt.user.client.ui.HTMLPanel;
import com.google.gwt.user.client.ui.HasWidgets;
import com.google.gwt.user.client.ui.Widget;
import com.sap.sailing.dashboards.gwt.client.widgets.startanalysis.StartAnalysisPageChangeListener;
import com.sap.sailing.dashboards.gwt.client.widgets.startanalysis.rankingtable.StartAnalysisStartRankTable;
import com.sap.sailing.dashboards.gwt.shared.StartlineAdvantageType;
import com.sap.sailing.dashboards.gwt.shared.dto.StartAnalysisDTO;
import com.sap.sailing.domain.common.dto.BoatDTO;
import com.sap.sailing.domain.common.dto.CompetitorDTO;
import com.sap.sailing.domain.common.racelog.RacingProcedureType;
import com.sap.sailing.gwt.ui.client.RaceCompetitorSelectionModel;
import com.sap.sailing.gwt.ui.client.RaceTimesInfoProvider;
import com.sap.sailing.gwt.ui.client.SailingServiceAsync;
import com.sap.sailing.gwt.ui.client.StringMessages;
import com.sap.sailing.gwt.ui.client.shared.racemap.DefaultQuickFlagDataProvider;
import com.sap.sailing.gwt.ui.client.shared.racemap.RaceCompetitorSet;
import com.sap.sailing.gwt.ui.client.shared.racemap.RaceMap;
import com.sap.sailing.gwt.ui.client.shared.racemap.RaceMapHelpLinesSettings;
import com.sap.sailing.gwt.ui.client.shared.racemap.RaceMapHelpLinesSettings.HelpLineTypes;
import com.sap.sailing.gwt.ui.client.shared.racemap.RaceMapLifecycle;
import com.sap.sailing.gwt.ui.client.shared.racemap.RaceMapResources;
import com.sap.sailing.gwt.ui.client.shared.racemap.RaceMapSettings;
import com.sap.sailing.gwt.ui.client.shared.racemap.RaceMapZoomSettings;
import com.sap.sailing.gwt.ui.client.shared.racemap.RaceMapZoomSettings.ZoomTypes;
import com.sap.sse.gwt.client.ErrorReporter;
import com.sap.sse.gwt.client.async.AsyncActionsExecutor;
import com.sap.sse.gwt.client.player.Timer.PlayModes;
import com.sap.sse.security.paywall.SecuredDTOProxy;
import com.sap.sse.security.ui.client.UserService;
import com.sap.sse.security.ui.client.premium.PaywallResolverImpl;
import com.sap.sse.security.ui.client.subscription.SubscriptionServiceFactory;

public class StartAnalysisCard extends Composite implements HasWidgets, StartAnalysisPageChangeListener {

    private static StartlineAnalysisCardUiBinder uiBinder = GWT.create(StartlineAnalysisCardUiBinder.class);

    interface StartlineAnalysisCardUiBinder extends UiBinder<Widget, StartAnalysisCard> {
    }

    interface StartlineAnalysis extends CssResource {
    }

    @UiField
    HTMLPanel startanalysis_card;
    
    @UiField
    HTMLPanel card_map_container;
    
    @UiField
    HTMLPanel startanalysis_card_table;

    @UiField
    DivElement startanalysis_card_line_advantage;
    
    @UiField
    DivElement startanalysis_card_race_time;

    private int cardid;
    private StartAnalysisDTO startAnalysisDTO;
    private RaceMap raceMap;

    private final SailingServiceAsync sailingServiceAsync;
    private final UserService userService;
    private final SubscriptionServiceFactory subscriptionServiceFactory;
    private final ErrorReporter errorReporter;
    private final StringMessages stringMessages;
    private final RaceCompetitorSelectionModel competitorSelectionModel;
    
    private final double WIND_LINE_ADVANTAGE_DIV_WIDTH_IN_PT = 185;
    private final double GEOMETRIC_LINE_ADVANTAGE_DIV_WIDTH_IN_PT = 210;
    private final String RACE_TIME_START = "00:00:00";
    
    private RaceMapResources raceMapResources;


    public StartAnalysisCard(double leftCSSProperty, int cardId, StartAnalysisDTO startAnalysisDTO,
            SailingServiceAsync sailingServiceAsync, ErrorReporter errorReporter, RaceMapResources raceMapResources,
            SubscriptionServiceFactory subscriptionServiceFactory, UserService userService) {
        this.userService = userService;
        this.subscriptionServiceFactory = subscriptionServiceFactory;
        stringMessages = StringMessages.INSTANCE;
        this.sailingServiceAsync = sailingServiceAsync;
        this.errorReporter = errorReporter;
        this.raceMapResources = raceMapResources;
        final Map<CompetitorDTO, BoatDTO> competitorsToBoats = startAnalysisDTO.startAnalysisCompetitorDTOs.stream()
                .collect(Collectors.toMap(c -> c.competitorDTO, c -> c.boatDTO));
        competitorSelectionModel = new RaceCompetitorSelectionModel(/* hasMultiSelection */true, competitorsToBoats);
        competitorSelectionModel.setCompetitors(startAnalysisDTO.getCompetitorDTOsFromStartAnaylsisCompetitorDTOs(), raceMap);
        initWidget(uiBinder.createAndBindUi(this));
        startanalysis_card.getElement().getStyle().setLeft(leftCSSProperty, Unit.PCT);
        this.startAnalysisDTO = startAnalysisDTO;
        this.cardid = cardId;
        startanalysis_card_table.add(new StartAnalysisStartRankTable(startAnalysisDTO.startAnalysisCompetitorDTOs, competitorSelectionModel));
        fillWindAndStartLineData(this.startAnalysisDTO);
    }

    private void fillWindAndStartLineData(StartAnalysisDTO startAnalysisDTO) {
        if (startAnalysisDTO.startAnalysisWindLineInfoDTO != null) {
            setLineAdvantageDivWidth(startAnalysisDTO.startAnalysisWindLineInfoDTO.startLineAdvantage.startLineAdvatageType);
            final String startLineAdvantageType;
            if (startAnalysisDTO.startAnalysisWindLineInfoDTO.startLineAdvantage.startLineAdvatageType
                    .equals(StartlineAdvantageType.GEOMETRIC)) {
                startLineAdvantageType = stringMessages.dashboardStartlineAdvantageByGeometryHeader();
            } else {
                startLineAdvantageType = stringMessages.dashboardStartlineAdvantagesByWindHeader();
            }
            startanalysis_card_line_advantage
                    .setInnerHTML(SafeHtmlUtils.fromString(startLineAdvantageType
                            + ": "
                            + NumberFormat
                                    .getFormat("#0.0")
                                    .format(startAnalysisDTO.startAnalysisWindLineInfoDTO.startLineAdvantage.startLineAdvantage)
                            + " m").asString());
            String formattedTimeSinceStart;
            if (startAnalysisDTO.racingProcedureType.equals(RacingProcedureType.GateStart)) {
                formattedTimeSinceStart = getRaceTimeStringFromMilliseconds(startAnalysisDTO.tailLenghtInMilliseconds);
            } else {
                formattedTimeSinceStart = RACE_TIME_START;
            }
            startanalysis_card_race_time.setInnerHTML("Elapsed Time: "+formattedTimeSinceStart);
        }
    }
    
    private String getRaceTimeStringFromMilliseconds(long milliseconds){
        int seconds = (int) (milliseconds / 1000) % 60 ;
        int minutes = (int) ((milliseconds / (1000*60)) % 60);
        int hours   = (int) ((milliseconds / (1000*60*60)) % 24);
        return NumberFormat.getFormat("00").format(hours)+":"+NumberFormat.getFormat("00").format(minutes)+":"+NumberFormat.getFormat("00").format(seconds);
    }

    private void setLineAdvantageDivWidth(StartlineAdvantageType startlineAdvantageType) {
        if (startAnalysisDTO.startAnalysisWindLineInfoDTO.startLineAdvantage.startLineAdvatageType
                .equals(StartlineAdvantageType.GEOMETRIC)) {
            startanalysis_card_line_advantage.getStyle().setWidth(GEOMETRIC_LINE_ADVANTAGE_DIV_WIDTH_IN_PT, Unit.PT);
        } else {
            startanalysis_card_line_advantage.getStyle().setWidth(WIND_LINE_ADVANTAGE_DIV_WIDTH_IN_PT, Unit.PT);
        }
    }

    private void addMap(final int cardID, final StartAnalysisDTO startAnalysisDTO, RaceMapResources raceMapResources) {
        com.sap.sse.gwt.client.player.Timer timer = new com.sap.sse.gwt.client.player.Timer(PlayModes.Live, 1000l);
        timer.pause();
        final ArrayList<ZoomTypes> zoomTypes = new ArrayList<ZoomTypes>();
        if (startAnalysisDTO.racingProcedureType.equals(RacingProcedureType.GateStart)) {
            timer.setTime(startAnalysisDTO.timeOfStartInMilliSeconds + startAnalysisDTO.tailLenghtInMilliseconds);
            zoomTypes.add(ZoomTypes.BUOYS);
        } else {
            timer.setTime(startAnalysisDTO.timeOfStartInMilliSeconds);
            zoomTypes.add(ZoomTypes.BUOYS);
        }
        final PaywallResolverImpl paywallResolver = new PaywallResolverImpl(userService, subscriptionServiceFactory);
        //TODO 5774 fill dtoContext
        final SecuredDTOProxy dtoContext = new SecuredDTOProxy();
        final RaceMapZoomSettings raceMapZoomSettings = new RaceMapZoomSettings(zoomTypes, false);
        final AsyncActionsExecutor asyncActionsExecutor = new AsyncActionsExecutor();
        final RaceMapSettings defaultRaceMapSettings = RaceMapSettings.readSettingsFromURL(
                /* defaultForShowMapControls */ true, /* defaultForShowCourseGeometry */ false,
                /* defaultForMapOrientationWindUp */ false, /* defaultForViewShowStreamlets */ false,
<<<<<<< HEAD
                /* defaultForViewShowStreamletColors */ false, /* defaultForViewShowSimulation */ false, paywallResolver, dtoContext);
=======
                /* defaultForViewShowStreamletColors */ false, /* defaultForViewShowSimulation */ false,
                /* defaultForTailLengthInMilliseconds */ null);
>>>>>>> 41a1a565
        final RaceMapSettings raceMapSettings = new RaceMapSettings(raceMapZoomSettings, getHelpLineSettings(),
                defaultRaceMapSettings.getTransparentHoverlines(), defaultRaceMapSettings.getHoverlineStrokeWeight(), 
                startAnalysisDTO.tailLenghtInMilliseconds, defaultRaceMapSettings.isWindUp(),
                defaultRaceMapSettings.getBuoyZoneRadius(), defaultRaceMapSettings.isShowOnlySelectedCompetitors(),
                defaultRaceMapSettings.isShowSelectedCompetitorsInfo(), defaultRaceMapSettings.isShowWindStreamletColors(),
                defaultRaceMapSettings.isShowWindStreamletOverlay(), defaultRaceMapSettings.isShowSimulationOverlay(),
                defaultRaceMapSettings.isShowMapControls(), defaultRaceMapSettings.getManeuverTypesToShow(),
                defaultRaceMapSettings.isShowDouglasPeuckerPoints(), defaultRaceMapSettings.isShowEstimatedDuration(),
                defaultRaceMapSettings.getStartCountDownFontSizeScaling(), defaultRaceMapSettings.isShowManeuverLossVisualization(),
                defaultRaceMapSettings.isShowSatelliteLayer(), defaultRaceMapSettings.isShowWindLadder(), paywallResolver, dtoContext);
        final RaceTimesInfoProvider raceTimesInfoProvider = new RaceTimesInfoProvider(sailingServiceAsync,
                asyncActionsExecutor, errorReporter,
                Collections.singletonList(startAnalysisDTO.regattaAndRaceIdentifier), 5000l /* requestInterval */);
        // TODO: set RaceDTO to RaceMapLifecycle to enable premium functions
        raceMap = new RaceMap(null, null, new RaceMapLifecycle(StringMessages.INSTANCE, paywallResolver, null), raceMapSettings,
                sailingServiceAsync, asyncActionsExecutor, errorReporter, timer, competitorSelectionModel,
                new RaceCompetitorSet(competitorSelectionModel), StringMessages.INSTANCE,
                startAnalysisDTO.regattaAndRaceIdentifier, raceMapResources, /* showHeaderPanel */ true,
                new DefaultQuickFlagDataProvider(), paywallResolver, /* isSimulationEnabled */false);
        raceTimesInfoProvider.addRaceTimesInfoProviderListener(raceMap);
        raceMap.setSize("100%", "100%");
        card_map_container.getElement().getStyle().setHeight(getHeightForRaceMapInPixels(), Unit.PX);
        card_map_container.add(raceMap);
        /**
         * Executes onResize() after the reflow of the DOM. Otherwise it has no effect.
         * Needs to resize the map because google maps are not shown loaded fully when they are hidden.
         * */
        Scheduler.get().scheduleDeferred(new ScheduledCommand() {
            @Override
            public void execute() {
                raceMap.onResize();
            }
        });
    }
    
    private double getHeightForRaceMapInPixels(){
        return this.getElement().getOffsetHeight() - startanalysis_card_table.getElement().getOffsetHeight() - 30;
    }

    private RaceMapHelpLinesSettings getHelpLineSettings() {
        HashSet<HelpLineTypes> visibleHelpLines = new HashSet<HelpLineTypes>();
        visibleHelpLines.add(HelpLineTypes.STARTLINE);
        visibleHelpLines.add(HelpLineTypes.BOATTAILS);
        visibleHelpLines.add(HelpLineTypes.STARTLINETOFIRSTMARKTRIANGLE);
        visibleHelpLines.add(HelpLineTypes.ADVANTAGELINE);
        return new RaceMapHelpLinesSettings(visibleHelpLines);
    }

    private void removeMap() {
        if (raceMap != null && raceMap.isAttached() == true) {
            card_map_container.remove(raceMap);
        }
    }

    @Override
    public void startAnalysisComponentPageChangedToIndexAndStartAnalysis(final int newPageIndex,
            final StartAnalysisDTO startAnalysisDTO) {
        removeMap();
        if (cardid == newPageIndex) {
            /**
             * Prevents UI to animate startanalysis card animation with small interruptions.
             * The map gets added just after the DOM manipulation was executed.
             * */
            Scheduler.get().scheduleDeferred(new ScheduledCommand() {

                @Override
                public void execute() {
                    addMap(newPageIndex, startAnalysisDTO, raceMapResources);
                }
            });
        }
    }

    @Override
    public void add(Widget w) {
        throw new UnsupportedOperationException("The method add(Widget w) is not supported.");
    }

    @Override
    public void clear() {
        throw new UnsupportedOperationException("The method clear() is not supported.");
    }

    @Override
    public Iterator<Widget> iterator() {
        return null;
    }

    @Override
    public boolean remove(Widget w) {
        return false;
    }

}<|MERGE_RESOLUTION|>--- conflicted
+++ resolved
@@ -176,12 +176,8 @@
         final RaceMapSettings defaultRaceMapSettings = RaceMapSettings.readSettingsFromURL(
                 /* defaultForShowMapControls */ true, /* defaultForShowCourseGeometry */ false,
                 /* defaultForMapOrientationWindUp */ false, /* defaultForViewShowStreamlets */ false,
-<<<<<<< HEAD
-                /* defaultForViewShowStreamletColors */ false, /* defaultForViewShowSimulation */ false, paywallResolver, dtoContext);
-=======
-                /* defaultForViewShowStreamletColors */ false, /* defaultForViewShowSimulation */ false,
-                /* defaultForTailLengthInMilliseconds */ null);
->>>>>>> 41a1a565
+                /* defaultForViewShowStreamletColors */ false, /* defaultForViewShowSimulation */ false, 
+                /* defaultForTailLengthInMilliseconds */ null, paywallResolver, dtoContext);
         final RaceMapSettings raceMapSettings = new RaceMapSettings(raceMapZoomSettings, getHelpLineSettings(),
                 defaultRaceMapSettings.getTransparentHoverlines(), defaultRaceMapSettings.getHoverlineStrokeWeight(), 
                 startAnalysisDTO.tailLenghtInMilliseconds, defaultRaceMapSettings.isWindUp(),
