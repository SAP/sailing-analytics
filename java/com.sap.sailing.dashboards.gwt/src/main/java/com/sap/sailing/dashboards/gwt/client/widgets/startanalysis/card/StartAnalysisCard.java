--- conflicted
+++ resolved
@@ -186,15 +186,9 @@
         final RaceTimesInfoProvider raceTimesInfoProvider = new RaceTimesInfoProvider(sailingServiceAsync,
                 asyncActionsExecutor, errorReporter,
                 Collections.singletonList(startAnalysisDTO.regattaAndRaceIdentifier), 5000l /* requestInterval */);
-<<<<<<< HEAD
-        final PaywallResolver paywallResolver = new PaywallResolver(userService, subscriptionServiceFactory,
-                /* FIXME: 5510 Premium features wont work without DTO context */ null);
-        raceMap = new RaceMap(null, null, new RaceMapLifecycle(StringMessages.INSTANCE, paywallResolver), raceMapSettings,
-=======
         final PaywallResolver paywallResolver = new PaywallResolver(userService, subscriptionServiceFactory);
         // TODO: set RaceDTO to RaceMapLifecycle to enable premium functions
         raceMap = new RaceMap(null, null, new RaceMapLifecycle(StringMessages.INSTANCE, paywallResolver, null), raceMapSettings,
->>>>>>> ef2e108f
                 sailingServiceAsync, asyncActionsExecutor, errorReporter, timer, competitorSelectionModel,
                 new RaceCompetitorSet(competitorSelectionModel), StringMessages.INSTANCE,
                 startAnalysisDTO.regattaAndRaceIdentifier, raceMapResources, /* showHeaderPanel */ true,
