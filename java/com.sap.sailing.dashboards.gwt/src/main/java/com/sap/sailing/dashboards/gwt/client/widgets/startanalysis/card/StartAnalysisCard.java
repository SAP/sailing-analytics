package com.sap.sailing.dashboards.gwt.client.widgets.startanalysis.card;

import java.util.ArrayList;
import java.util.Collections;
import java.util.HashSet;
import java.util.Iterator;
import java.util.Map;
import java.util.stream.Collectors;

import com.google.gwt.core.client.GWT;
import com.google.gwt.core.client.Scheduler;
import com.google.gwt.core.client.Scheduler.ScheduledCommand;
import com.google.gwt.dom.client.DivElement;
import com.google.gwt.dom.client.Style.Unit;
import com.google.gwt.i18n.client.NumberFormat;
import com.google.gwt.resources.client.CssResource;
import com.google.gwt.safehtml.shared.SafeHtmlUtils;
import com.google.gwt.uibinder.client.UiBinder;
import com.google.gwt.uibinder.client.UiField;
import com.google.gwt.user.client.ui.Composite;
import com.google.gwt.user.client.ui.HTMLPanel;
import com.google.gwt.user.client.ui.HasWidgets;
import com.google.gwt.user.client.ui.Widget;
import com.sap.sailing.dashboards.gwt.client.widgets.startanalysis.StartAnalysisPageChangeListener;
import com.sap.sailing.dashboards.gwt.client.widgets.startanalysis.rankingtable.StartAnalysisStartRankTable;
import com.sap.sailing.dashboards.gwt.shared.StartlineAdvantageType;
import com.sap.sailing.dashboards.gwt.shared.dto.StartAnalysisDTO;
import com.sap.sailing.domain.common.dto.BoatDTO;
import com.sap.sailing.domain.common.dto.CompetitorDTO;
import com.sap.sailing.domain.common.racelog.RacingProcedureType;
import com.sap.sailing.gwt.ui.client.RaceCompetitorSelectionModel;
import com.sap.sailing.gwt.ui.client.RaceTimesInfoProvider;
import com.sap.sailing.gwt.ui.client.SailingServiceAsync;
import com.sap.sailing.gwt.ui.client.StringMessages;
import com.sap.sailing.gwt.ui.client.shared.racemap.DefaultQuickFlagDataProvider;
import com.sap.sailing.gwt.ui.client.shared.racemap.RaceCompetitorSet;
import com.sap.sailing.gwt.ui.client.shared.racemap.RaceMap;
import com.sap.sailing.gwt.ui.client.shared.racemap.RaceMapHelpLinesSettings;
import com.sap.sailing.gwt.ui.client.shared.racemap.RaceMapHelpLinesSettings.HelpLineTypes;
import com.sap.sailing.gwt.ui.client.shared.racemap.RaceMapLifecycle;
import com.sap.sailing.gwt.ui.client.shared.racemap.RaceMapResources;
import com.sap.sailing.gwt.ui.client.shared.racemap.RaceMapSettings;
import com.sap.sailing.gwt.ui.client.shared.racemap.RaceMapZoomSettings;
import com.sap.sailing.gwt.ui.client.shared.racemap.RaceMapZoomSettings.ZoomTypes;
import com.sap.sse.gwt.client.ErrorReporter;
import com.sap.sse.gwt.client.async.AsyncActionsExecutor;
import com.sap.sse.gwt.client.player.Timer.PlayModes;
import com.sap.sse.security.ui.client.UserService;
import com.sap.sse.security.ui.client.premium.PaywallResolver;
import com.sap.sse.security.ui.client.subscription.SubscriptionServiceFactory;

public class StartAnalysisCard extends Composite implements HasWidgets, StartAnalysisPageChangeListener {

    private static StartlineAnalysisCardUiBinder uiBinder = GWT.create(StartlineAnalysisCardUiBinder.class);

    interface StartlineAnalysisCardUiBinder extends UiBinder<Widget, StartAnalysisCard> {
    }

    interface StartlineAnalysis extends CssResource {
    }

    @UiField
    HTMLPanel startanalysis_card;
    
    @UiField
    HTMLPanel card_map_container;
    
    @UiField
    HTMLPanel startanalysis_card_table;

    @UiField
    DivElement startanalysis_card_line_advantage;
    
    @UiField
    DivElement startanalysis_card_race_time;

    private int cardid;
    private StartAnalysisDTO startAnalysisDTO;
    private RaceMap raceMap;

    private final SailingServiceAsync sailingServiceAsync;
    private final UserService userService;
    private final SubscriptionServiceFactory subscriptionServiceFactory;
    private final ErrorReporter errorReporter;
    private final StringMessages stringMessages;
    private final RaceCompetitorSelectionModel competitorSelectionModel;
    
    private final double WIND_LINE_ADVANTAGE_DIV_WIDTH_IN_PT = 185;
    private final double GEOMETRIC_LINE_ADVANTAGE_DIV_WIDTH_IN_PT = 210;
    private final String RACE_TIME_START = "00:00:00";
    
    private RaceMapResources raceMapResources;


    public StartAnalysisCard(double leftCSSProperty, int cardId, StartAnalysisDTO startAnalysisDTO,
            SailingServiceAsync sailingServiceAsync, ErrorReporter errorReporter, RaceMapResources raceMapResources,
            SubscriptionServiceFactory subscriptionServiceFactory, UserService userService) {
        this.userService = userService;
        this.subscriptionServiceFactory = subscriptionServiceFactory;
        stringMessages = StringMessages.INSTANCE;
        this.sailingServiceAsync = sailingServiceAsync;
        this.errorReporter = errorReporter;
        this.raceMapResources = raceMapResources;
        final Map<CompetitorDTO, BoatDTO> competitorsToBoats = startAnalysisDTO.startAnalysisCompetitorDTOs.stream()
                .collect(Collectors.toMap(c -> c.competitorDTO, c -> c.boatDTO));
        competitorSelectionModel = new RaceCompetitorSelectionModel(/* hasMultiSelection */true, competitorsToBoats);
        competitorSelectionModel.setCompetitors(startAnalysisDTO.getCompetitorDTOsFromStartAnaylsisCompetitorDTOs(), raceMap);
        initWidget(uiBinder.createAndBindUi(this));
        startanalysis_card.getElement().getStyle().setLeft(leftCSSProperty, Unit.PCT);
        this.startAnalysisDTO = startAnalysisDTO;
        this.cardid = cardId;
        startanalysis_card_table.add(new StartAnalysisStartRankTable(startAnalysisDTO.startAnalysisCompetitorDTOs, competitorSelectionModel));
        fillWindAndStartLineData(this.startAnalysisDTO);
    }

    private void fillWindAndStartLineData(StartAnalysisDTO startAnalysisDTO) {
        if (startAnalysisDTO.startAnalysisWindLineInfoDTO != null) {
            setLineAdvantageDivWidth(startAnalysisDTO.startAnalysisWindLineInfoDTO.startLineAdvantage.startLineAdvatageType);
            final String startLineAdvantageType;
            if (startAnalysisDTO.startAnalysisWindLineInfoDTO.startLineAdvantage.startLineAdvatageType
                    .equals(StartlineAdvantageType.GEOMETRIC)) {
                startLineAdvantageType = stringMessages.dashboardStartlineAdvantageByGeometryHeader();
            } else {
                startLineAdvantageType = stringMessages.dashboardStartlineAdvantagesByWindHeader();
            }
            startanalysis_card_line_advantage
                    .setInnerHTML(SafeHtmlUtils.fromString(startLineAdvantageType
                            + ": "
                            + NumberFormat
                                    .getFormat("#0.0")
                                    .format(startAnalysisDTO.startAnalysisWindLineInfoDTO.startLineAdvantage.startLineAdvantage)
                            + " m").asString());
            String formattedTimeSinceStart;
            if (startAnalysisDTO.racingProcedureType.equals(RacingProcedureType.GateStart)) {
                formattedTimeSinceStart = getRaceTimeStringFromMilliseconds(startAnalysisDTO.tailLenghtInMilliseconds);
            } else {
                formattedTimeSinceStart = RACE_TIME_START;
            }
            startanalysis_card_race_time.setInnerHTML("Elapsed Time: "+formattedTimeSinceStart);
        }
    }
    
    private String getRaceTimeStringFromMilliseconds(long milliseconds){
        int seconds = (int) (milliseconds / 1000) % 60 ;
        int minutes = (int) ((milliseconds / (1000*60)) % 60);
        int hours   = (int) ((milliseconds / (1000*60*60)) % 24);
        return NumberFormat.getFormat("00").format(hours)+":"+NumberFormat.getFormat("00").format(minutes)+":"+NumberFormat.getFormat("00").format(seconds);
    }

    private void setLineAdvantageDivWidth(StartlineAdvantageType startlineAdvantageType) {
        if (startAnalysisDTO.startAnalysisWindLineInfoDTO.startLineAdvantage.startLineAdvatageType
                .equals(StartlineAdvantageType.GEOMETRIC)) {
            startanalysis_card_line_advantage.getStyle().setWidth(GEOMETRIC_LINE_ADVANTAGE_DIV_WIDTH_IN_PT, Unit.PT);
        } else {
            startanalysis_card_line_advantage.getStyle().setWidth(WIND_LINE_ADVANTAGE_DIV_WIDTH_IN_PT, Unit.PT);
        }
    }

    private void addMap(final int cardID, final StartAnalysisDTO startAnalysisDTO, RaceMapResources raceMapResources) {
        com.sap.sse.gwt.client.player.Timer timer = new com.sap.sse.gwt.client.player.Timer(PlayModes.Live, 1000l);
        timer.pause();
        final ArrayList<ZoomTypes> zoomTypes = new ArrayList<ZoomTypes>();
        if (startAnalysisDTO.racingProcedureType.equals(RacingProcedureType.GateStart)) {
            timer.setTime(startAnalysisDTO.timeOfStartInMilliSeconds + startAnalysisDTO.tailLenghtInMilliseconds);
            zoomTypes.add(ZoomTypes.BUOYS);
        } else {
            timer.setTime(startAnalysisDTO.timeOfStartInMilliSeconds);
            zoomTypes.add(ZoomTypes.BUOYS);
        }
<<<<<<< HEAD
        RaceMapZoomSettings raceMapZoomSettings = new RaceMapZoomSettings(zoomTypes, false);
        AsyncActionsExecutor asyncActionsExecutor = new AsyncActionsExecutor();
        RaceMapSettings defaultRaceMapSettings = RaceMapSettings.readSettingsFromURL(
=======
        final RaceMapZoomSettings raceMapZoomSettings = new RaceMapZoomSettings(zoomTypes, false);
        final AsyncActionsExecutor asyncActionsExecutor = new AsyncActionsExecutor();
        final RaceMapSettings defaultRaceMapSettings = RaceMapSettings.readSettingsFromURL(
>>>>>>> ea84128c
                /* defaultForShowMapControls */ true, /* defaultForShowCourseGeometry */ false,
                /* defaultForMapOrientationWindUp */ false, /* defaultForViewShowStreamlets */ false,
                /* defaultForViewShowStreamletColors */ false, /* defaultForViewShowSimulation */ false);
        final RaceMapSettings raceMapSettings = new RaceMapSettings(raceMapZoomSettings, getHelpLineSettings(),
                defaultRaceMapSettings.getTransparentHoverlines(), defaultRaceMapSettings.getHoverlineStrokeWeight(), 
                startAnalysisDTO.tailLenghtInMilliseconds, defaultRaceMapSettings.isWindUp(),
                defaultRaceMapSettings.getBuoyZoneRadius(), defaultRaceMapSettings.isShowOnlySelectedCompetitors(),
                defaultRaceMapSettings.isShowSelectedCompetitorsInfo(), defaultRaceMapSettings.isShowWindStreamletColors(),
                defaultRaceMapSettings.isShowWindStreamletOverlay(), defaultRaceMapSettings.isShowSimulationOverlay(),
                defaultRaceMapSettings.isShowMapControls(), defaultRaceMapSettings.getManeuverTypesToShow(),
                defaultRaceMapSettings.isShowDouglasPeuckerPoints(), defaultRaceMapSettings.isShowEstimatedDuration(),
                defaultRaceMapSettings.getStartCountDownFontSizeScaling(), defaultRaceMapSettings.isShowManeuverLossVisualization(),
                defaultRaceMapSettings.isShowSatelliteLayer());
<<<<<<< HEAD
        RaceTimesInfoProvider raceTimesInfoProvider = new RaceTimesInfoProvider(sailingServiceAsync,
=======
        final RaceTimesInfoProvider raceTimesInfoProvider = new RaceTimesInfoProvider(sailingServiceAsync,
>>>>>>> ea84128c
                asyncActionsExecutor, errorReporter,
                Collections.singletonList(startAnalysisDTO.regattaAndRaceIdentifier), 5000l /* requestInterval */);
        final PaywallResolver paywallResolver = new PaywallResolver(userService, subscriptionServiceFactory, null);
        raceMap = new RaceMap(null, null, new RaceMapLifecycle(StringMessages.INSTANCE, paywallResolver), raceMapSettings,
                sailingServiceAsync, asyncActionsExecutor, errorReporter, timer, competitorSelectionModel,
                new RaceCompetitorSet(competitorSelectionModel), StringMessages.INSTANCE,
                startAnalysisDTO.regattaAndRaceIdentifier, raceMapResources, /* showHeaderPanel */ true,
<<<<<<< HEAD
                new DefaultQuickFlagDataProvider(), /* isSimulationEnabled */false);
=======
                new DefaultQuickFlagDataProvider(), paywallResolver);
>>>>>>> ea84128c
        raceTimesInfoProvider.addRaceTimesInfoProviderListener(raceMap);
        raceMap.setSize("100%", "100%");
        card_map_container.getElement().getStyle().setHeight(getHeightForRaceMapInPixels(), Unit.PX);
        card_map_container.add(raceMap);
        /**
         * Executes onResize() after the reflow of the DOM. Otherwise it has no effect.
         * Needs to resize the map because google maps are not shown loaded fully when they are hidden.
         * */
        Scheduler.get().scheduleDeferred(new ScheduledCommand() {
            @Override
            public void execute() {
                raceMap.onResize();
            }
        });
    }
    
    private double getHeightForRaceMapInPixels(){
        return this.getElement().getOffsetHeight() - startanalysis_card_table.getElement().getOffsetHeight() - 30;
    }

    private RaceMapHelpLinesSettings getHelpLineSettings() {
        HashSet<HelpLineTypes> visibleHelpLines = new HashSet<HelpLineTypes>();
        visibleHelpLines.add(HelpLineTypes.STARTLINE);
        visibleHelpLines.add(HelpLineTypes.BOATTAILS);
        visibleHelpLines.add(HelpLineTypes.STARTLINETOFIRSTMARKTRIANGLE);
        visibleHelpLines.add(HelpLineTypes.ADVANTAGELINE);
        return new RaceMapHelpLinesSettings(visibleHelpLines);
    }

    private void removeMap() {
        if (raceMap != null && raceMap.isAttached() == true) {
            card_map_container.remove(raceMap);
        }
    }

    @Override
    public void startAnalysisComponentPageChangedToIndexAndStartAnalysis(final int newPageIndex,
            final StartAnalysisDTO startAnalysisDTO) {
        removeMap();
        if (cardid == newPageIndex) {
            /**
             * Prevents UI to animate startanalysis card animation with small interruptions.
             * The map gets added just after the DOM manipulation was executed.
             * */
            Scheduler.get().scheduleDeferred(new ScheduledCommand() {

                @Override
                public void execute() {
                    addMap(newPageIndex, startAnalysisDTO, raceMapResources);
                }
            });
        }
    }

    @Override
    public void add(Widget w) {
        throw new UnsupportedOperationException("The method add(Widget w) is not supported.");
    }

    @Override
    public void clear() {
        throw new UnsupportedOperationException("The method clear() is not supported.");
    }

    @Override
    public Iterator<Widget> iterator() {
        return null;
    }

    @Override
    public boolean remove(Widget w) {
        return false;
    }

}<|MERGE_RESOLUTION|>--- conflicted
+++ resolved
@@ -167,15 +167,9 @@
             timer.setTime(startAnalysisDTO.timeOfStartInMilliSeconds);
             zoomTypes.add(ZoomTypes.BUOYS);
         }
-<<<<<<< HEAD
-        RaceMapZoomSettings raceMapZoomSettings = new RaceMapZoomSettings(zoomTypes, false);
-        AsyncActionsExecutor asyncActionsExecutor = new AsyncActionsExecutor();
-        RaceMapSettings defaultRaceMapSettings = RaceMapSettings.readSettingsFromURL(
-=======
         final RaceMapZoomSettings raceMapZoomSettings = new RaceMapZoomSettings(zoomTypes, false);
         final AsyncActionsExecutor asyncActionsExecutor = new AsyncActionsExecutor();
         final RaceMapSettings defaultRaceMapSettings = RaceMapSettings.readSettingsFromURL(
->>>>>>> ea84128c
                 /* defaultForShowMapControls */ true, /* defaultForShowCourseGeometry */ false,
                 /* defaultForMapOrientationWindUp */ false, /* defaultForViewShowStreamlets */ false,
                 /* defaultForViewShowStreamletColors */ false, /* defaultForViewShowSimulation */ false);
@@ -189,11 +183,7 @@
                 defaultRaceMapSettings.isShowDouglasPeuckerPoints(), defaultRaceMapSettings.isShowEstimatedDuration(),
                 defaultRaceMapSettings.getStartCountDownFontSizeScaling(), defaultRaceMapSettings.isShowManeuverLossVisualization(),
                 defaultRaceMapSettings.isShowSatelliteLayer());
-<<<<<<< HEAD
-        RaceTimesInfoProvider raceTimesInfoProvider = new RaceTimesInfoProvider(sailingServiceAsync,
-=======
         final RaceTimesInfoProvider raceTimesInfoProvider = new RaceTimesInfoProvider(sailingServiceAsync,
->>>>>>> ea84128c
                 asyncActionsExecutor, errorReporter,
                 Collections.singletonList(startAnalysisDTO.regattaAndRaceIdentifier), 5000l /* requestInterval */);
         final PaywallResolver paywallResolver = new PaywallResolver(userService, subscriptionServiceFactory, null);
@@ -201,11 +191,7 @@
                 sailingServiceAsync, asyncActionsExecutor, errorReporter, timer, competitorSelectionModel,
                 new RaceCompetitorSet(competitorSelectionModel), StringMessages.INSTANCE,
                 startAnalysisDTO.regattaAndRaceIdentifier, raceMapResources, /* showHeaderPanel */ true,
-<<<<<<< HEAD
-                new DefaultQuickFlagDataProvider(), /* isSimulationEnabled */false);
-=======
-                new DefaultQuickFlagDataProvider(), paywallResolver);
->>>>>>> ea84128c
+                new DefaultQuickFlagDataProvider(), paywallResolver, /* isSimulationEnabled */false);
         raceTimesInfoProvider.addRaceTimesInfoProviderListener(raceMap);
         raceMap.setSize("100%", "100%");
         card_map_container.getElement().getStyle().setHeight(getHeightForRaceMapInPixels(), Unit.PX);
