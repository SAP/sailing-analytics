package com.sap.sailing.dashboards.gwt.client.widgets.startanalysis.card;

import java.util.ArrayList;
import java.util.Collections;
import java.util.HashSet;
import java.util.Iterator;
import java.util.Map;
import java.util.stream.Collectors;

import com.google.gwt.core.client.GWT;
import com.google.gwt.core.client.Scheduler;
import com.google.gwt.core.client.Scheduler.ScheduledCommand;
import com.google.gwt.dom.client.DivElement;
import com.google.gwt.dom.client.Style.Unit;
import com.google.gwt.i18n.client.NumberFormat;
import com.google.gwt.resources.client.CssResource;
import com.google.gwt.safehtml.shared.SafeHtmlUtils;
import com.google.gwt.uibinder.client.UiBinder;
import com.google.gwt.uibinder.client.UiField;
import com.google.gwt.user.client.ui.Composite;
import com.google.gwt.user.client.ui.HTMLPanel;
import com.google.gwt.user.client.ui.HasWidgets;
import com.google.gwt.user.client.ui.Widget;
import com.sap.sailing.dashboards.gwt.client.widgets.startanalysis.StartAnalysisPageChangeListener;
import com.sap.sailing.dashboards.gwt.client.widgets.startanalysis.rankingtable.StartAnalysisStartRankTable;
import com.sap.sailing.dashboards.gwt.shared.StartlineAdvantageType;
import com.sap.sailing.dashboards.gwt.shared.dto.StartAnalysisDTO;
import com.sap.sailing.domain.common.dto.BoatDTO;
import com.sap.sailing.domain.common.dto.CompetitorDTO;
import com.sap.sailing.domain.common.racelog.RacingProcedureType;
import com.sap.sailing.gwt.ui.client.RaceCompetitorSelectionModel;
import com.sap.sailing.gwt.ui.client.RaceTimesInfoProvider;
import com.sap.sailing.gwt.ui.client.SailingServiceAsync;
import com.sap.sailing.gwt.ui.client.StringMessages;
import com.sap.sailing.gwt.ui.client.shared.racemap.DefaultQuickFlagDataProvider;
import com.sap.sailing.gwt.ui.client.shared.racemap.RaceCompetitorSet;
import com.sap.sailing.gwt.ui.client.shared.racemap.RaceMap;
import com.sap.sailing.gwt.ui.client.shared.racemap.RaceMapHelpLinesSettings;
import com.sap.sailing.gwt.ui.client.shared.racemap.RaceMapHelpLinesSettings.HelpLineTypes;
import com.sap.sailing.gwt.ui.client.shared.racemap.RaceMapLifecycle;
import com.sap.sailing.gwt.ui.client.shared.racemap.RaceMapResources;
import com.sap.sailing.gwt.ui.client.shared.racemap.RaceMapSettings;
import com.sap.sailing.gwt.ui.client.shared.racemap.RaceMapZoomSettings;
import com.sap.sailing.gwt.ui.client.shared.racemap.RaceMapZoomSettings.ZoomTypes;
import com.sap.sse.gwt.client.ErrorReporter;
import com.sap.sse.gwt.client.async.AsyncActionsExecutor;
import com.sap.sse.gwt.client.player.Timer.PlayModes;

public class StartAnalysisCard extends Composite implements HasWidgets, StartAnalysisPageChangeListener {

    private static StartlineAnalysisCardUiBinder uiBinder = GWT.create(StartlineAnalysisCardUiBinder.class);

    interface StartlineAnalysisCardUiBinder extends UiBinder<Widget, StartAnalysisCard> {
    }

    interface StartlineAnalysis extends CssResource {
    }

    @UiField
    HTMLPanel startanalysis_card;
    
    @UiField
    HTMLPanel card_map_container;
    
    @UiField
    HTMLPanel startanalysis_card_table;

    @UiField
    DivElement startanalysis_card_line_advantage;
    
    @UiField
    DivElement startanalysis_card_race_time;

    private int cardid;
    private StartAnalysisDTO startAnalysisDTO;
    private RaceMap raceMap;

    private final SailingServiceAsync sailingServiceAsync;
    private final ErrorReporter errorReporter;
    private final StringMessages stringMessages;
    private final RaceCompetitorSelectionModel competitorSelectionModel;
    
    private final double WIND_LINE_ADVANTAGE_DIV_WIDTH_IN_PT = 185;
    private final double GEOMETRIC_LINE_ADVANTAGE_DIV_WIDTH_IN_PT = 210;
    private final String RACE_TIME_START = "00:00:00";
    
    private RaceMapResources raceMapResources;
    
    public StartAnalysisCard(double leftCSSProperty, int cardId, StartAnalysisDTO startAnalysisDTO,
            SailingServiceAsync sailingServiceAsync, ErrorReporter errorReporter, RaceMapResources raceMapResources) {
        stringMessages = StringMessages.INSTANCE;
        this.sailingServiceAsync = sailingServiceAsync;
        this.errorReporter = errorReporter;
        this.raceMapResources = raceMapResources;
        final Map<CompetitorDTO, BoatDTO> competitorsToBoats = startAnalysisDTO.startAnalysisCompetitorDTOs.stream()
                .collect(Collectors.toMap(c -> c.competitorDTO, c -> c.boatDTO));
        competitorSelectionModel = new RaceCompetitorSelectionModel(/* hasMultiSelection */true, competitorsToBoats);
        competitorSelectionModel.setCompetitors(startAnalysisDTO.getCompetitorDTOsFromStartAnaylsisCompetitorDTOs(), raceMap);
        initWidget(uiBinder.createAndBindUi(this));
        startanalysis_card.getElement().getStyle().setLeft(leftCSSProperty, Unit.PCT);
        this.startAnalysisDTO = startAnalysisDTO;
        this.cardid = cardId;
        startanalysis_card_table.add(new StartAnalysisStartRankTable(startAnalysisDTO.startAnalysisCompetitorDTOs, competitorSelectionModel));
        fillWindAndStartLineData(this.startAnalysisDTO);
    }

    private void fillWindAndStartLineData(StartAnalysisDTO startAnalysisDTO) {
        if (startAnalysisDTO.startAnalysisWindLineInfoDTO != null) {
            setLineAdvantageDivWidth(startAnalysisDTO.startAnalysisWindLineInfoDTO.startLineAdvantage.startLineAdvatageType);
            final String startLineAdvantageType;
            if (startAnalysisDTO.startAnalysisWindLineInfoDTO.startLineAdvantage.startLineAdvatageType
                    .equals(StartlineAdvantageType.GEOMETRIC)) {
                startLineAdvantageType = stringMessages.dashboardStartlineAdvantageByGeometryHeader();
            } else {
                startLineAdvantageType = stringMessages.dashboardStartlineAdvantagesByWindHeader();
            }
            startanalysis_card_line_advantage
                    .setInnerHTML(SafeHtmlUtils.fromString(startLineAdvantageType
                            + ": "
                            + NumberFormat
                                    .getFormat("#0.0")
                                    .format(startAnalysisDTO.startAnalysisWindLineInfoDTO.startLineAdvantage.startLineAdvantage)
                            + " m").asString());
            String formattedTimeSinceStart;
            if (startAnalysisDTO.racingProcedureType.equals(RacingProcedureType.GateStart)) {
                formattedTimeSinceStart = getRaceTimeStringFromMilliseconds(startAnalysisDTO.tailLenghtInMilliseconds);
            } else {
                formattedTimeSinceStart = RACE_TIME_START;
            }
            startanalysis_card_race_time.setInnerHTML("Elapsed Time: "+formattedTimeSinceStart);
        }
    }
    
    private String getRaceTimeStringFromMilliseconds(long milliseconds){
        int seconds = (int) (milliseconds / 1000) % 60 ;
        int minutes = (int) ((milliseconds / (1000*60)) % 60);
        int hours   = (int) ((milliseconds / (1000*60*60)) % 24);
        return NumberFormat.getFormat("00").format(hours)+":"+NumberFormat.getFormat("00").format(minutes)+":"+NumberFormat.getFormat("00").format(seconds);
    }

    private void setLineAdvantageDivWidth(StartlineAdvantageType startlineAdvantageType) {
        if (startAnalysisDTO.startAnalysisWindLineInfoDTO.startLineAdvantage.startLineAdvatageType
                .equals(StartlineAdvantageType.GEOMETRIC)) {
            startanalysis_card_line_advantage.getStyle().setWidth(GEOMETRIC_LINE_ADVANTAGE_DIV_WIDTH_IN_PT, Unit.PT);
        } else {
            startanalysis_card_line_advantage.getStyle().setWidth(WIND_LINE_ADVANTAGE_DIV_WIDTH_IN_PT, Unit.PT);
        }
    }

    private void addMap(final int cardID, final StartAnalysisDTO startAnalysisDTO, RaceMapResources raceMapResources) {
        com.sap.sse.gwt.client.player.Timer timer = new com.sap.sse.gwt.client.player.Timer(PlayModes.Live, 1000l);
        timer.pause();
        ArrayList<ZoomTypes> zoomTypes = new ArrayList<ZoomTypes>();
        if (startAnalysisDTO.racingProcedureType.equals(RacingProcedureType.GateStart)) {
            timer.setTime(startAnalysisDTO.timeOfStartInMilliSeconds + startAnalysisDTO.tailLenghtInMilliseconds);
            zoomTypes.add(ZoomTypes.BUOYS);
        } else {
            timer.setTime(startAnalysisDTO.timeOfStartInMilliSeconds);
            zoomTypes.add(ZoomTypes.BUOYS);
        }
        RaceMapZoomSettings raceMapZoomSettings = new RaceMapZoomSettings(zoomTypes, false);
        
        AsyncActionsExecutor asyncActionsExecutor = new AsyncActionsExecutor();
        RaceMapSettings defaultRaceMapSettings = RaceMapSettings.readSettingsFromURL(
                /* defaultForShowMapControls */ true, /* defaultForShowCourseGeometry */ false,
                /* defaultForMapOrientationWindUp */ false, /* defaultForViewShowStreamlets */ false,
                /* defaultForViewShowStreamletColors */ false, /* defaultForViewShowSimulation */ false);
        final RaceMapSettings raceMapSettings = new RaceMapSettings(raceMapZoomSettings, getHelpLineSettings(),
                defaultRaceMapSettings.getTransparentHoverlines(), defaultRaceMapSettings.getHoverlineStrokeWeight(), 
                startAnalysisDTO.tailLenghtInMilliseconds, defaultRaceMapSettings.isWindUp(),
                defaultRaceMapSettings.getBuoyZoneRadius(), defaultRaceMapSettings.isShowOnlySelectedCompetitors(),
                defaultRaceMapSettings.isShowSelectedCompetitorsInfo(), defaultRaceMapSettings.isShowWindStreamletColors(),
                defaultRaceMapSettings.isShowWindStreamletOverlay(), defaultRaceMapSettings.isShowSimulationOverlay(),
                defaultRaceMapSettings.isShowMapControls(), defaultRaceMapSettings.getManeuverTypesToShow(),
                defaultRaceMapSettings.isShowDouglasPeuckerPoints(), defaultRaceMapSettings.isShowEstimatedDuration(),
                defaultRaceMapSettings.getStartCountDownFontSizeScaling(), defaultRaceMapSettings.isShowManeuverLossVisualization(),
                defaultRaceMapSettings.isShowSatelliteLayer());

        
        RaceTimesInfoProvider raceTimesInfoProvider = new RaceTimesInfoProvider(sailingServiceAsync,
                asyncActionsExecutor, errorReporter,
                Collections.singletonList(startAnalysisDTO.regattaAndRaceIdentifier), 5000l /* requestInterval */);
        raceMap = new RaceMap(null, null, new RaceMapLifecycle(StringMessages.INSTANCE), raceMapSettings,
                sailingServiceAsync,
                asyncActionsExecutor, errorReporter, timer, competitorSelectionModel,
                new RaceCompetitorSet(competitorSelectionModel), StringMessages.INSTANCE,
<<<<<<< HEAD
                startAnalysisDTO.regattaAndRaceIdentifier, raceMapResources, /* showHeaderPanel */ true,
                new DefaultQuickRanksDTOProvider(), /* isSimulationEnabled */false);
=======
                startAnalysisDTO.regattaAndRaceIdentifier, raceMapResources, /* showHeaderPanel */ true, new DefaultQuickFlagDataProvider());
>>>>>>> db4c9b5a
        raceTimesInfoProvider.addRaceTimesInfoProviderListener(raceMap);
        raceMap.setSize("100%", "100%");
        card_map_container.getElement().getStyle().setHeight(getHeightForRaceMapInPixels(), Unit.PX);
        card_map_container.add(raceMap);
        /**
         * Executes onResize() after the reflow of the DOM. Otherwise it has no effect.
         * Needs to resize the map because google maps are not shown loaded fully when they are hidden.
         * */
        Scheduler.get().scheduleDeferred(new ScheduledCommand() {
            
            @Override
            public void execute() {
                raceMap.onResize();
            }
        });
    }
    
    private double getHeightForRaceMapInPixels(){
        return this.getElement().getOffsetHeight() - startanalysis_card_table.getElement().getOffsetHeight() - 30;
    }

    private RaceMapHelpLinesSettings getHelpLineSettings() {
        HashSet<HelpLineTypes> visibleHelpLines = new HashSet<HelpLineTypes>();
        visibleHelpLines.add(HelpLineTypes.STARTLINE);
        visibleHelpLines.add(HelpLineTypes.BOATTAILS);
        visibleHelpLines.add(HelpLineTypes.STARTLINETOFIRSTMARKTRIANGLE);
        visibleHelpLines.add(HelpLineTypes.ADVANTAGELINE);
        return new RaceMapHelpLinesSettings(visibleHelpLines);
    }

    private void removeMap() {
        if (raceMap != null && raceMap.isAttached() == true) {
            card_map_container.remove(raceMap);
        }
    }

    @Override
    public void startAnalysisComponentPageChangedToIndexAndStartAnalysis(final int newPageIndex,
            final StartAnalysisDTO startAnalysisDTO) {
        removeMap();
        if (cardid == newPageIndex) {
            /**
             * Prevents UI to animate startanalysis card animation with small interruptions.
             * The map gets added just after the DOM manipulation was executed.
             * */
            Scheduler.get().scheduleDeferred(new ScheduledCommand() {

                @Override
                public void execute() {
                    addMap(newPageIndex, startAnalysisDTO, raceMapResources);
                }
            });
        }
    }

    @Override
    public void add(Widget w) {
        throw new UnsupportedOperationException("The method add(Widget w) is not supported.");
    }

    @Override
    public void clear() {
        throw new UnsupportedOperationException("The method clear() is not supported.");
    }

    @Override
    public Iterator<Widget> iterator() {
        return null;
    }

    @Override
    public boolean remove(Widget w) {
        return false;
    }

}<|MERGE_RESOLUTION|>--- conflicted
+++ resolved
@@ -184,12 +184,8 @@
                 sailingServiceAsync,
                 asyncActionsExecutor, errorReporter, timer, competitorSelectionModel,
                 new RaceCompetitorSet(competitorSelectionModel), StringMessages.INSTANCE,
-<<<<<<< HEAD
                 startAnalysisDTO.regattaAndRaceIdentifier, raceMapResources, /* showHeaderPanel */ true,
-                new DefaultQuickRanksDTOProvider(), /* isSimulationEnabled */false);
-=======
-                startAnalysisDTO.regattaAndRaceIdentifier, raceMapResources, /* showHeaderPanel */ true, new DefaultQuickFlagDataProvider());
->>>>>>> db4c9b5a
+                new DefaultQuickFlagDataProvider(), /* isSimulationEnabled */false);
         raceTimesInfoProvider.addRaceTimesInfoProviderListener(raceMap);
         raceMap.setSize("100%", "100%");
         card_map_container.getElement().getStyle().setHeight(getHeightForRaceMapInPixels(), Unit.PX);
