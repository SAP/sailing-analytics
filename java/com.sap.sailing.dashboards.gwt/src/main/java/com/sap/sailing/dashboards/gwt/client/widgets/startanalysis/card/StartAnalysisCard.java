package com.sap.sailing.dashboards.gwt.client.widgets.startanalysis.card;

import java.util.ArrayList;
import java.util.Collections;
import java.util.HashSet;
import java.util.Iterator;

import com.google.gwt.core.client.GWT;
import com.google.gwt.core.client.Scheduler;
import com.google.gwt.core.client.Scheduler.ScheduledCommand;
import com.google.gwt.dom.client.DivElement;
import com.google.gwt.dom.client.Style.Unit;
import com.google.gwt.i18n.client.NumberFormat;
import com.google.gwt.resources.client.CssResource;
import com.google.gwt.safehtml.shared.SafeHtmlUtils;
import com.google.gwt.uibinder.client.UiBinder;
import com.google.gwt.uibinder.client.UiField;
import com.google.gwt.user.client.ui.Composite;
import com.google.gwt.user.client.ui.HTMLPanel;
import com.google.gwt.user.client.ui.HasWidgets;
import com.google.gwt.user.client.ui.Widget;
import com.sap.sailing.dashboards.gwt.client.widgets.startanalysis.StartAnalysisPageChangeListener;
import com.sap.sailing.dashboards.gwt.client.widgets.startanalysis.rankingtable.StartAnalysisStartRankTable;
import com.sap.sailing.dashboards.gwt.shared.StartlineAdvantageType;
import com.sap.sailing.dashboards.gwt.shared.dto.StartAnalysisDTO;
import com.sap.sailing.domain.common.racelog.RacingProcedureType;
import com.sap.sailing.gwt.ui.client.CompetitorColorProvider;
import com.sap.sailing.gwt.ui.client.CompetitorColorProviderImpl;
import com.sap.sailing.gwt.ui.client.CompetitorSelectionModel;
import com.sap.sailing.gwt.ui.client.RaceTimesInfoProvider;
import com.sap.sailing.gwt.ui.client.SailingServiceAsync;
import com.sap.sailing.gwt.ui.client.StringMessages;
import com.sap.sailing.gwt.ui.client.shared.racemap.RaceMap;
import com.sap.sailing.gwt.ui.client.shared.racemap.RaceMapHelpLinesSettings;
import com.sap.sailing.gwt.ui.client.shared.racemap.RaceMapHelpLinesSettings.HelpLineTypes;
<<<<<<< HEAD
import com.sap.sailing.gwt.ui.client.shared.racemap.RaceMapLifecycle;
import com.sap.sailing.gwt.ui.client.shared.racemap.RaceMapSettings;
=======
import com.sap.sailing.gwt.ui.client.shared.racemap.RaceMapResources;
>>>>>>> 5bd19246
import com.sap.sailing.gwt.ui.client.shared.racemap.RaceMapZoomSettings;
import com.sap.sailing.gwt.ui.client.shared.racemap.RaceMapZoomSettings.ZoomTypes;
import com.sap.sse.gwt.client.async.AsyncActionsExecutor;
import com.sap.sse.gwt.client.player.Timer.PlayModes;

public class StartAnalysisCard extends Composite implements HasWidgets, StartAnalysisPageChangeListener {

    private static StartlineAnalysisCardUiBinder uiBinder = GWT.create(StartlineAnalysisCardUiBinder.class);

    interface StartlineAnalysisCardUiBinder extends UiBinder<Widget, StartAnalysisCard> {
    }

    interface StartlineAnalysis extends CssResource {
    }

    @UiField
    HTMLPanel startanalysis_card;
    
    @UiField
    HTMLPanel card_map_container;
    
    @UiField
    HTMLPanel startanalysis_card_table;

    @UiField
    DivElement startanalysis_card_line_advantage;
    
    @UiField
    DivElement startanalysis_card_race_time;

    private int cardid;
    private StartAnalysisDTO startAnalysisDTO;
    private RaceMap raceMap;

    private SailingServiceAsync sailingServiceAsync;
    private StringMessages stringMessages;
    private final CompetitorSelectionModel competitorSelectionModel;
    private final CompetitorColorProvider colorProvider; 
    
    private final double WIND_LINE_ADVANTAGE_DIV_WIDTH_IN_PT = 185;
    private final double GEOMETRIC_LINE_ADVANTAGE_DIV_WIDTH_IN_PT = 210;
    private final String RACE_TIME_START = "00:00:00";
    
    private RaceMapResources raceMapResources;
    
    public StartAnalysisCard(double leftCSSProperty, int cardId, StartAnalysisDTO startAnalysisDTO, SailingServiceAsync sailingServiceAsync, RaceMapResources raceMapResources) {
        stringMessages = StringMessages.INSTANCE;
        this.sailingServiceAsync = sailingServiceAsync;
        this.raceMapResources = raceMapResources;
        colorProvider = new CompetitorColorProviderImpl();
        competitorSelectionModel = new CompetitorSelectionModel(/* hasMultiSelection */true, colorProvider);
        competitorSelectionModel.setCompetitors(startAnalysisDTO.getCompetitorDTOsFromStartAnaylsisCompetitorDTOs(),
                raceMap);
        initWidget(uiBinder.createAndBindUi(this));
        startanalysis_card.getElement().getStyle().setLeft(leftCSSProperty, Unit.PCT);
        this.startAnalysisDTO = startAnalysisDTO;
        this.cardid = cardId;
        startanalysis_card_table.add(new StartAnalysisStartRankTable(startAnalysisDTO.startAnalysisCompetitorDTOs, competitorSelectionModel));
        fillWindAndStartLineData(this.startAnalysisDTO);
    }

    private void fillWindAndStartLineData(StartAnalysisDTO startAnalysisDTO) {
        if (startAnalysisDTO.startAnalysisWindLineInfoDTO != null) {
            setLineAdvantageDivWidth(startAnalysisDTO.startAnalysisWindLineInfoDTO.startLineAdvantage.startLineAdvatageType);
            final String startLineAdvantageType;
            if (startAnalysisDTO.startAnalysisWindLineInfoDTO.startLineAdvantage.startLineAdvatageType
                    .equals(StartlineAdvantageType.GEOMETRIC)) {
                startLineAdvantageType = stringMessages.dashboardStartlineAdvantageByGeometryHeader();
            } else {
                startLineAdvantageType = stringMessages.dashboardStartlineAdvantagesByWindHeader();
            }
            startanalysis_card_line_advantage
                    .setInnerHTML(SafeHtmlUtils.fromString(startLineAdvantageType
                            + ": "
                            + NumberFormat
                                    .getFormat("#0.0")
                                    .format(startAnalysisDTO.startAnalysisWindLineInfoDTO.startLineAdvantage.startLineAdvantage)
                            + " m").asString());
            String formattedTimeSinceStart;
            if (startAnalysisDTO.racingProcedureType.equals(RacingProcedureType.GateStart)) {
                formattedTimeSinceStart = getRaceTimeStringFromMilliseconds(startAnalysisDTO.tailLenghtInMilliseconds);
            } else {
                formattedTimeSinceStart = RACE_TIME_START;
            }
            startanalysis_card_race_time.setInnerHTML("Elapsed Time: "+formattedTimeSinceStart);
        }
    }
    
    private String getRaceTimeStringFromMilliseconds(long milliseconds){
        int seconds = (int) (milliseconds / 1000) % 60 ;
        int minutes = (int) ((milliseconds / (1000*60)) % 60);
        int hours   = (int) ((milliseconds / (1000*60*60)) % 24);
        return NumberFormat.getFormat("00").format(hours)+":"+NumberFormat.getFormat("00").format(minutes)+":"+NumberFormat.getFormat("00").format(seconds);
    }

    private void setLineAdvantageDivWidth(StartlineAdvantageType startlineAdvantageType) {
        if (startAnalysisDTO.startAnalysisWindLineInfoDTO.startLineAdvantage.startLineAdvatageType
                .equals(StartlineAdvantageType.GEOMETRIC)) {
            startanalysis_card_line_advantage.getStyle().setWidth(GEOMETRIC_LINE_ADVANTAGE_DIV_WIDTH_IN_PT, Unit.PT);
        } else {
            startanalysis_card_line_advantage.getStyle().setWidth(WIND_LINE_ADVANTAGE_DIV_WIDTH_IN_PT, Unit.PT);
        }
    }

    private void addMap(final int cardID, final StartAnalysisDTO startAnalysisDTO, RaceMapResources raceMapResources) {
        com.sap.sse.gwt.client.player.Timer timer = new com.sap.sse.gwt.client.player.Timer(PlayModes.Live, 1000l);
        timer.pause();
        ArrayList<ZoomTypes> zoomTypes = new ArrayList<ZoomTypes>();
        if (startAnalysisDTO.racingProcedureType.equals(RacingProcedureType.GateStart)) {
            timer.setTime(startAnalysisDTO.timeOfStartInMilliSeconds + startAnalysisDTO.tailLenghtInMilliseconds);
            zoomTypes.add(ZoomTypes.BUOYS);
        } else {
            timer.setTime(startAnalysisDTO.timeOfStartInMilliSeconds);
            zoomTypes.add(ZoomTypes.BUOYS);
        }
        AsyncActionsExecutor asyncActionsExecutor = new AsyncActionsExecutor();
        RaceMapSettings raceMapSettings = RaceMapSettings.readSettingsFromURL();
        RaceTimesInfoProvider raceTimesInfoProvider = new RaceTimesInfoProvider(sailingServiceAsync,
                asyncActionsExecutor, null, Collections.singletonList(startAnalysisDTO.regattaAndRaceIdentifier), 5000l /* requestInterval */);
<<<<<<< HEAD
        raceMap = new RaceMap(new RaceMapLifecycle(StringMessages.INSTANCE), raceMapSettings, sailingServiceAsync, asyncActionsExecutor, null, timer, competitorSelectionModel, 
                StringMessages.INSTANCE, startAnalysisDTO.regattaAndRaceIdentifier,
                StartAnalysisWidgetResources.INSTANCE.combinedWindPanelStyle(), /* isSimulationEnabled */ false, /* showHeaderPanel */ true);
=======
        raceMap = new RaceMap(sailingServiceAsync, asyncActionsExecutor, null, timer, competitorSelectionModel, 
                StringMessages.INSTANCE, false, false, false, false, startAnalysisDTO.regattaAndRaceIdentifier,
                raceMapResources, /* showHeaderPanel */ true);
>>>>>>> 5bd19246
        raceMap.getSettings().setZoomSettings(new RaceMapZoomSettings(zoomTypes, false));
        raceMap.getSettings().setHelpLinesSettings(getHelpLineSettings());
        raceMap.getSettings().setTailLengthInMilliseconds(startAnalysisDTO.tailLenghtInMilliseconds);
        raceTimesInfoProvider.addRaceTimesInfoProviderListener(raceMap);
        raceMap.setSize("100%", "100%");
        card_map_container.getElement().getStyle().setHeight(getHeightForRaceMapInPixels(), Unit.PX);
        card_map_container.add(raceMap);
        /**
         * Executes onResize() after the reflow of the DOM. Otherwise it has no effect.
         * Needs to resize the map because google maps are not shown loaded fully when they are hidden.
         * */
        Scheduler.get().scheduleDeferred(new ScheduledCommand() {
            
            @Override
            public void execute() {
                raceMap.onResize();
            }
        });
    }
    
    private double getHeightForRaceMapInPixels(){
        return this.getElement().getOffsetHeight() - startanalysis_card_table.getElement().getOffsetHeight() - 30;
    }

    private RaceMapHelpLinesSettings getHelpLineSettings() {
        HashSet<HelpLineTypes> visibleHelpLines = new HashSet<HelpLineTypes>();
        visibleHelpLines.add(HelpLineTypes.STARTLINE);
        visibleHelpLines.add(HelpLineTypes.BOATTAILS);
        visibleHelpLines.add(HelpLineTypes.STARTLINETOFIRSTMARKTRIANGLE);
        visibleHelpLines.add(HelpLineTypes.ADVANTAGELINE);
        return new RaceMapHelpLinesSettings(visibleHelpLines);
    }

    private void removeMap() {
        if (raceMap != null && raceMap.isAttached() == true) {
            card_map_container.remove(raceMap);
        }
    }

    @Override
    public void startAnalysisComponentPageChangedToIndexAndStartAnalysis(final int newPageIndex,
            final StartAnalysisDTO startAnalysisDTO) {
        removeMap();
        if (cardid == newPageIndex) {
            /**
             * Prevents UI to animate startanalysis card animation with small interruptions.
             * The map gets added just after the DOM manipulation was executed.
             * */
            Scheduler.get().scheduleDeferred(new ScheduledCommand() {

                @Override
                public void execute() {
                    addMap(newPageIndex, startAnalysisDTO, raceMapResources);
                }
            });
        }
    }

    @Override
    public void add(Widget w) {
        throw new UnsupportedOperationException("The method add(Widget w) is not supported.");
    }

    @Override
    public void clear() {
        throw new UnsupportedOperationException("The method clear() is not supported.");
    }

    @Override
    public Iterator<Widget> iterator() {
        return null;
    }

    @Override
    public boolean remove(Widget w) {
        return false;
    }

}<|MERGE_RESOLUTION|>--- conflicted
+++ resolved
@@ -33,12 +33,9 @@
 import com.sap.sailing.gwt.ui.client.shared.racemap.RaceMap;
 import com.sap.sailing.gwt.ui.client.shared.racemap.RaceMapHelpLinesSettings;
 import com.sap.sailing.gwt.ui.client.shared.racemap.RaceMapHelpLinesSettings.HelpLineTypes;
-<<<<<<< HEAD
 import com.sap.sailing.gwt.ui.client.shared.racemap.RaceMapLifecycle;
 import com.sap.sailing.gwt.ui.client.shared.racemap.RaceMapSettings;
-=======
 import com.sap.sailing.gwt.ui.client.shared.racemap.RaceMapResources;
->>>>>>> 5bd19246
 import com.sap.sailing.gwt.ui.client.shared.racemap.RaceMapZoomSettings;
 import com.sap.sailing.gwt.ui.client.shared.racemap.RaceMapZoomSettings.ZoomTypes;
 import com.sap.sse.gwt.client.async.AsyncActionsExecutor;
@@ -158,15 +155,9 @@
         RaceMapSettings raceMapSettings = RaceMapSettings.readSettingsFromURL();
         RaceTimesInfoProvider raceTimesInfoProvider = new RaceTimesInfoProvider(sailingServiceAsync,
                 asyncActionsExecutor, null, Collections.singletonList(startAnalysisDTO.regattaAndRaceIdentifier), 5000l /* requestInterval */);
-<<<<<<< HEAD
         raceMap = new RaceMap(new RaceMapLifecycle(StringMessages.INSTANCE), raceMapSettings, sailingServiceAsync, asyncActionsExecutor, null, timer, competitorSelectionModel, 
                 StringMessages.INSTANCE, startAnalysisDTO.regattaAndRaceIdentifier,
-                StartAnalysisWidgetResources.INSTANCE.combinedWindPanelStyle(), /* isSimulationEnabled */ false, /* showHeaderPanel */ true);
-=======
-        raceMap = new RaceMap(sailingServiceAsync, asyncActionsExecutor, null, timer, competitorSelectionModel, 
-                StringMessages.INSTANCE, false, false, false, false, startAnalysisDTO.regattaAndRaceIdentifier,
-                raceMapResources, /* showHeaderPanel */ true);
->>>>>>> 5bd19246
+                raceMapResources, /* isSimulationEnabled */ false, /* showHeaderPanel */ true);
         raceMap.getSettings().setZoomSettings(new RaceMapZoomSettings(zoomTypes, false));
         raceMap.getSettings().setHelpLinesSettings(getHelpLineSettings());
         raceMap.getSettings().setTailLengthInMilliseconds(startAnalysisDTO.tailLenghtInMilliseconds);
