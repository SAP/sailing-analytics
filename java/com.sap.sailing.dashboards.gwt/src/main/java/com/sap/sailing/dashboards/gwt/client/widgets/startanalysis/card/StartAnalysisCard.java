--- conflicted
+++ resolved
@@ -191,11 +191,7 @@
                 sailingServiceAsync, asyncActionsExecutor, errorReporter, timer, competitorSelectionModel,
                 new RaceCompetitorSet(competitorSelectionModel), StringMessages.INSTANCE,
                 startAnalysisDTO.regattaAndRaceIdentifier, raceMapResources, /* showHeaderPanel */ true,
-<<<<<<< HEAD
-                new DefaultQuickFlagDataProvider(), paywallResolver);
-=======
                 new DefaultQuickFlagDataProvider(), paywallResolver, /* isSimulationEnabled */false);
->>>>>>> d140e415
         raceTimesInfoProvider.addRaceTimesInfoProviderListener(raceMap);
         raceMap.setSize("100%", "100%");
         card_map_container.getElement().getStyle().setHeight(getHeightForRaceMapInPixels(), Unit.PX);
