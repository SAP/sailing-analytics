--- conflicted
+++ resolved
@@ -214,18 +214,18 @@
          unpack="false"/>
 
    <plugin
-<<<<<<< HEAD
          id="com.sap.sse.security.interface"
          download-size="0"
          install-size="0"
          version="0.0.0"
-=======
+         unpack="false"/>
+
+      <plugin
          id="com.sap.sse.jettyextensions"
          download-size="0"
          install-size="0"
          version="0.0.0"
          fragment="true"
->>>>>>> cda6dbf6
          unpack="false"/>
 
 </feature>