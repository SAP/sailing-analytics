package com.sap.sailing.xmlexport;

import java.io.IOException;
import java.text.SimpleDateFormat;
import java.util.ArrayList;
import java.util.Calendar;
import java.util.Collections;
import java.util.Comparator;
import java.util.HashMap;
import java.util.Iterator;
import java.util.List;
import java.util.Map;
import java.util.Vector;
import java.util.logging.Logger;

import javax.servlet.ServletException;
import javax.servlet.http.HttpServletRequest;
import javax.servlet.http.HttpServletResponse;

import org.jdom.Element;

import com.sap.sailing.domain.base.Competitor;
import com.sap.sailing.domain.base.Fleet;
import com.sap.sailing.domain.base.Leg;
import com.sap.sailing.domain.base.Mark;
import com.sap.sailing.domain.base.RaceColumn;
import com.sap.sailing.domain.base.SpeedWithConfidence;
import com.sap.sailing.domain.base.impl.SpeedWithConfidenceImpl;
import com.sap.sailing.domain.common.Bearing;
import com.sap.sailing.domain.common.Distance;
import com.sap.sailing.domain.common.MaxPointsReason;
import com.sap.sailing.domain.common.NauticalSide;
import com.sap.sailing.domain.common.NoWindException;
import com.sap.sailing.domain.common.Position;
import com.sap.sailing.domain.common.Speed;
import com.sap.sailing.domain.common.Tack;
import com.sap.sailing.domain.common.impl.KnotSpeedImpl;
import com.sap.sailing.domain.common.impl.MeterDistance;
import com.sap.sailing.domain.common.tracking.GPSFixMoving;
import com.sap.sailing.domain.leaderboard.Leaderboard;
import com.sap.sailing.domain.ranking.RankingMetric.RankingInfo;
import com.sap.sailing.domain.tracking.GPSFixTrack;
import com.sap.sailing.domain.tracking.LineDetails;
import com.sap.sailing.domain.tracking.Maneuver;
import com.sap.sailing.domain.tracking.TrackedLeg;
import com.sap.sailing.domain.tracking.TrackedLegOfCompetitor;
import com.sap.sailing.domain.tracking.TrackedRace;
import com.sap.sailing.domain.tracking.WindPositionMode;
import com.sap.sailing.server.RacingEventService;
import com.sap.sse.common.Duration;
import com.sap.sse.common.TimePoint;
import com.sap.sse.common.Util;
import com.sap.sse.common.Util.Pair;
import com.sap.sse.common.impl.MillisecondsDurationImpl;
import com.sap.sse.common.impl.MillisecondsTimePoint;

/**
 * Exports all data from a leaderboard into XML format.
 * 
 * @author Simon Marcel Pamies
 */
public class LeaderboardData extends ExportAction {
    
    private static final int MAX_EARLY_START_DIFFERENCE = 10*1000; // 10 seconds

    private final Logger log = Logger.getLogger(LeaderboardData.class.getName());
    
    private static final String VERY_LIGHT_WIND_DESCRIPTION = "Very Light";
    private static final String LIGHT_WIND_DESCRIPTION = "Light";
    private static final String MEDIUM_WIND_DESCRIPTION = "Medium";
    private static final String MEDIUM_STRONG_WIND_DESCRIPTION = "Medium Strong";
    private static final String STRONG_WIND_DESCRIPTION = "Strong";
    private static final String VERY_STRONG_WIND_DESCRIPTION = "Very Strong";
    
    public LeaderboardData(HttpServletRequest req, HttpServletResponse res, RacingEventService service) {
        super(req, res, service);
    }
    
    public LeaderboardData(Leaderboard leaderboard) {
        super(leaderboard);
    }

    /**
     *  Creates XML for a leaderboard. Expects a list of generated competitors and races XML elements that are associated with the leaderboard.
     *  <pre>
     *  <leaderboard>
     *     <name>ESS 2014 Qingdao (Extreme40)</name>
     *     <display_name>Qingdao</display_name>
     *     <delay_to_live_in_millis>8000</delay_to_live_in_millis>
     *     <scoring_scheme>HIGH_POINT_FIRST_GETS_TEN</scoring_scheme>
     *     <boat_class>Extreme40</boat_class>
     *       <confidence>
     *       <simple_confidence_value>1.0</simple_confidence_value>
     *       <messages></messages>
     *     </confidence>
     *     <competitor>
     *     </competitor>
     *  </pre>
     */
    private Element createLeaderboardXML(Leaderboard leaderboard, List<Element> competitors, List<Element> races, Util.Pair<Double, Vector<String>> leaderboardConfidenceAndErrorMessages) {
        Element leaderboardElement = new Element("leaderboard");
        addNamedElementWithValue(leaderboardElement, "name", leaderboard.getName());
        addNamedElementWithValue(leaderboardElement, "display_name", leaderboard.getDisplayName());
        addNamedElementWithValue(leaderboardElement, "delay_to_live_in_millis", leaderboard.getDelayToLiveInMillis());
        addNamedElementWithValue(leaderboardElement, "scoring_scheme", leaderboard.getScoringScheme().getType().name());
        addNamedElementWithValue(leaderboardElement, "boat_class", getBoatClassName(leaderboard));
        leaderboardElement.addContent(createTimedXML("last_modification_", leaderboard.getTimePointOfLatestModification()));
        leaderboardElement.addContent(createDataConfidenceXML(leaderboardConfidenceAndErrorMessages));
        leaderboardElement.addContent(competitors);
        leaderboardElement.addContent(races);
        return leaderboardElement;
    }
    
    /**
     * For the given {@link TimePoint} creates elements with several representations
     * of that {@link TimePoint}.
     * <pre>
     *   <last_modification_year>2014</last_modification_year>
     *   <last_modification_month>4</last_modification_month>
     *   <last_modification_day>4</last_modification_day>
     *   <last_modification_hour>9</last_modification_hour>
     *   <last_modification_minute>3</last_modification_minute>
     *   <last_modification_second>45</last_modification_second>
     *   <last_modification_formatted>04.05.2014 09:03:45</last_modification_formatted>
     *   <last_modification_millis_since_epoch>1399194225000</last_modification_millis_since_epoch>
     * </pre>
     */
    private List<Element> createTimedXML(String prefix, TimePoint timepoint) {
        List<Element> timedElements = new ArrayList<Element>();
        Calendar timedDate = Calendar.getInstance();
        if (timepoint != null) {
            timedDate.setTime(timepoint.asDate());
            
            timedElements.add(createNamedElementWithValue(prefix+"year", timedDate.get(Calendar.YEAR)));
            timedElements.add(createNamedElementWithValue(prefix+"month", timedDate.get(Calendar.MONTH)));
            timedElements.add(createNamedElementWithValue(prefix+"day", timedDate.get(Calendar.DAY_OF_MONTH)));
            timedElements.add(createNamedElementWithValue(prefix+"hour", timedDate.get(Calendar.HOUR_OF_DAY)));
            timedElements.add(createNamedElementWithValue(prefix+"minute", timedDate.get(Calendar.MINUTE)));
            timedElements.add(createNamedElementWithValue(prefix+"second", timedDate.get(Calendar.SECOND)));
            
            SimpleDateFormat dateFormatter = new SimpleDateFormat("dd.MM.yyyy HH:mm:ss");
            timedElements.add(createNamedElementWithValue(prefix+"formatted", dateFormatter.format(timedDate.getTime())));
            timedElements.add(createNamedElementWithValue(prefix+"millis_since_epoch", timepoint.asMillis()));
        } else {
            timedElements.add(createNamedElementWithValue(prefix+"year", ""));
            timedElements.add(createNamedElementWithValue(prefix+"month", ""));
            timedElements.add(createNamedElementWithValue(prefix+"day", ""));
            timedElements.add(createNamedElementWithValue(prefix+"hour", ""));
            timedElements.add(createNamedElementWithValue(prefix+"minute", ""));
            timedElements.add(createNamedElementWithValue(prefix+"second", ""));
            timedElements.add(createNamedElementWithValue(prefix+"formatted", ""));
            timedElements.add(createNamedElementWithValue(prefix+"millis_since_epoch", ""));
        }
        return timedElements;
    }
    
    /**
     * Creates elements related to the given speed fix. Implies that this is related to wind.
     * <pre>
     *       <wind_speed_in_knots>10.985139054212647</wind_speed_in_knots>
     *       <wind_speed_in_meters_per_second>5.652159186143912</wind_speed_in_meters_per_second>
     *       <wind_speed_in_beaufort>4.0</wind_speed_in_beaufort>
     *       <wind_confidence>0.24242981000649663</wind_confidence>
     *       <wind_human_readable>Medium</wind_human_readable>
     *       <wind_knots_interval>8-12kn</wind_knots_interval>
     * </pre>
     */
    public List<Element> createWindXML(String prefix, SpeedWithConfidence<TimePoint> speedWithConfidence) {
        List<Element> windElements = new ArrayList<Element>();
        if (speedWithConfidence == null) {
            speedWithConfidence = new SpeedWithConfidenceImpl<TimePoint>(new KnotSpeedImpl(0.0), 0, MillisecondsTimePoint.now());
        }
        windElements.add(createNamedElementWithValue(prefix+"speed_in_knots", speedWithConfidence.getObject().getKnots()));
        windElements.add(createNamedElementWithValue(prefix+"speed_in_meters_per_second", speedWithConfidence.getObject().getMetersPerSecond()));
        windElements.add(createNamedElementWithValue(prefix+"speed_in_beaufort", Math.rint(speedWithConfidence.getObject().getBeaufort())));
        windElements.add(createNamedElementWithValue(prefix+"confidence", speedWithConfidence.getConfidence()));
        
        double speedInKnots = speedWithConfidence.getObject().getKnots();
        String windSpeedAsHumanReadableString = "";
        String windSpeedAsInterval = "";
        if (speedInKnots <= 4) {
            windSpeedAsHumanReadableString = VERY_LIGHT_WIND_DESCRIPTION;
            windSpeedAsInterval = "0-4kn";
        } else if (speedInKnots > 4 && speedInKnots <= 8) {
            windSpeedAsHumanReadableString = LIGHT_WIND_DESCRIPTION;
            windSpeedAsInterval = "4-8kn";
        } else if (speedInKnots > 8 && speedInKnots <= 12) {
            windSpeedAsHumanReadableString = MEDIUM_WIND_DESCRIPTION;
            windSpeedAsInterval = "8-12kn";
        } else if (speedInKnots > 12 && speedInKnots <= 16) {
            windSpeedAsHumanReadableString = MEDIUM_STRONG_WIND_DESCRIPTION;
            windSpeedAsInterval = "12-16kn";
        } else if (speedInKnots > 16 && speedInKnots <= 20) {
            windSpeedAsHumanReadableString = STRONG_WIND_DESCRIPTION;
            windSpeedAsInterval = "16-20kn";
        } else if (speedInKnots > 20) {
            windSpeedAsHumanReadableString = VERY_STRONG_WIND_DESCRIPTION;
            windSpeedAsInterval = "20-80kn";
        }
        windElements.add(createNamedElementWithValue(prefix+"human_readable", windSpeedAsHumanReadableString));
        windElements.add(createNamedElementWithValue(prefix+"knots_interval", windSpeedAsInterval));
        return windElements;
    }
    
    /**
     * Creates elements containing information about a race
     */
    private Element createRaceXML(final TrackedRace race, final Fleet fleet, final List<Element> legs, final RaceColumn column, final Leaderboard leaderboard, int sameDayGroupIndex, int raceCounter, Util.Pair<Double, Vector<String>> raceConfidenceAndErrorMessages) throws NoWindException, IOException, ServletException {
        Element raceElement = new Element("race");
        addNamedElementWithValue(raceElement, "name", cleanRaceName(race.getRace().getName()));
        addNamedElementWithValue(raceElement, "race_index_in_leaderboard", raceCounter);
        addNamedElementWithValue(raceElement, "fleet_name", fleet.getName());
        addNamedElementWithValue(raceElement, "same_day_index", sameDayGroupIndex);
        addNamedElementWithValue(raceElement, "is_live", race.isLive(MillisecondsTimePoint.now()) ? "true" : "false");
        
        addNamedElementWithValue(raceElement, "start_type", race.getTrackedLeg(race.getRace().getCourse().getFirstLeg()).getLegType(race.getStartOfRace()).name());
        addNamedElementWithValue(raceElement, "delay_to_live_in_millis", race.getDelayToLiveInMillis());
        addNamedElementWithValue(raceElement, "multiplication_factor", column.getExplicitFactor() == null ? 1.0d : column.getExplicitFactor());
        
        addNamedElementWithValue(raceElement, "timepoint_of_last_event_as_millis", handleValue(race.getTimePointOfLastEvent()));
        addNamedElementWithValue(raceElement, "timepoint_of_newest_event_as_millis", handleValue(race.getTimePointOfNewestEvent()));
        addNamedElementWithValue(raceElement, "timepoint_of_oldest_event_as_millis", handleValue(race.getTimePointOfOldestEvent()));
        
        if (race.isLive(MillisecondsTimePoint.now())) {
            // we can't tell meaningful values about live races
            raceElement.addContent(createDataConfidenceXML(raceConfidenceAndErrorMessages));
            raceElement.addContent(legs);
            return raceElement;
        }
        
        raceElement.addContent(createTimedXML("start_time_", race.getStartOfRace()));
        raceElement.addContent(createTimedXML("end_time_", race.getEndOfRace()));
        addNamedElementWithValue(raceElement, "start_of_tracking_time_as_millis", handleValue(race.getStartOfTracking()));
        addNamedElementWithValue(raceElement, "end_of_tracking_time_as_millis", handleValue(race.getEndOfTracking()));
        
        LineDetails start = race.getStartLine(race.getStartOfTracking());
        if (start != null) {
            if (start.getLength() != null) {
                addNamedElementWithValue(raceElement, "start_line_length_in_meters", start.getLength().getMeters());
            } else {
                addNamedElementWithValue(raceElement, "start_line_length_in_meters", 0);
            }
            Distance advantage = start.getAdvantage();
            addNamedElementWithValue(raceElement, "start_advantage_in_meters", advantage != null ? advantage.getMeters() : 0);
            NauticalSide nauticalSideWhileApproaching = start.getAdvantageousSideWhileApproachingLine();
            addNamedElementWithValue(raceElement, "advantageous_side_while_approaching_start_line", nauticalSideWhileApproaching != null ? nauticalSideWhileApproaching.name() : "UNKNOWN");
        } else {
            addNamedElementWithValue(raceElement, "start_line_length_in_meters", 0);
            addNamedElementWithValue(raceElement, "start_advantage_in_meters", 0);
            addNamedElementWithValue(raceElement, "advantageous_side_while_approaching_start_line", "UNKNOWN");
        }

        Distance raceCourseLength = race.getCourseLength();
        if (raceCourseLength == null) {
            raceConfidenceAndErrorMessages = updateConfidence("Race " + race.getRace().getName() + " has no course length.", 0.1, raceConfidenceAndErrorMessages);
        }
        addNamedElementWithValue(raceElement, "course_length_in_meters", raceCourseLength != null ? raceCourseLength.getMeters() : 0);
        raceElement.addContent(createWindXML("wind_", race.getAverageWindSpeedWithConfidence(/*resolutionInMillis*/ 5*60*1000)));
        
        final List<Competitor> allCompetitors = race.getCompetitorsFromBestToWorst(/*timePoint*/ race.getEndOfRace());
        addNamedElementWithValue(raceElement, "race_participant_count", allCompetitors.size());
        
        boolean isDiscarded = leaderboard.isDiscarded(allCompetitors.get(0), column, race.getEndOfRace());
        addNamedElementWithValue(raceElement, "is_discarded_by_looking_at_first_competitor", isDiscarded == true ? "true" : "false");
        
        // sort competitors according to their distance to the starboard side of the start line
        List<Competitor> allCompetitorsSortedByDistanceToStarboardSide = new ArrayList<Competitor>(allCompetitors.size());
        allCompetitorsSortedByDistanceToStarboardSide.addAll(allCompetitors);
        Collections.sort(allCompetitorsSortedByDistanceToStarboardSide, new Comparator<Competitor>() {
            @Override
            public int compare(Competitor o1, Competitor o2) {
                Distance o1Distance = race.getDistanceFromStarboardSideOfStartLineWhenPassingStart(o1);
                Distance o2Distance = race.getDistanceFromStarboardSideOfStartLineWhenPassingStart(o2);
                if (o1Distance != null && o2Distance != null) {
                        return o1Distance.compareTo(o2Distance);
                } else if (o1Distance == null && o2Distance == null) {
                    return 0;
                } else {
                    // one of the distances is null - we can't really tell
                    // which competitor is better in terms of sorting but we can try
                    // by giving the competitor that has a null value a very big distance
                    if (o1Distance == null) {
                        return new MeterDistance(100000).compareTo(o2Distance);
                    } else {
                        return o1Distance.compareTo(new MeterDistance(100000));
                    }
                }
            }
        });
        
        Map<Competitor, Integer> competitorToDistanceRank = new HashMap<Competitor, Integer>();
        int raceRankSorted = 0;
        for (Competitor competitorSorted : allCompetitorsSortedByDistanceToStarboardSide) {
            raceRankSorted += 1;
            competitorToDistanceRank.put(competitorSorted, raceRankSorted);
        }
        
        // it can happen that there are competitors that did not race but got points
        int additionalCompetitorCount = 0;
        for (Competitor competitorInLeaderboard : leaderboard.getAllCompetitors()) {
            if (!allCompetitors.contains(competitorInLeaderboard)) {
                // found a competitor that is available in leaderboard but not in that race
                // check if he has an overwritten score for that race
                MaxPointsReason mpr = leaderboard.getScoreCorrection().getMaxPointsReason(competitorInLeaderboard, column, race.getEndOfRace());
                if (mpr != null && !mpr.equals(MaxPointsReason.NONE)) {
                    // add this competitor to the list to have him evaluated
                    Element competitorElement = createCompetitorXML(competitorInLeaderboard, leaderboard, /*shortVersion*/ true, null);
                    Element competitorRaceDataElement = new Element("competitor_race_data");
                    MaxPointsReason maxPointsReason = leaderboard.getMaxPointsReason(competitorInLeaderboard, column, race.getEndOfRace());
                    addNamedElementWithValue(competitorRaceDataElement, "max_points_reason", maxPointsReason.toString()); 
                    boolean isDiscardedForCompetitor = leaderboard.isDiscarded(competitorInLeaderboard, column, race.getEndOfRace());
                    addNamedElementWithValue(competitorRaceDataElement, "is_discarded", isDiscardedForCompetitor == true ? "true" : "false");
                    Double finalRaceScore = leaderboard.getTotalPoints(competitorInLeaderboard, column, race.getEndOfRace());
                    addNamedElementWithValue(competitorRaceDataElement, "final_race_score", finalRaceScore);
                    competitorElement.addContent(competitorRaceDataElement);
                    raceElement.addContent(competitorElement);
                    raceConfidenceAndErrorMessages = updateConfidence("Competitor " + competitorInLeaderboard.getName() + " has no valid data for this race!", 0.2, raceConfidenceAndErrorMessages);
                    additionalCompetitorCount++;
                }
            }
        }
        addNamedElementWithValue(raceElement, "race_score_participant_count", allCompetitors.size()+additionalCompetitorCount);
        
        int raceRank = 0;
        for (Competitor competitor : allCompetitors) {
            Element competitorElement = createCompetitorXML(competitor, leaderboard, /*shortVersion*/ true, null);
            Element competitorRaceDataElement = new Element("competitor_race_data");
            MaxPointsReason maxPointsReason = leaderboard.getMaxPointsReason(competitor, column, race.getEndOfRace());
            addNamedElementWithValue(competitorRaceDataElement, "max_points_reason", maxPointsReason.toString()); 
            boolean isDiscardedForCompetitor = leaderboard.isDiscarded(competitor, column, race.getEndOfRace());
            addNamedElementWithValue(competitorRaceDataElement, "is_discarded", isDiscardedForCompetitor == true ? "true" : "false");
            Double finalRaceScore = leaderboard.getTotalPoints(competitor, column, race.getEndOfRace());
            addNamedElementWithValue(competitorRaceDataElement, "final_race_score", finalRaceScore);
            if (maxPointsReason.equals(MaxPointsReason.DNS) || race.getMarkPassings(competitor).isEmpty()) {
                // we do not want to include competitors that did not start the race
                competitorElement.addContent(competitorRaceDataElement);
                raceElement.addContent(competitorElement);
                raceConfidenceAndErrorMessages = updateConfidence("Competitor " + competitor.getName() + " has no valid data for this race!", 0.1, raceConfidenceAndErrorMessages);
                continue;
            }

            List<Maneuver> maneuvers = getManeuvers(race, competitor, /*waitForLatest*/ false);
            addNamedElementWithValue(competitorRaceDataElement, "number_of_maneuvers", maneuvers != null ? maneuvers.size() : 0);
            addNamedElementWithValue(competitorRaceDataElement, "number_of_tacks", getNumberOfTacks(maneuvers));
            addNamedElementWithValue(competitorRaceDataElement, "number_of_jibes", getNumberOfJibes(maneuvers));
            addNamedElementWithValue(competitorRaceDataElement, "number_of_penalty_circles", getNumberOfPenaltyCircles(maneuvers));

            GPSFixTrack<Competitor, GPSFixMoving> gpsFixesForCompetitor = race.getTrack(competitor);
            if (gpsFixesForCompetitor != null) {
                Duration averageIntervall = gpsFixesForCompetitor.getAverageIntervalBetweenFixes();
                if (averageIntervall != null) {
                    addNamedElementWithValue(competitorRaceDataElement, "average_interval_between_fixes_outliers_removed_as_millis", averageIntervall.asMillis());
                }
                Duration averageIntervallRaw = gpsFixesForCompetitor.getAverageIntervalBetweenRawFixes();
                if (averageIntervallRaw != null) {
                    addNamedElementWithValue(competitorRaceDataElement, "average_interval_between_fixes_raw_as_millis", averageIntervallRaw.asMillis());
                }
            } else {
                addNamedElementWithValue(competitorRaceDataElement, "average_interval_between_fixes_outliers_removed_as_millis", 0);
                addNamedElementWithValue(competitorRaceDataElement, "average_interval_between_fixes_raw_as_millis", 0);
                raceConfidenceAndErrorMessages = updateConfidence("Competitor " + competitor.getName() + " has no valid gps track for this race!", 0.5, raceConfidenceAndErrorMessages);
            }
                
            int[] timePointsInSecondsBeforeStart = new int[]{0, 5, 10, 20, 30};
            for (int i : timePointsInSecondsBeforeStart) {
                TimePoint beforeRaceStartTime = race.getStartOfRace().minus(i*1000);
                Distance distanceToStartLineBeforeStart = race.getDistanceToStartLine(competitor, beforeRaceStartTime);
                if (distanceToStartLineBeforeStart == null) {
                    raceConfidenceAndErrorMessages = updateConfidence("Competitor " + competitor.getName() + " has no valid distance to startline " + i + " seconds before start for this race!", 0.1, raceConfidenceAndErrorMessages);
                }
                addNamedElementWithValue(competitorRaceDataElement, "distance_to_start_line_"+i+"seconds_before_start_in_meters", distanceToStartLineBeforeStart != null ? distanceToStartLineBeforeStart.getMeters() : 0);
                Speed estimatedSpeedBeforeStarttime = race.getTrack(competitor).getEstimatedSpeed(beforeRaceStartTime);
                if (estimatedSpeedBeforeStarttime == null) {
                    raceConfidenceAndErrorMessages = updateConfidence("Competitor " + competitor.getName() + " has no valid speed " + i + " seconds before start for this race!", 0.1, raceConfidenceAndErrorMessages);
                }
                addNamedElementWithValue(competitorRaceDataElement, "speed_"+i+"seconds_before_start_of_race_in_knots", estimatedSpeedBeforeStarttime != null ? estimatedSpeedBeforeStarttime.getKnots() : 0);
                
                Distance distanceToStarboardSide = race.getDistanceFromStarboardSideOfStartLine(competitor, beforeRaceStartTime);
                if (distanceToStarboardSide == null) {
                    raceConfidenceAndErrorMessages = updateConfidence("Competitor " + competitor.getName() + " has no valid distance to starboard side " + i + " seconds before start for this race!", 0.1, raceConfidenceAndErrorMessages);
                }
                addNamedElementWithValue(competitorRaceDataElement, "distance_from_starboard_side_of_start_line_"+i+"seconds_before_start_in_meters", distanceToStarboardSide != null ? distanceToStarboardSide.getMeters() : 0);
                
                LineDetails raceStartLine = race.getStartLine(beforeRaceStartTime);
                if (raceStartLine == null) {
                    addNamedElementWithValue(competitorRaceDataElement, "bearing_fom_port_mark_to_starboard_mark"+i+"seconds_before_start_in_degrees", 0);
                    addNamedElementWithValue(competitorRaceDataElement, "bearing_fom_projected_position_to_starboard_mark"+i+"seconds_before_start_in_degrees", 0);
                    addNamedElementWithValue(competitorRaceDataElement, "bearing_to_starboard_mark_"+i+"seconds_before_start_in_degrees", 0);
                    addNamedElementWithValue(competitorRaceDataElement, "competitor_in_startline_box_"+i+"seconds_before_start", "false");
                    addNamedElementWithValue(competitorRaceDataElement, "projected_starboard_mark_distance_"+i+"seconds_before_start_in_meters", 0);
                    addNamedElementWithValue(competitorRaceDataElement, "projected_position_onto_startline_"+i+"seconds_before_start", 0);
                    raceConfidenceAndErrorMessages = updateConfidence("Race " + race.getRace().getName() + " has no valid startline! Data related to startline will be wrong.", 0.2, raceConfidenceAndErrorMessages);
                } else {
                    Iterator<Mark> marksForStartLine = race.getStartLine(beforeRaceStartTime).getWaypoint().getControlPoint().getMarks().iterator();
                    Mark first = marksForStartLine.next();
                    Mark second = null;
                    if (marksForStartLine.hasNext()) {
                        second = marksForStartLine.next();
                        Position firstMarkPosition = race.getOrCreateTrack(first).getEstimatedPosition(beforeRaceStartTime, /*extrapolate*/ false);
                        Position secondMarkPosition = race.getOrCreateTrack(second).getEstimatedPosition(beforeRaceStartTime, /*extrapolate*/ false);
                        Position competitorPosition = race.getTrack(competitor).getEstimatedPosition(beforeRaceStartTime, /*extrapolate*/ false);
                        if (firstMarkPosition != null && secondMarkPosition != null) {
                            Position projectedCompetitorPositionOntoStartLine = getOrthogonalProjectionOntoLine(
                                competitorPosition,
                                firstMarkPosition,
                                secondMarkPosition
                                );
                            // now compute the distance from starboard mark
                            Mark starboardMark = race.getStartLine(beforeRaceStartTime).getStarboardMarkWhileApproachingLine();
                            Mark portMark = null;
                            if (starboardMark.equals(first)) {
                                portMark = second;
                            } else {
                                portMark = first;
                            }
                            Position portMarkPosition = race.getOrCreateTrack(portMark).getEstimatedPosition(beforeRaceStartTime, /*extrapolate*/ false);
                            Position starboardMarkPosition = race.getOrCreateTrack(starboardMark).getEstimatedPosition(beforeRaceStartTime, /*extrapolate*/ false);
                            Distance projectedDistance = projectedCompetitorPositionOntoStartLine.getDistance(starboardMarkPosition);
                            Bearing bearingToStarboardMarkFromCompetitorPosition = competitorPosition.getBearingGreatCircle(starboardMarkPosition);
                            Bearing bearingFromPortToStarboardMark = portMarkPosition.getBearingGreatCircle(starboardMarkPosition);
                            Bearing bearingFromProjectedCompetitorPositionToStarboardMark = projectedCompetitorPositionOntoStartLine.getBearingGreatCircle(starboardMarkPosition);
                            addNamedElementWithValue(competitorRaceDataElement, "bearing_fom_port_mark_to_starboard_mark"+i+"seconds_before_start_in_degrees", bearingFromPortToStarboardMark.getDegrees());
                            addNamedElementWithValue(competitorRaceDataElement, "bearing_fom_projected_position_to_starboard_mark"+i+"seconds_before_start_in_degrees", bearingFromProjectedCompetitorPositionToStarboardMark.getDegrees());
                            addNamedElementWithValue(competitorRaceDataElement, "bearing_to_starboard_mark_"+i+"seconds_before_start_in_degrees", bearingToStarboardMarkFromCompetitorPosition.getDegrees());
                            if (Math.rint(bearingFromPortToStarboardMark.getDegrees()) == Math.rint(bearingFromProjectedCompetitorPositionToStarboardMark.getDegrees())) {
                                addNamedElementWithValue(competitorRaceDataElement, "competitor_in_startline_box_"+i+"seconds_before_start", "true");
                                addNamedElementWithValue(competitorRaceDataElement, "projected_starboard_mark_distance_"+i+"seconds_before_start_in_meters", projectedDistance.getMeters());
                            } else {
                                addNamedElementWithValue(competitorRaceDataElement, "competitor_in_startline_box_"+i+"seconds_before_start", "false");
                                addNamedElementWithValue(competitorRaceDataElement, "projected_starboard_mark_distance_"+i+"seconds_before_start_in_meters", 0-projectedDistance.getMeters());
                            }
                            addNamedElementWithValue(competitorRaceDataElement, "projected_position_onto_startline_"+i+"seconds_before_start", projectedCompetitorPositionOntoStartLine.toString());
                        }
                    }
                }
            }
            Tack startTack = race.getTack(competitor, race.getStartOfRace());
            addNamedElementWithValue(competitorRaceDataElement, "start_tack", startTack != null ? startTack.name() : "UNKNOWN");
            LineDetails startLine = race.getStartLine(race.getStartOfRace());
            addNamedElementWithValue(competitorRaceDataElement, "starboard_mark_name", startLine != null ? startLine.getStarboardMarkWhileApproachingLine().getName() : "UNKNOWN");
            Distance distanceToStartLine = race.getDistanceToStartLine(competitor, race.getStartOfRace());
            addNamedElementWithValue(competitorRaceDataElement, "distance_to_start_line_on_race_start_in_meters", distanceToStartLine != null ? distanceToStartLine.getMeters() : 0);
            Speed estimatedSpeedAtStartSignal = race.getTrack(competitor).getEstimatedSpeed(race.getStartOfRace());
            if (estimatedSpeedAtStartSignal == null) {
                raceConfidenceAndErrorMessages = updateConfidence("Competitor " + competitor.getName() + " has no valid speed at start for this race!", 0.1, raceConfidenceAndErrorMessages);
            }
            addNamedElementWithValue(competitorRaceDataElement, "speed_on_start_signal_of_race_in_knots", estimatedSpeedAtStartSignal != null ? estimatedSpeedAtStartSignal.getKnots() : 0);
            Distance distanceFromStarboardSideWhenPassingStart = race.getDistanceFromStarboardSideOfStartLineWhenPassingStart(competitor);
            if (distanceFromStarboardSideWhenPassingStart == null) {
                raceConfidenceAndErrorMessages = updateConfidence("Competitor " + competitor.getName() + " has no valid distance from line at start for this race!", 0.1, raceConfidenceAndErrorMessages);
            }
            addNamedElementWithValue(competitorRaceDataElement, "distance_from_starboard_side_of_start_line_when_passing_start_in_meters", distanceFromStarboardSideWhenPassingStart != null ? distanceFromStarboardSideWhenPassingStart.getMeters() : 0);
            addNamedElementWithValue(competitorRaceDataElement, "rank_based_on_distance_from_starboard_side_of_start_line", competitorToDistanceRank.get(competitor));
            Speed speedWhenCrossingStartline = race.getSpeedWhenCrossingStartLine(competitor);
            if (speedWhenCrossingStartline == null) {
                raceConfidenceAndErrorMessages = updateConfidence("Competitor " + competitor.getName() + " has no valid speed when passing startline for this race!", 0.2, raceConfidenceAndErrorMessages);
            }
            addNamedElementWithValue(competitorRaceDataElement, "speed_when_crossing_start_line_in_knots", speedWhenCrossingStartline != null ? speedWhenCrossingStartline.getKnots() : 0);
            com.sap.sse.common.Util.Triple<GPSFixMoving, Speed, TrackedLegOfCompetitor> gpsFixWithSpeedAndLegInformation = getMaximumSpeedOverGround(competitor, race);
            if (gpsFixWithSpeedAndLegInformation != null && gpsFixWithSpeedAndLegInformation.getB() != null) {
                addNamedElementWithValue(competitorRaceDataElement, "maximum_race_speed_over_ground_in_knots", gpsFixWithSpeedAndLegInformation.getB().getKnots());
                competitorRaceDataElement.addContent(createTimedXML("maximum_race_speed_measured_at_", gpsFixWithSpeedAndLegInformation.getA().getTimePoint()));
                if (gpsFixWithSpeedAndLegInformation.getC() != null) {
                    // check which leg number it is
                    int legCounterForMaxSpeed = 0;
                    for (Leg leg : race.getRace().getCourse().getLegs()) {
                        legCounterForMaxSpeed++;
                        if (leg.equals(gpsFixWithSpeedAndLegInformation.getC().getLeg())) {
                            break;
                        }
                    }
                    addNamedElementWithValue(competitorRaceDataElement, "maximum_race_speed_over_ground_reached_in_leg", legCounterForMaxSpeed);
                    TrackedLeg trackedLegWithTypeInformation = gpsFixWithSpeedAndLegInformation.getC().getTrackedLeg();
                    if (trackedLegWithTypeInformation != null) {
                        addNamedElementWithValue(competitorRaceDataElement, "maximum_race_speed_over_ground_reached_in_leg_with_type", trackedLegWithTypeInformation.getLegType(gpsFixWithSpeedAndLegInformation.getA().getTimePoint()).name());
                    } else {
                        addNamedElementWithValue(competitorRaceDataElement, "maximum_race_speed_over_ground_reached_in_leg_with_type", "UNKNOWN");
                    }
                } else {
                    addNamedElementWithValue(competitorRaceDataElement, "maximum_race_speed_over_ground_reached_in_leg", 0);
                }
            } else {
                addNamedElementWithValue(competitorRaceDataElement, "maximum_race_speed_over_ground_in_knots", 0.0);
                competitorRaceDataElement.addContent(createTimedXML("maximum_race_speed_measured_at_", race.getStartOfRace()));
                addNamedElementWithValue(competitorRaceDataElement, "maximum_race_speed_over_ground_reached_in_leg_with_type", "UNKNOWN");
                addNamedElementWithValue(competitorRaceDataElement, "maximum_race_speed_over_ground_reached_in_leg", 0);
                raceConfidenceAndErrorMessages = updateConfidence("Competitor " + competitor.getName() + " has no valid maximum speed for this race!", 0.5, raceConfidenceAndErrorMessages);
            }
            Distance distanceTraveledInThisRace = race.getDistanceTraveled(competitor, race.getEndOfRace());
            if (distanceTraveledInThisRace == null) {
                raceConfidenceAndErrorMessages = updateConfidence("Competitor " + competitor.getName() + " has no valid distance traveled for this race! Check distance traveled including non finished legs.", 0.3, raceConfidenceAndErrorMessages);
            }
            addNamedElementWithValue(competitorRaceDataElement, "distance_traveled_in_meters", distanceTraveledInThisRace == null ? 0.0 : distanceTraveledInThisRace.getMeters());
            addNamedElementWithValue(competitorRaceDataElement, "distance_traveled_including_non_finished_legs_in_meters", getDistanceTraveled(race, competitor, race.getEndOfRace(), /*alsoReturnDistanceIfCompetitorHasNotFinishedRace*/ true).getMeters());
            Speed averageSpeedOverGround = getAverageSpeedOverGround(race, competitor, race.getEndOfRace(), true);
            addNamedElementWithValue(competitorRaceDataElement, "average_speed_over_ground_in_knots", averageSpeedOverGround == null ? 0.0 : averageSpeedOverGround.getKnots());
            addNamedElementWithValue(competitorRaceDataElement, "final_race_rank", ++raceRank);
            TrackedLegOfCompetitor trackedLegOfCompetitor = race.getTrackedLeg(competitor, race.getRace().getCourse().getFirstLeg());
            if (trackedLegOfCompetitor != null && trackedLegOfCompetitor.getFinishTime() != null) {
                addNamedElementWithValue(competitorRaceDataElement, "rank_at_end_of_first_leg", trackedLegOfCompetitor.getRank(trackedLegOfCompetitor.getFinishTime()));
            } else {
                addNamedElementWithValue(competitorRaceDataElement, "rank_at_end_of_first_leg", 0);
                raceConfidenceAndErrorMessages = updateConfidence("It seems that competitor " + competitor.getName() + " has not finished first leg!", 0.1, raceConfidenceAndErrorMessages);
            }
            Distance averageCrossTrackError = race.getAverageAbsoluteCrossTrackError(competitor, race.getStartOfRace(), race.getEndOfRace(), /*upwindOnly*/ false, /*waitForLatestAnalysis*/ false);
            addNamedElementWithValue(competitorRaceDataElement, "average_cross_track_error_in_meters", averageCrossTrackError != null ? averageCrossTrackError.getMeters() : -1.0);
            Distance averageSignedCrossTrackError = race.getAverageSignedCrossTrackError(competitor, race.getStartOfRace(), race.getEndOfRace(), /*upwindOnly*/ false, /*waitForLatestAnalysis*/ false);
            addNamedElementWithValue(competitorRaceDataElement, "average_signed_cross_track_error_in_meters", averageSignedCrossTrackError != null ? averageSignedCrossTrackError.getMeters() : -1.0);
            competitorElement.addContent(competitorRaceDataElement);
            raceElement.addContent(competitorElement);
        }

        raceElement.addContent(createDataConfidenceXML(raceConfidenceAndErrorMessages));
        raceElement.addContent(legs);
        return raceElement;
    }
    
    /**
     * Creates xml elements related to a competitor.
     * @param shortVersion when set to <code>true</code> then only the name and UUID is returned
     */
    private Element createCompetitorXML(Competitor competitor, Leaderboard leaderboard, boolean shortVersion, Util.Pair<Double, Vector<String>> competitorConfidenceAndErrorMessages) throws NoWindException, IOException, ServletException {
        TimePoint timeSpent = MillisecondsTimePoint.now();
        Element competitorElement = new Element("competitor");
        addNamedElementWithValue(competitorElement, "uuid", competitor.getId().toString());
        addNamedElementWithValue(competitorElement, "name", competitor.getName());
        
        if (shortVersion)
            return competitorElement;
        
        if (competitor.getBoat() != null) {
            addNamedElementWithValue(competitorElement, "sail_id", cleanSailId(competitor.getBoat().getSailID(), competitor));
            addNamedElementWithValue(competitorElement, "boat_class", competitor.getBoat().getBoatClass().getName());
            addNamedElementWithValue(competitorElement, "boat_name", competitor.getBoat().getName());
        } else {
            addNamedElementWithValue(competitorElement, "sail_id", "");
            addNamedElementWithValue(competitorElement, "boat_class", "");
            addNamedElementWithValue(competitorElement, "boat_name", "");
        }
        
        if (competitor.getTeam() != null && competitor.getTeam().getNationality() != null) {
            addNamedElementWithValue(competitorElement, "nationality_name", competitor.getTeam().getNationality().getName());
            addNamedElementWithValue(competitorElement, "nationality_ioc", competitor.getTeam().getNationality().getThreeLetterIOCAcronym());
        } else {
            addNamedElementWithValue(competitorElement, "nationality_name", "");
            addNamedElementWithValue(competitorElement, "nationality_ioc", "");
        }
        
        // determine the last race and take the timepoint from there
        TimePoint timePointOfLatestModification = null;
        RaceColumn lastRaceColumnWithTrackedRace = null;
        for (RaceColumn column : leaderboard.getRaceColumns()) {
            if (column.hasTrackedRaces()) {
                lastRaceColumnWithTrackedRace = column;
            }
        }
        TimePoint endOfRaceForLastTrackedRaceInLeaderboard = null;
        if (lastRaceColumnWithTrackedRace != null) {
            TrackedRace lastTrackedRace = lastRaceColumnWithTrackedRace.getTrackedRace(competitor);
            if (lastTrackedRace != null) {
                endOfRaceForLastTrackedRaceInLeaderboard = lastTrackedRace.getEndOfRace();
            } else {
                // can happen that for this competitor there is no tracked race
                // leave time null so that leaderboard latest modification time
                // will kick in
            }
        }
        if (endOfRaceForLastTrackedRaceInLeaderboard != null) {
            timePointOfLatestModification = endOfRaceForLastTrackedRaceInLeaderboard;
        } else {
            if (leaderboard.getTimePointOfLatestModification() != null) {
                timePointOfLatestModification = leaderboard.getTimePointOfLatestModification();
            } else {
                timePointOfLatestModification = MillisecondsTimePoint.now();
            }
        }
        Duration totalTimeSailed = leaderboard.getTotalTimeSailed(competitor, timePointOfLatestModification);
        if (totalTimeSailed != null) {
            addNamedElementWithValue(competitorElement, "total_time_sailed_in_milliseconds", totalTimeSailed.asMillis());
        } else {
            addNamedElementWithValue(competitorElement, "total_time_sailed_in_milliseconds", 0);
        }
        addNamedElementWithValue(competitorElement, "total_time_sailed_including_non_finished_races_in_milliseconds", getTotalTimeSailedInMilliseconds(competitor, timePointOfLatestModification, true));
        Distance totalDistanceSailed = leaderboard.getTotalDistanceTraveled(competitor, timePointOfLatestModification);
        if (totalDistanceSailed == null) {
            competitorConfidenceAndErrorMessages = updateConfidence("Competitor has not finished all races in this leaderboard! His distance sailed is not comparable to others!", 0.1, competitorConfidenceAndErrorMessages);
        }
        addNamedElementWithValue(competitorElement, "total_distance_sailed_in_meters", totalDistanceSailed != null ? totalDistanceSailed.getMeters() : 0);
        Distance totalDistanceSailedIncludingNonFinishedRaces = getTotalDistanceTraveled(leaderboard, competitor, timePointOfLatestModification);
        addNamedElementWithValue(competitorElement, "total_distance_sailed_including_non_finished_races_in_meters", totalDistanceSailedIncludingNonFinishedRaces != null ? totalDistanceSailedIncludingNonFinishedRaces.getMeters() : 0);
        Pair<GPSFixMoving, Speed> maximumLeaderboardSpeedOverGround = leaderboard.getMaximumSpeedOverGround(competitor, timePointOfLatestModification);
        addNamedElementWithValue(competitorElement, "maximum_speed_over_ground_in_knots", maximumLeaderboardSpeedOverGround != null ? maximumLeaderboardSpeedOverGround.getB().getKnots() : 0);
        Speed averageSpeed = leaderboard.getAverageSpeedOverGround(competitor, timePointOfLatestModification);
        if (averageSpeed == null) {
            competitorConfidenceAndErrorMessages = updateConfidence("Competitor has not finished all races in this leaderboard! His average speed over ground is not comparable to others!", 0.1, competitorConfidenceAndErrorMessages);
        }
        addNamedElementWithValue(competitorElement, "average_speed_over_ground_from_start_mark_passing_in_knots", averageSpeed != null ? averageSpeed.getKnots() : 0);
        Speed averageSpeedOverGroundIncludingNonCompletedRaces = getAverageSpeedOverGround(leaderboard, competitor, timePointOfLatestModification, true);
        addNamedElementWithValue(competitorElement, "average_speed_over_ground_including_non_finished_races_in_knots", averageSpeedOverGroundIncludingNonCompletedRaces == null ? 0 : averageSpeedOverGroundIncludingNonCompletedRaces.getKnots());
        addNamedElementWithValue(competitorElement, "overall_rank", leaderboard.getTotalRankOfCompetitor(competitor, timePointOfLatestModification));
        addNamedElementWithValue(competitorElement, "overall_score", leaderboard.getTotalPoints(competitor, timePointOfLatestModification));
        competitorElement.addContent(createDataConfidenceXML(competitorConfidenceAndErrorMessages));
        TimePoint elapsedTime = MillisecondsTimePoint.now().minus(timeSpent.asMillis());
        addNamedElementWithValue(competitorElement, "generation_time_in_milliseconds", elapsedTime.asMillis());
        return competitorElement;
    }
    
    /**
     * Create xml elements related to a leg.
     */
    private Element createLegXML(TrackedLeg trackedLeg, Leaderboard leaderboard, int legCounter,
            Util.Pair<Double, Vector<String>> raceConfidenceAndErrorMessages,
            Util.Pair<Double, Vector<String>> legConfidenceAndErrorMessages) throws NoWindException, IOException,
            ServletException {
        TimePoint timeSpent = MillisecondsTimePoint.now();
        Leg leg = trackedLeg.getLeg();
        Element legElement = new Element("leg");
        legElement.addContent(createDataConfidenceXML(legConfidenceAndErrorMessages));
        if (trackedLeg.getTrackedRace().isLive(MillisecondsTimePoint.now())) {
            return legElement;
        }
        addNamedElementWithValue(legElement, "position", legCounter);
        addNamedElementWithValue(legElement, "mark_from", leg.getFrom().getName());
        addNamedElementWithValue(legElement, "mark_to", leg.getTo().getName());
        addNamedElementWithValue(legElement, "leg_type", trackedLeg.getLegType(trackedLeg.getTrackedRace().getStartOfRace()).name());
        addNamedElementWithValue(legElement, "great_circle_distance_at_start_of_race_in_meters", trackedLeg.getGreatCircleDistance(trackedLeg.getTrackedRace().getStartOfRace()).getMeters());
        addNamedElementWithValue(legElement, "great_circle_distance_at_end_of_race_in_meters", trackedLeg.getGreatCircleDistance(trackedLeg.getTrackedRace().getEndOfRace()).getMeters());
        
        for (Competitor competitor : trackedLeg.getTrackedRace().getCompetitorsFromBestToWorst(/*timePoint*/ trackedLeg.getTrackedRace().getEndOfRace())) {
            Element competitorElement = createCompetitorXML(competitor, leaderboard, /*shortVersion*/ true, null);
            Element competitorLegDataElement = new Element("competitor_leg_data");
            TrackedLegOfCompetitor competitorLeg = trackedLeg.getTrackedLeg(competitor);
            
            /* if there is no start time then ignore all data of this leg */
            if (competitorLeg == null || competitorLeg.getStartTime() == null || competitorLeg.getFinishTime() == null || competitorLeg.getTrackedLeg().getTrackedRace().getMarkPassings(competitor).isEmpty()) {
                competitorElement.addContent(competitorLegDataElement);
                legElement.addContent(competitorElement);
                continue;
            }
            TimePoint legFinishTime = competitorLeg.getFinishTime();
            final RankingInfo rankingMetricAtLegFinishTime = trackedLeg.getTrackedRace().getRankingMetric().getRankingInfo(legFinishTime);
            competitorLegDataElement.addContent(createTimedXML("leg_started_time_", competitorLeg.getStartTime()));
            Util.Pair<GPSFixMoving, Speed> maximumSpeed = competitorLeg.getMaximumSpeedOverGround(legFinishTime);
            addNamedElementWithValue(competitorLegDataElement, "maximum_speed_over_ground_in_knots", maximumSpeed != null ? maximumSpeed.getB().getKnots() : -1);
            if (maximumSpeed == null) {
                legConfidenceAndErrorMessages = updateConfidence("Competitor "+ competitor.getName() +" has not finished this leg! His maximum speed for this leg is not comparable to others!", 0.1, legConfidenceAndErrorMessages);
            }
            Speed averageVelocityMadeGood = competitorLeg.getAverageVelocityMadeGood(legFinishTime);
            addNamedElementWithValue(competitorLegDataElement, "average_velocity_made_good_in_knots", averageVelocityMadeGood != null ? averageVelocityMadeGood.getKnots() : 0);
            addNamedElementWithValue(competitorLegDataElement, "leg_finished_time_as_millis", handleValue(legFinishTime));
            addNamedElementWithValue(competitorLegDataElement, "total_race_time_elapsed_as_millis", handleValue(legFinishTime)-handleValue(trackedLeg.getTrackedRace().getStartOfRace()));
            Duration timeSpentInThisLeg = competitorLeg.getTime(legFinishTime);
            if (timeSpentInThisLeg == null) {
                legConfidenceAndErrorMessages = updateConfidence("Competitor " + competitor.getName() + " seems to not have finished this leg before end of tracking time.", 0.1, legConfidenceAndErrorMessages);
            }
            addNamedElementWithValue(competitorLegDataElement, "time_spend_in_this_leg_as_millis", timeSpentInThisLeg != null ? timeSpentInThisLeg.asMillis() : new MillisecondsDurationImpl(0).asMillis());
<<<<<<< HEAD
            addNamedElementWithValue(competitorLegDataElement, "gap_to_leader_at_finish_in_seconds", competitorLeg.getGapToLeader(legFinishTime, WindPositionMode.LEG_MIDDLE).asSeconds());
            Distance windwardDistanceToOverallLeader = competitorLeg.getWindwardDistanceToOverallLeader(legFinishTime, WindPositionMode.LEG_MIDDLE);
            addNamedElementWithValue(competitorLegDataElement, "windward_distance_to_overall_leader_that_has_finished_this_leg_in_meters", windwardDistanceToOverallLeader != null ? windwardDistanceToOverallLeader.getMeters() : 0);
=======
            addNamedElementWithValue(competitorLegDataElement, "gap_to_leader_at_finish_in_seconds", competitorLeg.getGapToLeader(legFinishTime, rankingMetricAtLegFinishTime, WindPositionMode.LEG_MIDDLE).asSeconds());
            Distance windwardDistanceToCompetitorFarthestAhead = competitorLeg.getWindwardDistanceToCompetitorFarthestAhead(legFinishTime, WindPositionMode.LEG_MIDDLE, rankingMetricAtLegFinishTime);
            // TODO bug1018 decide whether the following field should be renamed to express that it's not the distance to the "leader" but the competitor farthest ahead; discussed with Simon on 2015-05-28; Simon says we leave it like this for now
            addNamedElementWithValue(competitorLegDataElement, "windward_distance_to_overall_leader_that_has_finished_this_leg_in_meters", windwardDistanceToCompetitorFarthestAhead != null ? windwardDistanceToCompetitorFarthestAhead.getMeters() : 0);
>>>>>>> 41e44b42
            addNamedElementWithValue(competitorLegDataElement, "distance_traveled_in_meters", competitorLeg.getDistanceTraveled(legFinishTime).getMeters());
            addNamedElementWithValue(competitorLegDataElement, "average_speed_over_ground_in_knots", competitorLeg.getAverageSpeedOverGround(legFinishTime).getKnots());

            addNamedElementWithValue(competitorLegDataElement, "number_of_jibes", competitorLeg.getNumberOfJibes(legFinishTime, /* waitForLatest */ false));
            addNamedElementWithValue(competitorLegDataElement, "number_of_tacks", competitorLeg.getNumberOfTacks(legFinishTime, /* waitForLatest */ false));
            addNamedElementWithValue(competitorLegDataElement, "number_of_penalty_circles", competitorLeg.getNumberOfPenaltyCircles(legFinishTime, /* waitForLatest */ false));
            
            addNamedElementWithValue(competitorLegDataElement, "leg_rank_at_leg_start", competitorLeg.getRank(competitorLeg.getStartTime()));
            addNamedElementWithValue(competitorLegDataElement, "leg_rank_at_leg_finish", competitorLeg.getRank(legFinishTime));
            
            if (legCounter>1) {
                addNamedElementWithValue(competitorLegDataElement, "rank_gain_for_this_leg_between_start_and_finish", competitorLeg.getRank(competitorLeg.getStartTime())-competitorLeg.getRank(legFinishTime));
            } else {
                addNamedElementWithValue(competitorLegDataElement, "rank_gain_for_this_leg_between_start_and_finish", 0);
            }
            
            List<Maneuver> maneuvers = competitorLeg.getManeuvers(legFinishTime, /*waitForLatest*/false);
            addNamedElementWithValue(competitorLegDataElement, "maneuver_count", maneuvers.size());
            Element maneuversElement = new Element("maneuvers");
            int maneuverCounter = 0;
            for (Maneuver man : maneuvers) {
                maneuverCounter += 1;
                Element maneuverInformation = new Element("maneuver");
                addNamedElementWithValue(maneuverInformation, "type", man.getType().toString());
                addNamedElementWithValue(maneuverInformation, "position", maneuverCounter);
                addNamedElementWithValue(maneuverInformation, "direction_change_in_degrees", man.getDirectionChangeInDegrees());
                Distance maneuverLoss = man.getManeuverLoss();
                addNamedElementWithValue(maneuverInformation, "loss_in_meters", maneuverLoss != null ? maneuverLoss.getMeters() : 0.0);
                addNamedElementWithValue(maneuverInformation, "speed_before_in_knots", man.getSpeedWithBearingBefore().getKnots());
                addNamedElementWithValue(maneuverInformation, "speed_after_in_knots", man.getSpeedWithBearingAfter().getKnots());
                maneuversElement.addContent(maneuverInformation);
            }
            competitorLegDataElement.addContent(maneuversElement);
            
            Distance averageCrossTrackError = competitorLeg.getAverageAbsoluteCrossTrackError(legFinishTime, /*waitForLatestAnalysis*/ false);
            addNamedElementWithValue(competitorLegDataElement, "average_cross_track_error_in_meters", averageCrossTrackError != null ? averageCrossTrackError.getMeters() : -1);
            Distance averageSignedCrossTrackError = competitorLeg.getAverageSignedCrossTrackError(legFinishTime, /*waitForLatestAnalysis*/ false);
            addNamedElementWithValue(competitorLegDataElement, "average_signed_cross_track_error_in_meters", averageSignedCrossTrackError != null ? averageSignedCrossTrackError.getMeters() : -1);
            
            competitorElement.addContent(competitorLegDataElement);
            legElement.addContent(competitorElement);
        }
        TimePoint elapsedTime = MillisecondsTimePoint.now().minus(timeSpent.asMillis());
        addNamedElementWithValue(legElement, "generation_time_in_milliseconds", elapsedTime.asMillis());
        return legElement;
    }
    
    /**
     * Creates xml elements that indicate confidence.
     */
    private Element createDataConfidenceXML(Util.Pair<Double, Vector<String>> confidenceAndMessages) {
        Element confidenceDataElement = new Element("confidence");
        addNamedElementWithValue(confidenceDataElement, "simple_confidence_value", confidenceAndMessages.getA().doubleValue());
        Element messagesElement = new Element("messages");
        for (String message : confidenceAndMessages.getB()) {
            addNamedElementWithValue(messagesElement, "message", message);
        }
        confidenceDataElement.addContent(messagesElement);
        return confidenceDataElement;
    }
    
    /**
     * Update confidence 
     * @param message The message that contains information why confidence is decreased
     * @param decreaseConfidenceBy Value telling how much the confidence should be decreased
     */
    private Util.Pair<Double, Vector<String>> updateConfidence(String message, double decreaseConfidenceBy, Util.Pair<Double, Vector<String>> confidencePair) {
        Vector<String> messages = confidencePair.getB();
        messages.add(message);
        return new Util.Pair<Double, Vector<String>>(confidencePair.getA().doubleValue()-decreaseConfidenceBy, messages);
    }
    
    private Util.Pair<Double, Vector<String>> checkData(TrackedLeg leg) throws Exception {
        double simpleConfidence = 1.0; Vector<String> messages = new Vector<String>();
        TimePoint now = MillisecondsTimePoint.now();
        for (TrackedLegOfCompetitor competitorLeg : leg.getTrackedLegsOfCompetitors()) {
            if (competitorLeg == null) {
                messages.add("Found one leg for a competitor that is null!");
                simpleConfidence = 0.0;
                continue;
            }
            if (competitorLeg.getCompetitor() == null) {
                messages.add("Found a leg where the associated competitor is just null!");
                simpleConfidence = 0.0;
                continue;
            }
            if (competitorLeg.getTrackedLeg().getTrackedRace().getMarkPassings(competitorLeg.getCompetitor()).isEmpty()) {
                messages.add("Competitor "+ competitorLeg.getCompetitor().getName() + " has no mark passings for the complete race!");
                simpleConfidence -= 0.02;
            }
            if (!competitorLeg.hasFinishedLeg(now) || competitorLeg.getFinishTime() == null) {
                messages.add("Competitor " + competitorLeg.getCompetitor().getName() + " has not finished this leg! Leg data won't be available!");
                simpleConfidence -= 0.08;
            }
            if (!competitorLeg.hasStartedLeg(now) || competitorLeg.getStartTime() == null) {
                messages.add("Competitor " + competitorLeg.getCompetitor().getName() + " has not started this leg! Leg data won't be available!");
                simpleConfidence -= 0.08;
            }
            if (competitorLeg.getMaximumSpeedOverGround(now) == null) {
                messages.add("Competitor " + competitorLeg.getCompetitor().getName() + " has no maximum speed for this leg!");
                simpleConfidence -= 0.05;
            }
            if (competitorLeg.getAverageAbsoluteCrossTrackError(now, /*waitForLatestAnalysis*/ false) == null) {
                messages.add("Competitor " + competitorLeg.getCompetitor().getName() + " has no average cross track error for this leg!");
                simpleConfidence -= 0.02;
            }
            if (competitorLeg.getAverageSignedCrossTrackError(now, /*waitForLatestAnalysis*/ false) == null) {
                messages.add("Competitor " + competitorLeg.getCompetitor().getName() + " has no average signed cross track error for this leg!");
                simpleConfidence -= 0.02;
            }
            if (competitorLeg.getStartTime() != null && competitorLeg.getStartTime().before(leg.getTrackedRace().getStartOfRace())) {
                if ((leg.getTrackedRace().getStartOfRace().asMillis()-competitorLeg.getStartTime().asMillis())>=MAX_EARLY_START_DIFFERENCE) {
                    messages.add("Competitor " + competitorLeg.getCompetitor().getName() + " has a start time of " + competitorLeg.getStartTime() + " that is 10 seconds or more before start of race time (" + leg.getTrackedRace().getStartOfRace() + ").");
                    simpleConfidence -= 0.01;
                }
            }
        }
        return new Util.Pair<Double, Vector<String>>(simpleConfidence, messages);
    }
    
    private Util.Pair<Double, Vector<String>> checkData(TrackedRace race) throws Exception {
        double simpleConfidence = 1.0; Vector<String> messages = new Vector<String>();
        TimePoint dateAtYear2000 = new MillisecondsTimePoint(946681200000l);
        if (race.getStartOfRace() == null || race.getStartOfRace().before(dateAtYear2000)) {
            messages.add("Start time of race " + race.getRaceIdentifier().getRaceName() + " is either null or not valid!");
            simpleConfidence -= 1;
        }
        if (race.getEndOfRace() == null || race.getEndOfRace().before(dateAtYear2000)) {
            messages.add("End time of race " + race.getRaceIdentifier().getRaceName() + " is either null or not valid!");
            simpleConfidence -= 1;
        }
        if (race.getStartOfTracking() == null || race.getStartOfTracking().before(dateAtYear2000)) {
            messages.add("Start tracking time of race " + race.getRaceIdentifier().getRaceName() + " is either null or not valid!");
            simpleConfidence -= 0.2;
        }
        if (race.getEndOfTracking() == null || race.getEndOfTracking().before(dateAtYear2000)) {
            messages.add("End tracking time of race " + race.getRaceIdentifier().getRaceName() + " is either null or not valid!");
            simpleConfidence -= 0.2;
        }
        if (race.isLive(MillisecondsTimePoint.now())) {
            messages.add("This race is live - data for this race will not be available until the race has been finished!");
        }
        return new Util.Pair<Double, Vector<String>>(simpleConfidence, messages);
    }
    
    private Util.Pair<Double, Vector<String>> checkData(Competitor competitor) throws Exception {
        double simpleConfidence = 1.0; Vector<String> messages = new Vector<String>();
        if (competitor.getName() == null || competitor.getName().equals("")) {
            messages.add("Competitor " + competitor.getId() + " has no name!");
            simpleConfidence -= 1;
        }
        if (competitor.getBoat() == null || competitor.getBoat().getSailID() == null || competitor.getBoat().getSailID().equals("")) {
            messages.add("Competitor " + competitor.getId() + " has no sail id that can be used!");
            simpleConfidence -= 1;
        }
        if (competitor.getTeam() == null || competitor.getTeam().getNationality() == null) {
            messages.add("Either team for "+ competitor.getId() + " is null or nationality could not be determined");
            simpleConfidence -= 0.2;
        }
        return new Util.Pair<Double, Vector<String>>(simpleConfidence, messages);
    }
    
    private Util.Pair<Double, Vector<String>> checkData(Leaderboard leaderboard) throws Exception {
        double simpleConfidence = 1.0; Vector<String> messages = new Vector<String>();
        int raceColumnCount = 0; int attachedRaceToColumnCount = 0;
        for (RaceColumn raceColumn : leaderboard.getRaceColumns()) {
            if (raceColumn.hasTrackedRaces()) {
                attachedRaceToColumnCount++;
            }
            raceColumnCount++;
        }
        if (raceColumnCount == 0) {
            messages.add("Could not find any race columns or none of the race columns has tracked races attached!");
            simpleConfidence -= 1.0;
        }
        if (attachedRaceToColumnCount < raceColumnCount) {
            messages.add("Not all race columns contain attached races! Data being aggregated over all races could be wrong!");
            simpleConfidence -= 0.3;
        }
        int competitorCount = 0;
        for (Iterator<Competitor> iterator = leaderboard.getAllCompetitors().iterator(); iterator.hasNext();) {
            iterator.next();
            competitorCount++;
        }
        if (competitorCount == 0) {
            messages.add("Could not find any competitors in this leaderboard!");
            simpleConfidence -= 1.0;
        }
        TimePoint dateAtYear2000 = new MillisecondsTimePoint(946681200000l);
        if (leaderboard.getTimePointOfLatestModification() != null && leaderboard.getTimePointOfLatestModification().before(dateAtYear2000)) {
            messages.add("The time point of the last modification for this leaderboard is very old.");
            simpleConfidence -= 0.4;
        }
        return new Util.Pair<Double, Vector<String>>(simpleConfidence, messages);
    }
    
    /**
     * Groups races together that have been on the same day
     */
    private int getSameDayGroupIndex(TrackedRace currentRace, TrackedRace raceBefore) {
        if (raceBefore != null && !raceBefore.equals(currentRace)) {
            if (currentRace != null && currentRace.getStartOfRace() != null && raceBefore.getStartOfRace() != null) {
                Calendar timedDateForCurrentRace = Calendar.getInstance();
                timedDateForCurrentRace.setTime(currentRace.getStartOfRace().asDate());
                String formattedCurrent = new SimpleDateFormat("dd.MM.yyyy").format(timedDateForCurrentRace.getTime());
                
                Calendar timedDateForRaceBefore = Calendar.getInstance();
                timedDateForRaceBefore.setTime(raceBefore.getStartOfRace().asDate());
                String formattedBefore = new SimpleDateFormat("dd.MM.yyyy").format(timedDateForRaceBefore.getTime());
                
                if (formattedCurrent.equals(formattedBefore)) {
                    return 0;
                } 
            }
        } else {
            return 0;
        }
        return 1;
    }
    
    public void perform() throws Exception {
        final Leaderboard leaderboard = getLeaderboard();
        TimePoint timeSpent = MillisecondsTimePoint.now();
        log.info("Starting XML export of " + leaderboard.getName());
        Util.Pair<Double, Vector<String>> leaderboardConfidenceAndErrorMessages = checkData(leaderboard);
        
        final List<Element> racesElements = new ArrayList<Element>();
        final List<Element> competitorElements = new ArrayList<Element>();
        
        for (Competitor competitor : leaderboard.getAllCompetitors()) {
            Util.Pair<Double, Vector<String>> competitorConfidenceAndErrorMessages = checkData(competitor);
            competitorElements.add(createCompetitorXML(competitor, leaderboard, /*shortVersion*/ false, competitorConfidenceAndErrorMessages));
        }
        
        TrackedRace raceBefore = null; int sameDayGroupIndex = 0; int raceCounter = 0;
        for (RaceColumn raceColumn : leaderboard.getRaceColumns()) {
            for (Fleet fleet : raceColumn.getFleets()) {
                TrackedRace trackedRace = raceColumn.getTrackedRace(fleet);
                if (trackedRace != null && trackedRace.hasGPSData()) {
                    sameDayGroupIndex += getSameDayGroupIndex(raceColumn.getTrackedRace(fleet), raceBefore);
                    TimePoint timeSpentForRace = MillisecondsTimePoint.now();
                    Util.Pair<Double, Vector<String>> raceConfidenceAndErrorMessages = checkData(trackedRace);
                    final List<Element> legs = new ArrayList<Element>();
                    int legCounter = 0;
                    for (TrackedLeg leg : trackedRace.getTrackedLegs()) {
                        Util.Pair<Double, Vector<String>> legConfidenceAndErrorMessages = checkData(leg);
                        legs.add(createLegXML(leg, leaderboard, ++legCounter, raceConfidenceAndErrorMessages, legConfidenceAndErrorMessages));
                    }
                    Element raceElement = createRaceXML(trackedRace, fleet, legs, raceColumn, leaderboard, sameDayGroupIndex, ++raceCounter, raceConfidenceAndErrorMessages);
                    TimePoint elapsedTimeForRace = MillisecondsTimePoint.now().minus(timeSpentForRace.asMillis());
                    addNamedElementWithValue(raceElement, "generation_time_in_milliseconds", elapsedTimeForRace.asMillis());
                    racesElements.add(raceElement);
                    log.info("Exported complete race " + trackedRace.getRace().getName() + " in " + elapsedTimeForRace.asMillis() + " milliseconds!");
                    raceBefore = trackedRace;
                }
            }
        }
        log.info("Finished XML export of leaderboard " + leaderboard.getName() + " in " + MillisecondsTimePoint.now().minus(timeSpent.asMillis()).asMillis() + " milliseconds");
        Element dataToExport = createLeaderboardXML(leaderboard, competitorElements, racesElements, leaderboardConfidenceAndErrorMessages);
        sendDocument(dataToExport, leaderboard.getName() + ".xml");
    }
}
<|MERGE_RESOLUTION|>--- conflicted
+++ resolved
@@ -1,928 +1,922 @@
-package com.sap.sailing.xmlexport;
-
-import java.io.IOException;
-import java.text.SimpleDateFormat;
-import java.util.ArrayList;
-import java.util.Calendar;
-import java.util.Collections;
-import java.util.Comparator;
-import java.util.HashMap;
-import java.util.Iterator;
-import java.util.List;
-import java.util.Map;
-import java.util.Vector;
-import java.util.logging.Logger;
-
-import javax.servlet.ServletException;
-import javax.servlet.http.HttpServletRequest;
-import javax.servlet.http.HttpServletResponse;
-
-import org.jdom.Element;
-
-import com.sap.sailing.domain.base.Competitor;
-import com.sap.sailing.domain.base.Fleet;
-import com.sap.sailing.domain.base.Leg;
-import com.sap.sailing.domain.base.Mark;
-import com.sap.sailing.domain.base.RaceColumn;
-import com.sap.sailing.domain.base.SpeedWithConfidence;
-import com.sap.sailing.domain.base.impl.SpeedWithConfidenceImpl;
-import com.sap.sailing.domain.common.Bearing;
-import com.sap.sailing.domain.common.Distance;
-import com.sap.sailing.domain.common.MaxPointsReason;
-import com.sap.sailing.domain.common.NauticalSide;
-import com.sap.sailing.domain.common.NoWindException;
-import com.sap.sailing.domain.common.Position;
-import com.sap.sailing.domain.common.Speed;
-import com.sap.sailing.domain.common.Tack;
-import com.sap.sailing.domain.common.impl.KnotSpeedImpl;
-import com.sap.sailing.domain.common.impl.MeterDistance;
-import com.sap.sailing.domain.common.tracking.GPSFixMoving;
-import com.sap.sailing.domain.leaderboard.Leaderboard;
-import com.sap.sailing.domain.ranking.RankingMetric.RankingInfo;
-import com.sap.sailing.domain.tracking.GPSFixTrack;
-import com.sap.sailing.domain.tracking.LineDetails;
-import com.sap.sailing.domain.tracking.Maneuver;
-import com.sap.sailing.domain.tracking.TrackedLeg;
-import com.sap.sailing.domain.tracking.TrackedLegOfCompetitor;
-import com.sap.sailing.domain.tracking.TrackedRace;
-import com.sap.sailing.domain.tracking.WindPositionMode;
-import com.sap.sailing.server.RacingEventService;
-import com.sap.sse.common.Duration;
-import com.sap.sse.common.TimePoint;
-import com.sap.sse.common.Util;
-import com.sap.sse.common.Util.Pair;
-import com.sap.sse.common.impl.MillisecondsDurationImpl;
-import com.sap.sse.common.impl.MillisecondsTimePoint;
-
-/**
- * Exports all data from a leaderboard into XML format.
- * 
- * @author Simon Marcel Pamies
- */
-public class LeaderboardData extends ExportAction {
-    
-    private static final int MAX_EARLY_START_DIFFERENCE = 10*1000; // 10 seconds
-
-    private final Logger log = Logger.getLogger(LeaderboardData.class.getName());
-    
-    private static final String VERY_LIGHT_WIND_DESCRIPTION = "Very Light";
-    private static final String LIGHT_WIND_DESCRIPTION = "Light";
-    private static final String MEDIUM_WIND_DESCRIPTION = "Medium";
-    private static final String MEDIUM_STRONG_WIND_DESCRIPTION = "Medium Strong";
-    private static final String STRONG_WIND_DESCRIPTION = "Strong";
-    private static final String VERY_STRONG_WIND_DESCRIPTION = "Very Strong";
-    
-    public LeaderboardData(HttpServletRequest req, HttpServletResponse res, RacingEventService service) {
-        super(req, res, service);
-    }
-    
-    public LeaderboardData(Leaderboard leaderboard) {
-        super(leaderboard);
-    }
-
-    /**
-     *  Creates XML for a leaderboard. Expects a list of generated competitors and races XML elements that are associated with the leaderboard.
-     *  <pre>
-     *  <leaderboard>
-     *     <name>ESS 2014 Qingdao (Extreme40)</name>
-     *     <display_name>Qingdao</display_name>
-     *     <delay_to_live_in_millis>8000</delay_to_live_in_millis>
-     *     <scoring_scheme>HIGH_POINT_FIRST_GETS_TEN</scoring_scheme>
-     *     <boat_class>Extreme40</boat_class>
-     *       <confidence>
-     *       <simple_confidence_value>1.0</simple_confidence_value>
-     *       <messages></messages>
-     *     </confidence>
-     *     <competitor>
-     *     </competitor>
-     *  </pre>
-     */
-    private Element createLeaderboardXML(Leaderboard leaderboard, List<Element> competitors, List<Element> races, Util.Pair<Double, Vector<String>> leaderboardConfidenceAndErrorMessages) {
-        Element leaderboardElement = new Element("leaderboard");
-        addNamedElementWithValue(leaderboardElement, "name", leaderboard.getName());
-        addNamedElementWithValue(leaderboardElement, "display_name", leaderboard.getDisplayName());
-        addNamedElementWithValue(leaderboardElement, "delay_to_live_in_millis", leaderboard.getDelayToLiveInMillis());
-        addNamedElementWithValue(leaderboardElement, "scoring_scheme", leaderboard.getScoringScheme().getType().name());
-        addNamedElementWithValue(leaderboardElement, "boat_class", getBoatClassName(leaderboard));
-        leaderboardElement.addContent(createTimedXML("last_modification_", leaderboard.getTimePointOfLatestModification()));
-        leaderboardElement.addContent(createDataConfidenceXML(leaderboardConfidenceAndErrorMessages));
-        leaderboardElement.addContent(competitors);
-        leaderboardElement.addContent(races);
-        return leaderboardElement;
-    }
-    
-    /**
-     * For the given {@link TimePoint} creates elements with several representations
-     * of that {@link TimePoint}.
-     * <pre>
-     *   <last_modification_year>2014</last_modification_year>
-     *   <last_modification_month>4</last_modification_month>
-     *   <last_modification_day>4</last_modification_day>
-     *   <last_modification_hour>9</last_modification_hour>
-     *   <last_modification_minute>3</last_modification_minute>
-     *   <last_modification_second>45</last_modification_second>
-     *   <last_modification_formatted>04.05.2014 09:03:45</last_modification_formatted>
-     *   <last_modification_millis_since_epoch>1399194225000</last_modification_millis_since_epoch>
-     * </pre>
-     */
-    private List<Element> createTimedXML(String prefix, TimePoint timepoint) {
-        List<Element> timedElements = new ArrayList<Element>();
-        Calendar timedDate = Calendar.getInstance();
-        if (timepoint != null) {
-            timedDate.setTime(timepoint.asDate());
-            
-            timedElements.add(createNamedElementWithValue(prefix+"year", timedDate.get(Calendar.YEAR)));
-            timedElements.add(createNamedElementWithValue(prefix+"month", timedDate.get(Calendar.MONTH)));
-            timedElements.add(createNamedElementWithValue(prefix+"day", timedDate.get(Calendar.DAY_OF_MONTH)));
-            timedElements.add(createNamedElementWithValue(prefix+"hour", timedDate.get(Calendar.HOUR_OF_DAY)));
-            timedElements.add(createNamedElementWithValue(prefix+"minute", timedDate.get(Calendar.MINUTE)));
-            timedElements.add(createNamedElementWithValue(prefix+"second", timedDate.get(Calendar.SECOND)));
-            
-            SimpleDateFormat dateFormatter = new SimpleDateFormat("dd.MM.yyyy HH:mm:ss");
-            timedElements.add(createNamedElementWithValue(prefix+"formatted", dateFormatter.format(timedDate.getTime())));
-            timedElements.add(createNamedElementWithValue(prefix+"millis_since_epoch", timepoint.asMillis()));
-        } else {
-            timedElements.add(createNamedElementWithValue(prefix+"year", ""));
-            timedElements.add(createNamedElementWithValue(prefix+"month", ""));
-            timedElements.add(createNamedElementWithValue(prefix+"day", ""));
-            timedElements.add(createNamedElementWithValue(prefix+"hour", ""));
-            timedElements.add(createNamedElementWithValue(prefix+"minute", ""));
-            timedElements.add(createNamedElementWithValue(prefix+"second", ""));
-            timedElements.add(createNamedElementWithValue(prefix+"formatted", ""));
-            timedElements.add(createNamedElementWithValue(prefix+"millis_since_epoch", ""));
-        }
-        return timedElements;
-    }
-    
-    /**
-     * Creates elements related to the given speed fix. Implies that this is related to wind.
-     * <pre>
-     *       <wind_speed_in_knots>10.985139054212647</wind_speed_in_knots>
-     *       <wind_speed_in_meters_per_second>5.652159186143912</wind_speed_in_meters_per_second>
-     *       <wind_speed_in_beaufort>4.0</wind_speed_in_beaufort>
-     *       <wind_confidence>0.24242981000649663</wind_confidence>
-     *       <wind_human_readable>Medium</wind_human_readable>
-     *       <wind_knots_interval>8-12kn</wind_knots_interval>
-     * </pre>
-     */
-    public List<Element> createWindXML(String prefix, SpeedWithConfidence<TimePoint> speedWithConfidence) {
-        List<Element> windElements = new ArrayList<Element>();
-        if (speedWithConfidence == null) {
-            speedWithConfidence = new SpeedWithConfidenceImpl<TimePoint>(new KnotSpeedImpl(0.0), 0, MillisecondsTimePoint.now());
-        }
-        windElements.add(createNamedElementWithValue(prefix+"speed_in_knots", speedWithConfidence.getObject().getKnots()));
-        windElements.add(createNamedElementWithValue(prefix+"speed_in_meters_per_second", speedWithConfidence.getObject().getMetersPerSecond()));
-        windElements.add(createNamedElementWithValue(prefix+"speed_in_beaufort", Math.rint(speedWithConfidence.getObject().getBeaufort())));
-        windElements.add(createNamedElementWithValue(prefix+"confidence", speedWithConfidence.getConfidence()));
-        
-        double speedInKnots = speedWithConfidence.getObject().getKnots();
-        String windSpeedAsHumanReadableString = "";
-        String windSpeedAsInterval = "";
-        if (speedInKnots <= 4) {
-            windSpeedAsHumanReadableString = VERY_LIGHT_WIND_DESCRIPTION;
-            windSpeedAsInterval = "0-4kn";
-        } else if (speedInKnots > 4 && speedInKnots <= 8) {
-            windSpeedAsHumanReadableString = LIGHT_WIND_DESCRIPTION;
-            windSpeedAsInterval = "4-8kn";
-        } else if (speedInKnots > 8 && speedInKnots <= 12) {
-            windSpeedAsHumanReadableString = MEDIUM_WIND_DESCRIPTION;
-            windSpeedAsInterval = "8-12kn";
-        } else if (speedInKnots > 12 && speedInKnots <= 16) {
-            windSpeedAsHumanReadableString = MEDIUM_STRONG_WIND_DESCRIPTION;
-            windSpeedAsInterval = "12-16kn";
-        } else if (speedInKnots > 16 && speedInKnots <= 20) {
-            windSpeedAsHumanReadableString = STRONG_WIND_DESCRIPTION;
-            windSpeedAsInterval = "16-20kn";
-        } else if (speedInKnots > 20) {
-            windSpeedAsHumanReadableString = VERY_STRONG_WIND_DESCRIPTION;
-            windSpeedAsInterval = "20-80kn";
-        }
-        windElements.add(createNamedElementWithValue(prefix+"human_readable", windSpeedAsHumanReadableString));
-        windElements.add(createNamedElementWithValue(prefix+"knots_interval", windSpeedAsInterval));
-        return windElements;
-    }
-    
-    /**
-     * Creates elements containing information about a race
-     */
-    private Element createRaceXML(final TrackedRace race, final Fleet fleet, final List<Element> legs, final RaceColumn column, final Leaderboard leaderboard, int sameDayGroupIndex, int raceCounter, Util.Pair<Double, Vector<String>> raceConfidenceAndErrorMessages) throws NoWindException, IOException, ServletException {
-        Element raceElement = new Element("race");
-        addNamedElementWithValue(raceElement, "name", cleanRaceName(race.getRace().getName()));
-        addNamedElementWithValue(raceElement, "race_index_in_leaderboard", raceCounter);
-        addNamedElementWithValue(raceElement, "fleet_name", fleet.getName());
-        addNamedElementWithValue(raceElement, "same_day_index", sameDayGroupIndex);
-        addNamedElementWithValue(raceElement, "is_live", race.isLive(MillisecondsTimePoint.now()) ? "true" : "false");
-        
-        addNamedElementWithValue(raceElement, "start_type", race.getTrackedLeg(race.getRace().getCourse().getFirstLeg()).getLegType(race.getStartOfRace()).name());
-        addNamedElementWithValue(raceElement, "delay_to_live_in_millis", race.getDelayToLiveInMillis());
-        addNamedElementWithValue(raceElement, "multiplication_factor", column.getExplicitFactor() == null ? 1.0d : column.getExplicitFactor());
-        
-        addNamedElementWithValue(raceElement, "timepoint_of_last_event_as_millis", handleValue(race.getTimePointOfLastEvent()));
-        addNamedElementWithValue(raceElement, "timepoint_of_newest_event_as_millis", handleValue(race.getTimePointOfNewestEvent()));
-        addNamedElementWithValue(raceElement, "timepoint_of_oldest_event_as_millis", handleValue(race.getTimePointOfOldestEvent()));
-        
-        if (race.isLive(MillisecondsTimePoint.now())) {
-            // we can't tell meaningful values about live races
-            raceElement.addContent(createDataConfidenceXML(raceConfidenceAndErrorMessages));
-            raceElement.addContent(legs);
-            return raceElement;
-        }
-        
-        raceElement.addContent(createTimedXML("start_time_", race.getStartOfRace()));
-        raceElement.addContent(createTimedXML("end_time_", race.getEndOfRace()));
-        addNamedElementWithValue(raceElement, "start_of_tracking_time_as_millis", handleValue(race.getStartOfTracking()));
-        addNamedElementWithValue(raceElement, "end_of_tracking_time_as_millis", handleValue(race.getEndOfTracking()));
-        
-        LineDetails start = race.getStartLine(race.getStartOfTracking());
-        if (start != null) {
-            if (start.getLength() != null) {
-                addNamedElementWithValue(raceElement, "start_line_length_in_meters", start.getLength().getMeters());
-            } else {
-                addNamedElementWithValue(raceElement, "start_line_length_in_meters", 0);
-            }
-            Distance advantage = start.getAdvantage();
-            addNamedElementWithValue(raceElement, "start_advantage_in_meters", advantage != null ? advantage.getMeters() : 0);
-            NauticalSide nauticalSideWhileApproaching = start.getAdvantageousSideWhileApproachingLine();
-            addNamedElementWithValue(raceElement, "advantageous_side_while_approaching_start_line", nauticalSideWhileApproaching != null ? nauticalSideWhileApproaching.name() : "UNKNOWN");
-        } else {
-            addNamedElementWithValue(raceElement, "start_line_length_in_meters", 0);
-            addNamedElementWithValue(raceElement, "start_advantage_in_meters", 0);
-            addNamedElementWithValue(raceElement, "advantageous_side_while_approaching_start_line", "UNKNOWN");
-        }
-
-        Distance raceCourseLength = race.getCourseLength();
-        if (raceCourseLength == null) {
-            raceConfidenceAndErrorMessages = updateConfidence("Race " + race.getRace().getName() + " has no course length.", 0.1, raceConfidenceAndErrorMessages);
-        }
-        addNamedElementWithValue(raceElement, "course_length_in_meters", raceCourseLength != null ? raceCourseLength.getMeters() : 0);
-        raceElement.addContent(createWindXML("wind_", race.getAverageWindSpeedWithConfidence(/*resolutionInMillis*/ 5*60*1000)));
-        
-        final List<Competitor> allCompetitors = race.getCompetitorsFromBestToWorst(/*timePoint*/ race.getEndOfRace());
-        addNamedElementWithValue(raceElement, "race_participant_count", allCompetitors.size());
-        
-        boolean isDiscarded = leaderboard.isDiscarded(allCompetitors.get(0), column, race.getEndOfRace());
-        addNamedElementWithValue(raceElement, "is_discarded_by_looking_at_first_competitor", isDiscarded == true ? "true" : "false");
-        
-        // sort competitors according to their distance to the starboard side of the start line
-        List<Competitor> allCompetitorsSortedByDistanceToStarboardSide = new ArrayList<Competitor>(allCompetitors.size());
-        allCompetitorsSortedByDistanceToStarboardSide.addAll(allCompetitors);
-        Collections.sort(allCompetitorsSortedByDistanceToStarboardSide, new Comparator<Competitor>() {
-            @Override
-            public int compare(Competitor o1, Competitor o2) {
-                Distance o1Distance = race.getDistanceFromStarboardSideOfStartLineWhenPassingStart(o1);
-                Distance o2Distance = race.getDistanceFromStarboardSideOfStartLineWhenPassingStart(o2);
-                if (o1Distance != null && o2Distance != null) {
-                        return o1Distance.compareTo(o2Distance);
-                } else if (o1Distance == null && o2Distance == null) {
-                    return 0;
-                } else {
-                    // one of the distances is null - we can't really tell
-                    // which competitor is better in terms of sorting but we can try
-                    // by giving the competitor that has a null value a very big distance
-                    if (o1Distance == null) {
-                        return new MeterDistance(100000).compareTo(o2Distance);
-                    } else {
-                        return o1Distance.compareTo(new MeterDistance(100000));
-                    }
-                }
-            }
-        });
-        
-        Map<Competitor, Integer> competitorToDistanceRank = new HashMap<Competitor, Integer>();
-        int raceRankSorted = 0;
-        for (Competitor competitorSorted : allCompetitorsSortedByDistanceToStarboardSide) {
-            raceRankSorted += 1;
-            competitorToDistanceRank.put(competitorSorted, raceRankSorted);
-        }
-        
-        // it can happen that there are competitors that did not race but got points
-        int additionalCompetitorCount = 0;
-        for (Competitor competitorInLeaderboard : leaderboard.getAllCompetitors()) {
-            if (!allCompetitors.contains(competitorInLeaderboard)) {
-                // found a competitor that is available in leaderboard but not in that race
-                // check if he has an overwritten score for that race
-                MaxPointsReason mpr = leaderboard.getScoreCorrection().getMaxPointsReason(competitorInLeaderboard, column, race.getEndOfRace());
-                if (mpr != null && !mpr.equals(MaxPointsReason.NONE)) {
-                    // add this competitor to the list to have him evaluated
-                    Element competitorElement = createCompetitorXML(competitorInLeaderboard, leaderboard, /*shortVersion*/ true, null);
-                    Element competitorRaceDataElement = new Element("competitor_race_data");
-                    MaxPointsReason maxPointsReason = leaderboard.getMaxPointsReason(competitorInLeaderboard, column, race.getEndOfRace());
-                    addNamedElementWithValue(competitorRaceDataElement, "max_points_reason", maxPointsReason.toString()); 
-                    boolean isDiscardedForCompetitor = leaderboard.isDiscarded(competitorInLeaderboard, column, race.getEndOfRace());
-                    addNamedElementWithValue(competitorRaceDataElement, "is_discarded", isDiscardedForCompetitor == true ? "true" : "false");
-                    Double finalRaceScore = leaderboard.getTotalPoints(competitorInLeaderboard, column, race.getEndOfRace());
-                    addNamedElementWithValue(competitorRaceDataElement, "final_race_score", finalRaceScore);
-                    competitorElement.addContent(competitorRaceDataElement);
-                    raceElement.addContent(competitorElement);
-                    raceConfidenceAndErrorMessages = updateConfidence("Competitor " + competitorInLeaderboard.getName() + " has no valid data for this race!", 0.2, raceConfidenceAndErrorMessages);
-                    additionalCompetitorCount++;
-                }
-            }
-        }
-        addNamedElementWithValue(raceElement, "race_score_participant_count", allCompetitors.size()+additionalCompetitorCount);
-        
-        int raceRank = 0;
-        for (Competitor competitor : allCompetitors) {
-            Element competitorElement = createCompetitorXML(competitor, leaderboard, /*shortVersion*/ true, null);
-            Element competitorRaceDataElement = new Element("competitor_race_data");
-            MaxPointsReason maxPointsReason = leaderboard.getMaxPointsReason(competitor, column, race.getEndOfRace());
-            addNamedElementWithValue(competitorRaceDataElement, "max_points_reason", maxPointsReason.toString()); 
-            boolean isDiscardedForCompetitor = leaderboard.isDiscarded(competitor, column, race.getEndOfRace());
-            addNamedElementWithValue(competitorRaceDataElement, "is_discarded", isDiscardedForCompetitor == true ? "true" : "false");
-            Double finalRaceScore = leaderboard.getTotalPoints(competitor, column, race.getEndOfRace());
-            addNamedElementWithValue(competitorRaceDataElement, "final_race_score", finalRaceScore);
-            if (maxPointsReason.equals(MaxPointsReason.DNS) || race.getMarkPassings(competitor).isEmpty()) {
-                // we do not want to include competitors that did not start the race
-                competitorElement.addContent(competitorRaceDataElement);
-                raceElement.addContent(competitorElement);
-                raceConfidenceAndErrorMessages = updateConfidence("Competitor " + competitor.getName() + " has no valid data for this race!", 0.1, raceConfidenceAndErrorMessages);
-                continue;
-            }
-
-            List<Maneuver> maneuvers = getManeuvers(race, competitor, /*waitForLatest*/ false);
-            addNamedElementWithValue(competitorRaceDataElement, "number_of_maneuvers", maneuvers != null ? maneuvers.size() : 0);
-            addNamedElementWithValue(competitorRaceDataElement, "number_of_tacks", getNumberOfTacks(maneuvers));
-            addNamedElementWithValue(competitorRaceDataElement, "number_of_jibes", getNumberOfJibes(maneuvers));
-            addNamedElementWithValue(competitorRaceDataElement, "number_of_penalty_circles", getNumberOfPenaltyCircles(maneuvers));
-
-            GPSFixTrack<Competitor, GPSFixMoving> gpsFixesForCompetitor = race.getTrack(competitor);
-            if (gpsFixesForCompetitor != null) {
-                Duration averageIntervall = gpsFixesForCompetitor.getAverageIntervalBetweenFixes();
-                if (averageIntervall != null) {
-                    addNamedElementWithValue(competitorRaceDataElement, "average_interval_between_fixes_outliers_removed_as_millis", averageIntervall.asMillis());
-                }
-                Duration averageIntervallRaw = gpsFixesForCompetitor.getAverageIntervalBetweenRawFixes();
-                if (averageIntervallRaw != null) {
-                    addNamedElementWithValue(competitorRaceDataElement, "average_interval_between_fixes_raw_as_millis", averageIntervallRaw.asMillis());
-                }
-            } else {
-                addNamedElementWithValue(competitorRaceDataElement, "average_interval_between_fixes_outliers_removed_as_millis", 0);
-                addNamedElementWithValue(competitorRaceDataElement, "average_interval_between_fixes_raw_as_millis", 0);
-                raceConfidenceAndErrorMessages = updateConfidence("Competitor " + competitor.getName() + " has no valid gps track for this race!", 0.5, raceConfidenceAndErrorMessages);
-            }
-                
-            int[] timePointsInSecondsBeforeStart = new int[]{0, 5, 10, 20, 30};
-            for (int i : timePointsInSecondsBeforeStart) {
-                TimePoint beforeRaceStartTime = race.getStartOfRace().minus(i*1000);
-                Distance distanceToStartLineBeforeStart = race.getDistanceToStartLine(competitor, beforeRaceStartTime);
-                if (distanceToStartLineBeforeStart == null) {
-                    raceConfidenceAndErrorMessages = updateConfidence("Competitor " + competitor.getName() + " has no valid distance to startline " + i + " seconds before start for this race!", 0.1, raceConfidenceAndErrorMessages);
-                }
-                addNamedElementWithValue(competitorRaceDataElement, "distance_to_start_line_"+i+"seconds_before_start_in_meters", distanceToStartLineBeforeStart != null ? distanceToStartLineBeforeStart.getMeters() : 0);
-                Speed estimatedSpeedBeforeStarttime = race.getTrack(competitor).getEstimatedSpeed(beforeRaceStartTime);
-                if (estimatedSpeedBeforeStarttime == null) {
-                    raceConfidenceAndErrorMessages = updateConfidence("Competitor " + competitor.getName() + " has no valid speed " + i + " seconds before start for this race!", 0.1, raceConfidenceAndErrorMessages);
-                }
-                addNamedElementWithValue(competitorRaceDataElement, "speed_"+i+"seconds_before_start_of_race_in_knots", estimatedSpeedBeforeStarttime != null ? estimatedSpeedBeforeStarttime.getKnots() : 0);
-                
-                Distance distanceToStarboardSide = race.getDistanceFromStarboardSideOfStartLine(competitor, beforeRaceStartTime);
-                if (distanceToStarboardSide == null) {
-                    raceConfidenceAndErrorMessages = updateConfidence("Competitor " + competitor.getName() + " has no valid distance to starboard side " + i + " seconds before start for this race!", 0.1, raceConfidenceAndErrorMessages);
-                }
-                addNamedElementWithValue(competitorRaceDataElement, "distance_from_starboard_side_of_start_line_"+i+"seconds_before_start_in_meters", distanceToStarboardSide != null ? distanceToStarboardSide.getMeters() : 0);
-                
-                LineDetails raceStartLine = race.getStartLine(beforeRaceStartTime);
-                if (raceStartLine == null) {
-                    addNamedElementWithValue(competitorRaceDataElement, "bearing_fom_port_mark_to_starboard_mark"+i+"seconds_before_start_in_degrees", 0);
-                    addNamedElementWithValue(competitorRaceDataElement, "bearing_fom_projected_position_to_starboard_mark"+i+"seconds_before_start_in_degrees", 0);
-                    addNamedElementWithValue(competitorRaceDataElement, "bearing_to_starboard_mark_"+i+"seconds_before_start_in_degrees", 0);
-                    addNamedElementWithValue(competitorRaceDataElement, "competitor_in_startline_box_"+i+"seconds_before_start", "false");
-                    addNamedElementWithValue(competitorRaceDataElement, "projected_starboard_mark_distance_"+i+"seconds_before_start_in_meters", 0);
-                    addNamedElementWithValue(competitorRaceDataElement, "projected_position_onto_startline_"+i+"seconds_before_start", 0);
-                    raceConfidenceAndErrorMessages = updateConfidence("Race " + race.getRace().getName() + " has no valid startline! Data related to startline will be wrong.", 0.2, raceConfidenceAndErrorMessages);
-                } else {
-                    Iterator<Mark> marksForStartLine = race.getStartLine(beforeRaceStartTime).getWaypoint().getControlPoint().getMarks().iterator();
-                    Mark first = marksForStartLine.next();
-                    Mark second = null;
-                    if (marksForStartLine.hasNext()) {
-                        second = marksForStartLine.next();
-                        Position firstMarkPosition = race.getOrCreateTrack(first).getEstimatedPosition(beforeRaceStartTime, /*extrapolate*/ false);
-                        Position secondMarkPosition = race.getOrCreateTrack(second).getEstimatedPosition(beforeRaceStartTime, /*extrapolate*/ false);
-                        Position competitorPosition = race.getTrack(competitor).getEstimatedPosition(beforeRaceStartTime, /*extrapolate*/ false);
-                        if (firstMarkPosition != null && secondMarkPosition != null) {
-                            Position projectedCompetitorPositionOntoStartLine = getOrthogonalProjectionOntoLine(
-                                competitorPosition,
-                                firstMarkPosition,
-                                secondMarkPosition
-                                );
-                            // now compute the distance from starboard mark
-                            Mark starboardMark = race.getStartLine(beforeRaceStartTime).getStarboardMarkWhileApproachingLine();
-                            Mark portMark = null;
-                            if (starboardMark.equals(first)) {
-                                portMark = second;
-                            } else {
-                                portMark = first;
-                            }
-                            Position portMarkPosition = race.getOrCreateTrack(portMark).getEstimatedPosition(beforeRaceStartTime, /*extrapolate*/ false);
-                            Position starboardMarkPosition = race.getOrCreateTrack(starboardMark).getEstimatedPosition(beforeRaceStartTime, /*extrapolate*/ false);
-                            Distance projectedDistance = projectedCompetitorPositionOntoStartLine.getDistance(starboardMarkPosition);
-                            Bearing bearingToStarboardMarkFromCompetitorPosition = competitorPosition.getBearingGreatCircle(starboardMarkPosition);
-                            Bearing bearingFromPortToStarboardMark = portMarkPosition.getBearingGreatCircle(starboardMarkPosition);
-                            Bearing bearingFromProjectedCompetitorPositionToStarboardMark = projectedCompetitorPositionOntoStartLine.getBearingGreatCircle(starboardMarkPosition);
-                            addNamedElementWithValue(competitorRaceDataElement, "bearing_fom_port_mark_to_starboard_mark"+i+"seconds_before_start_in_degrees", bearingFromPortToStarboardMark.getDegrees());
-                            addNamedElementWithValue(competitorRaceDataElement, "bearing_fom_projected_position_to_starboard_mark"+i+"seconds_before_start_in_degrees", bearingFromProjectedCompetitorPositionToStarboardMark.getDegrees());
-                            addNamedElementWithValue(competitorRaceDataElement, "bearing_to_starboard_mark_"+i+"seconds_before_start_in_degrees", bearingToStarboardMarkFromCompetitorPosition.getDegrees());
-                            if (Math.rint(bearingFromPortToStarboardMark.getDegrees()) == Math.rint(bearingFromProjectedCompetitorPositionToStarboardMark.getDegrees())) {
-                                addNamedElementWithValue(competitorRaceDataElement, "competitor_in_startline_box_"+i+"seconds_before_start", "true");
-                                addNamedElementWithValue(competitorRaceDataElement, "projected_starboard_mark_distance_"+i+"seconds_before_start_in_meters", projectedDistance.getMeters());
-                            } else {
-                                addNamedElementWithValue(competitorRaceDataElement, "competitor_in_startline_box_"+i+"seconds_before_start", "false");
-                                addNamedElementWithValue(competitorRaceDataElement, "projected_starboard_mark_distance_"+i+"seconds_before_start_in_meters", 0-projectedDistance.getMeters());
-                            }
-                            addNamedElementWithValue(competitorRaceDataElement, "projected_position_onto_startline_"+i+"seconds_before_start", projectedCompetitorPositionOntoStartLine.toString());
-                        }
-                    }
-                }
-            }
-            Tack startTack = race.getTack(competitor, race.getStartOfRace());
-            addNamedElementWithValue(competitorRaceDataElement, "start_tack", startTack != null ? startTack.name() : "UNKNOWN");
-            LineDetails startLine = race.getStartLine(race.getStartOfRace());
-            addNamedElementWithValue(competitorRaceDataElement, "starboard_mark_name", startLine != null ? startLine.getStarboardMarkWhileApproachingLine().getName() : "UNKNOWN");
-            Distance distanceToStartLine = race.getDistanceToStartLine(competitor, race.getStartOfRace());
-            addNamedElementWithValue(competitorRaceDataElement, "distance_to_start_line_on_race_start_in_meters", distanceToStartLine != null ? distanceToStartLine.getMeters() : 0);
-            Speed estimatedSpeedAtStartSignal = race.getTrack(competitor).getEstimatedSpeed(race.getStartOfRace());
-            if (estimatedSpeedAtStartSignal == null) {
-                raceConfidenceAndErrorMessages = updateConfidence("Competitor " + competitor.getName() + " has no valid speed at start for this race!", 0.1, raceConfidenceAndErrorMessages);
-            }
-            addNamedElementWithValue(competitorRaceDataElement, "speed_on_start_signal_of_race_in_knots", estimatedSpeedAtStartSignal != null ? estimatedSpeedAtStartSignal.getKnots() : 0);
-            Distance distanceFromStarboardSideWhenPassingStart = race.getDistanceFromStarboardSideOfStartLineWhenPassingStart(competitor);
-            if (distanceFromStarboardSideWhenPassingStart == null) {
-                raceConfidenceAndErrorMessages = updateConfidence("Competitor " + competitor.getName() + " has no valid distance from line at start for this race!", 0.1, raceConfidenceAndErrorMessages);
-            }
-            addNamedElementWithValue(competitorRaceDataElement, "distance_from_starboard_side_of_start_line_when_passing_start_in_meters", distanceFromStarboardSideWhenPassingStart != null ? distanceFromStarboardSideWhenPassingStart.getMeters() : 0);
-            addNamedElementWithValue(competitorRaceDataElement, "rank_based_on_distance_from_starboard_side_of_start_line", competitorToDistanceRank.get(competitor));
-            Speed speedWhenCrossingStartline = race.getSpeedWhenCrossingStartLine(competitor);
-            if (speedWhenCrossingStartline == null) {
-                raceConfidenceAndErrorMessages = updateConfidence("Competitor " + competitor.getName() + " has no valid speed when passing startline for this race!", 0.2, raceConfidenceAndErrorMessages);
-            }
-            addNamedElementWithValue(competitorRaceDataElement, "speed_when_crossing_start_line_in_knots", speedWhenCrossingStartline != null ? speedWhenCrossingStartline.getKnots() : 0);
-            com.sap.sse.common.Util.Triple<GPSFixMoving, Speed, TrackedLegOfCompetitor> gpsFixWithSpeedAndLegInformation = getMaximumSpeedOverGround(competitor, race);
-            if (gpsFixWithSpeedAndLegInformation != null && gpsFixWithSpeedAndLegInformation.getB() != null) {
-                addNamedElementWithValue(competitorRaceDataElement, "maximum_race_speed_over_ground_in_knots", gpsFixWithSpeedAndLegInformation.getB().getKnots());
-                competitorRaceDataElement.addContent(createTimedXML("maximum_race_speed_measured_at_", gpsFixWithSpeedAndLegInformation.getA().getTimePoint()));
-                if (gpsFixWithSpeedAndLegInformation.getC() != null) {
-                    // check which leg number it is
-                    int legCounterForMaxSpeed = 0;
-                    for (Leg leg : race.getRace().getCourse().getLegs()) {
-                        legCounterForMaxSpeed++;
-                        if (leg.equals(gpsFixWithSpeedAndLegInformation.getC().getLeg())) {
-                            break;
-                        }
-                    }
-                    addNamedElementWithValue(competitorRaceDataElement, "maximum_race_speed_over_ground_reached_in_leg", legCounterForMaxSpeed);
-                    TrackedLeg trackedLegWithTypeInformation = gpsFixWithSpeedAndLegInformation.getC().getTrackedLeg();
-                    if (trackedLegWithTypeInformation != null) {
-                        addNamedElementWithValue(competitorRaceDataElement, "maximum_race_speed_over_ground_reached_in_leg_with_type", trackedLegWithTypeInformation.getLegType(gpsFixWithSpeedAndLegInformation.getA().getTimePoint()).name());
-                    } else {
-                        addNamedElementWithValue(competitorRaceDataElement, "maximum_race_speed_over_ground_reached_in_leg_with_type", "UNKNOWN");
-                    }
-                } else {
-                    addNamedElementWithValue(competitorRaceDataElement, "maximum_race_speed_over_ground_reached_in_leg", 0);
-                }
-            } else {
-                addNamedElementWithValue(competitorRaceDataElement, "maximum_race_speed_over_ground_in_knots", 0.0);
-                competitorRaceDataElement.addContent(createTimedXML("maximum_race_speed_measured_at_", race.getStartOfRace()));
-                addNamedElementWithValue(competitorRaceDataElement, "maximum_race_speed_over_ground_reached_in_leg_with_type", "UNKNOWN");
-                addNamedElementWithValue(competitorRaceDataElement, "maximum_race_speed_over_ground_reached_in_leg", 0);
-                raceConfidenceAndErrorMessages = updateConfidence("Competitor " + competitor.getName() + " has no valid maximum speed for this race!", 0.5, raceConfidenceAndErrorMessages);
-            }
-            Distance distanceTraveledInThisRace = race.getDistanceTraveled(competitor, race.getEndOfRace());
-            if (distanceTraveledInThisRace == null) {
-                raceConfidenceAndErrorMessages = updateConfidence("Competitor " + competitor.getName() + " has no valid distance traveled for this race! Check distance traveled including non finished legs.", 0.3, raceConfidenceAndErrorMessages);
-            }
-            addNamedElementWithValue(competitorRaceDataElement, "distance_traveled_in_meters", distanceTraveledInThisRace == null ? 0.0 : distanceTraveledInThisRace.getMeters());
-            addNamedElementWithValue(competitorRaceDataElement, "distance_traveled_including_non_finished_legs_in_meters", getDistanceTraveled(race, competitor, race.getEndOfRace(), /*alsoReturnDistanceIfCompetitorHasNotFinishedRace*/ true).getMeters());
-            Speed averageSpeedOverGround = getAverageSpeedOverGround(race, competitor, race.getEndOfRace(), true);
-            addNamedElementWithValue(competitorRaceDataElement, "average_speed_over_ground_in_knots", averageSpeedOverGround == null ? 0.0 : averageSpeedOverGround.getKnots());
-            addNamedElementWithValue(competitorRaceDataElement, "final_race_rank", ++raceRank);
-            TrackedLegOfCompetitor trackedLegOfCompetitor = race.getTrackedLeg(competitor, race.getRace().getCourse().getFirstLeg());
-            if (trackedLegOfCompetitor != null && trackedLegOfCompetitor.getFinishTime() != null) {
-                addNamedElementWithValue(competitorRaceDataElement, "rank_at_end_of_first_leg", trackedLegOfCompetitor.getRank(trackedLegOfCompetitor.getFinishTime()));
-            } else {
-                addNamedElementWithValue(competitorRaceDataElement, "rank_at_end_of_first_leg", 0);
-                raceConfidenceAndErrorMessages = updateConfidence("It seems that competitor " + competitor.getName() + " has not finished first leg!", 0.1, raceConfidenceAndErrorMessages);
-            }
-            Distance averageCrossTrackError = race.getAverageAbsoluteCrossTrackError(competitor, race.getStartOfRace(), race.getEndOfRace(), /*upwindOnly*/ false, /*waitForLatestAnalysis*/ false);
-            addNamedElementWithValue(competitorRaceDataElement, "average_cross_track_error_in_meters", averageCrossTrackError != null ? averageCrossTrackError.getMeters() : -1.0);
-            Distance averageSignedCrossTrackError = race.getAverageSignedCrossTrackError(competitor, race.getStartOfRace(), race.getEndOfRace(), /*upwindOnly*/ false, /*waitForLatestAnalysis*/ false);
-            addNamedElementWithValue(competitorRaceDataElement, "average_signed_cross_track_error_in_meters", averageSignedCrossTrackError != null ? averageSignedCrossTrackError.getMeters() : -1.0);
-            competitorElement.addContent(competitorRaceDataElement);
-            raceElement.addContent(competitorElement);
-        }
-
-        raceElement.addContent(createDataConfidenceXML(raceConfidenceAndErrorMessages));
-        raceElement.addContent(legs);
-        return raceElement;
-    }
-    
-    /**
-     * Creates xml elements related to a competitor.
-     * @param shortVersion when set to <code>true</code> then only the name and UUID is returned
-     */
-    private Element createCompetitorXML(Competitor competitor, Leaderboard leaderboard, boolean shortVersion, Util.Pair<Double, Vector<String>> competitorConfidenceAndErrorMessages) throws NoWindException, IOException, ServletException {
-        TimePoint timeSpent = MillisecondsTimePoint.now();
-        Element competitorElement = new Element("competitor");
-        addNamedElementWithValue(competitorElement, "uuid", competitor.getId().toString());
-        addNamedElementWithValue(competitorElement, "name", competitor.getName());
-        
-        if (shortVersion)
-            return competitorElement;
-        
-        if (competitor.getBoat() != null) {
-            addNamedElementWithValue(competitorElement, "sail_id", cleanSailId(competitor.getBoat().getSailID(), competitor));
-            addNamedElementWithValue(competitorElement, "boat_class", competitor.getBoat().getBoatClass().getName());
-            addNamedElementWithValue(competitorElement, "boat_name", competitor.getBoat().getName());
-        } else {
-            addNamedElementWithValue(competitorElement, "sail_id", "");
-            addNamedElementWithValue(competitorElement, "boat_class", "");
-            addNamedElementWithValue(competitorElement, "boat_name", "");
-        }
-        
-        if (competitor.getTeam() != null && competitor.getTeam().getNationality() != null) {
-            addNamedElementWithValue(competitorElement, "nationality_name", competitor.getTeam().getNationality().getName());
-            addNamedElementWithValue(competitorElement, "nationality_ioc", competitor.getTeam().getNationality().getThreeLetterIOCAcronym());
-        } else {
-            addNamedElementWithValue(competitorElement, "nationality_name", "");
-            addNamedElementWithValue(competitorElement, "nationality_ioc", "");
-        }
-        
-        // determine the last race and take the timepoint from there
-        TimePoint timePointOfLatestModification = null;
-        RaceColumn lastRaceColumnWithTrackedRace = null;
-        for (RaceColumn column : leaderboard.getRaceColumns()) {
-            if (column.hasTrackedRaces()) {
-                lastRaceColumnWithTrackedRace = column;
-            }
-        }
-        TimePoint endOfRaceForLastTrackedRaceInLeaderboard = null;
-        if (lastRaceColumnWithTrackedRace != null) {
-            TrackedRace lastTrackedRace = lastRaceColumnWithTrackedRace.getTrackedRace(competitor);
-            if (lastTrackedRace != null) {
-                endOfRaceForLastTrackedRaceInLeaderboard = lastTrackedRace.getEndOfRace();
-            } else {
-                // can happen that for this competitor there is no tracked race
-                // leave time null so that leaderboard latest modification time
-                // will kick in
-            }
-        }
-        if (endOfRaceForLastTrackedRaceInLeaderboard != null) {
-            timePointOfLatestModification = endOfRaceForLastTrackedRaceInLeaderboard;
-        } else {
-            if (leaderboard.getTimePointOfLatestModification() != null) {
-                timePointOfLatestModification = leaderboard.getTimePointOfLatestModification();
-            } else {
-                timePointOfLatestModification = MillisecondsTimePoint.now();
-            }
-        }
-        Duration totalTimeSailed = leaderboard.getTotalTimeSailed(competitor, timePointOfLatestModification);
-        if (totalTimeSailed != null) {
-            addNamedElementWithValue(competitorElement, "total_time_sailed_in_milliseconds", totalTimeSailed.asMillis());
-        } else {
-            addNamedElementWithValue(competitorElement, "total_time_sailed_in_milliseconds", 0);
-        }
-        addNamedElementWithValue(competitorElement, "total_time_sailed_including_non_finished_races_in_milliseconds", getTotalTimeSailedInMilliseconds(competitor, timePointOfLatestModification, true));
-        Distance totalDistanceSailed = leaderboard.getTotalDistanceTraveled(competitor, timePointOfLatestModification);
-        if (totalDistanceSailed == null) {
-            competitorConfidenceAndErrorMessages = updateConfidence("Competitor has not finished all races in this leaderboard! His distance sailed is not comparable to others!", 0.1, competitorConfidenceAndErrorMessages);
-        }
-        addNamedElementWithValue(competitorElement, "total_distance_sailed_in_meters", totalDistanceSailed != null ? totalDistanceSailed.getMeters() : 0);
-        Distance totalDistanceSailedIncludingNonFinishedRaces = getTotalDistanceTraveled(leaderboard, competitor, timePointOfLatestModification);
-        addNamedElementWithValue(competitorElement, "total_distance_sailed_including_non_finished_races_in_meters", totalDistanceSailedIncludingNonFinishedRaces != null ? totalDistanceSailedIncludingNonFinishedRaces.getMeters() : 0);
-        Pair<GPSFixMoving, Speed> maximumLeaderboardSpeedOverGround = leaderboard.getMaximumSpeedOverGround(competitor, timePointOfLatestModification);
-        addNamedElementWithValue(competitorElement, "maximum_speed_over_ground_in_knots", maximumLeaderboardSpeedOverGround != null ? maximumLeaderboardSpeedOverGround.getB().getKnots() : 0);
-        Speed averageSpeed = leaderboard.getAverageSpeedOverGround(competitor, timePointOfLatestModification);
-        if (averageSpeed == null) {
-            competitorConfidenceAndErrorMessages = updateConfidence("Competitor has not finished all races in this leaderboard! His average speed over ground is not comparable to others!", 0.1, competitorConfidenceAndErrorMessages);
-        }
-        addNamedElementWithValue(competitorElement, "average_speed_over_ground_from_start_mark_passing_in_knots", averageSpeed != null ? averageSpeed.getKnots() : 0);
-        Speed averageSpeedOverGroundIncludingNonCompletedRaces = getAverageSpeedOverGround(leaderboard, competitor, timePointOfLatestModification, true);
-        addNamedElementWithValue(competitorElement, "average_speed_over_ground_including_non_finished_races_in_knots", averageSpeedOverGroundIncludingNonCompletedRaces == null ? 0 : averageSpeedOverGroundIncludingNonCompletedRaces.getKnots());
-        addNamedElementWithValue(competitorElement, "overall_rank", leaderboard.getTotalRankOfCompetitor(competitor, timePointOfLatestModification));
-        addNamedElementWithValue(competitorElement, "overall_score", leaderboard.getTotalPoints(competitor, timePointOfLatestModification));
-        competitorElement.addContent(createDataConfidenceXML(competitorConfidenceAndErrorMessages));
-        TimePoint elapsedTime = MillisecondsTimePoint.now().minus(timeSpent.asMillis());
-        addNamedElementWithValue(competitorElement, "generation_time_in_milliseconds", elapsedTime.asMillis());
-        return competitorElement;
-    }
-    
-    /**
-     * Create xml elements related to a leg.
-     */
-    private Element createLegXML(TrackedLeg trackedLeg, Leaderboard leaderboard, int legCounter,
-            Util.Pair<Double, Vector<String>> raceConfidenceAndErrorMessages,
-            Util.Pair<Double, Vector<String>> legConfidenceAndErrorMessages) throws NoWindException, IOException,
-            ServletException {
-        TimePoint timeSpent = MillisecondsTimePoint.now();
-        Leg leg = trackedLeg.getLeg();
-        Element legElement = new Element("leg");
-        legElement.addContent(createDataConfidenceXML(legConfidenceAndErrorMessages));
-        if (trackedLeg.getTrackedRace().isLive(MillisecondsTimePoint.now())) {
-            return legElement;
-        }
-        addNamedElementWithValue(legElement, "position", legCounter);
-        addNamedElementWithValue(legElement, "mark_from", leg.getFrom().getName());
-        addNamedElementWithValue(legElement, "mark_to", leg.getTo().getName());
-        addNamedElementWithValue(legElement, "leg_type", trackedLeg.getLegType(trackedLeg.getTrackedRace().getStartOfRace()).name());
-        addNamedElementWithValue(legElement, "great_circle_distance_at_start_of_race_in_meters", trackedLeg.getGreatCircleDistance(trackedLeg.getTrackedRace().getStartOfRace()).getMeters());
-        addNamedElementWithValue(legElement, "great_circle_distance_at_end_of_race_in_meters", trackedLeg.getGreatCircleDistance(trackedLeg.getTrackedRace().getEndOfRace()).getMeters());
-        
-        for (Competitor competitor : trackedLeg.getTrackedRace().getCompetitorsFromBestToWorst(/*timePoint*/ trackedLeg.getTrackedRace().getEndOfRace())) {
-            Element competitorElement = createCompetitorXML(competitor, leaderboard, /*shortVersion*/ true, null);
-            Element competitorLegDataElement = new Element("competitor_leg_data");
-            TrackedLegOfCompetitor competitorLeg = trackedLeg.getTrackedLeg(competitor);
-            
-            /* if there is no start time then ignore all data of this leg */
-            if (competitorLeg == null || competitorLeg.getStartTime() == null || competitorLeg.getFinishTime() == null || competitorLeg.getTrackedLeg().getTrackedRace().getMarkPassings(competitor).isEmpty()) {
-                competitorElement.addContent(competitorLegDataElement);
-                legElement.addContent(competitorElement);
-                continue;
-            }
-            TimePoint legFinishTime = competitorLeg.getFinishTime();
-            final RankingInfo rankingMetricAtLegFinishTime = trackedLeg.getTrackedRace().getRankingMetric().getRankingInfo(legFinishTime);
-            competitorLegDataElement.addContent(createTimedXML("leg_started_time_", competitorLeg.getStartTime()));
-            Util.Pair<GPSFixMoving, Speed> maximumSpeed = competitorLeg.getMaximumSpeedOverGround(legFinishTime);
-            addNamedElementWithValue(competitorLegDataElement, "maximum_speed_over_ground_in_knots", maximumSpeed != null ? maximumSpeed.getB().getKnots() : -1);
-            if (maximumSpeed == null) {
-                legConfidenceAndErrorMessages = updateConfidence("Competitor "+ competitor.getName() +" has not finished this leg! His maximum speed for this leg is not comparable to others!", 0.1, legConfidenceAndErrorMessages);
-            }
-            Speed averageVelocityMadeGood = competitorLeg.getAverageVelocityMadeGood(legFinishTime);
-            addNamedElementWithValue(competitorLegDataElement, "average_velocity_made_good_in_knots", averageVelocityMadeGood != null ? averageVelocityMadeGood.getKnots() : 0);
-            addNamedElementWithValue(competitorLegDataElement, "leg_finished_time_as_millis", handleValue(legFinishTime));
-            addNamedElementWithValue(competitorLegDataElement, "total_race_time_elapsed_as_millis", handleValue(legFinishTime)-handleValue(trackedLeg.getTrackedRace().getStartOfRace()));
-            Duration timeSpentInThisLeg = competitorLeg.getTime(legFinishTime);
-            if (timeSpentInThisLeg == null) {
-                legConfidenceAndErrorMessages = updateConfidence("Competitor " + competitor.getName() + " seems to not have finished this leg before end of tracking time.", 0.1, legConfidenceAndErrorMessages);
-            }
-            addNamedElementWithValue(competitorLegDataElement, "time_spend_in_this_leg_as_millis", timeSpentInThisLeg != null ? timeSpentInThisLeg.asMillis() : new MillisecondsDurationImpl(0).asMillis());
-<<<<<<< HEAD
-            addNamedElementWithValue(competitorLegDataElement, "gap_to_leader_at_finish_in_seconds", competitorLeg.getGapToLeader(legFinishTime, WindPositionMode.LEG_MIDDLE).asSeconds());
-            Distance windwardDistanceToOverallLeader = competitorLeg.getWindwardDistanceToOverallLeader(legFinishTime, WindPositionMode.LEG_MIDDLE);
-            addNamedElementWithValue(competitorLegDataElement, "windward_distance_to_overall_leader_that_has_finished_this_leg_in_meters", windwardDistanceToOverallLeader != null ? windwardDistanceToOverallLeader.getMeters() : 0);
-=======
-            addNamedElementWithValue(competitorLegDataElement, "gap_to_leader_at_finish_in_seconds", competitorLeg.getGapToLeader(legFinishTime, rankingMetricAtLegFinishTime, WindPositionMode.LEG_MIDDLE).asSeconds());
-            Distance windwardDistanceToCompetitorFarthestAhead = competitorLeg.getWindwardDistanceToCompetitorFarthestAhead(legFinishTime, WindPositionMode.LEG_MIDDLE, rankingMetricAtLegFinishTime);
-            // TODO bug1018 decide whether the following field should be renamed to express that it's not the distance to the "leader" but the competitor farthest ahead; discussed with Simon on 2015-05-28; Simon says we leave it like this for now
-            addNamedElementWithValue(competitorLegDataElement, "windward_distance_to_overall_leader_that_has_finished_this_leg_in_meters", windwardDistanceToCompetitorFarthestAhead != null ? windwardDistanceToCompetitorFarthestAhead.getMeters() : 0);
->>>>>>> 41e44b42
-            addNamedElementWithValue(competitorLegDataElement, "distance_traveled_in_meters", competitorLeg.getDistanceTraveled(legFinishTime).getMeters());
-            addNamedElementWithValue(competitorLegDataElement, "average_speed_over_ground_in_knots", competitorLeg.getAverageSpeedOverGround(legFinishTime).getKnots());
-
-            addNamedElementWithValue(competitorLegDataElement, "number_of_jibes", competitorLeg.getNumberOfJibes(legFinishTime, /* waitForLatest */ false));
-            addNamedElementWithValue(competitorLegDataElement, "number_of_tacks", competitorLeg.getNumberOfTacks(legFinishTime, /* waitForLatest */ false));
-            addNamedElementWithValue(competitorLegDataElement, "number_of_penalty_circles", competitorLeg.getNumberOfPenaltyCircles(legFinishTime, /* waitForLatest */ false));
-            
-            addNamedElementWithValue(competitorLegDataElement, "leg_rank_at_leg_start", competitorLeg.getRank(competitorLeg.getStartTime()));
-            addNamedElementWithValue(competitorLegDataElement, "leg_rank_at_leg_finish", competitorLeg.getRank(legFinishTime));
-            
-            if (legCounter>1) {
-                addNamedElementWithValue(competitorLegDataElement, "rank_gain_for_this_leg_between_start_and_finish", competitorLeg.getRank(competitorLeg.getStartTime())-competitorLeg.getRank(legFinishTime));
-            } else {
-                addNamedElementWithValue(competitorLegDataElement, "rank_gain_for_this_leg_between_start_and_finish", 0);
-            }
-            
-            List<Maneuver> maneuvers = competitorLeg.getManeuvers(legFinishTime, /*waitForLatest*/false);
-            addNamedElementWithValue(competitorLegDataElement, "maneuver_count", maneuvers.size());
-            Element maneuversElement = new Element("maneuvers");
-            int maneuverCounter = 0;
-            for (Maneuver man : maneuvers) {
-                maneuverCounter += 1;
-                Element maneuverInformation = new Element("maneuver");
-                addNamedElementWithValue(maneuverInformation, "type", man.getType().toString());
-                addNamedElementWithValue(maneuverInformation, "position", maneuverCounter);
-                addNamedElementWithValue(maneuverInformation, "direction_change_in_degrees", man.getDirectionChangeInDegrees());
-                Distance maneuverLoss = man.getManeuverLoss();
-                addNamedElementWithValue(maneuverInformation, "loss_in_meters", maneuverLoss != null ? maneuverLoss.getMeters() : 0.0);
-                addNamedElementWithValue(maneuverInformation, "speed_before_in_knots", man.getSpeedWithBearingBefore().getKnots());
-                addNamedElementWithValue(maneuverInformation, "speed_after_in_knots", man.getSpeedWithBearingAfter().getKnots());
-                maneuversElement.addContent(maneuverInformation);
-            }
-            competitorLegDataElement.addContent(maneuversElement);
-            
-            Distance averageCrossTrackError = competitorLeg.getAverageAbsoluteCrossTrackError(legFinishTime, /*waitForLatestAnalysis*/ false);
-            addNamedElementWithValue(competitorLegDataElement, "average_cross_track_error_in_meters", averageCrossTrackError != null ? averageCrossTrackError.getMeters() : -1);
-            Distance averageSignedCrossTrackError = competitorLeg.getAverageSignedCrossTrackError(legFinishTime, /*waitForLatestAnalysis*/ false);
-            addNamedElementWithValue(competitorLegDataElement, "average_signed_cross_track_error_in_meters", averageSignedCrossTrackError != null ? averageSignedCrossTrackError.getMeters() : -1);
-            
-            competitorElement.addContent(competitorLegDataElement);
-            legElement.addContent(competitorElement);
-        }
-        TimePoint elapsedTime = MillisecondsTimePoint.now().minus(timeSpent.asMillis());
-        addNamedElementWithValue(legElement, "generation_time_in_milliseconds", elapsedTime.asMillis());
-        return legElement;
-    }
-    
-    /**
-     * Creates xml elements that indicate confidence.
-     */
-    private Element createDataConfidenceXML(Util.Pair<Double, Vector<String>> confidenceAndMessages) {
-        Element confidenceDataElement = new Element("confidence");
-        addNamedElementWithValue(confidenceDataElement, "simple_confidence_value", confidenceAndMessages.getA().doubleValue());
-        Element messagesElement = new Element("messages");
-        for (String message : confidenceAndMessages.getB()) {
-            addNamedElementWithValue(messagesElement, "message", message);
-        }
-        confidenceDataElement.addContent(messagesElement);
-        return confidenceDataElement;
-    }
-    
-    /**
-     * Update confidence 
-     * @param message The message that contains information why confidence is decreased
-     * @param decreaseConfidenceBy Value telling how much the confidence should be decreased
-     */
-    private Util.Pair<Double, Vector<String>> updateConfidence(String message, double decreaseConfidenceBy, Util.Pair<Double, Vector<String>> confidencePair) {
-        Vector<String> messages = confidencePair.getB();
-        messages.add(message);
-        return new Util.Pair<Double, Vector<String>>(confidencePair.getA().doubleValue()-decreaseConfidenceBy, messages);
-    }
-    
-    private Util.Pair<Double, Vector<String>> checkData(TrackedLeg leg) throws Exception {
-        double simpleConfidence = 1.0; Vector<String> messages = new Vector<String>();
-        TimePoint now = MillisecondsTimePoint.now();
-        for (TrackedLegOfCompetitor competitorLeg : leg.getTrackedLegsOfCompetitors()) {
-            if (competitorLeg == null) {
-                messages.add("Found one leg for a competitor that is null!");
-                simpleConfidence = 0.0;
-                continue;
-            }
-            if (competitorLeg.getCompetitor() == null) {
-                messages.add("Found a leg where the associated competitor is just null!");
-                simpleConfidence = 0.0;
-                continue;
-            }
-            if (competitorLeg.getTrackedLeg().getTrackedRace().getMarkPassings(competitorLeg.getCompetitor()).isEmpty()) {
-                messages.add("Competitor "+ competitorLeg.getCompetitor().getName() + " has no mark passings for the complete race!");
-                simpleConfidence -= 0.02;
-            }
-            if (!competitorLeg.hasFinishedLeg(now) || competitorLeg.getFinishTime() == null) {
-                messages.add("Competitor " + competitorLeg.getCompetitor().getName() + " has not finished this leg! Leg data won't be available!");
-                simpleConfidence -= 0.08;
-            }
-            if (!competitorLeg.hasStartedLeg(now) || competitorLeg.getStartTime() == null) {
-                messages.add("Competitor " + competitorLeg.getCompetitor().getName() + " has not started this leg! Leg data won't be available!");
-                simpleConfidence -= 0.08;
-            }
-            if (competitorLeg.getMaximumSpeedOverGround(now) == null) {
-                messages.add("Competitor " + competitorLeg.getCompetitor().getName() + " has no maximum speed for this leg!");
-                simpleConfidence -= 0.05;
-            }
-            if (competitorLeg.getAverageAbsoluteCrossTrackError(now, /*waitForLatestAnalysis*/ false) == null) {
-                messages.add("Competitor " + competitorLeg.getCompetitor().getName() + " has no average cross track error for this leg!");
-                simpleConfidence -= 0.02;
-            }
-            if (competitorLeg.getAverageSignedCrossTrackError(now, /*waitForLatestAnalysis*/ false) == null) {
-                messages.add("Competitor " + competitorLeg.getCompetitor().getName() + " has no average signed cross track error for this leg!");
-                simpleConfidence -= 0.02;
-            }
-            if (competitorLeg.getStartTime() != null && competitorLeg.getStartTime().before(leg.getTrackedRace().getStartOfRace())) {
-                if ((leg.getTrackedRace().getStartOfRace().asMillis()-competitorLeg.getStartTime().asMillis())>=MAX_EARLY_START_DIFFERENCE) {
-                    messages.add("Competitor " + competitorLeg.getCompetitor().getName() + " has a start time of " + competitorLeg.getStartTime() + " that is 10 seconds or more before start of race time (" + leg.getTrackedRace().getStartOfRace() + ").");
-                    simpleConfidence -= 0.01;
-                }
-            }
-        }
-        return new Util.Pair<Double, Vector<String>>(simpleConfidence, messages);
-    }
-    
-    private Util.Pair<Double, Vector<String>> checkData(TrackedRace race) throws Exception {
-        double simpleConfidence = 1.0; Vector<String> messages = new Vector<String>();
-        TimePoint dateAtYear2000 = new MillisecondsTimePoint(946681200000l);
-        if (race.getStartOfRace() == null || race.getStartOfRace().before(dateAtYear2000)) {
-            messages.add("Start time of race " + race.getRaceIdentifier().getRaceName() + " is either null or not valid!");
-            simpleConfidence -= 1;
-        }
-        if (race.getEndOfRace() == null || race.getEndOfRace().before(dateAtYear2000)) {
-            messages.add("End time of race " + race.getRaceIdentifier().getRaceName() + " is either null or not valid!");
-            simpleConfidence -= 1;
-        }
-        if (race.getStartOfTracking() == null || race.getStartOfTracking().before(dateAtYear2000)) {
-            messages.add("Start tracking time of race " + race.getRaceIdentifier().getRaceName() + " is either null or not valid!");
-            simpleConfidence -= 0.2;
-        }
-        if (race.getEndOfTracking() == null || race.getEndOfTracking().before(dateAtYear2000)) {
-            messages.add("End tracking time of race " + race.getRaceIdentifier().getRaceName() + " is either null or not valid!");
-            simpleConfidence -= 0.2;
-        }
-        if (race.isLive(MillisecondsTimePoint.now())) {
-            messages.add("This race is live - data for this race will not be available until the race has been finished!");
-        }
-        return new Util.Pair<Double, Vector<String>>(simpleConfidence, messages);
-    }
-    
-    private Util.Pair<Double, Vector<String>> checkData(Competitor competitor) throws Exception {
-        double simpleConfidence = 1.0; Vector<String> messages = new Vector<String>();
-        if (competitor.getName() == null || competitor.getName().equals("")) {
-            messages.add("Competitor " + competitor.getId() + " has no name!");
-            simpleConfidence -= 1;
-        }
-        if (competitor.getBoat() == null || competitor.getBoat().getSailID() == null || competitor.getBoat().getSailID().equals("")) {
-            messages.add("Competitor " + competitor.getId() + " has no sail id that can be used!");
-            simpleConfidence -= 1;
-        }
-        if (competitor.getTeam() == null || competitor.getTeam().getNationality() == null) {
-            messages.add("Either team for "+ competitor.getId() + " is null or nationality could not be determined");
-            simpleConfidence -= 0.2;
-        }
-        return new Util.Pair<Double, Vector<String>>(simpleConfidence, messages);
-    }
-    
-    private Util.Pair<Double, Vector<String>> checkData(Leaderboard leaderboard) throws Exception {
-        double simpleConfidence = 1.0; Vector<String> messages = new Vector<String>();
-        int raceColumnCount = 0; int attachedRaceToColumnCount = 0;
-        for (RaceColumn raceColumn : leaderboard.getRaceColumns()) {
-            if (raceColumn.hasTrackedRaces()) {
-                attachedRaceToColumnCount++;
-            }
-            raceColumnCount++;
-        }
-        if (raceColumnCount == 0) {
-            messages.add("Could not find any race columns or none of the race columns has tracked races attached!");
-            simpleConfidence -= 1.0;
-        }
-        if (attachedRaceToColumnCount < raceColumnCount) {
-            messages.add("Not all race columns contain attached races! Data being aggregated over all races could be wrong!");
-            simpleConfidence -= 0.3;
-        }
-        int competitorCount = 0;
-        for (Iterator<Competitor> iterator = leaderboard.getAllCompetitors().iterator(); iterator.hasNext();) {
-            iterator.next();
-            competitorCount++;
-        }
-        if (competitorCount == 0) {
-            messages.add("Could not find any competitors in this leaderboard!");
-            simpleConfidence -= 1.0;
-        }
-        TimePoint dateAtYear2000 = new MillisecondsTimePoint(946681200000l);
-        if (leaderboard.getTimePointOfLatestModification() != null && leaderboard.getTimePointOfLatestModification().before(dateAtYear2000)) {
-            messages.add("The time point of the last modification for this leaderboard is very old.");
-            simpleConfidence -= 0.4;
-        }
-        return new Util.Pair<Double, Vector<String>>(simpleConfidence, messages);
-    }
-    
-    /**
-     * Groups races together that have been on the same day
-     */
-    private int getSameDayGroupIndex(TrackedRace currentRace, TrackedRace raceBefore) {
-        if (raceBefore != null && !raceBefore.equals(currentRace)) {
-            if (currentRace != null && currentRace.getStartOfRace() != null && raceBefore.getStartOfRace() != null) {
-                Calendar timedDateForCurrentRace = Calendar.getInstance();
-                timedDateForCurrentRace.setTime(currentRace.getStartOfRace().asDate());
-                String formattedCurrent = new SimpleDateFormat("dd.MM.yyyy").format(timedDateForCurrentRace.getTime());
-                
-                Calendar timedDateForRaceBefore = Calendar.getInstance();
-                timedDateForRaceBefore.setTime(raceBefore.getStartOfRace().asDate());
-                String formattedBefore = new SimpleDateFormat("dd.MM.yyyy").format(timedDateForRaceBefore.getTime());
-                
-                if (formattedCurrent.equals(formattedBefore)) {
-                    return 0;
-                } 
-            }
-        } else {
-            return 0;
-        }
-        return 1;
-    }
-    
-    public void perform() throws Exception {
-        final Leaderboard leaderboard = getLeaderboard();
-        TimePoint timeSpent = MillisecondsTimePoint.now();
-        log.info("Starting XML export of " + leaderboard.getName());
-        Util.Pair<Double, Vector<String>> leaderboardConfidenceAndErrorMessages = checkData(leaderboard);
-        
-        final List<Element> racesElements = new ArrayList<Element>();
-        final List<Element> competitorElements = new ArrayList<Element>();
-        
-        for (Competitor competitor : leaderboard.getAllCompetitors()) {
-            Util.Pair<Double, Vector<String>> competitorConfidenceAndErrorMessages = checkData(competitor);
-            competitorElements.add(createCompetitorXML(competitor, leaderboard, /*shortVersion*/ false, competitorConfidenceAndErrorMessages));
-        }
-        
-        TrackedRace raceBefore = null; int sameDayGroupIndex = 0; int raceCounter = 0;
-        for (RaceColumn raceColumn : leaderboard.getRaceColumns()) {
-            for (Fleet fleet : raceColumn.getFleets()) {
-                TrackedRace trackedRace = raceColumn.getTrackedRace(fleet);
-                if (trackedRace != null && trackedRace.hasGPSData()) {
-                    sameDayGroupIndex += getSameDayGroupIndex(raceColumn.getTrackedRace(fleet), raceBefore);
-                    TimePoint timeSpentForRace = MillisecondsTimePoint.now();
-                    Util.Pair<Double, Vector<String>> raceConfidenceAndErrorMessages = checkData(trackedRace);
-                    final List<Element> legs = new ArrayList<Element>();
-                    int legCounter = 0;
-                    for (TrackedLeg leg : trackedRace.getTrackedLegs()) {
-                        Util.Pair<Double, Vector<String>> legConfidenceAndErrorMessages = checkData(leg);
-                        legs.add(createLegXML(leg, leaderboard, ++legCounter, raceConfidenceAndErrorMessages, legConfidenceAndErrorMessages));
-                    }
-                    Element raceElement = createRaceXML(trackedRace, fleet, legs, raceColumn, leaderboard, sameDayGroupIndex, ++raceCounter, raceConfidenceAndErrorMessages);
-                    TimePoint elapsedTimeForRace = MillisecondsTimePoint.now().minus(timeSpentForRace.asMillis());
-                    addNamedElementWithValue(raceElement, "generation_time_in_milliseconds", elapsedTimeForRace.asMillis());
-                    racesElements.add(raceElement);
-                    log.info("Exported complete race " + trackedRace.getRace().getName() + " in " + elapsedTimeForRace.asMillis() + " milliseconds!");
-                    raceBefore = trackedRace;
-                }
-            }
-        }
-        log.info("Finished XML export of leaderboard " + leaderboard.getName() + " in " + MillisecondsTimePoint.now().minus(timeSpent.asMillis()).asMillis() + " milliseconds");
-        Element dataToExport = createLeaderboardXML(leaderboard, competitorElements, racesElements, leaderboardConfidenceAndErrorMessages);
-        sendDocument(dataToExport, leaderboard.getName() + ".xml");
-    }
-}
+package com.sap.sailing.xmlexport;
+
+import java.io.IOException;
+import java.text.SimpleDateFormat;
+import java.util.ArrayList;
+import java.util.Calendar;
+import java.util.Collections;
+import java.util.Comparator;
+import java.util.HashMap;
+import java.util.Iterator;
+import java.util.List;
+import java.util.Map;
+import java.util.Vector;
+import java.util.logging.Logger;
+
+import javax.servlet.ServletException;
+import javax.servlet.http.HttpServletRequest;
+import javax.servlet.http.HttpServletResponse;
+
+import org.jdom.Element;
+
+import com.sap.sailing.domain.base.Competitor;
+import com.sap.sailing.domain.base.Fleet;
+import com.sap.sailing.domain.base.Leg;
+import com.sap.sailing.domain.base.Mark;
+import com.sap.sailing.domain.base.RaceColumn;
+import com.sap.sailing.domain.base.SpeedWithConfidence;
+import com.sap.sailing.domain.base.impl.SpeedWithConfidenceImpl;
+import com.sap.sailing.domain.common.Bearing;
+import com.sap.sailing.domain.common.Distance;
+import com.sap.sailing.domain.common.MaxPointsReason;
+import com.sap.sailing.domain.common.NauticalSide;
+import com.sap.sailing.domain.common.NoWindException;
+import com.sap.sailing.domain.common.Position;
+import com.sap.sailing.domain.common.Speed;
+import com.sap.sailing.domain.common.Tack;
+import com.sap.sailing.domain.common.impl.KnotSpeedImpl;
+import com.sap.sailing.domain.common.impl.MeterDistance;
+import com.sap.sailing.domain.common.tracking.GPSFixMoving;
+import com.sap.sailing.domain.leaderboard.Leaderboard;
+import com.sap.sailing.domain.ranking.RankingMetric.RankingInfo;
+import com.sap.sailing.domain.tracking.GPSFixTrack;
+import com.sap.sailing.domain.tracking.LineDetails;
+import com.sap.sailing.domain.tracking.Maneuver;
+import com.sap.sailing.domain.tracking.TrackedLeg;
+import com.sap.sailing.domain.tracking.TrackedLegOfCompetitor;
+import com.sap.sailing.domain.tracking.TrackedRace;
+import com.sap.sailing.domain.tracking.WindPositionMode;
+import com.sap.sailing.server.RacingEventService;
+import com.sap.sse.common.Duration;
+import com.sap.sse.common.TimePoint;
+import com.sap.sse.common.Util;
+import com.sap.sse.common.Util.Pair;
+import com.sap.sse.common.impl.MillisecondsDurationImpl;
+import com.sap.sse.common.impl.MillisecondsTimePoint;
+
+/**
+ * Exports all data from a leaderboard into XML format.
+ * 
+ * @author Simon Marcel Pamies
+ */
+public class LeaderboardData extends ExportAction {
+    
+    private static final int MAX_EARLY_START_DIFFERENCE = 10*1000; // 10 seconds
+
+    private final Logger log = Logger.getLogger(LeaderboardData.class.getName());
+    
+    private static final String VERY_LIGHT_WIND_DESCRIPTION = "Very Light";
+    private static final String LIGHT_WIND_DESCRIPTION = "Light";
+    private static final String MEDIUM_WIND_DESCRIPTION = "Medium";
+    private static final String MEDIUM_STRONG_WIND_DESCRIPTION = "Medium Strong";
+    private static final String STRONG_WIND_DESCRIPTION = "Strong";
+    private static final String VERY_STRONG_WIND_DESCRIPTION = "Very Strong";
+    
+    public LeaderboardData(HttpServletRequest req, HttpServletResponse res, RacingEventService service) {
+        super(req, res, service);
+    }
+    
+    public LeaderboardData(Leaderboard leaderboard) {
+        super(leaderboard);
+    }
+
+    /**
+     *  Creates XML for a leaderboard. Expects a list of generated competitors and races XML elements that are associated with the leaderboard.
+     *  <pre>
+     *  <leaderboard>
+     *     <name>ESS 2014 Qingdao (Extreme40)</name>
+     *     <display_name>Qingdao</display_name>
+     *     <delay_to_live_in_millis>8000</delay_to_live_in_millis>
+     *     <scoring_scheme>HIGH_POINT_FIRST_GETS_TEN</scoring_scheme>
+     *     <boat_class>Extreme40</boat_class>
+     *       <confidence>
+     *       <simple_confidence_value>1.0</simple_confidence_value>
+     *       <messages></messages>
+     *     </confidence>
+     *     <competitor>
+     *     </competitor>
+     *  </pre>
+     */
+    private Element createLeaderboardXML(Leaderboard leaderboard, List<Element> competitors, List<Element> races, Util.Pair<Double, Vector<String>> leaderboardConfidenceAndErrorMessages) {
+        Element leaderboardElement = new Element("leaderboard");
+        addNamedElementWithValue(leaderboardElement, "name", leaderboard.getName());
+        addNamedElementWithValue(leaderboardElement, "display_name", leaderboard.getDisplayName());
+        addNamedElementWithValue(leaderboardElement, "delay_to_live_in_millis", leaderboard.getDelayToLiveInMillis());
+        addNamedElementWithValue(leaderboardElement, "scoring_scheme", leaderboard.getScoringScheme().getType().name());
+        addNamedElementWithValue(leaderboardElement, "boat_class", getBoatClassName(leaderboard));
+        leaderboardElement.addContent(createTimedXML("last_modification_", leaderboard.getTimePointOfLatestModification()));
+        leaderboardElement.addContent(createDataConfidenceXML(leaderboardConfidenceAndErrorMessages));
+        leaderboardElement.addContent(competitors);
+        leaderboardElement.addContent(races);
+        return leaderboardElement;
+    }
+    
+    /**
+     * For the given {@link TimePoint} creates elements with several representations
+     * of that {@link TimePoint}.
+     * <pre>
+     *   <last_modification_year>2014</last_modification_year>
+     *   <last_modification_month>4</last_modification_month>
+     *   <last_modification_day>4</last_modification_day>
+     *   <last_modification_hour>9</last_modification_hour>
+     *   <last_modification_minute>3</last_modification_minute>
+     *   <last_modification_second>45</last_modification_second>
+     *   <last_modification_formatted>04.05.2014 09:03:45</last_modification_formatted>
+     *   <last_modification_millis_since_epoch>1399194225000</last_modification_millis_since_epoch>
+     * </pre>
+     */
+    private List<Element> createTimedXML(String prefix, TimePoint timepoint) {
+        List<Element> timedElements = new ArrayList<Element>();
+        Calendar timedDate = Calendar.getInstance();
+        if (timepoint != null) {
+            timedDate.setTime(timepoint.asDate());
+            
+            timedElements.add(createNamedElementWithValue(prefix+"year", timedDate.get(Calendar.YEAR)));
+            timedElements.add(createNamedElementWithValue(prefix+"month", timedDate.get(Calendar.MONTH)));
+            timedElements.add(createNamedElementWithValue(prefix+"day", timedDate.get(Calendar.DAY_OF_MONTH)));
+            timedElements.add(createNamedElementWithValue(prefix+"hour", timedDate.get(Calendar.HOUR_OF_DAY)));
+            timedElements.add(createNamedElementWithValue(prefix+"minute", timedDate.get(Calendar.MINUTE)));
+            timedElements.add(createNamedElementWithValue(prefix+"second", timedDate.get(Calendar.SECOND)));
+            
+            SimpleDateFormat dateFormatter = new SimpleDateFormat("dd.MM.yyyy HH:mm:ss");
+            timedElements.add(createNamedElementWithValue(prefix+"formatted", dateFormatter.format(timedDate.getTime())));
+            timedElements.add(createNamedElementWithValue(prefix+"millis_since_epoch", timepoint.asMillis()));
+        } else {
+            timedElements.add(createNamedElementWithValue(prefix+"year", ""));
+            timedElements.add(createNamedElementWithValue(prefix+"month", ""));
+            timedElements.add(createNamedElementWithValue(prefix+"day", ""));
+            timedElements.add(createNamedElementWithValue(prefix+"hour", ""));
+            timedElements.add(createNamedElementWithValue(prefix+"minute", ""));
+            timedElements.add(createNamedElementWithValue(prefix+"second", ""));
+            timedElements.add(createNamedElementWithValue(prefix+"formatted", ""));
+            timedElements.add(createNamedElementWithValue(prefix+"millis_since_epoch", ""));
+        }
+        return timedElements;
+    }
+    
+    /**
+     * Creates elements related to the given speed fix. Implies that this is related to wind.
+     * <pre>
+     *       <wind_speed_in_knots>10.985139054212647</wind_speed_in_knots>
+     *       <wind_speed_in_meters_per_second>5.652159186143912</wind_speed_in_meters_per_second>
+     *       <wind_speed_in_beaufort>4.0</wind_speed_in_beaufort>
+     *       <wind_confidence>0.24242981000649663</wind_confidence>
+     *       <wind_human_readable>Medium</wind_human_readable>
+     *       <wind_knots_interval>8-12kn</wind_knots_interval>
+     * </pre>
+     */
+    public List<Element> createWindXML(String prefix, SpeedWithConfidence<TimePoint> speedWithConfidence) {
+        List<Element> windElements = new ArrayList<Element>();
+        if (speedWithConfidence == null) {
+            speedWithConfidence = new SpeedWithConfidenceImpl<TimePoint>(new KnotSpeedImpl(0.0), 0, MillisecondsTimePoint.now());
+        }
+        windElements.add(createNamedElementWithValue(prefix+"speed_in_knots", speedWithConfidence.getObject().getKnots()));
+        windElements.add(createNamedElementWithValue(prefix+"speed_in_meters_per_second", speedWithConfidence.getObject().getMetersPerSecond()));
+        windElements.add(createNamedElementWithValue(prefix+"speed_in_beaufort", Math.rint(speedWithConfidence.getObject().getBeaufort())));
+        windElements.add(createNamedElementWithValue(prefix+"confidence", speedWithConfidence.getConfidence()));
+        
+        double speedInKnots = speedWithConfidence.getObject().getKnots();
+        String windSpeedAsHumanReadableString = "";
+        String windSpeedAsInterval = "";
+        if (speedInKnots <= 4) {
+            windSpeedAsHumanReadableString = VERY_LIGHT_WIND_DESCRIPTION;
+            windSpeedAsInterval = "0-4kn";
+        } else if (speedInKnots > 4 && speedInKnots <= 8) {
+            windSpeedAsHumanReadableString = LIGHT_WIND_DESCRIPTION;
+            windSpeedAsInterval = "4-8kn";
+        } else if (speedInKnots > 8 && speedInKnots <= 12) {
+            windSpeedAsHumanReadableString = MEDIUM_WIND_DESCRIPTION;
+            windSpeedAsInterval = "8-12kn";
+        } else if (speedInKnots > 12 && speedInKnots <= 16) {
+            windSpeedAsHumanReadableString = MEDIUM_STRONG_WIND_DESCRIPTION;
+            windSpeedAsInterval = "12-16kn";
+        } else if (speedInKnots > 16 && speedInKnots <= 20) {
+            windSpeedAsHumanReadableString = STRONG_WIND_DESCRIPTION;
+            windSpeedAsInterval = "16-20kn";
+        } else if (speedInKnots > 20) {
+            windSpeedAsHumanReadableString = VERY_STRONG_WIND_DESCRIPTION;
+            windSpeedAsInterval = "20-80kn";
+        }
+        windElements.add(createNamedElementWithValue(prefix+"human_readable", windSpeedAsHumanReadableString));
+        windElements.add(createNamedElementWithValue(prefix+"knots_interval", windSpeedAsInterval));
+        return windElements;
+    }
+    
+    /**
+     * Creates elements containing information about a race
+     */
+    private Element createRaceXML(final TrackedRace race, final Fleet fleet, final List<Element> legs, final RaceColumn column, final Leaderboard leaderboard, int sameDayGroupIndex, int raceCounter, Util.Pair<Double, Vector<String>> raceConfidenceAndErrorMessages) throws NoWindException, IOException, ServletException {
+        Element raceElement = new Element("race");
+        addNamedElementWithValue(raceElement, "name", cleanRaceName(race.getRace().getName()));
+        addNamedElementWithValue(raceElement, "race_index_in_leaderboard", raceCounter);
+        addNamedElementWithValue(raceElement, "fleet_name", fleet.getName());
+        addNamedElementWithValue(raceElement, "same_day_index", sameDayGroupIndex);
+        addNamedElementWithValue(raceElement, "is_live", race.isLive(MillisecondsTimePoint.now()) ? "true" : "false");
+        
+        addNamedElementWithValue(raceElement, "start_type", race.getTrackedLeg(race.getRace().getCourse().getFirstLeg()).getLegType(race.getStartOfRace()).name());
+        addNamedElementWithValue(raceElement, "delay_to_live_in_millis", race.getDelayToLiveInMillis());
+        addNamedElementWithValue(raceElement, "multiplication_factor", column.getExplicitFactor() == null ? 1.0d : column.getExplicitFactor());
+        
+        addNamedElementWithValue(raceElement, "timepoint_of_last_event_as_millis", handleValue(race.getTimePointOfLastEvent()));
+        addNamedElementWithValue(raceElement, "timepoint_of_newest_event_as_millis", handleValue(race.getTimePointOfNewestEvent()));
+        addNamedElementWithValue(raceElement, "timepoint_of_oldest_event_as_millis", handleValue(race.getTimePointOfOldestEvent()));
+        
+        if (race.isLive(MillisecondsTimePoint.now())) {
+            // we can't tell meaningful values about live races
+            raceElement.addContent(createDataConfidenceXML(raceConfidenceAndErrorMessages));
+            raceElement.addContent(legs);
+            return raceElement;
+        }
+        
+        raceElement.addContent(createTimedXML("start_time_", race.getStartOfRace()));
+        raceElement.addContent(createTimedXML("end_time_", race.getEndOfRace()));
+        addNamedElementWithValue(raceElement, "start_of_tracking_time_as_millis", handleValue(race.getStartOfTracking()));
+        addNamedElementWithValue(raceElement, "end_of_tracking_time_as_millis", handleValue(race.getEndOfTracking()));
+        
+        LineDetails start = race.getStartLine(race.getStartOfTracking());
+        if (start != null) {
+            if (start.getLength() != null) {
+                addNamedElementWithValue(raceElement, "start_line_length_in_meters", start.getLength().getMeters());
+            } else {
+                addNamedElementWithValue(raceElement, "start_line_length_in_meters", 0);
+            }
+            Distance advantage = start.getAdvantage();
+            addNamedElementWithValue(raceElement, "start_advantage_in_meters", advantage != null ? advantage.getMeters() : 0);
+            NauticalSide nauticalSideWhileApproaching = start.getAdvantageousSideWhileApproachingLine();
+            addNamedElementWithValue(raceElement, "advantageous_side_while_approaching_start_line", nauticalSideWhileApproaching != null ? nauticalSideWhileApproaching.name() : "UNKNOWN");
+        } else {
+            addNamedElementWithValue(raceElement, "start_line_length_in_meters", 0);
+            addNamedElementWithValue(raceElement, "start_advantage_in_meters", 0);
+            addNamedElementWithValue(raceElement, "advantageous_side_while_approaching_start_line", "UNKNOWN");
+        }
+
+        Distance raceCourseLength = race.getCourseLength();
+        if (raceCourseLength == null) {
+            raceConfidenceAndErrorMessages = updateConfidence("Race " + race.getRace().getName() + " has no course length.", 0.1, raceConfidenceAndErrorMessages);
+        }
+        addNamedElementWithValue(raceElement, "course_length_in_meters", raceCourseLength != null ? raceCourseLength.getMeters() : 0);
+        raceElement.addContent(createWindXML("wind_", race.getAverageWindSpeedWithConfidence(/*resolutionInMillis*/ 5*60*1000)));
+        
+        final List<Competitor> allCompetitors = race.getCompetitorsFromBestToWorst(/*timePoint*/ race.getEndOfRace());
+        addNamedElementWithValue(raceElement, "race_participant_count", allCompetitors.size());
+        
+        boolean isDiscarded = leaderboard.isDiscarded(allCompetitors.get(0), column, race.getEndOfRace());
+        addNamedElementWithValue(raceElement, "is_discarded_by_looking_at_first_competitor", isDiscarded == true ? "true" : "false");
+        
+        // sort competitors according to their distance to the starboard side of the start line
+        List<Competitor> allCompetitorsSortedByDistanceToStarboardSide = new ArrayList<Competitor>(allCompetitors.size());
+        allCompetitorsSortedByDistanceToStarboardSide.addAll(allCompetitors);
+        Collections.sort(allCompetitorsSortedByDistanceToStarboardSide, new Comparator<Competitor>() {
+            @Override
+            public int compare(Competitor o1, Competitor o2) {
+                Distance o1Distance = race.getDistanceFromStarboardSideOfStartLineWhenPassingStart(o1);
+                Distance o2Distance = race.getDistanceFromStarboardSideOfStartLineWhenPassingStart(o2);
+                if (o1Distance != null && o2Distance != null) {
+                        return o1Distance.compareTo(o2Distance);
+                } else if (o1Distance == null && o2Distance == null) {
+                    return 0;
+                } else {
+                    // one of the distances is null - we can't really tell
+                    // which competitor is better in terms of sorting but we can try
+                    // by giving the competitor that has a null value a very big distance
+                    if (o1Distance == null) {
+                        return new MeterDistance(100000).compareTo(o2Distance);
+                    } else {
+                        return o1Distance.compareTo(new MeterDistance(100000));
+                    }
+                }
+            }
+        });
+        
+        Map<Competitor, Integer> competitorToDistanceRank = new HashMap<Competitor, Integer>();
+        int raceRankSorted = 0;
+        for (Competitor competitorSorted : allCompetitorsSortedByDistanceToStarboardSide) {
+            raceRankSorted += 1;
+            competitorToDistanceRank.put(competitorSorted, raceRankSorted);
+        }
+        
+        // it can happen that there are competitors that did not race but got points
+        int additionalCompetitorCount = 0;
+        for (Competitor competitorInLeaderboard : leaderboard.getAllCompetitors()) {
+            if (!allCompetitors.contains(competitorInLeaderboard)) {
+                // found a competitor that is available in leaderboard but not in that race
+                // check if he has an overwritten score for that race
+                MaxPointsReason mpr = leaderboard.getScoreCorrection().getMaxPointsReason(competitorInLeaderboard, column, race.getEndOfRace());
+                if (mpr != null && !mpr.equals(MaxPointsReason.NONE)) {
+                    // add this competitor to the list to have him evaluated
+                    Element competitorElement = createCompetitorXML(competitorInLeaderboard, leaderboard, /*shortVersion*/ true, null);
+                    Element competitorRaceDataElement = new Element("competitor_race_data");
+                    MaxPointsReason maxPointsReason = leaderboard.getMaxPointsReason(competitorInLeaderboard, column, race.getEndOfRace());
+                    addNamedElementWithValue(competitorRaceDataElement, "max_points_reason", maxPointsReason.toString()); 
+                    boolean isDiscardedForCompetitor = leaderboard.isDiscarded(competitorInLeaderboard, column, race.getEndOfRace());
+                    addNamedElementWithValue(competitorRaceDataElement, "is_discarded", isDiscardedForCompetitor == true ? "true" : "false");
+                    Double finalRaceScore = leaderboard.getTotalPoints(competitorInLeaderboard, column, race.getEndOfRace());
+                    addNamedElementWithValue(competitorRaceDataElement, "final_race_score", finalRaceScore);
+                    competitorElement.addContent(competitorRaceDataElement);
+                    raceElement.addContent(competitorElement);
+                    raceConfidenceAndErrorMessages = updateConfidence("Competitor " + competitorInLeaderboard.getName() + " has no valid data for this race!", 0.2, raceConfidenceAndErrorMessages);
+                    additionalCompetitorCount++;
+                }
+            }
+        }
+        addNamedElementWithValue(raceElement, "race_score_participant_count", allCompetitors.size()+additionalCompetitorCount);
+        
+        int raceRank = 0;
+        for (Competitor competitor : allCompetitors) {
+            Element competitorElement = createCompetitorXML(competitor, leaderboard, /*shortVersion*/ true, null);
+            Element competitorRaceDataElement = new Element("competitor_race_data");
+            MaxPointsReason maxPointsReason = leaderboard.getMaxPointsReason(competitor, column, race.getEndOfRace());
+            addNamedElementWithValue(competitorRaceDataElement, "max_points_reason", maxPointsReason.toString()); 
+            boolean isDiscardedForCompetitor = leaderboard.isDiscarded(competitor, column, race.getEndOfRace());
+            addNamedElementWithValue(competitorRaceDataElement, "is_discarded", isDiscardedForCompetitor == true ? "true" : "false");
+            Double finalRaceScore = leaderboard.getTotalPoints(competitor, column, race.getEndOfRace());
+            addNamedElementWithValue(competitorRaceDataElement, "final_race_score", finalRaceScore);
+            if (maxPointsReason.equals(MaxPointsReason.DNS) || race.getMarkPassings(competitor).isEmpty()) {
+                // we do not want to include competitors that did not start the race
+                competitorElement.addContent(competitorRaceDataElement);
+                raceElement.addContent(competitorElement);
+                raceConfidenceAndErrorMessages = updateConfidence("Competitor " + competitor.getName() + " has no valid data for this race!", 0.1, raceConfidenceAndErrorMessages);
+                continue;
+            }
+
+            List<Maneuver> maneuvers = getManeuvers(race, competitor, /*waitForLatest*/ false);
+            addNamedElementWithValue(competitorRaceDataElement, "number_of_maneuvers", maneuvers != null ? maneuvers.size() : 0);
+            addNamedElementWithValue(competitorRaceDataElement, "number_of_tacks", getNumberOfTacks(maneuvers));
+            addNamedElementWithValue(competitorRaceDataElement, "number_of_jibes", getNumberOfJibes(maneuvers));
+            addNamedElementWithValue(competitorRaceDataElement, "number_of_penalty_circles", getNumberOfPenaltyCircles(maneuvers));
+
+            GPSFixTrack<Competitor, GPSFixMoving> gpsFixesForCompetitor = race.getTrack(competitor);
+            if (gpsFixesForCompetitor != null) {
+                Duration averageIntervall = gpsFixesForCompetitor.getAverageIntervalBetweenFixes();
+                if (averageIntervall != null) {
+                    addNamedElementWithValue(competitorRaceDataElement, "average_interval_between_fixes_outliers_removed_as_millis", averageIntervall.asMillis());
+                }
+                Duration averageIntervallRaw = gpsFixesForCompetitor.getAverageIntervalBetweenRawFixes();
+                if (averageIntervallRaw != null) {
+                    addNamedElementWithValue(competitorRaceDataElement, "average_interval_between_fixes_raw_as_millis", averageIntervallRaw.asMillis());
+                }
+            } else {
+                addNamedElementWithValue(competitorRaceDataElement, "average_interval_between_fixes_outliers_removed_as_millis", 0);
+                addNamedElementWithValue(competitorRaceDataElement, "average_interval_between_fixes_raw_as_millis", 0);
+                raceConfidenceAndErrorMessages = updateConfidence("Competitor " + competitor.getName() + " has no valid gps track for this race!", 0.5, raceConfidenceAndErrorMessages);
+            }
+                
+            int[] timePointsInSecondsBeforeStart = new int[]{0, 5, 10, 20, 30};
+            for (int i : timePointsInSecondsBeforeStart) {
+                TimePoint beforeRaceStartTime = race.getStartOfRace().minus(i*1000);
+                Distance distanceToStartLineBeforeStart = race.getDistanceToStartLine(competitor, beforeRaceStartTime);
+                if (distanceToStartLineBeforeStart == null) {
+                    raceConfidenceAndErrorMessages = updateConfidence("Competitor " + competitor.getName() + " has no valid distance to startline " + i + " seconds before start for this race!", 0.1, raceConfidenceAndErrorMessages);
+                }
+                addNamedElementWithValue(competitorRaceDataElement, "distance_to_start_line_"+i+"seconds_before_start_in_meters", distanceToStartLineBeforeStart != null ? distanceToStartLineBeforeStart.getMeters() : 0);
+                Speed estimatedSpeedBeforeStarttime = race.getTrack(competitor).getEstimatedSpeed(beforeRaceStartTime);
+                if (estimatedSpeedBeforeStarttime == null) {
+                    raceConfidenceAndErrorMessages = updateConfidence("Competitor " + competitor.getName() + " has no valid speed " + i + " seconds before start for this race!", 0.1, raceConfidenceAndErrorMessages);
+                }
+                addNamedElementWithValue(competitorRaceDataElement, "speed_"+i+"seconds_before_start_of_race_in_knots", estimatedSpeedBeforeStarttime != null ? estimatedSpeedBeforeStarttime.getKnots() : 0);
+                
+                Distance distanceToStarboardSide = race.getDistanceFromStarboardSideOfStartLine(competitor, beforeRaceStartTime);
+                if (distanceToStarboardSide == null) {
+                    raceConfidenceAndErrorMessages = updateConfidence("Competitor " + competitor.getName() + " has no valid distance to starboard side " + i + " seconds before start for this race!", 0.1, raceConfidenceAndErrorMessages);
+                }
+                addNamedElementWithValue(competitorRaceDataElement, "distance_from_starboard_side_of_start_line_"+i+"seconds_before_start_in_meters", distanceToStarboardSide != null ? distanceToStarboardSide.getMeters() : 0);
+                
+                LineDetails raceStartLine = race.getStartLine(beforeRaceStartTime);
+                if (raceStartLine == null) {
+                    addNamedElementWithValue(competitorRaceDataElement, "bearing_fom_port_mark_to_starboard_mark"+i+"seconds_before_start_in_degrees", 0);
+                    addNamedElementWithValue(competitorRaceDataElement, "bearing_fom_projected_position_to_starboard_mark"+i+"seconds_before_start_in_degrees", 0);
+                    addNamedElementWithValue(competitorRaceDataElement, "bearing_to_starboard_mark_"+i+"seconds_before_start_in_degrees", 0);
+                    addNamedElementWithValue(competitorRaceDataElement, "competitor_in_startline_box_"+i+"seconds_before_start", "false");
+                    addNamedElementWithValue(competitorRaceDataElement, "projected_starboard_mark_distance_"+i+"seconds_before_start_in_meters", 0);
+                    addNamedElementWithValue(competitorRaceDataElement, "projected_position_onto_startline_"+i+"seconds_before_start", 0);
+                    raceConfidenceAndErrorMessages = updateConfidence("Race " + race.getRace().getName() + " has no valid startline! Data related to startline will be wrong.", 0.2, raceConfidenceAndErrorMessages);
+                } else {
+                    Iterator<Mark> marksForStartLine = race.getStartLine(beforeRaceStartTime).getWaypoint().getControlPoint().getMarks().iterator();
+                    Mark first = marksForStartLine.next();
+                    Mark second = null;
+                    if (marksForStartLine.hasNext()) {
+                        second = marksForStartLine.next();
+                        Position firstMarkPosition = race.getOrCreateTrack(first).getEstimatedPosition(beforeRaceStartTime, /*extrapolate*/ false);
+                        Position secondMarkPosition = race.getOrCreateTrack(second).getEstimatedPosition(beforeRaceStartTime, /*extrapolate*/ false);
+                        Position competitorPosition = race.getTrack(competitor).getEstimatedPosition(beforeRaceStartTime, /*extrapolate*/ false);
+                        if (firstMarkPosition != null && secondMarkPosition != null) {
+                            Position projectedCompetitorPositionOntoStartLine = getOrthogonalProjectionOntoLine(
+                                competitorPosition,
+                                firstMarkPosition,
+                                secondMarkPosition
+                                );
+                            // now compute the distance from starboard mark
+                            Mark starboardMark = race.getStartLine(beforeRaceStartTime).getStarboardMarkWhileApproachingLine();
+                            Mark portMark = null;
+                            if (starboardMark.equals(first)) {
+                                portMark = second;
+                            } else {
+                                portMark = first;
+                            }
+                            Position portMarkPosition = race.getOrCreateTrack(portMark).getEstimatedPosition(beforeRaceStartTime, /*extrapolate*/ false);
+                            Position starboardMarkPosition = race.getOrCreateTrack(starboardMark).getEstimatedPosition(beforeRaceStartTime, /*extrapolate*/ false);
+                            Distance projectedDistance = projectedCompetitorPositionOntoStartLine.getDistance(starboardMarkPosition);
+                            Bearing bearingToStarboardMarkFromCompetitorPosition = competitorPosition.getBearingGreatCircle(starboardMarkPosition);
+                            Bearing bearingFromPortToStarboardMark = portMarkPosition.getBearingGreatCircle(starboardMarkPosition);
+                            Bearing bearingFromProjectedCompetitorPositionToStarboardMark = projectedCompetitorPositionOntoStartLine.getBearingGreatCircle(starboardMarkPosition);
+                            addNamedElementWithValue(competitorRaceDataElement, "bearing_fom_port_mark_to_starboard_mark"+i+"seconds_before_start_in_degrees", bearingFromPortToStarboardMark.getDegrees());
+                            addNamedElementWithValue(competitorRaceDataElement, "bearing_fom_projected_position_to_starboard_mark"+i+"seconds_before_start_in_degrees", bearingFromProjectedCompetitorPositionToStarboardMark.getDegrees());
+                            addNamedElementWithValue(competitorRaceDataElement, "bearing_to_starboard_mark_"+i+"seconds_before_start_in_degrees", bearingToStarboardMarkFromCompetitorPosition.getDegrees());
+                            if (Math.rint(bearingFromPortToStarboardMark.getDegrees()) == Math.rint(bearingFromProjectedCompetitorPositionToStarboardMark.getDegrees())) {
+                                addNamedElementWithValue(competitorRaceDataElement, "competitor_in_startline_box_"+i+"seconds_before_start", "true");
+                                addNamedElementWithValue(competitorRaceDataElement, "projected_starboard_mark_distance_"+i+"seconds_before_start_in_meters", projectedDistance.getMeters());
+                            } else {
+                                addNamedElementWithValue(competitorRaceDataElement, "competitor_in_startline_box_"+i+"seconds_before_start", "false");
+                                addNamedElementWithValue(competitorRaceDataElement, "projected_starboard_mark_distance_"+i+"seconds_before_start_in_meters", 0-projectedDistance.getMeters());
+                            }
+                            addNamedElementWithValue(competitorRaceDataElement, "projected_position_onto_startline_"+i+"seconds_before_start", projectedCompetitorPositionOntoStartLine.toString());
+                        }
+                    }
+                }
+            }
+            Tack startTack = race.getTack(competitor, race.getStartOfRace());
+            addNamedElementWithValue(competitorRaceDataElement, "start_tack", startTack != null ? startTack.name() : "UNKNOWN");
+            LineDetails startLine = race.getStartLine(race.getStartOfRace());
+            addNamedElementWithValue(competitorRaceDataElement, "starboard_mark_name", startLine != null ? startLine.getStarboardMarkWhileApproachingLine().getName() : "UNKNOWN");
+            Distance distanceToStartLine = race.getDistanceToStartLine(competitor, race.getStartOfRace());
+            addNamedElementWithValue(competitorRaceDataElement, "distance_to_start_line_on_race_start_in_meters", distanceToStartLine != null ? distanceToStartLine.getMeters() : 0);
+            Speed estimatedSpeedAtStartSignal = race.getTrack(competitor).getEstimatedSpeed(race.getStartOfRace());
+            if (estimatedSpeedAtStartSignal == null) {
+                raceConfidenceAndErrorMessages = updateConfidence("Competitor " + competitor.getName() + " has no valid speed at start for this race!", 0.1, raceConfidenceAndErrorMessages);
+            }
+            addNamedElementWithValue(competitorRaceDataElement, "speed_on_start_signal_of_race_in_knots", estimatedSpeedAtStartSignal != null ? estimatedSpeedAtStartSignal.getKnots() : 0);
+            Distance distanceFromStarboardSideWhenPassingStart = race.getDistanceFromStarboardSideOfStartLineWhenPassingStart(competitor);
+            if (distanceFromStarboardSideWhenPassingStart == null) {
+                raceConfidenceAndErrorMessages = updateConfidence("Competitor " + competitor.getName() + " has no valid distance from line at start for this race!", 0.1, raceConfidenceAndErrorMessages);
+            }
+            addNamedElementWithValue(competitorRaceDataElement, "distance_from_starboard_side_of_start_line_when_passing_start_in_meters", distanceFromStarboardSideWhenPassingStart != null ? distanceFromStarboardSideWhenPassingStart.getMeters() : 0);
+            addNamedElementWithValue(competitorRaceDataElement, "rank_based_on_distance_from_starboard_side_of_start_line", competitorToDistanceRank.get(competitor));
+            Speed speedWhenCrossingStartline = race.getSpeedWhenCrossingStartLine(competitor);
+            if (speedWhenCrossingStartline == null) {
+                raceConfidenceAndErrorMessages = updateConfidence("Competitor " + competitor.getName() + " has no valid speed when passing startline for this race!", 0.2, raceConfidenceAndErrorMessages);
+            }
+            addNamedElementWithValue(competitorRaceDataElement, "speed_when_crossing_start_line_in_knots", speedWhenCrossingStartline != null ? speedWhenCrossingStartline.getKnots() : 0);
+            com.sap.sse.common.Util.Triple<GPSFixMoving, Speed, TrackedLegOfCompetitor> gpsFixWithSpeedAndLegInformation = getMaximumSpeedOverGround(competitor, race);
+            if (gpsFixWithSpeedAndLegInformation != null && gpsFixWithSpeedAndLegInformation.getB() != null) {
+                addNamedElementWithValue(competitorRaceDataElement, "maximum_race_speed_over_ground_in_knots", gpsFixWithSpeedAndLegInformation.getB().getKnots());
+                competitorRaceDataElement.addContent(createTimedXML("maximum_race_speed_measured_at_", gpsFixWithSpeedAndLegInformation.getA().getTimePoint()));
+                if (gpsFixWithSpeedAndLegInformation.getC() != null) {
+                    // check which leg number it is
+                    int legCounterForMaxSpeed = 0;
+                    for (Leg leg : race.getRace().getCourse().getLegs()) {
+                        legCounterForMaxSpeed++;
+                        if (leg.equals(gpsFixWithSpeedAndLegInformation.getC().getLeg())) {
+                            break;
+                        }
+                    }
+                    addNamedElementWithValue(competitorRaceDataElement, "maximum_race_speed_over_ground_reached_in_leg", legCounterForMaxSpeed);
+                    TrackedLeg trackedLegWithTypeInformation = gpsFixWithSpeedAndLegInformation.getC().getTrackedLeg();
+                    if (trackedLegWithTypeInformation != null) {
+                        addNamedElementWithValue(competitorRaceDataElement, "maximum_race_speed_over_ground_reached_in_leg_with_type", trackedLegWithTypeInformation.getLegType(gpsFixWithSpeedAndLegInformation.getA().getTimePoint()).name());
+                    } else {
+                        addNamedElementWithValue(competitorRaceDataElement, "maximum_race_speed_over_ground_reached_in_leg_with_type", "UNKNOWN");
+                    }
+                } else {
+                    addNamedElementWithValue(competitorRaceDataElement, "maximum_race_speed_over_ground_reached_in_leg", 0);
+                }
+            } else {
+                addNamedElementWithValue(competitorRaceDataElement, "maximum_race_speed_over_ground_in_knots", 0.0);
+                competitorRaceDataElement.addContent(createTimedXML("maximum_race_speed_measured_at_", race.getStartOfRace()));
+                addNamedElementWithValue(competitorRaceDataElement, "maximum_race_speed_over_ground_reached_in_leg_with_type", "UNKNOWN");
+                addNamedElementWithValue(competitorRaceDataElement, "maximum_race_speed_over_ground_reached_in_leg", 0);
+                raceConfidenceAndErrorMessages = updateConfidence("Competitor " + competitor.getName() + " has no valid maximum speed for this race!", 0.5, raceConfidenceAndErrorMessages);
+            }
+            Distance distanceTraveledInThisRace = race.getDistanceTraveled(competitor, race.getEndOfRace());
+            if (distanceTraveledInThisRace == null) {
+                raceConfidenceAndErrorMessages = updateConfidence("Competitor " + competitor.getName() + " has no valid distance traveled for this race! Check distance traveled including non finished legs.", 0.3, raceConfidenceAndErrorMessages);
+            }
+            addNamedElementWithValue(competitorRaceDataElement, "distance_traveled_in_meters", distanceTraveledInThisRace == null ? 0.0 : distanceTraveledInThisRace.getMeters());
+            addNamedElementWithValue(competitorRaceDataElement, "distance_traveled_including_non_finished_legs_in_meters", getDistanceTraveled(race, competitor, race.getEndOfRace(), /*alsoReturnDistanceIfCompetitorHasNotFinishedRace*/ true).getMeters());
+            Speed averageSpeedOverGround = getAverageSpeedOverGround(race, competitor, race.getEndOfRace(), true);
+            addNamedElementWithValue(competitorRaceDataElement, "average_speed_over_ground_in_knots", averageSpeedOverGround == null ? 0.0 : averageSpeedOverGround.getKnots());
+            addNamedElementWithValue(competitorRaceDataElement, "final_race_rank", ++raceRank);
+            TrackedLegOfCompetitor trackedLegOfCompetitor = race.getTrackedLeg(competitor, race.getRace().getCourse().getFirstLeg());
+            if (trackedLegOfCompetitor != null && trackedLegOfCompetitor.getFinishTime() != null) {
+                addNamedElementWithValue(competitorRaceDataElement, "rank_at_end_of_first_leg", trackedLegOfCompetitor.getRank(trackedLegOfCompetitor.getFinishTime()));
+            } else {
+                addNamedElementWithValue(competitorRaceDataElement, "rank_at_end_of_first_leg", 0);
+                raceConfidenceAndErrorMessages = updateConfidence("It seems that competitor " + competitor.getName() + " has not finished first leg!", 0.1, raceConfidenceAndErrorMessages);
+            }
+            Distance averageCrossTrackError = race.getAverageAbsoluteCrossTrackError(competitor, race.getStartOfRace(), race.getEndOfRace(), /*upwindOnly*/ false, /*waitForLatestAnalysis*/ false);
+            addNamedElementWithValue(competitorRaceDataElement, "average_cross_track_error_in_meters", averageCrossTrackError != null ? averageCrossTrackError.getMeters() : -1.0);
+            Distance averageSignedCrossTrackError = race.getAverageSignedCrossTrackError(competitor, race.getStartOfRace(), race.getEndOfRace(), /*upwindOnly*/ false, /*waitForLatestAnalysis*/ false);
+            addNamedElementWithValue(competitorRaceDataElement, "average_signed_cross_track_error_in_meters", averageSignedCrossTrackError != null ? averageSignedCrossTrackError.getMeters() : -1.0);
+            competitorElement.addContent(competitorRaceDataElement);
+            raceElement.addContent(competitorElement);
+        }
+
+        raceElement.addContent(createDataConfidenceXML(raceConfidenceAndErrorMessages));
+        raceElement.addContent(legs);
+        return raceElement;
+    }
+    
+    /**
+     * Creates xml elements related to a competitor.
+     * @param shortVersion when set to <code>true</code> then only the name and UUID is returned
+     */
+    private Element createCompetitorXML(Competitor competitor, Leaderboard leaderboard, boolean shortVersion, Util.Pair<Double, Vector<String>> competitorConfidenceAndErrorMessages) throws NoWindException, IOException, ServletException {
+        TimePoint timeSpent = MillisecondsTimePoint.now();
+        Element competitorElement = new Element("competitor");
+        addNamedElementWithValue(competitorElement, "uuid", competitor.getId().toString());
+        addNamedElementWithValue(competitorElement, "name", competitor.getName());
+        
+        if (shortVersion)
+            return competitorElement;
+        
+        if (competitor.getBoat() != null) {
+            addNamedElementWithValue(competitorElement, "sail_id", cleanSailId(competitor.getBoat().getSailID(), competitor));
+            addNamedElementWithValue(competitorElement, "boat_class", competitor.getBoat().getBoatClass().getName());
+            addNamedElementWithValue(competitorElement, "boat_name", competitor.getBoat().getName());
+        } else {
+            addNamedElementWithValue(competitorElement, "sail_id", "");
+            addNamedElementWithValue(competitorElement, "boat_class", "");
+            addNamedElementWithValue(competitorElement, "boat_name", "");
+        }
+        
+        if (competitor.getTeam() != null && competitor.getTeam().getNationality() != null) {
+            addNamedElementWithValue(competitorElement, "nationality_name", competitor.getTeam().getNationality().getName());
+            addNamedElementWithValue(competitorElement, "nationality_ioc", competitor.getTeam().getNationality().getThreeLetterIOCAcronym());
+        } else {
+            addNamedElementWithValue(competitorElement, "nationality_name", "");
+            addNamedElementWithValue(competitorElement, "nationality_ioc", "");
+        }
+        
+        // determine the last race and take the timepoint from there
+        TimePoint timePointOfLatestModification = null;
+        RaceColumn lastRaceColumnWithTrackedRace = null;
+        for (RaceColumn column : leaderboard.getRaceColumns()) {
+            if (column.hasTrackedRaces()) {
+                lastRaceColumnWithTrackedRace = column;
+            }
+        }
+        TimePoint endOfRaceForLastTrackedRaceInLeaderboard = null;
+        if (lastRaceColumnWithTrackedRace != null) {
+            TrackedRace lastTrackedRace = lastRaceColumnWithTrackedRace.getTrackedRace(competitor);
+            if (lastTrackedRace != null) {
+                endOfRaceForLastTrackedRaceInLeaderboard = lastTrackedRace.getEndOfRace();
+            } else {
+                // can happen that for this competitor there is no tracked race
+                // leave time null so that leaderboard latest modification time
+                // will kick in
+            }
+        }
+        if (endOfRaceForLastTrackedRaceInLeaderboard != null) {
+            timePointOfLatestModification = endOfRaceForLastTrackedRaceInLeaderboard;
+        } else {
+            if (leaderboard.getTimePointOfLatestModification() != null) {
+                timePointOfLatestModification = leaderboard.getTimePointOfLatestModification();
+            } else {
+                timePointOfLatestModification = MillisecondsTimePoint.now();
+            }
+        }
+        Duration totalTimeSailed = leaderboard.getTotalTimeSailed(competitor, timePointOfLatestModification);
+        if (totalTimeSailed != null) {
+            addNamedElementWithValue(competitorElement, "total_time_sailed_in_milliseconds", totalTimeSailed.asMillis());
+        } else {
+            addNamedElementWithValue(competitorElement, "total_time_sailed_in_milliseconds", 0);
+        }
+        addNamedElementWithValue(competitorElement, "total_time_sailed_including_non_finished_races_in_milliseconds", getTotalTimeSailedInMilliseconds(competitor, timePointOfLatestModification, true));
+        Distance totalDistanceSailed = leaderboard.getTotalDistanceTraveled(competitor, timePointOfLatestModification);
+        if (totalDistanceSailed == null) {
+            competitorConfidenceAndErrorMessages = updateConfidence("Competitor has not finished all races in this leaderboard! His distance sailed is not comparable to others!", 0.1, competitorConfidenceAndErrorMessages);
+        }
+        addNamedElementWithValue(competitorElement, "total_distance_sailed_in_meters", totalDistanceSailed != null ? totalDistanceSailed.getMeters() : 0);
+        Distance totalDistanceSailedIncludingNonFinishedRaces = getTotalDistanceTraveled(leaderboard, competitor, timePointOfLatestModification);
+        addNamedElementWithValue(competitorElement, "total_distance_sailed_including_non_finished_races_in_meters", totalDistanceSailedIncludingNonFinishedRaces != null ? totalDistanceSailedIncludingNonFinishedRaces.getMeters() : 0);
+        Pair<GPSFixMoving, Speed> maximumLeaderboardSpeedOverGround = leaderboard.getMaximumSpeedOverGround(competitor, timePointOfLatestModification);
+        addNamedElementWithValue(competitorElement, "maximum_speed_over_ground_in_knots", maximumLeaderboardSpeedOverGround != null ? maximumLeaderboardSpeedOverGround.getB().getKnots() : 0);
+        Speed averageSpeed = leaderboard.getAverageSpeedOverGround(competitor, timePointOfLatestModification);
+        if (averageSpeed == null) {
+            competitorConfidenceAndErrorMessages = updateConfidence("Competitor has not finished all races in this leaderboard! His average speed over ground is not comparable to others!", 0.1, competitorConfidenceAndErrorMessages);
+        }
+        addNamedElementWithValue(competitorElement, "average_speed_over_ground_from_start_mark_passing_in_knots", averageSpeed != null ? averageSpeed.getKnots() : 0);
+        Speed averageSpeedOverGroundIncludingNonCompletedRaces = getAverageSpeedOverGround(leaderboard, competitor, timePointOfLatestModification, true);
+        addNamedElementWithValue(competitorElement, "average_speed_over_ground_including_non_finished_races_in_knots", averageSpeedOverGroundIncludingNonCompletedRaces == null ? 0 : averageSpeedOverGroundIncludingNonCompletedRaces.getKnots());
+        addNamedElementWithValue(competitorElement, "overall_rank", leaderboard.getTotalRankOfCompetitor(competitor, timePointOfLatestModification));
+        addNamedElementWithValue(competitorElement, "overall_score", leaderboard.getTotalPoints(competitor, timePointOfLatestModification));
+        competitorElement.addContent(createDataConfidenceXML(competitorConfidenceAndErrorMessages));
+        TimePoint elapsedTime = MillisecondsTimePoint.now().minus(timeSpent.asMillis());
+        addNamedElementWithValue(competitorElement, "generation_time_in_milliseconds", elapsedTime.asMillis());
+        return competitorElement;
+    }
+    
+    /**
+     * Create xml elements related to a leg.
+     */
+    private Element createLegXML(TrackedLeg trackedLeg, Leaderboard leaderboard, int legCounter,
+            Util.Pair<Double, Vector<String>> raceConfidenceAndErrorMessages,
+            Util.Pair<Double, Vector<String>> legConfidenceAndErrorMessages) throws NoWindException, IOException,
+            ServletException {
+        TimePoint timeSpent = MillisecondsTimePoint.now();
+        Leg leg = trackedLeg.getLeg();
+        Element legElement = new Element("leg");
+        legElement.addContent(createDataConfidenceXML(legConfidenceAndErrorMessages));
+        if (trackedLeg.getTrackedRace().isLive(MillisecondsTimePoint.now())) {
+            return legElement;
+        }
+        addNamedElementWithValue(legElement, "position", legCounter);
+        addNamedElementWithValue(legElement, "mark_from", leg.getFrom().getName());
+        addNamedElementWithValue(legElement, "mark_to", leg.getTo().getName());
+        addNamedElementWithValue(legElement, "leg_type", trackedLeg.getLegType(trackedLeg.getTrackedRace().getStartOfRace()).name());
+        addNamedElementWithValue(legElement, "great_circle_distance_at_start_of_race_in_meters", trackedLeg.getGreatCircleDistance(trackedLeg.getTrackedRace().getStartOfRace()).getMeters());
+        addNamedElementWithValue(legElement, "great_circle_distance_at_end_of_race_in_meters", trackedLeg.getGreatCircleDistance(trackedLeg.getTrackedRace().getEndOfRace()).getMeters());
+        
+        for (Competitor competitor : trackedLeg.getTrackedRace().getCompetitorsFromBestToWorst(/*timePoint*/ trackedLeg.getTrackedRace().getEndOfRace())) {
+            Element competitorElement = createCompetitorXML(competitor, leaderboard, /*shortVersion*/ true, null);
+            Element competitorLegDataElement = new Element("competitor_leg_data");
+            TrackedLegOfCompetitor competitorLeg = trackedLeg.getTrackedLeg(competitor);
+            
+            /* if there is no start time then ignore all data of this leg */
+            if (competitorLeg == null || competitorLeg.getStartTime() == null || competitorLeg.getFinishTime() == null || competitorLeg.getTrackedLeg().getTrackedRace().getMarkPassings(competitor).isEmpty()) {
+                competitorElement.addContent(competitorLegDataElement);
+                legElement.addContent(competitorElement);
+                continue;
+            }
+            TimePoint legFinishTime = competitorLeg.getFinishTime();
+            final RankingInfo rankingMetricAtLegFinishTime = trackedLeg.getTrackedRace().getRankingMetric().getRankingInfo(legFinishTime);
+            competitorLegDataElement.addContent(createTimedXML("leg_started_time_", competitorLeg.getStartTime()));
+            Util.Pair<GPSFixMoving, Speed> maximumSpeed = competitorLeg.getMaximumSpeedOverGround(legFinishTime);
+            addNamedElementWithValue(competitorLegDataElement, "maximum_speed_over_ground_in_knots", maximumSpeed != null ? maximumSpeed.getB().getKnots() : -1);
+            if (maximumSpeed == null) {
+                legConfidenceAndErrorMessages = updateConfidence("Competitor "+ competitor.getName() +" has not finished this leg! His maximum speed for this leg is not comparable to others!", 0.1, legConfidenceAndErrorMessages);
+            }
+            Speed averageVelocityMadeGood = competitorLeg.getAverageVelocityMadeGood(legFinishTime);
+            addNamedElementWithValue(competitorLegDataElement, "average_velocity_made_good_in_knots", averageVelocityMadeGood != null ? averageVelocityMadeGood.getKnots() : 0);
+            addNamedElementWithValue(competitorLegDataElement, "leg_finished_time_as_millis", handleValue(legFinishTime));
+            addNamedElementWithValue(competitorLegDataElement, "total_race_time_elapsed_as_millis", handleValue(legFinishTime)-handleValue(trackedLeg.getTrackedRace().getStartOfRace()));
+            Duration timeSpentInThisLeg = competitorLeg.getTime(legFinishTime);
+            if (timeSpentInThisLeg == null) {
+                legConfidenceAndErrorMessages = updateConfidence("Competitor " + competitor.getName() + " seems to not have finished this leg before end of tracking time.", 0.1, legConfidenceAndErrorMessages);
+            }
+            addNamedElementWithValue(competitorLegDataElement, "time_spend_in_this_leg_as_millis", timeSpentInThisLeg != null ? timeSpentInThisLeg.asMillis() : new MillisecondsDurationImpl(0).asMillis());
+            addNamedElementWithValue(competitorLegDataElement, "gap_to_leader_at_finish_in_seconds", competitorLeg.getGapToLeader(legFinishTime, rankingMetricAtLegFinishTime, WindPositionMode.LEG_MIDDLE).asSeconds());
+            Distance windwardDistanceToCompetitorFarthestAhead = competitorLeg.getWindwardDistanceToCompetitorFarthestAhead(legFinishTime, WindPositionMode.LEG_MIDDLE, rankingMetricAtLegFinishTime);
+            // TODO bug1018 decide whether the following field should be renamed to express that it's not the distance to the "leader" but the competitor farthest ahead; discussed with Simon on 2015-05-28; Simon says we leave it like this for now
+            addNamedElementWithValue(competitorLegDataElement, "windward_distance_to_overall_leader_that_has_finished_this_leg_in_meters", windwardDistanceToCompetitorFarthestAhead != null ? windwardDistanceToCompetitorFarthestAhead.getMeters() : 0);
+            addNamedElementWithValue(competitorLegDataElement, "distance_traveled_in_meters", competitorLeg.getDistanceTraveled(legFinishTime).getMeters());
+            addNamedElementWithValue(competitorLegDataElement, "average_speed_over_ground_in_knots", competitorLeg.getAverageSpeedOverGround(legFinishTime).getKnots());
+
+            addNamedElementWithValue(competitorLegDataElement, "number_of_jibes", competitorLeg.getNumberOfJibes(legFinishTime, /* waitForLatest */ false));
+            addNamedElementWithValue(competitorLegDataElement, "number_of_tacks", competitorLeg.getNumberOfTacks(legFinishTime, /* waitForLatest */ false));
+            addNamedElementWithValue(competitorLegDataElement, "number_of_penalty_circles", competitorLeg.getNumberOfPenaltyCircles(legFinishTime, /* waitForLatest */ false));
+            
+            addNamedElementWithValue(competitorLegDataElement, "leg_rank_at_leg_start", competitorLeg.getRank(competitorLeg.getStartTime()));
+            addNamedElementWithValue(competitorLegDataElement, "leg_rank_at_leg_finish", competitorLeg.getRank(legFinishTime));
+            
+            if (legCounter>1) {
+                addNamedElementWithValue(competitorLegDataElement, "rank_gain_for_this_leg_between_start_and_finish", competitorLeg.getRank(competitorLeg.getStartTime())-competitorLeg.getRank(legFinishTime));
+            } else {
+                addNamedElementWithValue(competitorLegDataElement, "rank_gain_for_this_leg_between_start_and_finish", 0);
+            }
+            
+            List<Maneuver> maneuvers = competitorLeg.getManeuvers(legFinishTime, /*waitForLatest*/false);
+            addNamedElementWithValue(competitorLegDataElement, "maneuver_count", maneuvers.size());
+            Element maneuversElement = new Element("maneuvers");
+            int maneuverCounter = 0;
+            for (Maneuver man : maneuvers) {
+                maneuverCounter += 1;
+                Element maneuverInformation = new Element("maneuver");
+                addNamedElementWithValue(maneuverInformation, "type", man.getType().toString());
+                addNamedElementWithValue(maneuverInformation, "position", maneuverCounter);
+                addNamedElementWithValue(maneuverInformation, "direction_change_in_degrees", man.getDirectionChangeInDegrees());
+                Distance maneuverLoss = man.getManeuverLoss();
+                addNamedElementWithValue(maneuverInformation, "loss_in_meters", maneuverLoss != null ? maneuverLoss.getMeters() : 0.0);
+                addNamedElementWithValue(maneuverInformation, "speed_before_in_knots", man.getSpeedWithBearingBefore().getKnots());
+                addNamedElementWithValue(maneuverInformation, "speed_after_in_knots", man.getSpeedWithBearingAfter().getKnots());
+                maneuversElement.addContent(maneuverInformation);
+            }
+            competitorLegDataElement.addContent(maneuversElement);
+            
+            Distance averageCrossTrackError = competitorLeg.getAverageAbsoluteCrossTrackError(legFinishTime, /*waitForLatestAnalysis*/ false);
+            addNamedElementWithValue(competitorLegDataElement, "average_cross_track_error_in_meters", averageCrossTrackError != null ? averageCrossTrackError.getMeters() : -1);
+            Distance averageSignedCrossTrackError = competitorLeg.getAverageSignedCrossTrackError(legFinishTime, /*waitForLatestAnalysis*/ false);
+            addNamedElementWithValue(competitorLegDataElement, "average_signed_cross_track_error_in_meters", averageSignedCrossTrackError != null ? averageSignedCrossTrackError.getMeters() : -1);
+            
+            competitorElement.addContent(competitorLegDataElement);
+            legElement.addContent(competitorElement);
+        }
+        TimePoint elapsedTime = MillisecondsTimePoint.now().minus(timeSpent.asMillis());
+        addNamedElementWithValue(legElement, "generation_time_in_milliseconds", elapsedTime.asMillis());
+        return legElement;
+    }
+    
+    /**
+     * Creates xml elements that indicate confidence.
+     */
+    private Element createDataConfidenceXML(Util.Pair<Double, Vector<String>> confidenceAndMessages) {
+        Element confidenceDataElement = new Element("confidence");
+        addNamedElementWithValue(confidenceDataElement, "simple_confidence_value", confidenceAndMessages.getA().doubleValue());
+        Element messagesElement = new Element("messages");
+        for (String message : confidenceAndMessages.getB()) {
+            addNamedElementWithValue(messagesElement, "message", message);
+        }
+        confidenceDataElement.addContent(messagesElement);
+        return confidenceDataElement;
+    }
+    
+    /**
+     * Update confidence 
+     * @param message The message that contains information why confidence is decreased
+     * @param decreaseConfidenceBy Value telling how much the confidence should be decreased
+     */
+    private Util.Pair<Double, Vector<String>> updateConfidence(String message, double decreaseConfidenceBy, Util.Pair<Double, Vector<String>> confidencePair) {
+        Vector<String> messages = confidencePair.getB();
+        messages.add(message);
+        return new Util.Pair<Double, Vector<String>>(confidencePair.getA().doubleValue()-decreaseConfidenceBy, messages);
+    }
+    
+    private Util.Pair<Double, Vector<String>> checkData(TrackedLeg leg) throws Exception {
+        double simpleConfidence = 1.0; Vector<String> messages = new Vector<String>();
+        TimePoint now = MillisecondsTimePoint.now();
+        for (TrackedLegOfCompetitor competitorLeg : leg.getTrackedLegsOfCompetitors()) {
+            if (competitorLeg == null) {
+                messages.add("Found one leg for a competitor that is null!");
+                simpleConfidence = 0.0;
+                continue;
+            }
+            if (competitorLeg.getCompetitor() == null) {
+                messages.add("Found a leg where the associated competitor is just null!");
+                simpleConfidence = 0.0;
+                continue;
+            }
+            if (competitorLeg.getTrackedLeg().getTrackedRace().getMarkPassings(competitorLeg.getCompetitor()).isEmpty()) {
+                messages.add("Competitor "+ competitorLeg.getCompetitor().getName() + " has no mark passings for the complete race!");
+                simpleConfidence -= 0.02;
+            }
+            if (!competitorLeg.hasFinishedLeg(now) || competitorLeg.getFinishTime() == null) {
+                messages.add("Competitor " + competitorLeg.getCompetitor().getName() + " has not finished this leg! Leg data won't be available!");
+                simpleConfidence -= 0.08;
+            }
+            if (!competitorLeg.hasStartedLeg(now) || competitorLeg.getStartTime() == null) {
+                messages.add("Competitor " + competitorLeg.getCompetitor().getName() + " has not started this leg! Leg data won't be available!");
+                simpleConfidence -= 0.08;
+            }
+            if (competitorLeg.getMaximumSpeedOverGround(now) == null) {
+                messages.add("Competitor " + competitorLeg.getCompetitor().getName() + " has no maximum speed for this leg!");
+                simpleConfidence -= 0.05;
+            }
+            if (competitorLeg.getAverageAbsoluteCrossTrackError(now, /*waitForLatestAnalysis*/ false) == null) {
+                messages.add("Competitor " + competitorLeg.getCompetitor().getName() + " has no average cross track error for this leg!");
+                simpleConfidence -= 0.02;
+            }
+            if (competitorLeg.getAverageSignedCrossTrackError(now, /*waitForLatestAnalysis*/ false) == null) {
+                messages.add("Competitor " + competitorLeg.getCompetitor().getName() + " has no average signed cross track error for this leg!");
+                simpleConfidence -= 0.02;
+            }
+            if (competitorLeg.getStartTime() != null && competitorLeg.getStartTime().before(leg.getTrackedRace().getStartOfRace())) {
+                if ((leg.getTrackedRace().getStartOfRace().asMillis()-competitorLeg.getStartTime().asMillis())>=MAX_EARLY_START_DIFFERENCE) {
+                    messages.add("Competitor " + competitorLeg.getCompetitor().getName() + " has a start time of " + competitorLeg.getStartTime() + " that is 10 seconds or more before start of race time (" + leg.getTrackedRace().getStartOfRace() + ").");
+                    simpleConfidence -= 0.01;
+                }
+            }
+        }
+        return new Util.Pair<Double, Vector<String>>(simpleConfidence, messages);
+    }
+    
+    private Util.Pair<Double, Vector<String>> checkData(TrackedRace race) throws Exception {
+        double simpleConfidence = 1.0; Vector<String> messages = new Vector<String>();
+        TimePoint dateAtYear2000 = new MillisecondsTimePoint(946681200000l);
+        if (race.getStartOfRace() == null || race.getStartOfRace().before(dateAtYear2000)) {
+            messages.add("Start time of race " + race.getRaceIdentifier().getRaceName() + " is either null or not valid!");
+            simpleConfidence -= 1;
+        }
+        if (race.getEndOfRace() == null || race.getEndOfRace().before(dateAtYear2000)) {
+            messages.add("End time of race " + race.getRaceIdentifier().getRaceName() + " is either null or not valid!");
+            simpleConfidence -= 1;
+        }
+        if (race.getStartOfTracking() == null || race.getStartOfTracking().before(dateAtYear2000)) {
+            messages.add("Start tracking time of race " + race.getRaceIdentifier().getRaceName() + " is either null or not valid!");
+            simpleConfidence -= 0.2;
+        }
+        if (race.getEndOfTracking() == null || race.getEndOfTracking().before(dateAtYear2000)) {
+            messages.add("End tracking time of race " + race.getRaceIdentifier().getRaceName() + " is either null or not valid!");
+            simpleConfidence -= 0.2;
+        }
+        if (race.isLive(MillisecondsTimePoint.now())) {
+            messages.add("This race is live - data for this race will not be available until the race has been finished!");
+        }
+        return new Util.Pair<Double, Vector<String>>(simpleConfidence, messages);
+    }
+    
+    private Util.Pair<Double, Vector<String>> checkData(Competitor competitor) throws Exception {
+        double simpleConfidence = 1.0; Vector<String> messages = new Vector<String>();
+        if (competitor.getName() == null || competitor.getName().equals("")) {
+            messages.add("Competitor " + competitor.getId() + " has no name!");
+            simpleConfidence -= 1;
+        }
+        if (competitor.getBoat() == null || competitor.getBoat().getSailID() == null || competitor.getBoat().getSailID().equals("")) {
+            messages.add("Competitor " + competitor.getId() + " has no sail id that can be used!");
+            simpleConfidence -= 1;
+        }
+        if (competitor.getTeam() == null || competitor.getTeam().getNationality() == null) {
+            messages.add("Either team for "+ competitor.getId() + " is null or nationality could not be determined");
+            simpleConfidence -= 0.2;
+        }
+        return new Util.Pair<Double, Vector<String>>(simpleConfidence, messages);
+    }
+    
+    private Util.Pair<Double, Vector<String>> checkData(Leaderboard leaderboard) throws Exception {
+        double simpleConfidence = 1.0; Vector<String> messages = new Vector<String>();
+        int raceColumnCount = 0; int attachedRaceToColumnCount = 0;
+        for (RaceColumn raceColumn : leaderboard.getRaceColumns()) {
+            if (raceColumn.hasTrackedRaces()) {
+                attachedRaceToColumnCount++;
+            }
+            raceColumnCount++;
+        }
+        if (raceColumnCount == 0) {
+            messages.add("Could not find any race columns or none of the race columns has tracked races attached!");
+            simpleConfidence -= 1.0;
+        }
+        if (attachedRaceToColumnCount < raceColumnCount) {
+            messages.add("Not all race columns contain attached races! Data being aggregated over all races could be wrong!");
+            simpleConfidence -= 0.3;
+        }
+        int competitorCount = 0;
+        for (Iterator<Competitor> iterator = leaderboard.getAllCompetitors().iterator(); iterator.hasNext();) {
+            iterator.next();
+            competitorCount++;
+        }
+        if (competitorCount == 0) {
+            messages.add("Could not find any competitors in this leaderboard!");
+            simpleConfidence -= 1.0;
+        }
+        TimePoint dateAtYear2000 = new MillisecondsTimePoint(946681200000l);
+        if (leaderboard.getTimePointOfLatestModification() != null && leaderboard.getTimePointOfLatestModification().before(dateAtYear2000)) {
+            messages.add("The time point of the last modification for this leaderboard is very old.");
+            simpleConfidence -= 0.4;
+        }
+        return new Util.Pair<Double, Vector<String>>(simpleConfidence, messages);
+    }
+    
+    /**
+     * Groups races together that have been on the same day
+     */
+    private int getSameDayGroupIndex(TrackedRace currentRace, TrackedRace raceBefore) {
+        if (raceBefore != null && !raceBefore.equals(currentRace)) {
+            if (currentRace != null && currentRace.getStartOfRace() != null && raceBefore.getStartOfRace() != null) {
+                Calendar timedDateForCurrentRace = Calendar.getInstance();
+                timedDateForCurrentRace.setTime(currentRace.getStartOfRace().asDate());
+                String formattedCurrent = new SimpleDateFormat("dd.MM.yyyy").format(timedDateForCurrentRace.getTime());
+                
+                Calendar timedDateForRaceBefore = Calendar.getInstance();
+                timedDateForRaceBefore.setTime(raceBefore.getStartOfRace().asDate());
+                String formattedBefore = new SimpleDateFormat("dd.MM.yyyy").format(timedDateForRaceBefore.getTime());
+                
+                if (formattedCurrent.equals(formattedBefore)) {
+                    return 0;
+                } 
+            }
+        } else {
+            return 0;
+        }
+        return 1;
+    }
+    
+    public void perform() throws Exception {
+        final Leaderboard leaderboard = getLeaderboard();
+        TimePoint timeSpent = MillisecondsTimePoint.now();
+        log.info("Starting XML export of " + leaderboard.getName());
+        Util.Pair<Double, Vector<String>> leaderboardConfidenceAndErrorMessages = checkData(leaderboard);
+        
+        final List<Element> racesElements = new ArrayList<Element>();
+        final List<Element> competitorElements = new ArrayList<Element>();
+        
+        for (Competitor competitor : leaderboard.getAllCompetitors()) {
+            Util.Pair<Double, Vector<String>> competitorConfidenceAndErrorMessages = checkData(competitor);
+            competitorElements.add(createCompetitorXML(competitor, leaderboard, /*shortVersion*/ false, competitorConfidenceAndErrorMessages));
+        }
+        
+        TrackedRace raceBefore = null; int sameDayGroupIndex = 0; int raceCounter = 0;
+        for (RaceColumn raceColumn : leaderboard.getRaceColumns()) {
+            for (Fleet fleet : raceColumn.getFleets()) {
+                TrackedRace trackedRace = raceColumn.getTrackedRace(fleet);
+                if (trackedRace != null && trackedRace.hasGPSData()) {
+                    sameDayGroupIndex += getSameDayGroupIndex(raceColumn.getTrackedRace(fleet), raceBefore);
+                    TimePoint timeSpentForRace = MillisecondsTimePoint.now();
+                    Util.Pair<Double, Vector<String>> raceConfidenceAndErrorMessages = checkData(trackedRace);
+                    final List<Element> legs = new ArrayList<Element>();
+                    int legCounter = 0;
+                    for (TrackedLeg leg : trackedRace.getTrackedLegs()) {
+                        Util.Pair<Double, Vector<String>> legConfidenceAndErrorMessages = checkData(leg);
+                        legs.add(createLegXML(leg, leaderboard, ++legCounter, raceConfidenceAndErrorMessages, legConfidenceAndErrorMessages));
+                    }
+                    Element raceElement = createRaceXML(trackedRace, fleet, legs, raceColumn, leaderboard, sameDayGroupIndex, ++raceCounter, raceConfidenceAndErrorMessages);
+                    TimePoint elapsedTimeForRace = MillisecondsTimePoint.now().minus(timeSpentForRace.asMillis());
+                    addNamedElementWithValue(raceElement, "generation_time_in_milliseconds", elapsedTimeForRace.asMillis());
+                    racesElements.add(raceElement);
+                    log.info("Exported complete race " + trackedRace.getRace().getName() + " in " + elapsedTimeForRace.asMillis() + " milliseconds!");
+                    raceBefore = trackedRace;
+                }
+            }
+        }
+        log.info("Finished XML export of leaderboard " + leaderboard.getName() + " in " + MillisecondsTimePoint.now().minus(timeSpent.asMillis()).asMillis() + " milliseconds");
+        Element dataToExport = createLeaderboardXML(leaderboard, competitorElements, racesElements, leaderboardConfidenceAndErrorMessages);
+        sendDocument(dataToExport, leaderboard.getName() + ".xml");
+    }
+}