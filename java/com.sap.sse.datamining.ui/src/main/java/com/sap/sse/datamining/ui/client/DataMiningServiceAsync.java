--- conflicted
+++ resolved
@@ -77,22 +77,12 @@
     /** Retrieves the {@link StoredDataMiningQueryDTO}s from the back end. */
     void retrieveStoredQueries(AsyncCallback<ArrayList<StoredDataMiningQueryDTOImpl>> callback);
 
-<<<<<<< HEAD
-    /** Updates or creates a {@link StoredDataMiningQueryDTO} in the back end. */
-    void updateOrCreateStoredQuery(StoredDataMiningQueryDTOImpl query,
-            AsyncCallback<StoredDataMiningQueryDTOImpl> callback);
-
-    /** Removes the {@link StoredDataMiningQueryDTO} if it exists from the back end. */
-    void removeStoredQuery(StoredDataMiningQueryDTOImpl query, AsyncCallback<StoredDataMiningQueryDTOImpl> callback);
-
     void retrieveStoredReports(AsyncCallback<ArrayList<StoredDataMiningReportDTOImpl>> callback);
 
     void updateOrCreateStoredReport(StoredDataMiningReportDTOImpl report, AsyncCallback<StoredDataMiningReportDTOImpl> callback);
 
     void removeStoredReport(StoredDataMiningReportDTOImpl report, AsyncCallback<StoredDataMiningReportDTOImpl> callback);
 
-=======
->>>>>>> d450fb6f
     /** Gets the {@link StatisticQueryDefinitionDTO} from the serialized String. */
     void getDeserializedQuery(String serializedQuery, AsyncCallback<ModifiableStatisticQueryDefinitionDTO> callback);
 
