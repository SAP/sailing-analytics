<!DOCTYPE html PUBLIC "-//W3C//DTD HTML 4.01 Transitional//EN" "http://www.w3.org/TR/html4/loose.dtd">
<html>
<head>
    <meta http-equiv="Content-Type" content="text/html; charset=ISO-8859-1">
    <link href='../../../../sailing-fontface-1.0.cache.css' media='screen' rel='stylesheet' title='Default stylesheet' type='text/css' />
    <link href='../../../main.css' media='screen' rel='stylesheet' title='Default stylesheet' type='text/css' />
    <link rel='icon' href='../../../../sap.ico' type='image/x-icon'>
    <title>SAP Sailing Analytics Webservices API Version 1.0</title>
</head>
<body>
<h1>SAP Sailing Analytics Webservices API Version 1.0</h1>
<h2>URL: /api/v1/masterdataimport</h2>

<b>Description:</b>
<p>Triggers a Master Data Import from a remote server. If no remote server authentication is provided the master data import will be triggered with the current user context.</p>
<br/>
<table>
    <tr>
        <td>Webservice Type:</td>
        <td>POST</td>
    </tr>
    <tr>
        <td>Output format:</td>
        <td>json</td>
    </tr>
    <tr>
        <td>Mandatory parameters:</td>
        <td>
<<<<<<< HEAD
            <div>remoteServer, the remote server from which to import.</div>
            <div>UUID[], the UUIDs of the leaderboardgroups to be requested from the remote server.</div>
            <div>override, whether to override a leaderboardgroup already available on the server.</div>
            <div>compress, use only if remote server instance is at least running with commit 0fbf6071dea125bec4a56dee55d61c99def4a62e.</div>
            <div>exportWind, if false no wind data will be imported.</div>
            <div>exportDeviceConfigs, if true exports all the device configurations for the race manager app.</div>
            <div>exportTrackedRacesAndStartTracking, if true exports all the tracked races and starts the tracking.</div>
=======
            <div>targetServerUrlAsString, the remote server from which to import.</div>
            <div>leaderboardgroupUUID[], the UUIDs of the leaderboardgroups to be requested from the remote server.</div>
>>>>>>> 8ec3049c
        </td>
    </tr>
    <tr>
        <td>Optional parameters:</td>
        <td>
            <div>remoteServerUsername</div>
            <div>remoteServerPassword</div>
            <div>remoteServerBearerToken</div>
            Use either username and password or bearer token, not all three parameters.
            <div>override, whether to override a leaderboardgroup already available on the server. The default is false.</div>
            <div>compress, use only if remote server instance is at least running with commit 0fbf6071dea125bec4a56dee55d61c99def4a62e. The default is true.</div>
            <div>exportWind, if false no wind data will be imported. The default is true.</div>
            <div>exportDeviceConfigs, if true exports all the device configurations for the race manager app. The default is false.</div>
            <div>exportTrackedRacesAndStartTracking, if true exports all the tracked races and starts the tracking. The default is true.</div>
        </td>
    </tr>
    <tr>
        <td>Request method:</td>
        <td>POST</td>
    </tr>
    <tr>
        <td>Example:</td>
<<<<<<< HEAD
        <td>curl -X POST http://127.0.0.1:8889/sailingserver/api/v1/masterdataimport -d "remoteServer=127.0.0.1:8888" -d "UUID[]=75e86618-8b0f-4291-9661-6b2a1fa47dff" -d "override=false" -d "compress=true" -d "exportWind=false" -d "exportDeviceConfigs=false" -d "exportTrackedRacesAndStartTracking=false" -d "remoteServerUsername=admin" -d "remoteServerPassword=admin" -H "Authorization: Basic YWRtaW46YWRtaW4="<br>
=======
        <td>curl -X POST http://127.0.0.1:8889/sailingserver/api/v1/masterdataimport -d "targetServerUrl=127.0.0.1:8888" -d "UUID[]=75e86618-8b0f-4291-9661-6b2a1fa47dff" -d "targetServerUsername=admin" -d "targetServerPassword=admin" -H "Authorization: Basic YWRtaW46YWRtaW4="<br>
>>>>>>> 8ec3049c
        produces output:<pre>
        {
         "LeaderboardgroupsImported": {
           "75e86618-8b0f-4291-9661-6b2a1fa47dff": "MyTestEventWithStrangeCharact/er*s",
         },
        "ImportedFrom": "127.0.0.1:8888",
        "override": false,
        "exportWind": false,
        "exportDeviceConfigs": false,
        "exportTrackedRacesAndStartTracking": false
        }
        </pre>
        </td>
    </tr>
</table>
<div style="height: 1em;"></div>
<a href="index.html">Back to Web Service Overview</a> 
</body>
</html><|MERGE_RESOLUTION|>--- conflicted
+++ resolved
@@ -26,18 +26,8 @@
     <tr>
         <td>Mandatory parameters:</td>
         <td>
-<<<<<<< HEAD
             <div>remoteServer, the remote server from which to import.</div>
-            <div>UUID[], the UUIDs of the leaderboardgroups to be requested from the remote server.</div>
-            <div>override, whether to override a leaderboardgroup already available on the server.</div>
-            <div>compress, use only if remote server instance is at least running with commit 0fbf6071dea125bec4a56dee55d61c99def4a62e.</div>
-            <div>exportWind, if false no wind data will be imported.</div>
-            <div>exportDeviceConfigs, if true exports all the device configurations for the race manager app.</div>
-            <div>exportTrackedRacesAndStartTracking, if true exports all the tracked races and starts the tracking.</div>
-=======
-            <div>targetServerUrlAsString, the remote server from which to import.</div>
             <div>leaderboardgroupUUID[], the UUIDs of the leaderboardgroups to be requested from the remote server.</div>
->>>>>>> 8ec3049c
         </td>
     </tr>
     <tr>
@@ -60,11 +50,7 @@
     </tr>
     <tr>
         <td>Example:</td>
-<<<<<<< HEAD
-        <td>curl -X POST http://127.0.0.1:8889/sailingserver/api/v1/masterdataimport -d "remoteServer=127.0.0.1:8888" -d "UUID[]=75e86618-8b0f-4291-9661-6b2a1fa47dff" -d "override=false" -d "compress=true" -d "exportWind=false" -d "exportDeviceConfigs=false" -d "exportTrackedRacesAndStartTracking=false" -d "remoteServerUsername=admin" -d "remoteServerPassword=admin" -H "Authorization: Basic YWRtaW46YWRtaW4="<br>
-=======
         <td>curl -X POST http://127.0.0.1:8889/sailingserver/api/v1/masterdataimport -d "targetServerUrl=127.0.0.1:8888" -d "UUID[]=75e86618-8b0f-4291-9661-6b2a1fa47dff" -d "targetServerUsername=admin" -d "targetServerPassword=admin" -H "Authorization: Basic YWRtaW46YWRtaW4="<br>
->>>>>>> 8ec3049c
         produces output:<pre>
         {
          "LeaderboardgroupsImported": {
