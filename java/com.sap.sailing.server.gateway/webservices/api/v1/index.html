--- conflicted
+++ resolved
@@ -433,13 +433,12 @@
         <td>Removes a remote server reference from a server.</td>
     </tr>
     <tr>
-<<<<<<< HEAD
+        <td><a href="remoteserverreferenceRemove.html">/api/v1/remoteserverreference/remove</a></td>
+        <td>Removes a remote server reference from a server.</td>
+    </tr>
+    <tr>
         <td><a href="compareServers.html">/api/v1/compareservers</a></td>
         <td>Compares the content of two servers.</td>
-=======
-        <td><a href="remoteserverreferenceRemove.html">/api/v1/remoteserverreference/remove</a></td>
-        <td>Removes a remote server reference from a server.</td>
->>>>>>> 28f553da
     </tr>
 </tbody>
 </table>
