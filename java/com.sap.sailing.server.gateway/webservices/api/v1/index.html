--- conflicted
+++ resolved
@@ -101,8 +101,6 @@
 		<td>Gets the details of a leaderboard</td>
 	</tr>
 	<tr>
-<<<<<<< HEAD
-=======
 		<td><a href="leaderboardCheckinPostDoc.html">/api/v1/leaderboards/{name}/device_mappings/start</a></td>
 		<td>Tracking App Device Checkin on leaderboard</td>
 	</tr>
@@ -111,7 +109,6 @@
 		<td>Tracking App Device Checkout on leaderboard</td>
 	</tr>
 	<tr>
->>>>>>> da608903
 		<td><a href="leaderboardCompetitorGetDoc.html">/api/v1/leaderboards/{name}/competitors/{id}</a></td>
 		<td>Gets the details of a competitor in the context of a leaderboard</td>
 	</tr>
@@ -123,8 +120,6 @@
 		<td><a href="competitorGetDoc.html">/api/v1/competitors/{id}</a></td>
 		<td>Gets the details of a competitor</td>
 	</tr>
-<<<<<<< HEAD
-=======
 	<tr>
 		<td><a href="competitorTeamGetDoc.html">/api/v1/competitors/{id}/team</a></td>
 		<td>Gets the details of a competitor's team</td>
@@ -133,7 +128,6 @@
 		<td><a href="competitorTeamImagePostDoc.html">/api/v1/competitors/{id}/team/image</a></td>
 		<td>Sets the team image</td>
 	</tr>
->>>>>>> da608903
 </tbody>
 </table>
 <div style="height: 1em;"></div>
