--- conflicted
+++ resolved
@@ -443,7 +443,6 @@
         <td>Removes a remote server reference from a server.</td>
     </tr>
     <tr>
-<<<<<<< HEAD
         <td><a href="moveToDedicatedServer.html">/api/v1/scopemigration/movetodedicatedserver</a></td>
         <td>Move a set of leaderboardgroups to a dedicated server.</td>
     </tr>
@@ -452,10 +451,7 @@
         <td>Move a set of leaderboardgroups to an archive server.</td>
     </tr>
     <tr>
-        <td><a href="compareServers.html">/api/v1/compareservers</a></td>
-=======
         <td><a href="compareServers.html">/sailingserver/api/v1/compareservers</a></td>
->>>>>>> 1b1554fc
         <td>Compares the content of two servers.</td>
     </tr>
 </tbody>
