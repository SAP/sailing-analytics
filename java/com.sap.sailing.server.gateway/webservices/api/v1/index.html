<!DOCTYPE html PUBLIC "-//W3C//DTD HTML 4.01 Transitional//EN" "http://www.w3.org/TR/html4/loose.dtd">
<html>
<head>
	<meta http-equiv="Content-Type" content="text/html; charset=ISO-8859-1">
	<link href='../../../../sailing-fontface-1.0.cache.css' media='screen' rel='stylesheet' title='Default stylesheet' type='text/css' />
	<link href='../../../main.css' media='screen' rel='stylesheet' title='Default stylesheet' type='text/css' />
	<link rel='icon' href='../../../../sap.ico' type='image/x-icon'>
	<title>SAP Sailing Analytics Webservices API Version 1.0</title>
</head>
<body>
<h1>SAP Sailing Analytics Webservices API Version 1.0 - Overview</h1>

<p>
A number of web services are available to query the state of a SAP Sailing Analytics server instance.
Note that different server instances exist, and not all servers hold the same data. Usually, events get
their own URL which is then made sure to point to a server instance holding the data for that event.
We use an Apache reverse proxy to map URLs (and in particular the sub-domain) to a particular server instance.
So, <a href="http://www.sapsailing.com">www.sapsailing.com</a> may end up on a different server instance than
<a href="http://tw2013.sapsailing.com">tw2013.sapsailing.com</a>
or <a href="http://ess40-2013.sapsailing.com">ess40-2013.sapsailing.com</a>. Usually, we hand out a per-event
or per-series URL, such as the ones above (except www.sapsailing.com which is the general landing page),
and you would only fetch the content for the event you're interested in, even if the server instance has more.
In all subsequent explanations, you may replace the "www.sapsailing.com" hostname by an according per-event host
name to make sure you get to the event you're interested in.
</p>
<div style="height: 1em;"></div>
<table>
<thead>
	<tr>
		<td>Webservice URL</td>
		<td>Description</td>
	</tr>
</thead>
<tbody>
	<tr>
		<td><a href="eventCreateEvent.html">/api/v1/events/createEvent</a></td>
		<td>Creates a new event</td>
	</tr>
	   <tr>
        <td><a href="eventDeleteDoc.html">/api/v1/events/{event-id}/</a></td>
        <td>Deletes and Event</td>
    </tr>
	<tr>
		<td><a href="eventUpdate.html">/api/v1/events/{event-id}/update</a></td>
		<td>Updates an existing event</td>
	</tr>
    <tr>
        <td><a href="eventMigrate.html">/api/v1/events/{event-id}/migrate</a></td>
        <td>Migrates an existing event</td>
    </tr>
	<tr>
		<td><a href="eventsGetDoc.html">/api/v1/events</a></td>
		<td>Gets all events</td>
	</tr>
	<tr>
		<td><a href="eventGetDoc.html">/api/v1/events/{id}</a></td>
		<td>Gets the details of an event</td>
	</tr>
	<tr>
		<td><a href="eventRaceStatesGetDoc.html">/api/v1/events/{id}/racestates</a></td>
		<td>Gets the race states of all races of an event</td>
	</tr>
	<tr>
		<td><a href="regattasGetDoc.html">/api/v1/regattas</a></td>
		<td>Gets all regattas</td>
	</tr>
	<tr>
		<td><a href="regattaGetDoc.html">/api/v1/regattas/{name}</a></td>
		<td>Gets the details of a regatta</td>
	</tr>
	   <tr>
        <td><a href="regattaDeleteDoc.html">/api/v1/regattas/{name}</a></td>
        <td>Delete the regatta and all regatta leaderboards</td>
    </tr>
	<tr>
		<td><a href="regattaUpdateDoc.html">/api/v1/regattas/{name}</a></td>
		<td>Updates the details of a regatta</td>
	</tr>
	<tr>
		<td><a href="racesGetDoc.html">/api/v1/regattas/{name}/races</a></td>
		<td>Gets the list of races in a regatta</td>
	</tr>
	<tr>
		<td><a href="entriesGetDoc.html">/api/v1/regattas/{name}/entries</a></td>
		<td>Gets the entries of a regatta</td>
	</tr>
	<tr>
		<td><a href="raceEntriesGetDoc.html">/api/v1/regattas/{regattaname}/races/{racename}/entries</a></td>
		<td>Gets the entries of a race</td>
	</tr>
	<tr>
		<td><a href="raceBearingOfFirstLegGetDoc.html">/api/v1/regattas/{regattaname}/races/{racename}/firstlegbearing</a></td>
		<td>Gets the bearing of the first leg</td>
	</tr>
	<tr>
		<td><a href="raceMarkPassingsGetDoc.html">/api/v1/regattas/{regattaname}/races/{racename}/markpassings</a></td>
		<td>Gets all mark passings of a race, by competitor and by waypoint</td>
	</tr>
	<tr>
		<td><a href="raceCompetitorPositionsGetDoc.html">/api/v1/regattas/{regattaname}/races/{racename}/competitors/positions</a></td>
		<td>Gets the GPS positions of the competitors of a race</td>
	</tr>
	<tr>
		<td><a href="raceCompetitorLiveGetDoc.html">/api/v1/regattas/{regattaname}/races/{racename}/competitors/live</a></td>
		<td>Gets some competitor information (e.g current rank, current leg) for a live race</td>
	</tr>
	<tr>
		<td><a href="raceCompetitorLegsGetDoc.html">/api/v1/regattas/{regattaname}/races/{racename}/competitors/legs</a></td>
		<td>Gets some leg information (e.g. rank, distance traveled) for all competitors of a race</td>
	</tr>
	<tr>
		<td><a href="raceMarkPositionsGetDoc.html">/api/v1/regattas/{regattaname}/races/{racename}/marks/positions</a></td>
		<td>Gets all GPS positions of the course marks of a race</td>
	</tr>
	<tr>
		<td><a href="raceCourseGetDoc.html">/api/v1/regattas/{regattaname}/races/{racename}/course</a></td>
		<td>Gets the course of a race</td>
	</tr>
	<tr>
		<td><a href="raceCourseGetByRegattaStructureDoc.html">/api/v1/regattas/{regattaname}/structure/{raceColumn}/{fleet}/course</a></td>
		<td>Gets the course of a race by using the regatta structure</td>
	</tr>
	<tr>
		<td><a href="raceStartanalysisGet.html">/api/v1/regattas/{regattaname}/races/{racename}/startanalysis</a></td>
		<td>Obtains start analysis parameters for the competitors, such as start delay, distance to line at gun, etc.</td>
	</tr>
	<tr>
		<td><a href="raceTimesGetDoc.html">/api/v1/regattas/{regattaname}/races/{racename}/times</a></td>
		<td>Gets the timing data for a race, including the start/end times, the tracking start/end times
		    as well as the "split times" or "mark passing times" of the first competitor rounding each mark.</td>
	</tr>
	<tr>
		<td><a href="raceTargetTimeGetDoc.html">/api/v1/regattas/{regattaname}/races/{racename}/targettime</a></td>
		<td>Gets the estimated target time of a race</td>
	</tr>
	<tr>
		<td><a href="raceWindGetDoc.html">/api/v1/regattas/{regattaname}/races/{racename}/wind</a></td>
		<td>Gets all GPS positions and data values for the wind of a race</td>
	</tr>
	<tr>
		<td><a href="regattasDataMiningGetDoc.html">/api/v1/regattas/datamining</a></td>
		<td>Gets all query identifiers for regattas</td>
	</tr>
	<tr>
		<td><a href="regattaRunQueryGetDoc.html">/api/v1/regattas/{regattaname}/datamining/{queryidentifier}</a></td>
		<td>Executes the query for the regatta and gets the result</td>
	</tr>
	<tr>
		<td><a href="regattaAddRaceColumns.html">/api/v1/regattas/{regattaname}/addracecolumns</a></td>
		<td>Adds one or more race columns to a regatta</td>
	</tr>
	<tr>
		<td><a href="regattaRemoveRaceColumn.html">/api/v1/regattas/{regattaname}/removeracecolumn</a></td>
		<td>Removes a race column from a regatta</td>
	</tr>
	<tr>
		<td><a href="regattaCompetitorsGet.html">/api/v1/regattas/{regattaname}/competitors</a></td>
		<td>Obtains the competitors participating in a regatta</td>
	</tr>
	<tr>
		<td><a href="regattaWindsummaryGet.html">/api/v1/regattas/{regattaname}/windsummary</a></td>
		<td>Obtains a summary of the wind conditions for one or more races in the regatta</td>
	</tr>
        <tr>
                <td><a href="regattaUpdateOrCreateSeries.html">/api/v1/regattas/updateOrCreateSeries</a></td>
        	<td>Creates a Series in an regatta, and configures the Series it contains</td>
        </tr>
   <tr>
        <td><a href="regattasCompetitorsCreateAndAddWithBoat.html">/api/v1/regattas/{regattaname}/competitors/createandaddwithboat</a></td>
        <td>Creates a competitor using an already exising boat and adds it to the regatta</td>
   </tr>
   <tr>
        <td><a href="regattasCompetitorsCreateAndAdd.html">/api/v1/regattas/{regattaname}/competitors/createandadd</a></td>
        <td>Creates a competitor and adds it to the regatta</td>
    </tr>
	<tr>
		<td><a href="regattasCompetitorAdd.html">/api/v1/regattas/{regattaname}/competitors/{competitorId}/add</a></td>
		<td>Registers a competitor with a regatta (POST)</td>
	</tr>
	<tr>
		<td>/api/v1/regattas/{regattaname}/competitors/{competitorId}/remove</td>
		<td>Removes a competitor from a regatta (POST)</td>
	</tr>
	<tr>
		<td><a href="regattaUpdateCompetitorToDHandicapPostDoc.html">/api/v1/regattas/{regattaname}/competitors/{competitorId}/updateToDHandicap</a></td>
		<td>Updates a competitor's time on distance allowance per nautical mile handicap value. (POST)</td>
	</tr>
	<tr>
		<td><a href="regattaUpdateCompetitorToTHandicapPostDoc.html">/api/v1/regattas/{regattaname}/competitors/{competitorId}/updateToTHandicap</a></td>
		<td>Updates a competitor's time on time handicap value. (POST)</td>
	</tr>
    <tr>
        <td><a href="regattasTrackingDevicesGet.html">/api/v1/regattas/{regattaName}/tracking_devices</a></td>
        <td>Gets the status for all GPS trackers associated to a regatta (POST)</td>
    </tr>
	<tr>
		<td><a href="raceRunQueryGetDoc.html">/api/v1/regattas/{regattaname}/races/{racename}/datamining/{queryidentifier}</a></td>
		<td>Executes the query for the race and gets the result</td>
	</tr>
	<tr>
		<td><a href="leaderboardgroupsGetDoc.html">/api/v1/leaderboardgroups</a></td>
		<td>Gets all leaderboard groups</td>
	</tr>
	<tr>
		<td><a href="leaderboardgroupGetDoc.html">/api/v1/leaderboardgroups/{name}</a></td>
		<td>Gets the details of a group of leaderboards</td>
	</tr>
    <tr>
        <td><a href="leaderboardGroupMigrate.html">/api/v1/leaderboardgroups/{name}/migrate</a></td>
        <td>Migrates an existing leaderboardGroup</td>
    </tr>
	<tr>
		<td><a href="leaderboardsGetDoc.html">/api/v1/leaderboards</a></td>
		<td>Gets all leaderboards</td>
	</tr>
	<tr>
		<td><a href="leaderboardGetDoc.html">/api/v1/leaderboards/{name}</a></td>
		<td>Gets the details of a leaderboard</td>
	</tr>
	<tr>
		<td><a href="leaderboardUpdateDoc.html">/api/v1/leaderboards/{name}/update</a></td>
		<td>Modifies attributes of a leaderboard</td>
	</tr>
	<tr>
		<td><a href="leaderboardUpdateCompetitorDisplayNameDoc.html">/api/v1/leaderboards/{name}/updateCompetitorDisplayName</a></td>
		<td>Modifies the display name of a competitor in the scope of a leaderboard</td>
	</tr>
	<tr>
		<td><a href="leaderboardCheckinPostDoc.html">/api/v1/leaderboards/{name}/device_mappings/start</a></td>
		<td>Tracking App Device Checkin on leaderboard</td>
	</tr>
	<tr>
		<td><a href="leaderboardCheckoutPostDoc.html">/api/v1/leaderboards/{name}/device_mappings/end</a></td>
		<td>Tracking App Device Checkout on leaderboard</td>
	</tr>
	<tr>
		<td><a href="leaderboardCompetitorGetDoc.html">/api/v1/leaderboards/{name}/competitors/{id}</a></td>
		<td>Gets the details of a competitor in the context of a leaderboard</td>
	</tr>
	<tr>
		<td><a href="leaderboardRaceAutocourse.html">/api/v1/leaderboards/{name}/autocourse</a></td>
		<td>Automatically infers a trivial course for a race to have something to start with.</td>
	</tr>
	<tr>
		<td><a href="leaderboardRaceMarksGetDoc.html">/api/v1/leaderboards/{name}/marks</a></td>
		<td>Gets the marks of a race (from the RaceLog and if possible the TrackedRace)</td>
	</tr>
	<tr>
		<td><a href="leaderboardRaceMarkGetDoc.html">/api/v1/leaderboards/{name}/marks/{markId}</a></td>
		<td>Gets a defined mark</td>
	</tr>
    <tr>
        <td><a href="leaderboardRaceStartorderGetDoc.html">/api/v1/leaderboards/{name}/startorder</a></td>
        <td>Gets the order in which competitors have started or are expected to start for a race</td>
    </tr>
	<tr>
		<td><a href="leaderboardRaceSetStartTimeAndRacingProcedure.html">/api/v1/leaderboards/{name}/starttime</a></td>
		<td>Sets the race start time and racing procedure in the race log (PUT)</td>
	</tr>
	<tr>
		<td><a href="leaderboardRaceGetStartTimeAndRacingProcedure.html">/api/v1/leaderboards/{name}/starttime</a></td>
		<td>Fetches a race's start time and racing procedure, as well as the current pass in the race log (GET).</td>
	</tr>
	<tr>
		<td><a href="leaderboardRaceSetTrackingTimes.html">/api/v1/leaderboards/{name}/settrackingtimes</a></td>
		<td>Modifies the race's tracking interval</td>
	</tr>
	<tr>
		<td><a href="leaderboardRaceStartTracking.html">/api/v1/leaderboards/{name}/starttracking</a></td>
		<td>Starts tracking for a race log / smart phone-tracked race</td>
	</tr>
	<tr>
		<td><a href="leaderboardRaceStopTracking.html">/api/v1/leaderboards/{name}/stoptracking</a></td>
		<td>Stops tracking for a race</td>
	</tr>
    <tr>
        <td><a href="leaderboardRaceRemove.html">/api/v1/leaderboards/{name}/removeTrackedRace</a></td>
        <td>Removes a tracked race</td>
    </tr>
    <tr>
        <td><a href="leaderboardRaceDenoteForTracking.html">/api/v1/leaderboards/{name}/denoteForTracking</a></td>
        <td>Denotes a race for tracking</td>
    </tr>
    <tr>
        <td><a href="leaderboardRaceEnableRaceLogForCompetitorRegistration.html">/api/v1/leaderboards/{name}/leaderboardRaceEnableRaceLogForCompetitorRegistration</a></td>
        <td>Enables racelog useage for competitor registration</td>
    </tr>
    <tr>
        <td><a href="leaderboardMigrate.html">/api/v1/leaderboards/{name}/migrate</a></td>
        <td>Migrates an existing leaderboard</td>
    </tr>
	<tr>
		<td><a href="leaderboardMarkGpsFixesPostDoc.html">/api/v1/leaderboards/{name}/marks/{id}/gps_fixes</a></td>
		<td>Pings the location of a mark via the RegattaLog</td>
	</tr>
	<tr>
		<td><a href="gpsFixesPostDoc.html">/api/v1/gps_fixes</a></td>
		<td>Adds GPS-fixes that originated from a device with a unique identifier</td>
	</tr>
	<tr>
		<td><a href="competitorGetDoc.html">/api/v1/competitors/{id}</a></td>
		<td>Gets the details of a competitor</td>
	</tr>
	<tr>
        <td><a href="competitorUpdateDoc.html">/api/v1/competitors/{id}</a></td>
        <td>Updates the details of a competitor</td>
    </tr>
	<tr>
		<td><a href="competitorTeamGetDoc.html">/api/v1/competitors/{id}/team</a></td>
		<td>Gets the details of a competitor's team</td>
	</tr>
	<tr>
		<td><a href="competitorTeamImagePostDoc.html">/api/v1/competitors/{id}/team/image</a></td>
		<td>Sets the team image</td>
	</tr>
    <tr>
        <td><a href="maneuversGetDoc.html">/api/v1/regattas/{regattaname}/races/{racename}/maneuvers</a></td>
        <td>Gets all maneuvers performed by all competitors of a race</td>
    </tr>
    <tr>
        <td><a href="statisticsGetDoc.html">/api/v1/statistics/years?[years={year}[&amp;years={year}]]</a></td>
        <td>Gets statistics regarding regattas and races grouped by years</td>
    </tr>
    <tr>
        <td><a href="allRacesGetDoc.html">/api/v1/trackedRaces/allRaces</a></td>
        <td>Gets all TrackedRaces found on the local instance as well as the collected TrackedRaces from all remote instances
            and provides them in a list sorted by race start time, together with a sequence number for each one. This is a
            simple way to check how many races have been tracked altogether and which one may be an "anniversary race."
        </td>
    </tr>
    <tr>
        <td><a href="getRacesGetDoc.html">/api/v1/trackedRaces/getRaces</a></td>
        <td>Gets all TrackedRaces found on the local instance with a valid start time.</td>
    </tr>
    <tr>
        <td><a href="raceDetailsGetDoc.html">/api/v1/trackedRaces/raceDetails</a></td>
        <td>Gets more information about a specified RegattaAndRace identifier</td>
    </tr>
    <tr>
        <td><a href="boatclasses.html">/api/v1/boatclasses</a></td>
        <td>Obtains information about all or a single boat class</td>
    </tr>
    <tr>
        <td><a href="boats.html">/api/v1/boats/{id}</a></td>
        <td>Obtains information about a single boat</td>
    </tr>
    <tr>
        <td><a href="countrycodes.html">/api/v1/countrycodes</a></td>
        <td>Obtains information about all country codes known by the system</td>
    </tr>
    <tr>
        <td><a href="putWind.html">/api/v1/wind/putWind</a></td>
        <td>Allows to add wind values to 1-x races, similar to AdminConsole</td>
    </tr>
    <tr>
        <td><a href="addCompetitorToRace.html">/api/v1/mark/addCompetitorToRace</a></td>
        <td>Updates the competitor registrations</td>
    </tr>
    <tr>
        <td><a href="addCourseDefinitionToRaceLog.html">/api/v1/mark/addCourseDefinitionToRaceLog</a></td>
        <td>Allows to create a Coursedefinition that is then inserted into the racelog</td>
    </tr>
    <tr>
        <td><a href="addMarkFix.html">/api/v1/mark/addMarkFix</a></td>
        <td>Adds a fix to a specified Mark, the Marks uuid must be known</td>
    </tr>
    <tr>
        <td><a href="addMarkToRegatta.html">/api/v1/mark/addMarkToRegatta</a></td>
        <td>Adds a Mark to a specified Regatta</td>
    </tr>
    <tr>
        <td><a href="revokeMarkOnRegatta.html">/api/v1/mark/revokeMarkOnRegatta</a></td>
        <td>Revokes a Mark from a specified Regatta</td>
    </tr>
    <tr>
        <td><a href="searchMarksByMarkPropertiesObject.html">/api/v1/mark/searchMarksByMarkPropertiesObject</a></td>
        <td>Searches for Marks, that originated from a specified MarkProperties object.</td>
    </tr>
    <tr>
        <td><a href="tagsCRUDDoc.html">/api/v1/{leaderboard}/{racecolumn}/{fleet}/tags</a></td>
        <td>Gets, creates, updates and deletes tags.</td>
    </tr>
    <tr>
        <td><a href="status.html">/api/v1/status</a></td>
        <td>Returns a status description for the "RacingEventService" core service</td>
    </tr>
    <tr>
        <td><a href="trackedeventsGetDoc.html">/api/v1/trackedevents</a></td>
        <td>Gets all tracked events with the associated device-to-competitor/boat/mark elements for the current user.</td>
    </tr>
    <tr>
        <td><a href="trackedeventsPutDoc.html">/api/v1/trackedevents</a></td>
        <td>Create or update a tracked event for the current user.</td>
    </tr>
    <tr>
        <td><a href="trackedeventsPostDoc.html">/api/v1/trackedevents</a></td>
        <td>Update the archived status of a tracked event for the current user.</td>
    </tr>
    <tr>
        <td><a href="trackedeventsDeleteDoc.html">/api/v1/trackedevents</a></td>
        <td>Delete a tracked event for the current user.</td>
    </tr>
    <tr>
        <td><a href="trackingDeviceStatusGet.html">/api/v1/tracking_devices/{deviceUUID}</a></td>
        <td>Gets the status of an app based tracking device (POST)</td>
    </tr>
    <tr>
        <td><a href="trackingDeviceStatusesGet.html">/api/v1/tracking_devices</a></td>
        <td>Gets the status of multiple app based tracking devices (POST)</td>
    </tr>
    <tr>
        <td><a href="courseConfigurationCreateCourse.html">/api/v1/courseconfiguration/createCourse/{regattaName}/{raceColumn}/{fleet}</a></td>
        <td>Creates a course based on a course configuration.</td>
    </tr>
    <tr>
        <td><a href="courseConfigurationCreateCourseTemplate.html">/api/v1/courseconfiguration/createCourseTemplate</a></td>
        <td>Creates a course template based on a course configuration.</td>
    </tr>
    <tr>
        <td><a href="courseConfigurationGetFromCourse.html">/api/v1/courseconfiguration/getFromCourse/{regattaName}/{raceColumn}/{fleet}</a></td>
        <td>Gets the course from a race defined by regattaName, raceColumn and fleet and returns it as course configuration.</td>
    </tr>
    <tr>
        <td><a href="masterdataimport.html">/api/v1/masterdataimport</a></td>
        <td>Triggers a master data import from a remote server.</td>
    </tr>
    <tr>
        <td><a href="remoteserverreferenceAdd.html">/api/v1/remoteserverreference/add</a></td>
        <td>Adds a remote server reference to a server.</td>
    </tr>
    <tr>
        <td><a href="remoteserverreferenceRemove.html">/api/v1/remoteserverreference/remove</a></td>
        <td>Removes a remote server reference from a server.</td>
    </tr>
    <tr>
        <td><a href="remoteserverreferenceRemove.html">/api/v1/remoteserverreference/remove</a></td>
        <td>Removes a remote server reference from a server.</td>
    </tr>
    <tr>
        <td><a href="compareServers.html">/api/v1/compareservers</a></td>
        <td>Compares the content of two servers.</td>
    </tr>
<<<<<<< HEAD
    <tr>
        <td><a href="moveToDedicatedServer.html">/api/v1/scopemigration/movetodedicatedserver</a></td>
        <td>Move a set of leaderboardgroups to a dedicated server.</td>
    </tr>
    <tr>
        <td><a href="moveToArchiveServer.html">/api/v1/scopemigration/movetoarchiveserver</a></td>
        <td>Move a set of leaderboardgroups to an archive server.</td>
    </tr>
=======
>>>>>>> 8ec3049c
</tbody>
</table>
<div style="height: 1em;"></div>
<a href="../../index.html">Back to Web Services Home</a> 
</body>
</html><|MERGE_RESOLUTION|>--- conflicted
+++ resolved
@@ -433,24 +433,17 @@
         <td>Removes a remote server reference from a server.</td>
     </tr>
     <tr>
-        <td><a href="remoteserverreferenceRemove.html">/api/v1/remoteserverreference/remove</a></td>
-        <td>Removes a remote server reference from a server.</td>
+        <td><a href="moveToDedicatedServer.html">/api/v1/scopemigration/movetodedicatedserver</a></td>
+        <td>Move a set of leaderboardgroups to a dedicated server.</td>
+    </tr>
+    <tr>
+        <td><a href="moveToArchiveServer.html">/api/v1/scopemigration/movetoarchiveserver</a></td>
+        <td>Move a set of leaderboardgroups to an archive server.</td>
     </tr>
     <tr>
         <td><a href="compareServers.html">/api/v1/compareservers</a></td>
         <td>Compares the content of two servers.</td>
     </tr>
-<<<<<<< HEAD
-    <tr>
-        <td><a href="moveToDedicatedServer.html">/api/v1/scopemigration/movetodedicatedserver</a></td>
-        <td>Move a set of leaderboardgroups to a dedicated server.</td>
-    </tr>
-    <tr>
-        <td><a href="moveToArchiveServer.html">/api/v1/scopemigration/movetoarchiveserver</a></td>
-        <td>Move a set of leaderboardgroups to an archive server.</td>
-    </tr>
-=======
->>>>>>> 8ec3049c
 </tbody>
 </table>
 <div style="height: 1em;"></div>
