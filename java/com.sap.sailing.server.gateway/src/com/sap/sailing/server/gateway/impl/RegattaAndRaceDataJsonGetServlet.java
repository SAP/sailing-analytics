--- conflicted
+++ resolved
@@ -1,415 +1,411 @@
-package com.sap.sailing.server.gateway.impl;
-
-import java.io.IOException;
-import java.util.Iterator;
-import java.util.Map;
-import java.util.logging.Logger;
-
-import javax.servlet.ServletException;
-import javax.servlet.http.HttpServletRequest;
-import javax.servlet.http.HttpServletResponse;
-
-import org.json.simple.JSONArray;
-import org.json.simple.JSONObject;
-
-import com.sap.sailing.domain.base.Competitor;
-import com.sap.sailing.domain.base.Leg;
-import com.sap.sailing.domain.base.Mark;
-import com.sap.sailing.domain.base.Nationality;
-import com.sap.sailing.domain.base.Person;
-import com.sap.sailing.domain.base.RaceDefinition;
-import com.sap.sailing.domain.base.Regatta;
-import com.sap.sailing.domain.base.Waypoint;
-import com.sap.sailing.domain.common.Distance;
-import com.sap.sailing.domain.common.NoWindException;
-import com.sap.sailing.domain.common.Position;
-import com.sap.sailing.domain.common.Speed;
-import com.sap.sailing.domain.common.Tack;
-import com.sap.sailing.domain.common.Wind;
-import com.sap.sailing.domain.common.tracking.GPSFix;
-import com.sap.sailing.domain.common.tracking.GPSFixMoving;
-import com.sap.sailing.domain.ranking.RankingMetric.RankingInfo;
-import com.sap.sailing.domain.tracking.GPSFixTrack;
-import com.sap.sailing.domain.tracking.TrackedLeg;
-import com.sap.sailing.domain.tracking.TrackedLegOfCompetitor;
-import com.sap.sailing.domain.tracking.TrackedRace;
-import com.sap.sailing.domain.tracking.WindPositionMode;
-import com.sap.sailing.server.gateway.AbstractJsonHttpServlet;
-import com.sap.sse.InvalidDateException;
-import com.sap.sse.common.CountryCode;
-import com.sap.sse.common.Duration;
-import com.sap.sse.common.TimePoint;
-import com.sap.sse.common.impl.MillisecondsTimePoint;
-
-public class RegattaAndRaceDataJsonGetServlet extends AbstractJsonHttpServlet {
-    private static final Logger logger = Logger.getLogger(RegattaAndRaceDataJsonGetServlet.class.getName());
-    
-    private static final long serialVersionUID = 1333207389294903999L;
-
-    private static final String ACTION_NAME_LIST_EVENTS = "listevents";
-
-    private static final String ACTION_NAME_SHOW_RACE = "showrace";
-    
-    private static final String ACTION_NAME_SHOW_WAYPOINTS = "showwaypoints";
-    
-    private static final String ACTION_NAME_SHOW_BOAT_POSITIONS = "showboatpositions";
-    
-    private static final String PARAM_NAME_SINCE_UPDATE = "sinceupdate";
-    
-    private static final String PARAM_NAME_SINCE = "since";
-    
-    private static final String PARAM_NAME_SINCE_MILLIS = "sinceasmillis";
-    
-    private static final String PARAM_NAME_TO = "to";
-    
-    private static final String PARAM_NAME_TO_MILLIS = "toasmillis";
-    
-    @Override
-    protected void doGet(HttpServletRequest req, HttpServletResponse resp) throws ServletException, IOException {
-        try {
-            String action = req.getParameter(PARAM_ACTION);
-            if (action != null) {
-                if (ACTION_NAME_LIST_EVENTS.equals(action)) {
-                    listEvents(resp);
-                } else if (ACTION_NAME_SHOW_RACE.equals(action)) {
-                    showRace(req, resp);
-                } else if (ACTION_NAME_SHOW_WAYPOINTS.equals(action)) {
-                    showWaypoints(req, resp);
-                } else if (ACTION_NAME_SHOW_BOAT_POSITIONS.equals(action)) {
-                    showBoatPositions(req, resp);
-                } else {
-                    resp.sendError(HttpServletResponse.SC_INTERNAL_SERVER_ERROR, "Unknown action \""+action+"\"");
-                }
-            } else {
-                resp.getWriter().println("No action specified!");
-            }
-        } catch (Exception e) {
-            resp.getWriter().println("Error processing request:");
-            e.printStackTrace(resp.getWriter());
-        }
-    }
-
-    private void showBoatPositions(HttpServletRequest req, HttpServletResponse resp) throws IOException {
-        TrackedRace trackedRace = getTrackedRace(req);
-        if (trackedRace == null) {
-            resp.sendError(HttpServletResponse.SC_INTERNAL_SERVER_ERROR, "Race not found");
-        } else {
-            try {
-                TimePoint sinceTimePoint = readTimePointParam(req, PARAM_NAME_SINCE, PARAM_NAME_SINCE_MILLIS, null);
-                TimePoint toTimePoint = readTimePointParam(req, PARAM_NAME_TO, PARAM_NAME_TO_MILLIS, null);
-                JSONObject jsonRace = new JSONObject();
-                jsonRace.put("name", trackedRace.getRace().getName());
-                JSONArray jsonCompetitors = new JSONArray();
-                for (Competitor competitor : trackedRace.getRace().getCompetitors()) {
-                    JSONObject jsonCompetitor = new JSONObject();
-                    jsonCompetitor.put("name", competitor.getName());
-                    GPSFixTrack<Competitor, GPSFixMoving> track = trackedRace.getTrack(competitor);
-                    JSONArray jsonFixes = new JSONArray();
-                    track.lockForRead();
-                    try {
-                        Iterator<GPSFixMoving> fixIter;
-                        if (sinceTimePoint == null) {
-                            fixIter = track.getFixes().iterator();
-                        } else {
-                            fixIter = track.getFixesIterator(sinceTimePoint, /* inclusive */true);
-                        }
-                        while (fixIter.hasNext()) {
-                            GPSFixMoving fix = fixIter.next();
-                            if (toTimePoint != null && fix.getTimePoint() != null
-                                    && toTimePoint.compareTo(fix.getTimePoint()) < 0) {
-                                break;
-                            }
-                            JSONObject jsonFix = new JSONObject();
-                            jsonFix.put("timepoint", fix.getTimePoint().asMillis());
-                            jsonFix.put("latdeg", fix.getPosition().getLatDeg());
-                            jsonFix.put("lngdeg", fix.getPosition().getLngDeg());
-                            jsonFix.put("truebearingdeg", fix.getSpeed().getBearing().getDegrees());
-                            jsonFix.put("knotspeed", fix.getSpeed().getKnots());
-                            String tackName;
-                            try {
-                                final Tack tack = trackedRace.getTack(competitor, fix.getTimePoint());
-                                if (tack != null) {
-                                    tackName = tack.name();
-                                    jsonFix.put("tack", tackName);
-                                }
-                            } catch (NoWindException e) {
-                                // don't output tack
-                            }
-                            jsonFixes.add(jsonFix);
-                        }
-                    } finally {
-                        track.unlockAfterRead();
-                    }
-                    jsonCompetitor.put("track", jsonFixes);
-                    jsonCompetitors.add(jsonCompetitor);
-                }
-                jsonRace.put("competitors", jsonCompetitors);
-                setJsonResponseHeader(resp);
-                jsonRace.writeJSONString(resp.getWriter());
-            } catch (InvalidDateException e) {
-                resp.sendError(HttpServletResponse.SC_INTERNAL_SERVER_ERROR, "Couldn't parse time specification " + e.getMessage());
-            }
-        }
-    }
-
-    private void showWaypoints(HttpServletRequest req, HttpServletResponse resp) throws IOException {
-        TrackedRace trackedRace = getTrackedRace(req);
-        if (trackedRace == null) {
-            resp.sendError(HttpServletResponse.SC_INTERNAL_SERVER_ERROR, "Race not found");
-        } else {
-            try {
-                TimePoint timePoint = readTimePointParam(req, PARAM_NAME_TIME, PARAM_NAME_TIME_MILLIS,
-                        trackedRace.getStartOfRace() != null ? trackedRace.getStartOfRace()
-                                : trackedRace.getStartOfTracking() != null ? trackedRace.getStartOfTracking()
-                                        : trackedRace.getTimePointOfNewestEvent() == null ? MillisecondsTimePoint.now()
-                                                : trackedRace.getTimePointOfNewestEvent());
-                JSONArray jsonWaypoints = new JSONArray();
-                for (Waypoint waypoint : trackedRace.getRace().getCourse().getWaypoints()) {
-                    JSONObject jsonWaypoint = new JSONObject();
-                    jsonWaypoint.put("name", waypoint.getName());
-                    JSONArray jsonMarks = new JSONArray();
-                    for (Mark mark : waypoint.getMarks()) {
-                        JSONObject jsonMark = new JSONObject();
-                        jsonMark.put("name", mark.getName());
-                        GPSFixTrack<Mark, GPSFix> markTrack = trackedRace.getOrCreateTrack(mark);
-                        GPSFix lastFixAtOrBefore = markTrack.getLastFixAtOrBefore(timePoint);
-                        if (lastFixAtOrBefore != null) {
-                            Position markPosition = lastFixAtOrBefore.getPosition();
-                            if (markPosition != null) {
-                                jsonMark.put("lat", markPosition.getLatDeg());
-                                jsonMark.put("lng", markPosition.getLngDeg());
-                            }
-                        }
-                        jsonMarks.add(jsonMark);
-                    }
-                    jsonWaypoint.put("marks", jsonMarks);
-                    jsonWaypoints.add(jsonWaypoint);
-                }
-                setJsonResponseHeader(resp);
-                jsonWaypoints.writeJSONString(resp.getWriter());
-            } catch (InvalidDateException e) {
-                resp.sendError(HttpServletResponse.SC_INTERNAL_SERVER_ERROR, "Couldn't parse time specification " + e.getMessage());
-            }
-        }
-    }
-
-    private void showRace(HttpServletRequest req, HttpServletResponse resp) throws IOException, InterruptedException {
-        long start = System.currentTimeMillis();
-        TrackedRace trackedRace = getTrackedRace(req);
-        if (trackedRace == null) {
-            resp.sendError(HttpServletResponse.SC_INTERNAL_SERVER_ERROR, "Race not found");
-        } else {
-            try {
-                TimePoint timePoint = readTimePointParam(req, PARAM_NAME_TIME, PARAM_NAME_TIME_MILLIS,
-                        trackedRace.getTimePointOfNewestEvent()==null?MillisecondsTimePoint.now():trackedRace.getTimePointOfNewestEvent());
-                String sinceUpdateString = req.getParameter(PARAM_NAME_SINCE_UPDATE);
-                if (sinceUpdateString != null) {
-                    int sinceUpdate = Integer.valueOf(sinceUpdateString);
-                    // block until there is new data:
-                    System.out.println("Blocking at "+trackedRace.getUpdateCount()+" waiting for "+sinceUpdate);
-                    trackedRace.waitForNextUpdate(sinceUpdate);
-                }
-                final RankingInfo rankingInfo = trackedRace.getRankingMetric().getRankingInfo(timePoint);
-                JSONObject jsonRace = new JSONObject();
-                jsonRace.put("name", trackedRace.getRace().getName());
-                jsonRace.put("startoftracking", trackedRace.getStartOfTracking() == null ? 0l : trackedRace
-                        .getStartOfTracking().asMillis());
-                jsonRace.put("endoftracking", trackedRace.getEndOfTracking() == null ? 0l : trackedRace
-                        .getEndOfTracking().asMillis());
-                jsonRace.put("start", trackedRace.getStartOfRace() == null ? 0l : trackedRace.getStartOfRace().asMillis());
-                jsonRace.put("end", trackedRace.getEndOfRace() == null ? 0l : trackedRace.getEndOfRace().asMillis());
-                jsonRace.put("timeofnewestevent", trackedRace.getTimePointOfNewestEvent() == null ? 0l : trackedRace
-                        .getTimePointOfNewestEvent().asMillis());
-                jsonRace.put("timeoflastevent", trackedRace.getTimePointOfLastEvent() == null ? 0l : trackedRace
-                        .getTimePointOfLastEvent().asMillis());
-                jsonRace.put("updatecount", trackedRace.getUpdateCount());
-                jsonRace.put("windaveragingintervalmillis", trackedRace.getMillisecondsOverWhichToAverageWind());
-                jsonRace.put("speedaveragingintervalmillis", trackedRace.getMillisecondsOverWhichToAverageSpeed());
-                Position positionForWind = null;
-                TrackedLeg currentLeg = trackedRace.getCurrentLeg(timePoint);
-                if (currentLeg != null) {
-                    positionForWind = trackedRace.getOrCreateTrack(currentLeg.getLeg().getFrom().getMarks().iterator().next())
-                            .getEstimatedPosition(timePoint, false);
-                }
-                Wind currentWind = trackedRace.getWind(positionForWind, timePoint);
-                if (currentWind != null) {
-                    JSONObject jsonWind = new JSONObject();
-                    jsonWind.put("truebearingdeg", currentWind.getBearing().getDegrees());
-                    jsonWind.put("knotspeed", currentWind.getKnots());
-                    jsonWind.put("meterspersecondspeed", currentWind.getMetersPerSecond());
-                    jsonRace.put("wind", jsonWind);
-                }
-                JSONArray jsonLegs = new JSONArray();
-                for (TrackedLeg leg : trackedRace.getTrackedLegs()) {
-                    JSONObject jsonLeg = new JSONObject();
-                    jsonLeg.put("from", leg.getLeg().getFrom().getName());
-                    jsonLeg.put("fromwaypointid", leg.getLeg().getFrom().getId());
-                    jsonLeg.put("to", leg.getLeg().getTo().getName());
-                    jsonLeg.put("towaypointid", leg.getLeg().getTo().getId());
-                    try {
-                        jsonLeg.put("upordownwindleg", leg.isUpOrDownwindLeg(timePoint));
-                    } catch (NoWindException e) {
-                        // no wind, then it's simply no upwind or downwind leg
-                        jsonLeg.put("upordownwindleg", "false");
-                    }
-                    JSONArray jsonCompetitors = new JSONArray();
-                    Map<Competitor, Integer> ranks = leg.getRanks(timePoint);
-                    for (Competitor competitor : trackedRace.getRace().getCompetitors()) {
-                        JSONObject jsonCompetitorInLeg = new JSONObject();
-                        TrackedLegOfCompetitor trackedLegOfCompetitor = leg.getTrackedLeg(competitor);
-                        if (trackedLegOfCompetitor != null) {
-                            jsonCompetitorInLeg.put("name", competitor.getName());
-                            Speed currentSpeedOverGround = trackedLegOfCompetitor.getSpeedOverGround(timePoint);
-                            if (currentSpeedOverGround != null) {
-                                jsonCompetitorInLeg.put("currentSpeedOverGroundInKnots",
-                                        currentSpeedOverGround == null ? null : currentSpeedOverGround.getKnots());
-                                jsonCompetitorInLeg.put("currentSpeedOverGroundInMetersPerSecond",
-                                        currentSpeedOverGround == null ? null : currentSpeedOverGround.getMetersPerSecond());
-                            }
-                            Speed averageSpeedOverGround = trackedLegOfCompetitor.getAverageSpeedOverGround(timePoint);
-                            if (averageSpeedOverGround != null) {
-                                jsonCompetitorInLeg.put("averageSpeedOverGroundInKnots",
-                                        averageSpeedOverGround.getKnots());
-                                jsonCompetitorInLeg.put("averageSpeedOverGroundInMetersPerSecond",
-                                        averageSpeedOverGround.getMetersPerSecond());
-                            }
-                            Speed currentSpeedOverGroundOrAverageSpeedOverGroundIfLegFinished =
-                                    trackedLegOfCompetitor.hasFinishedLeg(timePoint) ?
-                                            averageSpeedOverGround : currentSpeedOverGround;
-                            if (currentSpeedOverGroundOrAverageSpeedOverGroundIfLegFinished != null) {
-                                jsonCompetitorInLeg.put("currentSpeedOverGroundOrAverageSpeedOverGroundIfLegFinishedInKnots",
-                                        currentSpeedOverGroundOrAverageSpeedOverGroundIfLegFinished.getKnots());
-                                jsonCompetitorInLeg.put("currentSpeedOverGroundOrAverageSpeedOverGroundIfLegFinishedInMetersPerSecond",
-                                        currentSpeedOverGroundOrAverageSpeedOverGroundIfLegFinished.getMetersPerSecond());
-                            }
-                            Distance distanceTraveled = trackedLegOfCompetitor.getDistanceTraveled(timePoint);
-                            if (distanceTraveled != null) {
-                                jsonCompetitorInLeg.put("distanceTraveledOverGroundInMeters",
-                                        distanceTraveled.getMeters());
-                            }
-                            try {
-                                Speed velocityMadeGood = trackedLegOfCompetitor.getVelocityMadeGood(timePoint, WindPositionMode.EXACT);
-                                if (velocityMadeGood != null) {
-                                    jsonCompetitorInLeg.put("velocityMadeGoodInKnots", velocityMadeGood.getKnots());
-                                    jsonCompetitorInLeg.put("velocityMadeGoodInMetersPerSecond", velocityMadeGood.getMetersPerSecond());
-                                }
-                            } catch (NoWindException e) {
-                                // well, we don't know the wind direction... then no VMG will be shown...
-                            }
-                            Speed averageVelocityMadeGood = trackedLegOfCompetitor
-                                    .getAverageVelocityMadeGood(timePoint);
-                            if (averageVelocityMadeGood != null) {
-                                jsonCompetitorInLeg.put("averageVelocityMadeGoodInKnots",
-                                        averageVelocityMadeGood.getKnots());
-                                jsonCompetitorInLeg.put("averageVelocityMadeGoodInMetersPerSecond",
-                                        averageVelocityMadeGood.getMetersPerSecond());
-                            }
-                            try {
-                                Integer rank = ranks.get(competitor);
-                                if (rank == null) {
-                                    logger.warning("Can't find rank of competitor "+competitor+" in leg "+leg);
-                                }
-                                jsonCompetitorInLeg.put("rank", ranks.get(competitor));
-                            } catch (RuntimeException re) {
-                                if (re.getCause() != null && re.getCause() instanceof NoWindException) {
-                                    // well, we don't know the wind direction, so we can't compute a ranking
-                                } else {
-                                    throw re;
-                                }
-                            }
-                            jsonCompetitorInLeg.put("gapToLeaderInSeconds",
-<<<<<<< HEAD
-                                    trackedLegOfCompetitor.getGapToLeader(timePoint, WindPositionMode.LEG_MIDDLE));
-=======
-                                    trackedLegOfCompetitor.getGapToLeader(timePoint, rankingInfo, WindPositionMode.LEG_MIDDLE));
->>>>>>> 41e44b42
-                            final Duration estimatedTimeToNextMarkInSeconds = trackedLegOfCompetitor
-                                    .getEstimatedTimeToNextMark(timePoint, WindPositionMode.EXACT);
-                            jsonCompetitorInLeg.put("estimatedTimeToNextMarkInSeconds",
-                                    estimatedTimeToNextMarkInSeconds == null ? null : estimatedTimeToNextMarkInSeconds);
-                            jsonCompetitorInLeg.put("windwardDistanceToGoInMeters", trackedLegOfCompetitor
-                                    .getWindwardDistanceToGo(timePoint, WindPositionMode.LEG_MIDDLE).getMeters());
-                            jsonCompetitorInLeg.put("started", trackedLegOfCompetitor.hasStartedLeg(timePoint));
-                            jsonCompetitorInLeg.put("finished", trackedLegOfCompetitor.hasFinishedLeg(timePoint));
-                            jsonCompetitors.add(jsonCompetitorInLeg);
-                        }
-                    }
-                    jsonLeg.put("competitors", jsonCompetitors);
-                    jsonLegs.add(jsonLeg);
-                }
-                jsonRace.put("legs", jsonLegs);
-                JSONArray jsonRaceRanking = new JSONArray();
-                for (Competitor competitor : trackedRace.getRace().getCompetitors()) {
-                    JSONObject competitorRank = new JSONObject();
-                    competitorRank.put("competitor", competitor.getName());
-                    competitorRank.put("rank", trackedRace.getRank(competitor, timePoint));
-                    jsonRaceRanking.add(competitorRank);
-                }
-                jsonRace.put("ranks", jsonRaceRanking);
-                setJsonResponseHeader(resp);
-                jsonRace.writeJSONString(resp.getWriter());
-            } catch (InvalidDateException e) {
-                resp.sendError(HttpServletResponse.SC_INTERNAL_SERVER_ERROR, "Couldn't parse time specification " + e.getMessage());
-            }
-        }
-        System.out.println("showrace took "+(System.currentTimeMillis()-start)+"ms");
-    }
-
-    private void listEvents(HttpServletResponse resp) throws IOException {
-        // TODO one a new top-level event will have been introduced, produce it here
-        JSONArray regattaList = new JSONArray();
-        for (Regatta regatta : getService().getAllRegattas()) {
-            JSONObject jsonEvent = new JSONObject();
-            jsonEvent.put("name", regatta.getName());
-            if (regatta.getBoatClass() != null) {
-                jsonEvent.put("boatclass", regatta.getBoatClass().getName());
-            }
-            JSONArray jsonCompetitors = new JSONArray();
-            for (Competitor competitor : regatta.getAllCompetitors()) {
-                JSONObject jsonCompetitor = new JSONObject();
-                jsonCompetitor.put("name", competitor.getName());
-                jsonCompetitor.put("sailID", competitor.getBoat()==null?"":competitor.getBoat().getSailID());
-                final Nationality nationality = competitor.getTeam().getNationality();
-                jsonCompetitor.put("nationality", nationality == null ? "" : nationality.getThreeLetterIOCAcronym());
-                CountryCode countryCode = nationality == null ? null : nationality.getCountryCode();
-                jsonCompetitor.put("nationalityISO2", countryCode == null ? "" : countryCode.getTwoLetterISOCode());
-                jsonCompetitor.put("nationalityISO3", countryCode == null ? "" : countryCode.getThreeLetterISOCode());
-                JSONArray jsonTeam = new JSONArray();
-                for (Person sailor : competitor.getTeam().getSailors()) {
-                    JSONObject jsonSailor = new JSONObject();
-                    jsonSailor.put("name", sailor.getName());
-                    jsonSailor.put("description", sailor.getDescription()==null?"":sailor.getDescription());
-                    jsonTeam.add(jsonSailor);
-                }
-                jsonCompetitor.put("team", jsonTeam);
-                jsonCompetitors.add(jsonCompetitor);
-            }
-            jsonEvent.put("competitors", jsonCompetitors);
-            JSONArray jsonRaces = new JSONArray();
-            for (RaceDefinition race : regatta.getAllRaces()) {
-                // don't wait for the arrival of a tracked race; just ignore it if it's not currently being tracked
-                TrackedRace trackedRace = getService().getOrCreateTrackedRegatta(regatta).getExistingTrackedRace(race);
-                if (trackedRace != null) {
-                    JSONObject jsonRace = new JSONObject();
-                    jsonRace.put("name", race.getName());
-                    jsonRace.put("boatclass", race.getBoatClass() == null ? "" : race.getBoatClass().getName());
-                    TimePoint start = trackedRace.getStartOfRace();
-                    jsonRace.put("start", start == null ? Long.MAX_VALUE : start.asMillis());
-                    JSONArray jsonLegs = new JSONArray();
-                    for (Leg leg : race.getCourse().getLegs()) {
-                        JSONObject jsonLeg = new JSONObject();
-                        jsonLeg.put("start", leg.getFrom().getName());
-                        jsonLeg.put("end", leg.getTo().getName());
-                        jsonLegs.add(jsonLeg);
-                    }
-                    jsonRace.put("legs", jsonLegs);
-                    jsonRaces.add(jsonRace);
-                }
-            }
-            jsonEvent.put("races", jsonRaces);
-            regattaList.add(jsonEvent);
-        }
-        setJsonResponseHeader(resp);
-        regattaList.writeJSONString(resp.getWriter());
-    }
-}
+package com.sap.sailing.server.gateway.impl;
+
+import java.io.IOException;
+import java.util.Iterator;
+import java.util.Map;
+import java.util.logging.Logger;
+
+import javax.servlet.ServletException;
+import javax.servlet.http.HttpServletRequest;
+import javax.servlet.http.HttpServletResponse;
+
+import org.json.simple.JSONArray;
+import org.json.simple.JSONObject;
+
+import com.sap.sailing.domain.base.Competitor;
+import com.sap.sailing.domain.base.Leg;
+import com.sap.sailing.domain.base.Mark;
+import com.sap.sailing.domain.base.Nationality;
+import com.sap.sailing.domain.base.Person;
+import com.sap.sailing.domain.base.RaceDefinition;
+import com.sap.sailing.domain.base.Regatta;
+import com.sap.sailing.domain.base.Waypoint;
+import com.sap.sailing.domain.common.Distance;
+import com.sap.sailing.domain.common.NoWindException;
+import com.sap.sailing.domain.common.Position;
+import com.sap.sailing.domain.common.Speed;
+import com.sap.sailing.domain.common.Tack;
+import com.sap.sailing.domain.common.Wind;
+import com.sap.sailing.domain.common.tracking.GPSFix;
+import com.sap.sailing.domain.common.tracking.GPSFixMoving;
+import com.sap.sailing.domain.ranking.RankingMetric.RankingInfo;
+import com.sap.sailing.domain.tracking.GPSFixTrack;
+import com.sap.sailing.domain.tracking.TrackedLeg;
+import com.sap.sailing.domain.tracking.TrackedLegOfCompetitor;
+import com.sap.sailing.domain.tracking.TrackedRace;
+import com.sap.sailing.domain.tracking.WindPositionMode;
+import com.sap.sailing.server.gateway.AbstractJsonHttpServlet;
+import com.sap.sse.InvalidDateException;
+import com.sap.sse.common.CountryCode;
+import com.sap.sse.common.Duration;
+import com.sap.sse.common.TimePoint;
+import com.sap.sse.common.impl.MillisecondsTimePoint;
+
+public class RegattaAndRaceDataJsonGetServlet extends AbstractJsonHttpServlet {
+    private static final Logger logger = Logger.getLogger(RegattaAndRaceDataJsonGetServlet.class.getName());
+    
+    private static final long serialVersionUID = 1333207389294903999L;
+
+    private static final String ACTION_NAME_LIST_EVENTS = "listevents";
+
+    private static final String ACTION_NAME_SHOW_RACE = "showrace";
+    
+    private static final String ACTION_NAME_SHOW_WAYPOINTS = "showwaypoints";
+    
+    private static final String ACTION_NAME_SHOW_BOAT_POSITIONS = "showboatpositions";
+    
+    private static final String PARAM_NAME_SINCE_UPDATE = "sinceupdate";
+    
+    private static final String PARAM_NAME_SINCE = "since";
+    
+    private static final String PARAM_NAME_SINCE_MILLIS = "sinceasmillis";
+    
+    private static final String PARAM_NAME_TO = "to";
+    
+    private static final String PARAM_NAME_TO_MILLIS = "toasmillis";
+    
+    @Override
+    protected void doGet(HttpServletRequest req, HttpServletResponse resp) throws ServletException, IOException {
+        try {
+            String action = req.getParameter(PARAM_ACTION);
+            if (action != null) {
+                if (ACTION_NAME_LIST_EVENTS.equals(action)) {
+                    listEvents(resp);
+                } else if (ACTION_NAME_SHOW_RACE.equals(action)) {
+                    showRace(req, resp);
+                } else if (ACTION_NAME_SHOW_WAYPOINTS.equals(action)) {
+                    showWaypoints(req, resp);
+                } else if (ACTION_NAME_SHOW_BOAT_POSITIONS.equals(action)) {
+                    showBoatPositions(req, resp);
+                } else {
+                    resp.sendError(HttpServletResponse.SC_INTERNAL_SERVER_ERROR, "Unknown action \""+action+"\"");
+                }
+            } else {
+                resp.getWriter().println("No action specified!");
+            }
+        } catch (Exception e) {
+            resp.getWriter().println("Error processing request:");
+            e.printStackTrace(resp.getWriter());
+        }
+    }
+
+    private void showBoatPositions(HttpServletRequest req, HttpServletResponse resp) throws IOException {
+        TrackedRace trackedRace = getTrackedRace(req);
+        if (trackedRace == null) {
+            resp.sendError(HttpServletResponse.SC_INTERNAL_SERVER_ERROR, "Race not found");
+        } else {
+            try {
+                TimePoint sinceTimePoint = readTimePointParam(req, PARAM_NAME_SINCE, PARAM_NAME_SINCE_MILLIS, null);
+                TimePoint toTimePoint = readTimePointParam(req, PARAM_NAME_TO, PARAM_NAME_TO_MILLIS, null);
+                JSONObject jsonRace = new JSONObject();
+                jsonRace.put("name", trackedRace.getRace().getName());
+                JSONArray jsonCompetitors = new JSONArray();
+                for (Competitor competitor : trackedRace.getRace().getCompetitors()) {
+                    JSONObject jsonCompetitor = new JSONObject();
+                    jsonCompetitor.put("name", competitor.getName());
+                    GPSFixTrack<Competitor, GPSFixMoving> track = trackedRace.getTrack(competitor);
+                    JSONArray jsonFixes = new JSONArray();
+                    track.lockForRead();
+                    try {
+                        Iterator<GPSFixMoving> fixIter;
+                        if (sinceTimePoint == null) {
+                            fixIter = track.getFixes().iterator();
+                        } else {
+                            fixIter = track.getFixesIterator(sinceTimePoint, /* inclusive */true);
+                        }
+                        while (fixIter.hasNext()) {
+                            GPSFixMoving fix = fixIter.next();
+                            if (toTimePoint != null && fix.getTimePoint() != null
+                                    && toTimePoint.compareTo(fix.getTimePoint()) < 0) {
+                                break;
+                            }
+                            JSONObject jsonFix = new JSONObject();
+                            jsonFix.put("timepoint", fix.getTimePoint().asMillis());
+                            jsonFix.put("latdeg", fix.getPosition().getLatDeg());
+                            jsonFix.put("lngdeg", fix.getPosition().getLngDeg());
+                            jsonFix.put("truebearingdeg", fix.getSpeed().getBearing().getDegrees());
+                            jsonFix.put("knotspeed", fix.getSpeed().getKnots());
+                            String tackName;
+                            try {
+                                final Tack tack = trackedRace.getTack(competitor, fix.getTimePoint());
+                                if (tack != null) {
+                                    tackName = tack.name();
+                                    jsonFix.put("tack", tackName);
+                                }
+                            } catch (NoWindException e) {
+                                // don't output tack
+                            }
+                            jsonFixes.add(jsonFix);
+                        }
+                    } finally {
+                        track.unlockAfterRead();
+                    }
+                    jsonCompetitor.put("track", jsonFixes);
+                    jsonCompetitors.add(jsonCompetitor);
+                }
+                jsonRace.put("competitors", jsonCompetitors);
+                setJsonResponseHeader(resp);
+                jsonRace.writeJSONString(resp.getWriter());
+            } catch (InvalidDateException e) {
+                resp.sendError(HttpServletResponse.SC_INTERNAL_SERVER_ERROR, "Couldn't parse time specification " + e.getMessage());
+            }
+        }
+    }
+
+    private void showWaypoints(HttpServletRequest req, HttpServletResponse resp) throws IOException {
+        TrackedRace trackedRace = getTrackedRace(req);
+        if (trackedRace == null) {
+            resp.sendError(HttpServletResponse.SC_INTERNAL_SERVER_ERROR, "Race not found");
+        } else {
+            try {
+                TimePoint timePoint = readTimePointParam(req, PARAM_NAME_TIME, PARAM_NAME_TIME_MILLIS,
+                        trackedRace.getStartOfRace() != null ? trackedRace.getStartOfRace()
+                                : trackedRace.getStartOfTracking() != null ? trackedRace.getStartOfTracking()
+                                        : trackedRace.getTimePointOfNewestEvent() == null ? MillisecondsTimePoint.now()
+                                                : trackedRace.getTimePointOfNewestEvent());
+                JSONArray jsonWaypoints = new JSONArray();
+                for (Waypoint waypoint : trackedRace.getRace().getCourse().getWaypoints()) {
+                    JSONObject jsonWaypoint = new JSONObject();
+                    jsonWaypoint.put("name", waypoint.getName());
+                    JSONArray jsonMarks = new JSONArray();
+                    for (Mark mark : waypoint.getMarks()) {
+                        JSONObject jsonMark = new JSONObject();
+                        jsonMark.put("name", mark.getName());
+                        GPSFixTrack<Mark, GPSFix> markTrack = trackedRace.getOrCreateTrack(mark);
+                        GPSFix lastFixAtOrBefore = markTrack.getLastFixAtOrBefore(timePoint);
+                        if (lastFixAtOrBefore != null) {
+                            Position markPosition = lastFixAtOrBefore.getPosition();
+                            if (markPosition != null) {
+                                jsonMark.put("lat", markPosition.getLatDeg());
+                                jsonMark.put("lng", markPosition.getLngDeg());
+                            }
+                        }
+                        jsonMarks.add(jsonMark);
+                    }
+                    jsonWaypoint.put("marks", jsonMarks);
+                    jsonWaypoints.add(jsonWaypoint);
+                }
+                setJsonResponseHeader(resp);
+                jsonWaypoints.writeJSONString(resp.getWriter());
+            } catch (InvalidDateException e) {
+                resp.sendError(HttpServletResponse.SC_INTERNAL_SERVER_ERROR, "Couldn't parse time specification " + e.getMessage());
+            }
+        }
+    }
+
+    private void showRace(HttpServletRequest req, HttpServletResponse resp) throws IOException, InterruptedException {
+        long start = System.currentTimeMillis();
+        TrackedRace trackedRace = getTrackedRace(req);
+        if (trackedRace == null) {
+            resp.sendError(HttpServletResponse.SC_INTERNAL_SERVER_ERROR, "Race not found");
+        } else {
+            try {
+                TimePoint timePoint = readTimePointParam(req, PARAM_NAME_TIME, PARAM_NAME_TIME_MILLIS,
+                        trackedRace.getTimePointOfNewestEvent()==null?MillisecondsTimePoint.now():trackedRace.getTimePointOfNewestEvent());
+                String sinceUpdateString = req.getParameter(PARAM_NAME_SINCE_UPDATE);
+                if (sinceUpdateString != null) {
+                    int sinceUpdate = Integer.valueOf(sinceUpdateString);
+                    // block until there is new data:
+                    System.out.println("Blocking at "+trackedRace.getUpdateCount()+" waiting for "+sinceUpdate);
+                    trackedRace.waitForNextUpdate(sinceUpdate);
+                }
+                final RankingInfo rankingInfo = trackedRace.getRankingMetric().getRankingInfo(timePoint);
+                JSONObject jsonRace = new JSONObject();
+                jsonRace.put("name", trackedRace.getRace().getName());
+                jsonRace.put("startoftracking", trackedRace.getStartOfTracking() == null ? 0l : trackedRace
+                        .getStartOfTracking().asMillis());
+                jsonRace.put("endoftracking", trackedRace.getEndOfTracking() == null ? 0l : trackedRace
+                        .getEndOfTracking().asMillis());
+                jsonRace.put("start", trackedRace.getStartOfRace() == null ? 0l : trackedRace.getStartOfRace().asMillis());
+                jsonRace.put("end", trackedRace.getEndOfRace() == null ? 0l : trackedRace.getEndOfRace().asMillis());
+                jsonRace.put("timeofnewestevent", trackedRace.getTimePointOfNewestEvent() == null ? 0l : trackedRace
+                        .getTimePointOfNewestEvent().asMillis());
+                jsonRace.put("timeoflastevent", trackedRace.getTimePointOfLastEvent() == null ? 0l : trackedRace
+                        .getTimePointOfLastEvent().asMillis());
+                jsonRace.put("updatecount", trackedRace.getUpdateCount());
+                jsonRace.put("windaveragingintervalmillis", trackedRace.getMillisecondsOverWhichToAverageWind());
+                jsonRace.put("speedaveragingintervalmillis", trackedRace.getMillisecondsOverWhichToAverageSpeed());
+                Position positionForWind = null;
+                TrackedLeg currentLeg = trackedRace.getCurrentLeg(timePoint);
+                if (currentLeg != null) {
+                    positionForWind = trackedRace.getOrCreateTrack(currentLeg.getLeg().getFrom().getMarks().iterator().next())
+                            .getEstimatedPosition(timePoint, false);
+                }
+                Wind currentWind = trackedRace.getWind(positionForWind, timePoint);
+                if (currentWind != null) {
+                    JSONObject jsonWind = new JSONObject();
+                    jsonWind.put("truebearingdeg", currentWind.getBearing().getDegrees());
+                    jsonWind.put("knotspeed", currentWind.getKnots());
+                    jsonWind.put("meterspersecondspeed", currentWind.getMetersPerSecond());
+                    jsonRace.put("wind", jsonWind);
+                }
+                JSONArray jsonLegs = new JSONArray();
+                for (TrackedLeg leg : trackedRace.getTrackedLegs()) {
+                    JSONObject jsonLeg = new JSONObject();
+                    jsonLeg.put("from", leg.getLeg().getFrom().getName());
+                    jsonLeg.put("fromwaypointid", leg.getLeg().getFrom().getId());
+                    jsonLeg.put("to", leg.getLeg().getTo().getName());
+                    jsonLeg.put("towaypointid", leg.getLeg().getTo().getId());
+                    try {
+                        jsonLeg.put("upordownwindleg", leg.isUpOrDownwindLeg(timePoint));
+                    } catch (NoWindException e) {
+                        // no wind, then it's simply no upwind or downwind leg
+                        jsonLeg.put("upordownwindleg", "false");
+                    }
+                    JSONArray jsonCompetitors = new JSONArray();
+                    Map<Competitor, Integer> ranks = leg.getRanks(timePoint);
+                    for (Competitor competitor : trackedRace.getRace().getCompetitors()) {
+                        JSONObject jsonCompetitorInLeg = new JSONObject();
+                        TrackedLegOfCompetitor trackedLegOfCompetitor = leg.getTrackedLeg(competitor);
+                        if (trackedLegOfCompetitor != null) {
+                            jsonCompetitorInLeg.put("name", competitor.getName());
+                            Speed currentSpeedOverGround = trackedLegOfCompetitor.getSpeedOverGround(timePoint);
+                            if (currentSpeedOverGround != null) {
+                                jsonCompetitorInLeg.put("currentSpeedOverGroundInKnots",
+                                        currentSpeedOverGround == null ? null : currentSpeedOverGround.getKnots());
+                                jsonCompetitorInLeg.put("currentSpeedOverGroundInMetersPerSecond",
+                                        currentSpeedOverGround == null ? null : currentSpeedOverGround.getMetersPerSecond());
+                            }
+                            Speed averageSpeedOverGround = trackedLegOfCompetitor.getAverageSpeedOverGround(timePoint);
+                            if (averageSpeedOverGround != null) {
+                                jsonCompetitorInLeg.put("averageSpeedOverGroundInKnots",
+                                        averageSpeedOverGround.getKnots());
+                                jsonCompetitorInLeg.put("averageSpeedOverGroundInMetersPerSecond",
+                                        averageSpeedOverGround.getMetersPerSecond());
+                            }
+                            Speed currentSpeedOverGroundOrAverageSpeedOverGroundIfLegFinished =
+                                    trackedLegOfCompetitor.hasFinishedLeg(timePoint) ?
+                                            averageSpeedOverGround : currentSpeedOverGround;
+                            if (currentSpeedOverGroundOrAverageSpeedOverGroundIfLegFinished != null) {
+                                jsonCompetitorInLeg.put("currentSpeedOverGroundOrAverageSpeedOverGroundIfLegFinishedInKnots",
+                                        currentSpeedOverGroundOrAverageSpeedOverGroundIfLegFinished.getKnots());
+                                jsonCompetitorInLeg.put("currentSpeedOverGroundOrAverageSpeedOverGroundIfLegFinishedInMetersPerSecond",
+                                        currentSpeedOverGroundOrAverageSpeedOverGroundIfLegFinished.getMetersPerSecond());
+                            }
+                            Distance distanceTraveled = trackedLegOfCompetitor.getDistanceTraveled(timePoint);
+                            if (distanceTraveled != null) {
+                                jsonCompetitorInLeg.put("distanceTraveledOverGroundInMeters",
+                                        distanceTraveled.getMeters());
+                            }
+                            try {
+                                Speed velocityMadeGood = trackedLegOfCompetitor.getVelocityMadeGood(timePoint, WindPositionMode.EXACT);
+                                if (velocityMadeGood != null) {
+                                    jsonCompetitorInLeg.put("velocityMadeGoodInKnots", velocityMadeGood.getKnots());
+                                    jsonCompetitorInLeg.put("velocityMadeGoodInMetersPerSecond", velocityMadeGood.getMetersPerSecond());
+                                }
+                            } catch (NoWindException e) {
+                                // well, we don't know the wind direction... then no VMG will be shown...
+                            }
+                            Speed averageVelocityMadeGood = trackedLegOfCompetitor
+                                    .getAverageVelocityMadeGood(timePoint);
+                            if (averageVelocityMadeGood != null) {
+                                jsonCompetitorInLeg.put("averageVelocityMadeGoodInKnots",
+                                        averageVelocityMadeGood.getKnots());
+                                jsonCompetitorInLeg.put("averageVelocityMadeGoodInMetersPerSecond",
+                                        averageVelocityMadeGood.getMetersPerSecond());
+                            }
+                            try {
+                                Integer rank = ranks.get(competitor);
+                                if (rank == null) {
+                                    logger.warning("Can't find rank of competitor "+competitor+" in leg "+leg);
+                                }
+                                jsonCompetitorInLeg.put("rank", ranks.get(competitor));
+                            } catch (RuntimeException re) {
+                                if (re.getCause() != null && re.getCause() instanceof NoWindException) {
+                                    // well, we don't know the wind direction, so we can't compute a ranking
+                                } else {
+                                    throw re;
+                                }
+                            }
+                            jsonCompetitorInLeg.put("gapToLeaderInSeconds",
+                                    trackedLegOfCompetitor.getGapToLeader(timePoint, rankingInfo, WindPositionMode.LEG_MIDDLE));
+                            final Duration estimatedTimeToNextMarkInSeconds = trackedLegOfCompetitor
+                                    .getEstimatedTimeToNextMark(timePoint, WindPositionMode.EXACT);
+                            jsonCompetitorInLeg.put("estimatedTimeToNextMarkInSeconds",
+                                    estimatedTimeToNextMarkInSeconds == null ? null : estimatedTimeToNextMarkInSeconds);
+                            jsonCompetitorInLeg.put("windwardDistanceToGoInMeters", trackedLegOfCompetitor
+                                    .getWindwardDistanceToGo(timePoint, WindPositionMode.LEG_MIDDLE).getMeters());
+                            jsonCompetitorInLeg.put("started", trackedLegOfCompetitor.hasStartedLeg(timePoint));
+                            jsonCompetitorInLeg.put("finished", trackedLegOfCompetitor.hasFinishedLeg(timePoint));
+                            jsonCompetitors.add(jsonCompetitorInLeg);
+                        }
+                    }
+                    jsonLeg.put("competitors", jsonCompetitors);
+                    jsonLegs.add(jsonLeg);
+                }
+                jsonRace.put("legs", jsonLegs);
+                JSONArray jsonRaceRanking = new JSONArray();
+                for (Competitor competitor : trackedRace.getRace().getCompetitors()) {
+                    JSONObject competitorRank = new JSONObject();
+                    competitorRank.put("competitor", competitor.getName());
+                    competitorRank.put("rank", trackedRace.getRank(competitor, timePoint));
+                    jsonRaceRanking.add(competitorRank);
+                }
+                jsonRace.put("ranks", jsonRaceRanking);
+                setJsonResponseHeader(resp);
+                jsonRace.writeJSONString(resp.getWriter());
+            } catch (InvalidDateException e) {
+                resp.sendError(HttpServletResponse.SC_INTERNAL_SERVER_ERROR, "Couldn't parse time specification " + e.getMessage());
+            }
+        }
+        System.out.println("showrace took "+(System.currentTimeMillis()-start)+"ms");
+    }
+
+    private void listEvents(HttpServletResponse resp) throws IOException {
+        // TODO one a new top-level event will have been introduced, produce it here
+        JSONArray regattaList = new JSONArray();
+        for (Regatta regatta : getService().getAllRegattas()) {
+            JSONObject jsonEvent = new JSONObject();
+            jsonEvent.put("name", regatta.getName());
+            if (regatta.getBoatClass() != null) {
+                jsonEvent.put("boatclass", regatta.getBoatClass().getName());
+            }
+            JSONArray jsonCompetitors = new JSONArray();
+            for (Competitor competitor : regatta.getAllCompetitors()) {
+                JSONObject jsonCompetitor = new JSONObject();
+                jsonCompetitor.put("name", competitor.getName());
+                jsonCompetitor.put("sailID", competitor.getBoat()==null?"":competitor.getBoat().getSailID());
+                final Nationality nationality = competitor.getTeam().getNationality();
+                jsonCompetitor.put("nationality", nationality == null ? "" : nationality.getThreeLetterIOCAcronym());
+                CountryCode countryCode = nationality == null ? null : nationality.getCountryCode();
+                jsonCompetitor.put("nationalityISO2", countryCode == null ? "" : countryCode.getTwoLetterISOCode());
+                jsonCompetitor.put("nationalityISO3", countryCode == null ? "" : countryCode.getThreeLetterISOCode());
+                JSONArray jsonTeam = new JSONArray();
+                for (Person sailor : competitor.getTeam().getSailors()) {
+                    JSONObject jsonSailor = new JSONObject();
+                    jsonSailor.put("name", sailor.getName());
+                    jsonSailor.put("description", sailor.getDescription()==null?"":sailor.getDescription());
+                    jsonTeam.add(jsonSailor);
+                }
+                jsonCompetitor.put("team", jsonTeam);
+                jsonCompetitors.add(jsonCompetitor);
+            }
+            jsonEvent.put("competitors", jsonCompetitors);
+            JSONArray jsonRaces = new JSONArray();
+            for (RaceDefinition race : regatta.getAllRaces()) {
+                // don't wait for the arrival of a tracked race; just ignore it if it's not currently being tracked
+                TrackedRace trackedRace = getService().getOrCreateTrackedRegatta(regatta).getExistingTrackedRace(race);
+                if (trackedRace != null) {
+                    JSONObject jsonRace = new JSONObject();
+                    jsonRace.put("name", race.getName());
+                    jsonRace.put("boatclass", race.getBoatClass() == null ? "" : race.getBoatClass().getName());
+                    TimePoint start = trackedRace.getStartOfRace();
+                    jsonRace.put("start", start == null ? Long.MAX_VALUE : start.asMillis());
+                    JSONArray jsonLegs = new JSONArray();
+                    for (Leg leg : race.getCourse().getLegs()) {
+                        JSONObject jsonLeg = new JSONObject();
+                        jsonLeg.put("start", leg.getFrom().getName());
+                        jsonLeg.put("end", leg.getTo().getName());
+                        jsonLegs.add(jsonLeg);
+                    }
+                    jsonRace.put("legs", jsonLegs);
+                    jsonRaces.add(jsonRace);
+                }
+            }
+            jsonEvent.put("races", jsonRaces);
+            regattaList.add(jsonEvent);
+        }
+        setJsonResponseHeader(resp);
+        regattaList.writeJSONString(resp.getWriter());
+    }
+}