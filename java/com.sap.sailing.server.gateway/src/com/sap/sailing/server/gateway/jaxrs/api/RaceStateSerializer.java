--- conflicted
+++ resolved
@@ -7,14 +7,10 @@
 import com.sap.sailing.domain.abstractlog.race.RaceLog;
 import com.sap.sailing.domain.abstractlog.race.RaceLogFlagEvent;
 import com.sap.sailing.domain.abstractlog.race.analyzing.impl.AbortingFlagFinder;
-import com.sap.sailing.domain.abstractlog.race.analyzing.impl.StartTimeFinder;
 import com.sap.sailing.domain.abstractlog.race.analyzing.impl.FinishedTimeFinder;
 import com.sap.sailing.domain.abstractlog.race.analyzing.impl.LastFlagsFinder;
-<<<<<<< HEAD
-=======
 import com.sap.sailing.domain.abstractlog.race.analyzing.impl.RaceLogResolver;
 import com.sap.sailing.domain.abstractlog.race.analyzing.impl.StartTimeFinder;
->>>>>>> a3b5689f
 import com.sap.sailing.domain.abstractlog.race.state.ReadonlyRaceState;
 import com.sap.sailing.domain.abstractlog.race.state.impl.ReadonlyRaceStateImpl;
 import com.sap.sailing.domain.abstractlog.race.state.racingprocedure.gate.ReadonlyGateStartRacingProcedure;
@@ -22,30 +18,16 @@
 import com.sap.sailing.domain.base.RaceColumn;
 import com.sap.sailing.domain.common.RaceIdentifier;
 import com.sap.sailing.domain.common.racelog.RaceLogRaceStatus;
-import com.sap.sailing.domain.leaderboard.Leaderboard;
 import com.sap.sailing.domain.racelog.RaceStateOfSameDayHelper;
-import com.sap.sailing.domain.racelog.analyzing.ServerSideRaceLogResolver;
-import com.sap.sailing.domain.regattalike.HasRegattaLike;
 import com.sap.sailing.server.gateway.serialization.JsonSerializer;
 import com.sap.sse.common.TimePoint;
 import com.sap.sse.common.Util.Pair;
 
 public class RaceStateSerializer implements JsonSerializer<Pair<RaceColumn, Fleet>> {
-<<<<<<< HEAD
-    private final HasRegattaLike regattaLike;
-
-    public RaceStateSerializer(Leaderboard leaderboard) {
-        if (leaderboard instanceof HasRegattaLike) {
-            regattaLike = (HasRegattaLike) leaderboard;
-        } else {
-            regattaLike = null;
-        }
-=======
     private final RaceLogResolver raceLogResolver;
 
     public RaceStateSerializer(RaceLogResolver raceLogResolver) {
         this.raceLogResolver = raceLogResolver;
->>>>>>> a3b5689f
     }
 
     @Override
@@ -61,11 +43,7 @@
         result.put("trackedRaceId", raceIdentifier != null ? raceIdentifier.toString() : null);
         RaceLog raceLog = raceColumn.getRaceLog(fleet);
         if (raceLog != null && !raceLog.isEmpty()) {
-<<<<<<< HEAD
-            ReadonlyRaceState state = ReadonlyRaceStateImpl.create(new ServerSideRaceLogResolver(regattaLike),raceLog);
-=======
             ReadonlyRaceState state = ReadonlyRaceStateImpl.create(raceLogResolver, raceLog);
->>>>>>> a3b5689f
             RaceLogRaceStatus status = state.getStatus();
             TimePoint startTime = state.getStartTime();
             TimePoint finishedTime = state.getFinishedTime();
@@ -107,11 +85,7 @@
         boolean result = false;
         RaceLog raceLog = raceColumn.getRaceLog(fleet);
         if (raceLog != null && !raceLog.isEmpty()) {
-<<<<<<< HEAD
-            TimePoint startTime = new StartTimeFinder(new ServerSideRaceLogResolver(regattaLike), raceLog).analyze().getStartTime();
-=======
             TimePoint startTime = new StartTimeFinder(raceLogResolver, raceLog).analyze().getStartTime();
->>>>>>> a3b5689f
             TimePoint finishedTime = new FinishedTimeFinder(raceLog).analyze();
             RaceLogFlagEvent abortingFlagEvent = new AbortingFlagFinder(raceLog).analyze();
             TimePoint abortingTime = abortingFlagEvent != null ? abortingFlagEvent.getLogicalTimePoint() : null;
