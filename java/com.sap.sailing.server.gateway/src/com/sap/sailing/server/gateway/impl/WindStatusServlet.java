package com.sap.sailing.server.gateway.impl;

import java.io.IOException;
import java.io.PrintWriter;
import java.net.SocketException;
import java.util.ArrayList;
import java.util.Date;
import java.util.List;
import java.util.ListIterator;

import javax.servlet.ServletException;
import javax.servlet.http.HttpServletRequest;
import javax.servlet.http.HttpServletResponse;

import org.osgi.util.tracker.ServiceTracker;

import com.sap.sailing.domain.igtimiadapter.Account;
import com.sap.sailing.domain.igtimiadapter.BulkFixReceiver;
import com.sap.sailing.domain.igtimiadapter.IgtimiConnection;
import com.sap.sailing.domain.igtimiadapter.IgtimiConnectionFactory;
import com.sap.sailing.domain.igtimiadapter.IgtimiWindListener;
import com.sap.sailing.domain.igtimiadapter.LiveDataConnection;
import com.sap.sailing.domain.igtimiadapter.datatypes.Fix;
import com.sap.sailing.domain.igtimiadapter.shared.IgtimiWindReceiver;
import com.sap.sailing.domain.tracking.Wind;
import com.sap.sailing.expeditionconnector.ExpeditionListener;
import com.sap.sailing.expeditionconnector.ExpeditionMessage;
import com.sap.sailing.expeditionconnector.ExpeditionWindTrackerFactory;
import com.sap.sailing.expeditionconnector.UDPExpeditionReceiver;
import com.sap.sailing.server.gateway.SailingServerHttpServlet;

/**
 * Shows the state of wind receivers regardless of them being attached to a race. Currently Expedition and Igtimi are supported.
 * 
 * @author Simon Marcel Pamies
 *
 */
public class WindStatusServlet extends SailingServerHttpServlet implements IgtimiWindListener, BulkFixReceiver {
    private static final long serialVersionUID = -6791613843435003810L;
    
    private static List<ExpeditionMessageInfo> lastExpeditionMessages;
    
    private static int igtimiRawMessageCount;
    private static List<IgtimiMessageInfo> lastIgtimiMessages;
    private static IgtimiWindReceiver igtimiWindReceiver;
    private static LiveDataConnection liveDataConnection;

    private static boolean isExpeditionListenerRegistered;
    private static boolean isIgtimiListenerRegistered;
    
    public WindStatusServlet() {
        super();
        isExpeditionListenerRegistered = false;
        isIgtimiListenerRegistered = false;
    }
    
    private void initializeWindReceiver() {
        if(!isExpeditionListenerRegistered) {
            isExpeditionListenerRegistered = registerExpeditionListener();
            lastExpeditionMessages = new ArrayList<WindStatusServlet.ExpeditionMessageInfo>();
        }
        
        if (!isIgtimiListenerRegistered) {
            isIgtimiListenerRegistered = registerIgtimiListener();
            lastIgtimiMessages = new ArrayList<WindStatusServlet.IgtimiMessageInfo>();
            igtimiRawMessageCount = 0;
        }
    }

    @Override
    protected void doGet(HttpServletRequest req, HttpServletResponse resp) throws ServletException, IOException {
        initializeWindReceiver();
        resp.setContentType("text/html");

        PrintWriter out = resp.getWriter();
        
        out.println("<html>");
        out.println("<head>");
        out.println("<title>Wind Status</title>");
        out.println("<meta http-equiv=refresh content=10>");
        out.println("</head>");
        out.println("<body>");
        out.println("<h3>Igtimi Wind Status ("+igtimiRawMessageCount+" raw messages received)</h3><br/>");
        if (lastIgtimiMessages != null) {
            int counter = 0;
            for (ListIterator<IgtimiMessageInfo> iterator = WindStatusServlet.lastIgtimiMessages.listIterator(WindStatusServlet.lastIgtimiMessages.size()); iterator.hasPrevious();) {
                counter++;
                IgtimiMessageInfo message = iterator.previous();
                out.println(message);
                out.println("<br/>");
                if (counter >= 10) {
                    break;
                }
            }
        } else {
            if (igtimiRawMessageCount == 0) {
                out.println("<i>No Igtimi messages received so far!</i>");
            } else {
                out.println("<i>"+igtimiRawMessageCount+" Igtimi message bunch has been received but not enough messages to generate wind information.</i>");
            }
        }
        out.println("<h3>Expedition Wind Status</h3>");
        if (lastExpeditionMessages.size()>0) {
            for (ExpeditionMessageInfo message : lastExpeditionMessages) {
                out.println(message);
            }
        } else {
            out.println("<div>No Expedition messages received so far!</div>");
        }
        out.println("</body>");
        out.println("</html>");
        out.close();
    }

    private boolean registerIgtimiListener() {
        boolean result = false;
        ServiceTracker<IgtimiConnectionFactory, IgtimiConnectionFactory> igtimiServiceTracker = new ServiceTracker<IgtimiConnectionFactory, IgtimiConnectionFactory>(getContext(), IgtimiConnectionFactory.class, null);
        igtimiServiceTracker.open();
        IgtimiConnectionFactory igtimiConnectionFactory = igtimiServiceTracker.getService();
        for (Account account : igtimiConnectionFactory.getAllAccounts()) {
            if (account.getUser() != null) {
                IgtimiConnection igtimiConnection = igtimiConnectionFactory.connect(account);
                try {
<<<<<<< HEAD
                    LiveDataConnection liveDataConnection = igtimiConnection.getOrCreateLiveConnection(igtimiConnection.getWindDevices());
=======
                    liveDataConnection = igtimiConnection.createLiveConnection(igtimiConnection.getWindDevices());
                    igtimiWindReceiver = new IgtimiWindReceiver(igtimiConnection.getWindDevices());
                    igtimiWindReceiver.addListener(this);
                    liveDataConnection.addListener(igtimiWindReceiver);
                    liveDataConnection.addListener(this);
>>>>>>> dda547fd
                    result = true;
                } catch (Exception e) {
                    e.printStackTrace();
                }
            }
        }
        return result;
    }

    private boolean registerExpeditionListener() {
        boolean result = false;
        try {
            ServiceTracker<ExpeditionWindTrackerFactory, ExpeditionWindTrackerFactory> expeditionServiceTracker = new ServiceTracker<ExpeditionWindTrackerFactory, ExpeditionWindTrackerFactory>(
                    getContext(), ExpeditionWindTrackerFactory.class.getName(), null);
            expeditionServiceTracker.open();
            UDPExpeditionReceiver receiver = expeditionServiceTracker.getService().getOrCreateWindReceiverOnDefaultPort();
            receiver.addListener(new ExpeditionListener() {
                @Override
                public void received(ExpeditionMessage message) {
                    if(message != null && message.getBoatID() >= 0) {
                        ExpeditionMessageInfo info = new ExpeditionMessageInfo();
                        info.boatID = message.getBoatID();
                        info.message = message;
                        info.messageReceivedAt = new Date();
                        lastExpeditionMessages.add(info);
                    }
                }
            } 
            , /*validMessagesOnly*/ false);            
            result = true;
        } catch (SocketException e) {
            result = false;
        }
        return result;
    }
    
    private class ExpeditionMessageInfo {
        Integer boatID;
        ExpeditionMessage message;
        Date messageReceivedAt;
        
        public String toString() {
            if (message.getTrueWind() != null) {
                return messageReceivedAt.toString() + ": [" + boatID + "] Knots: " + message.getTrueWind().getKnots() + " Bearing: " + message.getTrueWindBearing().getDegrees();
            }
            return messageReceivedAt.toString() + ": [" + boatID + "] " + message.getOriginalMessage();
        }
    }
    
    private class IgtimiMessageInfo {
        Wind wind;
        private String deviceSerialInfo;
        
        public IgtimiMessageInfo(Wind wind, String deviceSerialInfo) {
            this.wind = wind;
            this.deviceSerialInfo = deviceSerialInfo;
        }
        
        public String toString() {
            return deviceSerialInfo + ":" + wind.toString();
        }
    }

    @Override
    public void windDataReceived(Wind wind, String deviceSerialNumber) {
        lastIgtimiMessages.add(new IgtimiMessageInfo(wind, deviceSerialNumber));
    }
    
    @Override
    public void destroy() {
        if (liveDataConnection != null) {
            try {
                liveDataConnection.stop();
            } catch (Exception e) {
                e.printStackTrace();
            } finally {
                liveDataConnection = null;
                isIgtimiListenerRegistered = false;
            }
        }
    }

    @Override
    public void received(Iterable<Fix> fixes) {
        igtimiRawMessageCount += 1;
    }
}
<|MERGE_RESOLUTION|>--- conflicted
+++ resolved
@@ -1,219 +1,215 @@
-package com.sap.sailing.server.gateway.impl;
-
-import java.io.IOException;
-import java.io.PrintWriter;
-import java.net.SocketException;
-import java.util.ArrayList;
-import java.util.Date;
-import java.util.List;
-import java.util.ListIterator;
-
-import javax.servlet.ServletException;
-import javax.servlet.http.HttpServletRequest;
-import javax.servlet.http.HttpServletResponse;
-
-import org.osgi.util.tracker.ServiceTracker;
-
-import com.sap.sailing.domain.igtimiadapter.Account;
-import com.sap.sailing.domain.igtimiadapter.BulkFixReceiver;
-import com.sap.sailing.domain.igtimiadapter.IgtimiConnection;
-import com.sap.sailing.domain.igtimiadapter.IgtimiConnectionFactory;
-import com.sap.sailing.domain.igtimiadapter.IgtimiWindListener;
-import com.sap.sailing.domain.igtimiadapter.LiveDataConnection;
-import com.sap.sailing.domain.igtimiadapter.datatypes.Fix;
-import com.sap.sailing.domain.igtimiadapter.shared.IgtimiWindReceiver;
-import com.sap.sailing.domain.tracking.Wind;
-import com.sap.sailing.expeditionconnector.ExpeditionListener;
-import com.sap.sailing.expeditionconnector.ExpeditionMessage;
-import com.sap.sailing.expeditionconnector.ExpeditionWindTrackerFactory;
-import com.sap.sailing.expeditionconnector.UDPExpeditionReceiver;
-import com.sap.sailing.server.gateway.SailingServerHttpServlet;
-
-/**
- * Shows the state of wind receivers regardless of them being attached to a race. Currently Expedition and Igtimi are supported.
- * 
- * @author Simon Marcel Pamies
- *
- */
-public class WindStatusServlet extends SailingServerHttpServlet implements IgtimiWindListener, BulkFixReceiver {
-    private static final long serialVersionUID = -6791613843435003810L;
-    
-    private static List<ExpeditionMessageInfo> lastExpeditionMessages;
-    
-    private static int igtimiRawMessageCount;
-    private static List<IgtimiMessageInfo> lastIgtimiMessages;
-    private static IgtimiWindReceiver igtimiWindReceiver;
-    private static LiveDataConnection liveDataConnection;
-
-    private static boolean isExpeditionListenerRegistered;
-    private static boolean isIgtimiListenerRegistered;
-    
-    public WindStatusServlet() {
-        super();
-        isExpeditionListenerRegistered = false;
-        isIgtimiListenerRegistered = false;
-    }
-    
-    private void initializeWindReceiver() {
-        if(!isExpeditionListenerRegistered) {
-            isExpeditionListenerRegistered = registerExpeditionListener();
-            lastExpeditionMessages = new ArrayList<WindStatusServlet.ExpeditionMessageInfo>();
-        }
-        
-        if (!isIgtimiListenerRegistered) {
-            isIgtimiListenerRegistered = registerIgtimiListener();
-            lastIgtimiMessages = new ArrayList<WindStatusServlet.IgtimiMessageInfo>();
-            igtimiRawMessageCount = 0;
-        }
-    }
-
-    @Override
-    protected void doGet(HttpServletRequest req, HttpServletResponse resp) throws ServletException, IOException {
-        initializeWindReceiver();
-        resp.setContentType("text/html");
-
-        PrintWriter out = resp.getWriter();
-        
-        out.println("<html>");
-        out.println("<head>");
-        out.println("<title>Wind Status</title>");
-        out.println("<meta http-equiv=refresh content=10>");
-        out.println("</head>");
-        out.println("<body>");
-        out.println("<h3>Igtimi Wind Status ("+igtimiRawMessageCount+" raw messages received)</h3><br/>");
-        if (lastIgtimiMessages != null) {
-            int counter = 0;
-            for (ListIterator<IgtimiMessageInfo> iterator = WindStatusServlet.lastIgtimiMessages.listIterator(WindStatusServlet.lastIgtimiMessages.size()); iterator.hasPrevious();) {
-                counter++;
-                IgtimiMessageInfo message = iterator.previous();
-                out.println(message);
-                out.println("<br/>");
-                if (counter >= 10) {
-                    break;
-                }
-            }
-        } else {
-            if (igtimiRawMessageCount == 0) {
-                out.println("<i>No Igtimi messages received so far!</i>");
-            } else {
-                out.println("<i>"+igtimiRawMessageCount+" Igtimi message bunch has been received but not enough messages to generate wind information.</i>");
-            }
-        }
-        out.println("<h3>Expedition Wind Status</h3>");
-        if (lastExpeditionMessages.size()>0) {
-            for (ExpeditionMessageInfo message : lastExpeditionMessages) {
-                out.println(message);
-            }
-        } else {
-            out.println("<div>No Expedition messages received so far!</div>");
-        }
-        out.println("</body>");
-        out.println("</html>");
-        out.close();
-    }
-
-    private boolean registerIgtimiListener() {
-        boolean result = false;
-        ServiceTracker<IgtimiConnectionFactory, IgtimiConnectionFactory> igtimiServiceTracker = new ServiceTracker<IgtimiConnectionFactory, IgtimiConnectionFactory>(getContext(), IgtimiConnectionFactory.class, null);
-        igtimiServiceTracker.open();
-        IgtimiConnectionFactory igtimiConnectionFactory = igtimiServiceTracker.getService();
-        for (Account account : igtimiConnectionFactory.getAllAccounts()) {
-            if (account.getUser() != null) {
-                IgtimiConnection igtimiConnection = igtimiConnectionFactory.connect(account);
-                try {
-<<<<<<< HEAD
-                    LiveDataConnection liveDataConnection = igtimiConnection.getOrCreateLiveConnection(igtimiConnection.getWindDevices());
-=======
-                    liveDataConnection = igtimiConnection.createLiveConnection(igtimiConnection.getWindDevices());
-                    igtimiWindReceiver = new IgtimiWindReceiver(igtimiConnection.getWindDevices());
-                    igtimiWindReceiver.addListener(this);
-                    liveDataConnection.addListener(igtimiWindReceiver);
-                    liveDataConnection.addListener(this);
->>>>>>> dda547fd
-                    result = true;
-                } catch (Exception e) {
-                    e.printStackTrace();
-                }
-            }
-        }
-        return result;
-    }
-
-    private boolean registerExpeditionListener() {
-        boolean result = false;
-        try {
-            ServiceTracker<ExpeditionWindTrackerFactory, ExpeditionWindTrackerFactory> expeditionServiceTracker = new ServiceTracker<ExpeditionWindTrackerFactory, ExpeditionWindTrackerFactory>(
-                    getContext(), ExpeditionWindTrackerFactory.class.getName(), null);
-            expeditionServiceTracker.open();
-            UDPExpeditionReceiver receiver = expeditionServiceTracker.getService().getOrCreateWindReceiverOnDefaultPort();
-            receiver.addListener(new ExpeditionListener() {
-                @Override
-                public void received(ExpeditionMessage message) {
-                    if(message != null && message.getBoatID() >= 0) {
-                        ExpeditionMessageInfo info = new ExpeditionMessageInfo();
-                        info.boatID = message.getBoatID();
-                        info.message = message;
-                        info.messageReceivedAt = new Date();
-                        lastExpeditionMessages.add(info);
-                    }
-                }
-            } 
-            , /*validMessagesOnly*/ false);            
-            result = true;
-        } catch (SocketException e) {
-            result = false;
-        }
-        return result;
-    }
-    
-    private class ExpeditionMessageInfo {
-        Integer boatID;
-        ExpeditionMessage message;
-        Date messageReceivedAt;
-        
-        public String toString() {
-            if (message.getTrueWind() != null) {
-                return messageReceivedAt.toString() + ": [" + boatID + "] Knots: " + message.getTrueWind().getKnots() + " Bearing: " + message.getTrueWindBearing().getDegrees();
-            }
-            return messageReceivedAt.toString() + ": [" + boatID + "] " + message.getOriginalMessage();
-        }
-    }
-    
-    private class IgtimiMessageInfo {
-        Wind wind;
-        private String deviceSerialInfo;
-        
-        public IgtimiMessageInfo(Wind wind, String deviceSerialInfo) {
-            this.wind = wind;
-            this.deviceSerialInfo = deviceSerialInfo;
-        }
-        
-        public String toString() {
-            return deviceSerialInfo + ":" + wind.toString();
-        }
-    }
-
-    @Override
-    public void windDataReceived(Wind wind, String deviceSerialNumber) {
-        lastIgtimiMessages.add(new IgtimiMessageInfo(wind, deviceSerialNumber));
-    }
-    
-    @Override
-    public void destroy() {
-        if (liveDataConnection != null) {
-            try {
-                liveDataConnection.stop();
-            } catch (Exception e) {
-                e.printStackTrace();
-            } finally {
-                liveDataConnection = null;
-                isIgtimiListenerRegistered = false;
-            }
-        }
-    }
-
-    @Override
-    public void received(Iterable<Fix> fixes) {
-        igtimiRawMessageCount += 1;
-    }
-}
+package com.sap.sailing.server.gateway.impl;
+
+import java.io.IOException;
+import java.io.PrintWriter;
+import java.net.SocketException;
+import java.util.ArrayList;
+import java.util.Date;
+import java.util.List;
+import java.util.ListIterator;
+
+import javax.servlet.ServletException;
+import javax.servlet.http.HttpServletRequest;
+import javax.servlet.http.HttpServletResponse;
+
+import org.osgi.util.tracker.ServiceTracker;
+
+import com.sap.sailing.domain.igtimiadapter.Account;
+import com.sap.sailing.domain.igtimiadapter.BulkFixReceiver;
+import com.sap.sailing.domain.igtimiadapter.IgtimiConnection;
+import com.sap.sailing.domain.igtimiadapter.IgtimiConnectionFactory;
+import com.sap.sailing.domain.igtimiadapter.IgtimiWindListener;
+import com.sap.sailing.domain.igtimiadapter.LiveDataConnection;
+import com.sap.sailing.domain.igtimiadapter.datatypes.Fix;
+import com.sap.sailing.domain.igtimiadapter.shared.IgtimiWindReceiver;
+import com.sap.sailing.domain.tracking.Wind;
+import com.sap.sailing.expeditionconnector.ExpeditionListener;
+import com.sap.sailing.expeditionconnector.ExpeditionMessage;
+import com.sap.sailing.expeditionconnector.ExpeditionWindTrackerFactory;
+import com.sap.sailing.expeditionconnector.UDPExpeditionReceiver;
+import com.sap.sailing.server.gateway.SailingServerHttpServlet;
+
+/**
+ * Shows the state of wind receivers regardless of them being attached to a race. Currently Expedition and Igtimi are supported.
+ * 
+ * @author Simon Marcel Pamies
+ *
+ */
+public class WindStatusServlet extends SailingServerHttpServlet implements IgtimiWindListener, BulkFixReceiver {
+    private static final long serialVersionUID = -6791613843435003810L;
+    
+    private static List<ExpeditionMessageInfo> lastExpeditionMessages;
+    
+    private static int igtimiRawMessageCount;
+    private static List<IgtimiMessageInfo> lastIgtimiMessages;
+    private static IgtimiWindReceiver igtimiWindReceiver;
+    private static LiveDataConnection liveDataConnection;
+
+    private static boolean isExpeditionListenerRegistered;
+    private static boolean isIgtimiListenerRegistered;
+    
+    public WindStatusServlet() {
+        super();
+        isExpeditionListenerRegistered = false;
+        isIgtimiListenerRegistered = false;
+    }
+    
+    private void initializeWindReceiver() {
+        if(!isExpeditionListenerRegistered) {
+            isExpeditionListenerRegistered = registerExpeditionListener();
+            lastExpeditionMessages = new ArrayList<WindStatusServlet.ExpeditionMessageInfo>();
+        }
+        
+        if (!isIgtimiListenerRegistered) {
+            isIgtimiListenerRegistered = registerIgtimiListener();
+            lastIgtimiMessages = new ArrayList<WindStatusServlet.IgtimiMessageInfo>();
+            igtimiRawMessageCount = 0;
+        }
+    }
+
+    @Override
+    protected void doGet(HttpServletRequest req, HttpServletResponse resp) throws ServletException, IOException {
+        initializeWindReceiver();
+        resp.setContentType("text/html");
+
+        PrintWriter out = resp.getWriter();
+        
+        out.println("<html>");
+        out.println("<head>");
+        out.println("<title>Wind Status</title>");
+        out.println("<meta http-equiv=refresh content=10>");
+        out.println("</head>");
+        out.println("<body>");
+        out.println("<h3>Igtimi Wind Status ("+igtimiRawMessageCount+" raw messages received)</h3><br/>");
+        if (lastIgtimiMessages != null) {
+            int counter = 0;
+            for (ListIterator<IgtimiMessageInfo> iterator = WindStatusServlet.lastIgtimiMessages.listIterator(WindStatusServlet.lastIgtimiMessages.size()); iterator.hasPrevious();) {
+                counter++;
+                IgtimiMessageInfo message = iterator.previous();
+                out.println(message);
+                out.println("<br/>");
+                if (counter >= 10) {
+                    break;
+                }
+            }
+        } else {
+            if (igtimiRawMessageCount == 0) {
+                out.println("<i>No Igtimi messages received so far!</i>");
+            } else {
+                out.println("<i>"+igtimiRawMessageCount+" Igtimi message bunch has been received but not enough messages to generate wind information.</i>");
+            }
+        }
+        out.println("<h3>Expedition Wind Status</h3>");
+        if (lastExpeditionMessages.size()>0) {
+            for (ExpeditionMessageInfo message : lastExpeditionMessages) {
+                out.println(message);
+            }
+        } else {
+            out.println("<div>No Expedition messages received so far!</div>");
+        }
+        out.println("</body>");
+        out.println("</html>");
+        out.close();
+    }
+
+    private boolean registerIgtimiListener() {
+        boolean result = false;
+        ServiceTracker<IgtimiConnectionFactory, IgtimiConnectionFactory> igtimiServiceTracker = new ServiceTracker<IgtimiConnectionFactory, IgtimiConnectionFactory>(getContext(), IgtimiConnectionFactory.class, null);
+        igtimiServiceTracker.open();
+        IgtimiConnectionFactory igtimiConnectionFactory = igtimiServiceTracker.getService();
+        for (Account account : igtimiConnectionFactory.getAllAccounts()) {
+            if (account.getUser() != null) {
+                IgtimiConnection igtimiConnection = igtimiConnectionFactory.connect(account);
+                try {
+                    liveDataConnection = igtimiConnection.getOrCreateLiveConnection(igtimiConnection.getWindDevices());
+                    igtimiWindReceiver = new IgtimiWindReceiver(igtimiConnection.getWindDevices());
+                    igtimiWindReceiver.addListener(this);
+                    liveDataConnection.addListener(igtimiWindReceiver);
+                    liveDataConnection.addListener(this);
+                    result = true;
+                } catch (Exception e) {
+                    e.printStackTrace();
+                }
+            }
+        }
+        return result;
+    }
+
+    private boolean registerExpeditionListener() {
+        boolean result = false;
+        try {
+            ServiceTracker<ExpeditionWindTrackerFactory, ExpeditionWindTrackerFactory> expeditionServiceTracker = new ServiceTracker<ExpeditionWindTrackerFactory, ExpeditionWindTrackerFactory>(
+                    getContext(), ExpeditionWindTrackerFactory.class.getName(), null);
+            expeditionServiceTracker.open();
+            UDPExpeditionReceiver receiver = expeditionServiceTracker.getService().getOrCreateWindReceiverOnDefaultPort();
+            receiver.addListener(new ExpeditionListener() {
+                @Override
+                public void received(ExpeditionMessage message) {
+                    if(message != null && message.getBoatID() >= 0) {
+                        ExpeditionMessageInfo info = new ExpeditionMessageInfo();
+                        info.boatID = message.getBoatID();
+                        info.message = message;
+                        info.messageReceivedAt = new Date();
+                        lastExpeditionMessages.add(info);
+                    }
+                }
+            } 
+            , /*validMessagesOnly*/ false);            
+            result = true;
+        } catch (SocketException e) {
+            result = false;
+        }
+        return result;
+    }
+    
+    private class ExpeditionMessageInfo {
+        Integer boatID;
+        ExpeditionMessage message;
+        Date messageReceivedAt;
+        
+        public String toString() {
+            if (message.getTrueWind() != null) {
+                return messageReceivedAt.toString() + ": [" + boatID + "] Knots: " + message.getTrueWind().getKnots() + " Bearing: " + message.getTrueWindBearing().getDegrees();
+            }
+            return messageReceivedAt.toString() + ": [" + boatID + "] " + message.getOriginalMessage();
+        }
+    }
+    
+    private class IgtimiMessageInfo {
+        Wind wind;
+        private String deviceSerialInfo;
+        
+        public IgtimiMessageInfo(Wind wind, String deviceSerialInfo) {
+            this.wind = wind;
+            this.deviceSerialInfo = deviceSerialInfo;
+        }
+        
+        public String toString() {
+            return deviceSerialInfo + ":" + wind.toString();
+        }
+    }
+
+    @Override
+    public void windDataReceived(Wind wind, String deviceSerialNumber) {
+        lastIgtimiMessages.add(new IgtimiMessageInfo(wind, deviceSerialNumber));
+    }
+    
+    @Override
+    public void destroy() {
+        if (liveDataConnection != null) {
+            try {
+                liveDataConnection.stop();
+            } catch (Exception e) {
+                e.printStackTrace();
+            } finally {
+                liveDataConnection = null;
+                isIgtimiListenerRegistered = false;
+            }
+        }
+    }
+
+    @Override
+    public void received(Iterable<Fix> fixes) {
+        igtimiRawMessageCount += 1;
+    }
+}