package com.sap.sailing.server.gateway.jaxrs.api;

import javax.ws.rs.GET;
import javax.ws.rs.Path;
import javax.ws.rs.PathParam;
import javax.ws.rs.Produces;
import javax.ws.rs.QueryParam;
import javax.ws.rs.core.MediaType;
import javax.ws.rs.core.Response;
import javax.ws.rs.core.Response.Status;

import org.apache.commons.lang.StringEscapeUtils;

import com.sap.sailing.domain.base.Boat;
import com.sap.sailing.domain.base.Regatta;
import com.sap.sailing.server.gateway.jaxrs.AbstractSailingServerResource;
import com.sap.sailing.server.gateway.serialization.impl.BoatJsonSerializer;
import com.sap.sse.common.Util;
import com.sap.sse.security.shared.impl.SecuredSecurityTypes;

@Path("/v1/boats")
public class BoatsResource extends AbstractSailingServerResource {
    
    @GET
    @Produces("application/json;charset=UTF-8")
    @Path("{boatId}")
<<<<<<< HEAD
    public Response getBoat(@PathParam("boatId") String boatIdAsString, @QueryParam("secret") String regattaSecret,
            @QueryParam("leaderboardname") String leaderboardName) {
=======
    public Response getBoat(@PathParam("boatId") String boatIdAsString, @PathParam("secret") String regattaSecret,
            @QueryParam("leaderboardName") String leaderboardName) {
>>>>>>> 623d5275
        Response response;
        Boat boat = getService().getCompetitorAndBoatStore().getExistingBoatByIdAsString(boatIdAsString);
        if (boat == null) {
            response = Response.status(Status.NOT_FOUND)
                    .entity("Could not find a boat with id '" + StringEscapeUtils.escapeHtml(boatIdAsString) + "'.")
                    .type(MediaType.TEXT_PLAIN).build();
        } else {
            boolean skip = skipChecksDueToCorrectSecret(leaderboardName, regattaSecret);
            boolean boatInRegatta = false;
            if (skip) {
                Regatta regatta = getService().getRegattaByName(leaderboardName);
                boatInRegatta = Util.contains(regatta.getAllBoats(), boat);
            }
            if (!(skip && boatInRegatta)) {
                getSecurityService().checkCurrentUserAnyExplicitPermissions(boat,
                        SecuredSecurityTypes.PublicReadableActions.READ_AND_READ_PUBLIC_ACTIONS);
            }
            BoatJsonSerializer boatJsonSerializer = BoatJsonSerializer.create();
            String jsonString = boatJsonSerializer.serialize(boat).toJSONString();
            response = Response.ok(jsonString).header("Content-Type", MediaType.APPLICATION_JSON + ";charset=UTF-8")
                    .build();
        }
        return response;
    }
}<|MERGE_RESOLUTION|>--- conflicted
+++ resolved
@@ -24,13 +24,8 @@
     @GET
     @Produces("application/json;charset=UTF-8")
     @Path("{boatId}")
-<<<<<<< HEAD
-    public Response getBoat(@PathParam("boatId") String boatIdAsString, @QueryParam("secret") String regattaSecret,
-            @QueryParam("leaderboardname") String leaderboardName) {
-=======
     public Response getBoat(@PathParam("boatId") String boatIdAsString, @PathParam("secret") String regattaSecret,
             @QueryParam("leaderboardName") String leaderboardName) {
->>>>>>> 623d5275
         Response response;
         Boat boat = getService().getCompetitorAndBoatStore().getExistingBoatByIdAsString(boatIdAsString);
         if (boat == null) {
