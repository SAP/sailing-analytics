--- conflicted
+++ resolved
@@ -15,11 +15,8 @@
 import com.sap.sailing.domain.base.Regatta;
 import com.sap.sailing.server.gateway.jaxrs.AbstractSailingServerResource;
 import com.sap.sailing.server.gateway.serialization.impl.BoatJsonSerializer;
-<<<<<<< HEAD
 import com.sap.sse.common.Util;
-=======
 import com.sap.sse.security.shared.impl.SecuredSecurityTypes;
->>>>>>> 6855ceb7
 
 @Path("/v1/boats")
 public class BoatsResource extends AbstractSailingServerResource {
@@ -37,23 +34,19 @@
                     .type(MediaType.TEXT_PLAIN).build();
         } else {
             boolean skip = skipChecksDueToCorrectSecret(leaderboardName, regattaSecret);
-<<<<<<< HEAD
             boolean boatInRegatta = false;
             if (skip) {
                 Regatta regatta = getService().getRegattaByName(leaderboardName);
                 boatInRegatta = Util.contains(regatta.getAllBoats(), boat);
             }
             if (!(skip && boatInRegatta)) {
-                getSecurityService().checkCurrentUserReadPermission(boat);
-=======
-            if (!skip) {
                 getSecurityService().checkCurrentUserAnyExplicitPermissions(boat,
                         SecuredSecurityTypes.PublicReadableActions.READ_AND_READ_PUBLIC_ACTIONS);
->>>>>>> 6855ceb7
             }
             BoatJsonSerializer boatJsonSerializer = BoatJsonSerializer.create();
             String jsonString = boatJsonSerializer.serialize(boat).toJSONString();
-            response = Response.ok(jsonString).header("Content-Type", MediaType.APPLICATION_JSON + ";charset=UTF-8").build();
+            response = Response.ok(jsonString).header("Content-Type", MediaType.APPLICATION_JSON + ";charset=UTF-8")
+                    .build();
         }
         return response;
     }
