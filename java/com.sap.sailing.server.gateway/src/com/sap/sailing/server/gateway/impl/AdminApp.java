--- conflicted
+++ resolved
@@ -1,1046 +1,533 @@
-<<<<<<< HEAD
-package com.sap.sailing.server.gateway.impl;
-
-import java.io.IOException;
-import java.net.MalformedURLException;
-import java.net.SocketException;
-import java.net.URI;
-import java.net.URISyntaxException;
-import java.net.URL;
-import java.net.UnknownHostException;
-import java.text.ParseException;
-import java.util.ArrayList;
-import java.util.Collections;
-import java.util.Iterator;
-import java.util.List;
-
-import javax.servlet.ServletException;
-import javax.servlet.http.HttpServletRequest;
-import javax.servlet.http.HttpServletResponse;
-
-import org.json.simple.JSONArray;
-import org.json.simple.JSONObject;
-
-import com.mongodb.MongoException;
-import com.sap.sailing.domain.base.RaceDefinition;
-import com.sap.sailing.domain.base.Regatta;
-import com.sap.sailing.domain.base.SpeedWithBearing;
-import com.sap.sailing.domain.base.impl.KnotSpeedWithBearingImpl;
-import com.sap.sailing.domain.base.impl.MillisecondsTimePoint;
-import com.sap.sailing.domain.common.Bearing;
-import com.sap.sailing.domain.common.Distance;
-import com.sap.sailing.domain.common.NoWindException;
-import com.sap.sailing.domain.common.Position;
-import com.sap.sailing.domain.common.TimePoint;
-import com.sap.sailing.domain.common.WindSource;
-import com.sap.sailing.domain.common.WindSourceType;
-import com.sap.sailing.domain.common.impl.DegreeBearingImpl;
-import com.sap.sailing.domain.common.impl.DegreePosition;
-import com.sap.sailing.domain.common.impl.Util.Triple;
-import com.sap.sailing.domain.common.impl.WindSourceImpl;
-import com.sap.sailing.domain.persistence.MongoFactory;
-import com.sap.sailing.domain.persistence.MongoRaceCommitteeStoreFactory;
-import com.sap.sailing.domain.persistence.MongoWindStoreFactory;
-import com.sap.sailing.domain.racecommittee.RaceCommitteeStore;
-import com.sap.sailing.domain.racecommittee.impl.EmptyRaceCommitteeStore;
-import com.sap.sailing.domain.tracking.DynamicTrackedRace;
-import com.sap.sailing.domain.tracking.TrackedRace;
-import com.sap.sailing.domain.tracking.Wind;
-import com.sap.sailing.domain.tracking.WindStore;
-import com.sap.sailing.domain.tracking.WindTrack;
-import com.sap.sailing.domain.tracking.impl.EmptyWindStore;
-import com.sap.sailing.domain.tracking.impl.WindImpl;
-import com.sap.sailing.domain.tractracadapter.RaceRecord;
-import com.sap.sailing.server.gateway.SailingServerHttpServlet;
-import com.sap.sailing.util.InvalidDateException;
-
-public class AdminApp extends SailingServerHttpServlet {
-    private static final long serialVersionUID = -6849138354941569249L;
-    
-    private static final String ACTION_NAME_ADD_WIND_TO_MARKS = "addwindtomarksforonehour";
-
-    private static final String ACTION_NAME_ADD_EVENT = "addevent";
-
-    private static final String ACTION_NAME_ADD_RACE = "addrace";
-    
-    private static final String ACTION_NAME_LIST_RACES_IN_REGATTA = "listracesinregatta";
-
-    private static final String ACTION_NAME_STOP_REGATTA = "stopregatta";
-    
-    private static final String ACTION_NAME_STOP_RACE = "stoprace";
-    
-    private static final String ACTION_NAME_SET_WIND = "setwind";
-    
-    private static final String ACTION_NAME_REMOVE_WIND = "removewind";
-    
-    private static final String ACTION_NAME_SHOW_WIND = "showwind";
-    
-    private static final String ACTION_NAME_SET_AVERAGING = "setaveraging";
-    
-    private static final String PARAM_NAME_WIND_AVERAGING_INTERVAL_MILLIS = "windaveragingintervalmillis";
-    
-    private static final String PARAM_NAME_SPEED_AVERAGING_INTERVAL_MILLIS = "speedaveragingintervalmillis";
-
-    private static final String PARAM_NAME_EVENT_JSON_URL = "eventJSONURL";
-
-    private static final String PARAM_NAME_PARAM_URL = "paramURL";
-
-    private static final String PARAM_NAME_LIVE_URI = "liveURI";
-
-    private static final String PARAM_NAME_STORED_URI = "storedURI";
-
-    private static final String PARAM_NAME_FROM_TIME = "fromtime";
-
-    private static final String PARAM_NAME_FROM_TIME_MILLIS = "fromtimeasmillis";
-
-    private static final String PARAM_NAME_TO_TIME = "totime";
-
-    private static final String PARAM_NAME_TO_TIME_MILLIS = "totimeasmillis";
-
-    private static final String PARAM_NAME_WINDSOURCE_NAME = "sourcename";
-    
-    private static final String PARAM_NAME_BEARING = "truebearingdegrees";
-    
-    private static final String PARAM_NAME_SPEED = "knotspeed";
-    
-    private static final String PARAM_NAME_LATDEG = "latdeg";
-    
-    private static final String PARAM_NAME_LNGDEG = "lngdeg";
-    
-    private static final String ACTION_NAME_LIST_WINDTRACKERS = "listwindtrackers";
-    
-    private static final String ACTION_NAME_SUBSCRIBE_RACE_FOR_EXPEDITION_WIND = "receiveexpeditionwind";
-
-    private static final String ACTION_NAME_UNSUBSCRIBE_RACE_FOR_EXPEDITION_WIND = "stopreceivingexpeditionwind";
-
-    private static final String PARAM_NAME_PORT = "port";
-
-    private static final String PARAM_NAME_CORRECT_EXPEDITION_WIND_BEARING_BY_DECLINATION = "correctexpeditionwindbearingbydeclination";
-
-    private static final String PARAM_NAME_WINDSTORE = "windstore";
-
-    private static final String STORE_EMPTY = "empty";
-
-    private static final String STORE_MONGO = "mongo";
-    
-    private static final String PARAM_NAME_RACECOMMITTEESTORE = "racecommitteestore";
-
-    public AdminApp() {
-    }
-    
-    @Override
-    protected void doGet(HttpServletRequest req, HttpServletResponse resp) throws ServletException, IOException {
-        try {
-            String action = req.getParameter(PARAM_ACTION);
-            if (action != null) {
-                if (ACTION_NAME_ADD_EVENT.equals(action)) {
-                    addEvent(req, resp);
-                } else if (ACTION_NAME_STOP_REGATTA.equals(action)) {
-                    stopRegatta(req, resp);
-                } else if (ACTION_NAME_ADD_RACE.equals(action)) {
-                    addRace(req, resp);
-                } else if (ACTION_NAME_LIST_RACES_IN_REGATTA.equals(action)) {
-                    listRacesInEvent(req, resp);
-                } else if (ACTION_NAME_STOP_RACE.equals(action)) {
-                    stopRace(req, resp);
-                } else if (ACTION_NAME_SUBSCRIBE_RACE_FOR_EXPEDITION_WIND.equals(action)) {
-                    startReceivingExpeditionWindForRace(req, resp);
-                } else if (ACTION_NAME_UNSUBSCRIBE_RACE_FOR_EXPEDITION_WIND.equals(action)) {
-                    stopReceivingExpeditionWindForRace(req, resp);
-                } else if (ACTION_NAME_LIST_WINDTRACKERS.equals(action)) {
-                    listWindTrackers(req, resp);
-                } else if (ACTION_NAME_SET_WIND.equals(action)) {
-                    setWind(req, resp);
-                } else if (ACTION_NAME_REMOVE_WIND.equals(action)) {
-                    removeWind(req, resp);
-                } else if (ACTION_NAME_SHOW_WIND.equals(action)) {
-                    showWind(req, resp);
-                } else if (ACTION_NAME_ADD_WIND_TO_MARKS.equals(action)) {
-                    addWindToMarks(req, resp);
-                } else if (ACTION_NAME_SET_AVERAGING.equals(action)) {
-                    setAveraging(req, resp);
-                } else {
-                    resp.sendError(HttpServletResponse.SC_INTERNAL_SERVER_ERROR, "Unknown action \""+action+"\"");
-                }
-            } else {
-                resp.getWriter().println("Hello admin!");
-            }
-        } catch (Throwable e) {
-            resp.getWriter().println("Error processing request:");
-            e.printStackTrace(resp.getWriter());
-        }
-    }
-    
-    private void setAveraging(HttpServletRequest req, HttpServletResponse resp) throws IOException {
-        Regatta regatta = getRegatta(req);
-        if (regatta == null) {
-            resp.sendError(HttpServletResponse.SC_INTERNAL_SERVER_ERROR, "Event not found");
-        } else {
-            RaceDefinition race = getRaceDefinition(req);
-            if (race == null) {
-                resp.sendError(HttpServletResponse.SC_INTERNAL_SERVER_ERROR, "Race not found");
-            } else {
-                DynamicTrackedRace trackedRace = getService().getOrCreateTrackedRegatta(regatta).getTrackedRace(race);
-                String windAveragingIntervalInMIllis = req.getParameter(PARAM_NAME_WIND_AVERAGING_INTERVAL_MILLIS);
-                if (windAveragingIntervalInMIllis != null) {
-                    trackedRace.setMillisecondsOverWhichToAverageWind(Long.valueOf(windAveragingIntervalInMIllis));
-                }
-                String speedAveragingIntervalInMIllis = req.getParameter(PARAM_NAME_SPEED_AVERAGING_INTERVAL_MILLIS);
-                if (speedAveragingIntervalInMIllis != null) {
-                    trackedRace.setMillisecondsOverWhichToAverageSpeed(Long.valueOf(speedAveragingIntervalInMIllis));
-                }
-            }
-        }
-    }
-
-    private void listRacesInEvent(HttpServletRequest req, HttpServletResponse resp) throws IOException, ParseException,
-            org.json.simple.parser.ParseException, URISyntaxException {
-        URL jsonURL = new URL(req.getParameter(PARAM_NAME_EVENT_JSON_URL));
-        List<RaceRecord> raceRecords = getService().getTracTracRaceRecords(jsonURL).getB();
-        JSONArray result = new JSONArray();
-        for (RaceRecord raceRecord : raceRecords) {
-            JSONObject jsonRaceRecord = new JSONObject();
-            jsonRaceRecord.put("name", raceRecord.getName());
-            jsonRaceRecord.put("ID", raceRecord.getID());
-            jsonRaceRecord.put("paramURL", raceRecord.getParamURL());
-            jsonRaceRecord.put("replayURL", raceRecord.getReplayURL());
-            result.add(jsonRaceRecord);
-        }
-        result.writeJSONString(resp.getWriter());
-    }
-
-    private void addWindToMarks(HttpServletRequest req, HttpServletResponse resp) throws IOException,
-            InvalidDateException, NoWindException {
-        Regatta regatta = getRegatta(req);
-        if (regatta == null) {
-            resp.sendError(HttpServletResponse.SC_INTERNAL_SERVER_ERROR, "Event not found");
-        } else {
-            RaceDefinition race = getRaceDefinition(req);
-            if (race == null) {
-                resp.sendError(HttpServletResponse.SC_INTERNAL_SERVER_ERROR, "Race not found");
-            } else {
-                TrackedRace trackedRace = getService().getOrCreateTrackedRegatta(regatta).getTrackedRace(race);
-                TimePoint time = getTimePoint(req, PARAM_NAME_TIME, PARAM_NAME_TIME_MILLIS, MillisecondsTimePoint.now());
-                TimePoint oneHourLater = new MillisecondsTimePoint(time.asMillis()+3600*1000);
-                String[] latitudes = req.getParameterValues(PARAM_NAME_LATDEG);
-                String[] longitudes = req.getParameterValues(PARAM_NAME_LNGDEG);
-                JSONArray result = new JSONArray();
-                if (latitudes != null && longitudes != null) {
-                    for (int i = 0; i < Math.max(latitudes.length, longitudes.length); i++) {
-                        double latDeg = Double.valueOf(latitudes[i]);
-                        double lngDeg = Double.valueOf(longitudes[i]);
-                        DegreePosition pos = new DegreePosition(latDeg, lngDeg);
-                        Wind wind = trackedRace.getWind(pos, time);
-                        if (wind == null) {
-                            throw new NoWindException("No wind set for race "+race.getName()+
-                                    " in regatta "+regatta.getName()+" while computing wind lines on marks");
-                        }
-                        Distance d = wind.travel(time, oneHourLater);
-                        Position to = pos.translateGreatCircle(wind.getBearing(), d);
-                        JSONObject record = new JSONObject();
-                        record.put("markLatDeg", latDeg);
-                        record.put("markLngDeg", lngDeg);
-                        record.put("windTrueBearingDeg", wind.getBearing().getDegrees());
-                        record.put("windKnotSpeed", wind.getKnots());
-                        record.put("toLatDeg", to.getLatDeg());
-                        record.put("toLngDeg", to.getLngDeg());
-                        result.add(record);
-                    }
-                }
-                result.writeJSONString(resp.getWriter());
-            }
-        }
-    }
-
-    private void showWind(HttpServletRequest req, HttpServletResponse resp) throws IOException, InvalidDateException {
-        Regatta regatta = getRegatta(req);
-        if (regatta == null) {
-            resp.sendError(HttpServletResponse.SC_INTERNAL_SERVER_ERROR, "Event not found");
-        } else {
-            RaceDefinition race = getRaceDefinition(req);
-            if (race == null) {
-                resp.sendError(HttpServletResponse.SC_INTERNAL_SERVER_ERROR, "Race not found");
-            } else {
-                TrackedRace trackedRace = getService().getOrCreateTrackedRegatta(regatta).getTrackedRace(race);
-                TimePoint from = getTimePoint(req, PARAM_NAME_FROM_TIME, PARAM_NAME_FROM_TIME_MILLIS,
-                        trackedRace.getStartOfRace()==null?new MillisecondsTimePoint(0):
-                            /* 24h before race start */ new MillisecondsTimePoint(trackedRace.getStartOfRace().asMillis()-24*3600*1000));
-                TimePoint to = getTimePoint(req, PARAM_NAME_TO_TIME, PARAM_NAME_TO_TIME_MILLIS, MillisecondsTimePoint.now());
-                JSONObject jsonWindTracks = new JSONObject();
-                List<WindSource> windSources = new ArrayList<WindSource>();
-                for (WindSource windSource : trackedRace.getWindSources()) {
-                    windSources.add(windSource);
-                }
-                for (WindSource windSourceToExclude : trackedRace.getWindSourcesToExclude()) {
-                    windSources.remove(windSourceToExclude);
-                }
-                windSources.add(new WindSourceImpl(WindSourceType.COMBINED));
-                for (WindSource windSource : windSources) {
-                    JSONArray jsonWindArray = new JSONArray();
-                    WindTrack windTrack = trackedRace.getOrCreateWindTrack(windSource);
-                    windTrack.lockForRead();
-                    try {
-                        Iterator<Wind> windIter = windTrack.getFixesIterator(from, /* inclusive */true);
-                        while (windIter.hasNext()) {
-                            Wind wind = windIter.next();
-                            if (wind.getTimePoint().compareTo(to) > 0) {
-                                break;
-                            }
-                            JSONObject jsonWind = new JSONObject();
-                            jsonWind.put("truebearingdeg", wind.getBearing().getDegrees());
-                            jsonWind.put("knotspeed", wind.getKnots());
-                            jsonWind.put("meterspersecondspeed", wind.getMetersPerSecond());
-                            if (wind.getTimePoint() != null) {
-                                jsonWind.put("timepoint", wind.getTimePoint().asMillis());
-                                jsonWind.put("dampenedtruebearingdeg",
-                                        windTrack.getAveragedWind(wind.getPosition(), wind.getTimePoint())
-                                                .getBearing().getDegrees());
-                                jsonWind.put("dampenedknotspeed",
-                                        windTrack.getAveragedWind(wind.getPosition(), wind.getTimePoint()).getKnots());
-                                jsonWind.put("dampenedmeterspersecondspeed",
-                                        windTrack.getAveragedWind(wind.getPosition(), wind.getTimePoint())
-                                                .getMetersPerSecond());
-                            }
-                            if (wind.getPosition() != null) {
-                                jsonWind.put("latdeg", wind.getPosition().getLatDeg());
-                                jsonWind.put("lngdeg", wind.getPosition().getLngDeg());
-                            }
-                            jsonWindArray.add(jsonWind);
-                        }
-                    } finally {
-                        windTrack.unlockAfterRead();
-                    }
-                    jsonWindTracks.put(windSource.toString(), jsonWindArray);
-                }
-                jsonWindTracks.writeJSONString(resp.getWriter());
-            }
-        }
-    }
-
-    private void setWind(HttpServletRequest req, HttpServletResponse resp) throws IOException {
-        Regatta e = getRegatta(req);
-        Iterable<Regatta> regattas;
-        if (e == null) {
-            regattas = getService().getAllRegattas();
-        } else {
-            regattas = Collections.singleton(e);
-        }
-        for (Regatta regatta : regattas) {
-            RaceDefinition r = getRaceDefinition(regatta, req);
-            Iterable<RaceDefinition> races;
-            if (r == null) {
-                races = regatta.getAllRaces();
-            } else {
-                races = Collections.singleton(r);
-            }
-            for (RaceDefinition race : races) {
-                String bearingAsString = req.getParameter(PARAM_NAME_BEARING);
-                if (bearingAsString != null) {
-                    Bearing bearing = new DegreeBearingImpl(Double.valueOf(bearingAsString));
-                    String speedAsString = req.getParameter(PARAM_NAME_SPEED);
-                    SpeedWithBearing speed;
-                    if (speedAsString == null) {
-                        // only bearing provided; no speed; assume speed as 1kn
-                        speed = new KnotSpeedWithBearingImpl(1, bearing);
-                    } else {
-                        speed = new KnotSpeedWithBearingImpl(Double.valueOf(speedAsString), bearing);
-                    }
-                    Position p = null;
-                    String lat = req.getParameter(PARAM_NAME_LATDEG);
-                    if (lat != null) {
-                        String lng = req.getParameter(PARAM_NAME_LNGDEG);
-                        if (lng != null) {
-                            p = new DegreePosition(Double.valueOf(lat), Double.valueOf(lng));
-                        }
-                    }
-                    try {
-                        TimePoint timePoint = getTimePoint(req, PARAM_NAME_TIME, PARAM_NAME_TIME_MILLIS, MillisecondsTimePoint.now());
-                        Wind wind = new WindImpl(p, timePoint, speed);
-                        final DynamicTrackedRace trackedRace = getService().getOrCreateTrackedRegatta(regatta).getExistingTrackedRace(race);
-                        if (trackedRace != null) {
-                            trackedRace.recordWind(wind, new WindSourceImpl(WindSourceType.WEB));
-                        }
-                    } catch (InvalidDateException ex) {
-                        resp.sendError(HttpServletResponse.SC_INTERNAL_SERVER_ERROR, "Couldn't parse time specification " + ex.getMessage());
-                    }
-                } else {
-                    resp.sendError(HttpServletResponse.SC_INTERNAL_SERVER_ERROR, "wind bearing parameter "+PARAM_NAME_BEARING+" missing");
-                }
-            }
-        }
-    }
-
-    private void removeWind(HttpServletRequest req, HttpServletResponse resp) throws IOException {
-        Regatta regatta = getRegatta(req);
-        if (regatta == null) {
-            resp.sendError(HttpServletResponse.SC_INTERNAL_SERVER_ERROR, "Event not found");
-        } else {
-            RaceDefinition race = getRaceDefinition(req);
-            if (race == null) {
-                resp.sendError(HttpServletResponse.SC_INTERNAL_SERVER_ERROR, "Race not found");
-            } else {
-                String sourceName = req.getParameter(PARAM_NAME_WINDSOURCE_NAME);
-                if (sourceName == null) {
-                    resp.sendError(HttpServletResponse.SC_INTERNAL_SERVER_ERROR, "Wind source name not provided");
-                } else {
-                    WindSourceType windSourceType = WindSourceType.valueOf(sourceName);
-                    if (windSourceType == null) {
-                        resp.sendError(HttpServletResponse.SC_INTERNAL_SERVER_ERROR, "Wind source type name " + sourceName + " unknown");
-                    } else {
-                        try {
-                            final DynamicTrackedRace trackedRace = getService().getOrCreateTrackedRegatta(regatta)
-                                    .getTrackedRace(race);
-                            WindTrack windTrack = trackedRace.getOrCreateWindTrack(trackedRace.getWindSources(windSourceType).iterator().next());
-                            TimePoint timePoint = getTimePoint(req, PARAM_NAME_TIME, PARAM_NAME_TIME_MILLIS,
-                                    MillisecondsTimePoint.now());
-                            Wind wind = windTrack.getLastFixAtOrBefore(timePoint);
-                            if (wind != null  && wind.getTimePoint().equals(timePoint)) {
-                                windTrack.remove(wind);
-                                resp.getWriter().println("Successfully removed entry "+wind);
-                            } else {
-                                resp.getWriter().println(
-                                        "No wind recorded for regatta " + regatta.getName() + " and race " + race.getName()
-                                                + " at " + timePoint.asDate()+". No error, just no effect :-)");
-                            }
-                        } catch (InvalidDateException e) {
-                            resp.sendError(HttpServletResponse.SC_INTERNAL_SERVER_ERROR, "Couldn't parse time specification " + e.getMessage());
-                        }
-                    }
-                }
-            }
-        }
-    }
-
-    private void listWindTrackers(HttpServletRequest req, HttpServletResponse resp) throws IOException {
-        JSONArray windTrackers = new JSONArray();
-        for (Triple<Regatta, RaceDefinition, String> regattaAndRaceAndPort : getService().getWindTrackedRaces()) {
-            JSONObject windTracker = new JSONObject();
-            windTracker.put("regattaname", regattaAndRaceAndPort.getA().getName());
-            windTracker.put("racename", regattaAndRaceAndPort.getB().getName());
-            windTracker.put("windtrackerinfo", regattaAndRaceAndPort.getC());
-            windTrackers.add(windTracker);
-        }
-        windTrackers.writeJSONString(resp.getWriter());
-    }
-
-    private void stopReceivingExpeditionWindForRace(HttpServletRequest req, HttpServletResponse resp) throws SocketException, IOException {
-        Regatta regatta = getRegatta(req);
-        if (regatta == null) {
-            resp.sendError(HttpServletResponse.SC_INTERNAL_SERVER_ERROR, "Event not found");
-        } else {
-            RaceDefinition race = getRaceDefinition(req);
-            if (race == null) {
-                resp.sendError(HttpServletResponse.SC_INTERNAL_SERVER_ERROR, "Race not found");
-            } else {
-                getService().stopTrackingWind(regatta, race);
-            }
-        }
-    }
-
-    private void startReceivingExpeditionWindForRace(HttpServletRequest req, HttpServletResponse resp) throws IOException {
-        Regatta regatta = getRegatta(req);
-        if (regatta == null) {
-            resp.sendError(HttpServletResponse.SC_INTERNAL_SERVER_ERROR, "Event not found");
-        } else {
-            RaceDefinition race = getRaceDefinition(req);
-            if (race == null) {
-                resp.sendError(HttpServletResponse.SC_INTERNAL_SERVER_ERROR, "Race not found");
-            } else {
-                String portParam = req.getParameter(PARAM_NAME_PORT);
-                if (portParam == null) {
-                    resp.sendError(HttpServletResponse.SC_INTERNAL_SERVER_ERROR, "No port parameter provided");
-                } else {
-                    String correctByDeclination = req
-                            .getParameter(PARAM_NAME_CORRECT_EXPEDITION_WIND_BEARING_BY_DECLINATION);
-                    getService().startTrackingWind(regatta, race, Boolean.valueOf(correctByDeclination));
-                }
-            }
-        }
-    }
-
-    private void stopRegatta(HttpServletRequest req, HttpServletResponse resp) throws MalformedURLException, IOException,
-            InterruptedException {
-        Regatta regatta = getRegatta(req);
-        if (regatta != null) {
-            getService().stopTracking(regatta);
-        } else {
-            resp.sendError(HttpServletResponse.SC_INTERNAL_SERVER_ERROR, "Event not found");
-        }
-    }
-
-    private void addEvent(HttpServletRequest req, HttpServletResponse resp) throws MongoException, Exception {
-        URL jsonURL = new URL(req.getParameter(PARAM_NAME_EVENT_JSON_URL));
-        URI liveURI = new URI(req.getParameter(PARAM_NAME_LIVE_URI));
-        URI storedURI = new URI(req.getParameter(PARAM_NAME_STORED_URI));
-        getService().addRegatta(jsonURL, liveURI, storedURI, getWindStore(req), /* timeoutInMilliseconds */ 60000, getRaceCommitteeStore(req));
-    }
-    
-    private WindStore getWindStore(HttpServletRequest req) throws UnknownHostException, MongoException {
-        String windStore = req.getParameter(PARAM_NAME_WINDSTORE);
-        if (windStore != null) {
-            if (windStore.equals(STORE_EMPTY)) {
-                return EmptyWindStore.INSTANCE;
-            } else if (windStore.equals(STORE_MONGO)) {
-                return MongoWindStoreFactory.INSTANCE.getMongoWindStore(
-                        MongoFactory.INSTANCE.getDefaultMongoObjectFactory(),
-                        MongoFactory.INSTANCE.getDefaultDomainObjectFactory());
-            } else {
-                log("Couldn't find wind store "+windStore+". Using EmptyWindStore instead.");
-                return EmptyWindStore.INSTANCE;
-            }
-        }
-        return EmptyWindStore.INSTANCE;
-    }
-
-    private void addRace(HttpServletRequest req, HttpServletResponse resp) throws MongoException, Exception {
-        URL paramURL = new URL(req.getParameter(PARAM_NAME_PARAM_URL));
-        URI liveURI = new URI(req.getParameter(PARAM_NAME_LIVE_URI));
-        URI storedURI = new URI(req.getParameter(PARAM_NAME_STORED_URI));
-        getService().addTracTracRace(paramURL, liveURI, storedURI, getWindStore(req), /* timeoutInMilliseconds */ 60000,
-        		getRaceCommitteeStore(req));
-    }
-
-    private void stopRace(HttpServletRequest req, HttpServletResponse resp) throws MalformedURLException, IOException, InterruptedException {
-        Regatta regatta = getRegatta(req);
-        if (regatta != null) {
-            RaceDefinition race = getRaceDefinition(req);
-            if (race == null) {
-                resp.sendError(HttpServletResponse.SC_INTERNAL_SERVER_ERROR, "Race not found");
-            } else {
-                getService().stopTracking(regatta, race);
-            }
-        } else {
-            resp.sendError(HttpServletResponse.SC_INTERNAL_SERVER_ERROR, "Regatta not found");
-        }
-    }
-    
-    private RaceCommitteeStore getRaceCommitteeStore(HttpServletRequest req) throws UnknownHostException, MongoException {
-        String raceCommitteStore = req.getParameter(PARAM_NAME_RACECOMMITTEESTORE);
-        if (raceCommitteStore != null) {
-            if (raceCommitteStore.equals(STORE_EMPTY)) {
-                return EmptyRaceCommitteeStore.INSTANCE;
-            } else if (raceCommitteStore.equals(STORE_MONGO)) {
-                return MongoRaceCommitteeStoreFactory.INSTANCE.getMongoRaceCommitteeStore(
-                        MongoFactory.INSTANCE.getDefaultMongoObjectFactory(),
-                        MongoFactory.INSTANCE.getDefaultDomainObjectFactory());
-            } else {
-                log("Couldn't find race committee store " + raceCommitteStore + ". Using EmptyRaceCommitteeStore instead.");
-                return EmptyRaceCommitteeStore.INSTANCE;
-            }
-        }
-        return EmptyRaceCommitteeStore.INSTANCE;
-    }
-
-}
-=======
-package com.sap.sailing.server.gateway.impl;
-
-import java.io.IOException;
-import java.net.MalformedURLException;
-import java.net.SocketException;
-import java.net.URI;
-import java.net.URISyntaxException;
-import java.net.URL;
-import java.net.UnknownHostException;
-import java.text.ParseException;
-import java.util.ArrayList;
-import java.util.Collections;
-import java.util.Iterator;
-import java.util.List;
-
-import javax.servlet.ServletException;
-import javax.servlet.http.HttpServletRequest;
-import javax.servlet.http.HttpServletResponse;
-
-import org.json.simple.JSONArray;
-import org.json.simple.JSONObject;
-
-import com.mongodb.MongoException;
-import com.sap.sailing.domain.base.RaceDefinition;
-import com.sap.sailing.domain.base.Regatta;
-import com.sap.sailing.domain.base.SpeedWithBearing;
-import com.sap.sailing.domain.base.impl.KnotSpeedWithBearingImpl;
-import com.sap.sailing.domain.base.impl.MillisecondsTimePoint;
-import com.sap.sailing.domain.common.Bearing;
-import com.sap.sailing.domain.common.Distance;
-import com.sap.sailing.domain.common.NoWindException;
-import com.sap.sailing.domain.common.Position;
-import com.sap.sailing.domain.common.TimePoint;
-import com.sap.sailing.domain.common.WindSource;
-import com.sap.sailing.domain.common.WindSourceType;
-import com.sap.sailing.domain.common.impl.DegreeBearingImpl;
-import com.sap.sailing.domain.common.impl.DegreePosition;
-import com.sap.sailing.domain.common.impl.Util.Triple;
-import com.sap.sailing.domain.common.impl.WindSourceImpl;
-import com.sap.sailing.domain.persistence.MongoFactory;
-import com.sap.sailing.domain.persistence.MongoWindStoreFactory;
-import com.sap.sailing.domain.tracking.DynamicTrackedRace;
-import com.sap.sailing.domain.tracking.TrackedRace;
-import com.sap.sailing.domain.tracking.Wind;
-import com.sap.sailing.domain.tracking.WindStore;
-import com.sap.sailing.domain.tracking.WindTrack;
-import com.sap.sailing.domain.tracking.impl.EmptyWindStore;
-import com.sap.sailing.domain.tracking.impl.WindImpl;
-import com.sap.sailing.domain.tractracadapter.RaceRecord;
-import com.sap.sailing.server.gateway.SailingServerHttpServlet;
-import com.sap.sailing.util.InvalidDateException;
-
-public class AdminApp extends SailingServerHttpServlet {
-    private static final long serialVersionUID = -6849138354941569249L;
-    
-    private static final String ACTION_NAME_ADD_WIND_TO_MARKS = "addwindtomarksforonehour";
-
-    private static final String ACTION_NAME_ADD_EVENT = "addevent";
-
-    private static final String ACTION_NAME_ADD_RACE = "addrace";
-    
-    private static final String ACTION_NAME_LIST_RACES_IN_REGATTA = "listracesinregatta";
-
-    private static final String ACTION_NAME_STOP_REGATTA = "stopregatta";
-    
-    private static final String ACTION_NAME_STOP_RACE = "stoprace";
-    
-    private static final String ACTION_NAME_SET_WIND = "setwind";
-    
-    private static final String ACTION_NAME_REMOVE_WIND = "removewind";
-    
-    private static final String ACTION_NAME_SHOW_WIND = "showwind";
-    
-    private static final String ACTION_NAME_SET_AVERAGING = "setaveraging";
-    
-    private static final String PARAM_NAME_WIND_AVERAGING_INTERVAL_MILLIS = "windaveragingintervalmillis";
-    
-    private static final String PARAM_NAME_SPEED_AVERAGING_INTERVAL_MILLIS = "speedaveragingintervalmillis";
-
-    private static final String PARAM_NAME_EVENT_JSON_URL = "eventJSONURL";
-
-    private static final String PARAM_NAME_PARAM_URL = "paramURL";
-
-    private static final String PARAM_NAME_LIVE_URI = "liveURI";
-
-    private static final String PARAM_NAME_STORED_URI = "storedURI";
-
-    private static final String PARAM_NAME_FROM_TIME = "fromtime";
-
-    private static final String PARAM_NAME_FROM_TIME_MILLIS = "fromtimeasmillis";
-
-    private static final String PARAM_NAME_TO_TIME = "totime";
-
-    private static final String PARAM_NAME_TO_TIME_MILLIS = "totimeasmillis";
-
-    private static final String PARAM_NAME_WINDSOURCE_NAME = "sourcename";
-    
-    private static final String PARAM_NAME_BEARING = "truebearingdegrees";
-    
-    private static final String PARAM_NAME_SPEED = "knotspeed";
-    
-    private static final String PARAM_NAME_LATDEG = "latdeg";
-    
-    private static final String PARAM_NAME_LNGDEG = "lngdeg";
-    
-    private static final String ACTION_NAME_LIST_WINDTRACKERS = "listwindtrackers";
-    
-    private static final String ACTION_NAME_SUBSCRIBE_RACE_FOR_EXPEDITION_WIND = "receiveexpeditionwind";
-
-    private static final String ACTION_NAME_UNSUBSCRIBE_RACE_FOR_EXPEDITION_WIND = "stopreceivingexpeditionwind";
-
-    private static final String PARAM_NAME_PORT = "port";
-
-    private static final String PARAM_NAME_CORRECT_EXPEDITION_WIND_BEARING_BY_DECLINATION = "correctexpeditionwindbearingbydeclination";
-
-    private static final String PARAM_NAME_WINDSTORE = "windstore";
-
-    private static final String WIND_STORE_EMPTY = "empty";
-
-    private static final String WIND_STORE_MONGO = "mongo";
-
-    public AdminApp() {
-    }
-    
-    @Override
-    protected void doGet(HttpServletRequest req, HttpServletResponse resp) throws ServletException, IOException {
-        try {
-            String action = req.getParameter(PARAM_ACTION);
-            if (action != null) {
-                if (ACTION_NAME_ADD_EVENT.equals(action)) {
-                    addEvent(req, resp);
-                } else if (ACTION_NAME_STOP_REGATTA.equals(action)) {
-                    stopRegatta(req, resp);
-                } else if (ACTION_NAME_ADD_RACE.equals(action)) {
-                    addRace(req, resp);
-                } else if (ACTION_NAME_LIST_RACES_IN_REGATTA.equals(action)) {
-                    listRacesInEvent(req, resp);
-                } else if (ACTION_NAME_STOP_RACE.equals(action)) {
-                    stopRace(req, resp);
-                } else if (ACTION_NAME_SUBSCRIBE_RACE_FOR_EXPEDITION_WIND.equals(action)) {
-                    startReceivingExpeditionWindForRace(req, resp);
-                } else if (ACTION_NAME_UNSUBSCRIBE_RACE_FOR_EXPEDITION_WIND.equals(action)) {
-                    stopReceivingExpeditionWindForRace(req, resp);
-                } else if (ACTION_NAME_LIST_WINDTRACKERS.equals(action)) {
-                    listWindTrackers(req, resp);
-                } else if (ACTION_NAME_SET_WIND.equals(action)) {
-                    setWind(req, resp);
-                } else if (ACTION_NAME_REMOVE_WIND.equals(action)) {
-                    removeWind(req, resp);
-                } else if (ACTION_NAME_SHOW_WIND.equals(action)) {
-                    showWind(req, resp);
-                } else if (ACTION_NAME_ADD_WIND_TO_MARKS.equals(action)) {
-                    addWindToMarks(req, resp);
-                } else if (ACTION_NAME_SET_AVERAGING.equals(action)) {
-                    setAveraging(req, resp);
-                } else {
-                    resp.sendError(HttpServletResponse.SC_INTERNAL_SERVER_ERROR, "Unknown action \""+action+"\"");
-                }
-            } else {
-                resp.getWriter().println("Hello admin!");
-            }
-        } catch (Exception e) {
-            resp.getWriter().println("Error processing request:");
-            e.printStackTrace(resp.getWriter());
-        }
-    }
-    
-    private void setAveraging(HttpServletRequest req, HttpServletResponse resp) throws IOException {
-        Regatta regatta = getRegatta(req);
-        if (regatta == null) {
-            resp.sendError(HttpServletResponse.SC_INTERNAL_SERVER_ERROR, "Event not found");
-        } else {
-            RaceDefinition race = getRaceDefinition(req);
-            if (race == null) {
-                resp.sendError(HttpServletResponse.SC_INTERNAL_SERVER_ERROR, "Race not found");
-            } else {
-                DynamicTrackedRace trackedRace = getService().getOrCreateTrackedRegatta(regatta).getTrackedRace(race);
-                String windAveragingIntervalInMIllis = req.getParameter(PARAM_NAME_WIND_AVERAGING_INTERVAL_MILLIS);
-                if (windAveragingIntervalInMIllis != null) {
-                    trackedRace.setMillisecondsOverWhichToAverageWind(Long.valueOf(windAveragingIntervalInMIllis));
-                }
-                String speedAveragingIntervalInMIllis = req.getParameter(PARAM_NAME_SPEED_AVERAGING_INTERVAL_MILLIS);
-                if (speedAveragingIntervalInMIllis != null) {
-                    trackedRace.setMillisecondsOverWhichToAverageSpeed(Long.valueOf(speedAveragingIntervalInMIllis));
-                }
-            }
-        }
-    }
-
-    private void listRacesInEvent(HttpServletRequest req, HttpServletResponse resp) throws IOException, ParseException,
-            org.json.simple.parser.ParseException, URISyntaxException {
-        URL jsonURL = new URL(req.getParameter(PARAM_NAME_EVENT_JSON_URL));
-        List<RaceRecord> raceRecords = getService().getTracTracRaceRecords(jsonURL).getB();
-        JSONArray result = new JSONArray();
-        for (RaceRecord raceRecord : raceRecords) {
-            JSONObject jsonRaceRecord = new JSONObject();
-            jsonRaceRecord.put("name", raceRecord.getName());
-            jsonRaceRecord.put("ID", raceRecord.getID());
-            jsonRaceRecord.put("paramURL", raceRecord.getParamURL());
-            jsonRaceRecord.put("replayURL", raceRecord.getReplayURL());
-            result.add(jsonRaceRecord);
-        }
-        result.writeJSONString(resp.getWriter());
-    }
-
-    private void addWindToMarks(HttpServletRequest req, HttpServletResponse resp) throws IOException,
-            InvalidDateException, NoWindException {
-        Regatta regatta = getRegatta(req);
-        if (regatta == null) {
-            resp.sendError(HttpServletResponse.SC_INTERNAL_SERVER_ERROR, "Event not found");
-        } else {
-            RaceDefinition race = getRaceDefinition(req);
-            if (race == null) {
-                resp.sendError(HttpServletResponse.SC_INTERNAL_SERVER_ERROR, "Race not found");
-            } else {
-                TrackedRace trackedRace = getService().getOrCreateTrackedRegatta(regatta).getTrackedRace(race);
-                TimePoint time = getTimePoint(req, PARAM_NAME_TIME, PARAM_NAME_TIME_MILLIS, MillisecondsTimePoint.now());
-                TimePoint oneHourLater = new MillisecondsTimePoint(time.asMillis()+3600*1000);
-                String[] latitudes = req.getParameterValues(PARAM_NAME_LATDEG);
-                String[] longitudes = req.getParameterValues(PARAM_NAME_LNGDEG);
-                JSONArray result = new JSONArray();
-                if (latitudes != null && longitudes != null) {
-                    for (int i = 0; i < Math.max(latitudes.length, longitudes.length); i++) {
-                        double latDeg = Double.valueOf(latitudes[i]);
-                        double lngDeg = Double.valueOf(longitudes[i]);
-                        DegreePosition pos = new DegreePosition(latDeg, lngDeg);
-                        Wind wind = trackedRace.getWind(pos, time);
-                        if (wind == null) {
-                            throw new NoWindException("No wind set for race "+race.getName()+
-                                    " in regatta "+regatta.getName()+" while computing wind lines on marks");
-                        }
-                        Distance d = wind.travel(time, oneHourLater);
-                        Position to = pos.translateGreatCircle(wind.getBearing(), d);
-                        JSONObject record = new JSONObject();
-                        record.put("markLatDeg", latDeg);
-                        record.put("markLngDeg", lngDeg);
-                        record.put("windTrueBearingDeg", wind.getBearing().getDegrees());
-                        record.put("windKnotSpeed", wind.getKnots());
-                        record.put("toLatDeg", to.getLatDeg());
-                        record.put("toLngDeg", to.getLngDeg());
-                        result.add(record);
-                    }
-                }
-                result.writeJSONString(resp.getWriter());
-            }
-        }
-    }
-
-    private void showWind(HttpServletRequest req, HttpServletResponse resp) throws IOException, InvalidDateException {
-        Regatta regatta = getRegatta(req);
-        if (regatta == null) {
-            resp.sendError(HttpServletResponse.SC_INTERNAL_SERVER_ERROR, "Event not found");
-        } else {
-            RaceDefinition race = getRaceDefinition(req);
-            if (race == null) {
-                resp.sendError(HttpServletResponse.SC_INTERNAL_SERVER_ERROR, "Race not found");
-            } else {
-                TrackedRace trackedRace = getService().getOrCreateTrackedRegatta(regatta).getTrackedRace(race);
-                TimePoint from = getTimePoint(req, PARAM_NAME_FROM_TIME, PARAM_NAME_FROM_TIME_MILLIS,
-                        trackedRace.getStartOfRace()==null?new MillisecondsTimePoint(0):
-                            /* 24h before race start */ new MillisecondsTimePoint(trackedRace.getStartOfRace().asMillis()-24*3600*1000));
-                TimePoint to = getTimePoint(req, PARAM_NAME_TO_TIME, PARAM_NAME_TO_TIME_MILLIS, MillisecondsTimePoint.now());
-                JSONObject jsonWindTracks = new JSONObject();
-                List<WindSource> windSources = new ArrayList<WindSource>();
-                for (WindSource windSource : trackedRace.getWindSources()) {
-                    windSources.add(windSource);
-                }
-                for (WindSource windSourceToExclude : trackedRace.getWindSourcesToExclude()) {
-                    windSources.remove(windSourceToExclude);
-                }
-                windSources.add(new WindSourceImpl(WindSourceType.COMBINED));
-                for (WindSource windSource : windSources) {
-                    JSONArray jsonWindArray = new JSONArray();
-                    WindTrack windTrack = trackedRace.getOrCreateWindTrack(windSource);
-                    windTrack.lockForRead();
-                    try {
-                        Iterator<Wind> windIter = windTrack.getFixesIterator(from, /* inclusive */true);
-                        while (windIter.hasNext()) {
-                            Wind wind = windIter.next();
-                            if (wind.getTimePoint().compareTo(to) > 0) {
-                                break;
-                            }
-                            JSONObject jsonWind = new JSONObject();
-                            jsonWind.put("truebearingdeg", wind.getBearing().getDegrees());
-                            jsonWind.put("knotspeed", wind.getKnots());
-                            jsonWind.put("meterspersecondspeed", wind.getMetersPerSecond());
-                            if (wind.getTimePoint() != null) {
-                                jsonWind.put("timepoint", wind.getTimePoint().asMillis());
-                                jsonWind.put("dampenedtruebearingdeg",
-                                        windTrack.getAveragedWind(wind.getPosition(), wind.getTimePoint())
-                                                .getBearing().getDegrees());
-                                jsonWind.put("dampenedknotspeed",
-                                        windTrack.getAveragedWind(wind.getPosition(), wind.getTimePoint()).getKnots());
-                                jsonWind.put("dampenedmeterspersecondspeed",
-                                        windTrack.getAveragedWind(wind.getPosition(), wind.getTimePoint())
-                                                .getMetersPerSecond());
-                            }
-                            if (wind.getPosition() != null) {
-                                jsonWind.put("latdeg", wind.getPosition().getLatDeg());
-                                jsonWind.put("lngdeg", wind.getPosition().getLngDeg());
-                            }
-                            jsonWindArray.add(jsonWind);
-                        }
-                    } finally {
-                        windTrack.unlockAfterRead();
-                    }
-                    jsonWindTracks.put(windSource.toString(), jsonWindArray);
-                }
-                jsonWindTracks.writeJSONString(resp.getWriter());
-            }
-        }
-    }
-
-    private void setWind(HttpServletRequest req, HttpServletResponse resp) throws IOException {
-        Regatta e = getRegatta(req);
-        Iterable<Regatta> regattas;
-        if (e == null) {
-            regattas = getService().getAllRegattas();
-        } else {
-            regattas = Collections.singleton(e);
-        }
-        for (Regatta regatta : regattas) {
-            RaceDefinition r = getRaceDefinition(regatta, req);
-            Iterable<RaceDefinition> races;
-            if (r == null) {
-                races = regatta.getAllRaces();
-            } else {
-                races = Collections.singleton(r);
-            }
-            for (RaceDefinition race : races) {
-                String bearingAsString = req.getParameter(PARAM_NAME_BEARING);
-                if (bearingAsString != null) {
-                    Bearing bearing = new DegreeBearingImpl(Double.valueOf(bearingAsString));
-                    String speedAsString = req.getParameter(PARAM_NAME_SPEED);
-                    SpeedWithBearing speed;
-                    if (speedAsString == null) {
-                        // only bearing provided; no speed; assume speed as 1kn
-                        speed = new KnotSpeedWithBearingImpl(1, bearing);
-                    } else {
-                        speed = new KnotSpeedWithBearingImpl(Double.valueOf(speedAsString), bearing);
-                    }
-                    Position p = null;
-                    String lat = req.getParameter(PARAM_NAME_LATDEG);
-                    if (lat != null) {
-                        String lng = req.getParameter(PARAM_NAME_LNGDEG);
-                        if (lng != null) {
-                            p = new DegreePosition(Double.valueOf(lat), Double.valueOf(lng));
-                        }
-                    }
-                    try {
-                        TimePoint timePoint = getTimePoint(req, PARAM_NAME_TIME, PARAM_NAME_TIME_MILLIS, MillisecondsTimePoint.now());
-                        Wind wind = new WindImpl(p, timePoint, speed);
-                        final DynamicTrackedRace trackedRace = getService().getOrCreateTrackedRegatta(regatta).getExistingTrackedRace(race);
-                        if (trackedRace != null) {
-                            trackedRace.recordWind(wind, new WindSourceImpl(WindSourceType.WEB));
-                        }
-                    } catch (InvalidDateException ex) {
-                        resp.sendError(HttpServletResponse.SC_INTERNAL_SERVER_ERROR, "Couldn't parse time specification " + ex.getMessage());
-                    }
-                } else {
-                    resp.sendError(HttpServletResponse.SC_INTERNAL_SERVER_ERROR, "wind bearing parameter "+PARAM_NAME_BEARING+" missing");
-                }
-            }
-        }
-    }
-
-    private void removeWind(HttpServletRequest req, HttpServletResponse resp) throws IOException {
-        Regatta regatta = getRegatta(req);
-        if (regatta == null) {
-            resp.sendError(HttpServletResponse.SC_INTERNAL_SERVER_ERROR, "Event not found");
-        } else {
-            RaceDefinition race = getRaceDefinition(req);
-            if (race == null) {
-                resp.sendError(HttpServletResponse.SC_INTERNAL_SERVER_ERROR, "Race not found");
-            } else {
-                String sourceName = req.getParameter(PARAM_NAME_WINDSOURCE_NAME);
-                if (sourceName == null) {
-                    resp.sendError(HttpServletResponse.SC_INTERNAL_SERVER_ERROR, "Wind source name not provided");
-                } else {
-                    WindSourceType windSourceType = WindSourceType.valueOf(sourceName);
-                    if (windSourceType == null) {
-                        resp.sendError(HttpServletResponse.SC_INTERNAL_SERVER_ERROR, "Wind source type name " + sourceName + " unknown");
-                    } else {
-                        try {
-                            final DynamicTrackedRace trackedRace = getService().getOrCreateTrackedRegatta(regatta)
-                                    .getTrackedRace(race);
-                            WindTrack windTrack = trackedRace.getOrCreateWindTrack(trackedRace.getWindSources(windSourceType).iterator().next());
-                            TimePoint timePoint = getTimePoint(req, PARAM_NAME_TIME, PARAM_NAME_TIME_MILLIS,
-                                    MillisecondsTimePoint.now());
-                            Wind wind = windTrack.getLastFixAtOrBefore(timePoint);
-                            if (wind != null  && wind.getTimePoint().equals(timePoint)) {
-                                windTrack.remove(wind);
-                                resp.getWriter().println("Successfully removed entry "+wind);
-                            } else {
-                                resp.getWriter().println(
-                                        "No wind recorded for regatta " + regatta.getName() + " and race " + race.getName()
-                                                + " at " + timePoint.asDate()+". No error, just no effect :-)");
-                            }
-                        } catch (InvalidDateException e) {
-                            resp.sendError(HttpServletResponse.SC_INTERNAL_SERVER_ERROR, "Couldn't parse time specification " + e.getMessage());
-                        }
-                    }
-                }
-            }
-        }
-    }
-
-    private void listWindTrackers(HttpServletRequest req, HttpServletResponse resp) throws IOException {
-        JSONArray windTrackers = new JSONArray();
-        for (Triple<Regatta, RaceDefinition, String> regattaAndRaceAndPort : getService().getWindTrackedRaces()) {
-            JSONObject windTracker = new JSONObject();
-            windTracker.put("regattaname", regattaAndRaceAndPort.getA().getName());
-            windTracker.put("racename", regattaAndRaceAndPort.getB().getName());
-            windTracker.put("windtrackerinfo", regattaAndRaceAndPort.getC());
-            windTrackers.add(windTracker);
-        }
-        windTrackers.writeJSONString(resp.getWriter());
-    }
-
-    private void stopReceivingExpeditionWindForRace(HttpServletRequest req, HttpServletResponse resp) throws SocketException, IOException {
-        Regatta regatta = getRegatta(req);
-        if (regatta == null) {
-            resp.sendError(HttpServletResponse.SC_INTERNAL_SERVER_ERROR, "Event not found");
-        } else {
-            RaceDefinition race = getRaceDefinition(req);
-            if (race == null) {
-                resp.sendError(HttpServletResponse.SC_INTERNAL_SERVER_ERROR, "Race not found");
-            } else {
-                getService().stopTrackingWind(regatta, race);
-            }
-        }
-    }
-
-    private void startReceivingExpeditionWindForRace(HttpServletRequest req, HttpServletResponse resp) throws IOException {
-        Regatta regatta = getRegatta(req);
-        if (regatta == null) {
-            resp.sendError(HttpServletResponse.SC_INTERNAL_SERVER_ERROR, "Event not found");
-        } else {
-            RaceDefinition race = getRaceDefinition(req);
-            if (race == null) {
-                resp.sendError(HttpServletResponse.SC_INTERNAL_SERVER_ERROR, "Race not found");
-            } else {
-                String portParam = req.getParameter(PARAM_NAME_PORT);
-                if (portParam == null) {
-                    resp.sendError(HttpServletResponse.SC_INTERNAL_SERVER_ERROR, "No port parameter provided");
-                } else {
-                    String correctByDeclination = req
-                            .getParameter(PARAM_NAME_CORRECT_EXPEDITION_WIND_BEARING_BY_DECLINATION);
-                    getService().startTrackingWind(regatta, race, Boolean.valueOf(correctByDeclination));
-                }
-            }
-        }
-    }
-
-    private void stopRegatta(HttpServletRequest req, HttpServletResponse resp) throws MalformedURLException, IOException,
-            InterruptedException {
-        Regatta regatta = getRegatta(req);
-        if (regatta != null) {
-            getService().stopTracking(regatta);
-        } else {
-            resp.sendError(HttpServletResponse.SC_INTERNAL_SERVER_ERROR, "Event not found");
-        }
-    }
-
-    private void addEvent(HttpServletRequest req, HttpServletResponse resp) throws MongoException, Exception {
-        URL jsonURL = new URL(req.getParameter(PARAM_NAME_EVENT_JSON_URL));
-        URI liveURI = new URI(req.getParameter(PARAM_NAME_LIVE_URI));
-        URI storedURI = new URI(req.getParameter(PARAM_NAME_STORED_URI));
-        getService().addRegatta(jsonURL, liveURI, storedURI, getWindStore(req), /* timeoutInMilliseconds */ 60000);
-    }
-    
-    private WindStore getWindStore(HttpServletRequest req) throws UnknownHostException, MongoException {
-        String windStore = req.getParameter(PARAM_NAME_WINDSTORE);
-        if (windStore != null) {
-            if (windStore.equals(WIND_STORE_EMPTY)) {
-                return EmptyWindStore.INSTANCE;
-            } else if (windStore.equals(WIND_STORE_MONGO)) {
-                return MongoWindStoreFactory.INSTANCE.getMongoWindStore(
-                        MongoFactory.INSTANCE.getDefaultMongoObjectFactory(),
-                        MongoFactory.INSTANCE.getDefaultDomainObjectFactory());
-            } else {
-                log("Couldn't find wind store "+windStore+". Using EmptyWindStore instead.");
-                return EmptyWindStore.INSTANCE;
-            }
-        }
-        return EmptyWindStore.INSTANCE;
-    }
-
-    private void addRace(HttpServletRequest req, HttpServletResponse resp) throws MongoException, Exception {
-        URL paramURL = new URL(req.getParameter(PARAM_NAME_PARAM_URL));
-        URI liveURI = new URI(req.getParameter(PARAM_NAME_LIVE_URI));
-        URI storedURI = new URI(req.getParameter(PARAM_NAME_STORED_URI));
-        getService().addTracTracRace(paramURL, liveURI, storedURI, getWindStore(req), /* timeoutInMilliseconds */ 60000);
-    }
-
-    private void stopRace(HttpServletRequest req, HttpServletResponse resp) throws MalformedURLException, IOException, InterruptedException {
-        Regatta regatta = getRegatta(req);
-        if (regatta != null) {
-            RaceDefinition race = getRaceDefinition(req);
-            if (race == null) {
-                resp.sendError(HttpServletResponse.SC_INTERNAL_SERVER_ERROR, "Race not found");
-            } else {
-                getService().stopTracking(regatta, race);
-            }
-        } else {
-            resp.sendError(HttpServletResponse.SC_INTERNAL_SERVER_ERROR, "Regatta not found");
-        }
-    }
-
-}
->>>>>>> 008aeda0
+package com.sap.sailing.server.gateway.impl;
+
+import java.io.IOException;
+import java.net.MalformedURLException;
+import java.net.SocketException;
+import java.net.URI;
+import java.net.URISyntaxException;
+import java.net.URL;
+import java.net.UnknownHostException;
+import java.text.ParseException;
+import java.util.ArrayList;
+import java.util.Collections;
+import java.util.Iterator;
+import java.util.List;
+
+import javax.servlet.ServletException;
+import javax.servlet.http.HttpServletRequest;
+import javax.servlet.http.HttpServletResponse;
+
+import org.json.simple.JSONArray;
+import org.json.simple.JSONObject;
+
+import com.mongodb.MongoException;
+import com.sap.sailing.domain.base.RaceDefinition;
+import com.sap.sailing.domain.base.Regatta;
+import com.sap.sailing.domain.base.SpeedWithBearing;
+import com.sap.sailing.domain.base.impl.KnotSpeedWithBearingImpl;
+import com.sap.sailing.domain.base.impl.MillisecondsTimePoint;
+import com.sap.sailing.domain.common.Bearing;
+import com.sap.sailing.domain.common.Distance;
+import com.sap.sailing.domain.common.NoWindException;
+import com.sap.sailing.domain.common.Position;
+import com.sap.sailing.domain.common.TimePoint;
+import com.sap.sailing.domain.common.WindSource;
+import com.sap.sailing.domain.common.WindSourceType;
+import com.sap.sailing.domain.common.impl.DegreeBearingImpl;
+import com.sap.sailing.domain.common.impl.DegreePosition;
+import com.sap.sailing.domain.common.impl.Util.Triple;
+import com.sap.sailing.domain.common.impl.WindSourceImpl;
+import com.sap.sailing.domain.persistence.MongoFactory;
+import com.sap.sailing.domain.persistence.MongoRaceCommitteeStoreFactory;
+import com.sap.sailing.domain.persistence.MongoWindStoreFactory;
+import com.sap.sailing.domain.racecommittee.RaceCommitteeStore;
+import com.sap.sailing.domain.racecommittee.impl.EmptyRaceCommitteeStore;
+import com.sap.sailing.domain.tracking.DynamicTrackedRace;
+import com.sap.sailing.domain.tracking.TrackedRace;
+import com.sap.sailing.domain.tracking.Wind;
+import com.sap.sailing.domain.tracking.WindStore;
+import com.sap.sailing.domain.tracking.WindTrack;
+import com.sap.sailing.domain.tracking.impl.EmptyWindStore;
+import com.sap.sailing.domain.tracking.impl.WindImpl;
+import com.sap.sailing.domain.tractracadapter.RaceRecord;
+import com.sap.sailing.server.gateway.SailingServerHttpServlet;
+import com.sap.sailing.util.InvalidDateException;
+
+public class AdminApp extends SailingServerHttpServlet {
+    private static final long serialVersionUID = -6849138354941569249L;
+    
+    private static final String ACTION_NAME_ADD_WIND_TO_MARKS = "addwindtomarksforonehour";
+
+    private static final String ACTION_NAME_ADD_EVENT = "addevent";
+
+    private static final String ACTION_NAME_ADD_RACE = "addrace";
+    
+    private static final String ACTION_NAME_LIST_RACES_IN_REGATTA = "listracesinregatta";
+
+    private static final String ACTION_NAME_STOP_REGATTA = "stopregatta";
+    
+    private static final String ACTION_NAME_STOP_RACE = "stoprace";
+    
+    private static final String ACTION_NAME_SET_WIND = "setwind";
+    
+    private static final String ACTION_NAME_REMOVE_WIND = "removewind";
+    
+    private static final String ACTION_NAME_SHOW_WIND = "showwind";
+    
+    private static final String ACTION_NAME_SET_AVERAGING = "setaveraging";
+    
+    private static final String PARAM_NAME_WIND_AVERAGING_INTERVAL_MILLIS = "windaveragingintervalmillis";
+    
+    private static final String PARAM_NAME_SPEED_AVERAGING_INTERVAL_MILLIS = "speedaveragingintervalmillis";
+
+    private static final String PARAM_NAME_EVENT_JSON_URL = "eventJSONURL";
+
+    private static final String PARAM_NAME_PARAM_URL = "paramURL";
+
+    private static final String PARAM_NAME_LIVE_URI = "liveURI";
+
+    private static final String PARAM_NAME_STORED_URI = "storedURI";
+
+    private static final String PARAM_NAME_FROM_TIME = "fromtime";
+
+    private static final String PARAM_NAME_FROM_TIME_MILLIS = "fromtimeasmillis";
+
+    private static final String PARAM_NAME_TO_TIME = "totime";
+
+    private static final String PARAM_NAME_TO_TIME_MILLIS = "totimeasmillis";
+
+    private static final String PARAM_NAME_WINDSOURCE_NAME = "sourcename";
+    
+    private static final String PARAM_NAME_BEARING = "truebearingdegrees";
+    
+    private static final String PARAM_NAME_SPEED = "knotspeed";
+    
+    private static final String PARAM_NAME_LATDEG = "latdeg";
+    
+    private static final String PARAM_NAME_LNGDEG = "lngdeg";
+    
+    private static final String ACTION_NAME_LIST_WINDTRACKERS = "listwindtrackers";
+    
+    private static final String ACTION_NAME_SUBSCRIBE_RACE_FOR_EXPEDITION_WIND = "receiveexpeditionwind";
+
+    private static final String ACTION_NAME_UNSUBSCRIBE_RACE_FOR_EXPEDITION_WIND = "stopreceivingexpeditionwind";
+
+    private static final String PARAM_NAME_PORT = "port";
+
+    private static final String PARAM_NAME_CORRECT_EXPEDITION_WIND_BEARING_BY_DECLINATION = "correctexpeditionwindbearingbydeclination";
+
+    private static final String PARAM_NAME_WINDSTORE = "windstore";
+
+    private static final String STORE_EMPTY = "empty";
+
+    private static final String STORE_MONGO = "mongo";
+    
+    private static final String PARAM_NAME_RACECOMMITTEESTORE = "racecommitteestore";
+
+    public AdminApp() {
+    }
+    
+    @Override
+    protected void doGet(HttpServletRequest req, HttpServletResponse resp) throws ServletException, IOException {
+        try {
+            String action = req.getParameter(PARAM_ACTION);
+            if (action != null) {
+                if (ACTION_NAME_ADD_EVENT.equals(action)) {
+                    addEvent(req, resp);
+                } else if (ACTION_NAME_STOP_REGATTA.equals(action)) {
+                    stopRegatta(req, resp);
+                } else if (ACTION_NAME_ADD_RACE.equals(action)) {
+                    addRace(req, resp);
+                } else if (ACTION_NAME_LIST_RACES_IN_REGATTA.equals(action)) {
+                    listRacesInEvent(req, resp);
+                } else if (ACTION_NAME_STOP_RACE.equals(action)) {
+                    stopRace(req, resp);
+                } else if (ACTION_NAME_SUBSCRIBE_RACE_FOR_EXPEDITION_WIND.equals(action)) {
+                    startReceivingExpeditionWindForRace(req, resp);
+                } else if (ACTION_NAME_UNSUBSCRIBE_RACE_FOR_EXPEDITION_WIND.equals(action)) {
+                    stopReceivingExpeditionWindForRace(req, resp);
+                } else if (ACTION_NAME_LIST_WINDTRACKERS.equals(action)) {
+                    listWindTrackers(req, resp);
+                } else if (ACTION_NAME_SET_WIND.equals(action)) {
+                    setWind(req, resp);
+                } else if (ACTION_NAME_REMOVE_WIND.equals(action)) {
+                    removeWind(req, resp);
+                } else if (ACTION_NAME_SHOW_WIND.equals(action)) {
+                    showWind(req, resp);
+                } else if (ACTION_NAME_ADD_WIND_TO_MARKS.equals(action)) {
+                    addWindToMarks(req, resp);
+                } else if (ACTION_NAME_SET_AVERAGING.equals(action)) {
+                    setAveraging(req, resp);
+                } else {
+                    resp.sendError(HttpServletResponse.SC_INTERNAL_SERVER_ERROR, "Unknown action \""+action+"\"");
+                }
+            } else {
+                resp.getWriter().println("Hello admin!");
+            }
+        } catch (Exception e) {
+            resp.getWriter().println("Error processing request:");
+            e.printStackTrace(resp.getWriter());
+        }
+    }
+    
+    private void setAveraging(HttpServletRequest req, HttpServletResponse resp) throws IOException {
+        Regatta regatta = getRegatta(req);
+        if (regatta == null) {
+            resp.sendError(HttpServletResponse.SC_INTERNAL_SERVER_ERROR, "Event not found");
+        } else {
+            RaceDefinition race = getRaceDefinition(req);
+            if (race == null) {
+                resp.sendError(HttpServletResponse.SC_INTERNAL_SERVER_ERROR, "Race not found");
+            } else {
+                DynamicTrackedRace trackedRace = getService().getOrCreateTrackedRegatta(regatta).getTrackedRace(race);
+                String windAveragingIntervalInMIllis = req.getParameter(PARAM_NAME_WIND_AVERAGING_INTERVAL_MILLIS);
+                if (windAveragingIntervalInMIllis != null) {
+                    trackedRace.setMillisecondsOverWhichToAverageWind(Long.valueOf(windAveragingIntervalInMIllis));
+                }
+                String speedAveragingIntervalInMIllis = req.getParameter(PARAM_NAME_SPEED_AVERAGING_INTERVAL_MILLIS);
+                if (speedAveragingIntervalInMIllis != null) {
+                    trackedRace.setMillisecondsOverWhichToAverageSpeed(Long.valueOf(speedAveragingIntervalInMIllis));
+                }
+            }
+        }
+    }
+
+    private void listRacesInEvent(HttpServletRequest req, HttpServletResponse resp) throws IOException, ParseException,
+            org.json.simple.parser.ParseException, URISyntaxException {
+        URL jsonURL = new URL(req.getParameter(PARAM_NAME_EVENT_JSON_URL));
+        List<RaceRecord> raceRecords = getService().getTracTracRaceRecords(jsonURL).getB();
+        JSONArray result = new JSONArray();
+        for (RaceRecord raceRecord : raceRecords) {
+            JSONObject jsonRaceRecord = new JSONObject();
+            jsonRaceRecord.put("name", raceRecord.getName());
+            jsonRaceRecord.put("ID", raceRecord.getID());
+            jsonRaceRecord.put("paramURL", raceRecord.getParamURL());
+            jsonRaceRecord.put("replayURL", raceRecord.getReplayURL());
+            result.add(jsonRaceRecord);
+        }
+        result.writeJSONString(resp.getWriter());
+    }
+
+    private void addWindToMarks(HttpServletRequest req, HttpServletResponse resp) throws IOException,
+            InvalidDateException, NoWindException {
+        Regatta regatta = getRegatta(req);
+        if (regatta == null) {
+            resp.sendError(HttpServletResponse.SC_INTERNAL_SERVER_ERROR, "Event not found");
+        } else {
+            RaceDefinition race = getRaceDefinition(req);
+            if (race == null) {
+                resp.sendError(HttpServletResponse.SC_INTERNAL_SERVER_ERROR, "Race not found");
+            } else {
+                TrackedRace trackedRace = getService().getOrCreateTrackedRegatta(regatta).getTrackedRace(race);
+                TimePoint time = getTimePoint(req, PARAM_NAME_TIME, PARAM_NAME_TIME_MILLIS, MillisecondsTimePoint.now());
+                TimePoint oneHourLater = new MillisecondsTimePoint(time.asMillis()+3600*1000);
+                String[] latitudes = req.getParameterValues(PARAM_NAME_LATDEG);
+                String[] longitudes = req.getParameterValues(PARAM_NAME_LNGDEG);
+                JSONArray result = new JSONArray();
+                if (latitudes != null && longitudes != null) {
+                    for (int i = 0; i < Math.max(latitudes.length, longitudes.length); i++) {
+                        double latDeg = Double.valueOf(latitudes[i]);
+                        double lngDeg = Double.valueOf(longitudes[i]);
+                        DegreePosition pos = new DegreePosition(latDeg, lngDeg);
+                        Wind wind = trackedRace.getWind(pos, time);
+                        if (wind == null) {
+                            throw new NoWindException("No wind set for race "+race.getName()+
+                                    " in regatta "+regatta.getName()+" while computing wind lines on marks");
+                        }
+                        Distance d = wind.travel(time, oneHourLater);
+                        Position to = pos.translateGreatCircle(wind.getBearing(), d);
+                        JSONObject record = new JSONObject();
+                        record.put("markLatDeg", latDeg);
+                        record.put("markLngDeg", lngDeg);
+                        record.put("windTrueBearingDeg", wind.getBearing().getDegrees());
+                        record.put("windKnotSpeed", wind.getKnots());
+                        record.put("toLatDeg", to.getLatDeg());
+                        record.put("toLngDeg", to.getLngDeg());
+                        result.add(record);
+                    }
+                }
+                result.writeJSONString(resp.getWriter());
+            }
+        }
+    }
+
+    private void showWind(HttpServletRequest req, HttpServletResponse resp) throws IOException, InvalidDateException {
+        Regatta regatta = getRegatta(req);
+        if (regatta == null) {
+            resp.sendError(HttpServletResponse.SC_INTERNAL_SERVER_ERROR, "Event not found");
+        } else {
+            RaceDefinition race = getRaceDefinition(req);
+            if (race == null) {
+                resp.sendError(HttpServletResponse.SC_INTERNAL_SERVER_ERROR, "Race not found");
+            } else {
+                TrackedRace trackedRace = getService().getOrCreateTrackedRegatta(regatta).getTrackedRace(race);
+                TimePoint from = getTimePoint(req, PARAM_NAME_FROM_TIME, PARAM_NAME_FROM_TIME_MILLIS,
+                        trackedRace.getStartOfRace()==null?new MillisecondsTimePoint(0):
+                            /* 24h before race start */ new MillisecondsTimePoint(trackedRace.getStartOfRace().asMillis()-24*3600*1000));
+                TimePoint to = getTimePoint(req, PARAM_NAME_TO_TIME, PARAM_NAME_TO_TIME_MILLIS, MillisecondsTimePoint.now());
+                JSONObject jsonWindTracks = new JSONObject();
+                List<WindSource> windSources = new ArrayList<WindSource>();
+                for (WindSource windSource : trackedRace.getWindSources()) {
+                    windSources.add(windSource);
+                }
+                for (WindSource windSourceToExclude : trackedRace.getWindSourcesToExclude()) {
+                    windSources.remove(windSourceToExclude);
+                }
+                windSources.add(new WindSourceImpl(WindSourceType.COMBINED));
+                for (WindSource windSource : windSources) {
+                    JSONArray jsonWindArray = new JSONArray();
+                    WindTrack windTrack = trackedRace.getOrCreateWindTrack(windSource);
+                    windTrack.lockForRead();
+                    try {
+                        Iterator<Wind> windIter = windTrack.getFixesIterator(from, /* inclusive */true);
+                        while (windIter.hasNext()) {
+                            Wind wind = windIter.next();
+                            if (wind.getTimePoint().compareTo(to) > 0) {
+                                break;
+                            }
+                            JSONObject jsonWind = new JSONObject();
+                            jsonWind.put("truebearingdeg", wind.getBearing().getDegrees());
+                            jsonWind.put("knotspeed", wind.getKnots());
+                            jsonWind.put("meterspersecondspeed", wind.getMetersPerSecond());
+                            if (wind.getTimePoint() != null) {
+                                jsonWind.put("timepoint", wind.getTimePoint().asMillis());
+                                jsonWind.put("dampenedtruebearingdeg",
+                                        windTrack.getAveragedWind(wind.getPosition(), wind.getTimePoint())
+                                                .getBearing().getDegrees());
+                                jsonWind.put("dampenedknotspeed",
+                                        windTrack.getAveragedWind(wind.getPosition(), wind.getTimePoint()).getKnots());
+                                jsonWind.put("dampenedmeterspersecondspeed",
+                                        windTrack.getAveragedWind(wind.getPosition(), wind.getTimePoint())
+                                                .getMetersPerSecond());
+                            }
+                            if (wind.getPosition() != null) {
+                                jsonWind.put("latdeg", wind.getPosition().getLatDeg());
+                                jsonWind.put("lngdeg", wind.getPosition().getLngDeg());
+                            }
+                            jsonWindArray.add(jsonWind);
+                        }
+                    } finally {
+                        windTrack.unlockAfterRead();
+                    }
+                    jsonWindTracks.put(windSource.toString(), jsonWindArray);
+                }
+                jsonWindTracks.writeJSONString(resp.getWriter());
+            }
+        }
+    }
+
+    private void setWind(HttpServletRequest req, HttpServletResponse resp) throws IOException {
+        Regatta e = getRegatta(req);
+        Iterable<Regatta> regattas;
+        if (e == null) {
+            regattas = getService().getAllRegattas();
+        } else {
+            regattas = Collections.singleton(e);
+        }
+        for (Regatta regatta : regattas) {
+            RaceDefinition r = getRaceDefinition(regatta, req);
+            Iterable<RaceDefinition> races;
+            if (r == null) {
+                races = regatta.getAllRaces();
+            } else {
+                races = Collections.singleton(r);
+            }
+            for (RaceDefinition race : races) {
+                String bearingAsString = req.getParameter(PARAM_NAME_BEARING);
+                if (bearingAsString != null) {
+                    Bearing bearing = new DegreeBearingImpl(Double.valueOf(bearingAsString));
+                    String speedAsString = req.getParameter(PARAM_NAME_SPEED);
+                    SpeedWithBearing speed;
+                    if (speedAsString == null) {
+                        // only bearing provided; no speed; assume speed as 1kn
+                        speed = new KnotSpeedWithBearingImpl(1, bearing);
+                    } else {
+                        speed = new KnotSpeedWithBearingImpl(Double.valueOf(speedAsString), bearing);
+                    }
+                    Position p = null;
+                    String lat = req.getParameter(PARAM_NAME_LATDEG);
+                    if (lat != null) {
+                        String lng = req.getParameter(PARAM_NAME_LNGDEG);
+                        if (lng != null) {
+                            p = new DegreePosition(Double.valueOf(lat), Double.valueOf(lng));
+                        }
+                    }
+                    try {
+                        TimePoint timePoint = getTimePoint(req, PARAM_NAME_TIME, PARAM_NAME_TIME_MILLIS, MillisecondsTimePoint.now());
+                        Wind wind = new WindImpl(p, timePoint, speed);
+                        final DynamicTrackedRace trackedRace = getService().getOrCreateTrackedRegatta(regatta).getExistingTrackedRace(race);
+                        if (trackedRace != null) {
+                            trackedRace.recordWind(wind, new WindSourceImpl(WindSourceType.WEB));
+                        }
+                    } catch (InvalidDateException ex) {
+                        resp.sendError(HttpServletResponse.SC_INTERNAL_SERVER_ERROR, "Couldn't parse time specification " + ex.getMessage());
+                    }
+                } else {
+                    resp.sendError(HttpServletResponse.SC_INTERNAL_SERVER_ERROR, "wind bearing parameter "+PARAM_NAME_BEARING+" missing");
+                }
+            }
+        }
+    }
+
+    private void removeWind(HttpServletRequest req, HttpServletResponse resp) throws IOException {
+        Regatta regatta = getRegatta(req);
+        if (regatta == null) {
+            resp.sendError(HttpServletResponse.SC_INTERNAL_SERVER_ERROR, "Event not found");
+        } else {
+            RaceDefinition race = getRaceDefinition(req);
+            if (race == null) {
+                resp.sendError(HttpServletResponse.SC_INTERNAL_SERVER_ERROR, "Race not found");
+            } else {
+                String sourceName = req.getParameter(PARAM_NAME_WINDSOURCE_NAME);
+                if (sourceName == null) {
+                    resp.sendError(HttpServletResponse.SC_INTERNAL_SERVER_ERROR, "Wind source name not provided");
+                } else {
+                    WindSourceType windSourceType = WindSourceType.valueOf(sourceName);
+                    if (windSourceType == null) {
+                        resp.sendError(HttpServletResponse.SC_INTERNAL_SERVER_ERROR, "Wind source type name " + sourceName + " unknown");
+                    } else {
+                        try {
+                            final DynamicTrackedRace trackedRace = getService().getOrCreateTrackedRegatta(regatta)
+                                    .getTrackedRace(race);
+                            WindTrack windTrack = trackedRace.getOrCreateWindTrack(trackedRace.getWindSources(windSourceType).iterator().next());
+                            TimePoint timePoint = getTimePoint(req, PARAM_NAME_TIME, PARAM_NAME_TIME_MILLIS,
+                                    MillisecondsTimePoint.now());
+                            Wind wind = windTrack.getLastFixAtOrBefore(timePoint);
+                            if (wind != null  && wind.getTimePoint().equals(timePoint)) {
+                                windTrack.remove(wind);
+                                resp.getWriter().println("Successfully removed entry "+wind);
+                            } else {
+                                resp.getWriter().println(
+                                        "No wind recorded for regatta " + regatta.getName() + " and race " + race.getName()
+                                                + " at " + timePoint.asDate()+". No error, just no effect :-)");
+                            }
+                        } catch (InvalidDateException e) {
+                            resp.sendError(HttpServletResponse.SC_INTERNAL_SERVER_ERROR, "Couldn't parse time specification " + e.getMessage());
+                        }
+                    }
+                }
+            }
+        }
+    }
+
+    private void listWindTrackers(HttpServletRequest req, HttpServletResponse resp) throws IOException {
+        JSONArray windTrackers = new JSONArray();
+        for (Triple<Regatta, RaceDefinition, String> regattaAndRaceAndPort : getService().getWindTrackedRaces()) {
+            JSONObject windTracker = new JSONObject();
+            windTracker.put("regattaname", regattaAndRaceAndPort.getA().getName());
+            windTracker.put("racename", regattaAndRaceAndPort.getB().getName());
+            windTracker.put("windtrackerinfo", regattaAndRaceAndPort.getC());
+            windTrackers.add(windTracker);
+        }
+        windTrackers.writeJSONString(resp.getWriter());
+    }
+
+    private void stopReceivingExpeditionWindForRace(HttpServletRequest req, HttpServletResponse resp) throws SocketException, IOException {
+        Regatta regatta = getRegatta(req);
+        if (regatta == null) {
+            resp.sendError(HttpServletResponse.SC_INTERNAL_SERVER_ERROR, "Event not found");
+        } else {
+            RaceDefinition race = getRaceDefinition(req);
+            if (race == null) {
+                resp.sendError(HttpServletResponse.SC_INTERNAL_SERVER_ERROR, "Race not found");
+            } else {
+                getService().stopTrackingWind(regatta, race);
+            }
+        }
+    }
+
+    private void startReceivingExpeditionWindForRace(HttpServletRequest req, HttpServletResponse resp) throws IOException {
+        Regatta regatta = getRegatta(req);
+        if (regatta == null) {
+            resp.sendError(HttpServletResponse.SC_INTERNAL_SERVER_ERROR, "Event not found");
+        } else {
+            RaceDefinition race = getRaceDefinition(req);
+            if (race == null) {
+                resp.sendError(HttpServletResponse.SC_INTERNAL_SERVER_ERROR, "Race not found");
+            } else {
+                String portParam = req.getParameter(PARAM_NAME_PORT);
+                if (portParam == null) {
+                    resp.sendError(HttpServletResponse.SC_INTERNAL_SERVER_ERROR, "No port parameter provided");
+                } else {
+                    String correctByDeclination = req
+                            .getParameter(PARAM_NAME_CORRECT_EXPEDITION_WIND_BEARING_BY_DECLINATION);
+                    getService().startTrackingWind(regatta, race, Boolean.valueOf(correctByDeclination));
+                }
+            }
+        }
+    }
+
+    private void stopRegatta(HttpServletRequest req, HttpServletResponse resp) throws MalformedURLException, IOException,
+            InterruptedException {
+        Regatta regatta = getRegatta(req);
+        if (regatta != null) {
+            getService().stopTracking(regatta);
+        } else {
+            resp.sendError(HttpServletResponse.SC_INTERNAL_SERVER_ERROR, "Event not found");
+        }
+    }
+
+    private void addEvent(HttpServletRequest req, HttpServletResponse resp) throws MongoException, Exception {
+        URL jsonURL = new URL(req.getParameter(PARAM_NAME_EVENT_JSON_URL));
+        URI liveURI = new URI(req.getParameter(PARAM_NAME_LIVE_URI));
+        URI storedURI = new URI(req.getParameter(PARAM_NAME_STORED_URI));
+        getService().addRegatta(jsonURL, liveURI, storedURI, getWindStore(req), /* timeoutInMilliseconds */ 60000, getRaceCommitteeStore(req));
+    }
+    
+    private WindStore getWindStore(HttpServletRequest req) throws UnknownHostException, MongoException {
+        String windStore = req.getParameter(PARAM_NAME_WINDSTORE);
+        if (windStore != null) {
+            if (windStore.equals(STORE_EMPTY)) {
+                return EmptyWindStore.INSTANCE;
+            } else if (windStore.equals(STORE_MONGO)) {
+                return MongoWindStoreFactory.INSTANCE.getMongoWindStore(
+                        MongoFactory.INSTANCE.getDefaultMongoObjectFactory(),
+                        MongoFactory.INSTANCE.getDefaultDomainObjectFactory());
+            } else {
+                log("Couldn't find wind store "+windStore+". Using EmptyWindStore instead.");
+                return EmptyWindStore.INSTANCE;
+            }
+        }
+        return EmptyWindStore.INSTANCE;
+    }
+
+    private void addRace(HttpServletRequest req, HttpServletResponse resp) throws MongoException, Exception {
+        URL paramURL = new URL(req.getParameter(PARAM_NAME_PARAM_URL));
+        URI liveURI = new URI(req.getParameter(PARAM_NAME_LIVE_URI));
+        URI storedURI = new URI(req.getParameter(PARAM_NAME_STORED_URI));
+        getService().addTracTracRace(paramURL, liveURI, storedURI, getWindStore(req), /* timeoutInMilliseconds */ 60000,
+        		getRaceCommitteeStore(req));
+    }
+
+    private void stopRace(HttpServletRequest req, HttpServletResponse resp) throws MalformedURLException, IOException, InterruptedException {
+        Regatta regatta = getRegatta(req);
+        if (regatta != null) {
+            RaceDefinition race = getRaceDefinition(req);
+            if (race == null) {
+                resp.sendError(HttpServletResponse.SC_INTERNAL_SERVER_ERROR, "Race not found");
+            } else {
+                getService().stopTracking(regatta, race);
+            }
+        } else {
+            resp.sendError(HttpServletResponse.SC_INTERNAL_SERVER_ERROR, "Regatta not found");
+        }
+    }
+    
+    private RaceCommitteeStore getRaceCommitteeStore(HttpServletRequest req) throws UnknownHostException, MongoException {
+        String raceCommitteStore = req.getParameter(PARAM_NAME_RACECOMMITTEESTORE);
+        if (raceCommitteStore != null) {
+            if (raceCommitteStore.equals(STORE_EMPTY)) {
+                return EmptyRaceCommitteeStore.INSTANCE;
+            } else if (raceCommitteStore.equals(STORE_MONGO)) {
+                return MongoRaceCommitteeStoreFactory.INSTANCE.getMongoRaceCommitteeStore(
+                        MongoFactory.INSTANCE.getDefaultMongoObjectFactory(),
+                        MongoFactory.INSTANCE.getDefaultDomainObjectFactory());
+            } else {
+                log("Couldn't find race committee store " + raceCommitteStore + ". Using EmptyRaceCommitteeStore instead.");
+                return EmptyRaceCommitteeStore.INSTANCE;
+            }
+        }
+        return EmptyRaceCommitteeStore.INSTANCE;
+    }
+
+}