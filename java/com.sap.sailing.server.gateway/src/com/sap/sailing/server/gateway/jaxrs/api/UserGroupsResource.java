--- conflicted
+++ resolved
@@ -73,7 +73,7 @@
             userGroups.forEach(ug -> userGroupsJson.add(userGroupToJson(ug, /* includingRoles */ true)));
             response = Response.ok(root.toJSONString()).build();
             root.put("readableGroups", userGroupsJson);
-            response = Response.ok().entity(root.toJSONString()).build();
+            response = Response.ok().entity(streamingOutput(root)).build();
         } else {
             response = Response.status(Status.UNAUTHORIZED).build();
         }
@@ -139,23 +139,7 @@
         UserGroup userGroup = getService().getSecurityService().getUserGroup(userGroupId);
         getSecurityService().checkCurrentUserReadPermission(userGroup);
         if (userGroup != null) {
-<<<<<<< HEAD
-            response = Response.ok(userGroupToJson(userGroup, /* includingRoles */ true).toJSONString()).build();
-=======
-            JSONObject root = new JSONObject();
-            root.put("uuid", userGroup.getId().toString());
-            root.put("name", userGroup.getName());
-            JSONArray roles = new JSONArray();
-            for (Entry<RoleDefinition, Boolean> roleDef : userGroup.getRoleDefinitionMap().entrySet()) {
-                JSONObject role = new JSONObject();
-                role.put("roleId", roleDef.getKey().getId().toString());
-                role.put("name", roleDef.getKey().getName());
-                role.put("all", roleDef.getValue());
-                roles.add(role);
-            }
-            root.put("roles", roles);
-            response = Response.ok(streamingOutput(root)).build();
->>>>>>> b67eac20
+            response = Response.ok(streamingOutput(userGroupToJson(userGroup, /* includingRoles */ true))).build();
         } else {
             response = Response.status(401).build();
         }
