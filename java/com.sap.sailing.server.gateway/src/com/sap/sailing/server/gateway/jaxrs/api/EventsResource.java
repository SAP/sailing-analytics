package com.sap.sailing.server.gateway.jaxrs.api;

import java.io.IOException;
import java.net.MalformedURLException;
import java.net.URL;
import java.text.ParseException;
import java.text.SimpleDateFormat;
import java.util.ArrayList;
import java.util.Arrays;
import java.util.Calendar;
import java.util.Collections;
import java.util.Date;
import java.util.EnumSet;
import java.util.HashMap;
import java.util.LinkedHashMap;
import java.util.List;
import java.util.Locale;
import java.util.Map;
import java.util.Spliterator;
import java.util.UUID;
import java.util.stream.Collectors;
import java.util.stream.Stream;
import java.util.stream.StreamSupport;

import javax.ws.rs.Consumes;
import javax.ws.rs.FormParam;
import javax.ws.rs.GET;
import javax.ws.rs.POST;
import javax.ws.rs.PUT;
import javax.ws.rs.Path;
import javax.ws.rs.PathParam;
import javax.ws.rs.Produces;
import javax.ws.rs.QueryParam;
import javax.ws.rs.core.Context;
import javax.ws.rs.core.MediaType;
import javax.ws.rs.core.Response;
import javax.ws.rs.core.Response.Status;
import javax.ws.rs.core.UriInfo;

import org.apache.commons.lang.StringEscapeUtils;
import org.apache.commons.lang.StringUtils;
import org.apache.shiro.SecurityUtils;
import org.json.simple.JSONArray;
import org.json.simple.JSONObject;

import com.sap.sailing.domain.base.CourseArea;
import com.sap.sailing.domain.base.Event;
import com.sap.sailing.domain.base.EventBase;
import com.sap.sailing.domain.base.RaceColumnInSeries;
import com.sap.sailing.domain.base.Regatta;
import com.sap.sailing.domain.common.CompetitorRegistrationType;
import com.sap.sailing.domain.common.NotFoundException;
import com.sap.sailing.domain.common.RankingMetrics;
import com.sap.sailing.domain.common.RegattaName;
import com.sap.sailing.domain.common.ScoringSchemeType;
import com.sap.sailing.domain.common.dto.FleetDTO;
import com.sap.sailing.domain.common.dto.RegattaCreationParametersDTO;
import com.sap.sailing.domain.common.dto.SeriesCreationParametersDTO;
import com.sap.sailing.domain.common.impl.DegreePosition;
import com.sap.sailing.domain.common.security.SecuredDomainType;
import com.sap.sailing.domain.leaderboard.Leaderboard;
import com.sap.sailing.domain.leaderboard.LeaderboardGroup;
import com.sap.sailing.domain.leaderboard.RegattaLeaderboard;
import com.sap.sailing.domain.leaderboard.ResultDiscardingRule;
import com.sap.sailing.domain.leaderboard.ScoringScheme;
import com.sap.sailing.domain.leaderboard.ThresholdBasedResultDiscardingRule;
import com.sap.sailing.geocoding.ReverseGeocoder;
import com.sap.sailing.server.gateway.deserialization.JsonDeserializationException;
import com.sap.sailing.server.gateway.jaxrs.AbstractSailingServerResource;
import com.sap.sailing.server.gateway.jaxrs.exceptions.ExceptionManager;
import com.sap.sailing.server.gateway.serialization.JsonSerializer;
import com.sap.sailing.server.gateway.serialization.impl.CourseAreaJsonSerializer;
import com.sap.sailing.server.gateway.serialization.impl.EventBaseJsonSerializer;
import com.sap.sailing.server.gateway.serialization.impl.EventRaceStatesSerializer;
import com.sap.sailing.server.gateway.serialization.impl.LeaderboardGroupBaseJsonSerializer;
import com.sap.sailing.server.gateway.serialization.impl.VenueJsonSerializer;
import com.sap.sailing.server.hierarchy.SailingHierarchyOwnershipUpdater;
import com.sap.sailing.server.operationaltransformation.AddColumnToSeries;
import com.sap.sailing.server.operationaltransformation.AddCourseAreas;
import com.sap.sailing.server.operationaltransformation.AddSpecificRegatta;
import com.sap.sailing.server.operationaltransformation.CreateEvent;
import com.sap.sailing.server.operationaltransformation.CreateRegattaLeaderboard;
import com.sap.sailing.server.operationaltransformation.UpdateLeaderboardGroup;
import com.sap.sailing.server.operationaltransformation.UpdateSeries;
import com.sap.sse.InvalidDateException;
import com.sap.sse.common.Duration;
import com.sap.sse.common.TimePoint;
import com.sap.sse.common.Util;
import com.sap.sse.common.Util.Pair;
import com.sap.sse.common.Util.Triple;
import com.sap.sse.common.impl.MillisecondsDurationImpl;
import com.sap.sse.common.impl.MillisecondsTimePoint;
import com.sap.sse.security.ActionWithResult;
import com.sap.sse.security.shared.HasPermissions.DefaultActions;
import com.sap.sse.security.shared.impl.User;
import com.sap.sse.security.shared.impl.UserGroup;
import com.sap.sse.shared.media.ImageDescriptor;
import com.sap.sse.shared.media.VideoDescriptor;

@Path("/v1/events")
public class EventsResource extends AbstractSailingServerResource {
    private static final SimpleDateFormat dateTimeFormat = new SimpleDateFormat("yyyy-MM-dd HH:mm:ss");
    
    
    public EventsResource() {
    }
    
    @POST
    @Path("/{eventId}/migrate")
    public Response migrateOwnershipForEvent(@PathParam("eventId") UUID eventId,
            @QueryParam("createNewGroup") Boolean createNewGroup,
            @QueryParam("existingGroupId") UUID existingGroupIdOrNull, @QueryParam("newGroupName") String newGroupName,
            @QueryParam("migrateCompetitors") Boolean migrateCompetitors,
            @QueryParam("migrateBoats") Boolean migrateBoats) throws ParseException, JsonDeserializationException {
        Event event = getService().getEvent(eventId);
        SailingHierarchyOwnershipUpdater updater = SailingHierarchyOwnershipUpdater.createOwnershipUpdater(
                createNewGroup, existingGroupIdOrNull, newGroupName, migrateCompetitors, migrateBoats, getService());
        updater.updateGroupOwnershipForEventHierarchy(event);
        return Response.ok().build();
    }

    @POST
    @Path("/createEvent")
    @Consumes(MediaType.APPLICATION_FORM_URLENCODED)
    @Produces("application/json;charset=UTF-8")
    public Response createEvent(
            @Context UriInfo uriInfo,
            @FormParam("eventName") String eventNameParam,
            @FormParam("eventdescription") String eventDescriptionParam,
            @FormParam("startdate") String startDateParam,
            @FormParam("startdateasmillis") Long startDateAsMillis,
            @FormParam("enddate") String endDateParam,
            @FormParam("enddateasmillis") Long endDateAsMillis,
            @FormParam("venuename") String venueNameParam, // takes precedence over lat/lng used for reverse geo-coding
            @FormParam("venuelat") String venueLat,
            @FormParam("venuelng") String venueLng,
            @FormParam("ispublic") String isPublicParam,
            @FormParam("officialwebsiteurl") String officialWebsiteURLParam,
            @FormParam("baseurl") String baseURLParam,
            @FormParam("leaderboardgroupids") List<String> leaderboardGroupIdsListParam,
            @FormParam("createleaderboardgroup") String createLeaderboardGroupParam,
            @FormParam("createregatta") String createRegattaParam,
            @FormParam("boatclassname") String boatClassNameParam,
            @FormParam("numberofraces") String numberOfRacesParam,
            @FormParam("canBoatsOfCompetitorsChangePerRace") boolean canBoatsOfCompetitorsChangePerRace,
            @FormParam("competitorRegistrationType") String competitorRegistrationType,
            @FormParam("secret") String competitorRegistrationSecret) throws ParseException, NotFoundException,
            NumberFormatException, IOException, org.json.simple.parser.ParseException, InvalidDateException {
        final Response response;
        if (venueNameParam == null && (venueLat == null || venueLng == null)) {
            response = Response.status(Status.PRECONDITION_FAILED).entity("No venue specified; provide either venuename or venuelat/venuelng").build();
        } else {
            Triple<Event, LeaderboardGroup, RegattaLeaderboard> eventAndLeaderboardGroupAndLeaderboard = validateAndCreateEvent(uriInfo, eventNameParam, eventDescriptionParam, startDateParam,
                    startDateAsMillis, endDateParam, endDateAsMillis, venueNameParam,
                    /* venue latitude */ venueLat, /* venue longitude */ venueLng, isPublicParam, officialWebsiteURLParam,
                    baseURLParam, leaderboardGroupIdsListParam, createLeaderboardGroupParam, createRegattaParam,
                    boatClassNameParam, numberOfRacesParam, canBoatsOfCompetitorsChangePerRace, competitorRegistrationType, competitorRegistrationSecret);
            final JSONObject jsonResponse = new JSONObject();
            jsonResponse.put("eventid", eventAndLeaderboardGroupAndLeaderboard.getA().getId().toString());
            jsonResponse.put("eventname", eventAndLeaderboardGroupAndLeaderboard.getA().getName());
            jsonResponse.put("eventstartdate", eventAndLeaderboardGroupAndLeaderboard.getA().getStartDate()==null?null:eventAndLeaderboardGroupAndLeaderboard.getA().getStartDate().asMillis());
            jsonResponse.put("eventenddate", eventAndLeaderboardGroupAndLeaderboard.getA().getEndDate()==null?null:eventAndLeaderboardGroupAndLeaderboard.getA().getEndDate().asMillis());
            if (eventAndLeaderboardGroupAndLeaderboard.getB() != null) {
                jsonResponse.put("leaderboardgroupid", eventAndLeaderboardGroupAndLeaderboard.getB().getId().toString());
            }
            if (eventAndLeaderboardGroupAndLeaderboard.getC() != null) {
                jsonResponse.put("regatta", eventAndLeaderboardGroupAndLeaderboard.getC().getRegatta().getName());
                jsonResponse.put("leaderboard", eventAndLeaderboardGroupAndLeaderboard.getC().getName());
            }
            response = ok(jsonResponse.toJSONString(), MediaType.APPLICATION_JSON);
        }
        return response;
    }
    
    @PUT
    @Path("/{eventId}/update")
    @Consumes(MediaType.APPLICATION_FORM_URLENCODED)
    @Produces("application/json;charset=UTF-8")
    public Response updateEvent(
            @Context UriInfo uriInfo,
            @PathParam("eventId") String eventId,
            @FormParam("eventName") String eventNameParam,
            @FormParam("eventdescription") String eventDescriptionParam,
            @FormParam("startdate") String startDateParam,
            @FormParam("startdateasmillis") Long startDateAsMillis,
            @FormParam("enddate") String endDateParam,
            @FormParam("enddateasmillis") Long endDateAsMillis,
            @FormParam("venuename") String venueNameParam, // takes precedence over lat/lng used for reverse geo-coding
            @FormParam("venuelat") String venueLat,
            @FormParam("venuelng") String venueLng,
            @FormParam("ispublic") String isPublicParam,
            @FormParam("officialwebsiteurl") String officialWebsiteURLParam,
            @FormParam("baseurl") String baseURLParam,
            @FormParam("leaderboardgroupids") List<String> leaderboardGroupIdsListParam,
            @FormParam("createleaderboardgroup") String createLeaderboardGroupParam,
            @FormParam("createregatta") String createRegattaParam,
            @FormParam("boatclassname") String boatClassNameParam,
            @FormParam("numberofraces") String numberOfRacesParam) throws ParseException, NotFoundException,
            NumberFormatException, IOException, org.json.simple.parser.ParseException, InvalidDateException {
        final Response response;
        UUID id;
        try {
            id = toUUID(eventId);
        } catch (IllegalArgumentException e) {
            return getBadEventErrorResponse(eventId);
        }
        Event event = getService().getEvent(id);
        SecurityUtils.getSubject()
                .checkPermission(SecuredDomainType.EVENT.getStringPermissionForObject(DefaultActions.UPDATE, event));
        if (event == null) {
            response = getBadEventErrorResponse(eventId);
        } else {
            final String eventName, eventDescription, venueName;
            final TimePoint startDate, endDate;
            final URL officialWebsiteURL, baseURL;
            final boolean isPublic;
            final Iterable<UUID> leaderboardGroupIds;
            eventName = eventNameParam != null ? eventNameParam : event.getName();
            eventDescription = eventDescriptionParam != null ? eventDescriptionParam : event.getDescription();
            if (startDateParam != null || startDateAsMillis != null) {
                startDate = parseTimePoint(startDateParam, startDateAsMillis, null);
            } else {
                startDate = event.getStartDate();
            }
            if (endDateParam != null || endDateAsMillis != null) {
                endDate = parseTimePoint(endDateParam, endDateAsMillis, null);
            } else {
                endDate = event.getEndDate();
            }
            venueName = venueNameParam != null ? venueNameParam : (venueLat != null && venueLng != null) ? getDefaultVenueName(venueLat, venueLng) : event.getVenue().getName();
            isPublic = isPublicParam != null ? Boolean.valueOf(isPublicParam) : event.isPublic();
            if (leaderboardGroupIdsListParam.isEmpty()) {
                // nothing has been provided, not even an empty value; leave unchanged:
                leaderboardGroupIds = Util.map(event.getLeaderboardGroups(), lg->lg.getId());
            } else if (leaderboardGroupIdsListParam.size() == 1 && leaderboardGroupIdsListParam.get(0).isEmpty()) {
                // one empty occurrence of the sort "leaderboardgroupids=" means clear the value
                leaderboardGroupIds = Collections.emptyList();
            } else {
                leaderboardGroupIds = toUUIDList(leaderboardGroupIdsListParam);
            }
            officialWebsiteURL = officialWebsiteURLParam != null ? new URL(officialWebsiteURLParam) : event.getOfficialWebsiteURL();
            baseURL = baseURLParam != null ? new URL(baseURLParam) : event.getBaseURL();
            getService().updateEvent(id, eventName, eventDescription, startDate, endDate, venueName, isPublic,
                    leaderboardGroupIds, officialWebsiteURL, baseURL, event.getSailorsInfoWebsiteURLs(),
                    event.getImages(), event.getVideos(), event.getWindFinderReviewedSpotsCollectionIds());
            response = Response.ok().build();
        }
        return response;
    }
    
    @GET
    @Produces("application/json;charset=UTF-8")
    public Response getEvents(@QueryParam("showNonPublic") String showNonPublic) {
        JsonSerializer<EventBase> eventSerializer = new EventBaseJsonSerializer(
                new VenueJsonSerializer(new CourseAreaJsonSerializer()), new LeaderboardGroupBaseJsonSerializer());
        JSONArray result = new JSONArray();
        for (Event event : getService().getAllEvents()) {
            if (getSecurityService().hasCurrentUserReadPermission(event)
                    && ((showNonPublic != null && Boolean.valueOf(showNonPublic)) || event.isPublic())) {
                result.add(eventSerializer.serialize(event));
            }
        }
        String json = result.toJSONString();
        return Response.ok(json).header("Content-Type", MediaType.APPLICATION_JSON + ";charset=UTF-8").build();
    }

    @GET
    @Produces("application/json;charset=UTF-8")
    @Path("{eventId}")
    public Response getEvent(@PathParam("eventId") String eventId) {
        Response response;
        UUID eventUuid;
        try {
            eventUuid = toUUID(eventId);
        } catch (IllegalArgumentException e) {
            return getBadEventErrorResponse(eventId);
        }
        Event event = getService().getEvent(eventUuid);
        if (event == null) {
            response = getBadEventErrorResponse(eventId);
        } else {
            getSecurityService().checkCurrentUserReadPermission(event);
            JsonSerializer<EventBase> eventSerializer = new EventBaseJsonSerializer(
                    new VenueJsonSerializer(new CourseAreaJsonSerializer()), new LeaderboardGroupBaseJsonSerializer());
            JSONObject eventJson = eventSerializer.serialize(event);

            String json = eventJson.toJSONString();
            response = Response.ok(json).header("Content-Type", MediaType.APPLICATION_JSON + ";charset=UTF-8").build();
        }
        return response;
    }

    @GET
    @Produces("application/json;charset=UTF-8")
    @Path("{eventId}/racestates")
    public Response getRaceStates(@PathParam("eventId") String eventId,
            @QueryParam("filterByLeaderboard") String filterByLeaderboard,
            @QueryParam("filterByCourseArea") String filterByCourseArea,
            @QueryParam("filterByDayOffset") String filterByDayOffset,
            @QueryParam("clientTimeZoneOffsetInMinutes") Integer clientTimeZoneOffsetInMinutes) {
        Response response;
        UUID eventUuid;
        try {
            eventUuid = toUUID(eventId);
        } catch (IllegalArgumentException e) {
            return getBadEventErrorResponse(eventId);
        }
        Event event = getService().getEvent(eventUuid);
        if (event == null) {
            response = getBadEventErrorResponse(eventId);
        } else {
            if (getSecurityService().hasCurrentUserReadPermission(event)) {
                final Duration clientTimeZoneOffset;
                if (filterByDayOffset != null) {
                    if (clientTimeZoneOffsetInMinutes != null) {
                        clientTimeZoneOffset = new MillisecondsDurationImpl(1000 * 60 * clientTimeZoneOffsetInMinutes);
                    } else {
                        clientTimeZoneOffset = Duration.NULL;
                    }
                } else {
                    clientTimeZoneOffset = null;
                }
                EventRaceStatesSerializer eventRaceStatesSerializer = new EventRaceStatesSerializer(filterByCourseArea,
                        filterByLeaderboard, filterByDayOffset, clientTimeZoneOffset, getService());
                JSONObject raceStatesJson = eventRaceStatesSerializer.serialize(
                        new Pair<Event, Iterable<Leaderboard>>(event, getService().getLeaderboards().values()));
                String json = raceStatesJson.toJSONString();
                response = Response.ok(json).header("Content-Type", MediaType.APPLICATION_JSON + ";charset=UTF-8")
                        .build();
            } else {
                response = Response.status(Status.FORBIDDEN).build();
            }
        }
        return response;
    }
    
    private RegattaLeaderboard validateAndCreateRegatta(String regattaNameParam, String boatClassNameParam,
            String scoringSchemeParam, UUID courseAreaId, String buoyZoneRadiusInHullLengthsParam,
            String useStartTimeInterferenceParam, String controlTrackingFromStartAndFinishTimesParam,
            String rankingMetricParam, List<Integer> leaderboardDiscardThresholdsParam, String numberOfRacesParam,
            boolean canBoatsOfCompetitorsChangePerRace, CompetitorRegistrationType competitorRegistrationType,
            String competitorRegistrationSecret) throws ParseException, NotFoundException {
        boolean controlTrackingFromStartAndFinishTimes = controlTrackingFromStartAndFinishTimesParam == null ? false
                : Boolean.parseBoolean(controlTrackingFromStartAndFinishTimesParam);
        boolean useStartTimeInterference = useStartTimeInterferenceParam == null ? true
                : Boolean.parseBoolean(useStartTimeInterferenceParam);
        double buoyZoneRadiusInHullLengths = buoyZoneRadiusInHullLengthsParam == null ? 3.0
                : Double.parseDouble(buoyZoneRadiusInHullLengthsParam);
        if (regattaNameParam == null) {
            throw new IllegalArgumentException(ExceptionManager.parameterRequiredMsg("regattaName"));
        }
        if (boatClassNameParam == null) {
            throw new IllegalArgumentException(ExceptionManager.parameterRequiredMsg("boatClassName"));
        }
        String regattaName = regattaNameParam;
        String boatClassName = boatClassNameParam;
        ScoringScheme scoringScheme = scoringSchemeParam == null ? createScoringScheme("LOW_POINT")
                : createScoringScheme(scoringSchemeParam);
        RankingMetrics rankingMetric = rankingMetricParam == null ? createRankingMetric("ONE_DESIGN")
                : createRankingMetric(rankingMetricParam);
        int[] leaderboardDiscardThresholds = leaderboardDiscardThresholdsParam == null ? new int[0]
                : leaderboardDiscardThresholdsParam.stream().mapToInt(i -> i).toArray();
        int numberOfRaces = numberOfRacesParam == null ? 0 : Integer.parseInt(numberOfRacesParam);
        RegattaCreationParametersDTO regattaCreationParametersDTO = new RegattaCreationParametersDTO(
                createDefaultSeriesCreationParameters(regattaName, numberOfRaces));
        UUID regattaId = UUID.randomUUID();
        Regatta regatta = getSecurityService().setOwnershipCheckPermissionForObjectCreationAndRevertOnError(
                SecuredDomainType.REGATTA, regattaName, 
                regattaName, new ActionWithResult<Regatta>() {

                    @Override
                    public Regatta run() throws Exception {
                        return getService().apply(new AddSpecificRegatta(regattaName, boatClassName,
                                canBoatsOfCompetitorsChangePerRace, competitorRegistrationType, competitorRegistrationSecret, null, null, regattaId, regattaCreationParametersDTO,
                                /* isPersistent */ true, scoringScheme, courseAreaId, buoyZoneRadiusInHullLengths,
                                useStartTimeInterference, controlTrackingFromStartAndFinishTimes, rankingMetric));
                    }
                });
        final RegattaLeaderboard leaderboard = addLeaderboard(regattaName, leaderboardDiscardThresholds);
        SeriesCreationParametersDTO defaultSeries = regattaCreationParametersDTO.getSeriesCreationParameters()
                .get("Default");
        addRaceColumns(regattaName, "Default", numberOfRaces);
        updateSeries(regatta, defaultSeries);
        return leaderboard;
    }

    /**
     * @param canBoatsOfCompetitorsChangePerRace 
     * @return the event created as first component; if a leaderboard group was to be created, the leaderboard group
     *         created as the second component or {@code null} otherwise; the regatta leaderboard as the third component
     *         in case a regatta was to be created, or {@code null} otherwise
     */
    private Util.Triple<Event, LeaderboardGroup, RegattaLeaderboard> validateAndCreateEvent(UriInfo uriInfo,
            String eventNameParam, String eventDescriptionParam, String startDateParam, Long startDateAsMillis,
            String endDateParam, Long endDateAsMillis, String venueNameParam, String venueLat, String venueLng,
            String isPublicParam, String officialWebsiteURLParam, String baseURLParam,
            List<String> leaderboardGroupIdsListParam, String createLeaderboardGroupParam, String createRegattaParam,
            String boatClassName, String numberOfRacesParam, boolean canBoatsOfCompetitorsChangePerRace,
            String competitorRegistrationTypeString, String competitorRegistrationSecret)
            throws ParseException, NotFoundException, NumberFormatException, IOException,
            org.json.simple.parser.ParseException, InvalidDateException {
        boolean isPublic = isPublicParam == null ? false : Boolean.parseBoolean(isPublicParam);
        boolean createRegatta = createRegattaParam == null ? true : Boolean.parseBoolean(createRegattaParam);
        boolean createLeaderboardGroup = createLeaderboardGroupParam == null ? true : Boolean.parseBoolean(createLeaderboardGroupParam);
        String eventName = eventNameParam == null ? getDefaultEventName() : eventNameParam;
        String venueName = venueNameParam == null ? getDefaultVenueName(venueLat, venueLng) : venueNameParam;
        if (createRegatta && boatClassName == null) {
            throw new IllegalArgumentException(ExceptionManager.parameterRequiredMsg("boatClassName"));
        }
        String eventDescription = eventDescriptionParam == null ? eventName : eventDescriptionParam;
        final TimePoint startDate = parseTimePoint(startDateParam, startDateAsMillis, now());
        final TimePoint endDate = parseTimePoint(endDateParam, endDateAsMillis, new MillisecondsTimePoint(addOneWeek(startDate.asDate())));
        URL officialWebsiteURL = officialWebsiteURLParam == null ? null :  toURL(officialWebsiteURLParam);
        URL baseURL = baseURLParam == null ? uriInfo.getBaseUri().toURL() : toURL(baseURLParam);
        List<UUID> leaderboardGroupIds = leaderboardGroupIdsListParam == null ? new ArrayList<UUID>() : toUUIDList(leaderboardGroupIdsListParam);
        UUID eventId = UUID.randomUUID();
        // ignoring sailorsInfoWebsiteURLs, images, videos
        Map<Locale, URL> sailorsInfoWebsiteURLs = new HashMap<Locale,URL>();
        Iterable<ImageDescriptor> images = Collections.<ImageDescriptor> emptyList();
        Iterable<VideoDescriptor> videos = Collections.<VideoDescriptor> emptyList();
<<<<<<< HEAD
        Event event = getSecurityService().setOwnershipCheckPermissionForObjectCreationAndRevertOnError(
                SecuredDomainType.EVENT, eventId,
                eventName, new ActionWithResult<Event>() {

                    @Override
                    public Event run() throws Exception {
                        return getService()
                        .apply(new CreateEvent(eventName, eventDescription, startDate, endDate, venueName, isPublic, eventId,
                                officialWebsiteURL, baseURL, sailorsInfoWebsiteURLs, images, videos, leaderboardGroupIds));
                    }
                });

        CourseArea courseArea = addCourseArea(event, "Default");
        final LeaderboardGroup leaderboardGroup;
        if (createLeaderboardGroup) {
            leaderboardGroup = validateAndAddLeaderboardGroup(event.getId(), event.getName(), event.getDescription(), /* leaderboardGroupDisplayNameParam */ null,
                    /* displayGroupsInReverseOrderParam */ false, /* leaderboardNamesParam */ null,
                    /* overallLeaderboardDiscardThresholdsParam */ null, /* overallLeaderboardScoringSchemeTypeParam */ null);
        } else {
            leaderboardGroup = null;
        }
=======
        
>>>>>>> 06426438
        final CompetitorRegistrationType competitorRegistrationType;
        try {
            competitorRegistrationType = CompetitorRegistrationType.valueOfOrDefault(competitorRegistrationTypeString, /* failForUnknown */ true);
        } catch (IllegalArgumentException iae) {
            throw new IllegalArgumentException(ExceptionManager.incorrectParameterValue(competitorRegistrationTypeString,
                    StringUtils.join(CompetitorRegistrationType.values(), ", ")));
        }
        
        ActionWithResult<Util.Triple<Event, LeaderboardGroup, RegattaLeaderboard>> doCreationAction = new ActionWithResult<Util.Triple<Event, LeaderboardGroup, RegattaLeaderboard>>() {
            @Override
            public Util.Triple<Event, LeaderboardGroup, RegattaLeaderboard> run() throws Exception {
                Event event = getSecurityService().setOwnershipCheckPermissionForObjectCreationAndRevertOnError(
                        SecuredDomainType.EVENT, eventId.toString(),
                        eventName, new ActionWithResult<Event>() {

                            @Override
                            public Event run() throws Exception {
                                return getService()
                                .apply(new CreateEvent(eventName, eventDescription, startDate, endDate, venueName, isPublic, eventId,
                                        officialWebsiteURL, baseURL, sailorsInfoWebsiteURLs, images, videos, leaderboardGroupIds));
                            }
                        });

                CourseArea courseArea = addCourseArea(event.getId(), "Default");
                final LeaderboardGroup leaderboardGroup;
                if (createLeaderboardGroup) {
                    leaderboardGroup = validateAndAddLeaderboardGroup(event.getId(), event.getName(), event.getDescription(), /* leaderboardGroupDisplayNameParam */ null,
                            /* displayGroupsInReverseOrderParam */ false, /* leaderboardNamesParam */ null,
                            /* overallLeaderboardDiscardThresholdsParam */ null, /* overallLeaderboardScoringSchemeTypeParam */ null);
                } else {
                    leaderboardGroup = null;
                }
                final RegattaLeaderboard leaderboard;
                if (createRegatta) {
                    leaderboard = validateAndCreateRegatta(event.getName(), boatClassName,
                            /* scoringSchemeParam */ null, courseArea.getId(), /* buoyZoneRadiusInHullLengthsParam */ null,
                            /* useStartTimeInterferenceParam */ null, /* controlTrackingFromStartAndFinishTimesParam */ null,
                            /* rankingMetricParam */ null, /* leaderboardDiscardThresholdsParam */ null,
                            numberOfRacesParam, canBoatsOfCompetitorsChangePerRace, competitorRegistrationType, competitorRegistrationSecret);
                    if (leaderboardGroup != null) {
                        getService().apply(new UpdateLeaderboardGroup(leaderboardGroup.getName(), leaderboardGroup.getName(),
                                leaderboardGroup.getDescription(), leaderboardGroup.getDisplayName(),
                                Collections.singletonList(leaderboard.getName()),
                                leaderboardGroup.getOverallLeaderboard() == null ? null
                                        : ((ThresholdBasedResultDiscardingRule) leaderboardGroup.getOverallLeaderboard()
                                                .getResultDiscardingRule()).getDiscardIndexResultsStartingWithHowManyRaces(),
                                leaderboardGroup.getOverallLeaderboard() == null ? null
                                        : leaderboardGroup.getOverallLeaderboard().getScoringScheme().getType()));
                    }
                } else {
                    leaderboard = null;
                }
                return new Util.Triple<>(event, leaderboardGroup, leaderboard);
            }
        };
        
        
        try {
            if (competitorRegistrationType == CompetitorRegistrationType.OPEN_UNMODERATED) {
                UUID newTenantId = UUID.randomUUID();
                UserGroup ownerGroup = getSecurityService().createUserGroup(newTenantId, eventName + "-owner");
                getSecurityService().addUserToUserGroup(ownerGroup, getCurrentUser());
                return getSecurityService().doWithTemporaryDefaultTenant(ownerGroup, doCreationAction);
            } else {
                return doCreationAction.run();
            }
        } catch (Exception e) {
            throw new RuntimeException(e);
        }
    }

    private LeaderboardGroup validateAndAddLeaderboardGroup(UUID eventId, String leaderboardGroupName,
            String leaderboardGroupDescription, String leaderboardGroupDisplayName,
            boolean displayGroupsInReverseOrder, List<String> leaderboardNamesParam,
            List<Integer> overallLeaderboardDiscardThresholdsParam, String overallLeaderboardScoringSchemeTypeParam)
            throws NotFoundException {
        UUID leaderboardGroupId = UUID.randomUUID();
        LeaderboardGroup leaderboardGroup = getSecurityService()
                .setOwnershipCheckPermissionForObjectCreationAndRevertOnError(
                        SecuredDomainType.LEADERBOARD_GROUP, leaderboardGroupId,
                leaderboardGroupName, new ActionWithResult<LeaderboardGroup>() {

            @Override
            public LeaderboardGroup run() throws Exception {
                ScoringSchemeType overallLeaderboardScoringSchemeType = overallLeaderboardScoringSchemeTypeParam == null
                        ? null : getScoringSchemeType(overallLeaderboardScoringSchemeTypeParam);
                int[] overallLeaderboardDiscardThresholds = overallLeaderboardDiscardThresholdsParam == null ? new int[0] : overallLeaderboardDiscardThresholdsParam.stream().mapToInt(i -> i).toArray();
                List<String> leaderboardNames = leaderboardNamesParam == null ? new ArrayList<String>() : leaderboardNamesParam;
                        return getService().addLeaderboardGroup(leaderboardGroupId, leaderboardGroupName,
                        leaderboardGroupDescription, leaderboardGroupDisplayName, displayGroupsInReverseOrder, leaderboardNames,
                        overallLeaderboardDiscardThresholds, overallLeaderboardScoringSchemeType);
            }
        });
        updateEvent(getEvent(eventId), leaderboardGroup);
        return leaderboardGroup;
    }

    private String getDefaultEventName() {
        final String username;
        username = getCurrentUser().getName();
        return "Session "+username+" "+dateTimeFormat.format(new Date());
    }

    private User getCurrentUser() {
        return getSecurityService().getCurrentUser();
    }

    private String getDefaultVenueName(String lat, String lng) throws NumberFormatException, IOException, org.json.simple.parser.ParseException {
        return ReverseGeocoder.INSTANCE.getPlacemarkNearest(new DegreePosition(Double.valueOf(lat), Double.valueOf(lng))).getName();
    }

    private void updateSeries(Regatta regatta, SeriesCreationParametersDTO defaultSeries) {
        SecurityUtils.getSubject().checkPermission(
                SecuredDomainType.REGATTA.getStringPermissionForObject(DefaultActions.UPDATE, regatta));
        getService().apply(new UpdateSeries(new RegattaName(regatta.getName()), "Default", "Default", defaultSeries.isMedal(),
                defaultSeries.isFleetsCanRunInParallel(), defaultSeries.getDiscardingThresholds(),
                defaultSeries.isStartsWithZero(), defaultSeries.isFirstColumnIsNonDiscardableCarryForward(),
                defaultSeries.hasSplitFleetContiguousScoring(), defaultSeries.getMaximumNumberOfDiscards(),
                defaultSeries.getFleets()));
    }
    
    private void addRaceColumns(String regattaName, String seriesName, int numberOfRaces) {
        final Regatta regatta = findRegattaByName(regattaName);
        if (regatta == null) {
            throw new IllegalArgumentException(ExceptionManager.objectNotFoundMsg("regatta", regattaName));
        }
        int oneBasedNumberOfNextRace = Util.size(regatta.getRaceColumns())+1;
        for (int i = 1; i <= numberOfRaces; i++) {
            addRaceColumn(regatta, seriesName, "R"+oneBasedNumberOfNextRace++);
        }
    }

    private RaceColumnInSeries addRaceColumn(Regatta regatta, String seriesName, String columnName) {
        SecurityUtils.getSubject().checkPermission(
                SecuredDomainType.REGATTA.getStringPermissionForObject(DefaultActions.UPDATE, regatta));
        return getService().apply(new AddColumnToSeries(new RegattaName(regatta.getName()), seriesName, columnName));
    }

    private void updateEvent(Event event, LeaderboardGroup leaderboardGroup){
        getSecurityService().checkCurrentUserUpdatePermission(event);
        List<UUID> newLeaderboardGroupIds = new ArrayList<>();
        StreamSupport.stream(event.getLeaderboardGroups().spliterator(), false)
                .forEach(lg -> newLeaderboardGroupIds.add(lg.getId()));
        newLeaderboardGroupIds.add(leaderboardGroup.getId());
        getService().updateEvent(event.getId(), event.getName(), event.getDescription(), event.getStartDate(),
                event.getEndDate(), event.getVenue().getName(), event.isPublic(), newLeaderboardGroupIds,
                event.getOfficialWebsiteURL(), event.getBaseURL(), event.getSailorsInfoWebsiteURLs(), event.getImages(),
                event.getVideos(), event.getWindFinderReviewedSpotsCollectionIds());
    }

    private CourseArea addCourseArea(Event event, String courseAreaName) {
        SecurityUtils.getSubject().checkPermission(
                SecuredDomainType.EVENT.getStringPermissionForObject(DefaultActions.UPDATE, event));
        String[] courseAreaNames = new String[] { courseAreaName };
        UUID[] courseAreaIds = new UUID[] { UUID.randomUUID() };
        return getService().apply(new AddCourseAreas(event.getId(), courseAreaNames, courseAreaIds))[0];
    }

    private void addLeaderboardToDefaultLeaderboardGroup(final RegattaLeaderboard leaderboard) {
        LeaderboardGroup defaultLeaderboardGroup = null;
        for (Event event : getService().getAllEvents()) {
            Iterable<CourseArea> courseAreas = event.getVenue().getCourseAreas();
            for (CourseArea courseArea : courseAreas) {
                if (courseArea.getId().equals(leaderboard.getRegatta().getDefaultCourseArea().getId())) {
                    for (LeaderboardGroup lg : event.getLeaderboardGroups()) {
                        // if leaderboard group is default leaderboard group, then add leaderboard
                        if (lg.getName().equals(event.getName())) {
                            defaultLeaderboardGroup = lg;
                        }
                    }
                }
            }
        }
        if (defaultLeaderboardGroup != null) {
            defaultLeaderboardGroup.addLeaderboard(leaderboard);
            List<String> leaderboards = stream(defaultLeaderboardGroup.getLeaderboards().spliterator()).map(lg -> lg.getName())
                    .collect(Collectors.toList());
            
            ResultDiscardingRule rule = defaultLeaderboardGroup.getOverallLeaderboard()==null?null:defaultLeaderboardGroup.getOverallLeaderboard().getResultDiscardingRule();
            int[] overallLeaderboardDiscardThresholds = null; 
            if(rule instanceof ThresholdBasedResultDiscardingRule){
                ThresholdBasedResultDiscardingRule resultDiscardingRule = (ThresholdBasedResultDiscardingRule) rule;
                overallLeaderboardDiscardThresholds = resultDiscardingRule.getDiscardIndexResultsStartingWithHowManyRaces();
            }
            
            getService().updateLeaderboardGroup(defaultLeaderboardGroup.getName(), defaultLeaderboardGroup.getName(), defaultLeaderboardGroup.getDescription(),
                    defaultLeaderboardGroup.getDisplayName(), leaderboards, overallLeaderboardDiscardThresholds, 
                    defaultLeaderboardGroup.getOverallLeaderboard()==null?null:defaultLeaderboardGroup.getOverallLeaderboard().getScoringScheme().getType());
        }
    }
    
    private RegattaLeaderboard addLeaderboard(String regattaName, int[] discardThresholds) {
        RegattaLeaderboard leaderboard = null;
        try {
            leaderboard = createRegattaLeaderboard(regattaName, discardThresholds);
        } catch (IllegalArgumentException e) {
            throw e;
        }
        addLeaderboardToDefaultLeaderboardGroup(leaderboard);
        return leaderboard;
    }

    private RegattaLeaderboard createRegattaLeaderboard(String regattaName, int[] discardThresholds) {
        return getSecurityService().setOwnershipCheckPermissionForObjectCreationAndRevertOnError(
                SecuredDomainType.LEADERBOARD, regattaName, regattaName,
                new ActionWithResult<RegattaLeaderboard>() {

                    @Override
                    public RegattaLeaderboard run() throws Exception {
                        return getService()
                .apply(new CreateRegattaLeaderboard(new RegattaName(regattaName), regattaName, discardThresholds));
                    }
                });
    }

    private Response ok(String message, String mediaType) {
        return Response.ok(message).header("Content-Type", mediaType + ";charset=UTF-8").build();
    }

    private Response getBadEventErrorResponse(String eventId) {
        return Response.status(Status.NOT_FOUND)
                .entity("Could not find an event with id '" + StringEscapeUtils.escapeHtml(eventId) + "'.")
                .type(MediaType.TEXT_PLAIN).build();
    }

    private MillisecondsTimePoint now() {
        return new MillisecondsTimePoint(new Date());
    }

    private Date addOneWeek(Date date) {
        Calendar c = Calendar.getInstance();
        c.setTime(date);
        c.add(Calendar.WEEK_OF_MONTH, 1);
        return c.getTime();
    }

    private URL toURL(String url) throws MalformedURLException{
        try {
            return new URL(url);
        } catch (MalformedURLException e) {
            throw new MalformedURLException(ExceptionManager.invalidURLFormatMsg(url));
        }
    }
    
    private List<UUID> toUUIDList(List<String> list){
        return list.stream().map(id -> toUUID(id))
                .collect(Collectors.toList());
    }

    private UUID toUUID(String id) {
        try {
            return UUID.fromString(id);
        } catch (IllegalArgumentException e) {
            throw new IllegalArgumentException(ExceptionManager.invalidIdFormatMsg(id));
        }
    }
    
    private LinkedHashMap<String, SeriesCreationParametersDTO> createDefaultSeriesCreationParameters(String regattaName,int numberOfRaces ) {
        final LinkedHashMap<String, SeriesCreationParametersDTO> series = new LinkedHashMap<>();

        series.put("Default", new SeriesCreationParametersDTO(
                Arrays.asList(new FleetDTO("Default", 0, null)), false, false, false, false, null, false, null));

        return series;
    }

    private RankingMetrics createRankingMetric(String rankingMetricParam) {
        try {
            return RankingMetrics.valueOf(rankingMetricParam);
        } catch (IllegalArgumentException e) {
            throw new IllegalArgumentException(ExceptionManager.incorrectParameterValue(rankingMetricParam,
                    getEnumValuesAsString(RankingMetrics.class)));
        }
    }

    private ScoringScheme createScoringScheme(String scoringSchemeParam) {   
        ScoringScheme scoringScheme = getService().getBaseDomainFactory().createScoringScheme(getScoringSchemeType(scoringSchemeParam));
        return scoringScheme;
    }

    private <E extends Enum<E>> String getEnumValuesAsString(Class<E> e) {
        return EnumSet.allOf(e).stream().map(en -> en.name()).collect(Collectors.joining(", "));
    }

    private ScoringSchemeType getScoringSchemeType(String scoringSchemeTypeParam) {
        try {
            return ScoringSchemeType.valueOf(scoringSchemeTypeParam);
        } catch (IllegalArgumentException e) {
            throw new IllegalArgumentException(ExceptionManager.incorrectParameterValue(scoringSchemeTypeParam,
                    getEnumValuesAsString(ScoringSchemeType.class)));
        }
    }

    private Event getEvent(UUID eventId) throws NotFoundException {
        Event event = getService().getEvent(eventId);
        if (event != null) {
            return event;
        }
        throw new NotFoundException(ExceptionManager.objectNotFoundMsg(Event.class.getSimpleName(), eventId));
    }

    private <T> Stream<T> stream(Spliterator<T> spliterator) {
        return StreamSupport.stream(spliterator, false);
    }
}<|MERGE_RESOLUTION|>--- conflicted
+++ resolved
@@ -418,31 +418,7 @@
         Map<Locale, URL> sailorsInfoWebsiteURLs = new HashMap<Locale,URL>();
         Iterable<ImageDescriptor> images = Collections.<ImageDescriptor> emptyList();
         Iterable<VideoDescriptor> videos = Collections.<VideoDescriptor> emptyList();
-<<<<<<< HEAD
-        Event event = getSecurityService().setOwnershipCheckPermissionForObjectCreationAndRevertOnError(
-                SecuredDomainType.EVENT, eventId,
-                eventName, new ActionWithResult<Event>() {
-
-                    @Override
-                    public Event run() throws Exception {
-                        return getService()
-                        .apply(new CreateEvent(eventName, eventDescription, startDate, endDate, venueName, isPublic, eventId,
-                                officialWebsiteURL, baseURL, sailorsInfoWebsiteURLs, images, videos, leaderboardGroupIds));
-                    }
-                });
-
-        CourseArea courseArea = addCourseArea(event, "Default");
-        final LeaderboardGroup leaderboardGroup;
-        if (createLeaderboardGroup) {
-            leaderboardGroup = validateAndAddLeaderboardGroup(event.getId(), event.getName(), event.getDescription(), /* leaderboardGroupDisplayNameParam */ null,
-                    /* displayGroupsInReverseOrderParam */ false, /* leaderboardNamesParam */ null,
-                    /* overallLeaderboardDiscardThresholdsParam */ null, /* overallLeaderboardScoringSchemeTypeParam */ null);
-        } else {
-            leaderboardGroup = null;
-        }
-=======
-        
->>>>>>> 06426438
+
         final CompetitorRegistrationType competitorRegistrationType;
         try {
             competitorRegistrationType = CompetitorRegistrationType.valueOfOrDefault(competitorRegistrationTypeString, /* failForUnknown */ true);
@@ -455,7 +431,7 @@
             @Override
             public Util.Triple<Event, LeaderboardGroup, RegattaLeaderboard> run() throws Exception {
                 Event event = getSecurityService().setOwnershipCheckPermissionForObjectCreationAndRevertOnError(
-                        SecuredDomainType.EVENT, eventId.toString(),
+                        SecuredDomainType.EVENT, eventId,
                         eventName, new ActionWithResult<Event>() {
 
                             @Override
