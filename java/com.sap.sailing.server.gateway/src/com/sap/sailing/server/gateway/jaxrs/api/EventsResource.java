package com.sap.sailing.server.gateway.jaxrs.api;

import java.io.IOException;
import java.net.MalformedURLException;
import java.net.URL;
import java.text.ParseException;
import java.text.SimpleDateFormat;
import java.util.ArrayList;
import java.util.Arrays;
import java.util.Calendar;
import java.util.Collections;
import java.util.Date;
import java.util.EnumSet;
import java.util.HashMap;
import java.util.LinkedHashMap;
import java.util.List;
import java.util.Locale;
import java.util.Map;
import java.util.Spliterator;
import java.util.UUID;
import java.util.stream.Collectors;
import java.util.stream.Stream;
import java.util.stream.StreamSupport;

import javax.ws.rs.Consumes;
import javax.ws.rs.FormParam;
import javax.ws.rs.GET;
import javax.ws.rs.POST;
import javax.ws.rs.PUT;
import javax.ws.rs.Path;
import javax.ws.rs.PathParam;
import javax.ws.rs.Produces;
import javax.ws.rs.QueryParam;
import javax.ws.rs.core.Context;
import javax.ws.rs.core.MediaType;
import javax.ws.rs.core.Response;
import javax.ws.rs.core.Response.Status;
import javax.ws.rs.core.UriInfo;

import org.apache.commons.lang.StringEscapeUtils;
import org.apache.commons.lang.StringUtils;
import org.apache.shiro.SecurityUtils;
import org.json.simple.JSONArray;
import org.json.simple.JSONObject;

import com.sap.sailing.domain.base.CourseArea;
import com.sap.sailing.domain.base.Event;
import com.sap.sailing.domain.base.EventBase;
import com.sap.sailing.domain.base.RaceColumnInSeries;
import com.sap.sailing.domain.base.Regatta;
import com.sap.sailing.domain.base.impl.EventBaseImpl;
import com.sap.sailing.domain.common.CompetitorRegistrationType;
import com.sap.sailing.domain.common.NotFoundException;
import com.sap.sailing.domain.common.RankingMetrics;
import com.sap.sailing.domain.common.RegattaName;
import com.sap.sailing.domain.common.ScoringSchemeType;
import com.sap.sailing.domain.common.dto.FleetDTO;
import com.sap.sailing.domain.common.dto.RegattaCreationParametersDTO;
import com.sap.sailing.domain.common.dto.SeriesCreationParametersDTO;
import com.sap.sailing.domain.common.impl.DegreePosition;
import com.sap.sailing.domain.common.security.SecuredDomainType;
import com.sap.sailing.domain.leaderboard.Leaderboard;
import com.sap.sailing.domain.leaderboard.LeaderboardGroup;
import com.sap.sailing.domain.leaderboard.RegattaLeaderboard;
import com.sap.sailing.domain.leaderboard.ResultDiscardingRule;
import com.sap.sailing.domain.leaderboard.ScoringScheme;
import com.sap.sailing.domain.leaderboard.ThresholdBasedResultDiscardingRule;
import com.sap.sailing.domain.leaderboard.impl.LeaderboardGroupImpl;
import com.sap.sailing.geocoding.ReverseGeocoder;
import com.sap.sailing.server.gateway.deserialization.JsonDeserializationException;
import com.sap.sailing.server.gateway.jaxrs.AbstractSailingServerResource;
import com.sap.sailing.server.gateway.jaxrs.exceptions.ExceptionManager;
import com.sap.sailing.server.gateway.serialization.JsonSerializer;
import com.sap.sailing.server.gateway.serialization.impl.CourseAreaJsonSerializer;
import com.sap.sailing.server.gateway.serialization.impl.EventBaseJsonSerializer;
import com.sap.sailing.server.gateway.serialization.impl.EventRaceStatesSerializer;
import com.sap.sailing.server.gateway.serialization.impl.LeaderboardGroupBaseJsonSerializer;
import com.sap.sailing.server.gateway.serialization.impl.VenueJsonSerializer;
import com.sap.sailing.server.hierarchy.SailingHierarchyOwnershipUpdater;
import com.sap.sailing.server.operationaltransformation.AddColumnToSeries;
import com.sap.sailing.server.operationaltransformation.AddCourseAreas;
import com.sap.sailing.server.operationaltransformation.AddSpecificRegatta;
import com.sap.sailing.server.operationaltransformation.CreateEvent;
import com.sap.sailing.server.operationaltransformation.CreateRegattaLeaderboard;
import com.sap.sailing.server.operationaltransformation.UpdateLeaderboardGroup;
import com.sap.sailing.server.operationaltransformation.UpdateSeries;
import com.sap.sailing.server.security.SailingViewerRole;
import com.sap.sse.InvalidDateException;
import com.sap.sse.common.Duration;
import com.sap.sse.common.TimePoint;
import com.sap.sse.common.Util;
import com.sap.sse.common.Util.Pair;
import com.sap.sse.common.Util.Triple;
import com.sap.sse.common.impl.MillisecondsDurationImpl;
import com.sap.sse.common.impl.MillisecondsTimePoint;
import com.sap.sse.security.ActionWithResult;
import com.sap.sse.security.shared.HasPermissions.DefaultActions;
<<<<<<< HEAD
import com.sap.sse.security.shared.QualifiedObjectIdentifier;
import com.sap.sse.security.shared.RoleDefinition;
import com.sap.sse.security.shared.TypeRelativeObjectIdentifier;
import com.sap.sse.security.shared.impl.PermissionAndRoleAssociation;
import com.sap.sse.security.shared.impl.Role;
import com.sap.sse.security.shared.impl.SecuredSecurityTypes;
=======
import com.sap.sse.security.shared.RoleDefinition;
>>>>>>> 27338103
import com.sap.sse.security.shared.impl.User;
import com.sap.sse.security.shared.impl.UserGroup;
import com.sap.sse.security.shared.impl.WildcardPermissionEncoder;
import com.sap.sse.shared.media.ImageDescriptor;
import com.sap.sse.shared.media.VideoDescriptor;

@Path("/v1/events")
public class EventsResource extends AbstractSailingServerResource {
    private static final SimpleDateFormat dateTimeFormat = new SimpleDateFormat("yyyy-MM-dd HH:mm:ss");
    
    
    public EventsResource() {
    }
    
    @POST
    @Path("/{eventId}/migrate")
    public Response migrateOwnershipForEvent(@PathParam("eventId") UUID eventId,
            @QueryParam("createNewGroup") Boolean createNewGroup,
            @QueryParam("existingGroupId") UUID existingGroupIdOrNull, @QueryParam("newGroupName") String newGroupName,
            @QueryParam("migrateCompetitors") Boolean migrateCompetitors,
            @QueryParam("migrateBoats") Boolean migrateBoats) throws ParseException, JsonDeserializationException {
        Event event = getService().getEvent(eventId);
        SailingHierarchyOwnershipUpdater updater = SailingHierarchyOwnershipUpdater.createOwnershipUpdater(
                createNewGroup, existingGroupIdOrNull, newGroupName, migrateCompetitors, migrateBoats, getService());
        updater.updateGroupOwnershipForEventHierarchy(event);
        return Response.ok().build();
    }

    @POST
    @Path("/createEvent")
    @Consumes(MediaType.APPLICATION_FORM_URLENCODED)
    @Produces("application/json;charset=UTF-8")
    public Response createEvent(
            @Context UriInfo uriInfo,
            @FormParam("eventName") String eventNameParam,
            @FormParam("eventdescription") String eventDescriptionParam,
            @FormParam("startdate") String startDateParam,
            @FormParam("startdateasmillis") Long startDateAsMillis,
            @FormParam("enddate") String endDateParam,
            @FormParam("enddateasmillis") Long endDateAsMillis,
            @FormParam("venuename") String venueNameParam, // takes precedence over lat/lng used for reverse geo-coding
            @FormParam("venuelat") String venueLat,
            @FormParam("venuelng") String venueLng,
            @FormParam("ispublic") String isPublicParam,
            @FormParam("officialwebsiteurl") String officialWebsiteURLParam,
            @FormParam("baseurl") String baseURLParam,
            @FormParam("leaderboardgroupids") List<String> leaderboardGroupIdsListParam,
            @FormParam("createleaderboardgroup") String createLeaderboardGroupParam,
            @FormParam("createregatta") String createRegattaParam,
            @FormParam("boatclassname") String boatClassNameParam,
            @FormParam("numberofraces") String numberOfRacesParam,
            @FormParam("canBoatsOfCompetitorsChangePerRace") boolean canBoatsOfCompetitorsChangePerRace,
            @FormParam("competitorRegistrationType") String competitorRegistrationType,
            @FormParam("secret") String competitorRegistrationSecret) throws ParseException, NotFoundException,
            NumberFormatException, IOException, org.json.simple.parser.ParseException, InvalidDateException {
        final Response response;
        if (venueNameParam == null && (venueLat == null || venueLng == null)) {
            response = Response.status(Status.PRECONDITION_FAILED).entity("No venue specified; provide either venuename or venuelat/venuelng").build();
        } else {
            Triple<Event, LeaderboardGroup, RegattaLeaderboard> eventAndLeaderboardGroupAndLeaderboard = validateAndCreateEvent(uriInfo, eventNameParam, eventDescriptionParam, startDateParam,
                    startDateAsMillis, endDateParam, endDateAsMillis, venueNameParam,
                    /* venue latitude */ venueLat, /* venue longitude */ venueLng, isPublicParam, officialWebsiteURLParam,
                    baseURLParam, leaderboardGroupIdsListParam, createLeaderboardGroupParam, createRegattaParam,
                    boatClassNameParam, numberOfRacesParam, canBoatsOfCompetitorsChangePerRace, competitorRegistrationType, competitorRegistrationSecret);
            final JSONObject jsonResponse = new JSONObject();
            jsonResponse.put("eventid", eventAndLeaderboardGroupAndLeaderboard.getA().getId().toString());
            jsonResponse.put("eventname", eventAndLeaderboardGroupAndLeaderboard.getA().getName());
            jsonResponse.put("eventstartdate", eventAndLeaderboardGroupAndLeaderboard.getA().getStartDate()==null?null:eventAndLeaderboardGroupAndLeaderboard.getA().getStartDate().asMillis());
            jsonResponse.put("eventenddate", eventAndLeaderboardGroupAndLeaderboard.getA().getEndDate()==null?null:eventAndLeaderboardGroupAndLeaderboard.getA().getEndDate().asMillis());
            if (eventAndLeaderboardGroupAndLeaderboard.getB() != null) {
                jsonResponse.put("leaderboardgroupid", eventAndLeaderboardGroupAndLeaderboard.getB().getId().toString());
            }
            if (eventAndLeaderboardGroupAndLeaderboard.getC() != null) {
                jsonResponse.put("regatta", eventAndLeaderboardGroupAndLeaderboard.getC().getRegatta().getName());
                jsonResponse.put("leaderboard", eventAndLeaderboardGroupAndLeaderboard.getC().getName());
            }
            response = ok(jsonResponse.toJSONString(), MediaType.APPLICATION_JSON);
        }
        return response;
    }
    
    @PUT
    @Path("/{eventId}/update")
    @Consumes(MediaType.APPLICATION_FORM_URLENCODED)
    @Produces("application/json;charset=UTF-8")
    public Response updateEvent(
            @Context UriInfo uriInfo,
            @PathParam("eventId") String eventId,
            @FormParam("eventName") String eventNameParam,
            @FormParam("eventdescription") String eventDescriptionParam,
            @FormParam("startdate") String startDateParam,
            @FormParam("startdateasmillis") Long startDateAsMillis,
            @FormParam("enddate") String endDateParam,
            @FormParam("enddateasmillis") Long endDateAsMillis,
            @FormParam("venuename") String venueNameParam, // takes precedence over lat/lng used for reverse geo-coding
            @FormParam("venuelat") String venueLat,
            @FormParam("venuelng") String venueLng,
            @FormParam("ispublic") String isPublicParam,
            @FormParam("officialwebsiteurl") String officialWebsiteURLParam,
            @FormParam("baseurl") String baseURLParam,
            @FormParam("leaderboardgroupids") List<String> leaderboardGroupIdsListParam,
            @FormParam("createleaderboardgroup") String createLeaderboardGroupParam,
            @FormParam("createregatta") String createRegattaParam,
            @FormParam("boatclassname") String boatClassNameParam,
            @FormParam("numberofraces") String numberOfRacesParam) throws ParseException, NotFoundException,
            NumberFormatException, IOException, org.json.simple.parser.ParseException, InvalidDateException {
        final Response response;
        UUID id;
        try {
            id = toUUID(eventId);
        } catch (IllegalArgumentException e) {
            return getBadEventErrorResponse(eventId);
        }
        Event event = getService().getEvent(id);
        SecurityUtils.getSubject()
                .checkPermission(SecuredDomainType.EVENT.getStringPermissionForObject(DefaultActions.UPDATE, event));
        if (event == null) {
            response = getBadEventErrorResponse(eventId);
        } else {
            final String eventName, eventDescription, venueName;
            final TimePoint startDate, endDate;
            final URL officialWebsiteURL, baseURL;
            final boolean isPublic;
            final Iterable<UUID> leaderboardGroupIds;
            eventName = eventNameParam != null ? eventNameParam : event.getName();
            eventDescription = eventDescriptionParam != null ? eventDescriptionParam : event.getDescription();
            if (startDateParam != null || startDateAsMillis != null) {
                startDate = parseTimePoint(startDateParam, startDateAsMillis, null);
            } else {
                startDate = event.getStartDate();
            }
            if (endDateParam != null || endDateAsMillis != null) {
                endDate = parseTimePoint(endDateParam, endDateAsMillis, null);
            } else {
                endDate = event.getEndDate();
            }
            venueName = venueNameParam != null ? venueNameParam : (venueLat != null && venueLng != null) ? getDefaultVenueName(venueLat, venueLng) : event.getVenue().getName();
            isPublic = isPublicParam != null ? Boolean.valueOf(isPublicParam) : event.isPublic();
            if (leaderboardGroupIdsListParam.isEmpty()) {
                // nothing has been provided, not even an empty value; leave unchanged:
                leaderboardGroupIds = Util.map(event.getLeaderboardGroups(), lg->lg.getId());
            } else if (leaderboardGroupIdsListParam.size() == 1 && leaderboardGroupIdsListParam.get(0).isEmpty()) {
                // one empty occurrence of the sort "leaderboardgroupids=" means clear the value
                leaderboardGroupIds = Collections.emptyList();
            } else {
                leaderboardGroupIds = toUUIDList(leaderboardGroupIdsListParam);
            }
            officialWebsiteURL = officialWebsiteURLParam != null ? new URL(officialWebsiteURLParam) : event.getOfficialWebsiteURL();
            baseURL = baseURLParam != null ? new URL(baseURLParam) : event.getBaseURL();
            getService().updateEvent(id, eventName, eventDescription, startDate, endDate, venueName, isPublic,
                    leaderboardGroupIds, officialWebsiteURL, baseURL, event.getSailorsInfoWebsiteURLs(),
                    event.getImages(), event.getVideos(), event.getWindFinderReviewedSpotsCollectionIds());
            response = Response.ok().build();
        }
        return response;
    }
    
    @GET
    @Produces("application/json;charset=UTF-8")
    public Response getEvents(@QueryParam("showNonPublic") String showNonPublic) {
        JsonSerializer<EventBase> eventSerializer = new EventBaseJsonSerializer(
                new VenueJsonSerializer(new CourseAreaJsonSerializer()), new LeaderboardGroupBaseJsonSerializer());
        JSONArray result = new JSONArray();
        for (Event event : getService().getAllEvents()) {
            if (getSecurityService().hasCurrentUserReadPermission(event)
                    && ((showNonPublic != null && Boolean.valueOf(showNonPublic)) || event.isPublic())) {
                result.add(eventSerializer.serialize(event));
            }
        }
        String json = result.toJSONString();
        return Response.ok(json).header("Content-Type", MediaType.APPLICATION_JSON + ";charset=UTF-8").build();
    }

    @GET
    @Produces("application/json;charset=UTF-8")
    @Path("{eventId}")
    public Response getEvent(@PathParam("eventId") String eventId) {
        Response response;
        UUID eventUuid;
        try {
            eventUuid = toUUID(eventId);
        } catch (IllegalArgumentException e) {
            return getBadEventErrorResponse(eventId);
        }
        Event event = getService().getEvent(eventUuid);
        if (event == null) {
            response = getBadEventErrorResponse(eventId);
        } else {
            getSecurityService().checkCurrentUserReadPermission(event);
            JsonSerializer<EventBase> eventSerializer = new EventBaseJsonSerializer(
                    new VenueJsonSerializer(new CourseAreaJsonSerializer()), new LeaderboardGroupBaseJsonSerializer());
            JSONObject eventJson = eventSerializer.serialize(event);

            String json = eventJson.toJSONString();
            response = Response.ok(json).header("Content-Type", MediaType.APPLICATION_JSON + ";charset=UTF-8").build();
        }
        return response;
    }

    @GET
    @Produces("application/json;charset=UTF-8")
    @Path("{eventId}/racestates")
    public Response getRaceStates(@PathParam("eventId") String eventId,
            @QueryParam("filterByLeaderboard") String filterByLeaderboard,
            @QueryParam("filterByCourseArea") String filterByCourseArea,
            @QueryParam("filterByDayOffset") String filterByDayOffset,
            @QueryParam("clientTimeZoneOffsetInMinutes") Integer clientTimeZoneOffsetInMinutes) {
        Response response;
        UUID eventUuid;
        try {
            eventUuid = toUUID(eventId);
        } catch (IllegalArgumentException e) {
            return getBadEventErrorResponse(eventId);
        }
        Event event = getService().getEvent(eventUuid);
        if (event == null) {
            response = getBadEventErrorResponse(eventId);
        } else {
            if (getSecurityService().hasCurrentUserReadPermission(event)) {
                final Duration clientTimeZoneOffset;
                if (filterByDayOffset != null) {
                    if (clientTimeZoneOffsetInMinutes != null) {
                        clientTimeZoneOffset = new MillisecondsDurationImpl(1000 * 60 * clientTimeZoneOffsetInMinutes);
                    } else {
                        clientTimeZoneOffset = Duration.NULL;
                    }
                } else {
                    clientTimeZoneOffset = null;
                }
                EventRaceStatesSerializer eventRaceStatesSerializer = new EventRaceStatesSerializer(filterByCourseArea,
                        filterByLeaderboard, filterByDayOffset, clientTimeZoneOffset, getService());
                JSONObject raceStatesJson = eventRaceStatesSerializer.serialize(
                        new Pair<Event, Iterable<Leaderboard>>(event, getService().getLeaderboards().values()));
                String json = raceStatesJson.toJSONString();
                response = Response.ok(json).header("Content-Type", MediaType.APPLICATION_JSON + ";charset=UTF-8")
                        .build();
            } else {
                response = Response.status(Status.FORBIDDEN).build();
            }
        }
        return response;
    }
    
    private RegattaLeaderboard validateAndCreateRegatta(String regattaNameParam, String boatClassNameParam,
            String scoringSchemeParam, UUID courseAreaId, String buoyZoneRadiusInHullLengthsParam,
            String useStartTimeInterferenceParam, String controlTrackingFromStartAndFinishTimesParam,
            String rankingMetricParam, List<Integer> leaderboardDiscardThresholdsParam, String numberOfRacesParam,
            boolean canBoatsOfCompetitorsChangePerRace, CompetitorRegistrationType competitorRegistrationType,
            String competitorRegistrationSecret) throws ParseException, NotFoundException {
        boolean controlTrackingFromStartAndFinishTimes = controlTrackingFromStartAndFinishTimesParam == null ? false
                : Boolean.parseBoolean(controlTrackingFromStartAndFinishTimesParam);
        boolean useStartTimeInterference = useStartTimeInterferenceParam == null ? true
                : Boolean.parseBoolean(useStartTimeInterferenceParam);
        double buoyZoneRadiusInHullLengths = buoyZoneRadiusInHullLengthsParam == null ? 3.0
                : Double.parseDouble(buoyZoneRadiusInHullLengthsParam);
        if (regattaNameParam == null) {
            throw new IllegalArgumentException(ExceptionManager.parameterRequiredMsg("regattaName"));
        }
        if (boatClassNameParam == null) {
            throw new IllegalArgumentException(ExceptionManager.parameterRequiredMsg("boatClassName"));
        }
        String regattaName = regattaNameParam;
        String boatClassName = boatClassNameParam;
        ScoringScheme scoringScheme = scoringSchemeParam == null ? createScoringScheme("LOW_POINT")
                : createScoringScheme(scoringSchemeParam);
        RankingMetrics rankingMetric = rankingMetricParam == null ? createRankingMetric("ONE_DESIGN")
                : createRankingMetric(rankingMetricParam);
        int[] leaderboardDiscardThresholds = leaderboardDiscardThresholdsParam == null ? new int[0]
                : leaderboardDiscardThresholdsParam.stream().mapToInt(i -> i).toArray();
        int numberOfRaces = numberOfRacesParam == null ? 0 : Integer.parseInt(numberOfRacesParam);
        RegattaCreationParametersDTO regattaCreationParametersDTO = new RegattaCreationParametersDTO(
                createDefaultSeriesCreationParameters(regattaName, numberOfRaces));
        UUID regattaId = UUID.randomUUID();
        Regatta regatta = getSecurityService().setOwnershipCheckPermissionForObjectCreationAndRevertOnError(
                SecuredDomainType.REGATTA, Regatta.getTypeRelativeObjectIdentifier(regattaName), 
                regattaName, new ActionWithResult<Regatta>() {

                    @Override
                    public Regatta run() throws Exception {
                        return getService().apply(new AddSpecificRegatta(regattaName, boatClassName,
                                canBoatsOfCompetitorsChangePerRace, competitorRegistrationType, competitorRegistrationSecret, null, null, regattaId, regattaCreationParametersDTO,
                                /* isPersistent */ true, scoringScheme, courseAreaId, buoyZoneRadiusInHullLengths,
                                useStartTimeInterference, controlTrackingFromStartAndFinishTimes, rankingMetric));
                    }
                });
        final RegattaLeaderboard leaderboard = addLeaderboard(regattaName, leaderboardDiscardThresholds);
        SeriesCreationParametersDTO defaultSeries = regattaCreationParametersDTO.getSeriesCreationParameters()
                .get("Default");
        addRaceColumns(regattaName, "Default", numberOfRaces);
        updateSeries(regatta, defaultSeries);
        return leaderboard;
    }

    /**
     * @param canBoatsOfCompetitorsChangePerRace 
     * @return the event created as first component; if a leaderboard group was to be created, the leaderboard group
     *         created as the second component or {@code null} otherwise; the regatta leaderboard as the third component
     *         in case a regatta was to be created, or {@code null} otherwise
     */
    private Util.Triple<Event, LeaderboardGroup, RegattaLeaderboard> validateAndCreateEvent(UriInfo uriInfo,
            String eventNameParam, String eventDescriptionParam, String startDateParam, Long startDateAsMillis,
            String endDateParam, Long endDateAsMillis, String venueNameParam, String venueLat, String venueLng,
            String isPublicParam, String officialWebsiteURLParam, String baseURLParam,
            List<String> leaderboardGroupIdsListParam, String createLeaderboardGroupParam, String createRegattaParam,
            String boatClassName, String numberOfRacesParam, boolean canBoatsOfCompetitorsChangePerRace,
            String competitorRegistrationTypeString, String competitorRegistrationSecret)
            throws ParseException, NotFoundException, NumberFormatException, IOException,
            org.json.simple.parser.ParseException, InvalidDateException {
        boolean isPublic = isPublicParam == null ? false : Boolean.parseBoolean(isPublicParam);
        boolean createRegatta = createRegattaParam == null ? true : Boolean.parseBoolean(createRegattaParam);
        boolean createLeaderboardGroup = createLeaderboardGroupParam == null ? true : Boolean.parseBoolean(createLeaderboardGroupParam);
        String eventName = eventNameParam == null ? getDefaultEventName() : eventNameParam;
        String venueName = venueNameParam == null ? getDefaultVenueName(venueLat, venueLng) : venueNameParam;
        if (createRegatta && boatClassName == null) {
            throw new IllegalArgumentException(ExceptionManager.parameterRequiredMsg("boatClassName"));
        }
        String eventDescription = eventDescriptionParam == null ? eventName : eventDescriptionParam;
        final TimePoint startDate = parseTimePoint(startDateParam, startDateAsMillis, now());
        final TimePoint endDate = parseTimePoint(endDateParam, endDateAsMillis, new MillisecondsTimePoint(addOneWeek(startDate.asDate())));
        URL officialWebsiteURL = officialWebsiteURLParam == null ? null :  toURL(officialWebsiteURLParam);
        URL baseURL = baseURLParam == null ? uriInfo.getBaseUri().toURL() : toURL(baseURLParam);
        List<UUID> leaderboardGroupIds = leaderboardGroupIdsListParam == null ? new ArrayList<UUID>() : toUUIDList(leaderboardGroupIdsListParam);
        UUID eventId = UUID.randomUUID();
        // ignoring sailorsInfoWebsiteURLs, images, videos
        Map<Locale, URL> sailorsInfoWebsiteURLs = new HashMap<Locale,URL>();
        Iterable<ImageDescriptor> images = Collections.<ImageDescriptor> emptyList();
        Iterable<VideoDescriptor> videos = Collections.<VideoDescriptor> emptyList();

        final CompetitorRegistrationType competitorRegistrationType;
        try {
            competitorRegistrationType = CompetitorRegistrationType.valueOfOrDefault(competitorRegistrationTypeString, /* failForUnknown */ true);
        } catch (IllegalArgumentException iae) {
            throw new IllegalArgumentException(ExceptionManager.incorrectParameterValue(competitorRegistrationTypeString,
                    StringUtils.join(CompetitorRegistrationType.values(), ", ")));
        }
        
        ActionWithResult<Util.Triple<Event, LeaderboardGroup, RegattaLeaderboard>> doCreationAction = new ActionWithResult<Util.Triple<Event, LeaderboardGroup, RegattaLeaderboard>>() {
            @Override
            public Util.Triple<Event, LeaderboardGroup, RegattaLeaderboard> run() throws Exception {
                Event event = getSecurityService().setOwnershipCheckPermissionForObjectCreationAndRevertOnError(
                        SecuredDomainType.EVENT, EventBaseImpl.getTypeRelativeObjectIdentifier(eventId),
                        eventName, new ActionWithResult<Event>() {

                            @Override
                            public Event run() throws Exception {
                                return getService()
                                .apply(new CreateEvent(eventName, eventDescription, startDate, endDate, venueName, isPublic, eventId,
                                        officialWebsiteURL, baseURL, sailorsInfoWebsiteURLs, images, videos, leaderboardGroupIds));
                            }
                        });

                CourseArea courseArea = addCourseArea(event, "Default");
                final LeaderboardGroup leaderboardGroup;
                if (createLeaderboardGroup) {
                    leaderboardGroup = validateAndAddLeaderboardGroup(event.getId(), event.getName(), event.getDescription(), /* leaderboardGroupDisplayNameParam */ null,
                            /* displayGroupsInReverseOrderParam */ false, /* leaderboardNamesParam */ null,
                            /* overallLeaderboardDiscardThresholdsParam */ null, /* overallLeaderboardScoringSchemeTypeParam */ null);
                } else {
                    leaderboardGroup = null;
                }
                final RegattaLeaderboard leaderboard;
                if (createRegatta) {
                    leaderboard = validateAndCreateRegatta(event.getName(), boatClassName,
                            /* scoringSchemeParam */ null, courseArea.getId(), /* buoyZoneRadiusInHullLengthsParam */ null,
                            /* useStartTimeInterferenceParam */ null, /* controlTrackingFromStartAndFinishTimesParam */ null,
                            /* rankingMetricParam */ null, /* leaderboardDiscardThresholdsParam */ null,
                            numberOfRacesParam, canBoatsOfCompetitorsChangePerRace, competitorRegistrationType, competitorRegistrationSecret);
                    if (leaderboardGroup != null) {
                        getService().apply(new UpdateLeaderboardGroup(leaderboardGroup.getName(), leaderboardGroup.getName(),
                                leaderboardGroup.getDescription(), leaderboardGroup.getDisplayName(),
                                Collections.singletonList(leaderboard.getName()),
                                leaderboardGroup.getOverallLeaderboard() == null ? null
                                        : ((ThresholdBasedResultDiscardingRule) leaderboardGroup.getOverallLeaderboard()
                                                .getResultDiscardingRule()).getDiscardIndexResultsStartingWithHowManyRaces(),
                                leaderboardGroup.getOverallLeaderboard() == null ? null
                                        : leaderboardGroup.getOverallLeaderboard().getScoringScheme().getType()));
                    }
                } else {
                    leaderboard = null;
                }
                return new Util.Triple<>(event, leaderboardGroup, leaderboard);
            }
        };
        
<<<<<<< HEAD
        
=======
>>>>>>> 27338103
        try {
            if (competitorRegistrationType == CompetitorRegistrationType.OPEN_UNMODERATED) {
                UUID newTenantId = UUID.randomUUID();
                String escapedName = WildcardPermissionEncoder.encode(eventName) + "-owner";
                UserGroup ownerGroup = getSecurityService().createUserGroup(newTenantId, escapedName);
                getSecurityService().setOwnershipIfNotSet(ownerGroup.getIdentifier(), getCurrentUser(),
                        getSecurityService().getDefaultTenantForCurrentUser());
                RoleDefinition roleDef = getSecurityService()
                        .getRoleDefinition(SailingViewerRole.getInstance().getId());
<<<<<<< HEAD
                Role groupViewer = new Role(roleDef, ownerGroup, null);
                getSecurityService().addRoleForUser(getSecurityService().getAllUser(), groupViewer);
                TypeRelativeObjectIdentifier associationTypeIdentifier = PermissionAndRoleAssociation.get(groupViewer,
                        getSecurityService().getAllUser());
                QualifiedObjectIdentifier qualifiedTypeIdentifier = SecuredSecurityTypes.ROLE_ASSOCIATION
                        .getQualifiedObjectIdentifier(associationTypeIdentifier);
                User currentUser = getSecurityService().getCurrentUser();
                UserGroup tenant = getSecurityService().getDefaultTenantForCurrentUser();
                getSecurityService().setOwnership(qualifiedTypeIdentifier, currentUser, tenant);
=======
                getSecurityService().putRoleDefinitionToUserGroup(ownerGroup, roleDef, true);
>>>>>>> 27338103

                getSecurityService().addUserToUserGroup(ownerGroup, getCurrentUser());
                return getSecurityService().doWithTemporaryDefaultTenant(ownerGroup, doCreationAction);
            } else {
                return doCreationAction.run();
            }
        } catch (Exception e) {
            throw new RuntimeException(e);
        }
    }

    private LeaderboardGroup validateAndAddLeaderboardGroup(UUID eventId, String leaderboardGroupName,
            String leaderboardGroupDescription, String leaderboardGroupDisplayName,
            boolean displayGroupsInReverseOrder, List<String> leaderboardNamesParam,
            List<Integer> overallLeaderboardDiscardThresholdsParam, String overallLeaderboardScoringSchemeTypeParam)
            throws NotFoundException {
        UUID leaderboardGroupId = UUID.randomUUID();
        LeaderboardGroup leaderboardGroup = getSecurityService()
                .setOwnershipCheckPermissionForObjectCreationAndRevertOnError(SecuredDomainType.LEADERBOARD_GROUP,
                        LeaderboardGroupImpl.getTypeRelativeObjectIdentifier(leaderboardGroupId), leaderboardGroupName,
                        new ActionWithResult<LeaderboardGroup>() {

            @Override
            public LeaderboardGroup run() throws Exception {
                ScoringSchemeType overallLeaderboardScoringSchemeType = overallLeaderboardScoringSchemeTypeParam == null
                        ? null : getScoringSchemeType(overallLeaderboardScoringSchemeTypeParam);
                int[] overallLeaderboardDiscardThresholds = overallLeaderboardDiscardThresholdsParam == null ? new int[0] : overallLeaderboardDiscardThresholdsParam.stream().mapToInt(i -> i).toArray();
                List<String> leaderboardNames = leaderboardNamesParam == null ? new ArrayList<String>() : leaderboardNamesParam;
                        return getService().addLeaderboardGroup(leaderboardGroupId, leaderboardGroupName,
                        leaderboardGroupDescription, leaderboardGroupDisplayName, displayGroupsInReverseOrder, leaderboardNames,
                        overallLeaderboardDiscardThresholds, overallLeaderboardScoringSchemeType);
            }
        });
        updateEvent(getEvent(eventId), leaderboardGroup);
        return leaderboardGroup;
    }

    private String getDefaultEventName() {
        final String username;
        username = getCurrentUser().getName();
        return "Session "+username+" "+dateTimeFormat.format(new Date());
    }

    private User getCurrentUser() {
        return getSecurityService().getCurrentUser();
    }

    private String getDefaultVenueName(String lat, String lng) throws NumberFormatException, IOException, org.json.simple.parser.ParseException {
        return ReverseGeocoder.INSTANCE.getPlacemarkNearest(new DegreePosition(Double.valueOf(lat), Double.valueOf(lng))).getName();
    }

    private void updateSeries(Regatta regatta, SeriesCreationParametersDTO defaultSeries) {
        SecurityUtils.getSubject().checkPermission(
                SecuredDomainType.REGATTA.getStringPermissionForObject(DefaultActions.UPDATE, regatta));
        getService().apply(new UpdateSeries(new RegattaName(regatta.getName()), "Default", "Default", defaultSeries.isMedal(),
                defaultSeries.isFleetsCanRunInParallel(), defaultSeries.getDiscardingThresholds(),
                defaultSeries.isStartsWithZero(), defaultSeries.isFirstColumnIsNonDiscardableCarryForward(),
                defaultSeries.hasSplitFleetContiguousScoring(), defaultSeries.getMaximumNumberOfDiscards(),
                defaultSeries.getFleets()));
    }
    
    private void addRaceColumns(String regattaName, String seriesName, int numberOfRaces) {
        final Regatta regatta = findRegattaByName(regattaName);
        if (regatta == null) {
            throw new IllegalArgumentException(ExceptionManager.objectNotFoundMsg("regatta", regattaName));
        }
        int oneBasedNumberOfNextRace = Util.size(regatta.getRaceColumns())+1;
        for (int i = 1; i <= numberOfRaces; i++) {
            addRaceColumn(regatta, seriesName, "R"+oneBasedNumberOfNextRace++);
        }
    }

    private RaceColumnInSeries addRaceColumn(Regatta regatta, String seriesName, String columnName) {
        SecurityUtils.getSubject().checkPermission(
                SecuredDomainType.REGATTA.getStringPermissionForObject(DefaultActions.UPDATE, regatta));
        return getService().apply(new AddColumnToSeries(new RegattaName(regatta.getName()), seriesName, columnName));
    }

    private void updateEvent(Event event, LeaderboardGroup leaderboardGroup){
        getSecurityService().checkCurrentUserUpdatePermission(event);
        List<UUID> newLeaderboardGroupIds = new ArrayList<>();
        StreamSupport.stream(event.getLeaderboardGroups().spliterator(), false)
                .forEach(lg -> newLeaderboardGroupIds.add(lg.getId()));
        newLeaderboardGroupIds.add(leaderboardGroup.getId());
        getService().updateEvent(event.getId(), event.getName(), event.getDescription(), event.getStartDate(),
                event.getEndDate(), event.getVenue().getName(), event.isPublic(), newLeaderboardGroupIds,
                event.getOfficialWebsiteURL(), event.getBaseURL(), event.getSailorsInfoWebsiteURLs(), event.getImages(),
                event.getVideos(), event.getWindFinderReviewedSpotsCollectionIds());
    }

    private CourseArea addCourseArea(Event event, String courseAreaName) {
        SecurityUtils.getSubject().checkPermission(
                SecuredDomainType.EVENT.getStringPermissionForObject(DefaultActions.UPDATE, event));
        String[] courseAreaNames = new String[] { courseAreaName };
        UUID[] courseAreaIds = new UUID[] { UUID.randomUUID() };
        return getService().apply(new AddCourseAreas(event.getId(), courseAreaNames, courseAreaIds))[0];
    }

    private void addLeaderboardToDefaultLeaderboardGroup(final RegattaLeaderboard leaderboard) {
        LeaderboardGroup defaultLeaderboardGroup = null;
        for (Event event : getService().getAllEvents()) {
            Iterable<CourseArea> courseAreas = event.getVenue().getCourseAreas();
            for (CourseArea courseArea : courseAreas) {
                if (courseArea.getId().equals(leaderboard.getRegatta().getDefaultCourseArea().getId())) {
                    for (LeaderboardGroup lg : event.getLeaderboardGroups()) {
                        // if leaderboard group is default leaderboard group, then add leaderboard
                        if (lg.getName().equals(event.getName())) {
                            defaultLeaderboardGroup = lg;
                        }
                    }
                }
            }
        }
        if (defaultLeaderboardGroup != null) {
            defaultLeaderboardGroup.addLeaderboard(leaderboard);
            List<String> leaderboards = stream(defaultLeaderboardGroup.getLeaderboards().spliterator()).map(lg -> lg.getName())
                    .collect(Collectors.toList());
            
            ResultDiscardingRule rule = defaultLeaderboardGroup.getOverallLeaderboard()==null?null:defaultLeaderboardGroup.getOverallLeaderboard().getResultDiscardingRule();
            int[] overallLeaderboardDiscardThresholds = null; 
            if(rule instanceof ThresholdBasedResultDiscardingRule){
                ThresholdBasedResultDiscardingRule resultDiscardingRule = (ThresholdBasedResultDiscardingRule) rule;
                overallLeaderboardDiscardThresholds = resultDiscardingRule.getDiscardIndexResultsStartingWithHowManyRaces();
            }
            
            getService().updateLeaderboardGroup(defaultLeaderboardGroup.getName(), defaultLeaderboardGroup.getName(), defaultLeaderboardGroup.getDescription(),
                    defaultLeaderboardGroup.getDisplayName(), leaderboards, overallLeaderboardDiscardThresholds, 
                    defaultLeaderboardGroup.getOverallLeaderboard()==null?null:defaultLeaderboardGroup.getOverallLeaderboard().getScoringScheme().getType());
        }
    }
    
    private RegattaLeaderboard addLeaderboard(String regattaName, int[] discardThresholds) {
        RegattaLeaderboard leaderboard = null;
        try {
            leaderboard = createRegattaLeaderboard(regattaName, discardThresholds);
        } catch (IllegalArgumentException e) {
            throw e;
        }
        addLeaderboardToDefaultLeaderboardGroup(leaderboard);
        return leaderboard;
    }

    private RegattaLeaderboard createRegattaLeaderboard(String regattaName, int[] discardThresholds) {
        return getSecurityService().setOwnershipCheckPermissionForObjectCreationAndRevertOnError(
                SecuredDomainType.LEADERBOARD, Leaderboard.getTypeRelativeObjectIdentifier(regattaName), regattaName,
                new ActionWithResult<RegattaLeaderboard>() {

                    @Override
                    public RegattaLeaderboard run() throws Exception {
                        return getService()
                .apply(new CreateRegattaLeaderboard(new RegattaName(regattaName), regattaName, discardThresholds));
                    }
                });
    }

    private Response ok(String message, String mediaType) {
        return Response.ok(message).header("Content-Type", mediaType + ";charset=UTF-8").build();
    }

    private Response getBadEventErrorResponse(String eventId) {
        return Response.status(Status.NOT_FOUND)
                .entity("Could not find an event with id '" + StringEscapeUtils.escapeHtml(eventId) + "'.")
                .type(MediaType.TEXT_PLAIN).build();
    }

    private MillisecondsTimePoint now() {
        return new MillisecondsTimePoint(new Date());
    }

    private Date addOneWeek(Date date) {
        Calendar c = Calendar.getInstance();
        c.setTime(date);
        c.add(Calendar.WEEK_OF_MONTH, 1);
        return c.getTime();
    }

    private URL toURL(String url) throws MalformedURLException{
        try {
            return new URL(url);
        } catch (MalformedURLException e) {
            throw new MalformedURLException(ExceptionManager.invalidURLFormatMsg(url));
        }
    }
    
    private List<UUID> toUUIDList(List<String> list){
        return list.stream().map(id -> toUUID(id))
                .collect(Collectors.toList());
    }

    private UUID toUUID(String id) {
        try {
            return UUID.fromString(id);
        } catch (IllegalArgumentException e) {
            throw new IllegalArgumentException(ExceptionManager.invalidIdFormatMsg(id));
        }
    }
    
    private LinkedHashMap<String, SeriesCreationParametersDTO> createDefaultSeriesCreationParameters(String regattaName,int numberOfRaces ) {
        final LinkedHashMap<String, SeriesCreationParametersDTO> series = new LinkedHashMap<>();

        series.put("Default", new SeriesCreationParametersDTO(
                Arrays.asList(new FleetDTO("Default", 0, null)), false, false, false, false, null, false, null));

        return series;
    }

    private RankingMetrics createRankingMetric(String rankingMetricParam) {
        try {
            return RankingMetrics.valueOf(rankingMetricParam);
        } catch (IllegalArgumentException e) {
            throw new IllegalArgumentException(ExceptionManager.incorrectParameterValue(rankingMetricParam,
                    getEnumValuesAsString(RankingMetrics.class)));
        }
    }

    private ScoringScheme createScoringScheme(String scoringSchemeParam) {   
        ScoringScheme scoringScheme = getService().getBaseDomainFactory().createScoringScheme(getScoringSchemeType(scoringSchemeParam));
        return scoringScheme;
    }

    private <E extends Enum<E>> String getEnumValuesAsString(Class<E> e) {
        return EnumSet.allOf(e).stream().map(en -> en.name()).collect(Collectors.joining(", "));
    }

    private ScoringSchemeType getScoringSchemeType(String scoringSchemeTypeParam) {
        try {
            return ScoringSchemeType.valueOf(scoringSchemeTypeParam);
        } catch (IllegalArgumentException e) {
            throw new IllegalArgumentException(ExceptionManager.incorrectParameterValue(scoringSchemeTypeParam,
                    getEnumValuesAsString(ScoringSchemeType.class)));
        }
    }

    private Event getEvent(UUID eventId) throws NotFoundException {
        Event event = getService().getEvent(eventId);
        if (event != null) {
            return event;
        }
        throw new NotFoundException(ExceptionManager.objectNotFoundMsg(Event.class.getSimpleName(), eventId));
    }

    private <T> Stream<T> stream(Spliterator<T> spliterator) {
        return StreamSupport.stream(spliterator, false);
    }
}<|MERGE_RESOLUTION|>--- conflicted
+++ resolved
@@ -95,16 +95,7 @@
 import com.sap.sse.common.impl.MillisecondsTimePoint;
 import com.sap.sse.security.ActionWithResult;
 import com.sap.sse.security.shared.HasPermissions.DefaultActions;
-<<<<<<< HEAD
-import com.sap.sse.security.shared.QualifiedObjectIdentifier;
 import com.sap.sse.security.shared.RoleDefinition;
-import com.sap.sse.security.shared.TypeRelativeObjectIdentifier;
-import com.sap.sse.security.shared.impl.PermissionAndRoleAssociation;
-import com.sap.sse.security.shared.impl.Role;
-import com.sap.sse.security.shared.impl.SecuredSecurityTypes;
-=======
-import com.sap.sse.security.shared.RoleDefinition;
->>>>>>> 27338103
 import com.sap.sse.security.shared.impl.User;
 import com.sap.sse.security.shared.impl.UserGroup;
 import com.sap.sse.security.shared.impl.WildcardPermissionEncoder;
@@ -489,10 +480,6 @@
             }
         };
         
-<<<<<<< HEAD
-        
-=======
->>>>>>> 27338103
         try {
             if (competitorRegistrationType == CompetitorRegistrationType.OPEN_UNMODERATED) {
                 UUID newTenantId = UUID.randomUUID();
@@ -502,19 +489,7 @@
                         getSecurityService().getDefaultTenantForCurrentUser());
                 RoleDefinition roleDef = getSecurityService()
                         .getRoleDefinition(SailingViewerRole.getInstance().getId());
-<<<<<<< HEAD
-                Role groupViewer = new Role(roleDef, ownerGroup, null);
-                getSecurityService().addRoleForUser(getSecurityService().getAllUser(), groupViewer);
-                TypeRelativeObjectIdentifier associationTypeIdentifier = PermissionAndRoleAssociation.get(groupViewer,
-                        getSecurityService().getAllUser());
-                QualifiedObjectIdentifier qualifiedTypeIdentifier = SecuredSecurityTypes.ROLE_ASSOCIATION
-                        .getQualifiedObjectIdentifier(associationTypeIdentifier);
-                User currentUser = getSecurityService().getCurrentUser();
-                UserGroup tenant = getSecurityService().getDefaultTenantForCurrentUser();
-                getSecurityService().setOwnership(qualifiedTypeIdentifier, currentUser, tenant);
-=======
                 getSecurityService().putRoleDefinitionToUserGroup(ownerGroup, roleDef, true);
->>>>>>> 27338103
 
                 getSecurityService().addUserToUserGroup(ownerGroup, getCurrentUser());
                 return getSecurityService().doWithTemporaryDefaultTenant(ownerGroup, doCreationAction);
