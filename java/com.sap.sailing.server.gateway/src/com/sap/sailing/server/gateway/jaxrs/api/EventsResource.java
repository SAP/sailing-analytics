--- conflicted
+++ resolved
@@ -316,28 +316,17 @@
         return response;
     }
     
-<<<<<<< HEAD
     private RegattaLeaderboard validateAndCreateRegatta(String regattaNameParam, String boatClassNameParam,
             String scoringSchemeParam, UUID courseAreaId, String buoyZoneRadiusInHullLengthsParam,
             String useStartTimeInterferenceParam, String controlTrackingFromStartAndFinishTimesParam,
             String rankingMetricParam, List<Integer> leaderboardDiscardThresholdsParam, String numberOfRacesParam,
-            boolean canBoatsOfCompetitorsChangePerRace) throws ParseException, NotFoundException {
+            boolean canBoatsOfCompetitorsChangePerRace, CompetitorRegistrationType competitorRegistrationType) throws ParseException, NotFoundException {
         boolean controlTrackingFromStartAndFinishTimes = controlTrackingFromStartAndFinishTimesParam == null ? false
                 : Boolean.parseBoolean(controlTrackingFromStartAndFinishTimesParam);
         boolean useStartTimeInterference = useStartTimeInterferenceParam == null ? true
                 : Boolean.parseBoolean(useStartTimeInterferenceParam);
         double buoyZoneRadiusInHullLengths = buoyZoneRadiusInHullLengthsParam == null ? 3.0
                 : Double.parseDouble(buoyZoneRadiusInHullLengthsParam);
-=======
-    private RegattaLeaderboard validateAndCreateRegatta(String regattaNameParam, String boatClassNameParam, String scoringSchemeParam,
-            UUID courseAreaId, String buoyZoneRadiusInHullLengthsParam, String useStartTimeInterferenceParam, String controlTrackingFromStartAndFinishTimesParam,
-            String rankingMetricParam, List<Integer> leaderboardDiscardThresholdsParam, String numberOfRacesParam, boolean canBoatsOfCompetitorsChangePerRace,
-            CompetitorRegistrationType competitorRegistrationType)
-            throws ParseException, NotFoundException {
-        boolean controlTrackingFromStartAndFinishTimes = controlTrackingFromStartAndFinishTimesParam == null ? false : Boolean.parseBoolean(controlTrackingFromStartAndFinishTimesParam);
-        boolean useStartTimeInterference = useStartTimeInterferenceParam == null ? true : Boolean.parseBoolean(useStartTimeInterferenceParam);
-        double buoyZoneRadiusInHullLengths = buoyZoneRadiusInHullLengthsParam == null ? 3.0 : Double.parseDouble(buoyZoneRadiusInHullLengthsParam);
->>>>>>> aad4a669
         if (regattaNameParam == null) {
             throw new IllegalArgumentException(ExceptionManager.parameterRequiredMsg("regattaName"));
         }
@@ -356,7 +345,6 @@
         RegattaCreationParametersDTO regattaCreationParametersDTO = new RegattaCreationParametersDTO(
                 createDefaultSeriesCreationParameters(regattaName, numberOfRaces));
         UUID regattaId = UUID.randomUUID();
-<<<<<<< HEAD
         getSecurityService().setOwnershipCheckPermissionForObjectCreationAndRevertOnError(
                 getSecurityService().getDefaultTenant(), SecuredDomainType.REGATTA, regattaName, 
                 regattaName, new ActionWithResult<Regatta>() {
@@ -364,16 +352,11 @@
                     @Override
                     public Regatta run() throws Exception {
                         return getService().apply(new AddSpecificRegatta(regattaName, boatClassName,
-                                canBoatsOfCompetitorsChangePerRace, null, null, regattaId, regattaCreationParametersDTO,
+                                canBoatsOfCompetitorsChangePerRace, competitorRegistrationType, null, null, null, regattaId, regattaCreationParametersDTO,
                                 /* isPersistent */ true, scoringScheme, courseAreaId, buoyZoneRadiusInHullLengths,
                                 useStartTimeInterference, controlTrackingFromStartAndFinishTimes, rankingMetric));
                     }
                 });
-=======
-        addRegatta(regattaName, canBoatsOfCompetitorsChangePerRace, competitorRegistrationType, controlTrackingFromStartAndFinishTimes, useStartTimeInterference,
-                buoyZoneRadiusInHullLengths, courseAreaId, boatClassName, /* startDate */ null, /* endDate */ null, scoringScheme,
-                rankingMetric, regattaId, regattaCreationParametersDTO, leaderboardDiscardThresholds, numberOfRaces);
->>>>>>> aad4a669
         final RegattaLeaderboard leaderboard = addLeaderboard(regattaName, leaderboardDiscardThresholds);
         SeriesCreationParametersDTO defaultSeries = regattaCreationParametersDTO.getSeriesCreationParameters()
                 .get("Default");
@@ -554,25 +537,6 @@
         return getService().apply(new AddCourseAreas(eventId, courseAreaNames, courseAreaIds))[0];
     }
 
-<<<<<<< HEAD
-=======
-    private Regatta addRegatta(String regattaName, boolean canBoatsOfCompetitorsChangePerRace, 
-            CompetitorRegistrationType competitorRegistrationType, boolean controlTrackingFromStartAndFinishTimes, boolean useStartTimeInterference,
-            double buoyZoneRadiusInHullLengths, UUID courseAreaId, String boatClassName,
-            MillisecondsTimePoint startDate, MillisecondsTimePoint endDate, ScoringScheme scoringScheme,
-            RankingMetrics rankingMetric, UUID regattaId, RegattaCreationParametersDTO regattaCreationParametersDTO,
-            int[] leaderboardDiscardThresholds, int numberOfRaces) {
-        if (enforceSecurityChecks) {
-            SecurityUtils.getSubject().checkPermission(Permission.REGATTA.getStringPermissionForObjects(Mode.CREATE, regattaName));
-        }
-        Regatta regatta = getService().apply(new AddSpecificRegatta(regattaName, boatClassName, canBoatsOfCompetitorsChangePerRace,
-                competitorRegistrationType, /* registrationLinkSecret */ null, startDate, endDate, regattaId,
-                regattaCreationParametersDTO, /* isPersistent */ true, scoringScheme, courseAreaId, buoyZoneRadiusInHullLengths,
-                useStartTimeInterference, controlTrackingFromStartAndFinishTimes, rankingMetric));
-        return regatta;
-    }
-    
->>>>>>> aad4a669
     private void addLeaderboardToDefaultLeaderboardGroup(final RegattaLeaderboard leaderboard) {
         LeaderboardGroup defaultLeaderboardGroup = null;
         for (Event event : getService().getAllEvents()) {
