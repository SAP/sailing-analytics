<<<<<<< HEAD
package com.sap.sailing.server.gateway.impl.rc;

import java.util.ArrayList;
import java.util.Collection;
import java.util.Collections;
import java.util.HashMap;
import java.util.List;
import java.util.Map;

import com.sap.sailing.domain.base.BoatClass;
import com.sap.sailing.domain.base.CourseArea;
import com.sap.sailing.domain.base.Fleet;
import com.sap.sailing.domain.base.RaceColumn;
import com.sap.sailing.domain.base.RaceColumnInSeries;
import com.sap.sailing.domain.base.Series;
import com.sap.sailing.domain.base.impl.SeriesImpl;
import com.sap.sailing.domain.base.racegroup.RaceCell;
import com.sap.sailing.domain.base.racegroup.RaceGroup;
import com.sap.sailing.domain.base.racegroup.RaceRow;
import com.sap.sailing.domain.base.racegroup.SeriesWithRows;
import com.sap.sailing.domain.base.racegroup.impl.RaceCellImpl;
import com.sap.sailing.domain.base.racegroup.impl.RaceGroupImpl;
import com.sap.sailing.domain.base.racegroup.impl.RaceRowImpl;
import com.sap.sailing.domain.base.racegroup.impl.SeriesWithRowsImpl;
import com.sap.sailing.domain.leaderboard.Leaderboard;
import com.sap.sailing.domain.leaderboard.RegattaLeaderboard;

/**
 * Used to convert {@link Leaderboard}s to {@link RaceGroup}s.
 */
public class RaceGroupFactory {

    /**
     * Convert given {@link Leaderboard} to a {@link RaceGroup}.
     * @param leaderboard to be converted.
     * @return the {@link RaceGroup}.
     */
    public RaceGroup convert(Leaderboard leaderboard) {
        String name = leaderboard.getName();

        CourseArea courseArea = leaderboard.getDefaultCourseArea();

        BoatClass boatClass = null;
        if (leaderboard instanceof RegattaLeaderboard) {
            boatClass = ((RegattaLeaderboard) leaderboard).getRegatta().getBoatClass();
        }

        Iterable<SeriesWithRows> series = getSeries(leaderboard);

        return new RaceGroupImpl(name, boatClass, courseArea, series);
    }

    public Iterable<SeriesWithRows> getSeries(Leaderboard leaderboard) {

        Map<Series, List<RaceColumn>> seriesToRaceColumns = getSeriesToRaceColumns(leaderboard);

        Collection<SeriesWithRows> seriesWithRows = new ArrayList<>();
        for (Series series : seriesToRaceColumns.keySet()) {
            seriesWithRows.add(new SeriesWithRowsImpl(series.getName(), series.isMedal(), getRows(series,
                    seriesToRaceColumns.get(series))));
        }
        return seriesWithRows;
    }

    private Collection<RaceRow> getRows(Series series, List<RaceColumn> raceColumns) {
        Collection<RaceRow> rows = new ArrayList<>();
        for (Fleet fleet : series.getFleets()) {
            rows.add(new RaceRowImpl(fleet, getCells(fleet, raceColumns)));
        }
        return rows;
    }

    private Collection<RaceCell> getCells(Fleet fleet, List<RaceColumn> raceColumns) {
        Collection<RaceCell> cells = new ArrayList<>();
        for (RaceColumn raceColumn : raceColumns) {
            cells.add(new RaceCellImpl(raceColumn.getName(), raceColumn.getRaceLog(fleet)));
        }
        return cells;
    }

    /**
     * Returns a series to race column mapping. If there are no series all race columns will
     * be mapped from a default series.
     */
    private Map<Series, List<RaceColumn>> getSeriesToRaceColumns(Leaderboard leaderboard) {
        Map<Series, List<RaceColumn>> seriesToRaceColumns = new HashMap<>();

        Series defaultSeries = null;
        for (RaceColumn raceColumn : leaderboard.getRaceColumns()) {
            if (raceColumn instanceof RaceColumnInSeries) {
                Series raceColumnSeries = ((RaceColumnInSeries) raceColumn).getSeries();
                insertSeriesIfNew(seriesToRaceColumns, raceColumnSeries).add(raceColumn);
            } else {
                if (defaultSeries == null) {
                    defaultSeries = createDefaultSeries(raceColumn.getFleets());
                    insertSeriesIfNew(seriesToRaceColumns, defaultSeries);
                }
                seriesToRaceColumns.get(defaultSeries).add(raceColumn);
            }
        }
        return seriesToRaceColumns;
    }

    private Series createDefaultSeries(Iterable<? extends Fleet> fleets) {
        Series defaultSeries;
        defaultSeries = new SeriesImpl("Default", false,
                fleets, Collections.<String> emptyList(), null);
        return defaultSeries;
    }

    private List<RaceColumn> insertSeriesIfNew(Map<Series, List<RaceColumn>> target, Series newSeries) {
        if (!target.containsKey(newSeries)) {
            target.put(newSeries, new ArrayList<RaceColumn>());
        }
        return target.get(newSeries);
    }

}
=======
package com.sap.sailing.server.gateway.impl.rc;

import java.util.ArrayList;
import java.util.Collection;
import java.util.Collections;
import java.util.HashMap;
import java.util.List;
import java.util.Map;

import com.sap.sailing.domain.base.BoatClass;
import com.sap.sailing.domain.base.CourseArea;
import com.sap.sailing.domain.base.Fleet;
import com.sap.sailing.domain.base.RaceColumn;
import com.sap.sailing.domain.base.RaceColumnInSeries;
import com.sap.sailing.domain.base.Series;
import com.sap.sailing.domain.base.impl.FleetImpl;
import com.sap.sailing.domain.base.impl.SeriesImpl;
import com.sap.sailing.domain.base.racegroup.RaceCell;
import com.sap.sailing.domain.base.racegroup.RaceGroup;
import com.sap.sailing.domain.base.racegroup.RaceRow;
import com.sap.sailing.domain.base.racegroup.SeriesWithRows;
import com.sap.sailing.domain.base.racegroup.impl.RaceCellImpl;
import com.sap.sailing.domain.base.racegroup.impl.RaceGroupImpl;
import com.sap.sailing.domain.base.racegroup.impl.RaceRowImpl;
import com.sap.sailing.domain.base.racegroup.impl.SeriesWithRowsImpl;
import com.sap.sailing.domain.common.LeaderboardNameConstants;
import com.sap.sailing.domain.leaderboard.Leaderboard;
import com.sap.sailing.domain.leaderboard.RegattaLeaderboard;

/**
 * Used to convert {@link Leaderboard}s to {@link RaceGroup}s.
 */
public class RaceGroupFactory {

    /**
     * Convert given {@link Leaderboard} to a {@link RaceGroup}.
     * @param leaderboard to be converted.
     * @return the {@link RaceGroup}.
     */
    public RaceGroup convert(Leaderboard leaderboard) {
        String name = leaderboard.getName();

        CourseArea courseArea = leaderboard.getDefaultCourseArea();

        BoatClass boatClass = null;
        if (leaderboard instanceof RegattaLeaderboard) {
            boatClass = ((RegattaLeaderboard) leaderboard).getRegatta().getBoatClass();
        }

        Iterable<SeriesWithRows> series = getSeries(leaderboard);

        return new RaceGroupImpl(name, boatClass, courseArea, series);
    }

    public Iterable<SeriesWithRows> getSeries(Leaderboard leaderboard) {

        Map<Series, List<RaceColumn>> seriesToRaceColumns = getSeriesToRaceColumns(leaderboard);

        Collection<SeriesWithRows> seriesWithRows = new ArrayList<>();
        for (Series series : seriesToRaceColumns.keySet()) {
            seriesWithRows.add(new SeriesWithRowsImpl(series.getName(), series.isMedal(), getRows(series,
                    seriesToRaceColumns.get(series))));
        }
        return seriesWithRows;
    }

    private Collection<RaceRow> getRows(Series series, List<RaceColumn> raceColumns) {
        Collection<RaceRow> rows = new ArrayList<>();
        for (Fleet fleet : series.getFleets()) {
            rows.add(new RaceRowImpl(fleet, getCells(fleet, raceColumns)));
        }
        return rows;
    }

    private Collection<RaceCell> getCells(Fleet fleet, List<RaceColumn> raceColumns) {
        Collection<RaceCell> cells = new ArrayList<>();
        for (RaceColumn raceColumn : raceColumns) {
            cells.add(new RaceCellImpl(raceColumn.getName(), raceColumn.getRaceLog(fleet)));
        }
        return cells;
    }

    /**
     * Returns a series to race column mapping. If there are no series all race columns will
     * be mapped from a default series.
     */
    private Map<Series, List<RaceColumn>> getSeriesToRaceColumns(Leaderboard leaderboard) {
        Map<Series, List<RaceColumn>> seriesToRaceColumns = new HashMap<>();

        Series defaultSeries = null;
        for (RaceColumn raceColumn : leaderboard.getRaceColumns()) {
            if (raceColumn instanceof RaceColumnInSeries) {
                Series raceColumnSeries = ((RaceColumnInSeries) raceColumn).getSeries();
                insertSeriesIfNew(seriesToRaceColumns, raceColumnSeries).add(raceColumn);
            } else {
                if (defaultSeries == null) {
                    defaultSeries = createDefaultSeries();
                    insertSeriesIfNew(seriesToRaceColumns, defaultSeries);
                }
                seriesToRaceColumns.get(defaultSeries).add(raceColumn);
            }
        }
        return seriesToRaceColumns;
    }

    private Series createDefaultSeries() {
        Series defaultSeries;
        defaultSeries = new SeriesImpl(LeaderboardNameConstants.DEFAULT_SERIES_NAME, false,
                Collections.<Fleet> singleton(new FleetImpl(LeaderboardNameConstants.DEFAULT_FLEET_NAME)), Collections.<String> emptyList(), null);
        return defaultSeries;
    }

    private List<RaceColumn> insertSeriesIfNew(Map<Series, List<RaceColumn>> target, Series newSeries) {
        if (!target.containsKey(newSeries)) {
            target.put(newSeries, new ArrayList<RaceColumn>());
        }
        return target.get(newSeries);
    }

}
>>>>>>> 5327e42c
<|MERGE_RESOLUTION|>--- conflicted
+++ resolved
@@ -1,241 +1,119 @@
-<<<<<<< HEAD
-package com.sap.sailing.server.gateway.impl.rc;
-
-import java.util.ArrayList;
-import java.util.Collection;
-import java.util.Collections;
-import java.util.HashMap;
-import java.util.List;
-import java.util.Map;
-
-import com.sap.sailing.domain.base.BoatClass;
-import com.sap.sailing.domain.base.CourseArea;
-import com.sap.sailing.domain.base.Fleet;
-import com.sap.sailing.domain.base.RaceColumn;
-import com.sap.sailing.domain.base.RaceColumnInSeries;
-import com.sap.sailing.domain.base.Series;
-import com.sap.sailing.domain.base.impl.SeriesImpl;
-import com.sap.sailing.domain.base.racegroup.RaceCell;
-import com.sap.sailing.domain.base.racegroup.RaceGroup;
-import com.sap.sailing.domain.base.racegroup.RaceRow;
-import com.sap.sailing.domain.base.racegroup.SeriesWithRows;
-import com.sap.sailing.domain.base.racegroup.impl.RaceCellImpl;
-import com.sap.sailing.domain.base.racegroup.impl.RaceGroupImpl;
-import com.sap.sailing.domain.base.racegroup.impl.RaceRowImpl;
-import com.sap.sailing.domain.base.racegroup.impl.SeriesWithRowsImpl;
-import com.sap.sailing.domain.leaderboard.Leaderboard;
-import com.sap.sailing.domain.leaderboard.RegattaLeaderboard;
-
-/**
- * Used to convert {@link Leaderboard}s to {@link RaceGroup}s.
- */
-public class RaceGroupFactory {
-
-    /**
-     * Convert given {@link Leaderboard} to a {@link RaceGroup}.
-     * @param leaderboard to be converted.
-     * @return the {@link RaceGroup}.
-     */
-    public RaceGroup convert(Leaderboard leaderboard) {
-        String name = leaderboard.getName();
-
-        CourseArea courseArea = leaderboard.getDefaultCourseArea();
-
-        BoatClass boatClass = null;
-        if (leaderboard instanceof RegattaLeaderboard) {
-            boatClass = ((RegattaLeaderboard) leaderboard).getRegatta().getBoatClass();
-        }
-
-        Iterable<SeriesWithRows> series = getSeries(leaderboard);
-
-        return new RaceGroupImpl(name, boatClass, courseArea, series);
-    }
-
-    public Iterable<SeriesWithRows> getSeries(Leaderboard leaderboard) {
-
-        Map<Series, List<RaceColumn>> seriesToRaceColumns = getSeriesToRaceColumns(leaderboard);
-
-        Collection<SeriesWithRows> seriesWithRows = new ArrayList<>();
-        for (Series series : seriesToRaceColumns.keySet()) {
-            seriesWithRows.add(new SeriesWithRowsImpl(series.getName(), series.isMedal(), getRows(series,
-                    seriesToRaceColumns.get(series))));
-        }
-        return seriesWithRows;
-    }
-
-    private Collection<RaceRow> getRows(Series series, List<RaceColumn> raceColumns) {
-        Collection<RaceRow> rows = new ArrayList<>();
-        for (Fleet fleet : series.getFleets()) {
-            rows.add(new RaceRowImpl(fleet, getCells(fleet, raceColumns)));
-        }
-        return rows;
-    }
-
-    private Collection<RaceCell> getCells(Fleet fleet, List<RaceColumn> raceColumns) {
-        Collection<RaceCell> cells = new ArrayList<>();
-        for (RaceColumn raceColumn : raceColumns) {
-            cells.add(new RaceCellImpl(raceColumn.getName(), raceColumn.getRaceLog(fleet)));
-        }
-        return cells;
-    }
-
-    /**
-     * Returns a series to race column mapping. If there are no series all race columns will
-     * be mapped from a default series.
-     */
-    private Map<Series, List<RaceColumn>> getSeriesToRaceColumns(Leaderboard leaderboard) {
-        Map<Series, List<RaceColumn>> seriesToRaceColumns = new HashMap<>();
-
-        Series defaultSeries = null;
-        for (RaceColumn raceColumn : leaderboard.getRaceColumns()) {
-            if (raceColumn instanceof RaceColumnInSeries) {
-                Series raceColumnSeries = ((RaceColumnInSeries) raceColumn).getSeries();
-                insertSeriesIfNew(seriesToRaceColumns, raceColumnSeries).add(raceColumn);
-            } else {
-                if (defaultSeries == null) {
-                    defaultSeries = createDefaultSeries(raceColumn.getFleets());
-                    insertSeriesIfNew(seriesToRaceColumns, defaultSeries);
-                }
-                seriesToRaceColumns.get(defaultSeries).add(raceColumn);
-            }
-        }
-        return seriesToRaceColumns;
-    }
-
-    private Series createDefaultSeries(Iterable<? extends Fleet> fleets) {
-        Series defaultSeries;
-        defaultSeries = new SeriesImpl("Default", false,
-                fleets, Collections.<String> emptyList(), null);
-        return defaultSeries;
-    }
-
-    private List<RaceColumn> insertSeriesIfNew(Map<Series, List<RaceColumn>> target, Series newSeries) {
-        if (!target.containsKey(newSeries)) {
-            target.put(newSeries, new ArrayList<RaceColumn>());
-        }
-        return target.get(newSeries);
-    }
-
-}
-=======
-package com.sap.sailing.server.gateway.impl.rc;
-
-import java.util.ArrayList;
-import java.util.Collection;
-import java.util.Collections;
-import java.util.HashMap;
-import java.util.List;
-import java.util.Map;
-
-import com.sap.sailing.domain.base.BoatClass;
-import com.sap.sailing.domain.base.CourseArea;
-import com.sap.sailing.domain.base.Fleet;
-import com.sap.sailing.domain.base.RaceColumn;
-import com.sap.sailing.domain.base.RaceColumnInSeries;
-import com.sap.sailing.domain.base.Series;
-import com.sap.sailing.domain.base.impl.FleetImpl;
-import com.sap.sailing.domain.base.impl.SeriesImpl;
-import com.sap.sailing.domain.base.racegroup.RaceCell;
-import com.sap.sailing.domain.base.racegroup.RaceGroup;
-import com.sap.sailing.domain.base.racegroup.RaceRow;
-import com.sap.sailing.domain.base.racegroup.SeriesWithRows;
-import com.sap.sailing.domain.base.racegroup.impl.RaceCellImpl;
-import com.sap.sailing.domain.base.racegroup.impl.RaceGroupImpl;
-import com.sap.sailing.domain.base.racegroup.impl.RaceRowImpl;
-import com.sap.sailing.domain.base.racegroup.impl.SeriesWithRowsImpl;
-import com.sap.sailing.domain.common.LeaderboardNameConstants;
-import com.sap.sailing.domain.leaderboard.Leaderboard;
-import com.sap.sailing.domain.leaderboard.RegattaLeaderboard;
-
-/**
- * Used to convert {@link Leaderboard}s to {@link RaceGroup}s.
- */
-public class RaceGroupFactory {
-
-    /**
-     * Convert given {@link Leaderboard} to a {@link RaceGroup}.
-     * @param leaderboard to be converted.
-     * @return the {@link RaceGroup}.
-     */
-    public RaceGroup convert(Leaderboard leaderboard) {
-        String name = leaderboard.getName();
-
-        CourseArea courseArea = leaderboard.getDefaultCourseArea();
-
-        BoatClass boatClass = null;
-        if (leaderboard instanceof RegattaLeaderboard) {
-            boatClass = ((RegattaLeaderboard) leaderboard).getRegatta().getBoatClass();
-        }
-
-        Iterable<SeriesWithRows> series = getSeries(leaderboard);
-
-        return new RaceGroupImpl(name, boatClass, courseArea, series);
-    }
-
-    public Iterable<SeriesWithRows> getSeries(Leaderboard leaderboard) {
-
-        Map<Series, List<RaceColumn>> seriesToRaceColumns = getSeriesToRaceColumns(leaderboard);
-
-        Collection<SeriesWithRows> seriesWithRows = new ArrayList<>();
-        for (Series series : seriesToRaceColumns.keySet()) {
-            seriesWithRows.add(new SeriesWithRowsImpl(series.getName(), series.isMedal(), getRows(series,
-                    seriesToRaceColumns.get(series))));
-        }
-        return seriesWithRows;
-    }
-
-    private Collection<RaceRow> getRows(Series series, List<RaceColumn> raceColumns) {
-        Collection<RaceRow> rows = new ArrayList<>();
-        for (Fleet fleet : series.getFleets()) {
-            rows.add(new RaceRowImpl(fleet, getCells(fleet, raceColumns)));
-        }
-        return rows;
-    }
-
-    private Collection<RaceCell> getCells(Fleet fleet, List<RaceColumn> raceColumns) {
-        Collection<RaceCell> cells = new ArrayList<>();
-        for (RaceColumn raceColumn : raceColumns) {
-            cells.add(new RaceCellImpl(raceColumn.getName(), raceColumn.getRaceLog(fleet)));
-        }
-        return cells;
-    }
-
-    /**
-     * Returns a series to race column mapping. If there are no series all race columns will
-     * be mapped from a default series.
-     */
-    private Map<Series, List<RaceColumn>> getSeriesToRaceColumns(Leaderboard leaderboard) {
-        Map<Series, List<RaceColumn>> seriesToRaceColumns = new HashMap<>();
-
-        Series defaultSeries = null;
-        for (RaceColumn raceColumn : leaderboard.getRaceColumns()) {
-            if (raceColumn instanceof RaceColumnInSeries) {
-                Series raceColumnSeries = ((RaceColumnInSeries) raceColumn).getSeries();
-                insertSeriesIfNew(seriesToRaceColumns, raceColumnSeries).add(raceColumn);
-            } else {
-                if (defaultSeries == null) {
-                    defaultSeries = createDefaultSeries();
-                    insertSeriesIfNew(seriesToRaceColumns, defaultSeries);
-                }
-                seriesToRaceColumns.get(defaultSeries).add(raceColumn);
-            }
-        }
-        return seriesToRaceColumns;
-    }
-
-    private Series createDefaultSeries() {
-        Series defaultSeries;
-        defaultSeries = new SeriesImpl(LeaderboardNameConstants.DEFAULT_SERIES_NAME, false,
-                Collections.<Fleet> singleton(new FleetImpl(LeaderboardNameConstants.DEFAULT_FLEET_NAME)), Collections.<String> emptyList(), null);
-        return defaultSeries;
-    }
-
-    private List<RaceColumn> insertSeriesIfNew(Map<Series, List<RaceColumn>> target, Series newSeries) {
-        if (!target.containsKey(newSeries)) {
-            target.put(newSeries, new ArrayList<RaceColumn>());
-        }
-        return target.get(newSeries);
-    }
-
-}
->>>>>>> 5327e42c
+package com.sap.sailing.server.gateway.impl.rc;
+
+import java.util.ArrayList;
+import java.util.Collection;
+import java.util.Collections;
+import java.util.HashMap;
+import java.util.List;
+import java.util.Map;
+
+import com.sap.sailing.domain.base.BoatClass;
+import com.sap.sailing.domain.base.CourseArea;
+import com.sap.sailing.domain.base.Fleet;
+import com.sap.sailing.domain.base.RaceColumn;
+import com.sap.sailing.domain.base.RaceColumnInSeries;
+import com.sap.sailing.domain.base.Series;
+import com.sap.sailing.domain.base.impl.SeriesImpl;
+import com.sap.sailing.domain.base.racegroup.RaceCell;
+import com.sap.sailing.domain.base.racegroup.RaceGroup;
+import com.sap.sailing.domain.base.racegroup.RaceRow;
+import com.sap.sailing.domain.base.racegroup.SeriesWithRows;
+import com.sap.sailing.domain.base.racegroup.impl.RaceCellImpl;
+import com.sap.sailing.domain.base.racegroup.impl.RaceGroupImpl;
+import com.sap.sailing.domain.base.racegroup.impl.RaceRowImpl;
+import com.sap.sailing.domain.base.racegroup.impl.SeriesWithRowsImpl;
+import com.sap.sailing.domain.common.LeaderboardNameConstants;
+import com.sap.sailing.domain.leaderboard.Leaderboard;
+import com.sap.sailing.domain.leaderboard.RegattaLeaderboard;
+
+/**
+ * Used to convert {@link Leaderboard}s to {@link RaceGroup}s.
+ */
+public class RaceGroupFactory {
+
+    /**
+     * Convert given {@link Leaderboard} to a {@link RaceGroup}.
+     * @param leaderboard to be converted.
+     * @return the {@link RaceGroup}.
+     */
+    public RaceGroup convert(Leaderboard leaderboard) {
+        String name = leaderboard.getName();
+
+        CourseArea courseArea = leaderboard.getDefaultCourseArea();
+
+        BoatClass boatClass = null;
+        if (leaderboard instanceof RegattaLeaderboard) {
+            boatClass = ((RegattaLeaderboard) leaderboard).getRegatta().getBoatClass();
+        }
+
+        Iterable<SeriesWithRows> series = getSeries(leaderboard);
+
+        return new RaceGroupImpl(name, boatClass, courseArea, series);
+    }
+
+    public Iterable<SeriesWithRows> getSeries(Leaderboard leaderboard) {
+
+        Map<Series, List<RaceColumn>> seriesToRaceColumns = getSeriesToRaceColumns(leaderboard);
+
+        Collection<SeriesWithRows> seriesWithRows = new ArrayList<>();
+        for (Series series : seriesToRaceColumns.keySet()) {
+            seriesWithRows.add(new SeriesWithRowsImpl(series.getName(), series.isMedal(), getRows(series,
+                    seriesToRaceColumns.get(series))));
+        }
+        return seriesWithRows;
+    }
+
+    private Collection<RaceRow> getRows(Series series, List<RaceColumn> raceColumns) {
+        Collection<RaceRow> rows = new ArrayList<>();
+        for (Fleet fleet : series.getFleets()) {
+            rows.add(new RaceRowImpl(fleet, getCells(fleet, raceColumns)));
+        }
+        return rows;
+    }
+
+    private Collection<RaceCell> getCells(Fleet fleet, List<RaceColumn> raceColumns) {
+        Collection<RaceCell> cells = new ArrayList<>();
+        for (RaceColumn raceColumn : raceColumns) {
+            cells.add(new RaceCellImpl(raceColumn.getName(), raceColumn.getRaceLog(fleet)));
+        }
+        return cells;
+    }
+
+    /**
+     * Returns a series to race column mapping. If there are no series all race columns will
+     * be mapped from a default series.
+     */
+    private Map<Series, List<RaceColumn>> getSeriesToRaceColumns(Leaderboard leaderboard) {
+        Map<Series, List<RaceColumn>> seriesToRaceColumns = new HashMap<>();
+
+        Series defaultSeries = null;
+        for (RaceColumn raceColumn : leaderboard.getRaceColumns()) {
+            if (raceColumn instanceof RaceColumnInSeries) {
+                Series raceColumnSeries = ((RaceColumnInSeries) raceColumn).getSeries();
+                insertSeriesIfNew(seriesToRaceColumns, raceColumnSeries).add(raceColumn);
+            } else {
+                if (defaultSeries == null) {
+                    defaultSeries = createDefaultSeries(raceColumn.getFleets());
+                    insertSeriesIfNew(seriesToRaceColumns, defaultSeries);
+                }
+                seriesToRaceColumns.get(defaultSeries).add(raceColumn);
+            }
+        }
+        return seriesToRaceColumns;
+    }
+
+    private Series createDefaultSeries(Iterable<? extends Fleet> fleets) {
+        Series defaultSeries;
+        defaultSeries = new SeriesImpl(LeaderboardNameConstants.DEFAULT_SERIES_NAME, false,
+                fleets, Collections.<String> emptyList(), null);
+        return defaultSeries;
+    }
+
+    private List<RaceColumn> insertSeriesIfNew(Map<Series, List<RaceColumn>> target, Series newSeries) {
+        if (!target.containsKey(newSeries)) {
+            target.put(newSeries, new ArrayList<RaceColumn>());
+        }
+        return target.get(newSeries);
+    }
+
+}