package com.sap.sailing.server.gateway.jaxrs.api;

import java.io.ByteArrayInputStream;
import java.io.ByteArrayOutputStream;
import java.io.IOException;
import java.io.InputStream;
import java.net.URI;
import java.util.logging.Level;
import java.util.logging.Logger;

import javax.ws.rs.Consumes;
import javax.ws.rs.GET;
import javax.ws.rs.HeaderParam;
import javax.ws.rs.POST;
import javax.ws.rs.Path;
import javax.ws.rs.PathParam;
import javax.ws.rs.Produces;
import javax.ws.rs.QueryParam;
import javax.ws.rs.WebApplicationException;
import javax.ws.rs.core.MediaType;
import javax.ws.rs.core.Response;
import javax.ws.rs.core.Response.Status;

import org.apache.commons.fileupload.util.Streams;
import org.apache.commons.lang.StringEscapeUtils;
import org.json.simple.JSONObject;

import com.sap.sailing.domain.base.Competitor;
import com.sap.sailing.domain.base.CompetitorAndBoatStore;
import com.sap.sailing.domain.base.CompetitorWithBoat;
import com.sap.sailing.domain.base.Nationality;
import com.sap.sailing.domain.base.Regatta;
import com.sap.sailing.domain.base.Team;
import com.sap.sailing.domain.common.racelog.tracking.DeviceMappingConstants;
import com.sap.sailing.domain.common.tracking.impl.CompetitorJsonConstants;
import com.sap.sailing.server.gateway.jaxrs.AbstractSailingServerResource;
import com.sap.sailing.server.gateway.serialization.impl.NationalityJsonSerializer;
import com.sap.sailing.server.gateway.serialization.impl.PersonJsonSerializer;
import com.sap.sailing.server.gateway.serialization.impl.TeamJsonSerializer;
import com.sap.sailing.server.interfaces.RacingEventService;
import com.sap.sse.common.Util;
import com.sap.sse.filestorage.InvalidPropertiesException;
import com.sap.sse.filestorage.OperationFailedException;
import com.sap.sse.security.shared.impl.SecuredSecurityTypes;

@Path("/v1/competitors")
public class CompetitorsResource extends AbstractSailingServerResource {
    private static final Logger logger = Logger.getLogger(CompetitorsResource.class.getName());
    
    /**
     * The maximum size of an image uploaded by a user as a team image, in megabytes (1024*1024 bytes)
     */
    private static final int MAX_SIZE_IN_MB = 5;

    public static JSONObject getCompetitorJSON(Competitor competitor) {
        // see http://wiki.sapsailing.com/wiki/info/api/api-v1#tracking-app-api-v1_check-in-information_competitor-information-in-general
        JSONObject json = new JSONObject();
        json.put(CompetitorJsonConstants.FIELD_ID, competitor.getId().toString());
        json.put(CompetitorJsonConstants.FIELD_NAME, competitor.getName());
        if (competitor.hasBoat()) {
            json.put(CompetitorJsonConstants.FIELD_SAIL_ID, ((CompetitorWithBoat) competitor).getBoat().getSailID());
        }
        json.put(CompetitorJsonConstants.FIELD_SHORT_NAME, competitor.getShortName());
        final Nationality nationality = competitor.getTeam().getNationality();
        json.put(CompetitorJsonConstants.FIELD_NATIONALITY, nationality==null?null:nationality.getThreeLetterIOCAcronym());
        json.put(CompetitorJsonConstants.FIELD_COUNTRY_CODE, nationality==null?null:nationality.getCountryCode().getTwoLetterISOCode());
        json.put(CompetitorJsonConstants.FIELD_COLOR, competitor.getColor() != null ? competitor.getColor().getAsHtml() : null);
        if (competitor.getFlagImage() != null) {
            json.put(CompetitorJsonConstants.FIELD_FLAG_IMAGE, competitor.getFlagImage().toString());
        }
        if (competitor.getTeam().getImage() != null) {
            json.put(CompetitorJsonConstants.FIELD_TEAM_IMAGE_URI, competitor.getTeam().getImage().toString());
        }
        return json;
    }

    @GET
    @Produces("application/json;charset=UTF-8")
    @Path("{competitorId}")
    public Response getCompetitor(@PathParam("competitorId") String competitorIdAsString,
            @QueryParam("secret") String secret, @QueryParam("leaderboardname") String leaderboardName) {
        Response response;
        Competitor competitor = getService().getCompetitorAndBoatStore()
                .getExistingCompetitorByIdAsString(competitorIdAsString);
        if (competitor == null) {
            response = Response.status(Status.NOT_FOUND)
                    .entity("Could not find a competitor with id '" + StringEscapeUtils.escapeHtml(competitorIdAsString)
                            + "'.")
                    .type(MediaType.TEXT_PLAIN).build();
        } else {
            boolean skip = skipChecksDueToCorrectSecret(leaderboardName, secret);
<<<<<<< HEAD
            boolean competitorInRegatta = false;
            if (skip) {
                Regatta regatta = getService().getRegattaByName(leaderboardName);
                competitorInRegatta = Util.contains(regatta.getAllCompetitors(), competitor);
            }
            if (!(skip && competitorInRegatta)) {
                getSecurityService().checkCurrentUserReadPermission(competitor);
=======
            if (!skip) {
                getSecurityService().checkCurrentUserAnyExplicitPermissions(competitor,
                        SecuredSecurityTypes.PublicReadableActions.READ_AND_READ_PUBLIC_ACTIONS);
>>>>>>> 6855ceb7
            }
            String jsonString = getCompetitorJSON(competitor).toJSONString();
            response = Response.ok(jsonString).header("Content-Type", MediaType.APPLICATION_JSON + ";charset=UTF-8")
                    .build();
        }
        return response;
    }

    @GET
    @Produces("application/json;charset=UTF-8")
    @Path("{competitor-id}/team")
    public Response getTeam(@PathParam("competitor-id") String competitorId) {
        Competitor competitor = getService().getCompetitorAndBoatStore().getExistingCompetitorByIdAsString(competitorId);
        if (competitor == null) {
            return Response.status(Status.NOT_FOUND)
                    .entity("Could not find a competitor with id '" + StringEscapeUtils.escapeHtml(competitorId) + "'.").type(MediaType.TEXT_PLAIN)
                    .build();
        }
        Team team = competitor.getTeam();
        if (team == null) {
            return Response.status(Status.NOT_FOUND)
                    .entity("Could not find a team associated with competitor '" + StringEscapeUtils.escapeHtml(competitorId) + "'.")
                    .type(MediaType.TEXT_PLAIN).build();
        }
        TeamJsonSerializer teamJsonSerializer = new TeamJsonSerializer(new PersonJsonSerializer(
                new NationalityJsonSerializer()));
        JSONObject teamJson = teamJsonSerializer.serialize(team);
        String json = teamJson.toJSONString();
        return Response.ok(json).header("Content-Type", MediaType.APPLICATION_JSON + ";charset=UTF-8").build();
    }

    /**
     * Expects the HTTP header {@code Content-Length} to be set.
     */
    //
    // example for testing upload:
    // $ curl -v -H "Content-Type:image/jpeg" \
    //     --data-binary @<path-to-local-jpg> \
    //     http://127.0.0.1:8888/sailingserver/api/v1/competitors/<competitor-id>/team/image
    @POST
    @Consumes({ "image/jpeg", "image/png" })
    @Path("{competitor-id}/team/image")
    @Produces("application/json;charset=UTF-8")
    public String setTeamImage(@PathParam("competitor-id") String competitorId, InputStream uploadedInputStream,
            @HeaderParam("Content-Type") String fileType, @HeaderParam("Content-Length") long sizeInBytes) throws IOException {
        RacingEventService service = getService();
        CompetitorAndBoatStore store = service.getCompetitorAndBoatStore();
        Competitor competitor = store.getExistingCompetitorByIdAsString(competitorId);
        if (competitor == null) {
            logger.log(Level.INFO, "Could not find competitor to store image for: " + StringEscapeUtils.escapeHtml(competitorId));
            throw new WebApplicationException(Response.status(Status.BAD_REQUEST)
                    .entity("Could not find competitor with id " +
                            StringEscapeUtils.escapeHtml(competitorId)).type(MediaType.TEXT_PLAIN).build());
        }
        String fileExtension = "";
        if (fileType.equals("image/jpeg")) {
            fileExtension = ".jpg";
        } else if (fileType.equals("image/png")) {
            fileExtension = ".png";
        }
        if (sizeInBytes <= 0) {
            // size not provided; read the stream and determine length locally:
            ByteArrayOutputStream bos = new ByteArrayOutputStream();
            Streams.copy(uploadedInputStream, bos, /* close output stream */ true);
            sizeInBytes = bos.size();
            uploadedInputStream = new ByteArrayInputStream(bos.toByteArray());
        }
        URI imageUri;
        try {
            if (sizeInBytes > 1024 * 1024 * MAX_SIZE_IN_MB) {
                throw new WebApplicationException(Response.status(Status.BAD_REQUEST)
                        .entity("Image is larger than " + MAX_SIZE_IN_MB + "MB").build());
            }
            imageUri = getService().getFileStorageManagementService().getActiveFileStorageService()
                    .storeFile(uploadedInputStream, fileExtension, sizeInBytes);
        } catch (IOException | OperationFailedException | InvalidPropertiesException e) {
            logger.log(Level.WARNING, "Could not store competitor image", e);
            throw new WebApplicationException(Response.status(Status.INTERNAL_SERVER_ERROR)
                    .entity("Could not store competitor image").type(MediaType.TEXT_PLAIN).build());
        }
        getService().getCompetitorAndBoatStore().updateCompetitor(competitorId, competitor.getName(), competitor.getShortName(), 
                competitor.getColor(), competitor.getEmail(), 
                competitor.getTeam().getNationality(), imageUri, competitor.getFlagImage(),
                /* timeOnTimeFactor */ competitor.getTimeOnTimeFactor(),
                /* timeOnDistanceAllowancePerNauticalMile */ competitor.getTimeOnDistanceAllowancePerNauticalMile(), competitor.getSearchTag());
        logger.log(Level.INFO, "Set team image for competitor " + competitor.getName());
        JSONObject result = new JSONObject();
        result.put(DeviceMappingConstants.JSON_TEAM_IMAGE_URI, imageUri.toString());
        return result.toString();
    }
}<|MERGE_RESOLUTION|>--- conflicted
+++ resolved
@@ -83,25 +83,20 @@
         Competitor competitor = getService().getCompetitorAndBoatStore()
                 .getExistingCompetitorByIdAsString(competitorIdAsString);
         if (competitor == null) {
-            response = Response.status(Status.NOT_FOUND)
-                    .entity("Could not find a competitor with id '" + StringEscapeUtils.escapeHtml(competitorIdAsString)
-                            + "'.")
+            response = Response
+                    .status(Status.NOT_FOUND).entity("Could not find a competitor with id '"
+                            + StringEscapeUtils.escapeHtml(competitorIdAsString) + "'.")
                     .type(MediaType.TEXT_PLAIN).build();
         } else {
             boolean skip = skipChecksDueToCorrectSecret(leaderboardName, secret);
-<<<<<<< HEAD
             boolean competitorInRegatta = false;
             if (skip) {
                 Regatta regatta = getService().getRegattaByName(leaderboardName);
                 competitorInRegatta = Util.contains(regatta.getAllCompetitors(), competitor);
             }
             if (!(skip && competitorInRegatta)) {
-                getSecurityService().checkCurrentUserReadPermission(competitor);
-=======
-            if (!skip) {
                 getSecurityService().checkCurrentUserAnyExplicitPermissions(competitor,
                         SecuredSecurityTypes.PublicReadableActions.READ_AND_READ_PUBLIC_ACTIONS);
->>>>>>> 6855ceb7
             }
             String jsonString = getCompetitorJSON(competitor).toJSONString();
             response = Response.ok(jsonString).header("Content-Type", MediaType.APPLICATION_JSON + ";charset=UTF-8")
