--- conflicted
+++ resolved
@@ -49,24 +49,14 @@
     public static JSONObject getCompetitorJSON(Competitor competitor) {
         // see http://wiki.sapsailing.com/wiki/tracking-app-api-v1-draft#Competitor-Information
         JSONObject json = new JSONObject();
-<<<<<<< HEAD
-        json.put("id", competitor.getId().toString());
-        json.put("name", competitor.getName());
-        json.put("sailID", competitor.getBoat().getSailID());
-        final Nationality nationality = competitor.getTeam().getNationality();
-        json.put("nationality", nationality==null?null:nationality.getThreeLetterIOCAcronym());
-        json.put("countryCode", nationality==null?null:nationality.getCountryCode().getTwoLetterISOCode());
-        json.put("boatClassName", competitor.getBoat().getBoatClass().getName());
-        json.put("color", competitor.getColor() != null ? competitor.getColor().getAsHtml() : null);
-=======
         json.put(CompetitorJsonConstants.FIELD_ID, competitor.getId().toString());
         json.put(CompetitorJsonConstants.FIELD_NAME, competitor.getName());
         json.put(CompetitorJsonConstants.FIELD_SAIL_ID, competitor.getBoat().getSailID());
-        json.put(CompetitorJsonConstants.FIELD_NATIONALITY, competitor.getTeam().getNationality().getThreeLetterIOCAcronym());
-        json.put(CompetitorJsonConstants.FIELD_COUNTRY_CODE, competitor.getTeam().getNationality().getCountryCode().getTwoLetterISOCode());
+        final Nationality nationality = competitor.getTeam().getNationality();
+        json.put(CompetitorJsonConstants.FIELD_NATIONALITY, nationality==null?null:nationality.getThreeLetterIOCAcronym());
+        json.put(CompetitorJsonConstants.FIELD_COUNTRY_CODE, nationality==null?null:nationality.getCountryCode().getTwoLetterISOCode());
         json.put(CompetitorJsonConstants.FIELD_BOAT_CLASS_NAME, competitor.getBoat().getBoatClass().getName());
         json.put(CompetitorJsonConstants.FIELD_COLOR, competitor.getColor() != null ? competitor.getColor().getAsHtml() : null);
->>>>>>> 4476a8aa
         if(competitor.getFlagImage() != null) {
             json.put(CompetitorJsonConstants.FIELD_FLAG_IMAGE, competitor.getFlagImage().toString());
         }
