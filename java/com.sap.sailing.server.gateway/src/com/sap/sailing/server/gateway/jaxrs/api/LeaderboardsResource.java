--- conflicted
+++ resolved
@@ -35,12 +35,9 @@
 
 import com.sap.sailing.domain.abstractlog.AbstractLogEventAuthor;
 import com.sap.sailing.domain.abstractlog.impl.LogEventAuthorImpl;
-<<<<<<< HEAD
 import com.sap.sailing.domain.abstractlog.race.RaceLog;
 import com.sap.sailing.domain.abstractlog.race.tracking.analyzing.impl.DefinedMarkFinder;
-=======
 import com.sap.sailing.domain.abstractlog.regatta.RegattaLog;
->>>>>>> dc6027f5
 import com.sap.sailing.domain.abstractlog.regatta.events.impl.RegattaLogCloseOpenEndedDeviceMappingEventImpl;
 import com.sap.sailing.domain.abstractlog.regatta.events.impl.RegattaLogDeviceCompetitorMappingEventImpl;
 import com.sap.sailing.domain.abstractlog.regatta.events.impl.RegattaLogRegisterCompetitorEventImpl;
@@ -81,11 +78,8 @@
 import com.sap.sailing.server.gateway.deserialization.impl.FlatSmartphoneUuidAndGPSFixMovingJsonDeserializer;
 import com.sap.sailing.server.gateway.deserialization.impl.Helpers;
 import com.sap.sailing.server.gateway.jaxrs.AbstractSailingServerResource;
-<<<<<<< HEAD
 import com.sap.sailing.server.gateway.serialization.coursedata.impl.MarkJsonSerializer;
-=======
 import com.sap.sse.common.NoCorrespondingServiceRegisteredException;
->>>>>>> dc6027f5
 import com.sap.sse.common.TimePoint;
 import com.sap.sse.common.Util;
 import com.sap.sse.common.Util.Pair;
@@ -529,9 +523,6 @@
         }
         return response;
     }
-<<<<<<< HEAD
-    
-    private final MarkJsonSerializer markSerializer = new MarkJsonSerializer();
     
     @GET
     @Produces(MediaType.APPLICATION_JSON)
@@ -540,8 +531,47 @@
             @QueryParam(RaceLogServletConstants.PARAMS_RACE_COLUMN_NAME) String raceColumnName,
             @QueryParam(RaceLogServletConstants.PARAMS_RACE_FLEET_NAME) String fleetName) {
         //TODO also look for defined marks in RegattaLog?
-=======
-
+
+        Leaderboard leaderboard = getService().getLeaderboardByName(leaderboardName);
+        if (leaderboard == null) {
+            return Response.status(Status.NOT_FOUND)
+                    .entity("Could not find a leaderboard with name '" + leaderboardName + "'.")
+                    .type(MediaType.TEXT_PLAIN).build();
+        }
+        
+        RaceColumn raceColumn = leaderboard.getRaceColumnByName(raceColumnName);
+        if (raceColumn == null) {
+            return Response.status(Status.NOT_FOUND)
+                    .entity("Could not find a race column '" + raceColumnName + "' in leaderboard '" + leaderboardName + "'.")
+                    .type(MediaType.TEXT_PLAIN).build();
+        }
+        Fleet fleet = raceColumn.getFleetByName(fleetName);
+        if (fleet == null) {
+            return Response.status(Status.NOT_FOUND)
+                    .entity("Could not find fleet '" + fleetName + "' in leaderboard '" + leaderboardName + "'.")
+                    .type(MediaType.TEXT_PLAIN).build();
+        }
+        
+        RaceLog raceLog = raceColumn.getRaceLog(fleet);
+        TrackedRace trackedRace = raceColumn.getTrackedRace(fleet); //might not yet be attached
+        
+        List<Mark> marks = new ArrayList<>();
+        
+        marks.addAll(new DefinedMarkFinder(raceLog).analyze());
+        if (trackedRace != null) {
+            Util.addAll(trackedRace.getMarks(), marks);
+        }
+        
+        JSONArray array = new JSONArray();
+        for (Mark mark : marks) {
+            array.add(markSerializer.serialize(mark));
+        }
+        
+        return Response.ok(array.toJSONString(), MediaType.APPLICATION_JSON).build();   
+    }
+
+    private final MarkJsonSerializer markSerializer = new MarkJsonSerializer();
+    
     private final JsonDeserializer<Pair<UUID, List<GPSFixMoving>>> fixesDeserializer =
             new FlatSmartphoneUuidAndGPSFixMovingJsonDeserializer();
     
@@ -563,7 +593,6 @@
     public Response pingMark(String json, @PathParam("leaderboardName") String leaderboardName,
             @PathParam("markId") String markId) throws HTTPException {
         logger.fine("Post issued to " + this.getClass().getName());
->>>>>>> dc6027f5
         
         Leaderboard leaderboard = getService().getLeaderboardByName(leaderboardName);
         if (leaderboard == null) {
@@ -572,37 +601,6 @@
                     .type(MediaType.TEXT_PLAIN).build();
         }
         
-<<<<<<< HEAD
-        RaceColumn raceColumn = leaderboard.getRaceColumnByName(raceColumnName);
-        if (raceColumn == null) {
-            return Response.status(Status.NOT_FOUND)
-                    .entity("Could not find a race column '" + raceColumnName + "' in leaderboard '" + leaderboardName + "'.")
-                    .type(MediaType.TEXT_PLAIN).build();
-        }
-        Fleet fleet = raceColumn.getFleetByName(fleetName);
-        if (fleet == null) {
-            return Response.status(Status.NOT_FOUND)
-                    .entity("Could not find fleet '" + fleetName + "' in leaderboard '" + leaderboardName + "'.")
-                    .type(MediaType.TEXT_PLAIN).build();
-        }
-        
-        RaceLog raceLog = raceColumn.getRaceLog(fleet);
-        TrackedRace trackedRace = raceColumn.getTrackedRace(fleet); //might not yet be attached
-        
-        List<Mark> marks = new ArrayList<>();
-        
-        marks.addAll(new DefinedMarkFinder(raceLog).analyze());
-        if (trackedRace != null) {
-            Util.addAll(trackedRace.getMarks(), marks);
-        }
-        
-        JSONArray array = new JSONArray();
-        for (Mark mark : marks) {
-            array.add(markSerializer.serialize(mark));
-        }
-        
-        return Response.ok(array.toJSONString(), MediaType.APPLICATION_JSON).build();
-=======
         RegattaLog regattaLog = null;
         if (leaderboard instanceof HasRegattaLike) {
             regattaLog = ((HasRegattaLike) leaderboard).getRegattaLike().getRegattaLog();
@@ -646,6 +644,5 @@
         }
 
         return Response.ok().build();
->>>>>>> dc6027f5
     }
 }