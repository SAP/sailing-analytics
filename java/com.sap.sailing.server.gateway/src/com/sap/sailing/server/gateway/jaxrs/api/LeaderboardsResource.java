--- conflicted
+++ resolved
@@ -865,16 +865,12 @@
     public Response stopTracking(@PathParam("leaderboardName") String leaderboardName,
             @QueryParam(RaceLogServletConstants.PARAMS_RACE_COLUMN_NAME) String raceColumnName,
             @QueryParam(RaceLogServletConstants.PARAMS_RACE_FLEET_NAME) String fleetName) throws MalformedURLException, IOException, InterruptedException {
-<<<<<<< HEAD
         SecurityUtils.getSubject().checkPermission(SecuredDomainType.LEADERBOARD.getStringPermissionForObjects(DefaultActions.UPDATE, leaderboardName));
-=======
-        SecurityUtils.getSubject().checkPermission(Permission.LEADERBOARD.getStringPermissionForObjects(Mode.UPDATE, leaderboardName));
         return stopOrRemoveTrackedRace(leaderboardName, raceColumnName, fleetName, false);
     }
 
     private Response stopOrRemoveTrackedRace(String leaderboardName, String raceColumnName, String fleetName, boolean remove)
             throws MalformedURLException, IOException, InterruptedException {
->>>>>>> e6faa8ae
         final Leaderboard leaderboard = getService().getLeaderboardByName(leaderboardName);
         final Response result;
         if (leaderboard == null) {
