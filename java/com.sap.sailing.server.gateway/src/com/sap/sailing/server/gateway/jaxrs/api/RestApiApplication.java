package com.sap.sailing.server.gateway.jaxrs.api;

import java.util.HashSet;
import java.util.Set;

import javax.ws.rs.core.Application;

import com.sap.sailing.server.gateway.jaxrs.exceptions.ExceptionManager;
import com.sap.sse.security.jaxrs.ShiroAuthorizationExceptionTo401ResponseMapper;

public class RestApiApplication extends Application {
    public Set<Class<?>> getClasses() {
        HashSet<Class<?>> classes = new HashSet<>();
        // RESTlets
        classes.add(LeaderboardGroupsResource.class);
        classes.add(EventsResource.class);
        classes.add(RegattasResource.class);
        classes.add(BoatsResource.class);
        classes.add(BoatClassesResource.class);
        classes.add(LeaderboardsResource.class);
        classes.add(LeaderboardsResourceV2.class);
        classes.add(PolarResource.class);
        classes.add(SearchResource.class);
        classes.add(GPSFixesResource.class);
        classes.add(CompetitorsResource.class);
        classes.add(FileStorageResource.class);
        classes.add(DataMiningResource.class);
        classes.add(PingResource.class);
        classes.add(TrackedRaceListResource.class);
        classes.add(StatisticsResource.class);
        classes.add(WindResource.class);
        classes.add(MarkRessource.class);
        classes.add(PreferencesResource.class);
        classes.add(TagsResource.class);
<<<<<<< HEAD
        classes.add(UserGroupsResource.class);

=======
        classes.add(StatusResource.class);
        
>>>>>>> f1a65cc7
        // Exception Mappers
        classes.add(ShiroAuthorizationExceptionTo401ResponseMapper.class);
        classes.add(ExceptionManager.class);
        return classes;
    }
}<|MERGE_RESOLUTION|>--- conflicted
+++ resolved
@@ -32,13 +32,9 @@
         classes.add(MarkRessource.class);
         classes.add(PreferencesResource.class);
         classes.add(TagsResource.class);
-<<<<<<< HEAD
         classes.add(UserGroupsResource.class);
-
-=======
         classes.add(StatusResource.class);
         
->>>>>>> f1a65cc7
         // Exception Mappers
         classes.add(ShiroAuthorizationExceptionTo401ResponseMapper.class);
         classes.add(ExceptionManager.class);
