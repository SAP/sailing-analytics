--- conflicted
+++ resolved
@@ -20,13 +20,10 @@
         classes.add(SearchResource.class);
         classes.add(GPSFixesResource.class);
         classes.add(CompetitorsResource.class);
-<<<<<<< HEAD
+        classes.add(FileStorageResource.class);
         
         // Exception Mapper
         classes.add(ShiroAuthorizationExceptionTo401ResponseMapper.class);
-=======
-        classes.add(FileStorageResource.class);
->>>>>>> a75a4cde
         return classes;
     }
 }