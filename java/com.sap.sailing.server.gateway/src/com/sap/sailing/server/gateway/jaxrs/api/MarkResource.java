--- conflicted
+++ resolved
@@ -80,18 +80,12 @@
 import com.sap.sailing.server.gateway.serialization.coursedata.impl.GateJsonSerializer;
 import com.sap.sailing.server.gateway.serialization.coursedata.impl.MarkJsonSerializer;
 import com.sap.sailing.server.gateway.serialization.coursedata.impl.WaypointJsonSerializer;
-<<<<<<< HEAD
-import com.sap.sailing.server.interfaces.RacingEventService;
-import com.sap.sailing.util.RegattaUtil;
-=======
 import com.sap.sailing.server.gateway.serialization.impl.MarkContextJsonSerializer;
 import com.sap.sailing.server.interfaces.RacingEventService;
->>>>>>> abbaf127
 import com.sap.sse.common.Color;
 import com.sap.sse.common.TimePoint;
 import com.sap.sse.common.Util;
 import com.sap.sse.common.Util.Pair;
-import com.sap.sse.common.Util.Triple;
 import com.sap.sse.common.impl.MillisecondsTimePoint;
 import com.sap.sse.common.impl.RGBColor;
 import com.sap.sse.security.SecurityService;
@@ -508,65 +502,6 @@
     }
 
     @GET
-<<<<<<< HEAD
-    @Path("/searchMarks")
-    @Produces("application/json;charset=UTF-8")
-    public Response searchMarksByMarkPropertiesObject(@PathParam(value = "markPropertiesId") UUID markPropertiesId,
-            @QueryParam(value = "eventIds") Set<UUID> eventIds,
-            @QueryParam(value = "regattaIds") Set<UUID> regattaIds) {
-        final MarkProperties markPropertiesObject = getSharedSailingData().getMarkPropertiesById(markPropertiesId);
-        getSecurityService().checkCurrentUserReadPermission(markPropertiesObject);
-        Set<Triple<Event, Regatta, Mark>> markContexts = new HashSet<>();
-        Iterable<Event> events = getEventsWithSufficientPermissions(regattaIds);
-        for (Event event : events) {
-            Set<Regatta> regattas = getRegattasOfEventWithSufficientPermissionsFilteredByIds(event, regattaIds);
-            for (Regatta regatta : regattas) {
-                final MarkFinder markFinder = new MarkFinder(regatta.getRegattaLog());
-                final Set<Mark> marksOfRegatta = markFinder.analyze();
-                for (Mark mark : marksOfRegatta) {
-                    UUID originatingMarkPropertiesIdOrNull = mark.getOriginatingMarkPropertiesIdOrNull();
-                    if (originatingMarkPropertiesIdOrNull != null
-                            && originatingMarkPropertiesIdOrNull.equals(markPropertiesObject.getId())) {
-                        markContexts.add(new Triple<Event, Regatta, Mark>(event, regatta, mark));
-                    }
-                }
-            }
-        }
-        Response response = Response.ok(markContexts).build();
-        return response;
-    }
-
-    private Set<Regatta> getRegattasOfEventWithSufficientPermissionsFilteredByIds(Event event, Set<UUID> regattaIds) {
-        final SecurityService securityService = getSecurityService();
-        final Set<Regatta> regattasByEvent = RegattaUtil.getRegattasByEvent(event);
-        final Set<Regatta> filteredRegattas = regattasByEvent.stream()
-                .filter((regatta) -> regattaIds.contains(regatta.getId())).collect(Collectors.toSet());
-        final Set<Regatta> regattasWithReadPermission = new HashSet<Regatta>();
-        for (Regatta regatta : filteredRegattas) {
-            if (securityService.hasCurrentUserReadPermission(regatta)) {
-                regattasWithReadPermission.add(regatta);
-            }
-        }
-        return regattasWithReadPermission;
-    }
-
-    private Set<Event> getEventsWithSufficientPermissions(Set<UUID> eventIds) {
-        final SecurityService securityService = getSecurityService();
-        final RacingEventService eventService = getService();
-        Iterable<Event> events;
-        if (eventIds != null && !Util.isEmpty(eventIds)) {
-            events = eventService.getEventsSelectively(true, eventIds);
-        } else {
-            events = eventService.getAllEvents();
-        }
-        final Set<Event> eventsWithReadPermission = new HashSet<Event>();
-        for (Event event : events) {
-            if (securityService.hasCurrentUserReadPermission(event)) {
-                eventsWithReadPermission.add(event);
-            }
-        }
-        return eventsWithReadPermission;
-=======
     @Path("/searchMarksByMarkPropertiesObject/{markPropertiesId}")
     @Produces("application/json;charset=UTF-8")
     public Response searchMarksByMarkPropertiesObject(@PathParam(value = "markPropertiesId") UUID markPropertiesId,
@@ -649,6 +584,5 @@
             }
         }
         return filteredRegattasWithLeaderboards;
->>>>>>> abbaf127
     }
 }