package com.sap.sailing.server.gateway.jaxrs.api;

import java.io.Serializable;
import java.net.URI;
import java.net.URISyntaxException;
import java.util.ArrayList;
import java.util.Collections;
import java.util.Date;
import java.util.HashMap;
import java.util.HashSet;
import java.util.Iterator;
import java.util.List;
import java.util.Map;
import java.util.Set;
import java.util.UUID;
import java.util.function.Function;
import java.util.logging.Level;
import java.util.logging.Logger;

import javax.ws.rs.Consumes;
import javax.ws.rs.DefaultValue;
import javax.ws.rs.GET;
import javax.ws.rs.POST;
import javax.ws.rs.Path;
import javax.ws.rs.PathParam;
import javax.ws.rs.Produces;
import javax.ws.rs.QueryParam;
import javax.ws.rs.core.MediaType;
import javax.ws.rs.core.Response;
import javax.ws.rs.core.Response.Status;

import org.apache.commons.lang.StringEscapeUtils;
import org.apache.shiro.SecurityUtils;
import org.apache.shiro.subject.Subject;
import org.json.simple.JSONArray;
import org.json.simple.JSONObject;
import org.json.simple.JSONValue;
import org.json.simple.parser.ParseException;

import com.sap.sailing.datamining.SailingPredefinedQueries;
import com.sap.sailing.domain.abstractlog.impl.LogEventAuthorImpl;
import com.sap.sailing.domain.abstractlog.regatta.RegattaLog;
import com.sap.sailing.domain.abstractlog.regatta.RegattaLogEvent;
import com.sap.sailing.domain.abstractlog.regatta.events.RegattaLogDeviceCompetitorMappingEvent;
import com.sap.sailing.domain.abstractlog.regatta.events.RegattaLogDeviceMappingEventImpl;
import com.sap.sailing.domain.abstractlog.regatta.events.impl.RegattaLogDeviceCompetitorMappingEventImpl;
import com.sap.sailing.domain.base.Competitor;
import com.sap.sailing.domain.base.CompetitorWithBoat;
import com.sap.sailing.domain.base.Course;
import com.sap.sailing.domain.base.Mark;
import com.sap.sailing.domain.base.RaceColumnInSeries;
import com.sap.sailing.domain.base.RaceDefinition;
import com.sap.sailing.domain.base.Regatta;
import com.sap.sailing.domain.base.Series;
import com.sap.sailing.domain.base.Waypoint;
import com.sap.sailing.domain.base.impl.BoatImpl;
import com.sap.sailing.domain.base.impl.DynamicBoat;
import com.sap.sailing.domain.base.impl.PersonImpl;
import com.sap.sailing.domain.base.impl.TeamImpl;
import com.sap.sailing.domain.common.CompetitorRegistrationType;
import com.sap.sailing.domain.common.DeviceIdentifier;
import com.sap.sailing.domain.common.NoWindException;
import com.sap.sailing.domain.common.RegattaName;
import com.sap.sailing.domain.common.SpeedWithBearing;
import com.sap.sailing.domain.common.Tack;
import com.sap.sailing.domain.common.TargetTimeInfo;
import com.sap.sailing.domain.common.WindSource;
import com.sap.sailing.domain.common.abstractlog.NotRevokableException;
import com.sap.sailing.domain.common.dto.FleetDTO;
import com.sap.sailing.domain.common.security.SecuredDomainType;
import com.sap.sailing.domain.common.tracking.GPSFix;
import com.sap.sailing.domain.common.tracking.GPSFixMoving;
import com.sap.sailing.domain.leaderboard.Leaderboard;
import com.sap.sailing.domain.polars.NotEnoughDataHasBeenAddedException;
import com.sap.sailing.domain.racelogtracking.impl.SmartphoneUUIDIdentifierImpl;
import com.sap.sailing.domain.ranking.RankingMetric.RankingInfo;
import com.sap.sailing.domain.tracking.DynamicTrackedRace;
import com.sap.sailing.domain.tracking.GPSFixTrack;
import com.sap.sailing.domain.tracking.Maneuver;
import com.sap.sailing.domain.tracking.TrackedLeg;
import com.sap.sailing.domain.tracking.TrackedLegOfCompetitor;
import com.sap.sailing.domain.tracking.TrackedRace;
import com.sap.sailing.domain.tracking.WindPositionMode;
import com.sap.sailing.server.gateway.deserialization.JsonDeserializationException;
import com.sap.sailing.server.gateway.deserialization.impl.Helpers;
import com.sap.sailing.server.gateway.jaxrs.AbstractSailingServerResource;
import com.sap.sailing.server.gateway.serialization.JsonSerializer;
import com.sap.sailing.server.gateway.serialization.coursedata.impl.ControlPointJsonSerializer;
import com.sap.sailing.server.gateway.serialization.coursedata.impl.CourseBaseJsonSerializer;
import com.sap.sailing.server.gateway.serialization.coursedata.impl.GateJsonSerializer;
import com.sap.sailing.server.gateway.serialization.coursedata.impl.MarkJsonSerializer;
import com.sap.sailing.server.gateway.serialization.coursedata.impl.WaypointJsonSerializer;
import com.sap.sailing.server.gateway.serialization.impl.AbstractTrackedRaceDataJsonSerializer;
import com.sap.sailing.server.gateway.serialization.impl.BoatClassJsonSerializer;
import com.sap.sailing.server.gateway.serialization.impl.BoatJsonSerializer;
import com.sap.sailing.server.gateway.serialization.impl.ColorJsonSerializer;
import com.sap.sailing.server.gateway.serialization.impl.CompetitorAndBoatJsonSerializer;
import com.sap.sailing.server.gateway.serialization.impl.CompetitorJsonSerializer;
import com.sap.sailing.server.gateway.serialization.impl.CompetitorTrackWithEstimationDataJsonSerializer;
import com.sap.sailing.server.gateway.serialization.impl.CompleteManeuverCurveWithEstimationDataJsonSerializer;
import com.sap.sailing.server.gateway.serialization.impl.CompleteManeuverCurvesWithEstimationDataJsonSerializer;
import com.sap.sailing.server.gateway.serialization.impl.DefaultWindTrackJsonSerializer;
import com.sap.sailing.server.gateway.serialization.impl.DetailedBoatClassJsonSerializer;
import com.sap.sailing.server.gateway.serialization.impl.DistanceJsonSerializer;
import com.sap.sailing.server.gateway.serialization.impl.FleetJsonSerializer;
import com.sap.sailing.server.gateway.serialization.impl.GPSFixJsonSerializer;
import com.sap.sailing.server.gateway.serialization.impl.GPSFixMovingJsonSerializer;
import com.sap.sailing.server.gateway.serialization.impl.GpsFixesWithEstimationDataJsonSerializer;
import com.sap.sailing.server.gateway.serialization.impl.ManeuverCurveWithUnstableCourseAndSpeedWithEstimationDataJsonSerializer;
import com.sap.sailing.server.gateway.serialization.impl.ManeuverJsonSerializer;
import com.sap.sailing.server.gateway.serialization.impl.ManeuverMainCurveWithEstimationDataJsonSerializer;
import com.sap.sailing.server.gateway.serialization.impl.ManeuverWindJsonSerializer;
import com.sap.sailing.server.gateway.serialization.impl.ManeuversJsonSerializer;
import com.sap.sailing.server.gateway.serialization.impl.MarkPassingsJsonSerializer;
import com.sap.sailing.server.gateway.serialization.impl.NationalityJsonSerializer;
import com.sap.sailing.server.gateway.serialization.impl.PersonJsonSerializer;
import com.sap.sailing.server.gateway.serialization.impl.PositionJsonSerializer;
import com.sap.sailing.server.gateway.serialization.impl.RaceEntriesJsonSerializer;
import com.sap.sailing.server.gateway.serialization.impl.RegattaJsonSerializer;
import com.sap.sailing.server.gateway.serialization.impl.SeriesJsonSerializer;
import com.sap.sailing.server.gateway.serialization.impl.TargetTimeInfoSerializer;
import com.sap.sailing.server.gateway.serialization.impl.TeamJsonSerializer;
import com.sap.sailing.server.gateway.serialization.impl.TrackedRaceJsonSerializer;
import com.sap.sailing.server.gateway.serialization.impl.WindJsonSerializer;
import com.sap.sailing.server.operationaltransformation.AddColumnToSeries;
import com.sap.sailing.server.operationaltransformation.UpdateSeries;
import com.sap.sse.InvalidDateException;
import com.sap.sse.common.Color;
import com.sap.sse.common.Distance;
import com.sap.sse.common.Duration;
import com.sap.sse.common.Speed;
import com.sap.sse.common.TimePoint;
import com.sap.sse.common.Util;
import com.sap.sse.common.Util.Pair;
import com.sap.sse.common.impl.MillisecondsDurationImpl;
import com.sap.sse.common.impl.MillisecondsTimePoint;
import com.sap.sse.common.impl.RGBColor;
import com.sap.sse.common.util.RoundingUtil;
import com.sap.sse.datamining.shared.impl.PredefinedQueryIdentifier;
import com.sap.sse.security.ActionWithResult;
import com.sap.sse.security.shared.HasPermissions.DefaultActions;
<<<<<<< HEAD
import com.sap.sse.security.shared.impl.User;
=======
import com.sap.sse.security.shared.Ownership;
import com.sap.sse.security.shared.OwnershipAnnotation;
import com.sap.sse.security.shared.User;
>>>>>>> d869f317

@Path("/v1/regattas")
public class RegattasResource extends AbstractSailingServerResource {
    private static final Logger logger = Logger.getLogger(RegattasResource.class.getName());

    private DataMiningResource dataMiningResource;
    
    private DataMiningResource getDataMiningResource() {
        if (dataMiningResource == null) {
            dataMiningResource = getResourceContext().getResource(DataMiningResource.class);
        }
        return dataMiningResource;
    }

    private Response getBadRegattaErrorResponse(String regattaName) {
        return Response.status(Status.NOT_FOUND).entity("Could not find a regatta with name '" + StringEscapeUtils.escapeHtml(regattaName) + "'.")
                .type(MediaType.TEXT_PLAIN).build();
    }

    private Response getBadRegattaRegistrationTypeErrorResponse(String regattaName) {
        return Response.status(Status.FORBIDDEN).entity("Self-registration to regatta '" + StringEscapeUtils.escapeHtml(regattaName) + "' is not allowed.")
                .type(MediaType.TEXT_PLAIN).build();
    }
    
    private Response getBadRegattaRegistrationValidationErrorResponse(String errorText) {
        return Response.status(Status.BAD_REQUEST).entity(StringEscapeUtils.escapeHtml(errorText) + ".")
                .type(MediaType.TEXT_PLAIN).build();
    }

    private Response getAlreadyRegisteredDeviceErrorResponse(String regattaName, String deviceId) {
        return Response.status(Status.FORBIDDEN).entity("Device is already registered to regatta '" + StringEscapeUtils.escapeHtml(regattaName) + "'.")
                .type(MediaType.TEXT_PLAIN).build();
    }
    
    private Response getDeregisterCompetitorErrorResponse(String regattaName, String competitorId, String errorText) {
        return Response.status(Status.BAD_REQUEST)
                .entity("Deregistering competitor " + StringEscapeUtils.escapeHtml(competitorId) + " from regatta "
                        + StringEscapeUtils.escapeHtml(regattaName) + " failed: " + errorText)
                .type(MediaType.TEXT_PLAIN).build();
    }

    private Response getBadBoatClassResponse(String boatClassName) {
        return Response.status(Status.NOT_FOUND).entity("Could not use a boat class with name '" + StringEscapeUtils.escapeHtml(boatClassName) + "'.")
                .type(MediaType.TEXT_PLAIN).build();
    }

    private Response getBadCompetitorIdResponse(Serializable competitorId) {
        return Response.status(Status.NOT_FOUND).entity("Could not find a competitor with ID '" + StringEscapeUtils.escapeHtml(competitorId.toString()) + "'.")
                .type(MediaType.TEXT_PLAIN).build();
    }

    private Response getBadRaceErrorResponse(String regattaName, String raceName) {
        return Response.status(Status.NOT_FOUND)
                .entity("Could not find a race with name '" + StringEscapeUtils.escapeHtml(raceName) + "' in regatta '" + StringEscapeUtils.escapeHtml(regattaName) + "'.")
                .type(MediaType.TEXT_PLAIN).build();
    }
    
    private Response getBadSeriesErrorResponse(String regattaName, String seriesName) {
        return Response.status(Status.NOT_FOUND)
                .entity("Could not find a series with name '" + StringEscapeUtils.escapeHtml(seriesName) + "' in regatta '" + StringEscapeUtils.escapeHtml(regattaName) + "'.")
                .type(MediaType.TEXT_PLAIN).build();
    }
    
    private Response getNoTrackedRaceErrorResponse(String regattaName, String raceName) {
        return Response.status(Status.NOT_FOUND)
                .entity("No tracked race for race with name '" + StringEscapeUtils.escapeHtml(raceName) + "' in regatta '" + StringEscapeUtils.escapeHtml(regattaName) + "'.")
                .type(MediaType.TEXT_PLAIN).build();
    }

    private Response getNotEnoughDataAvailabeErrorResponse(String regattaName, String raceName) {
        return Response.status(Status.NOT_FOUND)
                .entity("No wind or polar data for race with name '" + StringEscapeUtils.escapeHtml(raceName) + "' in regatta '" + StringEscapeUtils.escapeHtml(regattaName) + "'.")
                .type(MediaType.TEXT_PLAIN).build();
    }

    @GET
    @Produces("application/json;charset=UTF-8")
    public Response getRegattas() {
        RegattaJsonSerializer regattaJsonSerializer = new RegattaJsonSerializer();

        JSONArray regattasJson = new JSONArray();
        for (Regatta regatta : getService().getAllRegattas()) {
            if (getSecurityService().hasCurrentUserReadPermission(regatta)) {
                regattasJson.add(regattaJsonSerializer.serialize(regatta));
            }
        }
        String json = regattasJson.toJSONString();
        return Response.ok(json).header("Content-Type", MediaType.APPLICATION_JSON + ";charset=UTF-8").build();
    }

    @GET
    @Produces("application/json;charset=UTF-8")
    @Path("{regattaname}")
    public Response getRegatta(@PathParam("regattaname") String regattaName) {
        Response response;
        Regatta regatta = findRegattaByName(regattaName);
        if (regatta == null) {
            response = getBadRegattaErrorResponse(regattaName);
        } else {
            getSecurityService().checkCurrentUserReadPermission(regatta);
            SeriesJsonSerializer seriesJsonSerializer = new SeriesJsonSerializer(new FleetJsonSerializer(
                    new ColorJsonSerializer()));
            JsonSerializer<Regatta> regattaSerializer = new RegattaJsonSerializer(seriesJsonSerializer, null, null);
            JSONObject serializedRegatta = regattaSerializer.serialize(regatta);
            String json = serializedRegatta.toJSONString();
            response = Response.ok(json).header("Content-Type", MediaType.APPLICATION_JSON + ";charset=UTF-8").build();
        }
        return response;
    }

    /**
     * Gets all entries for a regatta.
     * 
     * @param regattaName
     *            the name of the regatta
     * @return
     */
    @GET
    @Produces("application/json;charset=UTF-8")
    @Path("{regattaname}/entries")
    public Response getEntries(@PathParam("regattaname") String regattaName) {
        Response response;
        Regatta regatta = findRegattaByName(regattaName);
        if (regatta == null) {
            response = getBadRegattaErrorResponse(regattaName);
        } else {
            getSecurityService().checkCurrentUserReadPermission(regatta);
            NationalityJsonSerializer nationalityJsonSerializer = new NationalityJsonSerializer();
            BoatJsonSerializer boatJsonSerializer = new BoatJsonSerializer(new BoatClassJsonSerializer());
            CompetitorJsonSerializer competitorJsonSerializer = new CompetitorJsonSerializer(new TeamJsonSerializer(
                    new PersonJsonSerializer(nationalityJsonSerializer)), boatJsonSerializer);
            JsonSerializer<Regatta> regattaSerializer = new RegattaJsonSerializer(null, competitorJsonSerializer, boatJsonSerializer);
            JSONObject serializedRegatta = regattaSerializer.serialize(regatta);
            String json = serializedRegatta.toJSONString();
            response = Response.ok(json).header("Content-Type", MediaType.APPLICATION_JSON + ";charset=UTF-8").build();
        }
        return response;
    }

    /**
     * Gets all entries for a race.
     * 
     * @param regattaName
     *            the name of the regatta
     * @return
     */
    @GET
    @Produces("application/json;charset=UTF-8")
    @Path("{regattaname}/races/{racename}/entries")
    public Response getEntries(@PathParam("regattaname") String regattaName, @PathParam("racename") String raceName) {
        Response response;
        Regatta regatta = findRegattaByName(regattaName);
        if (regatta == null) {
            response = getBadRegattaErrorResponse(regattaName);
        } else {
            getSecurityService().checkCurrentUserReadPermission(regatta);
            RaceDefinition race = findRaceByName(regatta, raceName);
            if (race == null) {
                response = getBadRaceErrorResponse(regattaName, raceName);
            } else {
                CompetitorAndBoatJsonSerializer competitorAndBoatJsonSerializer = CompetitorAndBoatJsonSerializer.create();
                JsonSerializer<RaceDefinition> raceEntriesSerializer = new RaceEntriesJsonSerializer(competitorAndBoatJsonSerializer);
                JSONObject serializedRaceEntries = raceEntriesSerializer.serialize(race);
                String json = serializedRaceEntries.toJSONString();
                response = Response.ok(json).header("Content-Type", MediaType.APPLICATION_JSON + ";charset=UTF-8").build();
            }
        }
        return response;
    }

    @GET
    @Produces("application/json;charset=UTF-8")
    @Path("{regattaname}/competitors")
    public Response getCompetitors(@PathParam("regattaname") String regattaName) {
        Response response;
        Regatta regatta = findRegattaByName(regattaName);
        if (regatta == null) {
            response = getBadRegattaErrorResponse(regattaName);
        } else {
            getSecurityService().checkCurrentUserReadPermission(regatta);
            final CompetitorJsonSerializer competitorSerializer = CompetitorJsonSerializer.create();
            final JSONArray result = new JSONArray();
            for (final Competitor competitor : regatta.getAllCompetitors()) {
                result.add(competitorSerializer.serialize(competitor));
            }
            String json = result.toJSONString();
            response = Response.ok(json).header("Content-Type", MediaType.APPLICATION_JSON + ";charset=UTF-8").build();
        }
        return response;
    }

    @POST
    @Produces("application/json;charset=UTF-8")
    @Path("{regattaname}/competitors/{competitorid}/add")
    public Response addCompetitor(@PathParam("regattaname") String regattaName,
            @PathParam("competitorid") String competitorIdAsString) {
        Response response;
        Regatta regatta = findRegattaByName(regattaName);
        if (regatta == null) {
            response = getBadRegattaErrorResponse(regattaName);
        } else {
            getSecurityService().checkCurrentUserUpdatePermission(regatta);
            Serializable competitorId;
            try {
                competitorId = UUID.fromString(competitorIdAsString);
            } catch (IllegalArgumentException e) {
                competitorId = competitorIdAsString;
            }

            final Competitor competitor = getService().getCompetitorAndBoatStore().getExistingCompetitorById(competitorId);
            if (competitor == null) {
                response = getBadCompetitorIdResponse(competitorId);
            } else {
                regatta.registerCompetitor(competitor);
                response = Response.ok().build();
            }
        }
        return response;
    }

    private Response createAndAddCompetitor(String regattaName, String nationalityThreeLetterIOCCode, String rgbColor,
            Double timeOnTimeFactor, Long timeOnDistanceAllowancePerNauticalMileAsMillis, String searchTag,
            String competitorName, String competitorShortName, String competitorEmail, String flagImageURIString,
            String teamImageURIString, Function<String, DynamicBoat> boatObtainer, String deviceUuid,
            String registrationLinkSecret) {

        final Subject subject = SecurityUtils.getSubject();
        final User user = getSecurityService().getCurrentUser();
        Response response;
        final Regatta regatta = findRegattaByName(regattaName);
        OwnershipAnnotation regattaOwnerShipAnnotation = getSecurityService().getOwnership(regatta.getIdentifier());
        if (regatta == null || regattaOwnerShipAnnotation == null) {
            return getBadRegattaErrorResponse(regattaName);
        }
        boolean registerCompetitor = false;
        boolean checkInCompetitor = false;
        String eCompetitorName = null, eCompetitorShortName = null, eCompetitorEmail = null;
        if (subject.isAuthenticated() && getSecurityService().hasCurrentUserUpdatePermission(regatta)) {
            registerCompetitor = true;
            if (regatta.getCompetitorRegistrationType().isOpen() && registrationLinkSecret != null && registrationLinkSecret.length() > 0) {
                // => case 2: aauthenticated user is registering himself for open regatta
                checkInCompetitor = true;
            } else {
                // case 1: registering any competitor
                eCompetitorName = competitorName;
                eCompetitorShortName = competitorShortName == null ? eCompetitorName : competitorShortName;
                eCompetitorEmail = competitorEmail;
            }
        }
        if (checkInCompetitor && subject.isAuthenticated() && regatta.getCompetitorRegistrationType().isOpen()) {
            // case 2: authenticated user is registering for open regatta
            if (!regatta.getRegistrationLinkSecret().equals(registrationLinkSecret)) {
                return getBadRegattaRegistrationTypeErrorResponse(regattaName);
            }
            registerCompetitor = true;
            if (user == null) {
                return getBadRegattaRegistrationValidationErrorResponse("invalid user (missing)");
            }
            eCompetitorName = competitorName != null ? competitorName : user.getFullName();
            eCompetitorShortName = competitorShortName == null ? user.getName() : competitorShortName;
            eCompetitorEmail = competitorEmail != null ? competitorEmail : user.getEmail();
            // case 2.1: with device
            checkInCompetitor = deviceUuid != null;
        } else if (deviceUuid != null && regatta.getCompetitorRegistrationType().isOpen()) {
            // case 3: unauthorized user is registering for open regatta
            if (!regatta.getRegistrationLinkSecret().equals(registrationLinkSecret)) {
                return getBadRegattaRegistrationTypeErrorResponse(regattaName);
            }
            registerCompetitor = true;
            checkInCompetitor = true;
            eCompetitorName = competitorName;
            eCompetitorShortName = competitorShortName == null ? eCompetitorName : competitorShortName;
            eCompetitorEmail = competitorEmail;
        }
        if (!registerCompetitor) {
            return getBadRegattaRegistrationTypeErrorResponse(regattaName);
        }

        // Check regattalog if device has been already registered to this regatta
        boolean duplicateDeviceId = false;
        if (checkInCompetitor) {
            RegattaLog regattaLog = regatta.getRegattaLog();
            duplicateDeviceId = regattaLog.getUnrevokedEvents().stream().anyMatch(event -> {
                if (event instanceof RegattaLogDeviceCompetitorMappingEvent) {
                    return deviceUuid.equals(
                            ((RegattaLogDeviceCompetitorMappingEvent) event).getDevice().getStringRepresentation());
                } else {
                    return false;
                }
            });
        }
        if (duplicateDeviceId) {
            response = this.getAlreadyRegisteredDeviceErrorResponse(regattaName, deviceUuid);
        } else if (eCompetitorName == null) {
            return getBadRegattaRegistrationValidationErrorResponse("missing competitorName");
        } else if (registerCompetitor) {
            DynamicBoat boat = boatObtainer.apply(eCompetitorShortName);
            final Color color;
            if (rgbColor == null || rgbColor.length() == 0) {
                color = null;
            } else {
                try {
                    color = new RGBColor(rgbColor);
                } catch (IllegalArgumentException iae) {
                    return getBadRegattaRegistrationValidationErrorResponse(
                            String.format("invalid color %s", iae.getMessage()));
                }
            }
            final URI flagImageURI;
            if (flagImageURIString == null || flagImageURIString.length() == 0) {
                flagImageURI = null;
            } else {
                try {
                    flagImageURI = new URI(flagImageURIString);
                } catch (URISyntaxException use) {
                    return getBadRegattaRegistrationValidationErrorResponse(
                            String.format("invalid flagImageURIString %s", flagImageURIString));
                }
            }
            final URI teamImageURI;
            if (teamImageURIString == null || teamImageURIString.length() == 0) {
                teamImageURI = null;
            } else {
                try {
                    teamImageURI = new URI(teamImageURIString);
                } catch (URISyntaxException use) {
                    return getBadRegattaRegistrationValidationErrorResponse(
                            String.format("invalid flagImageURIString %s", teamImageURIString));
                }
            }
            final TeamImpl team = new TeamImpl(eCompetitorShortName,
                    Collections.singleton(new PersonImpl(eCompetitorName,
                            getService().getBaseDomainFactory().getOrCreateNationality(nationalityThreeLetterIOCCode),
                            /* dateOfBirth */ null, /* description */ null)),
                    /* coach */ null, teamImageURI);
            final UUID competitorUuid = UUID.randomUUID();
            final String name = eCompetitorName;
            final String shortName = eCompetitorShortName;
            final String email = eCompetitorEmail;
            final CompetitorWithBoat competitor;
            if (subject.isAuthenticated()) {
                competitor = getSecurityService().setOwnershipCheckPermissionForObjectCreationAndRevertOnError(
                        SecuredDomainType.COMPETITOR, competitorUuid.toString(), name,
                        new ActionWithResult<CompetitorWithBoat>() {
                            @Override
                            public CompetitorWithBoat run() throws Exception {
                                return getService().getCompetitorAndBoatStore().getOrCreateCompetitorWithBoat(
                                        competitorUuid, name, shortName, color, email, flagImageURI, team,
                                        timeOnTimeFactor,
                                        timeOnDistanceAllowancePerNauticalMileAsMillis == null ? null
                                                : new MillisecondsDurationImpl(
                                                        timeOnDistanceAllowancePerNauticalMileAsMillis),
                                        searchTag, boat);
                            }
                        });
            } else {
                competitor = getService().getCompetitorAndBoatStore().getOrCreateCompetitorWithBoat(competitorUuid,
                        name, shortName, color, email, flagImageURI, team, timeOnTimeFactor,
                        timeOnDistanceAllowancePerNauticalMileAsMillis == null ? null
                                : new MillisecondsDurationImpl(timeOnDistanceAllowancePerNauticalMileAsMillis),
                        searchTag, boat);
                getSecurityService().setOwnership(competitor.getIdentifier(),
                        (User) regattaOwnerShipAnnotation.getAnnotation().getUserOwner(),
                        regattaOwnerShipAnnotation.getAnnotation().getTenantOwner(), name);
                if (getSecurityService().getOwnership(boat.getIdentifier()) == null) {
                    getSecurityService().setOwnership(boat.getIdentifier(),
                        (User) regattaOwnerShipAnnotation.getAnnotation().getUserOwner(),
                        regattaOwnerShipAnnotation.getAnnotation().getTenantOwner(), name);
                }
            }
            regatta.registerCompetitor(competitor);
            response = Response.ok(CompetitorJsonSerializer.create().serialize(competitor).toJSONString())
                    .header("Content-Type", MediaType.APPLICATION_JSON + ";charset=UTF-8").build();
            if (checkInCompetitor) {
                final DeviceIdentifier device = new SmartphoneUUIDIdentifierImpl(UUID.fromString(deviceUuid));
                final TimePoint now = MillisecondsTimePoint.now();
                RegattaLogDeviceMappingEventImpl<Competitor> event = new RegattaLogDeviceCompetitorMappingEventImpl(now,
                        now, new LogEventAuthorImpl(eCompetitorName, 0), UUID.randomUUID(), competitor, device, now,
                        /* to */ null);
                regatta.getRegattaLog().add(event);
            }
        } else {
            response = getBadRegattaRegistrationTypeErrorResponse(regattaName);
        }

        return response;
    }

    @POST
    @Produces("application/json;charset=UTF-8")
    @Path("{regattaname}/competitors/createandadd")
    public Response createAndAddCompetitor(@PathParam("regattaname") String regattaName,
            @QueryParam("boatclass") String boatClassName, @QueryParam("sailid") String sailId,
            @QueryParam("nationalityIOC") String nationalityThreeLetterIOCCode,
            @QueryParam("displayColor") String displayColor, @QueryParam("flagImageURI") String flagImageURI,
            @QueryParam("teamImageURI") String teamImageURI, @QueryParam("timeontimefactor") Double timeOnTimeFactor,
            @QueryParam("timeondistanceallowancepernauticalmileasmillis") Long timeOnDistanceAllowancePerNauticalMileAsMillis,
            @QueryParam("searchtag") String searchTag, @QueryParam("competitorName") String competitorName,
            @QueryParam("competitorShortName") String competitorShortName,
            @QueryParam("competitorEmail") String competitorEmail, @QueryParam("deviceUuid") String deviceUuid,
            @QueryParam("secret") String registrationLinkSecret) {
        Response response;
        if (boatClassName == null) {
            response = getBadBoatClassResponse(boatClassName);
        } else {
            response = createAndAddCompetitor(regattaName, nationalityThreeLetterIOCCode, displayColor,
                    timeOnTimeFactor, timeOnDistanceAllowancePerNauticalMileAsMillis, searchTag, competitorName,
                    competitorShortName, competitorEmail, flagImageURI, teamImageURI,
                    shortName -> createBoat(shortName, boatClassName, sailId),
                    deviceUuid, registrationLinkSecret);
        }
        return response;
    }

    private DynamicBoat createBoat(String name, String boatClassName, String sailId) {
        final UUID boatUUID = UUID.randomUUID();
        final DynamicBoat boat;
        if (SecurityUtils.getSubject().isAuthenticated()) {
            boat = getSecurityService().setOwnershipCheckPermissionForObjectCreationAndRevertOnError(
                    SecuredDomainType.BOAT, boatUUID.toString(), name, new ActionWithResult<DynamicBoat>() {

                        @Override
                        public DynamicBoat run() throws Exception {
                            return new BoatImpl(boatUUID, name, getService().getBaseDomainFactory()
                                    .getOrCreateBoatClass(boatClassName, /* typicallyStartsUpwind */ true), sailId);
                        }
                    });
        } else {
            boat = new BoatImpl(boatUUID, name, getService().getBaseDomainFactory().getOrCreateBoatClass(boatClassName,
                    /* typicallyStartsUpwind */ true), sailId);
        }
        return boat;
    }

    @POST
    @Produces("application/json;charset=UTF-8")
    @Path("{regattaname}/competitors/createandaddwithboat")
    public Response createAndAddCompetitorWithBoat(@PathParam("regattaname") String regattaName,
            @QueryParam("boatId") String boatId, @QueryParam("sailid") String sailId,
            @QueryParam("nationalityIOC") String nationalityThreeLetterIOCCode,
            @QueryParam("flagImageURI") String flagImageURI, @QueryParam("teamImageURI") String teamImageURI,
            @QueryParam("displayColor") String displayColor, @QueryParam("timeontimefactor") Double timeOnTimeFactor,
            @QueryParam("timeondistanceallowancepernauticalmileasmillis") Long timeOnDistanceAllowancePerNauticalMileAsMillis,
            @QueryParam("searchtag") String searchTag, @QueryParam("competitorName") String competitorName,
            @QueryParam("competitorShortName") String competitorShortName,
            @QueryParam("competitorEmail") String competitorEmail, @QueryParam("deviceUuid") String deviceUuid,
            @QueryParam("secret") String registrationLinkSecret) {
        Response response;
        DynamicBoat boat = getService().getCompetitorAndBoatStore().getExistingBoatByIdAsString(boatId);
        if (boat == null) {
            response = Response.status(Status.NOT_FOUND).entity("Boat is not valid").type(MediaType.TEXT_PLAIN).build();
        } else {
            response = createAndAddCompetitor(regattaName, nationalityThreeLetterIOCCode, displayColor,
                    timeOnTimeFactor, timeOnDistanceAllowancePerNauticalMileAsMillis, searchTag, competitorName,
                    competitorShortName, competitorEmail, flagImageURI, teamImageURI, t -> boat, deviceUuid,
                    registrationLinkSecret);
        }
        return response;
    }

    @POST
    @Produces("application/json;charset=UTF-8")
    @Path("{regattaname}/competitors/{competitorid}/remove")
    public Response removeCompetitor(@PathParam("regattaname") String regattaName,
            @PathParam("competitorid") String competitorIdAsString,
            @QueryParam("secret") String registrationLinkSecret) {
        final Subject subject = SecurityUtils.getSubject();
        final User user = getSecurityService().getCurrentUser();
        Response response;
        final Regatta regatta = findRegattaByName(regattaName);
        if (registrationLinkSecret != null && registrationLinkSecret.length() > 0
                && !CompetitorRegistrationType.CLOSED.equals(regatta.getCompetitorRegistrationType())) {
            if (!regatta.getRegistrationLinkSecret().equals(registrationLinkSecret)) {
                return getBadRegattaRegistrationTypeErrorResponse(regattaName);
            }
            for (RegattaLogEvent event : regatta.getRegattaLog().getUnrevokedEvents()) {
                if (event instanceof RegattaLogDeviceCompetitorMappingEvent) {
                    try {
                        regatta.getRegattaLog().revokeEvent(
                                new LogEventAuthorImpl(user == null ? "anonymous" : user.getFullName(), 0), event,
                                "deregister device " + ((RegattaLogDeviceCompetitorMappingEvent) event).getDevice()
                                        .getStringRepresentation());
                    } catch (NotRevokableException e) {
                        return getDeregisterCompetitorErrorResponse(regattaName, competitorIdAsString, e.getMessage());
                    }
                }
            };
        } else {
            subject.checkPermission(
                    SecuredDomainType.REGATTA.getStringPermissionForObjects(DefaultActions.UPDATE, regattaName));
        }
        if (regatta == null) {
            response = getBadRegattaErrorResponse(regattaName);
        } else {
            Serializable competitorId;
            try {
                competitorId = UUID.fromString(competitorIdAsString);
            } catch (IllegalArgumentException e) {
                competitorId = competitorIdAsString;
            }

            final Competitor competitor = getService().getCompetitorAndBoatStore()
                    .getExistingCompetitorById(competitorId);
            if (competitor == null) {
                response = getBadCompetitorIdResponse(competitorId);
            } else {
                regatta.deregisterCompetitor(competitor);
                response = Response.ok().build();
            }
        }
        return response;
    }

    /**
     * Gets all GPS positions of the competitors for a given race.
     * 
     * @param regattaName
     *            the name of the regatta
     * @param tack
     *            whether or not to include the tack in the output for each fix. Determining tack requires an expensive
     *            wind calculation for the competitor's position for each fix's time point. If this value is not
     *            absolutely required, <code>false</code> should be provided here which is also the default.
     * @return
     */
    @GET
    @Produces("application/json;charset=UTF-8")
    @Path("{regattaname}/races/{racename}/competitors/positions")
    public Response getCompetitorPositions(@PathParam("regattaname") String regattaName,
            @PathParam("racename") String raceName, @QueryParam("fromtime") String fromtime,
            @QueryParam("fromtimeasmillis") Long fromtimeasmillis, @QueryParam("totime") String totime,
            @QueryParam("totimeasmillis") Long totimeasmillis, @QueryParam("withtack") Boolean withTack,
            @QueryParam("competitorId") Set<String> competitorIds,
            @DefaultValue("false") @QueryParam("lastknown") boolean addLastKnown) {
        Response response;
        Regatta regatta = findRegattaByName(regattaName);
        if (regatta == null) {
            response = getBadRegattaErrorResponse(regattaName);
        } else {
            RaceDefinition race = findRaceByName(regatta, raceName);
            if (race == null) {
                response = getBadRaceErrorResponse(regattaName, raceName);
            } else {
                TrackedRace trackedRace = findTrackedRace(regattaName, raceName);

                TimePoint from;
                TimePoint to;
                try {
                    from = parseTimePoint(fromtime, fromtimeasmillis,
                            trackedRace.getStartOfRace() == null ? new MillisecondsTimePoint(0) :
                            /* 24h before race start */new MillisecondsTimePoint(trackedRace.getStartOfRace()
                                    .asMillis() - 24 * 3600 * 1000));
                } catch (InvalidDateException e1) {
                    return Response.status(Status.INTERNAL_SERVER_ERROR).entity("Could not parse the 'from' time.")
                            .type(MediaType.TEXT_PLAIN).build();
                }
                try {
                    to = parseTimePoint(totime, totimeasmillis, MillisecondsTimePoint.now());
                } catch (InvalidDateException e1) {
                    return Response.status(Status.INTERNAL_SERVER_ERROR).entity("Could not parse the 'to' time.")
                            .type(MediaType.TEXT_PLAIN).build();
                }

                JSONObject jsonRace = new JSONObject();
                jsonRace.put("name", trackedRace.getRace().getName());
                jsonRace.put("regatta", regatta.getName());
                JSONArray jsonCompetitors = new JSONArray();
                for (Competitor competitor : trackedRace.getRace().getCompetitors()) {
                    if (competitorIds == null || competitorIds.isEmpty()
                            || competitorIds.contains(competitor.getId().toString())) {
                        JSONObject jsonCompetitor = new JSONObject();
                        jsonCompetitor.put("id", competitor.getId() != null ? competitor.getId().toString() : null);
                        jsonCompetitor.put("name", competitor.getName());
                        jsonCompetitor.put("sailNumber", trackedRace.getBoatOfCompetitor(competitor).getSailID());
                        jsonCompetitor.put("color", competitor.getColor() != null ? competitor.getColor().getAsHtml() : null);
                        if(competitor.getFlagImage() != null) {
                            jsonCompetitor.put("flagImage", competitor.getFlagImage().toString());
                        }
                        GPSFixTrack<Competitor, GPSFixMoving> track = trackedRace.getTrack(competitor);
                        JSONArray jsonFixes = new JSONArray();
                        track.lockForRead();
                        try {
                            Iterator<GPSFixMoving> fixIter;
                            if (from == null) {
                                fixIter = track.getFixes().iterator();
                            } else {
                                fixIter = track.getFixesIterator(from, /* inclusive */true);
                            }
                            GPSFixMoving fix = null; 
                            boolean lastAdded = false;
                            while (fixIter.hasNext()) {
                                fix = fixIter.next();
                                if (to != null && fix.getTimePoint() != null && to.compareTo(fix.getTimePoint()) < 0) {
                                    lastAdded = false;
                                    break;
                                }
                                Tack tack = null;
                                if (withTack != null && withTack) {
                                    try {
                                        tack = trackedRace.getTack(competitor, fix.getTimePoint());
                                    } catch (NoWindException e) {
                                        // don't output tack
                                    }
                                }
                                addCompetitorFixToJsonFixes(jsonFixes, fix, tack);
                                lastAdded = true;
                            }
                            
                            if (addLastKnown && !lastAdded) {
                                // find a fix earlier than the interval requested:
                                Iterator<GPSFixMoving> earlierFixIter = track.getFixesDescendingIterator(from, /* inclusive */false);
                                final GPSFixMoving earlierFix;
                                if (earlierFixIter.hasNext()) {
                                    earlierFix = earlierFixIter.next();
                                } else {
                                    earlierFix = null;
                                }
                                Tack tack = null;
                                if (withTack != null && withTack) {
                                    try {
                                        tack = trackedRace.getTack(competitor, fix.getTimePoint());
                                    } catch (NoWindException e) {
                                        // don't output tack
                                    }
                                }
                                if (earlierFix != null && (fix == null || earlierFix.getTimePoint().until(from).compareTo(to.until(fix.getTimePoint())) <= 0)) {
                                    addCompetitorFixToJsonFixes(jsonFixes, earlierFix, tack); // the earlier fix is closer to the interval's beginning than fix is to its end
                                } else if (fix != null) {
                                    addCompetitorFixToJsonFixes(jsonFixes, fix, tack);
                                }
                            }
                        } finally {
                            track.unlockAfterRead();
                        }
                        jsonCompetitor.put("track", jsonFixes);
                        jsonCompetitors.add(jsonCompetitor);
                    }
                }
                jsonRace.put("competitors", jsonCompetitors);

                String json = jsonRace.toJSONString();
                response = Response.ok(json).header("Content-Type", MediaType.APPLICATION_JSON + ";charset=UTF-8").build();
            }
        }
        return response;
    }

    private JSONObject addCompetitorFixToJsonFixes(JSONArray jsonFixes, GPSFixMoving fix, Tack tack) {
        JSONObject jsonFix = new JSONObject();
        jsonFix.put("timepoint-ms", fix.getTimePoint().asMillis());
        jsonFix.put("lat-deg", RoundingUtil.latLngDecimalFormatter.format(fix
                .getPosition().getLatDeg()));
        jsonFix.put("lng-deg", RoundingUtil.latLngDecimalFormatter.format(fix
                .getPosition().getLngDeg()));
        jsonFix.put("truebearing-deg", fix.getSpeed().getBearing().getDegrees());
        jsonFix.put("speed-kts",
                RoundingUtil.knotsDecimalFormatter.format(fix.getSpeed().getKnots()));
        if (tack != null) {
            jsonFix.put("tack", tack.name());
        }
        jsonFixes.add(jsonFix);
        return jsonFix;
    }

    /**
     * Gets all GPS positions of the course marks for a given race.
     * 
     * @param regattaName
     *            the name of the regatta
     * @return
     */
    @GET
    @Produces("application/json;charset=UTF-8")
    @Path("{regattaname}/races/{racename}/marks/positions")
    public Response getMarkPositions(@PathParam("regattaname") String regattaName,
            @PathParam("racename") String raceName, @QueryParam("fromtime") String fromtime,
            @QueryParam("fromtimeasmillis") Long fromtimeasmillis, @QueryParam("totime") String totime,
            @QueryParam("totimeasmillis") Long totimeasmillis,
            @DefaultValue("false") @QueryParam("lastknown") boolean addLastKnown) {
        Regatta regatta = findRegattaByName(regattaName);
        if (regatta == null) {
            return getBadRegattaErrorResponse(regattaName);
        }

        RaceDefinition race = findRaceByName(regatta, raceName);
        if (race == null) {
            return getBadRaceErrorResponse(regattaName, raceName);
        }

        TrackedRace trackedRace = findTrackedRace(regattaName, raceName);

        TimePoint from;
        TimePoint to;
        try {
            from = parseTimePoint(fromtime, fromtimeasmillis,
                    trackedRace.getStartOfRace() == null ? new MillisecondsTimePoint(0) :
                    /* 24h before race start */new MillisecondsTimePoint(
                            trackedRace.getStartOfRace().asMillis() - 24 * 3600 * 1000));
        } catch (InvalidDateException e1) {
            return Response.status(Status.INTERNAL_SERVER_ERROR).entity("Could not parse the 'from' time.")
                    .type(MediaType.TEXT_PLAIN).build();
        }
        try {
            to = parseTimePoint(totime, totimeasmillis, MillisecondsTimePoint.now());
        } catch (InvalidDateException e1) {
            return Response.status(Status.INTERNAL_SERVER_ERROR).entity("Could not parse the 'to' time.")
                    .type(MediaType.TEXT_PLAIN).build();
        }

        JSONObject jsonRace = new JSONObject();
        jsonRace.put("name", trackedRace.getRace().getName());
        jsonRace.put("regatta", regatta.getName());
        JSONArray jsonMarks = new JSONArray();
        Set<Mark> marks = new HashSet<Mark>();
        Course course = trackedRace.getRace().getCourse();
        for (Waypoint waypoint : course.getWaypoints()) {
            for (Mark mark : waypoint.getMarks()) {
                marks.add(mark);
            }
        }

        for (Mark mark : marks) {
            JSONObject jsonMark = new JSONObject();
            jsonMark.put("name", mark.getName());
            jsonMark.put("id", mark.getId() != null ? mark.getId().toString() : null);
            GPSFixTrack<Mark, GPSFix> track = trackedRace.getOrCreateTrack(mark);
            JSONArray jsonFixes = new JSONArray();
            track.lockForRead();
            try {
                Iterator<GPSFix> fixIter;
                if (from == null) {
                    fixIter = track.getFixes().iterator();
                } else {
                    fixIter = track.getFixesIterator(from, /* inclusive */true);
                }
                GPSFix fix = null; 
                boolean lastAdded = false;
                while (fixIter.hasNext()) {
                    fix = fixIter.next();
                    if (to != null && fix.getTimePoint() != null && to.compareTo(fix.getTimePoint()) < 0) {
                        lastAdded = false;
                        break;
                    }
                    addMarkFixToJsonFixes(jsonFixes, fix);
                    lastAdded = true;
                }
                
                if (addLastKnown && !lastAdded) {
                    // find a fix earlier than the interval requested:
                    Iterator<GPSFix> earlierFixIter = track.getFixesDescendingIterator(from, /* inclusive */false);
                    final GPSFix earlierFix;
                    if (earlierFixIter.hasNext()) {
                        earlierFix = earlierFixIter.next();
                    } else {
                        earlierFix = null;
                    }
                    if (earlierFix != null && (fix == null || earlierFix.getTimePoint().until(from).compareTo(to.until(fix.getTimePoint())) <= 0)) {
                        addMarkFixToJsonFixes(jsonFixes, earlierFix); // the earlier fix is closer to the interval's beginning than fix is to its end
                    } else if (fix != null) {
                        addMarkFixToJsonFixes(jsonFixes, fix);
                    }
                }
                
            } finally {
                track.unlockAfterRead();
            }
            jsonMark.put("track", jsonFixes);
            jsonMarks.add(jsonMark);
        }
        jsonRace.put("marks", jsonMarks);

        String json = jsonRace.toJSONString();

        return Response.ok(json).header("Content-Type", MediaType.APPLICATION_JSON + ";charset=UTF-8").build();
    }

    private JSONObject addMarkFixToJsonFixes(JSONArray jsonFixes, GPSFix fix) {
        JSONObject jsonFix = new JSONObject();
        jsonFix.put("timepoint-ms", fix.getTimePoint().asMillis());
        jsonFix.put("lat-deg",
                RoundingUtil.latLngDecimalFormatter.format(fix.getPosition().getLatDeg()));
        jsonFix.put("lng-deg",
                RoundingUtil.latLngDecimalFormatter.format(fix.getPosition().getLngDeg()));
        jsonFixes.add(jsonFix);
        return jsonFix;
    }

    /**
     * Gets the course of the race.
     * 
     * @param regattaName
     *            the name of the regatta
     * @return
     */
    @GET
    @Produces("application/json;charset=UTF-8")
    @Path("{regattaname}/races/{racename}/course")
    public Response getCourse(@PathParam("regattaname") String regattaName, @PathParam("racename") String raceName) {
        Response response;
        Regatta regatta = findRegattaByName(regattaName);
        if (regatta == null) {
            response = getBadRegattaErrorResponse(regattaName);
        } else {
            RaceDefinition race = findRaceByName(regatta, raceName);
            if (race == null) {
                response = getBadRaceErrorResponse(regattaName, raceName);
            } else {
                Course course = race.getCourse();
                CourseBaseJsonSerializer serializer = new CourseBaseJsonSerializer(new WaypointJsonSerializer(
                        new ControlPointJsonSerializer(new MarkJsonSerializer(), new GateJsonSerializer(
                                new MarkJsonSerializer()))));

                JSONObject jsonCourse = serializer.serialize(course);
                String json = jsonCourse.toJSONString();
                response = Response.ok(json).header("Content-Type", MediaType.APPLICATION_JSON + ";charset=UTF-8").build();
            }
        }
        return response;
    }
    
    /**
     * Gets the target time of the race
     * 
     * @param regattaName
     *            the name of the regatta
     * @return -1 if not enough polar data or no wind information is available
     */
    @GET
    @Produces("application/json;charset=UTF-8")
    @Path("{regattaname}/races/{racename}/targettime")
    public Response getTargetTime(@PathParam("regattaname") String regattaName, @PathParam("racename") String raceName,
            @QueryParam("timeasmillis") Long timeasmillis) {
        // TODO bug 3108: add distances upwind/downwind/reach
        if (timeasmillis == null) {
            timeasmillis = System.currentTimeMillis();
        }
        TimePoint timePoint = new MillisecondsTimePoint(timeasmillis);
        Response response;
        Regatta regatta = findRegattaByName(regattaName);
        if (regatta == null) {
            response = getBadRegattaErrorResponse(regattaName);
        } else {
            RaceDefinition race = findRaceByName(regatta, raceName);
            if (race == null) {
                response = getBadRaceErrorResponse(regattaName, raceName);
            } else {
                DynamicTrackedRace trackedRace = getService().getTrackedRace(regatta, race);
                if (trackedRace != null) {
                    TargetTimeInfo targetTime;
                    try {
                        targetTime = trackedRace.getEstimatedTimeToComplete(timePoint);
                        final TargetTimeInfoSerializer serializer = new TargetTimeInfoSerializer(new WindJsonSerializer(new PositionJsonSerializer()));
                        JSONObject jsonCourse = serializer.serialize(targetTime);
                        String json = jsonCourse.toJSONString();
                        response = Response.ok(json).header("Content-Type", MediaType.APPLICATION_JSON + ";charset=UTF-8").build();
                    } catch (NotEnoughDataHasBeenAddedException | NoWindException e) {
                        response = getNotEnoughDataAvailabeErrorResponse(regattaName, raceName);
                    }
                } else {
                    response = getNoTrackedRaceErrorResponse(regattaName, raceName);
                }
                
            }
        }
        return response;
    }

    /**
     * Gets the relevant times of the race.
     * 
     * @param regattaName
     *            the name of the regatta
     * @return
     */
    @GET
    @Produces("application/json;charset=UTF-8")
    @Path("{regattaname}/races/{racename}/times")
    public Response getTimes(@PathParam("regattaname") String regattaName, @PathParam("racename") String raceName) {
        Response response = null;
        Regatta regatta = findRegattaByName(regattaName);
        if (regatta == null) {
            response = getBadRegattaErrorResponse(regattaName);
        } else {
            RaceDefinition race = findRaceByName(regatta, raceName);
            if (race == null) {
                response = getBadRaceErrorResponse(regattaName, raceName);
            } else {
                TrackedRace trackedRace = findTrackedRace(regattaName, raceName);

                JSONObject jsonRaceTimes = new JSONObject();
                jsonRaceTimes.put("name", trackedRace.getRace().getName());
                jsonRaceTimes.put("regatta", regatta.getName());

                jsonRaceTimes.put("startOfRace-ms", trackedRace.getStartOfRace() == null ? null : trackedRace
                        .getStartOfRace().asMillis());
                jsonRaceTimes.put("startOfTracking-ms", trackedRace.getStartOfTracking() == null ? null : trackedRace
                        .getStartOfTracking().asMillis());
                jsonRaceTimes.put("newestTrackingEvent-ms", trackedRace.getTimePointOfNewestEvent() == null ? null
                        : trackedRace.getTimePointOfNewestEvent().asMillis());
                jsonRaceTimes.put("endOfTracking-ms", trackedRace.getEndOfTracking() == null ? null : trackedRace
                        .getEndOfTracking().asMillis());
                jsonRaceTimes.put("endOfRace-ms", trackedRace.getEndOfRace() == null ? null : trackedRace
                        .getEndOfRace().asMillis());
                jsonRaceTimes.put("delayToLive-ms", trackedRace.getDelayToLiveInMillis());

                JSONArray jsonMarkPassingTimes = new JSONArray();
                List<TimePoint> firstPassingTimepoints = new ArrayList<>();
                Iterable<com.sap.sse.common.Util.Pair<Waypoint, com.sap.sse.common.Util.Pair<TimePoint, TimePoint>>> markPassingsTimes = trackedRace
                        .getMarkPassingsTimes();
                synchronized (markPassingsTimes) {
                    int numberOfWaypoints = Util.size(markPassingsTimes);
                    int wayPointNumber = 1;
                    for (com.sap.sse.common.Util.Pair<Waypoint, com.sap.sse.common.Util.Pair<TimePoint, TimePoint>> markPassingTimes : markPassingsTimes) {
                        JSONObject jsonMarkPassing = new JSONObject();
                        String name = "M" + (wayPointNumber - 1);
                        if (wayPointNumber == numberOfWaypoints) {
                            name = "F";
                        }
                        jsonMarkPassing.put("name", name);
                        com.sap.sse.common.Util.Pair<TimePoint, TimePoint> timesPair = markPassingTimes.getB();
                        TimePoint firstPassingTime = timesPair.getA();
                        TimePoint lastPassingTime = timesPair.getB();
                        jsonMarkPassing.put("firstPassing-ms",
                                firstPassingTime == null ? null : firstPassingTime.asMillis());
                        jsonMarkPassing.put("lastPassing-ms",
                                lastPassingTime == null ? null : lastPassingTime.asMillis());

                        firstPassingTimepoints.add(firstPassingTime);

                        jsonMarkPassingTimes.add(jsonMarkPassing);
                        wayPointNumber++;
                    }
                }
                jsonRaceTimes.put("markPassings", jsonMarkPassingTimes);

                JSONArray jsonLegInfos = new JSONArray();
                trackedRace.getRace().getCourse().lockForRead();
                try {
                    Iterable<TrackedLeg> trackedLegs = trackedRace.getTrackedLegs();
                    int legNumber = 1;
                    for (TrackedLeg trackedLeg : trackedLegs) {
                        JSONObject jsonLegInfo = new JSONObject();
                        jsonLegInfo.put("name", "L" + legNumber);

                        try {
                            TimePoint firstPassingTime = firstPassingTimepoints.get(legNumber - 1);
                            if (firstPassingTime != null) {
                                jsonLegInfo.put("type", trackedLeg.getLegType(firstPassingTime));
                                jsonLegInfo.put(
                                        "bearing-deg",
                                        RoundingUtil.bearingDecimalFormatter.format(trackedLeg.getLegBearing(
                                                firstPassingTime).getDegrees()));
                            }
                        } catch (NoWindException e) {
                            // do nothing
                        }
                        jsonLegInfos.add(jsonLegInfo);

                        legNumber++;
                    }
                } finally {
                    trackedRace.getRace().getCourse().unlockAfterRead();
                }
                jsonRaceTimes.put("legs", jsonLegInfos);

                Date now = new Date();
                jsonRaceTimes.put("currentServerTime-ms", now.getTime());

                String json = jsonRaceTimes.toJSONString();
                response = Response.ok(json).header("Content-Type", MediaType.APPLICATION_JSON + ";charset=UTF-8").build();
            }
        }
        return response;
    }

    @GET
    @Produces("application/json;charset=UTF-8")
    @Path("{regattaname}/races/{racename}/windsources")
    public Response getWindSources(@PathParam("regattaname") String regattaName, @PathParam("racename") String raceName) {
        Response response;
        Regatta regatta = findRegattaByName(regattaName);
        if (regatta == null) {
            response = Response.status(Status.NOT_FOUND)
                    .entity("Could not find a regatta with name '" + StringEscapeUtils.escapeHtml(regattaName) + "'.").type(MediaType.TEXT_PLAIN)
                    .build();
        } else {
            RaceDefinition race = findRaceByName(regatta, raceName);
            if (race == null) {
                response = Response.status(Status.NOT_FOUND)
                        .entity("Could not find a race with name '" + StringEscapeUtils.escapeHtml(raceName) + "'.").type(MediaType.TEXT_PLAIN)
                        .build();
            } else {
                TrackedRace trackedRace = findTrackedRace(regattaName, raceName);
                JSONArray windSourcesAvailable = new JSONArray();
                if (trackedRace != null) {
                    for (WindSource windSource : trackedRace.getWindSources()) {
                        JSONObject windSourceJson = new JSONObject();
                        windSourceJson.put("typeName", windSource.getType().name());
                        windSourceJson.put("id", windSource.getId() != null ? windSource.getId().toString() : "");
                        windSourcesAvailable.add(windSourceJson);
                    }
                }
                return Response.ok(windSourcesAvailable.toString()).header("Content-Type", MediaType.APPLICATION_JSON + ";charset=UTF-8").build();
            }
        }
        return response;
    }

    @GET
    @Produces("application/json;charset=UTF-8")
    @Path("{regattaname}/races/{racename}/wind")
    public Response getWind(@PathParam("regattaname") String regattaName, @PathParam("racename") String raceName,
            @DefaultValue("COMBINED") @QueryParam("windsource") String windSource,
            @QueryParam("windsourceid") String windSourceId, @QueryParam("fromtime") String fromtime,
            @QueryParam("fromtimeasmillis") Long fromtimeasmillis, @QueryParam("totime") String totime,
            @QueryParam("totimeasmillis") Long totimeasmillis) {
        Response response;
        Regatta regatta = findRegattaByName(regattaName);
        if (regatta == null) {
            response = Response.status(Status.NOT_FOUND)
                .entity("Could not find a regatta with name '" + StringEscapeUtils.escapeHtml(regattaName) + "'.").type(MediaType.TEXT_PLAIN)
                .build();
        } else if (!((fromtime != null && totime != null) || (fromtimeasmillis != null && totimeasmillis != null))) {
            response = Response.status(Status.NOT_FOUND)
                .entity("Either the 'fromtime' and 'totime' or the 'fromtimeasmillis' and 'totimeasmillis' parameter must be set.").type(MediaType.TEXT_PLAIN)
                .build();
        } else {
            RaceDefinition race = findRaceByName(regatta, raceName);
            if (race == null) {
                response = Response.status(Status.NOT_FOUND)
                        .entity("Could not find a race with name '" + StringEscapeUtils.escapeHtml(raceName) + "'.").type(MediaType.TEXT_PLAIN)
                        .build();
            } else {
                TrackedRace trackedRace = findTrackedRace(regattaName, raceName);

                TimePoint from;
                TimePoint to;
                try {
                    from = parseTimePoint(fromtime, fromtimeasmillis,
                            trackedRace.getStartOfRace() == null ? new MillisecondsTimePoint(0) :
                            /* 24h before race start */new MillisecondsTimePoint(trackedRace.getStartOfRace()
                                    .asMillis() - 24 * 3600 * 1000));
                } catch (InvalidDateException e1) {
                    return Response.status(Status.INTERNAL_SERVER_ERROR).entity("Could not parse the 'from' time.")
                            .type(MediaType.TEXT_PLAIN).build();
                }
                try {
                    to = parseTimePoint(totime, totimeasmillis, MillisecondsTimePoint.now());
                } catch (InvalidDateException e1) {
                    return Response.status(Status.INTERNAL_SERVER_ERROR).entity("Could not parse the 'to' time.")
                            .type(MediaType.TEXT_PLAIN).build();
                }
                // Crop request interval to startOfTracking / [endOfTracking|timePointOfLastEvent]
                final TimePoint finalFrom = Util.getLatestOfTimePoints(from, trackedRace.getStartOfTracking());
                final TimePoint finalTo = Util.getEarliestOfTimePoints(to, Util.getEarliestOfTimePoints(trackedRace.getEndOfTracking(), trackedRace.getTimePointOfNewestEvent()));
                TrackedRaceJsonSerializer serializer = new TrackedRaceJsonSerializer(
                        ws->new DefaultWindTrackJsonSerializer(/* maxNumberOfFixes */ 10000, finalFrom, finalTo, ws), windSource, windSourceId);

                JSONObject jsonWindTracks = serializer.serialize(trackedRace);
                String json = jsonWindTracks.toJSONString();
                return Response.ok(json).header("Content-Type", MediaType.APPLICATION_JSON + ";charset=UTF-8").build();
            }
        }
        return response;
    }

    @GET
    @Produces("application/json;charset=UTF-8")
    @Path("{regattaname}/races/{racename}/firstlegbearing")
    public Response getFirstLegBearing(@PathParam("regattaname") String regattaName,
            @PathParam("racename") String raceName, @QueryParam("time") String time,
            @QueryParam("timeasmillis") Long timeasmillis) {
        Response response;
        Regatta regatta = findRegattaByName(regattaName);
        if (regatta == null) {
            response = Response.status(Status.NOT_FOUND)
                    .entity("Could not find a regatta with name '" + StringEscapeUtils.escapeHtml(regattaName) + "'.").type(MediaType.TEXT_PLAIN)
                    .build();
        } else {
            RaceDefinition race = findRaceByName(regatta, raceName);
            if (race == null) {
                response = Response.status(Status.NOT_FOUND)
                        .entity("Could not find a race with name '" + StringEscapeUtils.escapeHtml(raceName) + "'.").type(MediaType.TEXT_PLAIN)
                        .build();
            } else {
                TrackedRace trackedRace = findTrackedRace(regattaName, raceName);
                final TimePoint timePoint;
                try {
                    timePoint = parseTimePoint(
                            time,
                            timeasmillis,
                            trackedRace.getStartOfRace() == null ? new MillisecondsTimePoint(0) : trackedRace
                                    .getStartOfRace());
                } catch (InvalidDateException e1) {
                    return Response.status(Status.INTERNAL_SERVER_ERROR).entity("Could not parse the 'from' time.")
                            .type(MediaType.TEXT_PLAIN).build();
                }

                BearingJsonSerializer serializer = new BearingJsonSerializer();
                JSONObject jsonBearing = serializer.serialize(trackedRace.getDirectionFromStartToNextMark(timePoint)
                        .getFrom());
                String json = jsonBearing.toJSONString();
                return Response.ok(json).header("Content-Type", MediaType.APPLICATION_JSON + ";charset=UTF-8").build();
            }
        }
        return response;
    }

    @GET
    @Produces("application/json;charset=UTF-8")
    @Path("{regattaname}/races/{racename}/markpassings")
    public Response getMarkPassings(@PathParam("regattaname") String regattaName, @PathParam("racename") String raceName) {
        Response response;
        Regatta regatta = findRegattaByName(regattaName);
        if (regatta == null) {
            response = Response.status(Status.NOT_FOUND)
                    .entity("Could not find a regatta with name '" + StringEscapeUtils.escapeHtml(regattaName) + "'.").type(MediaType.TEXT_PLAIN)
                    .build();
        } else {
            RaceDefinition race = findRaceByName(regatta, raceName);
            if (race == null) {
                response = Response.status(Status.NOT_FOUND)
                        .entity("Could not find a race with name '" + StringEscapeUtils.escapeHtml(raceName) + "'.").type(MediaType.TEXT_PLAIN)
                        .build();
            } else {
                TrackedRace trackedRace = findTrackedRace(regattaName, raceName);
                AbstractTrackedRaceDataJsonSerializer serializer = new MarkPassingsJsonSerializer();
                JSONObject jsonMarkPassings = serializer.serialize(trackedRace);
                String json = jsonMarkPassings.toJSONString();
                return Response.ok(json).header("Content-Type", MediaType.APPLICATION_JSON + ";charset=UTF-8").build();
            }
        }
        return response;
    }

    private TimePoint determineEndTimeForManeuverDetection(TrackedRace trackedRace) {
        final TimePoint endOfRace = trackedRace.getEndOfRace();
        final TimePoint endTime;
        if (endOfRace != null) {
            endTime = endOfRace;
        } else {
            final TimePoint endOfTracking = trackedRace.getEndOfTracking();
            if (endOfTracking == null || endOfTracking.after(MillisecondsTimePoint.now())) {
                endTime = MillisecondsTimePoint.now();
            } else {
                endTime = endOfTracking;
            }
        }
        return endTime;
    }

    @GET
    @Produces("application/json;charset=UTF-8")
    @Path("{regattaname}/races/{racename}/maneuvers")
    public Response getManeuvers(@PathParam("regattaname") String regattaName, @PathParam("racename") String raceName,
            @QueryParam("competitorId") String competitorId, @QueryParam("fromTime") String fromTime) {
        Response response;
        Regatta regatta = findRegattaByName(regattaName);
        if (regatta == null) {
            response = Response.status(Status.NOT_FOUND)
                    .entity("Could not find a regatta with name '" + StringEscapeUtils.escapeHtml(regattaName) + "'.")
                    .type(MediaType.TEXT_PLAIN).build();
        } else {
            RaceDefinition race = findRaceByName(regatta, raceName);
            if (race == null) {
                response = Response.status(Status.NOT_FOUND)
                        .entity("Could not find a race with name '" + StringEscapeUtils.escapeHtml(raceName) + "'.")
                        .type(MediaType.TEXT_PLAIN).build();
            } else {
                TrackedRace trackedRace = findTrackedRace(regattaName, raceName);
                if (trackedRace == null) {
                    response = Response.status(Status.NOT_FOUND).entity(
                            "Could not find a trackedrace with name '" + StringEscapeUtils.escapeHtml(raceName) + "'.")
                            .type(MediaType.TEXT_PLAIN).build();
                } else {
                    List<Pair<Competitor, Iterable<Maneuver>>> data = new ArrayList<>();
                    Iterable<Competitor> competitors = trackedRace.getRace().getCompetitors();
                    UUID competitorFilter = null;
                    if (competitorId != null) {
                        competitorFilter = UUID.fromString(competitorId);
                    }
                    final TimePoint endTime = determineEndTimeForManeuverDetection(trackedRace);
                    final TimePoint startTime;
                    if (fromTime != null) {
                        startTime = new MillisecondsTimePoint(Long.parseLong(fromTime));
                    } else {
                        startTime = trackedRace.getStartOfRace();
                    }

                    for (Competitor competitor : competitors) {
                        if (competitorFilter == null || competitor.getId().equals(competitorFilter)) {

                            Iterable<Maneuver> maneuversForCompetitor = trackedRace.getManeuvers(competitor, startTime,
                                    endTime, false);
                            data.add(new Pair<Competitor, Iterable<Maneuver>>(competitor, maneuversForCompetitor));
                        }
                    }

                    ManeuversJsonSerializer serializer = new ManeuversJsonSerializer(
                            new ManeuverJsonSerializer(new GPSFixJsonSerializer(), new DistanceJsonSerializer()));
                    JSONObject jsonMarkPassings = serializer.serialize(data);
                    String json = jsonMarkPassings.toJSONString();
                    return Response.ok(json).header("Content-Type", MediaType.APPLICATION_JSON + ";charset=UTF-8")
                            .build();
                }
            }
        }
        return response;
    }
    
    @GET
    @Produces("application/json;charset=UTF-8")
    @Path("{regattaname}/races/{racename}/completeManeuverCurvesWithEstimationData")
    public Response getCompleteManeuverCurvesWithEstimationData(@PathParam("regattaname") String regattaName,
            @PathParam("racename") String raceName,
            @QueryParam("startBeforeStartLineInSeconds") @DefaultValue(Integer.MIN_VALUE
                    + "") Integer startBeforeStartLineInSeconds,
            @QueryParam("endBeforeStartLineInSeconds") @DefaultValue(Integer.MIN_VALUE
                    + "") Integer endBeforeStartLineInSeconds,
            @QueryParam("startAfterFinishLineInSeconds") @DefaultValue(Integer.MIN_VALUE
                    + "") Integer startAfterFinishLineInSeconds,
            @QueryParam("endAfterFinishLineInSeconds") @DefaultValue(Integer.MIN_VALUE
                    + "") Integer endAfterFinishLineInSeconds) {
        Response response;
        Regatta regatta = findRegattaByName(regattaName);
        if (regatta == null) {
            response = Response.status(Status.NOT_FOUND)
                    .entity("Could not find a regatta with name '" + StringEscapeUtils.escapeHtml(regattaName) + "'.")
                    .type(MediaType.TEXT_PLAIN).build();
        } else {
            RaceDefinition race = findRaceByName(regatta, raceName);
            if (race == null) {
                response = Response.status(Status.NOT_FOUND)
                        .entity("Could not find a race with name '" + StringEscapeUtils.escapeHtml(raceName) + "'.")
                        .type(MediaType.TEXT_PLAIN).build();
            } else {
                TrackedRace trackedRace = findTrackedRace(regattaName, raceName);
                CompetitorTrackWithEstimationDataJsonSerializer serializer = new CompetitorTrackWithEstimationDataJsonSerializer(
                        getService().getPolarDataService(), new DetailedBoatClassJsonSerializer(),
                        new CompleteManeuverCurvesWithEstimationDataJsonSerializer(getService().getPolarDataService(),
                                new CompleteManeuverCurveWithEstimationDataJsonSerializer(
                                        new ManeuverMainCurveWithEstimationDataJsonSerializer(),
                                        new ManeuverCurveWithUnstableCourseAndSpeedWithEstimationDataJsonSerializer(),
                                        new ManeuverWindJsonSerializer(), new PositionJsonSerializer())),
                        getNullableValueFromDefault(startBeforeStartLineInSeconds),
                        getNullableValueFromDefault(endBeforeStartLineInSeconds),
                        getNullableValueFromDefault(startAfterFinishLineInSeconds),
                        getNullableValueFromDefault(endAfterFinishLineInSeconds));
                JSONObject jsonMarkPassings = serializer.serialize(trackedRace);
                String json = jsonMarkPassings.toJSONString();
                return Response.ok(json).header("Content-Type", MediaType.APPLICATION_JSON + ";charset=UTF-8").build();
            }
        }
        return response;
    }

    @GET
    @Produces("application/json;charset=UTF-8")
    @Path("{regattaname}/races/{racename}/gpsFixesWithEstimationData")
    public Response getGpsFixesWithEstimationData(@PathParam("regattaname") String regattaName,
            @PathParam("racename") String raceName, @QueryParam("addWind") @DefaultValue("true") Boolean addWind,
            @QueryParam("addNextWaypoint") @DefaultValue("true") Boolean addNextWaypoint,
            @QueryParam("smoothFixes") @DefaultValue("true") Boolean smoothFixes,
            @QueryParam("startBeforeStartLineInSeconds") @DefaultValue(Integer.MIN_VALUE
                    + "") Integer startBeforeStartLineInSeconds,
            @QueryParam("endBeforeStartLineInSeconds") @DefaultValue(Integer.MIN_VALUE
                    + "") Integer endBeforeStartLineInSeconds,
            @QueryParam("startAfterFinishLineInSeconds") @DefaultValue(Integer.MIN_VALUE
                    + "") Integer startAfterFinishLineInSeconds,
            @QueryParam("endAfterFinishLineInSeconds") @DefaultValue(Integer.MIN_VALUE
                    + "") Integer endAfterFinishLineInSeconds) {
        Response response;
        Regatta regatta = findRegattaByName(regattaName);
        if (regatta == null) {
            response = Response.status(Status.NOT_FOUND)
                    .entity("Could not find a regatta with name '" + StringEscapeUtils.escapeHtml(regattaName) + "'.")
                    .type(MediaType.TEXT_PLAIN).build();
        } else {
            RaceDefinition race = findRaceByName(regatta, raceName);
            if (race == null) {
                response = Response.status(Status.NOT_FOUND)
                        .entity("Could not find a race with name '" + StringEscapeUtils.escapeHtml(raceName) + "'.")
                        .type(MediaType.TEXT_PLAIN).build();
            } else {
                TrackedRace trackedRace = findTrackedRace(regattaName, raceName);
                CompetitorTrackWithEstimationDataJsonSerializer serializer = new CompetitorTrackWithEstimationDataJsonSerializer(
                        getService().getPolarDataService(), new DetailedBoatClassJsonSerializer(),
                        new GpsFixesWithEstimationDataJsonSerializer(new GPSFixMovingJsonSerializer(),
                                new ManeuverWindJsonSerializer(), addWind, addNextWaypoint, smoothFixes),
                        getNullableValueFromDefault(startBeforeStartLineInSeconds),
                        getNullableValueFromDefault(endBeforeStartLineInSeconds),
                        getNullableValueFromDefault(startAfterFinishLineInSeconds),
                        getNullableValueFromDefault(endAfterFinishLineInSeconds));
                JSONObject jsonMarkPassings = serializer.serialize(trackedRace);
                String json = jsonMarkPassings.toJSONString();
                return Response.ok(json).header("Content-Type", MediaType.APPLICATION_JSON + ";charset=UTF-8").build();
            }
        }
        return response;
    }

    private Integer getNullableValueFromDefault(Integer value) {
        return Integer.MIN_VALUE == value ? null : value;
    }

    @GET
    @Produces("application/json;charset=UTF-8")
    @Path("{regattaname}/races")
    public Response getRaces(@PathParam("regattaname") String regattaName) {
        Response response;
        Regatta regatta = findRegattaByName(regattaName);
        if (regatta == null) {
            response = Response.status(Status.NOT_FOUND)
                    .entity("Could not find a regatta with name '" + StringEscapeUtils.escapeHtml(regattaName) + "'.").type(MediaType.TEXT_PLAIN)
                    .build();
        } else {
            JSONObject jsonRaceResults = new JSONObject();
            jsonRaceResults.put("regatta", regatta.getName());
            JSONArray jsonRaces = new JSONArray();
            jsonRaceResults.put("races", jsonRaces);
            for (RaceDefinition race : regatta.getAllRaces()) {
                JSONObject jsonRace = new JSONObject();
                jsonRaces.add(jsonRace);
                jsonRace.put("name", race.getName());
                jsonRace.put("id", race.getId().toString());
            }
            String json = jsonRaceResults.toJSONString();
            return Response.ok(json).header("Content-Type", MediaType.APPLICATION_JSON + ";charset=UTF-8").build();
        }
        return response;
    }
    
    @GET
    @Produces("application/json;charset=UTF-8")
    @Path("{regattaname}/races/{racename}/competitors/legs")
    public Response getCompetitorRanks(@PathParam("regattaname") String regattaName,
            @PathParam("racename") String raceName) {
        Response response;
        Regatta regatta = findRegattaByName(regattaName);
        if (regatta == null) {
            response = Response.status(Status.NOT_FOUND)
                    .entity("Could not find a regatta with name '" + StringEscapeUtils.escapeHtml(regattaName) + "'.").type(MediaType.TEXT_PLAIN)
                    .build();
        } else {
            RaceDefinition race = findRaceByName(regatta, raceName);
            if (race == null) {
                response = Response.status(Status.NOT_FOUND)
                        .entity("Could not find a race with name '" + StringEscapeUtils.escapeHtml(raceName) + "'.").type(MediaType.TEXT_PLAIN)
                        .build();
            } else {
                TrackedRace trackedRace = findTrackedRace(regattaName, raceName);
                TimePoint timePoint = trackedRace.getTimePointOfNewestEvent() == null ? MillisecondsTimePoint.now()
                        : trackedRace.getTimePointOfNewestEvent();
                final RankingInfo rankingInfo = trackedRace.getRankingMetric().getRankingInfo(timePoint);
                JSONObject jsonRaceResults = new JSONObject();
                jsonRaceResults.put("name", trackedRace.getRace().getName());
                jsonRaceResults.put("regatta", regatta.getName());
                jsonRaceResults.put("startOfRace-ms", trackedRace.getStartOfRace() == null ? null : trackedRace
                        .getStartOfRace().asMillis());

                JSONArray jsonLegs = new JSONArray();
                Course course = trackedRace.getRace().getCourse();
                course.lockForRead();
                try {
                    for (TrackedLeg leg : trackedRace.getTrackedLegs()) {
                        JSONObject jsonLeg = new JSONObject();
                        jsonLeg.put("from", leg.getLeg().getFrom().getName());
                        jsonLeg.put("fromWaypointId", leg.getLeg().getFrom().getId() != null ? leg.getLeg().getFrom().getId().toString() : null);
                        jsonLeg.put("to", leg.getLeg().getTo().getName());
                        jsonLeg.put("toWaypointId", leg.getLeg().getTo().getId() != null ? leg.getLeg().getTo().getId().toString() : null);
                        try {
                            jsonLeg.put("upOrDownwindLeg", leg.isUpOrDownwindLeg(timePoint));
                        } catch (NoWindException e) {
                            // no wind, then it's simply no upwind or downwind leg
                            jsonLeg.put("upOrDownwindLeg", "false");
                        }
                        JSONArray jsonCompetitors = new JSONArray();
                        Map<Competitor, Integer> ranks = leg.getRanks(timePoint);
                        for (Competitor competitor : trackedRace.getRace().getCompetitors()) {
                            JSONObject jsonCompetitorInLeg = new JSONObject();
                            TrackedLegOfCompetitor trackedLegOfCompetitor = leg.getTrackedLeg(competitor);
                            if (trackedLegOfCompetitor != null) {
                                jsonCompetitorInLeg.put("id", competitor.getId() != null ? competitor.getId()
                                        .toString() : null);
                                jsonCompetitorInLeg.put("name", competitor.getName());
                                jsonCompetitorInLeg.put("sailNumber", trackedRace.getBoatOfCompetitor(competitor).getSailID());
                                jsonCompetitorInLeg.put("color", competitor.getColor() != null ? competitor.getColor()
                                        .getAsHtml() : null);

                                Speed averageSpeedOverGround = trackedLegOfCompetitor
                                        .getAverageSpeedOverGround(timePoint);
                                if (averageSpeedOverGround != null) {
                                    jsonCompetitorInLeg.put("averageSOG-kts",
                                            RoundingUtil.knotsDecimalFormatter.format(averageSpeedOverGround
                                                    .getKnots()));
                                }
                                try {
                                    Integer numberOfTacks = trackedLegOfCompetitor.getNumberOfTacks(timePoint, /* waitForLatest */
                                            false);
                                    Integer numberOfJibes = trackedLegOfCompetitor.getNumberOfJibes(timePoint, /* waitForLatest */
                                            false);
                                    Integer numberOfPenaltyCircles = trackedLegOfCompetitor.getNumberOfPenaltyCircles(
                                            timePoint, /* waitForLatest */false);
                                    jsonCompetitorInLeg.put("tacks", numberOfTacks);
                                    jsonCompetitorInLeg.put("jibes", numberOfJibes);
                                    jsonCompetitorInLeg.put("penaltyCircles", numberOfPenaltyCircles);
                                } catch (NoWindException e) {
                                    logger.log(Level.FINE,
                                            "No wind information while trying to determing maneuvers for competitor "
                                                    + competitor.getName(), e);
                                }

                                TimePoint startTime = trackedLegOfCompetitor.getStartTime();
                                TimePoint finishTime = trackedLegOfCompetitor.getFinishTime();
                                TimePoint startOfRace = trackedRace.getStartOfRace();
                                // between the start of the race and the start of the first leg we have no
                                // 'timeSinceGun'
                                // for the competitor
                                if (startOfRace != null && startTime != null) {
                                    long timeSinceGun = -1;
                                    if (finishTime != null) {
                                        timeSinceGun = finishTime.asMillis() - startOfRace.asMillis();
                                    } else {
                                        timeSinceGun = timePoint.asMillis() - startOfRace.asMillis();
                                    }
                                    if (timeSinceGun > 0) {
                                        jsonCompetitorInLeg.put("timeSinceGun-ms", timeSinceGun);
                                    }
                                    Distance distanceSinceGun = trackedRace.getTrack(competitor).getDistanceTraveled(
                                            startOfRace, finishTime != null ? finishTime : timePoint);
                                    if (distanceSinceGun != null) {
                                        jsonCompetitorInLeg.put("distanceSinceGun-m",
                                                RoundingUtil.distanceDecimalFormatter.format(distanceSinceGun
                                                        .getMeters()));
                                    }
                                }

                                Distance distanceTraveled = trackedLegOfCompetitor.getDistanceTraveled(timePoint);
                                if (distanceTraveled != null) {
                                    jsonCompetitorInLeg.put("distanceTraveled-m",
                                            RoundingUtil.distanceDecimalFormatter.format(distanceTraveled
                                                    .getMeters()));
                                }
                                Distance distanceTraveledIncludingGateStart = trackedLegOfCompetitor
                                        .getDistanceTraveledConsideringGateStart(timePoint);
                                if (distanceTraveledIncludingGateStart != null) {
                                    jsonCompetitorInLeg.put("distanceTraveledIncludingGateStart-m",
                                            RoundingUtil.distanceDecimalFormatter
                                                    .format(distanceTraveledIncludingGateStart.getMeters()));
                                }
                                try {
                                    Integer rank = ranks.get(competitor);
                                    jsonCompetitorInLeg.put("rank", rank);
                                } catch (RuntimeException re) {
                                    if (re.getCause() != null && re.getCause() instanceof NoWindException) {
                                        // well, we don't know the wind direction, so we can't compute a ranking
                                    } else {
                                        throw re;
                                    }
                                }
                                Duration gapToLeaderDuration = trackedLegOfCompetitor.getGapToLeader(timePoint, rankingInfo, WindPositionMode.LEG_MIDDLE);
                                jsonCompetitorInLeg.put("gapToLeader-s", gapToLeaderDuration != null ? gapToLeaderDuration.asSeconds() : 0.0);
                                Distance gapToLeaderDistance = trackedLegOfCompetitor.getWindwardDistanceToCompetitorFarthestAhead(timePoint, WindPositionMode.LEG_MIDDLE, rankingInfo);
                                jsonCompetitorInLeg.put("gapToLeader-m", gapToLeaderDistance != null ? gapToLeaderDistance.getMeters() : 0.0);
                                jsonCompetitorInLeg.put("started", trackedLegOfCompetitor.hasStartedLeg(timePoint));
                                jsonCompetitorInLeg.put("finished", trackedLegOfCompetitor.hasFinishedLeg(timePoint));
                                jsonCompetitors.add(jsonCompetitorInLeg);
                            }
                        }
                        jsonLeg.put("competitors", jsonCompetitors);
                        jsonLegs.add(jsonLeg);
                    }
                } finally {
                    course.unlockAfterRead();
                }
                jsonRaceResults.put("legs", jsonLegs);

                String json = jsonRaceResults.toJSONString();
                return Response.ok(json).header("Content-Type", MediaType.APPLICATION_JSON + ";charset=UTF-8").build();
            }
        }
        return response;
    }

    @GET
    @Produces("application/json;charset=UTF-8")
    @Path("{regattaname}/races/{racename}/competitors/live")
    public Response getCompetitorLiveRanks(@PathParam("regattaname") String regattaName,
            @PathParam("racename") String raceName, @DefaultValue("-1") @QueryParam("topN") Integer topN) {
        Response response;
        Regatta regatta = findRegattaByName(regattaName);
        if (regatta == null) {
            response = Response.status(Status.NOT_FOUND)
                    .entity("Could not find a regatta with name '" + StringEscapeUtils.escapeHtml(regattaName) + "'.").type(MediaType.TEXT_PLAIN)
                    .build();
        } else {
            RaceDefinition race = findRaceByName(regatta, raceName);
            if (race == null) {
                response = Response.status(Status.NOT_FOUND)
                        .entity("Could not find a race with name '" + StringEscapeUtils.escapeHtml(raceName) + "'.").type(MediaType.TEXT_PLAIN)
                        .build();
            } else {
                Leaderboard leaderboard = getService().getLeaderboardByName(regattaName);
                TrackedRace trackedRace = findTrackedRace(regattaName, raceName);
                Course course = trackedRace.getRace().getCourse();
                Waypoint lastWaypoint = course.getLastWaypoint();

                TimePoint timePoint = MillisecondsTimePoint.now().minus(trackedRace.getDelayToLiveInMillis());
                final RankingInfo rankingInfo = trackedRace.getRankingMetric().getRankingInfo(timePoint);
                JSONObject jsonLiveData = new JSONObject();
                jsonLiveData.put("name", trackedRace.getRace().getName());
                jsonLiveData.put("regatta", regatta.getName());

                if (trackedRace.getStartOfRace() != null) {
                    TimePoint startOfRace = trackedRace.getStartOfRace();
                    TimePoint now = MillisecondsTimePoint.now();
                    jsonLiveData.put("startTime", startOfRace.asMillis());
                    jsonLiveData.put("liveTime", now.asMillis());
                    if (startOfRace.before(now)) {
                        jsonLiveData.put("timeSinceStart-s", (now.asMillis() - startOfRace.asMillis()) / 1000.0);
                    } else {
                        jsonLiveData.put("timeToStart-s", (startOfRace.asMillis() - now.asMillis()) / 1000.0);
                    }
                }
                JSONArray jsonCompetitors = new JSONArray();
                List<Competitor> competitorsFromBestToWorst = trackedRace.getCompetitorsFromBestToWorst(timePoint);
                Map<Competitor, Integer> overallRankPerCompetitor = new HashMap<>();
                if (leaderboard != null) {
                    List<Competitor> overallRanking = leaderboard.getCompetitorsFromBestToWorst(timePoint);
                    Integer overallRank = 1;
                    for (Competitor competitor : overallRanking) {
                        overallRankPerCompetitor.put(competitor, overallRank++);
                    }
                }
                Integer rank = 1;
                for (Competitor competitor : competitorsFromBestToWorst) {
                    JSONObject jsonCompetitorInLeg = new JSONObject();

                    if (topN != null && topN > 0 && rank > topN) {
                        break;
                    }
                    jsonCompetitorInLeg.put("id", competitor.getId() != null ? competitor.getId().toString() : null);
                    jsonCompetitorInLeg.put("name", competitor.getName());
                    jsonCompetitorInLeg.put("sailNumber", trackedRace.getBoatOfCompetitor(competitor).getSailID());
                    jsonCompetitorInLeg.put("color", competitor.getColor() != null ? competitor.getColor().getAsHtml()
                            : null);
                    jsonCompetitorInLeg.put("rank", rank++);
                    final Integer overallRank = overallRankPerCompetitor.get(competitor);
                    if (overallRank != null) {
                        jsonCompetitorInLeg.put("overallRank", overallRank);
                    }
                    if (trackedRace.getEndOfTracking() == null || trackedRace.getEndOfTracking().after(timePoint)) {
                        GPSFixTrack<Competitor, GPSFixMoving> competitorTrack = trackedRace.getTrack(competitor);
                        if (competitorTrack != null) {
                            final SpeedWithBearing estimatedSpeed = competitorTrack.getEstimatedSpeed(timePoint);
                            if (estimatedSpeed != null) {
                                jsonCompetitorInLeg.put("speedOverGround-kts", roundDouble(estimatedSpeed.getKnots(), 2));
                            }
                        }
                    }
                    TrackedLegOfCompetitor currentLegOfCompetitor = trackedRace.getCurrentLeg(competitor, timePoint);
                    if (currentLegOfCompetitor != null) {
                        int indexOfWaypoint = course.getIndexOfWaypoint(currentLegOfCompetitor.getLeg().getFrom());
                        jsonCompetitorInLeg.put("leg", indexOfWaypoint + 1);
                        Distance distanceTraveled = currentLegOfCompetitor.getDistanceTraveled(timePoint);
                        if (distanceTraveled != null) {
                            jsonCompetitorInLeg.put("distanceTraveled-m", roundDouble(distanceTraveled.getMeters(), 2));
                        }
                        Distance distanceTraveledConsideringGateStart = currentLegOfCompetitor
                                .getDistanceTraveledConsideringGateStart(timePoint);
                        if (distanceTraveledConsideringGateStart != null) {
                            jsonCompetitorInLeg.put("distanceTraveledConsideringGateStart-m",
                                    roundDouble(distanceTraveledConsideringGateStart.getMeters(), 2));
                        }

                        Duration gapToLeader = currentLegOfCompetitor.getGapToLeader(timePoint,
                                rankingInfo, WindPositionMode.LEG_MIDDLE);
                        if (gapToLeader != null) {
                            jsonCompetitorInLeg.put("gapToLeader-s", roundDouble(gapToLeader.asSeconds(), 2));
                        }

                        Distance windwardDistanceToCompetitorFarthestAhead = currentLegOfCompetitor
                                .getWindwardDistanceToCompetitorFarthestAhead(timePoint, WindPositionMode.LEG_MIDDLE, rankingInfo);
                        if (windwardDistanceToCompetitorFarthestAhead != null) {
                            jsonCompetitorInLeg.put("gapToLeader-m",
                                    roundDouble(windwardDistanceToCompetitorFarthestAhead.getMeters(), 2));
                        }
                        jsonCompetitorInLeg.put("finished", false);
                    } else {
                        // we need to distinguish between competitors which did not start and competitors which
                        // already finished
                        if (trackedRace.getMarkPassing(competitor, lastWaypoint) != null) {
                            jsonCompetitorInLeg.put("finished", true);
                        } else {
                            jsonCompetitorInLeg.put("finished", false);
                        }
                    }
                    jsonCompetitors.add(jsonCompetitorInLeg);
                }
                jsonLiveData.put("competitors", jsonCompetitors);
                String json = jsonLiveData.toJSONString();
                return Response.ok(json).header("Content-Type", MediaType.APPLICATION_JSON + ";charset=UTF-8").build();
            }
        }
        return response;
    }
    
    @GET
    @Produces("application/json;charset=UTF-8")
    @Path("datamining")
    public Response getRegattaPredefinedQueries() {
        List<PredefinedQueryIdentifier> predefinedRegattaQueries = getDataMiningResource().getPredefinedRegattaDataMiningQueries();
        return getDataMiningResource().predefinedQueryIdentifiersToJSON(predefinedRegattaQueries);
    }

    @GET
    @Produces("application/json;charset=UTF-8")
    @Path("{regattaname}/datamining/" + SailingPredefinedQueries.QUERY_AVERAGE_SPEED_PER_COMPETITOR_LEGTYPE)
    public Response avgSpeedPerCompetitorAndLegType(@PathParam("regattaname") String regattaName) {
        Response response;
        
        Regatta regatta = findRegattaByName(regattaName);
        if (regatta == null) {
            response = getBadRegattaErrorResponse(regattaName);
        } else {
            response = getDataMiningResource().avgSpeedPerCompetitorAndLegType(regattaName);
        }
        return response;
    }

    @GET
    @Produces("application/json;charset=UTF-8")
    @Path("{regattaname}/races/{racename}/datamining/" + SailingPredefinedQueries.QUERY_AVERAGE_SPEED_PER_COMPETITOR_LEGTYPE)
    public Response avgSpeedPerCompetitorAndLegType(@PathParam("regattaname") String regattaName, @PathParam("racename") String raceName) {
        Response response;
        
        Regatta regatta = findRegattaByName(regattaName);
        if (regatta == null) {
            response = getBadRegattaErrorResponse(regattaName);
        } else {
            RaceDefinition race = findRaceByName(regatta, raceName);
            if (race == null) {
                response = getBadRaceErrorResponse(regattaName, raceName);
            } else {
                response = getDataMiningResource().avgSpeedPerCompetitorAndLegType(regattaName, raceName);
            }
        }
        return response;
    }

    @GET
    @Produces("application/json;charset=UTF-8")
    @Path("{regattaname}/datamining/" + SailingPredefinedQueries.QUERY_DISTANCE_TRAVELED_PER_COMPETITOR_LEGTYPE)
    public Response sumDistancePerCompetitorAndLegType(@PathParam("regattaname") String regattaName) {
        Response response;
        
        Regatta regatta = findRegattaByName(regattaName);
        if (regatta == null) {
            response = getBadRegattaErrorResponse(regattaName);
        } else {
            response = getDataMiningResource().sumDistanceTraveledPerCompetitorAndLegType(regattaName);
        }
        return response;
    }

    @GET
    @Produces("application/json;charset=UTF-8")
    @Path("{regattaname}/races/{racename}/datamining/" + SailingPredefinedQueries.QUERY_DISTANCE_TRAVELED_PER_COMPETITOR_LEGTYPE)
    public Response sumDistancePerCompetitorAndLegType(@PathParam("regattaname") String regattaName, @PathParam("racename") String raceName) {
        Response response;
        
        Regatta regatta = findRegattaByName(regattaName);
        if (regatta == null) {
            response = getBadRegattaErrorResponse(regattaName);
        } else {
            RaceDefinition race = findRaceByName(regatta, raceName);
            if (race == null) {
                response = getBadRaceErrorResponse(regattaName, raceName);
            } else {
                response = getDataMiningResource().sumDistanceTraveledPerCompetitorAndLegType(regattaName, raceName);
            }
        }
        return response;
    }

    @GET
    @Produces("application/json;charset=UTF-8")
    @Path("{regattaname}/datamining/" + SailingPredefinedQueries.QUERY_MANEUVERS_PER_COMPETITOR)
    public Response sumManeuversPerCompetitor(@PathParam("regattaname") String regattaName) {
        Response response;
        
        Regatta regatta = findRegattaByName(regattaName);
        if (regatta == null) {
            response = getBadRegattaErrorResponse(regattaName);
        } else {
            response = getDataMiningResource().sumManeuversPerCompetitor(regattaName);
        }
        return response;
    }

    @GET
    @Produces("application/json;charset=UTF-8")
    @Path("{regattaname}/races/{racename}/datamining/" + SailingPredefinedQueries.QUERY_MANEUVERS_PER_COMPETITOR)
    public Response sumManeuversPerCompetitor(@PathParam("regattaname") String regattaName, @PathParam("racename") String raceName) {
        Response response;
        
        Regatta regatta = findRegattaByName(regattaName);
        if (regatta == null) {
            response = getBadRegattaErrorResponse(regattaName);
        } else {
            RaceDefinition race = findRaceByName(regatta, raceName);
            if (race == null) {
                response = getBadRaceErrorResponse(regattaName, raceName);
            } else {
                response = getDataMiningResource().sumManeuversPerCompetitor(regattaName, raceName);
            }
        }
        return response;
    }

    @GET
    @Produces("application/json;charset=UTF-8")
    @Path("{regattaname}/datamining/" + SailingPredefinedQueries.QUERY_AVERAGE_SPEED_PER_COMPETITOR)
    public Response avgSpeedPerCompetitor(@PathParam("regattaname") String regattaName) {
        Response response;
        
        Regatta regatta = findRegattaByName(regattaName);
        if (regatta == null) {
            response = getBadRegattaErrorResponse(regattaName);
        } else {
            response = getDataMiningResource().avgSpeedPerCompetitor(regattaName);
        }
        return response;
    }

    @GET
    @Produces("application/json;charset=UTF-8")
    @Path("{regattaname}/races/{racename}/datamining/" + SailingPredefinedQueries.QUERY_AVERAGE_SPEED_PER_COMPETITOR)
    public Response avgSpeedPerCompetitor(@PathParam("regattaname") String regattaName, @PathParam("racename") String raceName) {
        Response response;
        Regatta regatta = findRegattaByName(regattaName);
        if (regatta == null) {
            response = getBadRegattaErrorResponse(regattaName);
        } else {
            RaceDefinition race = findRaceByName(regatta, raceName);
            if (race == null) {
                response = getBadRaceErrorResponse(regattaName, raceName);
            } else {
                response = getDataMiningResource().avgSpeedPerCompetitor(regattaName, raceName);
            }
        }
        return response;
    }

    @GET
    @Produces("application/json;charset=UTF-8")
    @Path("{regattaname}/datamining/"+ SailingPredefinedQueries.QUERY_DISTANCE_TRAVELED_PER_COMPETITOR)
    public Response sumDistancePerCompetitor(@PathParam("regattaname") String regattaName) {
        Response response;
        Regatta regatta = findRegattaByName(regattaName);
        if (regatta == null) {
            response = getBadRegattaErrorResponse(regattaName);
        } else {
            response = getDataMiningResource().sumDistanceTraveledPerCompetitor(regattaName);
        }
        return response;
    }

    @GET
    @Produces("application/json;charset=UTF-8")
    @Path("{regattaname}/races/{racename}/datamining/" + SailingPredefinedQueries.QUERY_DISTANCE_TRAVELED_PER_COMPETITOR)
    public Response sumDistancePerCompetitor(@PathParam("regattaname") String regattaName, @PathParam("racename") String raceName) {
        Response response;
        Regatta regatta = findRegattaByName(regattaName);
        if (regatta == null) {
            response = getBadRegattaErrorResponse(regattaName);
        } else {
            RaceDefinition race = findRaceByName(regatta, raceName);
            if (race == null) {
                response = getBadRaceErrorResponse(regattaName, raceName);
            } else {
                response = getDataMiningResource().sumDistanceTraveledPerCompetitor(regattaName, raceName);
            }
        }
        return response;
    }
    
    @POST
    @Produces("application/json;charset=UTF-8")
    @Path("{regattaname}/addracecolumns")
    public Response addRaceColumns(@PathParam("regattaname") String regattaName,
            @QueryParam("numberofraces") Integer numberOfRaces, @QueryParam("prefix") String prefix,
            @QueryParam("toseries") String toSeries) {
        final Response response;
        Regatta regatta = findRegattaByName(regattaName);
        if (regatta == null) {
            response = getBadRegattaErrorResponse(regattaName);
        } else {
            final JSONArray jsonResponse = new JSONArray();
            final Series series = getSeriesUsingLastAsDefault(regatta, toSeries);
            if (series == null) {
                response = getBadSeriesErrorResponse(regattaName, toSeries);
            } else {
                final String raceNamePrefix = prefix == null ? "R" : prefix;
                int oneBasedNumberOfLast = Util.size(series.getRaceColumns());
                for (int i = 1; i <= (numberOfRaces==null?1:numberOfRaces); i++) {
                    final int oneBasedNumberOfNext = findNextFreeRaceName(series, raceNamePrefix, oneBasedNumberOfLast);
                    final RaceColumnInSeries raceColumn = addRaceColumn(regattaName, series.getName(), getRaceName(raceNamePrefix, oneBasedNumberOfNext));
                    final JSONObject raceColumnDataAsJson = new JSONObject();
                    raceColumnDataAsJson.put("seriesname", raceColumn.getSeries().getName());
                    raceColumnDataAsJson.put("racename", raceColumn.getName());
                    jsonResponse.add(raceColumnDataAsJson);
                    oneBasedNumberOfLast = oneBasedNumberOfNext;
                }
                String json = jsonResponse.toJSONString();
                response = Response.ok(json).header("Content-Type", MediaType.APPLICATION_JSON + ";charset=UTF-8").build();
            }
        }
        return response;
    }

    @POST
    @Path("{regattaname}/removeracecolumn")
    public Response addRaceColumns(@PathParam("regattaname") String regattaName,
            @QueryParam("racecolumn") String raceColumnName) {
        SecurityUtils.getSubject().checkPermission(SecuredDomainType.REGATTA.getStringPermissionForObjects(DefaultActions.UPDATE, regattaName));
        final Response response;
        Regatta regatta = findRegattaByName(regattaName);
        if (regatta == null) {
            response = getBadRegattaErrorResponse(regattaName);
        } else {
            boolean found = false;
            for (final Series series : regatta.getSeries()) {
                if (series.getRaceColumnByName(raceColumnName) != null) {
                    series.removeRaceColumn(raceColumnName);
                    found = true;
                    break;
                }
            }
            if (!found) {
                response = getBadRaceErrorResponse(regattaName, raceColumnName);
            } else {
                response = Response.ok().build();
            }
        }
        return response;
    }

    private String getRaceName(final String raceNamePrefix, final int number) {
        return raceNamePrefix+number;
    }
    
    private int findNextFreeRaceName(Series series, String raceNamePrefix, int oneBasedNumberOfLast) {
        int result = oneBasedNumberOfLast;
        boolean clash = false;
        do {
            result++;
            clash = false;
            final String raceNameCandidate = getRaceName(raceNamePrefix, result);
            for (final RaceColumnInSeries raceColumn : series.getRaceColumns()) {
                if (raceColumn.getName().equals(raceNameCandidate)) {
                    clash = true;
                    break;
                }
            }
        } while (clash);
        return result;
    }

    private RaceColumnInSeries addRaceColumn(String regattaName, String seriesName, String columnName) {
        SecurityUtils.getSubject().checkPermission(SecuredDomainType.REGATTA.getStringPermissionForObjects(DefaultActions.UPDATE, regattaName));
        return getService().apply(new AddColumnToSeries(new RegattaName(regattaName), seriesName, columnName));
    }

    private Series getSeriesUsingLastAsDefault(Regatta regatta, String seriesName) {
        final Series result;
        if (seriesName != null) {
            result = regatta.getSeriesByName(seriesName);
        } else {
            final Iterator<? extends Series> i = regatta.getSeries().iterator();
            if (i.hasNext()) {
                result = i.next();
            } else {
                result = null;
            }
        }
        return result;
    }

    @POST
    @Path("/updateOrCreateSeries")
    @Consumes(MediaType.APPLICATION_JSON)
    @Produces("application/json;charset=UTF-8")
    public Response updateOrCreateSeries(String json) throws ParseException, JsonDeserializationException {
        Object requestBody = JSONValue.parseWithException(json);
        JSONObject requestObject = Helpers.toJSONObjectSafe(requestBody);
        String regattaName = (String) requestObject.get("regattaName");

        Regatta regatta = getService().getRegattaByName(regattaName);
        if (regatta != null) {
            SecurityUtils.getSubject()
                    .checkPermission(SecuredDomainType.REGATTA.getStringPermissionForObjects(DefaultActions.UPDATE, regatta.getName()));
            String seriesName = (String) requestObject.get("seriesName");
            String seriesNameNew = (String) requestObject.get("seriesNameNew");
            boolean isMedal = (boolean) requestObject.get("isMedal");
            boolean isFleetsCanRunInParallel = (boolean) requestObject.get("isFleetsCanRunInParallel");
            boolean startsWithZeroScore = (boolean) requestObject.get("startsWithZeroScore");
            boolean firstColumnIsNonDiscardableCarryForward = (boolean) requestObject
                    .get("firstColumnIsNonDiscardableCarryForward");
            boolean hasSplitFleetContiguousScoring = (boolean) requestObject.get("hasSplitFleetContiguousScoring");

            Integer maximumNumberOfDiscards = null;
            if (requestObject.containsKey("maximumNumberOfDiscards")) {
                maximumNumberOfDiscards = ((Long) requestObject.get("maximumNumberOfDiscards")).intValue();
            }

            int[] resultDiscardingThresholds = null;
            if (requestObject.containsKey("resultDiscardingThresholds")) {
                JSONArray resultDiscardingThresholdsRaw = (JSONArray) requestObject.get("resultDiscardingThresholds");
                resultDiscardingThresholds = new int[resultDiscardingThresholdsRaw.size()];
                for (int i = 0; i < resultDiscardingThresholdsRaw.size(); i++) {
                    resultDiscardingThresholds[i] = ((Long) resultDiscardingThresholdsRaw.get(i)).intValue();
                }
            }

            JSONArray fleetsRaw = (JSONArray) requestObject.get("fleets");
            List<FleetDTO> fleets = new ArrayList<>();
            for (Object fleetRaw : fleetsRaw) {
                JSONObject fleet = Helpers.toJSONObjectSafe(fleetRaw);
                String fleetName = (String) fleet.get("fleetName");
                int orderNo = ((Long) fleet.get("orderNo")).intValue();
                String htmlColor = (String) fleet.get("htmlColor");
                fleets.add(new FleetDTO(fleetName, orderNo, new RGBColor(htmlColor)));
            }
            getService().apply(new UpdateSeries(regatta.getRegattaIdentifier(), seriesName, seriesNameNew, isMedal,
                    isFleetsCanRunInParallel, resultDiscardingThresholds, startsWithZeroScore,
                    firstColumnIsNonDiscardableCarryForward, hasSplitFleetContiguousScoring, maximumNumberOfDiscards,
                    fleets));
        } else {
            throw new IllegalStateException("RegattaName could not be resolved to regatta " + regattaName);
        }
        return Response.ok().header("Content-Type", MediaType.APPLICATION_JSON + ";charset=UTF-8").build();
    }
}<|MERGE_RESOLUTION|>--- conflicted
+++ resolved
@@ -139,13 +139,8 @@
 import com.sap.sse.datamining.shared.impl.PredefinedQueryIdentifier;
 import com.sap.sse.security.ActionWithResult;
 import com.sap.sse.security.shared.HasPermissions.DefaultActions;
-<<<<<<< HEAD
+import com.sap.sse.security.shared.OwnershipAnnotation;
 import com.sap.sse.security.shared.impl.User;
-=======
-import com.sap.sse.security.shared.Ownership;
-import com.sap.sse.security.shared.OwnershipAnnotation;
-import com.sap.sse.security.shared.User;
->>>>>>> d869f317
 
 @Path("/v1/regattas")
 public class RegattasResource extends AbstractSailingServerResource {
@@ -490,17 +485,17 @@
                 competitor = getSecurityService().setOwnershipCheckPermissionForObjectCreationAndRevertOnError(
                         SecuredDomainType.COMPETITOR, competitorUuid.toString(), name,
                         new ActionWithResult<CompetitorWithBoat>() {
-                            @Override
-                            public CompetitorWithBoat run() throws Exception {
-                                return getService().getCompetitorAndBoatStore().getOrCreateCompetitorWithBoat(
+                                @Override
+                                public CompetitorWithBoat run() throws Exception {
+                                    return getService().getCompetitorAndBoatStore().getOrCreateCompetitorWithBoat(
                                         competitorUuid, name, shortName, color, email, flagImageURI, team,
                                         timeOnTimeFactor,
-                                        timeOnDistanceAllowancePerNauticalMileAsMillis == null ? null
-                                                : new MillisecondsDurationImpl(
-                                                        timeOnDistanceAllowancePerNauticalMileAsMillis),
-                                        searchTag, boat);
-                            }
-                        });
+                                            timeOnDistanceAllowancePerNauticalMileAsMillis == null ? null
+                                                    : new MillisecondsDurationImpl(
+                                                            timeOnDistanceAllowancePerNauticalMileAsMillis),
+                                            searchTag, boat);
+                                }
+                            });
             } else {
                 competitor = getService().getCompetitorAndBoatStore().getOrCreateCompetitorWithBoat(competitorUuid,
                         name, shortName, color, email, flagImageURI, team, timeOnTimeFactor,
@@ -565,14 +560,14 @@
         final DynamicBoat boat;
         if (SecurityUtils.getSubject().isAuthenticated()) {
             boat = getSecurityService().setOwnershipCheckPermissionForObjectCreationAndRevertOnError(
-                    SecuredDomainType.BOAT, boatUUID.toString(), name, new ActionWithResult<DynamicBoat>() {
-
-                        @Override
-                        public DynamicBoat run() throws Exception {
-                            return new BoatImpl(boatUUID, name, getService().getBaseDomainFactory()
-                                    .getOrCreateBoatClass(boatClassName, /* typicallyStartsUpwind */ true), sailId);
-                        }
-                    });
+                SecuredDomainType.BOAT, boatUUID.toString(), name, new ActionWithResult<DynamicBoat>() {
+
+                    @Override
+                    public DynamicBoat run() throws Exception {
+                        return new BoatImpl(boatUUID, name, getService().getBaseDomainFactory()
+                                .getOrCreateBoatClass(boatClassName, /* typicallyStartsUpwind */ true), sailId);
+                    }
+                });
         } else {
             boat = new BoatImpl(boatUUID, name, getService().getBaseDomainFactory().getOrCreateBoatClass(boatClassName,
                     /* typicallyStartsUpwind */ true), sailId);
