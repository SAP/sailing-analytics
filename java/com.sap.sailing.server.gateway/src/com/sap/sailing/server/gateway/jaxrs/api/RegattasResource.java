package com.sap.sailing.server.gateway.jaxrs.api;

import java.util.ArrayList;
import java.util.Date;
import java.util.HashSet;
import java.util.Iterator;
import java.util.List;
import java.util.Map;
import java.util.Set;
import java.util.logging.Level;
import java.util.logging.Logger;

import javax.ws.rs.DefaultValue;
import javax.ws.rs.GET;
import javax.ws.rs.Path;
import javax.ws.rs.PathParam;
import javax.ws.rs.Produces;
import javax.ws.rs.QueryParam;
import javax.ws.rs.core.MediaType;
import javax.ws.rs.core.Response;
import javax.ws.rs.core.Response.Status;

import org.json.simple.JSONArray;
import org.json.simple.JSONObject;

import com.sap.sailing.domain.base.Competitor;
import com.sap.sailing.domain.base.Course;
import com.sap.sailing.domain.base.Mark;
import com.sap.sailing.domain.base.RaceDefinition;
import com.sap.sailing.domain.base.Regatta;
import com.sap.sailing.domain.base.Waypoint;
import com.sap.sailing.domain.common.Distance;
import com.sap.sailing.domain.common.NoWindException;
import com.sap.sailing.domain.common.RegattaName;
import com.sap.sailing.domain.common.Speed;
import com.sap.sailing.domain.common.Tack;
import com.sap.sailing.domain.common.WindSource;
import com.sap.sailing.domain.tracking.GPSFix;
import com.sap.sailing.domain.tracking.GPSFixMoving;
import com.sap.sailing.domain.tracking.GPSFixTrack;
import com.sap.sailing.domain.tracking.TrackedLeg;
import com.sap.sailing.domain.tracking.TrackedLegOfCompetitor;
import com.sap.sailing.domain.tracking.TrackedRace;
import com.sap.sailing.domain.tracking.WindPositionMode;
import com.sap.sailing.server.gateway.jaxrs.AbstractSailingServerResource;
import com.sap.sailing.server.gateway.jaxrs.UnitSerializationUtil;
import com.sap.sailing.server.gateway.serialization.JsonSerializer;
import com.sap.sailing.server.gateway.serialization.coursedata.impl.ControlPointJsonSerializer;
import com.sap.sailing.server.gateway.serialization.coursedata.impl.CourseBaseJsonSerializer;
import com.sap.sailing.server.gateway.serialization.coursedata.impl.GateJsonSerializer;
import com.sap.sailing.server.gateway.serialization.coursedata.impl.MarkJsonSerializer;
import com.sap.sailing.server.gateway.serialization.coursedata.impl.WaypointJsonSerializer;
import com.sap.sailing.server.gateway.serialization.impl.BoatClassJsonSerializer;
import com.sap.sailing.server.gateway.serialization.impl.BoatJsonSerializer;
import com.sap.sailing.server.gateway.serialization.impl.ColorJsonSerializer;
import com.sap.sailing.server.gateway.serialization.impl.CompetitorJsonSerializer;
import com.sap.sailing.server.gateway.serialization.impl.FleetJsonSerializer;
import com.sap.sailing.server.gateway.serialization.impl.NationalityJsonSerializer;
import com.sap.sailing.server.gateway.serialization.impl.PersonJsonSerializer;
import com.sap.sailing.server.gateway.serialization.impl.RegattaJsonSerializer;
import com.sap.sailing.server.gateway.serialization.impl.SeriesJsonSerializer;
import com.sap.sailing.server.gateway.serialization.impl.TeamJsonSerializer;
import com.sap.sse.InvalidDateException;
import com.sap.sse.common.TimePoint;
import com.sap.sse.common.Util;
import com.sap.sse.common.impl.MillisecondsTimePoint;

@Path("/v1/regattas")
public class RegattasResource extends AbstractSailingServerResource {
    private static final Logger logger = Logger.getLogger(RegattasResource.class.getName());

    private Response getBadRegattaErrorResponse(String regattaName) {
        return Response.status(Status.NOT_FOUND).entity("Could not find a regatta with name '" + regattaName + "'.")
                .type(MediaType.TEXT_PLAIN).build();
    }

    private Response getBadRaceErrorResponse(String regattaName, String raceName) {
        return Response.status(Status.NOT_FOUND)
                .entity("Could not find a race with name '" + raceName + "' in regatta '" + regattaName + "'.")
                .type(MediaType.TEXT_PLAIN).build();
    }

    @GET
    @Produces("application/json;charset=UTF-8")
    public Response getRegattas() {
        RegattaJsonSerializer regattaJsonSerializer = new RegattaJsonSerializer();

        JSONArray regattasJson = new JSONArray();
        for (Regatta regatta : getService().getAllRegattas()) {
            regattasJson.add(regattaJsonSerializer.serialize(regatta));
        }
        String json = regattasJson.toJSONString();
        return Response.ok(json, MediaType.APPLICATION_JSON).build();
    }

    @GET
    @Produces("application/json;charset=UTF-8")
    @Path("{regattaname}")
    public Response getRegatta(@PathParam("regattaname") String regattaName) {
        Response response;
        Regatta regatta = getService().getRegatta(new RegattaName(regattaName));
        if (regatta == null) {
            response = getBadRegattaErrorResponse(regattaName);
        } else {
            SeriesJsonSerializer seriesJsonSerializer = new SeriesJsonSerializer(new FleetJsonSerializer(
                    new ColorJsonSerializer()));
            JsonSerializer<Regatta> regattaSerializer = new RegattaJsonSerializer(seriesJsonSerializer, null);
            JSONObject serializedRegatta = regattaSerializer.serialize(regatta);

            String json = serializedRegatta.toJSONString();
            response = Response.ok(json, MediaType.APPLICATION_JSON).build();
        }
        return response;
    }

    /**
     * Gets all entries for a regatta.
     * 
     * @param regattaName
     *            the name of the regatta
     * @return
     */
    @GET
    @Produces("application/json;charset=UTF-8")
    @Path("{regattaname}/entries")
    public Response getEntries(@PathParam("regattaname") String regattaName) {
        Response response;
        Regatta regatta = getService().getRegatta(new RegattaName(regattaName));
        if (regatta == null) {
            response = getBadRegattaErrorResponse(regattaName);
        } else {
            NationalityJsonSerializer nationalityJsonSerializer = new NationalityJsonSerializer();
            CompetitorJsonSerializer competitorJsonSerializer = new CompetitorJsonSerializer(new TeamJsonSerializer(
                    new PersonJsonSerializer(nationalityJsonSerializer)), new BoatJsonSerializer(
                    new BoatClassJsonSerializer()));
            JsonSerializer<Regatta> regattaSerializer = new RegattaJsonSerializer(null, competitorJsonSerializer);
            JSONObject serializedRegatta = regattaSerializer.serialize(regatta);

            String json = serializedRegatta.toJSONString();
            response = Response.ok(json, MediaType.APPLICATION_JSON).build();
        }
        return response;
    }

    /**
     * Gets all GPS positions of the competitors for a given race.
     * 
     * @param regattaName
     *            the name of the regatta
     * @param tack
     *            whether or not to include the tack in the output for each fix. Determining tack requires an expensive
     *            wind calculation for the competitor's position for each fix's time point. If this value is not
     *            absolutely required, <code>false</code> should be provided here which is also the default.
     * @return
     */
    @GET
    @Produces("application/json;charset=UTF-8")
    @Path("{regattaname}/races/{racename}/competitors/positions")
    public Response getCompetitorPositions(@PathParam("regattaname") String regattaName,
            @PathParam("racename") String raceName, @QueryParam("fromtime") String fromtime,
            @QueryParam("fromtimeasmillis") Long fromtimeasmillis, @QueryParam("totime") String totime,
            @QueryParam("totimeasmillis") Long totimeasmillis, @QueryParam("withtack") Boolean withTack,
            @QueryParam("competitorId") Set<String> competitorIds) {
        Response response;
        Regatta regatta = findRegattaByName(regattaName);
        if (regatta == null) {
            response = getBadRegattaErrorResponse(regattaName);
        } else {
            RaceDefinition race = findRaceByName(regatta, raceName);
            if (race == null) {
                response = getBadRaceErrorResponse(regattaName, raceName);
            } else {
                TrackedRace trackedRace = findTrackedRace(regattaName, raceName);

                TimePoint from;
                TimePoint to;
                try {
                    from = parseTimePoint(fromtime, fromtimeasmillis,
                            trackedRace.getStartOfRace() == null ? new MillisecondsTimePoint(0) :
                            /* 24h before race start */new MillisecondsTimePoint(trackedRace.getStartOfRace()
                                    .asMillis() - 24 * 3600 * 1000));
                } catch (InvalidDateException e1) {
                    return Response.status(Status.INTERNAL_SERVER_ERROR).entity("Could not parse the 'from' time.")
                            .type(MediaType.TEXT_PLAIN).build();
                }
                try {
                    to = parseTimePoint(totime, totimeasmillis, MillisecondsTimePoint.now());
                } catch (InvalidDateException e1) {
                    return Response.status(Status.INTERNAL_SERVER_ERROR).entity("Could not parse the 'to' time.")
                            .type(MediaType.TEXT_PLAIN).build();
                }

                JSONObject jsonRace = new JSONObject();
                jsonRace.put("name", trackedRace.getRace().getName());
                jsonRace.put("regatta", regatta.getName());
                JSONArray jsonCompetitors = new JSONArray();
                for (Competitor competitor : trackedRace.getRace().getCompetitors()) {
                    if (competitorIds == null || competitorIds.isEmpty()
                            || competitorIds.contains(competitor.getId().toString())) {
                        JSONObject jsonCompetitor = new JSONObject();
                        jsonCompetitor.put("id", competitor.getId() != null ? competitor.getId().toString() : null);
                        jsonCompetitor.put("name", competitor.getName());
                        jsonCompetitor.put("sailNumber", competitor.getBoat().getSailID());
                        jsonCompetitor.put("color", competitor.getColor() != null ? competitor.getColor().getAsHtml()
                                : null);
                        GPSFixTrack<Competitor, GPSFixMoving> track = trackedRace.getTrack(competitor);
                        JSONArray jsonFixes = new JSONArray();
                        track.lockForRead();
                        try {
                            Iterator<GPSFixMoving> fixIter;
                            if (from == null) {
                                fixIter = track.getFixes().iterator();
                            } else {
                                fixIter = track.getFixesIterator(from, /* inclusive */true);
                            }
                            while (fixIter.hasNext()) {
                                GPSFixMoving fix = fixIter.next();
                                if (to != null && fix.getTimePoint() != null && to.compareTo(fix.getTimePoint()) < 0) {
                                    break;
                                }
                                JSONObject jsonFix = new JSONObject();
                                jsonFix.put("timepoint-ms", fix.getTimePoint().asMillis());
                                jsonFix.put("lat-deg", UnitSerializationUtil.latLngDecimalFormatter.format(fix
                                        .getPosition().getLatDeg()));
                                jsonFix.put("lng-deg", UnitSerializationUtil.latLngDecimalFormatter.format(fix
                                        .getPosition().getLngDeg()));
                                jsonFix.put("truebearing-deg", fix.getSpeed().getBearing().getDegrees());
                                jsonFix.put("speed-kts",
                                        UnitSerializationUtil.knotsDecimalFormatter.format(fix.getSpeed().getKnots()));
                                if (withTack != null && withTack) {
                                    String tackName;
                                    try {
                                        final Tack tack = trackedRace.getTack(competitor, fix.getTimePoint());
                                        if (tack != null) {
                                            tackName = tack.name();
                                            jsonFix.put("tack", tackName);
                                        }
                                    } catch (NoWindException e) {
                                        // don't output tack
                                    }
                                }
                                jsonFixes.add(jsonFix);
                            }
                        } finally {
                            track.unlockAfterRead();
                        }
                        jsonCompetitor.put("track", jsonFixes);
                        jsonCompetitors.add(jsonCompetitor);
                    }
                }
                jsonRace.put("competitors", jsonCompetitors);

                String json = jsonRace.toJSONString();
                response = Response.ok(json, MediaType.APPLICATION_JSON).build();
            }
        }
        return response;
    }

    /**
     * Gets all GPS positions of the course marks for a given race.
     * 
     * @param regattaName
     *            the name of the regatta
     * @return
     */
    @GET
    @Produces("application/json;charset=UTF-8")
    @Path("{regattaname}/races/{racename}/marks/positions")
    public Response getMarkPositions(@PathParam("regattaname") String regattaName,
            @PathParam("racename") String raceName, @QueryParam("fromtime") String fromtime,
            @QueryParam("fromtimeasmillis") Long fromtimeasmillis, @QueryParam("totime") String totime,
            @QueryParam("totimeasmillis") Long totimeasmillis,
            @DefaultValue("false") @QueryParam("lastknown") boolean addLastKnown) {
        Regatta regatta = findRegattaByName(regattaName);
        if (regatta == null) {
            return getBadRegattaErrorResponse(regattaName);
        }

        RaceDefinition race = findRaceByName(regatta, raceName);
        if (race == null) {
            return getBadRaceErrorResponse(regattaName, raceName);
        }

        TrackedRace trackedRace = findTrackedRace(regattaName, raceName);

        TimePoint from;
        TimePoint to;
        try {
            from = parseTimePoint(fromtime, fromtimeasmillis,
                    trackedRace.getStartOfRace() == null ? new MillisecondsTimePoint(0) :
                    /* 24h before race start */new MillisecondsTimePoint(
                            trackedRace.getStartOfRace().asMillis() - 24 * 3600 * 1000));
        } catch (InvalidDateException e1) {
            return Response.status(Status.INTERNAL_SERVER_ERROR).entity("Could not parse the 'from' time.")
                    .type(MediaType.TEXT_PLAIN).build();
        }
        try {
            to = parseTimePoint(totime, totimeasmillis, MillisecondsTimePoint.now());
        } catch (InvalidDateException e1) {
            return Response.status(Status.INTERNAL_SERVER_ERROR).entity("Could not parse the 'to' time.")
                    .type(MediaType.TEXT_PLAIN).build();
        }

        JSONObject jsonRace = new JSONObject();
        jsonRace.put("name", trackedRace.getRace().getName());
        jsonRace.put("regatta", regatta.getName());
        JSONArray jsonMarks = new JSONArray();
        Set<Mark> marks = new HashSet<Mark>();
        Course course = trackedRace.getRace().getCourse();
        for (Waypoint waypoint : course.getWaypoints()) {
            for (Mark mark : waypoint.getMarks()) {
                marks.add(mark);
            }
        }

        for (Mark mark : marks) {
            JSONObject jsonMark = new JSONObject();
            jsonMark.put("name", mark.getName());
            jsonMark.put("id", mark.getId() != null ? mark.getId().toString() : null);
            GPSFixTrack<Mark, GPSFix> track = trackedRace.getOrCreateTrack(mark);
            JSONArray jsonFixes = new JSONArray();
            track.lockForRead();
            try {
                Iterator<GPSFix> fixIter;
                if (from == null) {
                    fixIter = track.getFixes().iterator();
                } else {
                    fixIter = track.getFixesIterator(from, /* inclusive */true);
                }
                GPSFix fix = null; 
                boolean lastAdded = false;
                while (fixIter.hasNext()) {
                    fix = fixIter.next();
                    if (to != null && fix.getTimePoint() != null && to.compareTo(fix.getTimePoint()) < 0) {
                        lastAdded = false;
                        break;
                    }
                    JSONObject jsonFix = constructFixJson(fix);
                    jsonFixes.add(jsonFix);
                    lastAdded = true;
                }
                
                if (addLastKnown && fix != null && !lastAdded){
                    JSONObject jsonFix = constructFixJson(fix);
                    jsonFixes.add(jsonFix);
                }
                
            } finally {
                track.unlockAfterRead();
            }
            jsonMark.put("track", jsonFixes);
            jsonMarks.add(jsonMark);
        }
        jsonRace.put("marks", jsonMarks);

        String json = jsonRace.toJSONString();

        return Response.ok(json, MediaType.APPLICATION_JSON).build();
    }

    private JSONObject constructFixJson(GPSFix fix) {
        JSONObject jsonFix = new JSONObject();
        jsonFix.put("timepoint-ms", fix.getTimePoint().asMillis());
        jsonFix.put("lat-deg",
                UnitSerializationUtil.latLngDecimalFormatter.format(fix.getPosition().getLatDeg()));
        jsonFix.put("lng-deg",
                UnitSerializationUtil.latLngDecimalFormatter.format(fix.getPosition().getLngDeg()));
        return jsonFix;
    }

    /**
     * Gets the course of the race.
     * 
     * @param regattaName
     *            the name of the regatta
     * @return
     */
    @GET
    @Produces("application/json;charset=UTF-8")
    @Path("{regattaname}/races/{racename}/course")
    public Response getCourse(@PathParam("regattaname") String regattaName, @PathParam("racename") String raceName) {
        Response response;
        Regatta regatta = findRegattaByName(regattaName);
        if (regatta == null) {
            response = getBadRegattaErrorResponse(regattaName);
        } else {
            RaceDefinition race = findRaceByName(regatta, raceName);
            if (race == null) {
                response = getBadRaceErrorResponse(regattaName, raceName);
            } else {
                Course course = race.getCourse();
                CourseBaseJsonSerializer serializer = new CourseBaseJsonSerializer(new WaypointJsonSerializer(
                        new ControlPointJsonSerializer(new MarkJsonSerializer(), new GateJsonSerializer(
                                new MarkJsonSerializer()))));

                JSONObject jsonCourse = serializer.serialize(course);
                String json = jsonCourse.toJSONString();
                response = Response.ok(json, MediaType.APPLICATION_JSON).build();
            }
        }
        return response;
    }

    /**
     * Gets the relevant times of the race.
     * 
     * @param regattaName
     *            the name of the regatta
     * @return
     */
    @GET
    @Produces("application/json;charset=UTF-8")
    @Path("{regattaname}/races/{racename}/times")
    public Response getTimes(@PathParam("regattaname") String regattaName, @PathParam("racename") String raceName) {
        Response response = null;
        Regatta regatta = findRegattaByName(regattaName);
        if (regatta == null) {
            response = getBadRegattaErrorResponse(regattaName);
        } else {
            RaceDefinition race = findRaceByName(regatta, raceName);
            if (race == null) {
                response = getBadRaceErrorResponse(regattaName, raceName);
            } else {
                TrackedRace trackedRace = findTrackedRace(regattaName, raceName);

                JSONObject jsonRaceTimes = new JSONObject();
                jsonRaceTimes.put("name", trackedRace.getRace().getName());
                jsonRaceTimes.put("regatta", regatta.getName());

                jsonRaceTimes.put("startOfRace-ms", trackedRace.getStartOfRace() == null ? null : trackedRace
                        .getStartOfRace().asMillis());
                jsonRaceTimes.put("startOfTracking-ms", trackedRace.getStartOfTracking() == null ? null : trackedRace
                        .getStartOfTracking().asMillis());
                jsonRaceTimes.put("newestTrackingEvent-ms", trackedRace.getTimePointOfNewestEvent() == null ? null
                        : trackedRace.getTimePointOfNewestEvent().asMillis());
                jsonRaceTimes.put("endOfTracking-ms", trackedRace.getEndOfTracking() == null ? null : trackedRace
                        .getEndOfTracking().asMillis());
                jsonRaceTimes.put("endOfRace-ms", trackedRace.getEndOfRace() == null ? null : trackedRace
                        .getEndOfRace().asMillis());
                jsonRaceTimes.put("delayToLive-ms", trackedRace.getDelayToLiveInMillis());

                JSONArray jsonMarkPassingTimes = new JSONArray();
                List<TimePoint> firstPassingTimepoints = new ArrayList<>();
                Iterable<com.sap.sse.common.Util.Pair<Waypoint, com.sap.sse.common.Util.Pair<TimePoint, TimePoint>>> markPassingsTimes = trackedRace
                        .getMarkPassingsTimes();
                synchronized (markPassingsTimes) {
                    int numberOfWaypoints = Util.size(markPassingsTimes);
                    int wayPointNumber = 1;
                    for (com.sap.sse.common.Util.Pair<Waypoint, com.sap.sse.common.Util.Pair<TimePoint, TimePoint>> markPassingTimes : markPassingsTimes) {
                        JSONObject jsonMarkPassing = new JSONObject();
                        String name = "M" + (wayPointNumber - 1);
                        if (wayPointNumber == numberOfWaypoints) {
                            name = "F";
                        }
                        jsonMarkPassing.put("name", name);
                        com.sap.sse.common.Util.Pair<TimePoint, TimePoint> timesPair = markPassingTimes.getB();
                        TimePoint firstPassingTime = timesPair.getA();
                        TimePoint lastPassingTime = timesPair.getB();
                        jsonMarkPassing.put("firstPassing-ms",
                                firstPassingTime == null ? null : firstPassingTime.asMillis());
                        jsonMarkPassing.put("lastPassing-ms",
                                lastPassingTime == null ? null : lastPassingTime.asMillis());

                        firstPassingTimepoints.add(firstPassingTime);

                        jsonMarkPassingTimes.add(jsonMarkPassing);
                        wayPointNumber++;
                    }
                }
                jsonRaceTimes.put("markPassings", jsonMarkPassingTimes);

                JSONArray jsonLegInfos = new JSONArray();
                trackedRace.getRace().getCourse().lockForRead();
                try {
                    Iterable<TrackedLeg> trackedLegs = trackedRace.getTrackedLegs();
                    int legNumber = 1;
                    for (TrackedLeg trackedLeg : trackedLegs) {
                        JSONObject jsonLegInfo = new JSONObject();
                        jsonLegInfo.put("name", "L" + legNumber);

                        try {
                            TimePoint firstPassingTime = firstPassingTimepoints.get(legNumber - 1);
                            if (firstPassingTime != null) {
                                jsonLegInfo.put("type", trackedLeg.getLegType(firstPassingTime));
                                jsonLegInfo.put(
                                        "bearing-deg",
                                        UnitSerializationUtil.bearingDecimalFormatter.format(trackedLeg.getLegBearing(
                                                firstPassingTime).getDegrees()));
                            }
                        } catch (NoWindException e) {
                            // do nothing
                        }
                        jsonLegInfos.add(jsonLegInfo);

                        legNumber++;
                    }
                } finally {
                    trackedRace.getRace().getCourse().unlockAfterRead();
                }
                jsonRaceTimes.put("legs", jsonLegInfos);

                Date now = new Date();
                jsonRaceTimes.put("currentServerTime-ms", now.getTime());

                String json = jsonRaceTimes.toJSONString();
                response = Response.ok(json, MediaType.APPLICATION_JSON).build();
            }
        }
        return response;
    }

    @GET
    @Produces("application/json;charset=UTF-8")
    @Path("{regattaname}/races/{racename}/windsources")
    public Response getWindSources(@PathParam("regattaname") String regattaName, @PathParam("racename") String raceName) {
        Response response;
        Regatta regatta = findRegattaByName(regattaName);
        if (regatta == null) {
            response = Response.status(Status.NOT_FOUND)
                    .entity("Could not find a regatta with name '" + regattaName + "'.").type(MediaType.TEXT_PLAIN)
                    .build();
        } else {
            RaceDefinition race = findRaceByName(regatta, raceName);
            if (race == null) {
                response = Response.status(Status.NOT_FOUND)
                        .entity("Could not find a race with name '" + raceName + "'.").type(MediaType.TEXT_PLAIN)
                        .build();
            } else {
                TrackedRace trackedRace = findTrackedRace(regattaName, raceName);
                JSONArray windSourcesAvailable = new JSONArray();
                if (trackedRace != null) {
                    for (WindSource windSource : trackedRace.getWindSources()) {
                        JSONObject windSourceJson = new JSONObject();
                        windSourceJson.put("typeName", windSource.getType().name());
                        windSourceJson.put("id", windSource.getId() != null ? windSource.getId().toString() : "");
                        windSourcesAvailable.add(windSourceJson);
                    }
                }
                return Response.ok(windSourcesAvailable.toString(), MediaType.APPLICATION_JSON).build();
            }
        }
        return response;
    }

    @GET
    @Produces("application/json;charset=UTF-8")
    @Path("{regattaname}/races/{racename}/wind")
    public Response getWind(@PathParam("regattaname") String regattaName, @PathParam("racename") String raceName,
            @DefaultValue("COMBINED") @QueryParam("windsource") String windSource,
            @QueryParam("windsourceid") String windSourceId, @QueryParam("fromtime") String fromtime,
            @QueryParam("fromtimeasmillis") Long fromtimeasmillis, @QueryParam("totime") String totime,
            @QueryParam("totimeasmillis") Long totimeasmillis) {
        Response response;
        Regatta regatta = findRegattaByName(regattaName);
        if (regatta == null) {
            response = Response.status(Status.NOT_FOUND)
                    .entity("Could not find a regatta with name '" + regattaName + "'.").type(MediaType.TEXT_PLAIN)
                    .build();
        } else {
            RaceDefinition race = findRaceByName(regatta, raceName);
            if (race == null) {
                response = Response.status(Status.NOT_FOUND)
                        .entity("Could not find a race with name '" + raceName + "'.").type(MediaType.TEXT_PLAIN)
                        .build();
            } else {
                TrackedRace trackedRace = findTrackedRace(regattaName, raceName);

                TimePoint from;
                TimePoint to;
                try {
                    from = parseTimePoint(fromtime, fromtimeasmillis,
                            trackedRace.getStartOfRace() == null ? new MillisecondsTimePoint(0) :
                            /* 24h before race start */new MillisecondsTimePoint(trackedRace.getStartOfRace()
                                    .asMillis() - 24 * 3600 * 1000));
                } catch (InvalidDateException e1) {
                    return Response.status(Status.INTERNAL_SERVER_ERROR).entity("Could not parse the 'from' time.")
                            .type(MediaType.TEXT_PLAIN).build();
                }
                try {
                    to = parseTimePoint(totime, totimeasmillis, MillisecondsTimePoint.now());
                } catch (InvalidDateException e1) {
                    return Response.status(Status.INTERNAL_SERVER_ERROR).entity("Could not parse the 'to' time.")
                            .type(MediaType.TEXT_PLAIN).build();
                }

                TrackedRaceJsonSerializer serializer = new TrackedRaceJsonSerializer(
                        new DefaultWindTrackJsonSerializer());
                serializer.setWindSource(windSource);
                serializer.setWindSourceId(windSourceId);
                serializer.setFromTime(from);
                serializer.setToTime(to);

                JSONObject jsonWindTracks = serializer.serialize(trackedRace);
                String json = jsonWindTracks.toJSONString();
                return Response.ok(json, MediaType.APPLICATION_JSON).build();
            }
        }
        return response;
    }

    @GET
    @Produces("application/json;charset=UTF-8")
    @Path("{regattaname}/races/{racename}/firstlegbearing")
    public Response getFirstLegBearing(@PathParam("regattaname") String regattaName,
            @PathParam("racename") String raceName, @QueryParam("time") String time,
            @QueryParam("timeasmillis") Long timeasmillis) {
        Response response;
        Regatta regatta = findRegattaByName(regattaName);
        if (regatta == null) {
            response = Response.status(Status.NOT_FOUND)
                    .entity("Could not find a regatta with name '" + regattaName + "'.").type(MediaType.TEXT_PLAIN)
                    .build();
        } else {
            RaceDefinition race = findRaceByName(regatta, raceName);
            if (race == null) {
                response = Response.status(Status.NOT_FOUND)
                        .entity("Could not find a race with name '" + raceName + "'.").type(MediaType.TEXT_PLAIN)
                        .build();
            } else {
                TrackedRace trackedRace = findTrackedRace(regattaName, raceName);
                final TimePoint timePoint;
                try {
                    timePoint = parseTimePoint(
                            time,
                            timeasmillis,
                            trackedRace.getStartOfRace() == null ? new MillisecondsTimePoint(0) : trackedRace
                                    .getStartOfRace());
                } catch (InvalidDateException e1) {
                    return Response.status(Status.INTERNAL_SERVER_ERROR).entity("Could not parse the 'from' time.")
                            .type(MediaType.TEXT_PLAIN).build();
                }

                BearingJsonSerializer serializer = new BearingJsonSerializer();
                JSONObject jsonBearing = serializer.serialize(trackedRace.getDirectionFromStartToNextMark(timePoint)
                        .getFrom());
                String json = jsonBearing.toJSONString();
                return Response.ok(json, MediaType.APPLICATION_JSON).build();
            }
        }
        return response;
    }

    @GET
    @Produces("application/json;charset=UTF-8")
    @Path("{regattaname}/races/{racename}/markpassings")
    public Response getMarkPassings(@PathParam("regattaname") String regattaName, @PathParam("racename") String raceName) {
        Response response;
        Regatta regatta = findRegattaByName(regattaName);
        if (regatta == null) {
            response = Response.status(Status.NOT_FOUND)
                    .entity("Could not find a regatta with name '" + regattaName + "'.").type(MediaType.TEXT_PLAIN)
                    .build();
        } else {
            RaceDefinition race = findRaceByName(regatta, raceName);
            if (race == null) {
                response = Response.status(Status.NOT_FOUND)
                        .entity("Could not find a race with name '" + raceName + "'.").type(MediaType.TEXT_PLAIN)
                        .build();
            } else {
                TrackedRace trackedRace = findTrackedRace(regattaName, raceName);
                MarkPassingsJsonSerializer serializer = new MarkPassingsJsonSerializer();
                JSONObject jsonMarkPassings = serializer.serialize(trackedRace);
                String json = jsonMarkPassings.toJSONString();
                return Response.ok(json, MediaType.APPLICATION_JSON).build();
            }
        }
        return response;
    }

<<<<<<< HEAD
=======
    @GET
    @Produces("application/json;charset=UTF-8")
    @Path("{regattaname}/races")
    public Response getRaces(@PathParam("regattaname") String regattaName) {
        Response response;
        Regatta regatta = findRegattaByName(regattaName);
        if (regatta == null) {
            response = Response.status(Status.NOT_FOUND)
                    .entity("Could not find a regatta with name '" + regattaName + "'.").type(MediaType.TEXT_PLAIN)
                    .build();
        } else {
            JSONObject jsonRaceResults = new JSONObject();
            jsonRaceResults.put("regatta", regatta.getName());
            JSONArray jsonRaces = new JSONArray();
            jsonRaceResults.put("races", jsonRaces);
            for (RaceDefinition race : regatta.getAllRaces()) {
                JSONObject jsonRace = new JSONObject();
                jsonRaces.add(jsonRace);
                jsonRace.put("name", race.getName());
                jsonRace.put("id", race.getId().toString());
            }
            String json = jsonRaceResults.toJSONString();
            return Response.ok(json, MediaType.APPLICATION_JSON).build();
        }
        return response;
    }
    
>>>>>>> 21343eb3
    @GET
    @Produces("application/json;charset=UTF-8")
    @Path("{regattaname}/races/{racename}/competitors/legs")
    public Response getCompetitorRanks(@PathParam("regattaname") String regattaName,
            @PathParam("racename") String raceName) {
        Response response;
        Regatta regatta = findRegattaByName(regattaName);
        if (regatta == null) {
            response = Response.status(Status.NOT_FOUND)
                    .entity("Could not find a regatta with name '" + regattaName + "'.").type(MediaType.TEXT_PLAIN)
                    .build();
        } else {
            RaceDefinition race = findRaceByName(regatta, raceName);
            if (race == null) {
                response = Response.status(Status.NOT_FOUND)
                        .entity("Could not find a race with name '" + raceName + "'.").type(MediaType.TEXT_PLAIN)
                        .build();
            } else {
                TrackedRace trackedRace = findTrackedRace(regattaName, raceName);
                TimePoint timePoint = trackedRace.getTimePointOfNewestEvent() == null ? MillisecondsTimePoint.now()
                        : trackedRace.getTimePointOfNewestEvent();

                JSONObject jsonRaceResults = new JSONObject();
                jsonRaceResults.put("name", trackedRace.getRace().getName());
                jsonRaceResults.put("regatta", regatta.getName());
                jsonRaceResults.put("startOfRace-ms", trackedRace.getStartOfRace() == null ? null : trackedRace
                        .getStartOfRace().asMillis());

                JSONArray jsonLegs = new JSONArray();
                for (TrackedLeg leg : trackedRace.getTrackedLegs()) {
                    JSONObject jsonLeg = new JSONObject();
                    jsonLeg.put("from", leg.getLeg().getFrom().getName());
                    jsonLeg.put("fromWaypointId", leg.getLeg().getFrom().getId());
                    jsonLeg.put("to", leg.getLeg().getTo().getName());
                    jsonLeg.put("toWaypointId", leg.getLeg().getTo().getId());
                    try {
                        jsonLeg.put("upOrDownwindLeg", leg.isUpOrDownwindLeg(timePoint));
                    } catch (NoWindException e) {
                        // no wind, then it's simply no upwind or downwind leg
                        jsonLeg.put("upOrDownwindLeg", "false");
                    }
                    JSONArray jsonCompetitors = new JSONArray();
                    Map<Competitor, Integer> ranks = leg.getRanks(timePoint);
                    for (Competitor competitor : trackedRace.getRace().getCompetitors()) {
                        JSONObject jsonCompetitorInLeg = new JSONObject();
                        TrackedLegOfCompetitor trackedLegOfCompetitor = leg.getTrackedLeg(competitor);
                        if (trackedLegOfCompetitor != null) {
                            jsonCompetitorInLeg.put("id", competitor.getId() != null ? competitor.getId().toString()
                                    : null);
                            jsonCompetitorInLeg.put("name", competitor.getName());
                            jsonCompetitorInLeg.put("sailNumber", competitor.getBoat().getSailID());
                            jsonCompetitorInLeg.put("color", competitor.getColor() != null ? competitor.getColor()
                                    .getAsHtml() : null);

                            Speed averageSpeedOverGround = trackedLegOfCompetitor.getAverageSpeedOverGround(timePoint);
                            if (averageSpeedOverGround != null) {
                                jsonCompetitorInLeg.put("averageSOG-kts", UnitSerializationUtil.knotsDecimalFormatter
                                        .format(averageSpeedOverGround.getKnots()));
                            }
                            try {
                                Integer numberOfTacks = trackedLegOfCompetitor.getNumberOfTacks(timePoint, /* waitForLatest */
                                        false);
                                Integer numberOfJibes = trackedLegOfCompetitor.getNumberOfJibes(timePoint, /* waitForLatest */
                                        false);
                                Integer numberOfPenaltyCircles = trackedLegOfCompetitor.getNumberOfPenaltyCircles(
                                        timePoint, /* waitForLatest */false);
                                jsonCompetitorInLeg.put("tacks", numberOfTacks);
                                jsonCompetitorInLeg.put("jibes", numberOfJibes);
                                jsonCompetitorInLeg.put("penaltyCircles", numberOfPenaltyCircles);
                            } catch (NoWindException e) {
                                logger.log(Level.FINE,
                                        "No wind information while trying to determing maneuvers for competitor "
                                                + competitor.getName(), e);
                            }

                            TimePoint startTime = trackedLegOfCompetitor.getStartTime();
                            TimePoint finishTime = trackedLegOfCompetitor.getFinishTime();
                            TimePoint startOfRace = trackedRace.getStartOfRace();
                            // between the start of the race and the start of the first leg we have no 'timeSinceGun'
                            // for the competitor
                            if (startOfRace != null && startTime != null) {
                                long timeSinceGun = -1;
                                if (finishTime != null) {
                                    timeSinceGun = finishTime.asMillis() - startOfRace.asMillis();
                                } else {
                                    timeSinceGun = timePoint.asMillis() - startOfRace.asMillis();
                                }
                                if (timeSinceGun > 0) {
                                    jsonCompetitorInLeg.put("timeSinceGun-ms", timeSinceGun);
                                }
                                Distance distanceSinceGun = trackedRace.getTrack(competitor).getDistanceTraveled(
                                        startOfRace, finishTime != null ? finishTime : timePoint);
                                if (distanceSinceGun != null) {
                                    jsonCompetitorInLeg.put("distanceSinceGun-m", distanceSinceGun.getMeters());
                                }
                            }

                            Distance distanceTraveled = trackedLegOfCompetitor.getDistanceTraveled(timePoint);
                            if (distanceTraveled != null) {
                                jsonCompetitorInLeg.put("distanceTraveled-m",
                                        UnitSerializationUtil.distanceDecimalFormatter.format(distanceTraveled
                                                .getMeters()));
                            }
                            Distance distanceTraveledIncludingGateStart = trackedLegOfCompetitor.getDistanceTraveledConsideringGateStart(timePoint);
                            if (distanceTraveledIncludingGateStart != null) {
                                jsonCompetitorInLeg.put("distanceTraveledIncludingGateStart-m",
                                        UnitSerializationUtil.distanceDecimalFormatter
                                                .format(distanceTraveledIncludingGateStart.getMeters()));
                            }
                            try {
                                Integer rank = ranks.get(competitor);
                                jsonCompetitorInLeg.put("rank", rank);
                            } catch (RuntimeException re) {
                                if (re.getCause() != null && re.getCause() instanceof NoWindException) {
                                    // well, we don't know the wind direction, so we can't compute a ranking
                                } else {
                                    throw re;
                                }
                            }
                            try {
                                jsonCompetitorInLeg.put("gapToLeader-s", trackedLegOfCompetitor
                                        .getGapToLeaderInSeconds(timePoint, WindPositionMode.LEG_MIDDLE));
                            } catch (NoWindException e1) {
                                // well, we don't know the wind direction... then no gap to leader will be shown...
                            }
                            jsonCompetitorInLeg.put("started", trackedLegOfCompetitor.hasStartedLeg(timePoint));
                            jsonCompetitorInLeg.put("finished", trackedLegOfCompetitor.hasFinishedLeg(timePoint));
                            jsonCompetitors.add(jsonCompetitorInLeg);
                        }
                    }
                    jsonLeg.put("competitors", jsonCompetitors);
                    jsonLegs.add(jsonLeg);
                }
                jsonRaceResults.put("legs", jsonLegs);

                String json = jsonRaceResults.toJSONString();
                return Response.ok(json, MediaType.APPLICATION_JSON).build();
            }
        }
        return response;
    }

    @GET
    @Produces("application/json;charset=UTF-8")
    @Path("{regattaname}/races/{racename}/competitors/live")
    public Response getCompetitorLiveRanks(@PathParam("regattaname") String regattaName,
            @PathParam("racename") String raceName, @DefaultValue("-1") @QueryParam("topN") Integer topN) {
        Response response;
        Regatta regatta = findRegattaByName(regattaName);
        if (regatta == null) {
            response = Response.status(Status.NOT_FOUND)
                    .entity("Could not find a regatta with name '" + regattaName + "'.").type(MediaType.TEXT_PLAIN)
                    .build();
        } else {
            RaceDefinition race = findRaceByName(regatta, raceName);
            if (race == null) {
                response = Response.status(Status.NOT_FOUND)
                        .entity("Could not find a race with name '" + raceName + "'.").type(MediaType.TEXT_PLAIN)
                        .build();
            } else {
                TrackedRace trackedRace = findTrackedRace(regattaName, raceName);
                Course course = trackedRace.getRace().getCourse();
                Waypoint lastWaypoint = course.getLastWaypoint();

                TimePoint timePoint = trackedRace.getTimePointOfNewestEvent() == null ? MillisecondsTimePoint.now()
                        : trackedRace.getTimePointOfNewestEvent();
                // if(trackedRace.isLive(timePoint)) {

                JSONObject jsonLiveData = new JSONObject();
                jsonLiveData.put("name", trackedRace.getRace().getName());
                jsonLiveData.put("regatta", regatta.getName());

                if (trackedRace.getStartOfRace() != null) {
                    TimePoint startOfRace = trackedRace.getStartOfRace();
                    TimePoint now = MillisecondsTimePoint.now();
                    jsonLiveData.put("startTime", startOfRace.asMillis());
                    jsonLiveData.put("liveTime", now.asMillis());
                    if (startOfRace.before(now)) {
                        jsonLiveData.put("timeSinceStart-s", (now.asMillis() - startOfRace.asMillis()) / 1000.0);
                    } else {
                        jsonLiveData.put("timeToStart-s", (startOfRace.asMillis() - now.asMillis()) / 1000.0);
                    }
                }

                JSONArray jsonCompetitors = new JSONArray();
                try {
                    List<Competitor> competitorsFromBestToWorst = trackedRace.getCompetitorsFromBestToWorst(timePoint);
                    Integer rank = 1;
                    for (Competitor competitor : competitorsFromBestToWorst) {
                        JSONObject jsonCompetitorInLeg = new JSONObject();

                        if (topN != null && topN > 0 && rank > topN) {
                            break;
                        }
                        jsonCompetitorInLeg
                                .put("id", competitor.getId() != null ? competitor.getId().toString() : null);
                        jsonCompetitorInLeg.put("name", competitor.getName());
                        jsonCompetitorInLeg.put("sailNumber", competitor.getBoat().getSailID());
                        jsonCompetitorInLeg.put("color", competitor.getColor() != null ? competitor.getColor()
                                .getAsHtml() : null);
                        jsonCompetitorInLeg.put("rank", rank++);

                        TrackedLegOfCompetitor currentLegOfCompetitor = trackedRace
                                .getCurrentLeg(competitor, timePoint);
                        if (currentLegOfCompetitor != null) {
                            int indexOfWaypoint = course.getIndexOfWaypoint(currentLegOfCompetitor.getLeg().getFrom());
                            jsonCompetitorInLeg.put("leg", indexOfWaypoint + 1);

                            Speed speedOverGround = currentLegOfCompetitor.getSpeedOverGround(timePoint);
                            if (speedOverGround != null) {
                                jsonCompetitorInLeg.put("speedOverGround-kts",
                                        roundDouble(speedOverGround.getKnots(), 2));
                            }

                            Distance distanceTraveled = currentLegOfCompetitor.getDistanceTraveled(timePoint);
                            if (distanceTraveled != null) {
                                jsonCompetitorInLeg.put("distanceTraveled-m",
                                        roundDouble(distanceTraveled.getMeters(), 2));
                            }
<<<<<<< HEAD

                            Double gapToLeaderInSeconds = currentLegOfCompetitor.getGapToLeaderInSeconds(timePoint,
                                    WindPositionMode.LEG_MIDDLE);
                            if (gapToLeaderInSeconds != null) {
=======
                            Distance distanceTraveledConsideringGateStart = currentLegOfCompetitor.getDistanceTraveledConsideringGateStart(timePoint);
                            if (distanceTraveledConsideringGateStart != null) {
                                jsonCompetitorInLeg.put("distanceTraveledConsideringGateStart-m", roundDouble(distanceTraveledConsideringGateStart.getMeters(), 2));
                            }
                            
                            Double gapToLeaderInSeconds = currentLegOfCompetitor.getGapToLeaderInSeconds(timePoint, WindPositionMode.LEG_MIDDLE);
                            if(gapToLeaderInSeconds != null) {
>>>>>>> 21343eb3
                                jsonCompetitorInLeg.put("gapToLeader-s", roundDouble(gapToLeaderInSeconds, 2));
                            }

                            Distance windwardDistanceToOverallLeader = currentLegOfCompetitor
                                    .getWindwardDistanceToOverallLeader(timePoint, WindPositionMode.LEG_MIDDLE);
                            if (windwardDistanceToOverallLeader != null) {
                                jsonCompetitorInLeg.put("gapToLeader-m",
                                        roundDouble(windwardDistanceToOverallLeader.getMeters(), 2));
                            }
                            jsonCompetitorInLeg.put("finished", false);
                        } else {
                            // we need to distinguish between competitors which did not start and competitors which
                            // already finished
                            if (trackedRace.getMarkPassing(competitor, lastWaypoint) != null) {
                                jsonCompetitorInLeg.put("finished", true);
                            } else {
                                jsonCompetitorInLeg.put("finished", false);
                            }
                        }
                        jsonCompetitors.add(jsonCompetitorInLeg);
                    }
                } catch (NoWindException e1) {
                    // well, we don't know the wind direction... then no gap to leader will be shown...
                }
                jsonLiveData.put("competitors", jsonCompetitors);

                String json = jsonLiveData.toJSONString();
                return Response.ok(json, MediaType.APPLICATION_JSON).build();
            }
        }
        return response;
    }
}<|MERGE_RESOLUTION|>--- conflicted
+++ resolved
@@ -668,8 +668,6 @@
         return response;
     }
 
-<<<<<<< HEAD
-=======
     @GET
     @Produces("application/json;charset=UTF-8")
     @Path("{regattaname}/races")
@@ -697,7 +695,6 @@
         return response;
     }
     
->>>>>>> 21343eb3
     @GET
     @Produces("application/json;charset=UTF-8")
     @Path("{regattaname}/races/{racename}/competitors/legs")
@@ -917,20 +914,14 @@
                                 jsonCompetitorInLeg.put("distanceTraveled-m",
                                         roundDouble(distanceTraveled.getMeters(), 2));
                             }
-<<<<<<< HEAD
+                            Distance distanceTraveledConsideringGateStart = currentLegOfCompetitor.getDistanceTraveledConsideringGateStart(timePoint);
+                            if (distanceTraveledConsideringGateStart != null) {
+                                jsonCompetitorInLeg.put("distanceTraveledConsideringGateStart-m", roundDouble(distanceTraveledConsideringGateStart.getMeters(), 2));
+                            }
 
                             Double gapToLeaderInSeconds = currentLegOfCompetitor.getGapToLeaderInSeconds(timePoint,
                                     WindPositionMode.LEG_MIDDLE);
                             if (gapToLeaderInSeconds != null) {
-=======
-                            Distance distanceTraveledConsideringGateStart = currentLegOfCompetitor.getDistanceTraveledConsideringGateStart(timePoint);
-                            if (distanceTraveledConsideringGateStart != null) {
-                                jsonCompetitorInLeg.put("distanceTraveledConsideringGateStart-m", roundDouble(distanceTraveledConsideringGateStart.getMeters(), 2));
-                            }
-                            
-                            Double gapToLeaderInSeconds = currentLegOfCompetitor.getGapToLeaderInSeconds(timePoint, WindPositionMode.LEG_MIDDLE);
-                            if(gapToLeaderInSeconds != null) {
->>>>>>> 21343eb3
                                 jsonCompetitorInLeg.put("gapToLeader-s", roundDouble(gapToLeaderInSeconds, 2));
                             }
 
