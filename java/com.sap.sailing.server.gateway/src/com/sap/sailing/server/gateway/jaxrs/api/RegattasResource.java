--- conflicted
+++ resolved
@@ -1394,23 +1394,17 @@
                     } else {
                         startTime = trackedRace.getStartOfRace();
                     }
+
                     for (Competitor competitor : competitors) {
-<<<<<<< HEAD
                         if (getSecurityService().hasCurrentUserExplictPermissions(competitor,
                                 SecuredDomainType.CompetitorAndBoatActions.READ_PUBLIC)) {
                             if (competitorFilter == null || competitor.getId().equals(competitorFilter)) {
-
-                                Iterable<Maneuver> maneuversForCompetitor = trackedRace.getManeuvers(competitor,
-                                        startTime, endTime, false);
+                                Iterable<Maneuver> maneuversForCompetitor = trackedRace.getManeuvers(competitor, startTime, endTime, false);
                                 data.add(new Pair<Competitor, Iterable<Maneuver>>(competitor, maneuversForCompetitor));
                             }
-=======
-                        if (competitorFilter == null || competitor.getId().equals(competitorFilter)) {
-                            Iterable<Maneuver> maneuversForCompetitor = trackedRace.getManeuvers(competitor, startTime, endTime, false);
-                            data.add(new Pair<Competitor, Iterable<Maneuver>>(competitor, maneuversForCompetitor));
->>>>>>> c6e16048
                         }
                     }
+
                     ManeuversJsonSerializer serializer = new ManeuversJsonSerializer(
                             new ManeuverJsonSerializer(new GPSFixJsonSerializer(), new DistanceJsonSerializer()));
                     JSONObject jsonMarkPassings = serializer.serialize(data);
