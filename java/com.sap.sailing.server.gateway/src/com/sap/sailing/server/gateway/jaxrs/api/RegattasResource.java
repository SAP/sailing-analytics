package com.sap.sailing.server.gateway.jaxrs.api;

import java.io.Serializable;
import java.net.URI;
import java.net.URISyntaxException;
import java.util.ArrayList;
import java.util.Collections;
import java.util.Date;
import java.util.HashMap;
import java.util.HashSet;
import java.util.Iterator;
import java.util.List;
import java.util.Map;
import java.util.Set;
import java.util.UUID;
import java.util.concurrent.Callable;
import java.util.function.Function;
import java.util.logging.Level;
import java.util.logging.Logger;

import javax.ws.rs.Consumes;
import javax.ws.rs.DefaultValue;
import javax.ws.rs.GET;
import javax.ws.rs.POST;
import javax.ws.rs.Path;
import javax.ws.rs.PathParam;
import javax.ws.rs.Produces;
import javax.ws.rs.QueryParam;
import javax.ws.rs.core.MediaType;
import javax.ws.rs.core.Response;
import javax.ws.rs.core.Response.Status;

import org.apache.commons.lang.StringEscapeUtils;
import org.apache.shiro.SecurityUtils;
import org.apache.shiro.subject.Subject;
import org.json.simple.JSONArray;
import org.json.simple.JSONObject;
import org.json.simple.JSONValue;
import org.json.simple.parser.ParseException;

import com.sap.sailing.datamining.SailingPredefinedQueries;
import com.sap.sailing.domain.abstractlog.impl.LogEventAuthorImpl;
import com.sap.sailing.domain.abstractlog.race.RaceLog;
import com.sap.sailing.domain.abstractlog.regatta.RegattaLog;
import com.sap.sailing.domain.abstractlog.regatta.RegattaLogEvent;
import com.sap.sailing.domain.abstractlog.regatta.events.RegattaLogDeviceCompetitorMappingEvent;
import com.sap.sailing.domain.abstractlog.regatta.events.RegattaLogDeviceMappingEventImpl;
import com.sap.sailing.domain.abstractlog.regatta.events.impl.RegattaLogDeviceCompetitorMappingEventImpl;
import com.sap.sailing.domain.base.Competitor;
import com.sap.sailing.domain.base.CompetitorWithBoat;
import com.sap.sailing.domain.base.Course;
import com.sap.sailing.domain.base.Fleet;
import com.sap.sailing.domain.base.Mark;
import com.sap.sailing.domain.base.RaceColumn;
import com.sap.sailing.domain.base.RaceColumnInSeries;
import com.sap.sailing.domain.base.RaceDefinition;
import com.sap.sailing.domain.base.Regatta;
import com.sap.sailing.domain.base.Series;
import com.sap.sailing.domain.base.Waypoint;
import com.sap.sailing.domain.base.impl.BoatImpl;
import com.sap.sailing.domain.base.impl.CompetitorImpl;
import com.sap.sailing.domain.base.impl.DynamicBoat;
import com.sap.sailing.domain.base.impl.PersonImpl;
import com.sap.sailing.domain.base.impl.TeamImpl;
import com.sap.sailing.domain.common.CompetitorRegistrationType;
import com.sap.sailing.domain.common.DeviceIdentifier;
import com.sap.sailing.domain.common.NoWindException;
import com.sap.sailing.domain.common.RegattaName;
import com.sap.sailing.domain.common.SpeedWithBearing;
import com.sap.sailing.domain.common.Tack;
import com.sap.sailing.domain.common.TargetTimeInfo;
import com.sap.sailing.domain.common.WindSource;
import com.sap.sailing.domain.common.abstractlog.NotRevokableException;
import com.sap.sailing.domain.common.dto.FleetDTO;
import com.sap.sailing.domain.common.security.SecuredDomainType;
import com.sap.sailing.domain.common.tracking.GPSFix;
import com.sap.sailing.domain.common.tracking.GPSFixMoving;
import com.sap.sailing.domain.leaderboard.Leaderboard;
import com.sap.sailing.domain.polars.NotEnoughDataHasBeenAddedException;
import com.sap.sailing.domain.racelogtracking.impl.SmartphoneUUIDIdentifierImpl;
import com.sap.sailing.domain.ranking.RankingMetric.RankingInfo;
import com.sap.sailing.domain.tracking.DynamicTrackedRace;
import com.sap.sailing.domain.tracking.GPSFixTrack;
import com.sap.sailing.domain.tracking.Maneuver;
import com.sap.sailing.domain.tracking.RaceWindCalculator;
import com.sap.sailing.domain.tracking.TrackedLeg;
import com.sap.sailing.domain.tracking.TrackedLegOfCompetitor;
import com.sap.sailing.domain.tracking.TrackedRace;
import com.sap.sailing.domain.tracking.WindPositionMode;
import com.sap.sailing.domain.tracking.WindSummary;
import com.sap.sailing.server.gateway.deserialization.JsonDeserializationException;
import com.sap.sailing.server.gateway.deserialization.impl.Helpers;
import com.sap.sailing.server.gateway.jaxrs.AbstractSailingServerResource;
import com.sap.sailing.server.gateway.serialization.JsonSerializer;
import com.sap.sailing.server.gateway.serialization.coursedata.impl.ControlPointJsonSerializer;
import com.sap.sailing.server.gateway.serialization.coursedata.impl.CourseBaseJsonSerializer;
import com.sap.sailing.server.gateway.serialization.coursedata.impl.GateJsonSerializer;
import com.sap.sailing.server.gateway.serialization.coursedata.impl.MarkJsonSerializer;
import com.sap.sailing.server.gateway.serialization.coursedata.impl.WaypointJsonSerializer;
import com.sap.sailing.server.gateway.serialization.impl.AbstractTrackedRaceDataJsonSerializer;
import com.sap.sailing.server.gateway.serialization.impl.BoatClassJsonSerializer;
import com.sap.sailing.server.gateway.serialization.impl.BoatJsonSerializer;
import com.sap.sailing.server.gateway.serialization.impl.ColorJsonSerializer;
import com.sap.sailing.server.gateway.serialization.impl.CompetitorAndBoatJsonSerializer;
import com.sap.sailing.server.gateway.serialization.impl.CompetitorJsonSerializer;
import com.sap.sailing.server.gateway.serialization.impl.CompetitorTrackWithEstimationDataJsonSerializer;
import com.sap.sailing.server.gateway.serialization.impl.CompleteManeuverCurveWithEstimationDataJsonSerializer;
import com.sap.sailing.server.gateway.serialization.impl.CompleteManeuverCurvesWithEstimationDataJsonSerializer;
import com.sap.sailing.server.gateway.serialization.impl.DefaultWindTrackJsonSerializer;
import com.sap.sailing.server.gateway.serialization.impl.DetailedBoatClassJsonSerializer;
import com.sap.sailing.server.gateway.serialization.impl.DistanceJsonSerializer;
import com.sap.sailing.server.gateway.serialization.impl.FleetJsonSerializer;
import com.sap.sailing.server.gateway.serialization.impl.GPSFixJsonSerializer;
import com.sap.sailing.server.gateway.serialization.impl.GPSFixMovingJsonSerializer;
import com.sap.sailing.server.gateway.serialization.impl.GpsFixesWithEstimationDataJsonSerializer;
import com.sap.sailing.server.gateway.serialization.impl.ManeuverCurveWithUnstableCourseAndSpeedWithEstimationDataJsonSerializer;
import com.sap.sailing.server.gateway.serialization.impl.ManeuverJsonSerializer;
import com.sap.sailing.server.gateway.serialization.impl.ManeuverMainCurveWithEstimationDataJsonSerializer;
import com.sap.sailing.server.gateway.serialization.impl.ManeuverWindJsonSerializer;
import com.sap.sailing.server.gateway.serialization.impl.ManeuversJsonSerializer;
import com.sap.sailing.server.gateway.serialization.impl.MarkPassingsJsonSerializer;
import com.sap.sailing.server.gateway.serialization.impl.NationalityJsonSerializer;
import com.sap.sailing.server.gateway.serialization.impl.PersonJsonSerializer;
import com.sap.sailing.server.gateway.serialization.impl.PositionJsonSerializer;
import com.sap.sailing.server.gateway.serialization.impl.RaceEntriesJsonSerializer;
import com.sap.sailing.server.gateway.serialization.impl.RaceWindJsonSerializer;
import com.sap.sailing.server.gateway.serialization.impl.RegattaJsonSerializer;
import com.sap.sailing.server.gateway.serialization.impl.SeriesJsonSerializer;
import com.sap.sailing.server.gateway.serialization.impl.TargetTimeInfoSerializer;
import com.sap.sailing.server.gateway.serialization.impl.TeamJsonSerializer;
import com.sap.sailing.server.gateway.serialization.impl.TrackedRaceJsonSerializer;
import com.sap.sailing.server.gateway.serialization.impl.WindJsonSerializer;
import com.sap.sailing.server.operationaltransformation.AddColumnToSeries;
import com.sap.sailing.server.operationaltransformation.UpdateSeries;
import com.sap.sse.InvalidDateException;
import com.sap.sse.common.Color;
import com.sap.sse.common.Distance;
import com.sap.sse.common.Duration;
import com.sap.sse.common.Speed;
import com.sap.sse.common.TimePoint;
import com.sap.sse.common.Util;
import com.sap.sse.common.Util.Pair;
import com.sap.sse.common.impl.MillisecondsDurationImpl;
import com.sap.sse.common.impl.MillisecondsTimePoint;
import com.sap.sse.common.impl.RGBColor;
import com.sap.sse.common.util.RoundingUtil;
import com.sap.sse.datamining.shared.impl.PredefinedQueryIdentifier;
import com.sap.sse.security.shared.HasPermissions.DefaultActions;
import com.sap.sse.security.shared.OwnershipAnnotation;
import com.sap.sse.security.shared.impl.SecuredSecurityTypes;
import com.sap.sse.security.shared.impl.User;

@Path("/v1/regattas")
public class RegattasResource extends AbstractSailingServerResource {
    private static final Logger logger = Logger.getLogger(RegattasResource.class.getName());

    private DataMiningResource dataMiningResource;
    
    private DataMiningResource getDataMiningResource() {
        if (dataMiningResource == null) {
            dataMiningResource = getResourceContext().getResource(DataMiningResource.class);
        }
        return dataMiningResource;
    }

    private Response getBadRegattaErrorResponse(String regattaName) {
        return Response.status(Status.NOT_FOUND).entity("Could not find a regatta with name '" + StringEscapeUtils.escapeHtml(regattaName) + "'.")
                .type(MediaType.TEXT_PLAIN).build();
    }

    private Response getBadRegattaRegistrationTypeErrorResponse(String regattaName) {
        return Response.status(Status.FORBIDDEN).entity("Self-registration to regatta '" + StringEscapeUtils.escapeHtml(regattaName) + "' is not allowed.")
                .type(MediaType.TEXT_PLAIN).build();
    }
    
    private Response getBadRegattaRegistrationValidationErrorResponse(String errorText) {
        return Response.status(Status.BAD_REQUEST).entity(StringEscapeUtils.escapeHtml(errorText) + ".")
                .type(MediaType.TEXT_PLAIN).build();
    }

    private Response getAlreadyRegisteredDeviceErrorResponse(String regattaName, String deviceId) {
        return Response.status(Status.FORBIDDEN).entity("Device is already registered to regatta '" + StringEscapeUtils.escapeHtml(regattaName) + "'.")
                .type(MediaType.TEXT_PLAIN).build();
    }
    
    private Response getDeregisterCompetitorErrorResponse(String regattaName, String competitorId, String errorText) {
        return Response.status(Status.BAD_REQUEST)
                .entity("Deregistering competitor " + StringEscapeUtils.escapeHtml(competitorId) + " from regatta "
                        + StringEscapeUtils.escapeHtml(regattaName) + " failed: " + errorText)
                .type(MediaType.TEXT_PLAIN).build();
    }

    private Response getBadBoatClassResponse(String boatClassName) {
        return Response.status(Status.NOT_FOUND).entity("Could not use a boat class with name '" + StringEscapeUtils.escapeHtml(boatClassName) + "'.")
                .type(MediaType.TEXT_PLAIN).build();
    }

    private Response getBadCompetitorIdResponse(Serializable competitorId) {
        return Response.status(Status.NOT_FOUND).entity("Could not find a competitor with ID '" + StringEscapeUtils.escapeHtml(competitorId.toString()) + "'.")
                .type(MediaType.TEXT_PLAIN).build();
    }

    private Response getBadRaceErrorResponse(String regattaName, String raceName) {
        return Response.status(Status.NOT_FOUND)
                .entity("Could not find a race with name '" + StringEscapeUtils.escapeHtml(raceName) + "' in regatta '" + StringEscapeUtils.escapeHtml(regattaName) + "'.")
                .type(MediaType.TEXT_PLAIN).build();
    }
    
    private Response getBadSeriesErrorResponse(String regattaName, String seriesName) {
        return Response.status(Status.NOT_FOUND)
                .entity("Could not find a series with name '" + StringEscapeUtils.escapeHtml(seriesName) + "' in regatta '" + StringEscapeUtils.escapeHtml(regattaName) + "'.")
                .type(MediaType.TEXT_PLAIN).build();
    }
    
    private Response getNoTrackedRaceErrorResponse(String regattaName, String raceName) {
        return Response.status(Status.NOT_FOUND)
                .entity("No tracked race for race with name '" + StringEscapeUtils.escapeHtml(raceName) + "' in regatta '" + StringEscapeUtils.escapeHtml(regattaName) + "'.")
                .type(MediaType.TEXT_PLAIN).build();
    }

    private Response getNotEnoughDataAvailabeErrorResponse(String regattaName, String raceName) {
        return Response.status(Status.NOT_FOUND)
                .entity("No wind or polar data for race with name '" + StringEscapeUtils.escapeHtml(raceName) + "' in regatta '" + StringEscapeUtils.escapeHtml(regattaName) + "'.")
                .type(MediaType.TEXT_PLAIN).build();
    }

    @GET
    @Produces("application/json;charset=UTF-8")
    public Response getRegattas() {
        RegattaJsonSerializer regattaJsonSerializer = new RegattaJsonSerializer(getSecurityService());

        JSONArray regattasJson = new JSONArray();
        for (Regatta regatta : getService().getAllRegattas()) {
            if (getSecurityService().hasCurrentUserReadPermission(regatta)) {
                regattasJson.add(regattaJsonSerializer.serialize(regatta));
            }
        }
        String json = regattasJson.toJSONString();
        return Response.ok(json).header("Content-Type", MediaType.APPLICATION_JSON + ";charset=UTF-8").build();
    }

    @GET
    @Produces("application/json;charset=UTF-8")
    @Path("{regattaname}")
    public Response getRegatta(@PathParam("regattaname") String regattaName,
            @QueryParam("secret") String regattaSecret) {
        Response response;
        Regatta regatta = findRegattaByName(regattaName);
        if (regatta == null) {
            response = getBadRegattaErrorResponse(regattaName);
        } else {
            boolean skip = getService().skipChecksDueToCorrectSecret(regattaName, regattaSecret);
            if (!skip) {
                getSecurityService().checkCurrentUserReadPermission(regatta);
            }
            SeriesJsonSerializer seriesJsonSerializer = new SeriesJsonSerializer(new FleetJsonSerializer(
                    new ColorJsonSerializer()));
            JsonSerializer<Regatta> regattaSerializer = new RegattaJsonSerializer(seriesJsonSerializer, null, null, getSecurityService());
            JSONObject serializedRegatta = regattaSerializer.serialize(regatta);
            String json = serializedRegatta.toJSONString();
            response = Response.ok(json).header("Content-Type", MediaType.APPLICATION_JSON + ";charset=UTF-8").build();
        }
        return response;
    }

    /**
     * Gets all entries for a regatta.
     * 
     * @param regattaName
     *            the name of the regatta
     * @return
     */
    @GET
    @Produces("application/json;charset=UTF-8")
    @Path("{regattaname}/entries")
    public Response getEntries(@PathParam("regattaname") String regattaName) {
        Response response;
        Regatta regatta = findRegattaByName(regattaName);
        if (regatta == null) {
            response = getBadRegattaErrorResponse(regattaName);
        } else {
            getSecurityService().checkCurrentUserReadPermission(regatta);
            NationalityJsonSerializer nationalityJsonSerializer = new NationalityJsonSerializer();
            BoatJsonSerializer boatJsonSerializer = new BoatJsonSerializer(new BoatClassJsonSerializer());
            CompetitorJsonSerializer competitorJsonSerializer = new CompetitorJsonSerializer(new TeamJsonSerializer(
                    new PersonJsonSerializer(nationalityJsonSerializer)), boatJsonSerializer);
            JsonSerializer<Regatta> regattaSerializer = new RegattaJsonSerializer(null, competitorJsonSerializer, boatJsonSerializer, getSecurityService());
            JSONObject serializedRegatta = regattaSerializer.serialize(regatta);
            String json = serializedRegatta.toJSONString();
            response = Response.ok(json).header("Content-Type", MediaType.APPLICATION_JSON + ";charset=UTF-8").build();
        }
        return response;
    }

    /**
     * Gets all entries for a race.
     * 
     * @param regattaName
     *            the name of the regatta
     * @return
     */
    @GET
    @Produces("application/json;charset=UTF-8")
    @Path("{regattaname}/races/{racename}/entries")
    public Response getEntries(@PathParam("regattaname") String regattaName, @PathParam("racename") String raceName) {
        Response response;
        Regatta regatta = findRegattaByName(regattaName);
        if (regatta == null) {
            response = getBadRegattaErrorResponse(regattaName);
        } else {
            getSecurityService().checkCurrentUserReadPermission(regatta);
            RaceDefinition race = findRaceByName(regatta, raceName);
            if (race == null) {
                response = getBadRaceErrorResponse(regattaName, raceName);
            } else {
                CompetitorAndBoatJsonSerializer competitorAndBoatJsonSerializer = CompetitorAndBoatJsonSerializer.create();
                JsonSerializer<RaceDefinition> raceEntriesSerializer = new RaceEntriesJsonSerializer(competitorAndBoatJsonSerializer, getSecurityService());
                JSONObject serializedRaceEntries = raceEntriesSerializer.serialize(race);
                String json = serializedRaceEntries.toJSONString();
                response = Response.ok(json).header("Content-Type", MediaType.APPLICATION_JSON + ";charset=UTF-8").build();
            }
        }
        return response;
    }

    @GET
    @Produces("application/json;charset=UTF-8")
    @Path("{regattaname}/competitors")
    public Response getCompetitors(@PathParam("regattaname") String regattaName) {
        Response response;
        Regatta regatta = findRegattaByName(regattaName);
        if (regatta == null) {
            response = getBadRegattaErrorResponse(regattaName);
        } else {
            getSecurityService().checkCurrentUserReadPermission(regatta);
            final CompetitorJsonSerializer competitorSerializer = CompetitorJsonSerializer.create();
            final JSONArray result = new JSONArray();
            for (final Competitor competitor : regatta.getAllCompetitors()) {
                if (getSecurityService().hasCurrentUserOneOfExplicitPermissions(competitor,
                        SecuredSecurityTypes.PublicReadableActions.READ_AND_READ_PUBLIC_ACTIONS)) {
                    result.add(competitorSerializer.serialize(competitor));
                }
            }
            String json = result.toJSONString();
            response = Response.ok(json).header("Content-Type", MediaType.APPLICATION_JSON + ";charset=UTF-8").build();
        }
        return response;
    }

    @POST
    @Produces("application/json;charset=UTF-8")
    @Path("{regattaname}/competitors/{competitorid}/add")
    public Response addCompetitor(@PathParam("regattaname") String regattaName,
            @PathParam("competitorid") String competitorIdAsString) {
        Response response;
        Regatta regatta = findRegattaByName(regattaName);
        if (regatta == null) {
            response = getBadRegattaErrorResponse(regattaName);
        } else {
            getSecurityService().checkCurrentUserUpdatePermission(regatta);
            Serializable competitorId;
            try {
                competitorId = UUID.fromString(competitorIdAsString);
            } catch (IllegalArgumentException e) {
                competitorId = competitorIdAsString;
            }

            final Competitor competitor = getService().getCompetitorAndBoatStore().getExistingCompetitorById(competitorId);
            if (competitor == null) {
                response = getBadCompetitorIdResponse(competitorId);
            } else {
                getSecurityService().checkCurrentUserHasOneOfExplicitPermissions(competitor,
                        SecuredSecurityTypes.PublicReadableActions.READ_AND_READ_PUBLIC_ACTIONS);
                regatta.registerCompetitor(competitor);
                response = Response.ok().build();
            }
        }
        return response;
    }

    private Response createAndAddCompetitor(String regattaName, String nationalityThreeLetterIOCCode, String rgbColor,
            Double timeOnTimeFactor, Long timeOnDistanceAllowancePerNauticalMileAsMillis, String searchTag,
            String competitorName, String competitorShortName, String competitorEmail, String flagImageURIString,
            String teamImageURIString, Function<String, DynamicBoat> boatObtainer, String deviceUuid,
            String registrationLinkSecret) {

        final Subject subject = SecurityUtils.getSubject();
        final User user = getSecurityService().getCurrentUser();
        Response response;
        final Regatta regatta = findRegattaByName(regattaName);
        if (regatta == null) {
            return getBadRegattaErrorResponse(regattaName);
        }
        OwnershipAnnotation regattaOwnerShipAnnotation = getSecurityService().getOwnership(regatta.getIdentifier());
        if (regattaOwnerShipAnnotation == null) {
            return getBadRegattaErrorResponse(regattaName);
        }
        boolean registerCompetitor = false;
        boolean checkInCompetitor = false;
        String eCompetitorName = null, eCompetitorShortName = null, eCompetitorEmail = null;
        if (subject.isAuthenticated() && getSecurityService().hasCurrentUserUpdatePermission(regatta)) {
            registerCompetitor = true;
            if (regatta.getCompetitorRegistrationType().isOpen() && registrationLinkSecret != null && registrationLinkSecret.length() > 0) {
                // => case 2: aauthenticated user is registering himself for open regatta
                checkInCompetitor = true;
            } else {
                // case 1: registering any competitor
                eCompetitorName = competitorName;
                eCompetitorShortName = competitorShortName == null ? eCompetitorName : competitorShortName;
                eCompetitorEmail = competitorEmail;
            }
        }
        if (checkInCompetitor && subject.isAuthenticated() && regatta.getCompetitorRegistrationType().isOpen()) {
            // case 2: authenticated user is registering for open regatta
            if (!regatta.getRegistrationLinkSecret().equals(registrationLinkSecret)) {
                return getBadRegattaRegistrationTypeErrorResponse(regattaName);
            }
            registerCompetitor = true;
            if (user == null) {
                return getBadRegattaRegistrationValidationErrorResponse("invalid user (missing)");
            }
            eCompetitorName = competitorName != null ? competitorName : user.getFullName();
            eCompetitorShortName = competitorShortName == null ? user.getName() : competitorShortName;
            eCompetitorEmail = competitorEmail != null ? competitorEmail : user.getEmail();
            // case 2.1: with device
            checkInCompetitor = deviceUuid != null;
        } else if (deviceUuid != null && regatta.getCompetitorRegistrationType().isOpen()) {
            // case 3: unauthorized user is registering for open regatta
            if (!regatta.getRegistrationLinkSecret().equals(registrationLinkSecret)) {
                return getBadRegattaRegistrationTypeErrorResponse(regattaName);
            }
            registerCompetitor = true;
            checkInCompetitor = true;
            eCompetitorName = competitorName;
            eCompetitorShortName = competitorShortName == null ? eCompetitorName : competitorShortName;
            eCompetitorEmail = competitorEmail;
        }
        if (!registerCompetitor) {
            return getBadRegattaRegistrationTypeErrorResponse(regattaName);
        }

        // Check regattalog if device has been already registered to this regatta
        boolean duplicateDeviceId = false;
        if (checkInCompetitor) {
            RegattaLog regattaLog = regatta.getRegattaLog();
            duplicateDeviceId = regattaLog.getUnrevokedEvents().stream().anyMatch(event -> {
                if (event instanceof RegattaLogDeviceCompetitorMappingEvent) {
                    return deviceUuid.equals(
                            ((RegattaLogDeviceCompetitorMappingEvent) event).getDevice().getStringRepresentation());
                } else {
                    return false;
                }
            });
        }
        if (duplicateDeviceId) {
            response = this.getAlreadyRegisteredDeviceErrorResponse(regattaName, deviceUuid);
        } else if (eCompetitorName == null) {
            return getBadRegattaRegistrationValidationErrorResponse("missing competitorName");
        } else if (registerCompetitor) {
            DynamicBoat boat = boatObtainer.apply(eCompetitorShortName);
            final Color color;
            if (rgbColor == null || rgbColor.length() == 0) {
                color = null;
            } else {
                try {
                    color = new RGBColor(rgbColor);
                } catch (IllegalArgumentException iae) {
                    return getBadRegattaRegistrationValidationErrorResponse(
                            String.format("invalid color %s", iae.getMessage()));
                }
            }
            final URI flagImageURI;
            if (flagImageURIString == null || flagImageURIString.length() == 0) {
                flagImageURI = null;
            } else {
                try {
                    flagImageURI = new URI(flagImageURIString);
                } catch (URISyntaxException use) {
                    return getBadRegattaRegistrationValidationErrorResponse(
                            String.format("invalid flagImageURIString %s", flagImageURIString));
                }
            }
            final URI teamImageURI;
            if (teamImageURIString == null || teamImageURIString.length() == 0) {
                teamImageURI = null;
            } else {
                try {
                    teamImageURI = new URI(teamImageURIString);
                } catch (URISyntaxException use) {
                    return getBadRegattaRegistrationValidationErrorResponse(
                            String.format("invalid flagImageURIString %s", teamImageURIString));
                }
            }
            final TeamImpl team = new TeamImpl(eCompetitorShortName,
                    Collections.singleton(new PersonImpl(eCompetitorName,
                            getService().getBaseDomainFactory().getOrCreateNationality(nationalityThreeLetterIOCCode),
                            /* dateOfBirth */ null, /* description */ null)),
                    /* coach */ null, teamImageURI);
            final UUID competitorUuid = UUID.randomUUID();
            final String name = eCompetitorName;
            final String shortName = eCompetitorShortName;
            final String email = eCompetitorEmail;
            final CompetitorWithBoat competitor;
            if (subject.isAuthenticated()) {
                competitor = getSecurityService().setOwnershipCheckPermissionForObjectCreationAndRevertOnError(
                        SecuredDomainType.COMPETITOR, CompetitorImpl.getTypeRelativeObjectIdentifier(competitorUuid), name,
                        new Callable<CompetitorWithBoat>() {
                                @Override
                                public CompetitorWithBoat call() throws Exception {
                                    return getService().getCompetitorAndBoatStore().getOrCreateCompetitorWithBoat(
                                        competitorUuid, name, shortName, color, email, flagImageURI, team,
                                        timeOnTimeFactor,
                                            timeOnDistanceAllowancePerNauticalMileAsMillis == null ? null
                                                    : new MillisecondsDurationImpl(
                                                            timeOnDistanceAllowancePerNauticalMileAsMillis),
                                            searchTag, boat);
                                }
                            });
            } else {
                competitor = getService().getCompetitorAndBoatStore().getOrCreateCompetitorWithBoat(competitorUuid,
                        name, shortName, color, email, flagImageURI, team, timeOnTimeFactor,
                        timeOnDistanceAllowancePerNauticalMileAsMillis == null ? null
                                : new MillisecondsDurationImpl(timeOnDistanceAllowancePerNauticalMileAsMillis),
                        searchTag, boat);
                getSecurityService().setOwnership(competitor.getIdentifier(),
                        (User) regattaOwnerShipAnnotation.getAnnotation().getUserOwner(),
                        regattaOwnerShipAnnotation.getAnnotation().getTenantOwner(), name);
                if (getSecurityService().getOwnership(boat.getIdentifier()) == null) {
                    getSecurityService().setOwnership(boat.getIdentifier(),
                        (User) regattaOwnerShipAnnotation.getAnnotation().getUserOwner(),
                        regattaOwnerShipAnnotation.getAnnotation().getTenantOwner(), name);
                }
            }
            regatta.registerCompetitor(competitor);
            response = Response.ok(CompetitorJsonSerializer.create().serialize(competitor).toJSONString())
                    .header("Content-Type", MediaType.APPLICATION_JSON + ";charset=UTF-8").build();
            if (checkInCompetitor) {
                final DeviceIdentifier device = new SmartphoneUUIDIdentifierImpl(UUID.fromString(deviceUuid));
                final TimePoint now = MillisecondsTimePoint.now();
                RegattaLogDeviceMappingEventImpl<Competitor> event = new RegattaLogDeviceCompetitorMappingEventImpl(now,
                        now, new LogEventAuthorImpl(eCompetitorName, 0), UUID.randomUUID(), competitor, device, now,
                        /* to */ null);
                regatta.getRegattaLog().add(event);
            }
        } else {
            response = getBadRegattaRegistrationTypeErrorResponse(regattaName);
        }

        return response;
    }

    @POST
    @Produces("application/json;charset=UTF-8")
    @Path("{regattaname}/competitors/createandadd")
    public Response createAndAddCompetitor(@PathParam("regattaname") String regattaName,
            @QueryParam("boatclass") String boatClassName, @QueryParam("sailid") String sailId,
            @QueryParam("nationalityIOC") String nationalityThreeLetterIOCCode,
            @QueryParam("displayColor") String displayColor, @QueryParam("flagImageURI") String flagImageURI,
            @QueryParam("teamImageURI") String teamImageURI, @QueryParam("timeontimefactor") Double timeOnTimeFactor,
            @QueryParam("timeondistanceallowancepernauticalmileasmillis") Long timeOnDistanceAllowancePerNauticalMileAsMillis,
            @QueryParam("searchtag") String searchTag, @QueryParam("competitorName") String competitorName,
            @QueryParam("competitorShortName") String competitorShortName,
            @QueryParam("competitorEmail") String competitorEmail, @QueryParam("deviceUuid") String deviceUuid,
            @QueryParam("secret") String registrationLinkSecret) {
        Response response;
        if (boatClassName == null) {
            response = getBadBoatClassResponse(boatClassName);
        } else {
            response = createAndAddCompetitor(regattaName, nationalityThreeLetterIOCCode, displayColor,
                    timeOnTimeFactor, timeOnDistanceAllowancePerNauticalMileAsMillis, searchTag, competitorName,
                    competitorShortName, competitorEmail, flagImageURI, teamImageURI,
                    shortName -> createBoat(shortName, boatClassName, sailId),
                    deviceUuid, registrationLinkSecret);
        }
        return response;
    }

    private DynamicBoat createBoat(String name, String boatClassName, String sailId) {
        final UUID boatUUID = UUID.randomUUID();
        final DynamicBoat boat;
        if (SecurityUtils.getSubject().isAuthenticated()) {
            boat = getSecurityService().setOwnershipCheckPermissionForObjectCreationAndRevertOnError(
                    SecuredDomainType.BOAT, BoatImpl.getTypeRelativeObjectIdentifier(boatUUID), name,
                    new Callable<DynamicBoat>() {

                    @Override
                    public DynamicBoat call() throws Exception {
                        return new BoatImpl(boatUUID, name, getService().getBaseDomainFactory()
                                .getOrCreateBoatClass(boatClassName, /* typicallyStartsUpwind */ true), sailId);
                    }
                });
        } else {
            boat = new BoatImpl(boatUUID, name, getService().getBaseDomainFactory().getOrCreateBoatClass(boatClassName,
                    /* typicallyStartsUpwind */ true), sailId);
        }
        return boat;
    }

    @POST
    @Produces("application/json;charset=UTF-8")
    @Path("{regattaname}/competitors/createandaddwithboat")
    public Response createAndAddCompetitorWithBoat(@PathParam("regattaname") String regattaName,
            @QueryParam("boatId") String boatId, @QueryParam("sailid") String sailId,
            @QueryParam("nationalityIOC") String nationalityThreeLetterIOCCode,
            @QueryParam("flagImageURI") String flagImageURI, @QueryParam("teamImageURI") String teamImageURI,
            @QueryParam("displayColor") String displayColor, @QueryParam("timeontimefactor") Double timeOnTimeFactor,
            @QueryParam("timeondistanceallowancepernauticalmileasmillis") Long timeOnDistanceAllowancePerNauticalMileAsMillis,
            @QueryParam("searchtag") String searchTag, @QueryParam("competitorName") String competitorName,
            @QueryParam("competitorShortName") String competitorShortName,
            @QueryParam("competitorEmail") String competitorEmail, @QueryParam("deviceUuid") String deviceUuid,
            @QueryParam("secret") String registrationLinkSecret) {
        Response response;
        DynamicBoat boat = getService().getCompetitorAndBoatStore().getExistingBoatByIdAsString(boatId);
        if (boat == null) {
            response = Response.status(Status.NOT_FOUND).entity("Boat is not valid").type(MediaType.TEXT_PLAIN).build();
        } else {
            getSecurityService().checkCurrentUserHasOneOfExplicitPermissions(boat,
                    SecuredSecurityTypes.PublicReadableActions.READ_AND_READ_PUBLIC_ACTIONS);
            response = createAndAddCompetitor(regattaName, nationalityThreeLetterIOCCode, displayColor,
                    timeOnTimeFactor, timeOnDistanceAllowancePerNauticalMileAsMillis, searchTag, competitorName,
                    competitorShortName, competitorEmail, flagImageURI, teamImageURI, t -> boat, deviceUuid,
                    registrationLinkSecret);
        }
        return response;
    }

    @POST
    @Produces("application/json;charset=UTF-8")
    @Path("{regattaname}/competitors/{competitorid}/remove")
    public Response removeCompetitor(@PathParam("regattaname") String regattaName,
            @PathParam("competitorid") String competitorIdAsString,
            @QueryParam("secret") String registrationLinkSecret) {
        final Subject subject = SecurityUtils.getSubject();
        final User user = getSecurityService().getCurrentUser();
        Response response;
        final Regatta regatta = findRegattaByName(regattaName);
        if (registrationLinkSecret != null && registrationLinkSecret.length() > 0
                && !CompetitorRegistrationType.CLOSED.equals(regatta.getCompetitorRegistrationType())) {
            if (!regatta.getRegistrationLinkSecret().equals(registrationLinkSecret)) {
                return getBadRegattaRegistrationTypeErrorResponse(regattaName);
            }
            for (RegattaLogEvent event : regatta.getRegattaLog().getUnrevokedEvents()) {
                if (event instanceof RegattaLogDeviceCompetitorMappingEvent) {
                    try {
                        regatta.getRegattaLog().revokeEvent(
                                new LogEventAuthorImpl(user == null ? "anonymous" : user.getFullName(), 0), event,
                                "deregister device " + ((RegattaLogDeviceCompetitorMappingEvent) event).getDevice()
                                        .getStringRepresentation());
                    } catch (NotRevokableException e) {
                        return getDeregisterCompetitorErrorResponse(regattaName, competitorIdAsString, e.getMessage());
                    }
                }
            };
        } else {
            subject.checkPermission(
                    SecuredDomainType.REGATTA.getStringPermissionForObject(DefaultActions.UPDATE, regatta));
        }
        if (regatta == null) {
            response = getBadRegattaErrorResponse(regattaName);
        } else {
            Serializable competitorId;
            try {
                competitorId = UUID.fromString(competitorIdAsString);
            } catch (IllegalArgumentException e) {
                competitorId = competitorIdAsString;
            }

            final Competitor competitor = getService().getCompetitorAndBoatStore()
                    .getExistingCompetitorById(competitorId);
            if (competitor == null) {
                response = getBadCompetitorIdResponse(competitorId);
            } else {
                getSecurityService().checkCurrentUserHasOneOfExplicitPermissions(competitor,
                        SecuredSecurityTypes.PublicReadableActions.READ_AND_READ_PUBLIC_ACTIONS);
                regatta.deregisterCompetitor(competitor);
                response = Response.ok().build();
            }
        }
        return response;
    }

    /**
     * Gets all GPS positions of the competitors for a given race.
     * 
     * @param regattaName
     *            the name of the regatta
     * @param tack
     *            whether or not to include the tack in the output for each fix. Determining tack requires an expensive
     *            wind calculation for the competitor's position for each fix's time point. If this value is not
     *            absolutely required, <code>false</code> should be provided here which is also the default.
     * @return
     */
    @GET
    @Produces("application/json;charset=UTF-8")
    @Path("{regattaname}/races/{racename}/competitors/positions")
    public Response getCompetitorPositions(@PathParam("regattaname") String regattaName,
            @PathParam("racename") String raceName, @QueryParam("fromtime") String fromtime,
            @QueryParam("fromtimeasmillis") Long fromtimeasmillis, @QueryParam("totime") String totime,
            @QueryParam("totimeasmillis") Long totimeasmillis, @QueryParam("withtack") Boolean withTack,
            @QueryParam("competitorId") Set<String> competitorIds,
            @DefaultValue("false") @QueryParam("lastknown") boolean addLastKnown,
            @DefaultValue("false") @QueryParam("raw") boolean raw) {
        Response response;
        Regatta regatta = findRegattaByName(regattaName);
        if (regatta == null) {
            response = getBadRegattaErrorResponse(regattaName);
        } else {
            RaceDefinition race = findRaceByName(regatta, raceName);
            if (race == null) {
                response = getBadRaceErrorResponse(regattaName, raceName);
            } else {
                TrackedRace trackedRace = findTrackedRace(regattaName, raceName);

                TimePoint from;
                TimePoint to;
                try {
                    from = parseTimePoint(fromtime, fromtimeasmillis,
                            trackedRace.getStartOfRace() == null ? new MillisecondsTimePoint(0) :
                            /* 24h before race start */new MillisecondsTimePoint(trackedRace.getStartOfRace()
                                    .asMillis() - 24 * 3600 * 1000));
                } catch (InvalidDateException e1) {
                    return Response.status(Status.INTERNAL_SERVER_ERROR).entity("Could not parse the 'from' time.")
                            .type(MediaType.TEXT_PLAIN).build();
                }
                try {
                    to = parseTimePoint(totime, totimeasmillis, MillisecondsTimePoint.now());
                } catch (InvalidDateException e1) {
                    return Response.status(Status.INTERNAL_SERVER_ERROR).entity("Could not parse the 'to' time.")
                            .type(MediaType.TEXT_PLAIN).build();
                }

                JSONObject jsonRace = new JSONObject();
                jsonRace.put("name", trackedRace.getRace().getName());
                jsonRace.put("regatta", regatta.getName());
                JSONArray jsonCompetitors = new JSONArray();
                for (Competitor competitor : trackedRace.getRace().getCompetitors()) {
<<<<<<< HEAD
                    if (getSecurityService().hasCurrentUserOneOfExplicitPermissions(competitor,
                            SecuredSecurityTypes.PublicReadableActions.READ_AND_READ_PUBLIC_ACTIONS)) {
                        if (competitorIds == null || competitorIds.isEmpty()
                                || competitorIds.contains(competitor.getId().toString())) {
                            JSONObject jsonCompetitor = new JSONObject();
                            jsonCompetitor.put("id", competitor.getId() != null ? competitor.getId().toString() : null);
                            jsonCompetitor.put("name", competitor.getName());
                            jsonCompetitor.put("sailNumber", trackedRace.getBoatOfCompetitor(competitor).getSailID());
                            jsonCompetitor.put("color",
                                    competitor.getColor() != null ? competitor.getColor().getAsHtml() : null);
                            if (competitor.getFlagImage() != null) {
                                jsonCompetitor.put("flagImage", competitor.getFlagImage().toString());
                            }
                            GPSFixTrack<Competitor, GPSFixMoving> track = trackedRace.getTrack(competitor);
                            JSONArray jsonFixes = new JSONArray();
                            track.lockForRead();
                            try {
                                Iterator<GPSFixMoving> fixIter;
                                if (from == null) {
                                    fixIter = track.getFixes().iterator();
=======
                    if (competitorIds == null || competitorIds.isEmpty()
                            || competitorIds.contains(competitor.getId().toString())) {
                        JSONObject jsonCompetitor = new JSONObject();
                        jsonCompetitor.put("id", competitor.getId() != null ? competitor.getId().toString() : null);
                        jsonCompetitor.put("name", competitor.getName());
                        jsonCompetitor.put("sailNumber", trackedRace.getBoatOfCompetitor(competitor).getSailID());
                        jsonCompetitor.put("color", competitor.getColor() != null ? competitor.getColor().getAsHtml() : null);
                        if(competitor.getFlagImage() != null) {
                            jsonCompetitor.put("flagImage", competitor.getFlagImage().toString());
                        }
                        GPSFixTrack<Competitor, GPSFixMoving> track = trackedRace.getTrack(competitor);
                        JSONArray jsonFixes = new JSONArray();
                        track.lockForRead();
                        try {
                            Iterator<GPSFixMoving> fixIter;
                            if (from == null) {
                                fixIter = raw?track.getRawFixes().iterator():track.getFixes().iterator();
                            } else {
                                fixIter = raw?track.getRawFixesIterator(from, /* inclusive */true):track.getFixesIterator(from, /* inclusive */true);
                            }
                            GPSFixMoving fix = null; 
                            boolean lastAdded = false;
                            while (fixIter.hasNext()) {
                                fix = fixIter.next();
                                if (to != null && fix.getTimePoint() != null && to.compareTo(fix.getTimePoint()) < 0) {
                                    lastAdded = false;
                                    break;
                                }
                                Tack tack = null;
                                if (withTack != null && withTack) {
                                    try {
                                        tack = trackedRace.getTack(competitor, fix.getTimePoint());
                                    } catch (NoWindException e) {
                                        // don't output tack
                                    }
                                }
                                addCompetitorFixToJsonFixes(jsonFixes, fix, tack);
                                lastAdded = true;
                            }
                            
                            if (addLastKnown && !lastAdded) {
                                // find a fix earlier than the interval requested:
                                Iterator<GPSFixMoving> earlierFixIter = raw ?
                                        track.getRawFixesDescendingIterator(from, /* inclusive */false) :
                                            track.getFixesDescendingIterator(from, /* inclusive */false);
                                final GPSFixMoving earlierFix;
                                if (earlierFixIter.hasNext()) {
                                    earlierFix = earlierFixIter.next();
>>>>>>> b435c9e4
                                } else {
                                    fixIter = track.getFixesIterator(from, /* inclusive */true);
                                }
                                GPSFixMoving fix = null;
                                boolean lastAdded = false;
                                while (fixIter.hasNext()) {
                                    fix = fixIter.next();
                                    if (to != null && fix.getTimePoint() != null
                                            && to.compareTo(fix.getTimePoint()) < 0) {
                                        lastAdded = false;
                                        break;
                                    }
                                    Tack tack = null;
                                    if (withTack != null && withTack) {
                                        try {
                                            tack = trackedRace.getTack(competitor, fix.getTimePoint());
                                        } catch (NoWindException e) {
                                            // don't output tack
                                        }
                                    }
                                    addCompetitorFixToJsonFixes(jsonFixes, fix, tack);
                                    lastAdded = true;
                                }

                                if (addLastKnown && !lastAdded) {
                                    // find a fix earlier than the interval requested:
                                    Iterator<GPSFixMoving> earlierFixIter = track.getFixesDescendingIterator(from,
                                            /* inclusive */false);
                                    final GPSFixMoving earlierFix;
                                    if (earlierFixIter.hasNext()) {
                                        earlierFix = earlierFixIter.next();
                                    } else {
                                        earlierFix = null;
                                    }
                                    Tack tack = null;
                                    if (withTack != null && withTack) {
                                        try {
                                            tack = trackedRace.getTack(competitor, fix.getTimePoint());
                                        } catch (NoWindException e) {
                                            // don't output tack
                                        }
                                    }
                                    if (earlierFix != null && (fix == null || earlierFix.getTimePoint().until(from)
                                            .compareTo(to.until(fix.getTimePoint())) <= 0)) {
                                        addCompetitorFixToJsonFixes(jsonFixes, earlierFix, tack); // the earlier fix is
                                                                                                  // closer to the
                                                                                                  // interval's
                                                                                                  // beginning than fix
                                                                                                  // is to its end
                                    } else if (fix != null) {
                                        addCompetitorFixToJsonFixes(jsonFixes, fix, tack);
                                    }
                                }
                            } finally {
                                track.unlockAfterRead();
                            }
                            jsonCompetitor.put("track", jsonFixes);
                            jsonCompetitors.add(jsonCompetitor);
                        }
                    }
                }
                jsonRace.put("competitors", jsonCompetitors);

                String json = jsonRace.toJSONString();
                response = Response.ok(json).header("Content-Type", MediaType.APPLICATION_JSON + ";charset=UTF-8").build();
            }
        }
        return response;
    }

    private JSONObject addCompetitorFixToJsonFixes(JSONArray jsonFixes, GPSFixMoving fix, Tack tack) {
        JSONObject jsonFix = new JSONObject();
        jsonFix.put("timepoint-ms", fix.getTimePoint().asMillis());
        jsonFix.put("lat-deg", RoundingUtil.latLngDecimalFormatter.format(fix
                .getPosition().getLatDeg()));
        jsonFix.put("lng-deg", RoundingUtil.latLngDecimalFormatter.format(fix
                .getPosition().getLngDeg()));
        jsonFix.put("truebearing-deg", fix.getSpeed().getBearing().getDegrees());
        jsonFix.put("speed-kts",
                RoundingUtil.knotsDecimalFormatter.format(fix.getSpeed().getKnots()));
        if (tack != null) {
            jsonFix.put("tack", tack.name());
        }
        jsonFixes.add(jsonFix);
        return jsonFix;
    }

    /**
     * Gets all GPS positions of the course marks for a given race.
     * 
     * @param regattaName
     *            the name of the regatta
     * @return
     */
    @GET
    @Produces("application/json;charset=UTF-8")
    @Path("{regattaname}/races/{racename}/marks/positions")
    public Response getMarkPositions(@PathParam("regattaname") String regattaName,
            @PathParam("racename") String raceName, @QueryParam("fromtime") String fromtime,
            @QueryParam("fromtimeasmillis") Long fromtimeasmillis, @QueryParam("totime") String totime,
            @QueryParam("totimeasmillis") Long totimeasmillis,
            @DefaultValue("false") @QueryParam("lastknown") boolean addLastKnown) {
        Regatta regatta = findRegattaByName(regattaName);
        if (regatta == null) {
            return getBadRegattaErrorResponse(regattaName);
        }
        getSecurityService().checkCurrentUserReadPermission(regatta);

        RaceDefinition race = findRaceByName(regatta, raceName);
        if (race == null) {
            return getBadRaceErrorResponse(regattaName, raceName);
        }

        TrackedRace trackedRace = findTrackedRace(regattaName, raceName);

        TimePoint from;
        TimePoint to;
        try {
            from = parseTimePoint(fromtime, fromtimeasmillis,
                    trackedRace.getStartOfRace() == null ? new MillisecondsTimePoint(0) :
                    /* 24h before race start */new MillisecondsTimePoint(
                            trackedRace.getStartOfRace().asMillis() - 24 * 3600 * 1000));
        } catch (InvalidDateException e1) {
            return Response.status(Status.INTERNAL_SERVER_ERROR).entity("Could not parse the 'from' time.")
                    .type(MediaType.TEXT_PLAIN).build();
        }
        try {
            to = parseTimePoint(totime, totimeasmillis, MillisecondsTimePoint.now());
        } catch (InvalidDateException e1) {
            return Response.status(Status.INTERNAL_SERVER_ERROR).entity("Could not parse the 'to' time.")
                    .type(MediaType.TEXT_PLAIN).build();
        }

        JSONObject jsonRace = new JSONObject();
        jsonRace.put("name", trackedRace.getRace().getName());
        jsonRace.put("regatta", regatta.getName());
        JSONArray jsonMarks = new JSONArray();
        Set<Mark> marks = new HashSet<Mark>();
        Course course = trackedRace.getRace().getCourse();
        for (Waypoint waypoint : course.getWaypoints()) {
            for (Mark mark : waypoint.getMarks()) {
                marks.add(mark);
            }
        }

        for (Mark mark : marks) {
            JSONObject jsonMark = new JSONObject();
            jsonMark.put("name", mark.getName());
            jsonMark.put("id", mark.getId() != null ? mark.getId().toString() : null);
            GPSFixTrack<Mark, GPSFix> track = trackedRace.getOrCreateTrack(mark);
            JSONArray jsonFixes = new JSONArray();
            track.lockForRead();
            try {
                Iterator<GPSFix> fixIter;
                if (from == null) {
                    fixIter = track.getFixes().iterator();
                } else {
                    fixIter = track.getFixesIterator(from, /* inclusive */true);
                }
                GPSFix fix = null; 
                boolean lastAdded = false;
                while (fixIter.hasNext()) {
                    fix = fixIter.next();
                    if (to != null && fix.getTimePoint() != null && to.compareTo(fix.getTimePoint()) < 0) {
                        lastAdded = false;
                        break;
                    }
                    addMarkFixToJsonFixes(jsonFixes, fix);
                    lastAdded = true;
                }
                
                if (addLastKnown && !lastAdded) {
                    // find a fix earlier than the interval requested:
                    Iterator<GPSFix> earlierFixIter = track.getFixesDescendingIterator(from, /* inclusive */false);
                    final GPSFix earlierFix;
                    if (earlierFixIter.hasNext()) {
                        earlierFix = earlierFixIter.next();
                    } else {
                        earlierFix = null;
                    }
                    if (earlierFix != null && (fix == null || earlierFix.getTimePoint().until(from).compareTo(to.until(fix.getTimePoint())) <= 0)) {
                        addMarkFixToJsonFixes(jsonFixes, earlierFix); // the earlier fix is closer to the interval's beginning than fix is to its end
                    } else if (fix != null) {
                        addMarkFixToJsonFixes(jsonFixes, fix);
                    }
                }
                
            } finally {
                track.unlockAfterRead();
            }
            jsonMark.put("track", jsonFixes);
            jsonMarks.add(jsonMark);
        }
        jsonRace.put("marks", jsonMarks);

        String json = jsonRace.toJSONString();

        return Response.ok(json).header("Content-Type", MediaType.APPLICATION_JSON + ";charset=UTF-8").build();
    }

    private JSONObject addMarkFixToJsonFixes(JSONArray jsonFixes, GPSFix fix) {
        JSONObject jsonFix = new JSONObject();
        jsonFix.put("timepoint-ms", fix.getTimePoint().asMillis());
        jsonFix.put("lat-deg",
                RoundingUtil.latLngDecimalFormatter.format(fix.getPosition().getLatDeg()));
        jsonFix.put("lng-deg",
                RoundingUtil.latLngDecimalFormatter.format(fix.getPosition().getLngDeg()));
        jsonFixes.add(jsonFix);
        return jsonFix;
    }

    /**
     * Gets the course of the race.
     * 
     * @param regattaName
     *            the name of the regatta
     * @return
     */
    @GET
    @Produces("application/json;charset=UTF-8")
    @Path("{regattaname}/races/{racename}/course")
    public Response getCourse(@PathParam("regattaname") String regattaName, @PathParam("racename") String raceName) {
        Response response;
        Regatta regatta = findRegattaByName(regattaName);
        if (regatta == null) {
            response = getBadRegattaErrorResponse(regattaName);
        } else {
            getSecurityService().checkCurrentUserReadPermission(regatta);
            RaceDefinition race = findRaceByName(regatta, raceName);
            if (race == null) {
                response = getBadRaceErrorResponse(regattaName, raceName);
            } else {
                Course course = race.getCourse();
                CourseBaseJsonSerializer serializer = new CourseBaseJsonSerializer(new WaypointJsonSerializer(
                        new ControlPointJsonSerializer(new MarkJsonSerializer(), new GateJsonSerializer(
                                new MarkJsonSerializer()))));

                JSONObject jsonCourse = serializer.serialize(course);
                String json = jsonCourse.toJSONString();
                response = Response.ok(json).header("Content-Type", MediaType.APPLICATION_JSON + ";charset=UTF-8").build();
            }
        }
        return response;
    }
    
    /**
     * Gets the target time of the race
     * 
     * @param regattaName
     *            the name of the regatta
     * @return -1 if not enough polar data or no wind information is available
     */
    @GET
    @Produces("application/json;charset=UTF-8")
    @Path("{regattaname}/races/{racename}/targettime")
    public Response getTargetTime(@PathParam("regattaname") String regattaName, @PathParam("racename") String raceName,
            @QueryParam("timeasmillis") Long timeasmillis) {
        // TODO bug 3108: add distances upwind/downwind/reach
        if (timeasmillis == null) {
            timeasmillis = System.currentTimeMillis();
        }
        TimePoint timePoint = new MillisecondsTimePoint(timeasmillis);
        Response response;
        Regatta regatta = findRegattaByName(regattaName);
        if (regatta == null) {
            response = getBadRegattaErrorResponse(regattaName);
        } else {
            getSecurityService().checkCurrentUserReadPermission(regatta);
            RaceDefinition race = findRaceByName(regatta, raceName);
            if (race == null) {
                response = getBadRaceErrorResponse(regattaName, raceName);
            } else {
                DynamicTrackedRace trackedRace = getService().getTrackedRace(regatta, race);
                if (trackedRace != null) {
                    TargetTimeInfo targetTime;
                    try {
                        targetTime = trackedRace.getEstimatedTimeToComplete(timePoint);
                        final TargetTimeInfoSerializer serializer = new TargetTimeInfoSerializer(new WindJsonSerializer(new PositionJsonSerializer()));
                        JSONObject jsonCourse = serializer.serialize(targetTime);
                        String json = jsonCourse.toJSONString();
                        response = Response.ok(json).header("Content-Type", MediaType.APPLICATION_JSON + ";charset=UTF-8").build();
                    } catch (NotEnoughDataHasBeenAddedException | NoWindException e) {
                        response = getNotEnoughDataAvailabeErrorResponse(regattaName, raceName);
                    }
                } else {
                    response = getNoTrackedRaceErrorResponse(regattaName, raceName);
                }
                
            }
        }
        return response;
    }

    /**
     * Gets the relevant times of the race.
     * 
     * @param regattaName
     *            the name of the regatta
     * @return
     */
    @GET
    @Produces("application/json;charset=UTF-8")
    @Path("{regattaname}/races/{racename}/times")
    public Response getTimes(@PathParam("regattaname") String regattaName, @PathParam("racename") String raceName) {
        Response response = null;
        Regatta regatta = findRegattaByName(regattaName);
        if (regatta == null) {
            response = getBadRegattaErrorResponse(regattaName);
        } else {
            getSecurityService().checkCurrentUserReadPermission(regatta);
            RaceDefinition race = findRaceByName(regatta, raceName);
            if (race == null) {
                response = getBadRaceErrorResponse(regattaName, raceName);
            } else {
                TrackedRace trackedRace = findTrackedRace(regattaName, raceName);

                JSONObject jsonRaceTimes = new JSONObject();
                jsonRaceTimes.put("name", trackedRace.getRace().getName());
                jsonRaceTimes.put("regatta", regatta.getName());

                jsonRaceTimes.put("startOfRace-ms", trackedRace.getStartOfRace() == null ? null : trackedRace
                        .getStartOfRace().asMillis());
                jsonRaceTimes.put("startOfTracking-ms", trackedRace.getStartOfTracking() == null ? null : trackedRace
                        .getStartOfTracking().asMillis());
                jsonRaceTimes.put("newestTrackingEvent-ms", trackedRace.getTimePointOfNewestEvent() == null ? null
                        : trackedRace.getTimePointOfNewestEvent().asMillis());
                jsonRaceTimes.put("endOfTracking-ms", trackedRace.getEndOfTracking() == null ? null : trackedRace
                        .getEndOfTracking().asMillis());
                jsonRaceTimes.put("endOfRace-ms", trackedRace.getEndOfRace() == null ? null : trackedRace
                        .getEndOfRace().asMillis());
                jsonRaceTimes.put("delayToLive-ms", trackedRace.getDelayToLiveInMillis());

                JSONArray jsonMarkPassingTimes = new JSONArray();
                List<TimePoint> firstPassingTimepoints = new ArrayList<>();
                Iterable<com.sap.sse.common.Util.Pair<Waypoint, com.sap.sse.common.Util.Pair<TimePoint, TimePoint>>> markPassingsTimes = trackedRace
                        .getMarkPassingsTimes();
                synchronized (markPassingsTimes) {
                    int numberOfWaypoints = Util.size(markPassingsTimes);
                    int wayPointNumber = 1;
                    for (com.sap.sse.common.Util.Pair<Waypoint, com.sap.sse.common.Util.Pair<TimePoint, TimePoint>> markPassingTimes : markPassingsTimes) {
                        JSONObject jsonMarkPassing = new JSONObject();
                        String name = "M" + (wayPointNumber - 1);
                        if (wayPointNumber == numberOfWaypoints) {
                            name = "F";
                        }
                        jsonMarkPassing.put("name", name);
                        com.sap.sse.common.Util.Pair<TimePoint, TimePoint> timesPair = markPassingTimes.getB();
                        TimePoint firstPassingTime = timesPair.getA();
                        TimePoint lastPassingTime = timesPair.getB();
                        jsonMarkPassing.put("firstPassing-ms",
                                firstPassingTime == null ? null : firstPassingTime.asMillis());
                        jsonMarkPassing.put("lastPassing-ms",
                                lastPassingTime == null ? null : lastPassingTime.asMillis());

                        firstPassingTimepoints.add(firstPassingTime);

                        jsonMarkPassingTimes.add(jsonMarkPassing);
                        wayPointNumber++;
                    }
                }
                jsonRaceTimes.put("markPassings", jsonMarkPassingTimes);

                JSONArray jsonLegInfos = new JSONArray();
                trackedRace.getRace().getCourse().lockForRead();
                try {
                    Iterable<TrackedLeg> trackedLegs = trackedRace.getTrackedLegs();
                    int legNumber = 1;
                    for (TrackedLeg trackedLeg : trackedLegs) {
                        JSONObject jsonLegInfo = new JSONObject();
                        jsonLegInfo.put("name", "L" + legNumber);

                        try {
                            TimePoint firstPassingTime = firstPassingTimepoints.get(legNumber - 1);
                            if (firstPassingTime != null) {
                                jsonLegInfo.put("type", trackedLeg.getLegType(firstPassingTime));
                                jsonLegInfo.put(
                                        "bearing-deg",
                                        RoundingUtil.bearingDecimalFormatter.format(trackedLeg.getLegBearing(
                                                firstPassingTime).getDegrees()));
                            }
                        } catch (NoWindException e) {
                            // do nothing
                        }
                        jsonLegInfos.add(jsonLegInfo);

                        legNumber++;
                    }
                } finally {
                    trackedRace.getRace().getCourse().unlockAfterRead();
                }
                jsonRaceTimes.put("legs", jsonLegInfos);

                Date now = new Date();
                jsonRaceTimes.put("currentServerTime-ms", now.getTime());

                String json = jsonRaceTimes.toJSONString();
                response = Response.ok(json).header("Content-Type", MediaType.APPLICATION_JSON + ";charset=UTF-8").build();
            }
        }
        return response;
    }

    @GET
    @Produces("application/json;charset=UTF-8")
    @Path("{regattaname}/races/{racename}/windsources")
    public Response getWindSources(@PathParam("regattaname") String regattaName, @PathParam("racename") String raceName) {
        Response response;
        Regatta regatta = findRegattaByName(regattaName);
        if (regatta == null) {
            response = Response.status(Status.NOT_FOUND)
                    .entity("Could not find a regatta with name '" + StringEscapeUtils.escapeHtml(regattaName) + "'.").type(MediaType.TEXT_PLAIN)
                    .build();
        } else {
            getSecurityService().checkCurrentUserReadPermission(regatta);
            RaceDefinition race = findRaceByName(regatta, raceName);
            if (race == null) {
                response = Response.status(Status.NOT_FOUND)
                        .entity("Could not find a race with name '" + StringEscapeUtils.escapeHtml(raceName) + "'.").type(MediaType.TEXT_PLAIN)
                        .build();
            } else {
                TrackedRace trackedRace = findTrackedRace(regattaName, raceName);
                JSONArray windSourcesAvailable = new JSONArray();
                if (trackedRace != null) {
                    for (WindSource windSource : trackedRace.getWindSources()) {
                        JSONObject windSourceJson = new JSONObject();
                        windSourceJson.put("typeName", windSource.getType().name());
                        windSourceJson.put("id", windSource.getId() != null ? windSource.getId().toString() : "");
                        windSourcesAvailable.add(windSourceJson);
                    }
                }
                return Response.ok(windSourcesAvailable.toString()).header("Content-Type", MediaType.APPLICATION_JSON + ";charset=UTF-8").build();
            }
        }
        return response;
    }
    
    @GET
    @Produces("application/json;charset=UTF-8")
    @Path("{regattaname}/races/{racename}/highQualityWindFixes")
    public Response getHighQualityWindFixes(@PathParam("regattaname") String regattaName,
            @PathParam("racename") String raceName) {
        Response response;
        Regatta regatta = findRegattaByName(regattaName);
        if (regatta == null) {
            response = Response.status(Status.NOT_FOUND)
                    .entity("Could not find a regatta with name '" + StringEscapeUtils.escapeHtml(regattaName) + "'.")
                    .type(MediaType.TEXT_PLAIN).build();
        } else {
            RaceDefinition race = findRaceByName(regatta, raceName);
            if (race == null) {
                response = Response.status(Status.NOT_FOUND)
                        .entity("Could not find a race with name '" + StringEscapeUtils.escapeHtml(raceName) + "'.")
                        .type(MediaType.TEXT_PLAIN).build();
            } else {
                TrackedRace trackedRace = findTrackedRace(regattaName, raceName);
                RaceWindJsonSerializer serializer = new RaceWindJsonSerializer();
                JSONObject jsonWindTracks = serializer.serialize(trackedRace);
                String json = jsonWindTracks.toJSONString();
                return Response.ok(json).header("Content-Type", MediaType.APPLICATION_JSON + ";charset=UTF-8").build();
            }
        }
        return response;
    }

    @GET
    @Produces("application/json;charset=UTF-8")
    @Path("{regattaname}/races/{racename}/wind")
    public Response getWind(@PathParam("regattaname") String regattaName, @PathParam("racename") String raceName,
            @DefaultValue("COMBINED") @QueryParam("windsource") String windSource,
            @QueryParam("windsourceid") String windSourceId, @QueryParam("fromtime") String fromtime,
            @QueryParam("fromtimeasmillis") Long fromtimeasmillis, @QueryParam("totime") String totime,
            @QueryParam("totimeasmillis") Long totimeasmillis) {
        Response response;
        Regatta regatta = findRegattaByName(regattaName);
        if (regatta == null) {
            response = Response.status(Status.NOT_FOUND)
                    .entity("Could not find a regatta with name '" + StringEscapeUtils.escapeHtml(regattaName) + "'.")
                    .type(MediaType.TEXT_PLAIN).build();
        } else {
            getSecurityService().checkCurrentUserReadPermission(regatta);
            if (!((fromtime != null && totime != null) || (fromtimeasmillis != null && totimeasmillis != null))) {

                response = Response.status(Status.NOT_FOUND).entity(
                        "Either the 'fromtime' and 'totime' or the 'fromtimeasmillis' and 'totimeasmillis' parameter must be set.")
                        .type(MediaType.TEXT_PLAIN).build();
            } else {
                RaceDefinition race = findRaceByName(regatta, raceName);
                if (race == null) {
                    response = Response.status(Status.NOT_FOUND)
                            .entity("Could not find a race with name '" + StringEscapeUtils.escapeHtml(raceName) + "'.")
                            .type(MediaType.TEXT_PLAIN).build();
                } else {
                    TrackedRace trackedRace = findTrackedRace(regattaName, raceName);
                    TimePoint from;
                    TimePoint to;
                    try {
                        from = parseTimePoint(fromtime, fromtimeasmillis,
                                trackedRace.getStartOfRace() == null ? new MillisecondsTimePoint(0) :
                                /* 24h before race start */new MillisecondsTimePoint(
                                        trackedRace.getStartOfRace().asMillis() - 24 * 3600 * 1000));
                    } catch (InvalidDateException e1) {
                        return Response.status(Status.INTERNAL_SERVER_ERROR).entity("Could not parse the 'from' time.")
                                .type(MediaType.TEXT_PLAIN).build();
                    }
                    try {
                        to = parseTimePoint(totime, totimeasmillis, MillisecondsTimePoint.now());
                    } catch (InvalidDateException e1) {
                        return Response.status(Status.INTERNAL_SERVER_ERROR).entity("Could not parse the 'to' time.")
                                .type(MediaType.TEXT_PLAIN).build();
                    }
                    // Crop request interval to startOfTracking / [endOfTracking|timePointOfLastEvent]
                    final TimePoint finalFrom = Util.getLatestOfTimePoints(from, trackedRace.getStartOfTracking());
                    final TimePoint finalTo = Util.getEarliestOfTimePoints(to, Util.getEarliestOfTimePoints(
                            trackedRace.getEndOfTracking(), trackedRace.getTimePointOfNewestEvent()));
                    TrackedRaceJsonSerializer serializer = new TrackedRaceJsonSerializer(
                            ws -> new DefaultWindTrackJsonSerializer(/* maxNumberOfFixes */ 10000, finalFrom, finalTo,
                                    ws),
                            windSource, windSourceId);

                    JSONObject jsonWindTracks = serializer.serialize(trackedRace);
                    String json = jsonWindTracks.toJSONString();
                    response = Response.ok(json).header("Content-Type", MediaType.APPLICATION_JSON + ";charset=UTF-8").build();
                }
            }
        }
        return response;
    }

    @GET
    @Produces("application/json;charset=UTF-8")
    @Path("{regattaname}/windsummary")
    public Response getWindSummary(@PathParam("regattaname") String regattaName,
            @QueryParam("racecolumn") String raceColumnName, @QueryParam("fleet") String fleetName,
            @QueryParam("secret") String regattaSecret) {
        final Response response;
        Regatta regatta = findRegattaByName(regattaName);
        if (regatta == null) {
            response = Response.status(Status.NOT_FOUND)
                .entity("Could not find a regatta with name '" + StringEscapeUtils.escapeHtml(regattaName) + "'.").type(MediaType.TEXT_PLAIN)
                .build();
        } else {
            boolean skip = getService().skipChecksDueToCorrectSecret(regattaName, regattaSecret);
            if (!skip) {
                getSecurityService().checkCurrentUserReadPermission(regatta);
            }
            final JSONArray result = new JSONArray();
            final Iterable<? extends RaceColumn> raceColumns;
            if (raceColumnName != null) {
                final RaceColumn raceColumn = regatta.getRaceColumnByName(raceColumnName);
                if (raceColumn == null) {
                    return Response.status(Status.NOT_FOUND)
                            .entity("Could not find a race column with name '" + StringEscapeUtils.escapeHtml(raceColumnName) + "'.").type(MediaType.TEXT_PLAIN)
                            .build();
                }
                raceColumns = Collections.singleton(raceColumn);
            } else {
                raceColumns = regatta.getRaceColumns();
            }
            for (final RaceColumn raceColumn : raceColumns) {
                final Iterable<? extends Fleet> fleets;
                if (fleetName != null) {
                    final Fleet fleet = raceColumn.getFleetByName(fleetName);
                    if (fleet == null) {
                        return Response.status(Status.NOT_FOUND)
                                .entity("Could not find a fleet with name '" + StringEscapeUtils.escapeHtml(fleetName) +
                                        "' in race column '"+raceColumn.getName()+"'.").type(MediaType.TEXT_PLAIN).build();
                    }
                    fleets = Collections.singleton(fleet);
                } else {
                    fleets = raceColumn.getFleets();
                }
                for (final Fleet fleet : fleets) {
                    final TrackedRace trackedRace = raceColumn.getTrackedRace(fleet);
                    final RaceLog raceLog = raceColumn.getRaceLog(fleet);
                    final WindSummary windSummary = new RaceWindCalculator().getWindSummary(trackedRace, raceLog);
                    result.add(toJson(raceColumn, fleet, windSummary));
                }
            }
            response = Response.ok(result.toJSONString()).header("Content-Type", MediaType.APPLICATION_JSON + ";charset=UTF-8").build();
        }
        return response;
    }

    private JSONObject toJson(RaceColumn raceColumn, Fleet fleet, WindSummary windSummary) {
        final JSONObject result = new JSONObject();
        result.put("racecolumn", raceColumn.getName());
        result.put("fleet", fleet.getName());
        result.put("trueLowerboundWindInKnots", windSummary == null ? null : windSummary.getTrueLowerboundWind().getKnots());
        result.put("trueUppwerboundWindInKnots", windSummary == null ? null : windSummary.getTrueUpperboundWind().getKnots());
        result.put("trueWindDirectionInDegrees", windSummary == null ? null : windSummary.getTrueWindDirection().getDegrees());
        return result;
    }

    @GET
    @Produces("application/json;charset=UTF-8")
    @Path("{regattaname}/races/{racename}/firstlegbearing")
    public Response getFirstLegBearing(@PathParam("regattaname") String regattaName,
            @PathParam("racename") String raceName, @QueryParam("time") String time,
            @QueryParam("timeasmillis") Long timeasmillis) {
        Response response;
        Regatta regatta = findRegattaByName(regattaName);
        if (regatta == null) {
            response = Response.status(Status.NOT_FOUND)
                    .entity("Could not find a regatta with name '" + StringEscapeUtils.escapeHtml(regattaName) + "'.").type(MediaType.TEXT_PLAIN)
                    .build();
        } else {
            getSecurityService().checkCurrentUserReadPermission(regatta);
            RaceDefinition race = findRaceByName(regatta, raceName);
            if (race == null) {
                response = Response.status(Status.NOT_FOUND)
                        .entity("Could not find a race with name '" + StringEscapeUtils.escapeHtml(raceName) + "'.").type(MediaType.TEXT_PLAIN)
                        .build();
            } else {
                TrackedRace trackedRace = findTrackedRace(regattaName, raceName);
                final TimePoint timePoint;
                try {
                    timePoint = parseTimePoint(
                            time,
                            timeasmillis,
                            trackedRace.getStartOfRace() == null ? new MillisecondsTimePoint(0) : trackedRace
                                    .getStartOfRace());
                } catch (InvalidDateException e1) {
                    return Response.status(Status.INTERNAL_SERVER_ERROR).entity("Could not parse the 'from' time.")
                            .type(MediaType.TEXT_PLAIN).build();
                }

                BearingJsonSerializer serializer = new BearingJsonSerializer();
                JSONObject jsonBearing = serializer.serialize(trackedRace.getDirectionFromStartToNextMark(timePoint)
                        .getFrom());
                String json = jsonBearing.toJSONString();
                return Response.ok(json).header("Content-Type", MediaType.APPLICATION_JSON + ";charset=UTF-8").build();
            }
        }
        return response;
    }

    @GET
    @Produces("application/json;charset=UTF-8")
    @Path("{regattaname}/races/{racename}/markpassings")
    public Response getMarkPassings(@PathParam("regattaname") String regattaName, @PathParam("racename") String raceName) {
        Response response;
        Regatta regatta = findRegattaByName(regattaName);
        if (regatta == null) {
            response = Response.status(Status.NOT_FOUND)
                    .entity("Could not find a regatta with name '" + StringEscapeUtils.escapeHtml(regattaName) + "'.").type(MediaType.TEXT_PLAIN)
                    .build();
        } else {
            getSecurityService().checkCurrentUserReadPermission(regatta);
            RaceDefinition race = findRaceByName(regatta, raceName);
            if (race == null) {
                response = Response.status(Status.NOT_FOUND)
                        .entity("Could not find a race with name '" + StringEscapeUtils.escapeHtml(raceName) + "'.").type(MediaType.TEXT_PLAIN)
                        .build();
            } else {
                TrackedRace trackedRace = findTrackedRace(regattaName, raceName);
                AbstractTrackedRaceDataJsonSerializer serializer = new MarkPassingsJsonSerializer();
                JSONObject jsonMarkPassings = serializer.serialize(trackedRace);
                String json = jsonMarkPassings.toJSONString();
                return Response.ok(json).header("Content-Type", MediaType.APPLICATION_JSON + ";charset=UTF-8").build();
            }
        }
        return response;
    }

    private TimePoint determineEndTimeForManeuverDetection(TrackedRace trackedRace) {
        final TimePoint endOfRace = trackedRace.getEndOfRace();
        final TimePoint endTime;
        if (endOfRace != null) {
            endTime = endOfRace;
        } else {
            final TimePoint endOfTracking = trackedRace.getEndOfTracking();
            if (endOfTracking == null || endOfTracking.after(MillisecondsTimePoint.now())) {
                endTime = MillisecondsTimePoint.now();
            } else {
                endTime = endOfTracking;
            }
        }
        return endTime;
    }

    @GET
    @Produces("application/json;charset=UTF-8")
    @Path("{regattaname}/races/{racename}/maneuvers")
    public Response getManeuvers(@PathParam("regattaname") String regattaName, @PathParam("racename") String raceName,
            @QueryParam("competitorId") String competitorId, @QueryParam("fromTime") String fromTime) {
        Response response;
        Regatta regatta = findRegattaByName(regattaName);
        if (regatta == null) {
            response = Response.status(Status.NOT_FOUND)
                    .entity("Could not find a regatta with name '" + StringEscapeUtils.escapeHtml(regattaName) + "'.")
                    .type(MediaType.TEXT_PLAIN).build();
        } else {
            getSecurityService().checkCurrentUserReadPermission(regatta);
            RaceDefinition race = findRaceByName(regatta, raceName);
            if (race == null) {
                response = Response.status(Status.NOT_FOUND)
                        .entity("Could not find a race with name '" + StringEscapeUtils.escapeHtml(raceName) + "'.")
                        .type(MediaType.TEXT_PLAIN).build();
            } else {
                TrackedRace trackedRace = findTrackedRace(regattaName, raceName);
                if (trackedRace == null) {
                    response = Response.status(Status.NOT_FOUND).entity(
                            "Could not find a trackedrace with name '" + StringEscapeUtils.escapeHtml(raceName) + "'.")
                            .type(MediaType.TEXT_PLAIN).build();
                } else {
                    List<Pair<Competitor, Iterable<Maneuver>>> data = new ArrayList<>();
                    Iterable<Competitor> competitors = trackedRace.getRace().getCompetitors();
                    UUID competitorFilter = null;
                    if (competitorId != null) {
                        competitorFilter = UUID.fromString(competitorId);
                    }
                    final TimePoint endTime = determineEndTimeForManeuverDetection(trackedRace);
                    final TimePoint startTime;
                    if (fromTime != null) {
                        startTime = new MillisecondsTimePoint(Long.parseLong(fromTime));
                    } else {
                        startTime = trackedRace.getStartOfRace();
                    }

                    for (Competitor competitor : competitors) {
                        if (getSecurityService().hasCurrentUserOneOfExplicitPermissions(competitor,
                                SecuredSecurityTypes.PublicReadableActions.READ_AND_READ_PUBLIC_ACTIONS)) {
                            if (competitorFilter == null || competitor.getId().equals(competitorFilter)) {
                                Iterable<Maneuver> maneuversForCompetitor = trackedRace.getManeuvers(competitor, startTime, endTime, false);
                                data.add(new Pair<Competitor, Iterable<Maneuver>>(competitor, maneuversForCompetitor));
                            }
                        }
                    }

                    ManeuversJsonSerializer serializer = new ManeuversJsonSerializer(
                            new ManeuverJsonSerializer(new GPSFixJsonSerializer(), new DistanceJsonSerializer()));
                    JSONObject jsonMarkPassings = serializer.serialize(data);
                    String json = jsonMarkPassings.toJSONString();
                    return Response.ok(json).header("Content-Type", MediaType.APPLICATION_JSON + ";charset=UTF-8").build();
                }
            }
        }
        return response;
    }
    
    @GET
    @Produces("application/json;charset=UTF-8")
    @Path("{regattaname}/races/{racename}/completeManeuverCurvesWithEstimationData")
    public Response getCompleteManeuverCurvesWithEstimationData(@PathParam("regattaname") String regattaName,
            @PathParam("racename") String raceName,
            @QueryParam("startBeforeStartLineInSeconds") @DefaultValue(Integer.MIN_VALUE
                    + "") Integer startBeforeStartLineInSeconds,
            @QueryParam("endBeforeStartLineInSeconds") @DefaultValue(Integer.MIN_VALUE
                    + "") Integer endBeforeStartLineInSeconds,
            @QueryParam("startAfterFinishLineInSeconds") @DefaultValue(Integer.MIN_VALUE
                    + "") Integer startAfterFinishLineInSeconds,
            @QueryParam("endAfterFinishLineInSeconds") @DefaultValue(Integer.MIN_VALUE
                    + "") Integer endAfterFinishLineInSeconds) {
        Response response;
        Regatta regatta = findRegattaByName(regattaName);
        if (regatta == null) {
            response = Response.status(Status.NOT_FOUND)
                    .entity("Could not find a regatta with name '" + StringEscapeUtils.escapeHtml(regattaName) + "'.")
                    .type(MediaType.TEXT_PLAIN).build();
        } else {
            getSecurityService().checkCurrentUserReadPermission(regatta);
            RaceDefinition race = findRaceByName(regatta, raceName);
            if (race == null) {
                response = Response.status(Status.NOT_FOUND)
                        .entity("Could not find a race with name '" + StringEscapeUtils.escapeHtml(raceName) + "'.")
                        .type(MediaType.TEXT_PLAIN).build();
            } else {
                TrackedRace trackedRace = findTrackedRace(regattaName, raceName);
                CompetitorTrackWithEstimationDataJsonSerializer serializer = new CompetitorTrackWithEstimationDataJsonSerializer(
                        getService().getPolarDataService(), getSecurityService(), new DetailedBoatClassJsonSerializer(),
                        new CompleteManeuverCurvesWithEstimationDataJsonSerializer(getService().getPolarDataService(),
                                new CompleteManeuverCurveWithEstimationDataJsonSerializer(
                                        new ManeuverMainCurveWithEstimationDataJsonSerializer(),
                                        new ManeuverCurveWithUnstableCourseAndSpeedWithEstimationDataJsonSerializer(),
                                        new ManeuverWindJsonSerializer(), new PositionJsonSerializer())),
                        getNullableValueFromDefault(startBeforeStartLineInSeconds),
                        getNullableValueFromDefault(endBeforeStartLineInSeconds),
                        getNullableValueFromDefault(startAfterFinishLineInSeconds),
                        getNullableValueFromDefault(endAfterFinishLineInSeconds));
                JSONObject jsonMarkPassings = serializer.serialize(trackedRace);
                String json = jsonMarkPassings.toJSONString();
                return Response.ok(json).header("Content-Type", MediaType.APPLICATION_JSON + ";charset=UTF-8").build();
            }
        }
        return response;
    }

    @GET
    @Produces("application/json;charset=UTF-8")
    @Path("{regattaname}/races/{racename}/gpsFixesWithEstimationData")
    public Response getGpsFixesWithEstimationData(@PathParam("regattaname") String regattaName,
            @PathParam("racename") String raceName, @QueryParam("addWind") @DefaultValue("true") Boolean addWind,
            @QueryParam("addNextWaypoint") @DefaultValue("true") Boolean addNextWaypoint,
            @QueryParam("smoothFixes") @DefaultValue("true") Boolean smoothFixes,
            @QueryParam("startBeforeStartLineInSeconds") @DefaultValue(Integer.MIN_VALUE
                    + "") Integer startBeforeStartLineInSeconds,
            @QueryParam("endBeforeStartLineInSeconds") @DefaultValue(Integer.MIN_VALUE
                    + "") Integer endBeforeStartLineInSeconds,
            @QueryParam("startAfterFinishLineInSeconds") @DefaultValue(Integer.MIN_VALUE
                    + "") Integer startAfterFinishLineInSeconds,
            @QueryParam("endAfterFinishLineInSeconds") @DefaultValue(Integer.MIN_VALUE
                    + "") Integer endAfterFinishLineInSeconds) {
        Response response;
        Regatta regatta = findRegattaByName(regattaName);
        if (regatta == null) {
            response = Response.status(Status.NOT_FOUND)
                    .entity("Could not find a regatta with name '" + StringEscapeUtils.escapeHtml(regattaName) + "'.")
                    .type(MediaType.TEXT_PLAIN).build();
        } else {
            getSecurityService().checkCurrentUserReadPermission(regatta);
            RaceDefinition race = findRaceByName(regatta, raceName);
            if (race == null) {
                response = Response.status(Status.NOT_FOUND)
                        .entity("Could not find a race with name '" + StringEscapeUtils.escapeHtml(raceName) + "'.")
                        .type(MediaType.TEXT_PLAIN).build();
            } else {
                TrackedRace trackedRace = findTrackedRace(regattaName, raceName);
                CompetitorTrackWithEstimationDataJsonSerializer serializer = new CompetitorTrackWithEstimationDataJsonSerializer(
                        getService().getPolarDataService(), getSecurityService(), new DetailedBoatClassJsonSerializer(),
                        new GpsFixesWithEstimationDataJsonSerializer(new GPSFixMovingJsonSerializer(),
                                new ManeuverWindJsonSerializer(), addWind, addNextWaypoint, smoothFixes),
                        getNullableValueFromDefault(startBeforeStartLineInSeconds),
                        getNullableValueFromDefault(endBeforeStartLineInSeconds),
                        getNullableValueFromDefault(startAfterFinishLineInSeconds),
                        getNullableValueFromDefault(endAfterFinishLineInSeconds));
                JSONObject jsonMarkPassings = serializer.serialize(trackedRace);
                String json = jsonMarkPassings.toJSONString();
                return Response.ok(json).header("Content-Type", MediaType.APPLICATION_JSON + ";charset=UTF-8").build();
            }
        }
        return response;
    }

    private Integer getNullableValueFromDefault(Integer value) {
        return Integer.MIN_VALUE == value ? null : value;
    }

    @GET
    @Produces("application/json;charset=UTF-8")
    @Path("{regattaname}/races")
    public Response getRaces(@PathParam("regattaname") String regattaName, @QueryParam("secret") String regattaSecret) {
        Response response;
        Regatta regatta = findRegattaByName(regattaName);
        if (regatta == null) {
            response = Response.status(Status.NOT_FOUND)
                    .entity("Could not find a regatta with name '" + StringEscapeUtils.escapeHtml(regattaName) + "'.").type(MediaType.TEXT_PLAIN)
                    .build();
        } else {
            boolean skip = getService().skipChecksDueToCorrectSecret(regattaName, regattaSecret);
            if (!skip) {
                getSecurityService().checkCurrentUserReadPermission(regatta);
            }
            JSONObject jsonRaceResults = new JSONObject();
            jsonRaceResults.put("regatta", regatta.getName());
            JSONArray jsonRaces = new JSONArray();
            jsonRaceResults.put("races", jsonRaces);
            for (RaceDefinition race : regatta.getAllRaces()) {
                JSONObject jsonRace = new JSONObject();
                jsonRaces.add(jsonRace);
                jsonRace.put("name", race.getName());
                jsonRace.put("id", race.getId().toString());
            }
            String json = jsonRaceResults.toJSONString();
            return Response.ok(json).header("Content-Type", MediaType.APPLICATION_JSON + ";charset=UTF-8").build();
        }
        return response;
    }
    
    @GET
    @Produces("application/json;charset=UTF-8")
    @Path("{regattaname}/races/{racename}/competitors/legs")
    public Response getCompetitorRanks(@PathParam("regattaname") String regattaName,
            @PathParam("racename") String raceName) {
        Response response;
        Regatta regatta = findRegattaByName(regattaName);
        if (regatta == null) {
            response = Response.status(Status.NOT_FOUND)
                    .entity("Could not find a regatta with name '" + StringEscapeUtils.escapeHtml(regattaName) + "'.").type(MediaType.TEXT_PLAIN)
                    .build();
        } else {
            getSecurityService().checkCurrentUserReadPermission(regatta);
            RaceDefinition race = findRaceByName(regatta, raceName);
            if (race == null) {
                response = Response.status(Status.NOT_FOUND)
                        .entity("Could not find a race with name '" + StringEscapeUtils.escapeHtml(raceName) + "'.").type(MediaType.TEXT_PLAIN)
                        .build();
            } else {
                TrackedRace trackedRace = findTrackedRace(regattaName, raceName);
                TimePoint timePoint = trackedRace.getTimePointOfNewestEvent() == null ? MillisecondsTimePoint.now()
                        : trackedRace.getTimePointOfNewestEvent();
                final RankingInfo rankingInfo = trackedRace.getRankingMetric().getRankingInfo(timePoint);
                JSONObject jsonRaceResults = new JSONObject();
                jsonRaceResults.put("name", trackedRace.getRace().getName());
                jsonRaceResults.put("regatta", regatta.getName());
                jsonRaceResults.put("startOfRace-ms", trackedRace.getStartOfRace() == null ? null : trackedRace
                        .getStartOfRace().asMillis());

                JSONArray jsonLegs = new JSONArray();
                Course course = trackedRace.getRace().getCourse();
                course.lockForRead();
                try {
                    for (TrackedLeg leg : trackedRace.getTrackedLegs()) {
                        JSONObject jsonLeg = new JSONObject();
                        jsonLeg.put("from", leg.getLeg().getFrom().getName());
                        jsonLeg.put("fromWaypointId", leg.getLeg().getFrom().getId() != null ? leg.getLeg().getFrom().getId().toString() : null);
                        jsonLeg.put("to", leg.getLeg().getTo().getName());
                        jsonLeg.put("toWaypointId", leg.getLeg().getTo().getId() != null ? leg.getLeg().getTo().getId().toString() : null);
                        try {
                            jsonLeg.put("upOrDownwindLeg", leg.isUpOrDownwindLeg(timePoint));
                        } catch (NoWindException e) {
                            // no wind, then it's simply no upwind or downwind leg
                            jsonLeg.put("upOrDownwindLeg", "false");
                        }
                        JSONArray jsonCompetitors = new JSONArray();
                        Map<Competitor, Integer> ranks = leg.getRanks(timePoint);
                        for (Competitor competitor : trackedRace.getRace().getCompetitors()) {
                            if (getSecurityService().hasCurrentUserOneOfExplicitPermissions(competitor,
                                    SecuredSecurityTypes.PublicReadableActions.READ_AND_READ_PUBLIC_ACTIONS)) {
                                JSONObject jsonCompetitorInLeg = new JSONObject();
                                TrackedLegOfCompetitor trackedLegOfCompetitor = leg.getTrackedLeg(competitor);
                                if (trackedLegOfCompetitor != null) {
                                    jsonCompetitorInLeg.put("id",
                                            competitor.getId() != null ? competitor.getId().toString() : null);
                                    jsonCompetitorInLeg.put("name", competitor.getName());
                                    jsonCompetitorInLeg.put("sailNumber",
                                            trackedRace.getBoatOfCompetitor(competitor).getSailID());
                                    jsonCompetitorInLeg.put("color",
                                            competitor.getColor() != null ? competitor.getColor().getAsHtml() : null);

                                    Speed averageSpeedOverGround = trackedLegOfCompetitor
                                            .getAverageSpeedOverGround(timePoint);
                                    if (averageSpeedOverGround != null) {
                                        jsonCompetitorInLeg.put("averageSOG-kts", RoundingUtil.knotsDecimalFormatter
                                                .format(averageSpeedOverGround.getKnots()));
                                    }
                                    try {
                                        Integer numberOfTacks = trackedLegOfCompetitor.getNumberOfTacks(timePoint, /*
                                                                                                                    * waitForLatest
                                                                                                                    */
                                                false);
                                        Integer numberOfJibes = trackedLegOfCompetitor.getNumberOfJibes(timePoint, /*
                                                                                                                    * waitForLatest
                                                                                                                    */
                                                false);
                                        Integer numberOfPenaltyCircles = trackedLegOfCompetitor
                                                .getNumberOfPenaltyCircles(timePoint, /* waitForLatest */false);
                                        jsonCompetitorInLeg.put("tacks", numberOfTacks);
                                        jsonCompetitorInLeg.put("jibes", numberOfJibes);
                                        jsonCompetitorInLeg.put("penaltyCircles", numberOfPenaltyCircles);
                                    } catch (NoWindException e) {
                                        logger.log(Level.FINE,
                                                "No wind information while trying to determing maneuvers for competitor "
                                                        + competitor.getName(),
                                                e);
                                    }

                                    TimePoint startTime = trackedLegOfCompetitor.getStartTime();
                                    TimePoint finishTime = trackedLegOfCompetitor.getFinishTime();
                                    TimePoint startOfRace = trackedRace.getStartOfRace();
                                    // between the start of the race and the start of the first leg we have no
                                    // 'timeSinceGun'
                                    // for the competitor
                                    if (startOfRace != null && startTime != null) {
                                        long timeSinceGun = -1;
                                        if (finishTime != null) {
                                            timeSinceGun = finishTime.asMillis() - startOfRace.asMillis();
                                        } else {
                                            timeSinceGun = timePoint.asMillis() - startOfRace.asMillis();
                                        }
                                        if (timeSinceGun > 0) {
                                            jsonCompetitorInLeg.put("timeSinceGun-ms", timeSinceGun);
                                        }
                                        Distance distanceSinceGun = trackedRace.getTrack(competitor)
                                                .getDistanceTraveled(startOfRace,
                                                        finishTime != null ? finishTime : timePoint);
                                        if (distanceSinceGun != null) {
                                            jsonCompetitorInLeg.put("distanceSinceGun-m",
                                                    RoundingUtil.distanceDecimalFormatter
                                                            .format(distanceSinceGun.getMeters()));
                                        }
                                    }

                                    Distance distanceTraveled = trackedLegOfCompetitor.getDistanceTraveled(timePoint);
                                    if (distanceTraveled != null) {
                                        jsonCompetitorInLeg.put("distanceTraveled-m",
                                                RoundingUtil.distanceDecimalFormatter
                                                        .format(distanceTraveled.getMeters()));
                                    }
                                    Distance distanceTraveledIncludingGateStart = trackedLegOfCompetitor
                                            .getDistanceTraveledConsideringGateStart(timePoint);
                                    if (distanceTraveledIncludingGateStart != null) {
                                        jsonCompetitorInLeg.put("distanceTraveledIncludingGateStart-m",
                                                RoundingUtil.distanceDecimalFormatter
                                                        .format(distanceTraveledIncludingGateStart.getMeters()));
                                    }
                                    try {
                                        Integer rank = ranks.get(competitor);
                                        jsonCompetitorInLeg.put("rank", rank);
                                    } catch (RuntimeException re) {
                                        if (re.getCause() != null && re.getCause() instanceof NoWindException) {
                                            // well, we don't know the wind direction, so we can't compute a ranking
                                        } else {
                                            throw re;
                                        }
                                    }
                                    Duration gapToLeaderDuration = trackedLegOfCompetitor.getGapToLeader(timePoint,
                                            rankingInfo, WindPositionMode.LEG_MIDDLE);
                                    jsonCompetitorInLeg.put("gapToLeader-s",
                                            gapToLeaderDuration != null ? gapToLeaderDuration.asSeconds() : 0.0);
                                    Distance gapToLeaderDistance = trackedLegOfCompetitor
                                            .getWindwardDistanceToCompetitorFarthestAhead(timePoint,
                                                    WindPositionMode.LEG_MIDDLE, rankingInfo);
                                    jsonCompetitorInLeg.put("gapToLeader-m",
                                            gapToLeaderDistance != null ? gapToLeaderDistance.getMeters() : 0.0);
                                    jsonCompetitorInLeg.put("started", trackedLegOfCompetitor.hasStartedLeg(timePoint));
                                    jsonCompetitorInLeg.put("finished",
                                            trackedLegOfCompetitor.hasFinishedLeg(timePoint));
                                    jsonCompetitors.add(jsonCompetitorInLeg);
                                }
                            }
                            jsonLeg.put("competitors", jsonCompetitors);
                            jsonLegs.add(jsonLeg);
                        }
                    }
                } finally {
                    course.unlockAfterRead();
                }
                jsonRaceResults.put("legs", jsonLegs);

                String json = jsonRaceResults.toJSONString();
                return Response.ok(json).header("Content-Type", MediaType.APPLICATION_JSON + ";charset=UTF-8").build();
            }
        }
        return response;
    }

    @GET
    @Produces("application/json;charset=UTF-8")
    @Path("{regattaname}/races/{racename}/competitors/live")
    public Response getCompetitorLiveRanks(@PathParam("regattaname") String regattaName,
            @PathParam("racename") String raceName, @DefaultValue("-1") @QueryParam("topN") Integer topN) {
        Response response;
        Regatta regatta = findRegattaByName(regattaName);
        if (regatta == null) {
            response = Response.status(Status.NOT_FOUND)
                    .entity("Could not find a regatta with name '" + StringEscapeUtils.escapeHtml(regattaName) + "'.").type(MediaType.TEXT_PLAIN)
                    .build();
        } else {
            getSecurityService().checkCurrentUserReadPermission(regatta);
            RaceDefinition race = findRaceByName(regatta, raceName);
            if (race == null) {
                response = Response.status(Status.NOT_FOUND)
                        .entity("Could not find a race with name '" + StringEscapeUtils.escapeHtml(raceName) + "'.").type(MediaType.TEXT_PLAIN)
                        .build();
            } else {
                Leaderboard leaderboard = getService().getLeaderboardByName(regattaName);
                TrackedRace trackedRace = findTrackedRace(regattaName, raceName);
                Course course = trackedRace.getRace().getCourse();
                Waypoint lastWaypoint = course.getLastWaypoint();

                TimePoint timePoint = MillisecondsTimePoint.now().minus(trackedRace.getDelayToLiveInMillis());
                final RankingInfo rankingInfo = trackedRace.getRankingMetric().getRankingInfo(timePoint);
                JSONObject jsonLiveData = new JSONObject();
                jsonLiveData.put("name", trackedRace.getRace().getName());
                jsonLiveData.put("regatta", regatta.getName());

                if (trackedRace.getStartOfRace() != null) {
                    TimePoint startOfRace = trackedRace.getStartOfRace();
                    TimePoint now = MillisecondsTimePoint.now();
                    jsonLiveData.put("startTime", startOfRace.asMillis());
                    jsonLiveData.put("liveTime", now.asMillis());
                    if (startOfRace.before(now)) {
                        jsonLiveData.put("timeSinceStart-s", (now.asMillis() - startOfRace.asMillis()) / 1000.0);
                    } else {
                        jsonLiveData.put("timeToStart-s", (startOfRace.asMillis() - now.asMillis()) / 1000.0);
                    }
                }
                JSONArray jsonCompetitors = new JSONArray();
                List<Competitor> competitorsFromBestToWorst = trackedRace.getCompetitorsFromBestToWorst(timePoint);
                Map<Competitor, Integer> overallRankPerCompetitor = new HashMap<>();
                if (leaderboard != null) {
                    List<Competitor> overallRanking = leaderboard.getCompetitorsFromBestToWorst(timePoint);
                    Integer overallRank = 1;
                    for (Competitor competitor : overallRanking) {
                        if (getSecurityService().hasCurrentUserOneOfExplicitPermissions(competitor,
                                SecuredSecurityTypes.PublicReadableActions.READ_AND_READ_PUBLIC_ACTIONS)) {
                            overallRankPerCompetitor.put(competitor, overallRank++);
                        }
                    }
                }
                Integer rank = 1;
                for (Competitor competitor : competitorsFromBestToWorst) {
                    if (getSecurityService().hasCurrentUserOneOfExplicitPermissions(competitor,
                            SecuredSecurityTypes.PublicReadableActions.READ_AND_READ_PUBLIC_ACTIONS)) {
                        JSONObject jsonCompetitorInLeg = new JSONObject();

                        if (topN != null && topN > 0 && rank > topN) {
                            break;
                        }
                        jsonCompetitorInLeg.put("id",
                                competitor.getId() != null ? competitor.getId().toString() : null);
                        jsonCompetitorInLeg.put("name", competitor.getName());
                        jsonCompetitorInLeg.put("sailNumber", trackedRace.getBoatOfCompetitor(competitor).getSailID());
                        jsonCompetitorInLeg.put("color",
                                competitor.getColor() != null ? competitor.getColor().getAsHtml() : null);
                        jsonCompetitorInLeg.put("rank", rank++);
                        final Integer overallRank = overallRankPerCompetitor.get(competitor);
                        if (overallRank != null) {
                            jsonCompetitorInLeg.put("overallRank", overallRank);
                        }
                        if (trackedRace.getEndOfTracking() == null || trackedRace.getEndOfTracking().after(timePoint)) {
                            GPSFixTrack<Competitor, GPSFixMoving> competitorTrack = trackedRace.getTrack(competitor);
                            if (competitorTrack != null) {
                                final SpeedWithBearing estimatedSpeed = competitorTrack.getEstimatedSpeed(timePoint);
                                if (estimatedSpeed != null) {
                                    jsonCompetitorInLeg.put("speedOverGround-kts",
                                            roundDouble(estimatedSpeed.getKnots(), 2));
                                }
                            }
                        }
                        TrackedLegOfCompetitor currentLegOfCompetitor = trackedRace.getCurrentLeg(competitor,
                                timePoint);
                        if (currentLegOfCompetitor != null) {
                            int indexOfWaypoint = course.getIndexOfWaypoint(currentLegOfCompetitor.getLeg().getFrom());
                            jsonCompetitorInLeg.put("leg", indexOfWaypoint + 1);
                            Distance distanceTraveled = currentLegOfCompetitor.getDistanceTraveled(timePoint);
                            if (distanceTraveled != null) {
                                jsonCompetitorInLeg.put("distanceTraveled-m",
                                        roundDouble(distanceTraveled.getMeters(), 2));
                            }
                            Distance distanceTraveledConsideringGateStart = currentLegOfCompetitor
                                    .getDistanceTraveledConsideringGateStart(timePoint);
                            if (distanceTraveledConsideringGateStart != null) {
                                jsonCompetitorInLeg.put("distanceTraveledConsideringGateStart-m",
                                        roundDouble(distanceTraveledConsideringGateStart.getMeters(), 2));
                            }

                            Duration gapToLeader = currentLegOfCompetitor.getGapToLeader(timePoint, rankingInfo,
                                    WindPositionMode.LEG_MIDDLE);
                            if (gapToLeader != null) {
                                jsonCompetitorInLeg.put("gapToLeader-s", roundDouble(gapToLeader.asSeconds(), 2));
                            }

                            Distance windwardDistanceToCompetitorFarthestAhead = currentLegOfCompetitor
                                    .getWindwardDistanceToCompetitorFarthestAhead(timePoint,
                                            WindPositionMode.LEG_MIDDLE, rankingInfo);
                            if (windwardDistanceToCompetitorFarthestAhead != null) {
                                jsonCompetitorInLeg.put("gapToLeader-m",
                                        roundDouble(windwardDistanceToCompetitorFarthestAhead.getMeters(), 2));
                            }
                            jsonCompetitorInLeg.put("finished", false);
                        } else {
                            // we need to distinguish between competitors which did not start and competitors which
                            // already finished
                            if (trackedRace.getMarkPassing(competitor, lastWaypoint) != null) {
                                jsonCompetitorInLeg.put("finished", true);
                            } else {
                                jsonCompetitorInLeg.put("finished", false);
                            }
                        }
                        jsonCompetitors.add(jsonCompetitorInLeg);
                    }
                }
                jsonLiveData.put("competitors", jsonCompetitors);
                String json = jsonLiveData.toJSONString();
                return Response.ok(json).header("Content-Type", MediaType.APPLICATION_JSON + ";charset=UTF-8").build();
            }
        }
        return response;
    }
    
    @GET
    @Produces("application/json;charset=UTF-8")
    @Path("datamining")
    public Response getRegattaPredefinedQueries() {
        List<PredefinedQueryIdentifier> predefinedRegattaQueries = getDataMiningResource().getPredefinedRegattaDataMiningQueries();
        return getDataMiningResource().predefinedQueryIdentifiersToJSON(predefinedRegattaQueries);
    }

    @GET
    @Produces("application/json;charset=UTF-8")
    @Path("{regattaname}/datamining/" + SailingPredefinedQueries.QUERY_AVERAGE_SPEED_PER_COMPETITOR_LEGTYPE)
    public Response avgSpeedPerCompetitorAndLegType(@PathParam("regattaname") String regattaName) {
        Response response;
        
        Regatta regatta = findRegattaByName(regattaName);
        if (regatta == null) {
            response = getBadRegattaErrorResponse(regattaName);
        } else {
            getSecurityService().checkCurrentUserReadPermission(regatta);
            response = getDataMiningResource().avgSpeedPerCompetitorAndLegType(regattaName);
        }
        return response;
    }

    @GET
    @Produces("application/json;charset=UTF-8")
    @Path("{regattaname}/races/{racename}/datamining/" + SailingPredefinedQueries.QUERY_AVERAGE_SPEED_PER_COMPETITOR_LEGTYPE)
    public Response avgSpeedPerCompetitorAndLegType(@PathParam("regattaname") String regattaName, @PathParam("racename") String raceName) {
        Response response;
        
        Regatta regatta = findRegattaByName(regattaName);
        if (regatta == null) {
            response = getBadRegattaErrorResponse(regattaName);
        } else {
            getSecurityService().checkCurrentUserReadPermission(regatta);
            RaceDefinition race = findRaceByName(regatta, raceName);
            if (race == null) {
                response = getBadRaceErrorResponse(regattaName, raceName);
            } else {
                response = getDataMiningResource().avgSpeedPerCompetitorAndLegType(regattaName, raceName);
            }
        }
        return response;
    }

    @GET
    @Produces("application/json;charset=UTF-8")
    @Path("{regattaname}/datamining/" + SailingPredefinedQueries.QUERY_DISTANCE_TRAVELED_PER_COMPETITOR_LEGTYPE)
    public Response sumDistancePerCompetitorAndLegType(@PathParam("regattaname") String regattaName) {
        Response response;
        
        Regatta regatta = findRegattaByName(regattaName);
        if (regatta == null) {
            response = getBadRegattaErrorResponse(regattaName);
        } else {
            getSecurityService().checkCurrentUserReadPermission(regatta);
            response = getDataMiningResource().sumDistanceTraveledPerCompetitorAndLegType(regattaName);
        }
        return response;
    }

    @GET
    @Produces("application/json;charset=UTF-8")
    @Path("{regattaname}/races/{racename}/datamining/" + SailingPredefinedQueries.QUERY_DISTANCE_TRAVELED_PER_COMPETITOR_LEGTYPE)
    public Response sumDistancePerCompetitorAndLegType(@PathParam("regattaname") String regattaName, @PathParam("racename") String raceName) {
        Response response;
        
        Regatta regatta = findRegattaByName(regattaName);
        if (regatta == null) {
            response = getBadRegattaErrorResponse(regattaName);
        } else {
            getSecurityService().checkCurrentUserReadPermission(regatta);
            RaceDefinition race = findRaceByName(regatta, raceName);
            if (race == null) {
                response = getBadRaceErrorResponse(regattaName, raceName);
            } else {
                response = getDataMiningResource().sumDistanceTraveledPerCompetitorAndLegType(regattaName, raceName);
            }
        }
        return response;
    }

    @GET
    @Produces("application/json;charset=UTF-8")
    @Path("{regattaname}/datamining/" + SailingPredefinedQueries.QUERY_MANEUVERS_PER_COMPETITOR)
    public Response sumManeuversPerCompetitor(@PathParam("regattaname") String regattaName) {
        Response response;
        
        Regatta regatta = findRegattaByName(regattaName);
        if (regatta == null) {
            response = getBadRegattaErrorResponse(regattaName);
        } else {
            getSecurityService().checkCurrentUserReadPermission(regatta);
            response = getDataMiningResource().sumManeuversPerCompetitor(regattaName);
        }
        return response;
    }

    @GET
    @Produces("application/json;charset=UTF-8")
    @Path("{regattaname}/races/{racename}/datamining/" + SailingPredefinedQueries.QUERY_MANEUVERS_PER_COMPETITOR)
    public Response sumManeuversPerCompetitor(@PathParam("regattaname") String regattaName, @PathParam("racename") String raceName) {
        Response response;
        
        Regatta regatta = findRegattaByName(regattaName);
        if (regatta == null) {
            response = getBadRegattaErrorResponse(regattaName);
        } else {
            getSecurityService().checkCurrentUserReadPermission(regatta);
            RaceDefinition race = findRaceByName(regatta, raceName);
            if (race == null) {
                response = getBadRaceErrorResponse(regattaName, raceName);
            } else {
                response = getDataMiningResource().sumManeuversPerCompetitor(regattaName, raceName);
            }
        }
        return response;
    }

    @GET
    @Produces("application/json;charset=UTF-8")
    @Path("{regattaname}/datamining/" + SailingPredefinedQueries.QUERY_AVERAGE_SPEED_PER_COMPETITOR)
    public Response avgSpeedPerCompetitor(@PathParam("regattaname") String regattaName) {
        Response response;
        
        Regatta regatta = findRegattaByName(regattaName);
        if (regatta == null) {
            response = getBadRegattaErrorResponse(regattaName);
        } else {
            getSecurityService().checkCurrentUserReadPermission(regatta);
            response = getDataMiningResource().avgSpeedPerCompetitor(regattaName);
        }
        return response;
    }

    @GET
    @Produces("application/json;charset=UTF-8")
    @Path("{regattaname}/races/{racename}/datamining/" + SailingPredefinedQueries.QUERY_AVERAGE_SPEED_PER_COMPETITOR)
    public Response avgSpeedPerCompetitor(@PathParam("regattaname") String regattaName, @PathParam("racename") String raceName) {
        Response response;
        Regatta regatta = findRegattaByName(regattaName);
        if (regatta == null) {
            response = getBadRegattaErrorResponse(regattaName);
        } else {
            getSecurityService().checkCurrentUserReadPermission(regatta);
            RaceDefinition race = findRaceByName(regatta, raceName);
            if (race == null) {
                response = getBadRaceErrorResponse(regattaName, raceName);
            } else {
                response = getDataMiningResource().avgSpeedPerCompetitor(regattaName, raceName);
            }
        }
        return response;
    }

    @GET
    @Produces("application/json;charset=UTF-8")
    @Path("{regattaname}/datamining/"+ SailingPredefinedQueries.QUERY_DISTANCE_TRAVELED_PER_COMPETITOR)
    public Response sumDistancePerCompetitor(@PathParam("regattaname") String regattaName) {
        Response response;
        Regatta regatta = findRegattaByName(regattaName);
        if (regatta == null) {
            response = getBadRegattaErrorResponse(regattaName);
        } else {
            getSecurityService().checkCurrentUserReadPermission(regatta);
            response = getDataMiningResource().sumDistanceTraveledPerCompetitor(regattaName);
        }
        return response;
    }

    @GET
    @Produces("application/json;charset=UTF-8")
    @Path("{regattaname}/races/{racename}/datamining/" + SailingPredefinedQueries.QUERY_DISTANCE_TRAVELED_PER_COMPETITOR)
    public Response sumDistancePerCompetitor(@PathParam("regattaname") String regattaName, @PathParam("racename") String raceName) {
        Response response;
        Regatta regatta = findRegattaByName(regattaName);
        if (regatta == null) {
            response = getBadRegattaErrorResponse(regattaName);
        } else {
            getSecurityService().checkCurrentUserReadPermission(regatta);
            RaceDefinition race = findRaceByName(regatta, raceName);
            if (race == null) {
                response = getBadRaceErrorResponse(regattaName, raceName);
            } else {
                response = getDataMiningResource().sumDistanceTraveledPerCompetitor(regattaName, raceName);
            }
        }
        return response;
    }
    
    @POST
    @Produces("application/json;charset=UTF-8")
    @Path("{regattaname}/addracecolumns")
    public Response addRaceColumns(@PathParam("regattaname") String regattaName,
            @QueryParam("numberofraces") Integer numberOfRaces, @QueryParam("prefix") String prefix,
            @QueryParam("toseries") String toSeries) {
        final Response response;
        Regatta regatta = findRegattaByName(regattaName);
        if (regatta == null) {
            response = getBadRegattaErrorResponse(regattaName);
        } else {
            getSecurityService().checkCurrentUserReadPermission(regatta);
            final JSONArray jsonResponse = new JSONArray();
            final Series series = getSeriesUsingLastAsDefault(regatta, toSeries);
            if (series == null) {
                response = getBadSeriesErrorResponse(regattaName, toSeries);
            } else {
                final String raceNamePrefix = prefix == null ? "R" : prefix;
                int oneBasedNumberOfLast = Util.size(series.getRaceColumns());
                for (int i = 1; i <= (numberOfRaces==null?1:numberOfRaces); i++) {
                    final int oneBasedNumberOfNext = findNextFreeRaceName(series, raceNamePrefix, oneBasedNumberOfLast);
                    final RaceColumnInSeries raceColumn = addRaceColumn(regatta, series.getName(), getRaceName(raceNamePrefix, oneBasedNumberOfNext));
                    final JSONObject raceColumnDataAsJson = new JSONObject();
                    raceColumnDataAsJson.put("seriesname", raceColumn.getSeries().getName());
                    raceColumnDataAsJson.put("racename", raceColumn.getName());
                    jsonResponse.add(raceColumnDataAsJson);
                    oneBasedNumberOfLast = oneBasedNumberOfNext;
                }
                String json = jsonResponse.toJSONString();
                response = Response.ok(json).header("Content-Type", MediaType.APPLICATION_JSON + ";charset=UTF-8").build();
            }
        }
        return response;
    }

    @POST
    @Path("{regattaname}/removeracecolumn")
    public Response removeRaceColumns(@PathParam("regattaname") String regattaName,
            @QueryParam("racecolumn") String raceColumnName) {
        final Response response;
        Regatta regatta = findRegattaByName(regattaName);
        if (regatta == null) {
            response = getBadRegattaErrorResponse(regattaName);
        } else {
            SecurityUtils.getSubject().checkPermission(regatta.getIdentifier().getStringPermission(DefaultActions.UPDATE));
            getSecurityService().checkCurrentUserReadPermission(regatta);
            boolean found = false;
            for (final Series series : regatta.getSeries()) {
                if (series.getRaceColumnByName(raceColumnName) != null) {
                    series.removeRaceColumn(raceColumnName);
                    found = true;
                    break;
                }
            }
            if (!found) {
                response = getBadRaceErrorResponse(regattaName, raceColumnName);
            } else {
                response = Response.ok().build();
            }
        }
        return response;
    }

    private String getRaceName(final String raceNamePrefix, final int number) {
        return raceNamePrefix+number;
    }
    
    private int findNextFreeRaceName(Series series, String raceNamePrefix, int oneBasedNumberOfLast) {
        int result = oneBasedNumberOfLast;
        boolean clash = false;
        do {
            result++;
            clash = false;
            final String raceNameCandidate = getRaceName(raceNamePrefix, result);
            for (final RaceColumnInSeries raceColumn : series.getRaceColumns()) {
                if (raceColumn.getName().equals(raceNameCandidate)) {
                    clash = true;
                    break;
                }
            }
        } while (clash);
        return result;
    }

    private RaceColumnInSeries addRaceColumn(Regatta regatta, String seriesName, String columnName) {
        SecurityUtils.getSubject().checkPermission(regatta.getIdentifier().getStringPermission(DefaultActions.UPDATE));
        return getService().apply(new AddColumnToSeries(new RegattaName(regatta.getName()), seriesName, columnName));
    }

    private Series getSeriesUsingLastAsDefault(Regatta regatta, String seriesName) {
        final Series result;
        if (seriesName != null) {
            result = regatta.getSeriesByName(seriesName);
        } else {
            final Iterator<? extends Series> i = regatta.getSeries().iterator();
            if (i.hasNext()) {
                result = i.next();
            } else {
                result = null;
            }
        }
        return result;
    }

    @POST
    @Path("/updateOrCreateSeries")
    @Consumes(MediaType.APPLICATION_JSON)
    @Produces("application/json;charset=UTF-8")
    public Response updateOrCreateSeries(String json) throws ParseException, JsonDeserializationException {
        Object requestBody = JSONValue.parseWithException(json);
        JSONObject requestObject = Helpers.toJSONObjectSafe(requestBody);
        String regattaName = (String) requestObject.get("regattaName");

        Regatta regatta = getService().getRegattaByName(regattaName);
        if (regatta != null) {
            SecurityUtils.getSubject().checkPermission(regatta.getIdentifier().getStringPermission(DefaultActions.UPDATE));
            String seriesName = (String) requestObject.get("seriesName");
            String seriesNameNew = (String) requestObject.get("seriesNameNew");
            boolean isMedal = (boolean) requestObject.get("isMedal");
            boolean isFleetsCanRunInParallel = (boolean) requestObject.get("isFleetsCanRunInParallel");
            boolean startsWithZeroScore = (boolean) requestObject.get("startsWithZeroScore");
            boolean firstColumnIsNonDiscardableCarryForward = (boolean) requestObject
                    .get("firstColumnIsNonDiscardableCarryForward");
            boolean hasSplitFleetContiguousScoring = (boolean) requestObject.get("hasSplitFleetContiguousScoring");

            Integer maximumNumberOfDiscards = null;
            if (requestObject.containsKey("maximumNumberOfDiscards")) {
                maximumNumberOfDiscards = ((Long) requestObject.get("maximumNumberOfDiscards")).intValue();
            }

            int[] resultDiscardingThresholds = null;
            if (requestObject.containsKey("resultDiscardingThresholds")) {
                JSONArray resultDiscardingThresholdsRaw = (JSONArray) requestObject.get("resultDiscardingThresholds");
                resultDiscardingThresholds = new int[resultDiscardingThresholdsRaw.size()];
                for (int i = 0; i < resultDiscardingThresholdsRaw.size(); i++) {
                    resultDiscardingThresholds[i] = ((Long) resultDiscardingThresholdsRaw.get(i)).intValue();
                }
            }

            JSONArray fleetsRaw = (JSONArray) requestObject.get("fleets");
            List<FleetDTO> fleets = new ArrayList<>();
            for (Object fleetRaw : fleetsRaw) {
                JSONObject fleet = Helpers.toJSONObjectSafe(fleetRaw);
                String fleetName = (String) fleet.get("fleetName");
                int orderNo = ((Long) fleet.get("orderNo")).intValue();
                String htmlColor = (String) fleet.get("htmlColor");
                fleets.add(new FleetDTO(fleetName, orderNo, new RGBColor(htmlColor)));
            }
            getService().apply(new UpdateSeries(regatta.getRegattaIdentifier(), seriesName, seriesNameNew, isMedal,
                    isFleetsCanRunInParallel, resultDiscardingThresholds, startsWithZeroScore,
                    firstColumnIsNonDiscardableCarryForward, hasSplitFleetContiguousScoring, maximumNumberOfDiscards,
                    fleets));
        } else {
            throw new IllegalStateException("RegattaName could not be resolved to regatta " + regattaName);
        }
        return Response.ok().header("Content-Type", MediaType.APPLICATION_JSON + ";charset=UTF-8").build();
    }
}<|MERGE_RESOLUTION|>--- conflicted
+++ resolved
@@ -734,7 +734,6 @@
                 jsonRace.put("regatta", regatta.getName());
                 JSONArray jsonCompetitors = new JSONArray();
                 for (Competitor competitor : trackedRace.getRace().getCompetitors()) {
-<<<<<<< HEAD
                     if (getSecurityService().hasCurrentUserOneOfExplicitPermissions(competitor,
                             SecuredSecurityTypes.PublicReadableActions.READ_AND_READ_PUBLIC_ACTIONS)) {
                         if (competitorIds == null || competitorIds.isEmpty()
@@ -754,59 +753,9 @@
                             try {
                                 Iterator<GPSFixMoving> fixIter;
                                 if (from == null) {
-                                    fixIter = track.getFixes().iterator();
-=======
-                    if (competitorIds == null || competitorIds.isEmpty()
-                            || competitorIds.contains(competitor.getId().toString())) {
-                        JSONObject jsonCompetitor = new JSONObject();
-                        jsonCompetitor.put("id", competitor.getId() != null ? competitor.getId().toString() : null);
-                        jsonCompetitor.put("name", competitor.getName());
-                        jsonCompetitor.put("sailNumber", trackedRace.getBoatOfCompetitor(competitor).getSailID());
-                        jsonCompetitor.put("color", competitor.getColor() != null ? competitor.getColor().getAsHtml() : null);
-                        if(competitor.getFlagImage() != null) {
-                            jsonCompetitor.put("flagImage", competitor.getFlagImage().toString());
-                        }
-                        GPSFixTrack<Competitor, GPSFixMoving> track = trackedRace.getTrack(competitor);
-                        JSONArray jsonFixes = new JSONArray();
-                        track.lockForRead();
-                        try {
-                            Iterator<GPSFixMoving> fixIter;
-                            if (from == null) {
-                                fixIter = raw?track.getRawFixes().iterator():track.getFixes().iterator();
-                            } else {
-                                fixIter = raw?track.getRawFixesIterator(from, /* inclusive */true):track.getFixesIterator(from, /* inclusive */true);
-                            }
-                            GPSFixMoving fix = null; 
-                            boolean lastAdded = false;
-                            while (fixIter.hasNext()) {
-                                fix = fixIter.next();
-                                if (to != null && fix.getTimePoint() != null && to.compareTo(fix.getTimePoint()) < 0) {
-                                    lastAdded = false;
-                                    break;
-                                }
-                                Tack tack = null;
-                                if (withTack != null && withTack) {
-                                    try {
-                                        tack = trackedRace.getTack(competitor, fix.getTimePoint());
-                                    } catch (NoWindException e) {
-                                        // don't output tack
-                                    }
-                                }
-                                addCompetitorFixToJsonFixes(jsonFixes, fix, tack);
-                                lastAdded = true;
-                            }
-                            
-                            if (addLastKnown && !lastAdded) {
-                                // find a fix earlier than the interval requested:
-                                Iterator<GPSFixMoving> earlierFixIter = raw ?
-                                        track.getRawFixesDescendingIterator(from, /* inclusive */false) :
-                                            track.getFixesDescendingIterator(from, /* inclusive */false);
-                                final GPSFixMoving earlierFix;
-                                if (earlierFixIter.hasNext()) {
-                                    earlierFix = earlierFixIter.next();
->>>>>>> b435c9e4
+                                    fixIter = raw?track.getRawFixes().iterator():track.getFixes().iterator();
                                 } else {
-                                    fixIter = track.getFixesIterator(from, /* inclusive */true);
+                                    fixIter = raw?track.getRawFixesIterator(from, /* inclusive */true):track.getFixesIterator(from, /* inclusive */true);
                                 }
                                 GPSFixMoving fix = null;
                                 boolean lastAdded = false;
@@ -831,8 +780,9 @@
 
                                 if (addLastKnown && !lastAdded) {
                                     // find a fix earlier than the interval requested:
-                                    Iterator<GPSFixMoving> earlierFixIter = track.getFixesDescendingIterator(from,
-                                            /* inclusive */false);
+                                    Iterator<GPSFixMoving> earlierFixIter = raw ?
+                                        track.getRawFixesDescendingIterator(from, /* inclusive */false) :
+                                            track.getFixesDescendingIterator(from, /* inclusive */false);
                                     final GPSFixMoving earlierFix;
                                     if (earlierFixIter.hasNext()) {
                                         earlierFix = earlierFixIter.next();
