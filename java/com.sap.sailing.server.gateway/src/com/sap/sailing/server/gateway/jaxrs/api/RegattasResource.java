--- conflicted
+++ resolved
@@ -2024,12 +2024,9 @@
                                     if (maxSpeedOverGround != null) {
                                         jsonCompetitorInLeg.put("maxSOG-kts", RoundingUtil.knotsDecimalFormatter
                                                 .format(maxSpeedOverGround.getB().getKnots()));
-<<<<<<< HEAD
                                         jsonCompetitorInLeg.put("maxSOGTimePoint-millis", RoundingUtil.knotsDecimalFormatter
                                                 .format(maxSpeedOverGround.getA().getTimePoint().asMillis()));
 
-=======
->>>>>>> e1f3e0fe
                                     }
                                     try {
                                         Integer numberOfTacks = trackedLegOfCompetitor.getNumberOfTacks(timePoint, /* waitForLatest */ false);
