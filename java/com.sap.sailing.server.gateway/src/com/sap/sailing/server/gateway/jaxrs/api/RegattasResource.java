--- conflicted
+++ resolved
@@ -137,11 +137,7 @@
 import com.sap.sse.common.impl.RGBColor;
 import com.sap.sse.common.util.RoundingUtil;
 import com.sap.sse.datamining.shared.impl.PredefinedQueryIdentifier;
-<<<<<<< HEAD
-=======
 import com.sap.sse.security.ActionWithResult;
-import com.sap.sse.security.SecurityService;
->>>>>>> 9145fea1
 import com.sap.sse.security.shared.HasPermissions.DefaultActions;
 import com.sap.sse.security.shared.User;
 
@@ -477,34 +473,25 @@
                     Collections.singleton(new PersonImpl(eCompetitorName,
                             getService().getBaseDomainFactory().getOrCreateNationality(nationalityThreeLetterIOCCode),
                             /* dateOfBirth */ null, /* description */ null)),
-<<<<<<< HEAD
                     /* coach */ null, teamImageURI);
-            final CompetitorWithBoat competitor = getService().getCompetitorAndBoatStore()
-                    .getOrCreateCompetitorWithBoat(UUID.randomUUID(), eCompetitorName,
-                            eCompetitorShortName, color, eCompetitorEmail, flagImageURI, team,
-                            timeOnTimeFactor,
-                            timeOnDistanceAllowancePerNauticalMileAsMillis == null ? null
-                                    : new MillisecondsDurationImpl(timeOnDistanceAllowancePerNauticalMileAsMillis),
-                            searchTag, boat);
-=======
-                    /* coach */ null);
             final UUID competitorUuid = UUID.randomUUID();
+            final String name = eCompetitorName;
+            final String shortName = eCompetitorShortName;
+            final String email = eCompetitorEmail;
             final CompetitorWithBoat competitor = getSecurityService()
                     .setOwnershipCheckPermissionForObjectCreationAndRevertOnError(SecuredDomainType.COMPETITOR,
                             competitorUuid.toString(), name, new ActionWithResult<CompetitorWithBoat>() {
                                 @Override
                                 public CompetitorWithBoat run() throws Exception {
                                     return getService().getCompetitorAndBoatStore().getOrCreateCompetitorWithBoat(
-                                            UUID.randomUUID(), name, /* shortName */ null, /* displayColor */ null,
-                                            email, /* flagImageURI */ null, team, timeOnTimeFactor,
+                                            competitorUuid, name, shortName, color,
+                                            email, flagImageURI, team, timeOnTimeFactor,
                                             timeOnDistanceAllowancePerNauticalMileAsMillis == null ? null
                                                     : new MillisecondsDurationImpl(
                                                             timeOnDistanceAllowancePerNauticalMileAsMillis),
                                             searchTag, boat);
                                 }
                             });
-
->>>>>>> 9145fea1
             regatta.registerCompetitor(competitor);
             response = Response.ok(CompetitorJsonSerializer.create().serialize(competitor).toJSONString())
                     .header("Content-Type", MediaType.APPLICATION_JSON + ";charset=UTF-8").build();
@@ -540,18 +527,11 @@
         if (boatClassName == null) {
             response = getBadBoatClassResponse(boatClassName);
         } else {
-<<<<<<< HEAD
             response = createAndAddCompetitor(regattaName, nationalityThreeLetterIOCCode, displayColor,
                     timeOnTimeFactor, timeOnDistanceAllowancePerNauticalMileAsMillis, searchTag, competitorName,
                     competitorShortName, competitorEmail, flagImageURI, teamImageURI,
-                    shortName -> new BoatImpl(UUID.randomUUID(), shortName, getService().getBaseDomainFactory()
-                            .getOrCreateBoatClass(boatClassName, /* typicallyStartsUpwind */ true), sailId),
+                    shortName -> createBoat(shortName, boatClassName, sailId),
                     deviceUuid, registrationLinkSecret);
-=======
-            response = createAndAddCompetitor(regattaName, nationalityThreeLetterIOCCode, timeOnTimeFactor,
-                    timeOnDistanceAllowancePerNauticalMileAsMillis, searchTag, competitorName, competitorEmail,
-                    shortName -> createBoat(shortName, boatClassName, sailId));
->>>>>>> 9145fea1
         }
         return response;
     }
