package com.sap.sailing.server.gateway.jaxrs.api;

import java.util.ArrayList;
import java.util.Date;
import java.util.HashSet;
import java.util.Iterator;
import java.util.List;
import java.util.Map;
import java.util.Set;
import java.util.logging.Level;
import java.util.logging.Logger;

import javax.ws.rs.DefaultValue;
import javax.ws.rs.GET;
import javax.ws.rs.Path;
import javax.ws.rs.PathParam;
import javax.ws.rs.Produces;
import javax.ws.rs.QueryParam;
import javax.ws.rs.core.MediaType;
import javax.ws.rs.core.Response;
import javax.ws.rs.core.Response.Status;

import org.json.simple.JSONArray;
import org.json.simple.JSONObject;

import com.sap.sailing.domain.base.Competitor;
import com.sap.sailing.domain.base.Course;
import com.sap.sailing.domain.base.Mark;
import com.sap.sailing.domain.base.RaceDefinition;
import com.sap.sailing.domain.base.Regatta;
import com.sap.sailing.domain.base.Waypoint;
import com.sap.sailing.domain.common.Distance;
import com.sap.sailing.domain.common.NoWindException;
import com.sap.sailing.domain.common.RegattaName;
import com.sap.sailing.domain.common.Speed;
import com.sap.sailing.domain.common.Tack;
import com.sap.sailing.domain.common.WindSource;
import com.sap.sailing.domain.common.tracking.GPSFix;
import com.sap.sailing.domain.common.tracking.GPSFixMoving;
import com.sap.sailing.domain.polars.NotEnoughDataHasBeenAddedException;
import com.sap.sailing.domain.ranking.RankingMetric.RankingInfo;
import com.sap.sailing.domain.tracking.DynamicTrackedRace;
import com.sap.sailing.domain.tracking.GPSFixTrack;
import com.sap.sailing.domain.tracking.TrackedLeg;
import com.sap.sailing.domain.tracking.TrackedLegOfCompetitor;
import com.sap.sailing.domain.tracking.TrackedRace;
import com.sap.sailing.domain.tracking.WindPositionMode;
import com.sap.sailing.server.gateway.jaxrs.AbstractSailingServerResource;
import com.sap.sailing.server.gateway.jaxrs.UnitSerializationUtil;
import com.sap.sailing.server.gateway.serialization.JsonSerializer;
import com.sap.sailing.server.gateway.serialization.coursedata.impl.ControlPointJsonSerializer;
import com.sap.sailing.server.gateway.serialization.coursedata.impl.CourseBaseJsonSerializer;
import com.sap.sailing.server.gateway.serialization.coursedata.impl.GateJsonSerializer;
import com.sap.sailing.server.gateway.serialization.coursedata.impl.MarkJsonSerializer;
import com.sap.sailing.server.gateway.serialization.coursedata.impl.WaypointJsonSerializer;
import com.sap.sailing.server.gateway.serialization.impl.BoatClassJsonSerializer;
import com.sap.sailing.server.gateway.serialization.impl.BoatJsonSerializer;
import com.sap.sailing.server.gateway.serialization.impl.ColorJsonSerializer;
import com.sap.sailing.server.gateway.serialization.impl.CompetitorJsonSerializer;
import com.sap.sailing.server.gateway.serialization.impl.DurationJsonSerializer;
import com.sap.sailing.server.gateway.serialization.impl.FleetJsonSerializer;
import com.sap.sailing.server.gateway.serialization.impl.NationalityJsonSerializer;
import com.sap.sailing.server.gateway.serialization.impl.PersonJsonSerializer;
import com.sap.sailing.server.gateway.serialization.impl.RegattaJsonSerializer;
import com.sap.sailing.server.gateway.serialization.impl.SeriesJsonSerializer;
import com.sap.sailing.server.gateway.serialization.impl.TeamJsonSerializer;
import com.sap.sse.InvalidDateException;
import com.sap.sse.common.Duration;
import com.sap.sse.common.TimePoint;
import com.sap.sse.common.Util;
import com.sap.sse.common.impl.MillisecondsTimePoint;

@Path("/v1/regattas")
public class RegattasResource extends AbstractSailingServerResource {
    private static final Logger logger = Logger.getLogger(RegattasResource.class.getName());

    private Response getBadRegattaErrorResponse(String regattaName) {
        return Response.status(Status.NOT_FOUND).entity("Could not find a regatta with name '" + regattaName + "'.")
                .type(MediaType.TEXT_PLAIN).build();
    }

    private Response getBadRaceErrorResponse(String regattaName, String raceName) {
        return Response.status(Status.NOT_FOUND)
                .entity("Could not find a race with name '" + raceName + "' in regatta '" + regattaName + "'.")
                .type(MediaType.TEXT_PLAIN).build();
    }
    

    private Response getNoTrackedRaceErrorResponse(String regattaName, String raceName) {
        return Response.status(Status.NOT_FOUND)
                .entity("No tracked race for race with name '" + raceName + "' in regatta '" + regattaName + "'.")
                .type(MediaType.TEXT_PLAIN).build();
    }

    private Response getNotEnoughDataAvailabeErrorResponse(String regattaName, String raceName) {
        return Response.status(Status.NOT_FOUND)
                .entity("No wind or polar data for race with name '" + raceName + "' in regatta '" + regattaName + "'.")
                .type(MediaType.TEXT_PLAIN).build();
    }

    @GET
    @Produces("application/json;charset=UTF-8")
    public Response getRegattas() {
        RegattaJsonSerializer regattaJsonSerializer = new RegattaJsonSerializer();

        JSONArray regattasJson = new JSONArray();
        for (Regatta regatta : getService().getAllRegattas()) {
            regattasJson.add(regattaJsonSerializer.serialize(regatta));
        }
        String json = regattasJson.toJSONString();
        return Response.ok(json, MediaType.APPLICATION_JSON).build();
    }

    @GET
    @Produces("application/json;charset=UTF-8")
    @Path("{regattaname}")
    public Response getRegatta(@PathParam("regattaname") String regattaName) {
        Response response;
        Regatta regatta = getService().getRegatta(new RegattaName(regattaName));
        if (regatta == null) {
            response = getBadRegattaErrorResponse(regattaName);
        } else {
            SeriesJsonSerializer seriesJsonSerializer = new SeriesJsonSerializer(new FleetJsonSerializer(
                    new ColorJsonSerializer()));
            JsonSerializer<Regatta> regattaSerializer = new RegattaJsonSerializer(seriesJsonSerializer, null);
            JSONObject serializedRegatta = regattaSerializer.serialize(regatta);

            String json = serializedRegatta.toJSONString();
            response = Response.ok(json, MediaType.APPLICATION_JSON).build();
        }
        return response;
    }

    /**
     * Gets all entries for a regatta.
     * 
     * @param regattaName
     *            the name of the regatta
     * @return
     */
    @GET
    @Produces("application/json;charset=UTF-8")
    @Path("{regattaname}/entries")
    public Response getEntries(@PathParam("regattaname") String regattaName) {
        Response response;
        Regatta regatta = getService().getRegatta(new RegattaName(regattaName));
        if (regatta == null) {
            response = getBadRegattaErrorResponse(regattaName);
        } else {
            NationalityJsonSerializer nationalityJsonSerializer = new NationalityJsonSerializer();
            CompetitorJsonSerializer competitorJsonSerializer = new CompetitorJsonSerializer(new TeamJsonSerializer(
                    new PersonJsonSerializer(nationalityJsonSerializer)), new BoatJsonSerializer(
                    new BoatClassJsonSerializer()));
            JsonSerializer<Regatta> regattaSerializer = new RegattaJsonSerializer(null, competitorJsonSerializer);
            JSONObject serializedRegatta = regattaSerializer.serialize(regatta);

            String json = serializedRegatta.toJSONString();
            response = Response.ok(json, MediaType.APPLICATION_JSON).build();
        }
        return response;
    }

    /**
     * Gets all GPS positions of the competitors for a given race.
     * 
     * @param regattaName
     *            the name of the regatta
     * @param tack
     *            whether or not to include the tack in the output for each fix. Determining tack requires an expensive
     *            wind calculation for the competitor's position for each fix's time point. If this value is not
     *            absolutely required, <code>false</code> should be provided here which is also the default.
     * @return
     */
    @GET
    @Produces("application/json;charset=UTF-8")
    @Path("{regattaname}/races/{racename}/competitors/positions")
    public Response getCompetitorPositions(@PathParam("regattaname") String regattaName,
            @PathParam("racename") String raceName, @QueryParam("fromtime") String fromtime,
            @QueryParam("fromtimeasmillis") Long fromtimeasmillis, @QueryParam("totime") String totime,
            @QueryParam("totimeasmillis") Long totimeasmillis, @QueryParam("withtack") Boolean withTack,
            @QueryParam("competitorId") Set<String> competitorIds) {
        Response response;
        Regatta regatta = findRegattaByName(regattaName);
        if (regatta == null) {
            response = getBadRegattaErrorResponse(regattaName);
        } else {
            RaceDefinition race = findRaceByName(regatta, raceName);
            if (race == null) {
                response = getBadRaceErrorResponse(regattaName, raceName);
            } else {
                TrackedRace trackedRace = findTrackedRace(regattaName, raceName);

                TimePoint from;
                TimePoint to;
                try {
                    from = parseTimePoint(fromtime, fromtimeasmillis,
                            trackedRace.getStartOfRace() == null ? new MillisecondsTimePoint(0) :
                            /* 24h before race start */new MillisecondsTimePoint(trackedRace.getStartOfRace()
                                    .asMillis() - 24 * 3600 * 1000));
                } catch (InvalidDateException e1) {
                    return Response.status(Status.INTERNAL_SERVER_ERROR).entity("Could not parse the 'from' time.")
                            .type(MediaType.TEXT_PLAIN).build();
                }
                try {
                    to = parseTimePoint(totime, totimeasmillis, MillisecondsTimePoint.now());
                } catch (InvalidDateException e1) {
                    return Response.status(Status.INTERNAL_SERVER_ERROR).entity("Could not parse the 'to' time.")
                            .type(MediaType.TEXT_PLAIN).build();
                }

                JSONObject jsonRace = new JSONObject();
                jsonRace.put("name", trackedRace.getRace().getName());
                jsonRace.put("regatta", regatta.getName());
                JSONArray jsonCompetitors = new JSONArray();
                for (Competitor competitor : trackedRace.getRace().getCompetitors()) {
                    if (competitorIds == null || competitorIds.isEmpty()
                            || competitorIds.contains(competitor.getId().toString())) {
                        JSONObject jsonCompetitor = new JSONObject();
                        jsonCompetitor.put("id", competitor.getId() != null ? competitor.getId().toString() : null);
                        jsonCompetitor.put("name", competitor.getName());
                        jsonCompetitor.put("sailNumber", competitor.getBoat().getSailID());
                        jsonCompetitor.put("color", competitor.getColor() != null ? competitor.getColor().getAsHtml() : null);
                        if(competitor.getFlagImage() != null) {
                            jsonCompetitor.put("flagImage", competitor.getFlagImage().toString());
                        }
                        GPSFixTrack<Competitor, GPSFixMoving> track = trackedRace.getTrack(competitor);
                        JSONArray jsonFixes = new JSONArray();
                        track.lockForRead();
                        try {
                            Iterator<GPSFixMoving> fixIter;
                            if (from == null) {
                                fixIter = track.getFixes().iterator();
                            } else {
                                fixIter = track.getFixesIterator(from, /* inclusive */true);
                            }
                            while (fixIter.hasNext()) {
                                GPSFixMoving fix = fixIter.next();
                                if (to != null && fix.getTimePoint() != null && to.compareTo(fix.getTimePoint()) < 0) {
                                    break;
                                }
                                JSONObject jsonFix = new JSONObject();
                                jsonFix.put("timepoint-ms", fix.getTimePoint().asMillis());
                                jsonFix.put("lat-deg", UnitSerializationUtil.latLngDecimalFormatter.format(fix
                                        .getPosition().getLatDeg()));
                                jsonFix.put("lng-deg", UnitSerializationUtil.latLngDecimalFormatter.format(fix
                                        .getPosition().getLngDeg()));
                                jsonFix.put("truebearing-deg", fix.getSpeed().getBearing().getDegrees());
                                jsonFix.put("speed-kts",
                                        UnitSerializationUtil.knotsDecimalFormatter.format(fix.getSpeed().getKnots()));
                                if (withTack != null && withTack) {
                                    String tackName;
                                    try {
                                        final Tack tack = trackedRace.getTack(competitor, fix.getTimePoint());
                                        if (tack != null) {
                                            tackName = tack.name();
                                            jsonFix.put("tack", tackName);
                                        }
                                    } catch (NoWindException e) {
                                        // don't output tack
                                    }
                                }
                                jsonFixes.add(jsonFix);
                            }
                        } finally {
                            track.unlockAfterRead();
                        }
                        jsonCompetitor.put("track", jsonFixes);
                        jsonCompetitors.add(jsonCompetitor);
                    }
                }
                jsonRace.put("competitors", jsonCompetitors);

                String json = jsonRace.toJSONString();
                response = Response.ok(json, MediaType.APPLICATION_JSON).build();
            }
        }
        return response;
    }

    /**
     * Gets all GPS positions of the course marks for a given race.
     * 
     * @param regattaName
     *            the name of the regatta
     * @return
     */
    @GET
    @Produces("application/json;charset=UTF-8")
    @Path("{regattaname}/races/{racename}/marks/positions")
    public Response getMarkPositions(@PathParam("regattaname") String regattaName,
            @PathParam("racename") String raceName, @QueryParam("fromtime") String fromtime,
            @QueryParam("fromtimeasmillis") Long fromtimeasmillis, @QueryParam("totime") String totime,
            @QueryParam("totimeasmillis") Long totimeasmillis,
            @DefaultValue("false") @QueryParam("lastknown") boolean addLastKnown) {
        Regatta regatta = findRegattaByName(regattaName);
        if (regatta == null) {
            return getBadRegattaErrorResponse(regattaName);
        }

        RaceDefinition race = findRaceByName(regatta, raceName);
        if (race == null) {
            return getBadRaceErrorResponse(regattaName, raceName);
        }

        TrackedRace trackedRace = findTrackedRace(regattaName, raceName);

        TimePoint from;
        TimePoint to;
        try {
            from = parseTimePoint(fromtime, fromtimeasmillis,
                    trackedRace.getStartOfRace() == null ? new MillisecondsTimePoint(0) :
                    /* 24h before race start */new MillisecondsTimePoint(
                            trackedRace.getStartOfRace().asMillis() - 24 * 3600 * 1000));
        } catch (InvalidDateException e1) {
            return Response.status(Status.INTERNAL_SERVER_ERROR).entity("Could not parse the 'from' time.")
                    .type(MediaType.TEXT_PLAIN).build();
        }
        try {
            to = parseTimePoint(totime, totimeasmillis, MillisecondsTimePoint.now());
        } catch (InvalidDateException e1) {
            return Response.status(Status.INTERNAL_SERVER_ERROR).entity("Could not parse the 'to' time.")
                    .type(MediaType.TEXT_PLAIN).build();
        }

        JSONObject jsonRace = new JSONObject();
        jsonRace.put("name", trackedRace.getRace().getName());
        jsonRace.put("regatta", regatta.getName());
        JSONArray jsonMarks = new JSONArray();
        Set<Mark> marks = new HashSet<Mark>();
        Course course = trackedRace.getRace().getCourse();
        for (Waypoint waypoint : course.getWaypoints()) {
            for (Mark mark : waypoint.getMarks()) {
                marks.add(mark);
            }
        }

        for (Mark mark : marks) {
            JSONObject jsonMark = new JSONObject();
            jsonMark.put("name", mark.getName());
            jsonMark.put("id", mark.getId() != null ? mark.getId().toString() : null);
            GPSFixTrack<Mark, GPSFix> track = trackedRace.getOrCreateTrack(mark);
            JSONArray jsonFixes = new JSONArray();
            track.lockForRead();
            try {
                Iterator<GPSFix> fixIter;
                if (from == null) {
                    fixIter = track.getFixes().iterator();
                } else {
                    fixIter = track.getFixesIterator(from, /* inclusive */true);
                }
                GPSFix fix = null; 
                boolean lastAdded = false;
                while (fixIter.hasNext()) {
                    fix = fixIter.next();
                    if (to != null && fix.getTimePoint() != null && to.compareTo(fix.getTimePoint()) < 0) {
                        lastAdded = false;
                        break;
                    }
                    JSONObject jsonFix = constructFixJson(fix);
                    jsonFixes.add(jsonFix);
                    lastAdded = true;
                }
                
                if (addLastKnown && fix != null && !lastAdded){
                    JSONObject jsonFix = constructFixJson(fix);
                    jsonFixes.add(jsonFix);
                }
                
            } finally {
                track.unlockAfterRead();
            }
            jsonMark.put("track", jsonFixes);
            jsonMarks.add(jsonMark);
        }
        jsonRace.put("marks", jsonMarks);

        String json = jsonRace.toJSONString();

        return Response.ok(json, MediaType.APPLICATION_JSON).build();
    }

    private JSONObject constructFixJson(GPSFix fix) {
        JSONObject jsonFix = new JSONObject();
        jsonFix.put("timepoint-ms", fix.getTimePoint().asMillis());
        jsonFix.put("lat-deg",
                UnitSerializationUtil.latLngDecimalFormatter.format(fix.getPosition().getLatDeg()));
        jsonFix.put("lng-deg",
                UnitSerializationUtil.latLngDecimalFormatter.format(fix.getPosition().getLngDeg()));
        return jsonFix;
    }

    /**
     * Gets the course of the race.
     * 
     * @param regattaName
     *            the name of the regatta
     * @return
     */
    @GET
    @Produces("application/json;charset=UTF-8")
    @Path("{regattaname}/races/{racename}/course")
    public Response getCourse(@PathParam("regattaname") String regattaName, @PathParam("racename") String raceName) {
        Response response;
        Regatta regatta = findRegattaByName(regattaName);
        if (regatta == null) {
            response = getBadRegattaErrorResponse(regattaName);
        } else {
            RaceDefinition race = findRaceByName(regatta, raceName);
            if (race == null) {
                response = getBadRaceErrorResponse(regattaName, raceName);
            } else {
                Course course = race.getCourse();
                CourseBaseJsonSerializer serializer = new CourseBaseJsonSerializer(new WaypointJsonSerializer(
                        new ControlPointJsonSerializer(new MarkJsonSerializer(), new GateJsonSerializer(
                                new MarkJsonSerializer()))));

                JSONObject jsonCourse = serializer.serialize(course);
                String json = jsonCourse.toJSONString();
                response = Response.ok(json, MediaType.APPLICATION_JSON).build();
            }
        }
        return response;
    }
    
    /**
     * Gets the target time of the race
     * 
     * @param regattaName
     *            the name of the regatta
     * @return -1 if not enough polar data or no wind information is available
     */
    @GET
    @Produces("application/json;charset=UTF-8")
    @Path("{regattaname}/races/{racename}/targettime")
    public Response getTargetTime(@PathParam("regattaname") String regattaName, @PathParam("racename") String raceName,
            @QueryParam("timeasmillis") Long timeasmillis) {
        if (timeasmillis == null) {
            timeasmillis = System.currentTimeMillis();
        }
        TimePoint timePoint = new MillisecondsTimePoint(timeasmillis);
        Response response;
        Regatta regatta = findRegattaByName(regattaName);
        if (regatta == null) {
            response = getBadRegattaErrorResponse(regattaName);
        } else {
            RaceDefinition race = findRaceByName(regatta, raceName);
            if (race == null) {
                response = getBadRaceErrorResponse(regattaName, raceName);
            } else {
                DynamicTrackedRace trackedRace = getService().getTrackedRace(regatta, race);
                if (trackedRace != null) {
                    Duration targetTime;
                    try {
                        targetTime = trackedRace.getEstimatedTimeToComplete(timePoint);

                        DurationJsonSerializer serializer = new DurationJsonSerializer();

                        JSONObject jsonCourse = serializer.serialize(targetTime);
                        String json = jsonCourse.toJSONString();
                        response = Response.ok(json, MediaType.APPLICATION_JSON).build();
                    } catch (NotEnoughDataHasBeenAddedException | NoWindException e) {
                        response = getNotEnoughDataAvailabeErrorResponse(regattaName, raceName);
                    }
                } else {
                    response = getNoTrackedRaceErrorResponse(regattaName, raceName);
                }
                
            }
        }
        return response;
    }

    /**
     * Gets the relevant times of the race.
     * 
     * @param regattaName
     *            the name of the regatta
     * @return
     */
    @GET
    @Produces("application/json;charset=UTF-8")
    @Path("{regattaname}/races/{racename}/times")
    public Response getTimes(@PathParam("regattaname") String regattaName, @PathParam("racename") String raceName) {
        Response response = null;
        Regatta regatta = findRegattaByName(regattaName);
        if (regatta == null) {
            response = getBadRegattaErrorResponse(regattaName);
        } else {
            RaceDefinition race = findRaceByName(regatta, raceName);
            if (race == null) {
                response = getBadRaceErrorResponse(regattaName, raceName);
            } else {
                TrackedRace trackedRace = findTrackedRace(regattaName, raceName);

                JSONObject jsonRaceTimes = new JSONObject();
                jsonRaceTimes.put("name", trackedRace.getRace().getName());
                jsonRaceTimes.put("regatta", regatta.getName());

                jsonRaceTimes.put("startOfRace-ms", trackedRace.getStartOfRace() == null ? null : trackedRace
                        .getStartOfRace().asMillis());
                jsonRaceTimes.put("startOfTracking-ms", trackedRace.getStartOfTracking() == null ? null : trackedRace
                        .getStartOfTracking().asMillis());
                jsonRaceTimes.put("newestTrackingEvent-ms", trackedRace.getTimePointOfNewestEvent() == null ? null
                        : trackedRace.getTimePointOfNewestEvent().asMillis());
                jsonRaceTimes.put("endOfTracking-ms", trackedRace.getEndOfTracking() == null ? null : trackedRace
                        .getEndOfTracking().asMillis());
                jsonRaceTimes.put("endOfRace-ms", trackedRace.getEndOfRace() == null ? null : trackedRace
                        .getEndOfRace().asMillis());
                jsonRaceTimes.put("delayToLive-ms", trackedRace.getDelayToLiveInMillis());

                JSONArray jsonMarkPassingTimes = new JSONArray();
                List<TimePoint> firstPassingTimepoints = new ArrayList<>();
                Iterable<com.sap.sse.common.Util.Pair<Waypoint, com.sap.sse.common.Util.Pair<TimePoint, TimePoint>>> markPassingsTimes = trackedRace
                        .getMarkPassingsTimes();
                synchronized (markPassingsTimes) {
                    int numberOfWaypoints = Util.size(markPassingsTimes);
                    int wayPointNumber = 1;
                    for (com.sap.sse.common.Util.Pair<Waypoint, com.sap.sse.common.Util.Pair<TimePoint, TimePoint>> markPassingTimes : markPassingsTimes) {
                        JSONObject jsonMarkPassing = new JSONObject();
                        String name = "M" + (wayPointNumber - 1);
                        if (wayPointNumber == numberOfWaypoints) {
                            name = "F";
                        }
                        jsonMarkPassing.put("name", name);
                        com.sap.sse.common.Util.Pair<TimePoint, TimePoint> timesPair = markPassingTimes.getB();
                        TimePoint firstPassingTime = timesPair.getA();
                        TimePoint lastPassingTime = timesPair.getB();
                        jsonMarkPassing.put("firstPassing-ms",
                                firstPassingTime == null ? null : firstPassingTime.asMillis());
                        jsonMarkPassing.put("lastPassing-ms",
                                lastPassingTime == null ? null : lastPassingTime.asMillis());

                        firstPassingTimepoints.add(firstPassingTime);

                        jsonMarkPassingTimes.add(jsonMarkPassing);
                        wayPointNumber++;
                    }
                }
                jsonRaceTimes.put("markPassings", jsonMarkPassingTimes);

                JSONArray jsonLegInfos = new JSONArray();
                trackedRace.getRace().getCourse().lockForRead();
                try {
                    Iterable<TrackedLeg> trackedLegs = trackedRace.getTrackedLegs();
                    int legNumber = 1;
                    for (TrackedLeg trackedLeg : trackedLegs) {
                        JSONObject jsonLegInfo = new JSONObject();
                        jsonLegInfo.put("name", "L" + legNumber);

                        try {
                            TimePoint firstPassingTime = firstPassingTimepoints.get(legNumber - 1);
                            if (firstPassingTime != null) {
                                jsonLegInfo.put("type", trackedLeg.getLegType(firstPassingTime));
                                jsonLegInfo.put(
                                        "bearing-deg",
                                        UnitSerializationUtil.bearingDecimalFormatter.format(trackedLeg.getLegBearing(
                                                firstPassingTime).getDegrees()));
                            }
                        } catch (NoWindException e) {
                            // do nothing
                        }
                        jsonLegInfos.add(jsonLegInfo);

                        legNumber++;
                    }
                } finally {
                    trackedRace.getRace().getCourse().unlockAfterRead();
                }
                jsonRaceTimes.put("legs", jsonLegInfos);

                Date now = new Date();
                jsonRaceTimes.put("currentServerTime-ms", now.getTime());

                String json = jsonRaceTimes.toJSONString();
                response = Response.ok(json, MediaType.APPLICATION_JSON).build();
            }
        }
        return response;
    }

    @GET
    @Produces("application/json;charset=UTF-8")
    @Path("{regattaname}/races/{racename}/windsources")
    public Response getWindSources(@PathParam("regattaname") String regattaName, @PathParam("racename") String raceName) {
        Response response;
        Regatta regatta = findRegattaByName(regattaName);
        if (regatta == null) {
            response = Response.status(Status.NOT_FOUND)
                    .entity("Could not find a regatta with name '" + regattaName + "'.").type(MediaType.TEXT_PLAIN)
                    .build();
        } else {
            RaceDefinition race = findRaceByName(regatta, raceName);
            if (race == null) {
                response = Response.status(Status.NOT_FOUND)
                        .entity("Could not find a race with name '" + raceName + "'.").type(MediaType.TEXT_PLAIN)
                        .build();
            } else {
                TrackedRace trackedRace = findTrackedRace(regattaName, raceName);
                JSONArray windSourcesAvailable = new JSONArray();
                if (trackedRace != null) {
                    for (WindSource windSource : trackedRace.getWindSources()) {
                        JSONObject windSourceJson = new JSONObject();
                        windSourceJson.put("typeName", windSource.getType().name());
                        windSourceJson.put("id", windSource.getId() != null ? windSource.getId().toString() : "");
                        windSourcesAvailable.add(windSourceJson);
                    }
                }
                return Response.ok(windSourcesAvailable.toString(), MediaType.APPLICATION_JSON).build();
            }
        }
        return response;
    }

    @GET
    @Produces("application/json;charset=UTF-8")
    @Path("{regattaname}/races/{racename}/wind")
    public Response getWind(@PathParam("regattaname") String regattaName, @PathParam("racename") String raceName,
            @DefaultValue("COMBINED") @QueryParam("windsource") String windSource,
            @QueryParam("windsourceid") String windSourceId, @QueryParam("fromtime") String fromtime,
            @QueryParam("fromtimeasmillis") Long fromtimeasmillis, @QueryParam("totime") String totime,
            @QueryParam("totimeasmillis") Long totimeasmillis) {
        Response response;
        Regatta regatta = findRegattaByName(regattaName);
        if (regatta == null) {
            response = Response.status(Status.NOT_FOUND)
                    .entity("Could not find a regatta with name '" + regattaName + "'.").type(MediaType.TEXT_PLAIN)
                    .build();
        } else {
            RaceDefinition race = findRaceByName(regatta, raceName);
            if (race == null) {
                response = Response.status(Status.NOT_FOUND)
                        .entity("Could not find a race with name '" + raceName + "'.").type(MediaType.TEXT_PLAIN)
                        .build();
            } else {
                TrackedRace trackedRace = findTrackedRace(regattaName, raceName);

                TimePoint from;
                TimePoint to;
                try {
                    from = parseTimePoint(fromtime, fromtimeasmillis,
                            trackedRace.getStartOfRace() == null ? new MillisecondsTimePoint(0) :
                            /* 24h before race start */new MillisecondsTimePoint(trackedRace.getStartOfRace()
                                    .asMillis() - 24 * 3600 * 1000));
                } catch (InvalidDateException e1) {
                    return Response.status(Status.INTERNAL_SERVER_ERROR).entity("Could not parse the 'from' time.")
                            .type(MediaType.TEXT_PLAIN).build();
                }
                try {
                    to = parseTimePoint(totime, totimeasmillis, MillisecondsTimePoint.now());
                } catch (InvalidDateException e1) {
                    return Response.status(Status.INTERNAL_SERVER_ERROR).entity("Could not parse the 'to' time.")
                            .type(MediaType.TEXT_PLAIN).build();
                }

                TrackedRaceJsonSerializer serializer = new TrackedRaceJsonSerializer(
                        new DefaultWindTrackJsonSerializer());
                serializer.setWindSource(windSource);
                serializer.setWindSourceId(windSourceId);
                serializer.setFromTime(from);
                serializer.setToTime(to);

                JSONObject jsonWindTracks = serializer.serialize(trackedRace);
                String json = jsonWindTracks.toJSONString();
                return Response.ok(json, MediaType.APPLICATION_JSON).build();
            }
        }
        return response;
    }

    @GET
    @Produces("application/json;charset=UTF-8")
    @Path("{regattaname}/races/{racename}/firstlegbearing")
    public Response getFirstLegBearing(@PathParam("regattaname") String regattaName,
            @PathParam("racename") String raceName, @QueryParam("time") String time,
            @QueryParam("timeasmillis") Long timeasmillis) {
        Response response;
        Regatta regatta = findRegattaByName(regattaName);
        if (regatta == null) {
            response = Response.status(Status.NOT_FOUND)
                    .entity("Could not find a regatta with name '" + regattaName + "'.").type(MediaType.TEXT_PLAIN)
                    .build();
        } else {
            RaceDefinition race = findRaceByName(regatta, raceName);
            if (race == null) {
                response = Response.status(Status.NOT_FOUND)
                        .entity("Could not find a race with name '" + raceName + "'.").type(MediaType.TEXT_PLAIN)
                        .build();
            } else {
                TrackedRace trackedRace = findTrackedRace(regattaName, raceName);
                final TimePoint timePoint;
                try {
                    timePoint = parseTimePoint(
                            time,
                            timeasmillis,
                            trackedRace.getStartOfRace() == null ? new MillisecondsTimePoint(0) : trackedRace
                                    .getStartOfRace());
                } catch (InvalidDateException e1) {
                    return Response.status(Status.INTERNAL_SERVER_ERROR).entity("Could not parse the 'from' time.")
                            .type(MediaType.TEXT_PLAIN).build();
                }

                BearingJsonSerializer serializer = new BearingJsonSerializer();
                JSONObject jsonBearing = serializer.serialize(trackedRace.getDirectionFromStartToNextMark(timePoint)
                        .getFrom());
                String json = jsonBearing.toJSONString();
                return Response.ok(json, MediaType.APPLICATION_JSON).build();
            }
        }
        return response;
    }

    @GET
    @Produces("application/json;charset=UTF-8")
    @Path("{regattaname}/races/{racename}/markpassings")
    public Response getMarkPassings(@PathParam("regattaname") String regattaName, @PathParam("racename") String raceName) {
        Response response;
        Regatta regatta = findRegattaByName(regattaName);
        if (regatta == null) {
            response = Response.status(Status.NOT_FOUND)
                    .entity("Could not find a regatta with name '" + regattaName + "'.").type(MediaType.TEXT_PLAIN)
                    .build();
        } else {
            RaceDefinition race = findRaceByName(regatta, raceName);
            if (race == null) {
                response = Response.status(Status.NOT_FOUND)
                        .entity("Could not find a race with name '" + raceName + "'.").type(MediaType.TEXT_PLAIN)
                        .build();
            } else {
                TrackedRace trackedRace = findTrackedRace(regattaName, raceName);
                MarkPassingsJsonSerializer serializer = new MarkPassingsJsonSerializer();
                JSONObject jsonMarkPassings = serializer.serialize(trackedRace);
                String json = jsonMarkPassings.toJSONString();
                return Response.ok(json, MediaType.APPLICATION_JSON).build();
            }
        }
        return response;
    }

    @GET
    @Produces("application/json;charset=UTF-8")
    @Path("{regattaname}/races")
    public Response getRaces(@PathParam("regattaname") String regattaName) {
        Response response;
        Regatta regatta = findRegattaByName(regattaName);
        if (regatta == null) {
            response = Response.status(Status.NOT_FOUND)
                    .entity("Could not find a regatta with name '" + regattaName + "'.").type(MediaType.TEXT_PLAIN)
                    .build();
        } else {
            JSONObject jsonRaceResults = new JSONObject();
            jsonRaceResults.put("regatta", regatta.getName());
            JSONArray jsonRaces = new JSONArray();
            jsonRaceResults.put("races", jsonRaces);
            for (RaceDefinition race : regatta.getAllRaces()) {
                JSONObject jsonRace = new JSONObject();
                jsonRaces.add(jsonRace);
                jsonRace.put("name", race.getName());
                jsonRace.put("id", race.getId().toString());
            }
            String json = jsonRaceResults.toJSONString();
            return Response.ok(json, MediaType.APPLICATION_JSON).build();
        }
        return response;
    }
    
    @GET
    @Produces("application/json;charset=UTF-8")
    @Path("{regattaname}/races/{racename}/competitors/legs")
    public Response getCompetitorRanks(@PathParam("regattaname") String regattaName,
            @PathParam("racename") String raceName) {
        Response response;
        Regatta regatta = findRegattaByName(regattaName);
        if (regatta == null) {
            response = Response.status(Status.NOT_FOUND)
                    .entity("Could not find a regatta with name '" + regattaName + "'.").type(MediaType.TEXT_PLAIN)
                    .build();
        } else {
            RaceDefinition race = findRaceByName(regatta, raceName);
            if (race == null) {
                response = Response.status(Status.NOT_FOUND)
                        .entity("Could not find a race with name '" + raceName + "'.").type(MediaType.TEXT_PLAIN)
                        .build();
            } else {
                TrackedRace trackedRace = findTrackedRace(regattaName, raceName);
                TimePoint timePoint = trackedRace.getTimePointOfNewestEvent() == null ? MillisecondsTimePoint.now()
                        : trackedRace.getTimePointOfNewestEvent();
                final RankingInfo rankingInfo = trackedRace.getRankingMetric().getRankingInfo(timePoint);
                JSONObject jsonRaceResults = new JSONObject();
                jsonRaceResults.put("name", trackedRace.getRace().getName());
                jsonRaceResults.put("regatta", regatta.getName());
                jsonRaceResults.put("startOfRace-ms", trackedRace.getStartOfRace() == null ? null : trackedRace
                        .getStartOfRace().asMillis());

                JSONArray jsonLegs = new JSONArray();
                Course course = trackedRace.getRace().getCourse();
                course.lockForRead();
                try {
                    for (TrackedLeg leg : trackedRace.getTrackedLegs()) {
                        JSONObject jsonLeg = new JSONObject();
                        jsonLeg.put("from", leg.getLeg().getFrom().getName());
                        jsonLeg.put("fromWaypointId", leg.getLeg().getFrom().getId());
                        jsonLeg.put("to", leg.getLeg().getTo().getName());
                        jsonLeg.put("toWaypointId", leg.getLeg().getTo().getId());
                        try {
                            jsonLeg.put("upOrDownwindLeg", leg.isUpOrDownwindLeg(timePoint));
                        } catch (NoWindException e) {
                            // no wind, then it's simply no upwind or downwind leg
                            jsonLeg.put("upOrDownwindLeg", "false");
                        }
                        JSONArray jsonCompetitors = new JSONArray();
                        Map<Competitor, Integer> ranks = leg.getRanks(timePoint);
                        for (Competitor competitor : trackedRace.getRace().getCompetitors()) {
                            JSONObject jsonCompetitorInLeg = new JSONObject();
                            TrackedLegOfCompetitor trackedLegOfCompetitor = leg.getTrackedLeg(competitor);
                            if (trackedLegOfCompetitor != null) {
                                jsonCompetitorInLeg.put("id", competitor.getId() != null ? competitor.getId()
                                        .toString() : null);
                                jsonCompetitorInLeg.put("name", competitor.getName());
                                jsonCompetitorInLeg.put("sailNumber", competitor.getBoat().getSailID());
                                jsonCompetitorInLeg.put("color", competitor.getColor() != null ? competitor.getColor()
                                        .getAsHtml() : null);

                                Speed averageSpeedOverGround = trackedLegOfCompetitor
                                        .getAverageSpeedOverGround(timePoint);
                                if (averageSpeedOverGround != null) {
                                    jsonCompetitorInLeg.put("averageSOG-kts",
                                            UnitSerializationUtil.knotsDecimalFormatter.format(averageSpeedOverGround
                                                    .getKnots()));
                                }
                                try {
                                    Integer numberOfTacks = trackedLegOfCompetitor.getNumberOfTacks(timePoint, /* waitForLatest */
                                            false);
                                    Integer numberOfJibes = trackedLegOfCompetitor.getNumberOfJibes(timePoint, /* waitForLatest */
                                            false);
                                    Integer numberOfPenaltyCircles = trackedLegOfCompetitor.getNumberOfPenaltyCircles(
                                            timePoint, /* waitForLatest */false);
                                    jsonCompetitorInLeg.put("tacks", numberOfTacks);
                                    jsonCompetitorInLeg.put("jibes", numberOfJibes);
                                    jsonCompetitorInLeg.put("penaltyCircles", numberOfPenaltyCircles);
                                } catch (NoWindException e) {
                                    logger.log(Level.FINE,
                                            "No wind information while trying to determing maneuvers for competitor "
                                                    + competitor.getName(), e);
                                }

                                TimePoint startTime = trackedLegOfCompetitor.getStartTime();
                                TimePoint finishTime = trackedLegOfCompetitor.getFinishTime();
                                TimePoint startOfRace = trackedRace.getStartOfRace();
                                // between the start of the race and the start of the first leg we have no
                                // 'timeSinceGun'
                                // for the competitor
                                if (startOfRace != null && startTime != null) {
                                    long timeSinceGun = -1;
                                    if (finishTime != null) {
                                        timeSinceGun = finishTime.asMillis() - startOfRace.asMillis();
                                    } else {
                                        timeSinceGun = timePoint.asMillis() - startOfRace.asMillis();
                                    }
                                    if (timeSinceGun > 0) {
                                        jsonCompetitorInLeg.put("timeSinceGun-ms", timeSinceGun);
                                    }
                                    Distance distanceSinceGun = trackedRace.getTrack(competitor).getDistanceTraveled(
                                            startOfRace, finishTime != null ? finishTime : timePoint);
                                    if (distanceSinceGun != null) {
                                        jsonCompetitorInLeg.put("distanceSinceGun-m", distanceSinceGun.getMeters());
                                    }
                                }

                                Distance distanceTraveled = trackedLegOfCompetitor.getDistanceTraveled(timePoint);
                                if (distanceTraveled != null) {
                                    jsonCompetitorInLeg.put("distanceTraveled-m",
                                            UnitSerializationUtil.distanceDecimalFormatter.format(distanceTraveled
                                                    .getMeters()));
                                }
                                Distance distanceTraveledIncludingGateStart = trackedLegOfCompetitor
                                        .getDistanceTraveledConsideringGateStart(timePoint);
                                if (distanceTraveledIncludingGateStart != null) {
                                    jsonCompetitorInLeg.put("distanceTraveledIncludingGateStart-m",
                                            UnitSerializationUtil.distanceDecimalFormatter
                                                    .format(distanceTraveledIncludingGateStart.getMeters()));
                                }
                                try {
                                    Integer rank = ranks.get(competitor);
                                    jsonCompetitorInLeg.put("rank", rank);
                                } catch (RuntimeException re) {
                                    if (re.getCause() != null && re.getCause() instanceof NoWindException) {
                                        // well, we don't know the wind direction, so we can't compute a ranking
                                    } else {
                                        throw re;
                                    }
                                }
                                jsonCompetitorInLeg.put("gapToLeader-s",
<<<<<<< HEAD
                                        trackedLegOfCompetitor.getGapToLeader(timePoint, WindPositionMode.LEG_MIDDLE));
=======
                                        trackedLegOfCompetitor.getGapToLeader(timePoint, rankingInfo, WindPositionMode.LEG_MIDDLE));
>>>>>>> 41e44b42
                                jsonCompetitorInLeg.put("started", trackedLegOfCompetitor.hasStartedLeg(timePoint));
                                jsonCompetitorInLeg.put("finished", trackedLegOfCompetitor.hasFinishedLeg(timePoint));
                                jsonCompetitors.add(jsonCompetitorInLeg);
                            }
                        }
                        jsonLeg.put("competitors", jsonCompetitors);
                        jsonLegs.add(jsonLeg);
                    }
                } finally {
                    course.unlockAfterRead();
                }
                jsonRaceResults.put("legs", jsonLegs);

                String json = jsonRaceResults.toJSONString();
                return Response.ok(json, MediaType.APPLICATION_JSON).build();
            }
        }
        return response;
    }

    @GET
    @Produces("application/json;charset=UTF-8")
    @Path("{regattaname}/races/{racename}/competitors/live")
    public Response getCompetitorLiveRanks(@PathParam("regattaname") String regattaName,
            @PathParam("racename") String raceName, @DefaultValue("-1") @QueryParam("topN") Integer topN) {
        Response response;
        Regatta regatta = findRegattaByName(regattaName);
        if (regatta == null) {
            response = Response.status(Status.NOT_FOUND)
                    .entity("Could not find a regatta with name '" + regattaName + "'.").type(MediaType.TEXT_PLAIN)
                    .build();
        } else {
            RaceDefinition race = findRaceByName(regatta, raceName);
            if (race == null) {
                response = Response.status(Status.NOT_FOUND)
                        .entity("Could not find a race with name '" + raceName + "'.").type(MediaType.TEXT_PLAIN)
                        .build();
            } else {
                TrackedRace trackedRace = findTrackedRace(regattaName, raceName);
                Course course = trackedRace.getRace().getCourse();
                Waypoint lastWaypoint = course.getLastWaypoint();

                TimePoint timePoint = trackedRace.getTimePointOfNewestEvent() == null ? MillisecondsTimePoint.now()
                        : trackedRace.getTimePointOfNewestEvent();
                // if(trackedRace.isLive(timePoint)) {
                final RankingInfo rankingInfo = trackedRace.getRankingMetric().getRankingInfo(timePoint);
                JSONObject jsonLiveData = new JSONObject();
                jsonLiveData.put("name", trackedRace.getRace().getName());
                jsonLiveData.put("regatta", regatta.getName());

                if (trackedRace.getStartOfRace() != null) {
                    TimePoint startOfRace = trackedRace.getStartOfRace();
                    TimePoint now = MillisecondsTimePoint.now();
                    jsonLiveData.put("startTime", startOfRace.asMillis());
                    jsonLiveData.put("liveTime", now.asMillis());
                    if (startOfRace.before(now)) {
                        jsonLiveData.put("timeSinceStart-s", (now.asMillis() - startOfRace.asMillis()) / 1000.0);
                    } else {
                        jsonLiveData.put("timeToStart-s", (startOfRace.asMillis() - now.asMillis()) / 1000.0);
                    }
                }

                JSONArray jsonCompetitors = new JSONArray();
                List<Competitor> competitorsFromBestToWorst = trackedRace.getCompetitorsFromBestToWorst(timePoint);
                Integer rank = 1;
                for (Competitor competitor : competitorsFromBestToWorst) {
                    JSONObject jsonCompetitorInLeg = new JSONObject();

                    if (topN != null && topN > 0 && rank > topN) {
                        break;
                    }
                    jsonCompetitorInLeg.put("id", competitor.getId() != null ? competitor.getId().toString() : null);
                    jsonCompetitorInLeg.put("name", competitor.getName());
                    jsonCompetitorInLeg.put("sailNumber", competitor.getBoat().getSailID());
                    jsonCompetitorInLeg.put("color", competitor.getColor() != null ? competitor.getColor().getAsHtml()
                            : null);
                    jsonCompetitorInLeg.put("rank", rank++);

                    TrackedLegOfCompetitor currentLegOfCompetitor = trackedRace.getCurrentLeg(competitor, timePoint);
                    if (currentLegOfCompetitor != null) {
                        int indexOfWaypoint = course.getIndexOfWaypoint(currentLegOfCompetitor.getLeg().getFrom());
                        jsonCompetitorInLeg.put("leg", indexOfWaypoint + 1);

                        Speed speedOverGround = currentLegOfCompetitor.getSpeedOverGround(timePoint);
                        if (speedOverGround != null) {
                            jsonCompetitorInLeg.put("speedOverGround-kts", roundDouble(speedOverGround.getKnots(), 2));
                        }

                        Distance distanceTraveled = currentLegOfCompetitor.getDistanceTraveled(timePoint);
                        if (distanceTraveled != null) {
                            jsonCompetitorInLeg.put("distanceTraveled-m", roundDouble(distanceTraveled.getMeters(), 2));
                        }
                        Distance distanceTraveledConsideringGateStart = currentLegOfCompetitor
                                .getDistanceTraveledConsideringGateStart(timePoint);
                        if (distanceTraveledConsideringGateStart != null) {
                            jsonCompetitorInLeg.put("distanceTraveledConsideringGateStart-m",
                                    roundDouble(distanceTraveledConsideringGateStart.getMeters(), 2));
                        }

                        Duration gapToLeader = currentLegOfCompetitor.getGapToLeader(timePoint,
<<<<<<< HEAD
                                WindPositionMode.LEG_MIDDLE);
=======
                                rankingInfo, WindPositionMode.LEG_MIDDLE);
>>>>>>> 41e44b42
                        if (gapToLeader != null) {
                            jsonCompetitorInLeg.put("gapToLeader-s", roundDouble(gapToLeader.asSeconds(), 2));
                        }

<<<<<<< HEAD
                        Distance windwardDistanceToOverallLeader = currentLegOfCompetitor
                                .getWindwardDistanceToOverallLeader(timePoint, WindPositionMode.LEG_MIDDLE);
                        if (windwardDistanceToOverallLeader != null) {
                            jsonCompetitorInLeg.put("gapToLeader-m",
                                    roundDouble(windwardDistanceToOverallLeader.getMeters(), 2));
=======
                        Distance windwardDistanceToCompetitorFarthestAhead = currentLegOfCompetitor
                                .getWindwardDistanceToCompetitorFarthestAhead(timePoint, WindPositionMode.LEG_MIDDLE, rankingInfo);
                        if (windwardDistanceToCompetitorFarthestAhead != null) {
                            jsonCompetitorInLeg.put("gapToLeader-m",
                                    roundDouble(windwardDistanceToCompetitorFarthestAhead.getMeters(), 2));
>>>>>>> 41e44b42
                        }
                        jsonCompetitorInLeg.put("finished", false);
                    } else {
                        // we need to distinguish between competitors which did not start and competitors which
                        // already finished
                        if (trackedRace.getMarkPassing(competitor, lastWaypoint) != null) {
                            jsonCompetitorInLeg.put("finished", true);
                        } else {
                            jsonCompetitorInLeg.put("finished", false);
                        }
                    }
                    jsonCompetitors.add(jsonCompetitorInLeg);
                }
                jsonLiveData.put("competitors", jsonCompetitors);

                String json = jsonLiveData.toJSONString();
                return Response.ok(json, MediaType.APPLICATION_JSON).build();
            }
        }
        return response;
    }
}<|MERGE_RESOLUTION|>--- conflicted
+++ resolved
@@ -890,11 +890,7 @@
                                     }
                                 }
                                 jsonCompetitorInLeg.put("gapToLeader-s",
-<<<<<<< HEAD
-                                        trackedLegOfCompetitor.getGapToLeader(timePoint, WindPositionMode.LEG_MIDDLE));
-=======
                                         trackedLegOfCompetitor.getGapToLeader(timePoint, rankingInfo, WindPositionMode.LEG_MIDDLE));
->>>>>>> 41e44b42
                                 jsonCompetitorInLeg.put("started", trackedLegOfCompetitor.hasStartedLeg(timePoint));
                                 jsonCompetitorInLeg.put("finished", trackedLegOfCompetitor.hasFinishedLeg(timePoint));
                                 jsonCompetitors.add(jsonCompetitorInLeg);
@@ -995,28 +991,16 @@
                         }
 
                         Duration gapToLeader = currentLegOfCompetitor.getGapToLeader(timePoint,
-<<<<<<< HEAD
-                                WindPositionMode.LEG_MIDDLE);
-=======
                                 rankingInfo, WindPositionMode.LEG_MIDDLE);
->>>>>>> 41e44b42
                         if (gapToLeader != null) {
                             jsonCompetitorInLeg.put("gapToLeader-s", roundDouble(gapToLeader.asSeconds(), 2));
                         }
 
-<<<<<<< HEAD
-                        Distance windwardDistanceToOverallLeader = currentLegOfCompetitor
-                                .getWindwardDistanceToOverallLeader(timePoint, WindPositionMode.LEG_MIDDLE);
-                        if (windwardDistanceToOverallLeader != null) {
-                            jsonCompetitorInLeg.put("gapToLeader-m",
-                                    roundDouble(windwardDistanceToOverallLeader.getMeters(), 2));
-=======
                         Distance windwardDistanceToCompetitorFarthestAhead = currentLegOfCompetitor
                                 .getWindwardDistanceToCompetitorFarthestAhead(timePoint, WindPositionMode.LEG_MIDDLE, rankingInfo);
                         if (windwardDistanceToCompetitorFarthestAhead != null) {
                             jsonCompetitorInLeg.put("gapToLeader-m",
                                     roundDouble(windwardDistanceToCompetitorFarthestAhead.getMeters(), 2));
->>>>>>> 41e44b42
                         }
                         jsonCompetitorInLeg.put("finished", false);
                     } else {
