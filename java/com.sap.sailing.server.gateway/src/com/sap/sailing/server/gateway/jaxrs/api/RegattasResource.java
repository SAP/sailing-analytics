package com.sap.sailing.server.gateway.jaxrs.api;

import java.io.Serializable;
import java.net.URI;
import java.net.URISyntaxException;
import java.util.ArrayList;
import java.util.Collections;
import java.util.Date;
import java.util.HashMap;
import java.util.HashSet;
import java.util.Iterator;
import java.util.List;
import java.util.Map;
import java.util.Set;
import java.util.UUID;
import java.util.function.Function;
import java.util.logging.Level;
import java.util.logging.Logger;

import javax.ws.rs.Consumes;
import javax.ws.rs.DefaultValue;
import javax.ws.rs.GET;
import javax.ws.rs.POST;
import javax.ws.rs.Path;
import javax.ws.rs.PathParam;
import javax.ws.rs.Produces;
import javax.ws.rs.QueryParam;
import javax.ws.rs.core.MediaType;
import javax.ws.rs.core.Response;
import javax.ws.rs.core.Response.Status;

import org.apache.commons.lang.StringEscapeUtils;
import org.apache.shiro.SecurityUtils;
import org.apache.shiro.subject.Subject;
import org.json.simple.JSONArray;
import org.json.simple.JSONObject;
import org.json.simple.JSONValue;
import org.json.simple.parser.ParseException;

import com.sap.sailing.datamining.SailingPredefinedQueries;
import com.sap.sailing.domain.abstractlog.impl.LogEventAuthorImpl;
import com.sap.sailing.domain.abstractlog.regatta.RegattaLog;
import com.sap.sailing.domain.abstractlog.regatta.RegattaLogEvent;
import com.sap.sailing.domain.abstractlog.regatta.events.RegattaLogDeviceCompetitorMappingEvent;
import com.sap.sailing.domain.abstractlog.regatta.events.RegattaLogDeviceMappingEventImpl;
import com.sap.sailing.domain.abstractlog.regatta.events.impl.RegattaLogDeviceCompetitorMappingEventImpl;
import com.sap.sailing.domain.base.Competitor;
import com.sap.sailing.domain.base.CompetitorWithBoat;
import com.sap.sailing.domain.base.Course;
import com.sap.sailing.domain.base.Mark;
import com.sap.sailing.domain.base.RaceColumnInSeries;
import com.sap.sailing.domain.base.RaceDefinition;
import com.sap.sailing.domain.base.Regatta;
import com.sap.sailing.domain.base.Series;
import com.sap.sailing.domain.base.Waypoint;
import com.sap.sailing.domain.base.impl.BoatImpl;
import com.sap.sailing.domain.base.impl.CompetitorImpl;
import com.sap.sailing.domain.base.impl.DynamicBoat;
import com.sap.sailing.domain.base.impl.PersonImpl;
import com.sap.sailing.domain.base.impl.TeamImpl;
import com.sap.sailing.domain.common.CompetitorRegistrationType;
import com.sap.sailing.domain.common.DeviceIdentifier;
import com.sap.sailing.domain.common.NoWindException;
import com.sap.sailing.domain.common.RegattaName;
import com.sap.sailing.domain.common.SpeedWithBearing;
import com.sap.sailing.domain.common.Tack;
import com.sap.sailing.domain.common.TargetTimeInfo;
import com.sap.sailing.domain.common.WindSource;
import com.sap.sailing.domain.common.abstractlog.NotRevokableException;
import com.sap.sailing.domain.common.dto.FleetDTO;
import com.sap.sailing.domain.common.security.SecuredDomainType;
import com.sap.sailing.domain.common.tracking.GPSFix;
import com.sap.sailing.domain.common.tracking.GPSFixMoving;
import com.sap.sailing.domain.leaderboard.Leaderboard;
import com.sap.sailing.domain.polars.NotEnoughDataHasBeenAddedException;
import com.sap.sailing.domain.racelogtracking.impl.SmartphoneUUIDIdentifierImpl;
import com.sap.sailing.domain.ranking.RankingMetric.RankingInfo;
import com.sap.sailing.domain.tracking.DynamicTrackedRace;
import com.sap.sailing.domain.tracking.GPSFixTrack;
import com.sap.sailing.domain.tracking.Maneuver;
import com.sap.sailing.domain.tracking.TrackedLeg;
import com.sap.sailing.domain.tracking.TrackedLegOfCompetitor;
import com.sap.sailing.domain.tracking.TrackedRace;
import com.sap.sailing.domain.tracking.WindPositionMode;
import com.sap.sailing.server.gateway.deserialization.JsonDeserializationException;
import com.sap.sailing.server.gateway.deserialization.impl.Helpers;
import com.sap.sailing.server.gateway.jaxrs.AbstractSailingServerResource;
import com.sap.sailing.server.gateway.serialization.JsonSerializer;
import com.sap.sailing.server.gateway.serialization.coursedata.impl.ControlPointJsonSerializer;
import com.sap.sailing.server.gateway.serialization.coursedata.impl.CourseBaseJsonSerializer;
import com.sap.sailing.server.gateway.serialization.coursedata.impl.GateJsonSerializer;
import com.sap.sailing.server.gateway.serialization.coursedata.impl.MarkJsonSerializer;
import com.sap.sailing.server.gateway.serialization.coursedata.impl.WaypointJsonSerializer;
import com.sap.sailing.server.gateway.serialization.impl.AbstractTrackedRaceDataJsonSerializer;
import com.sap.sailing.server.gateway.serialization.impl.BoatClassJsonSerializer;
import com.sap.sailing.server.gateway.serialization.impl.BoatJsonSerializer;
import com.sap.sailing.server.gateway.serialization.impl.ColorJsonSerializer;
import com.sap.sailing.server.gateway.serialization.impl.CompetitorAndBoatJsonSerializer;
import com.sap.sailing.server.gateway.serialization.impl.CompetitorJsonSerializer;
import com.sap.sailing.server.gateway.serialization.impl.CompetitorTrackWithEstimationDataJsonSerializer;
import com.sap.sailing.server.gateway.serialization.impl.CompleteManeuverCurveWithEstimationDataJsonSerializer;
import com.sap.sailing.server.gateway.serialization.impl.CompleteManeuverCurvesWithEstimationDataJsonSerializer;
import com.sap.sailing.server.gateway.serialization.impl.DefaultWindTrackJsonSerializer;
import com.sap.sailing.server.gateway.serialization.impl.DetailedBoatClassJsonSerializer;
import com.sap.sailing.server.gateway.serialization.impl.DistanceJsonSerializer;
import com.sap.sailing.server.gateway.serialization.impl.FleetJsonSerializer;
import com.sap.sailing.server.gateway.serialization.impl.GPSFixJsonSerializer;
import com.sap.sailing.server.gateway.serialization.impl.GPSFixMovingJsonSerializer;
import com.sap.sailing.server.gateway.serialization.impl.GpsFixesWithEstimationDataJsonSerializer;
import com.sap.sailing.server.gateway.serialization.impl.ManeuverCurveWithUnstableCourseAndSpeedWithEstimationDataJsonSerializer;
import com.sap.sailing.server.gateway.serialization.impl.ManeuverJsonSerializer;
import com.sap.sailing.server.gateway.serialization.impl.ManeuverMainCurveWithEstimationDataJsonSerializer;
import com.sap.sailing.server.gateway.serialization.impl.ManeuverWindJsonSerializer;
import com.sap.sailing.server.gateway.serialization.impl.ManeuversJsonSerializer;
import com.sap.sailing.server.gateway.serialization.impl.MarkPassingsJsonSerializer;
import com.sap.sailing.server.gateway.serialization.impl.NationalityJsonSerializer;
import com.sap.sailing.server.gateway.serialization.impl.PersonJsonSerializer;
import com.sap.sailing.server.gateway.serialization.impl.PositionJsonSerializer;
import com.sap.sailing.server.gateway.serialization.impl.RaceEntriesJsonSerializer;
import com.sap.sailing.server.gateway.serialization.impl.RaceWindJsonSerializer;
import com.sap.sailing.server.gateway.serialization.impl.RegattaJsonSerializer;
import com.sap.sailing.server.gateway.serialization.impl.SeriesJsonSerializer;
import com.sap.sailing.server.gateway.serialization.impl.TargetTimeInfoSerializer;
import com.sap.sailing.server.gateway.serialization.impl.TeamJsonSerializer;
import com.sap.sailing.server.gateway.serialization.impl.TrackedRaceJsonSerializer;
import com.sap.sailing.server.gateway.serialization.impl.WindJsonSerializer;
import com.sap.sailing.server.operationaltransformation.AddColumnToSeries;
import com.sap.sailing.server.operationaltransformation.UpdateSeries;
import com.sap.sse.InvalidDateException;
import com.sap.sse.common.Color;
import com.sap.sse.common.Distance;
import com.sap.sse.common.Duration;
import com.sap.sse.common.Speed;
import com.sap.sse.common.TimePoint;
import com.sap.sse.common.Util;
import com.sap.sse.common.Util.Pair;
import com.sap.sse.common.impl.MillisecondsDurationImpl;
import com.sap.sse.common.impl.MillisecondsTimePoint;
import com.sap.sse.common.impl.RGBColor;
import com.sap.sse.common.util.RoundingUtil;
import com.sap.sse.datamining.shared.impl.PredefinedQueryIdentifier;
import com.sap.sse.security.ActionWithResult;
import com.sap.sse.security.shared.HasPermissions.DefaultActions;
import com.sap.sse.security.shared.OwnershipAnnotation;
import com.sap.sse.security.shared.impl.User;

@Path("/v1/regattas")
public class RegattasResource extends AbstractSailingServerResource {
    private static final Logger logger = Logger.getLogger(RegattasResource.class.getName());

    private DataMiningResource dataMiningResource;
    
    private DataMiningResource getDataMiningResource() {
        if (dataMiningResource == null) {
            dataMiningResource = getResourceContext().getResource(DataMiningResource.class);
        }
        return dataMiningResource;
    }

    private Response getBadRegattaErrorResponse(String regattaName) {
        return Response.status(Status.NOT_FOUND).entity("Could not find a regatta with name '" + StringEscapeUtils.escapeHtml(regattaName) + "'.")
                .type(MediaType.TEXT_PLAIN).build();
    }

    private Response getBadRegattaRegistrationTypeErrorResponse(String regattaName) {
        return Response.status(Status.FORBIDDEN).entity("Self-registration to regatta '" + StringEscapeUtils.escapeHtml(regattaName) + "' is not allowed.")
                .type(MediaType.TEXT_PLAIN).build();
    }
    
    private Response getBadRegattaRegistrationValidationErrorResponse(String errorText) {
        return Response.status(Status.BAD_REQUEST).entity(StringEscapeUtils.escapeHtml(errorText) + ".")
                .type(MediaType.TEXT_PLAIN).build();
    }

    private Response getAlreadyRegisteredDeviceErrorResponse(String regattaName, String deviceId) {
        return Response.status(Status.FORBIDDEN).entity("Device is already registered to regatta '" + StringEscapeUtils.escapeHtml(regattaName) + "'.")
                .type(MediaType.TEXT_PLAIN).build();
    }
    
    private Response getDeregisterCompetitorErrorResponse(String regattaName, String competitorId, String errorText) {
        return Response.status(Status.BAD_REQUEST)
                .entity("Deregistering competitor " + StringEscapeUtils.escapeHtml(competitorId) + " from regatta "
                        + StringEscapeUtils.escapeHtml(regattaName) + " failed: " + errorText)
                .type(MediaType.TEXT_PLAIN).build();
    }

    private Response getBadBoatClassResponse(String boatClassName) {
        return Response.status(Status.NOT_FOUND).entity("Could not use a boat class with name '" + StringEscapeUtils.escapeHtml(boatClassName) + "'.")
                .type(MediaType.TEXT_PLAIN).build();
    }

    private Response getBadCompetitorIdResponse(Serializable competitorId) {
        return Response.status(Status.NOT_FOUND).entity("Could not find a competitor with ID '" + StringEscapeUtils.escapeHtml(competitorId.toString()) + "'.")
                .type(MediaType.TEXT_PLAIN).build();
    }

    private Response getBadRaceErrorResponse(String regattaName, String raceName) {
        return Response.status(Status.NOT_FOUND)
                .entity("Could not find a race with name '" + StringEscapeUtils.escapeHtml(raceName) + "' in regatta '" + StringEscapeUtils.escapeHtml(regattaName) + "'.")
                .type(MediaType.TEXT_PLAIN).build();
    }
    
    private Response getBadSeriesErrorResponse(String regattaName, String seriesName) {
        return Response.status(Status.NOT_FOUND)
                .entity("Could not find a series with name '" + StringEscapeUtils.escapeHtml(seriesName) + "' in regatta '" + StringEscapeUtils.escapeHtml(regattaName) + "'.")
                .type(MediaType.TEXT_PLAIN).build();
    }
    
    private Response getNoTrackedRaceErrorResponse(String regattaName, String raceName) {
        return Response.status(Status.NOT_FOUND)
                .entity("No tracked race for race with name '" + StringEscapeUtils.escapeHtml(raceName) + "' in regatta '" + StringEscapeUtils.escapeHtml(regattaName) + "'.")
                .type(MediaType.TEXT_PLAIN).build();
    }

    private Response getNotEnoughDataAvailabeErrorResponse(String regattaName, String raceName) {
        return Response.status(Status.NOT_FOUND)
                .entity("No wind or polar data for race with name '" + StringEscapeUtils.escapeHtml(raceName) + "' in regatta '" + StringEscapeUtils.escapeHtml(regattaName) + "'.")
                .type(MediaType.TEXT_PLAIN).build();
    }

    @GET
    @Produces("application/json;charset=UTF-8")
    public Response getRegattas() {
        RegattaJsonSerializer regattaJsonSerializer = new RegattaJsonSerializer(getSecurityService());

        JSONArray regattasJson = new JSONArray();
        for (Regatta regatta : getService().getAllRegattas()) {
            if (getSecurityService().hasCurrentUserReadPermission(regatta)) {
                regattasJson.add(regattaJsonSerializer.serialize(regatta));
            }
        }
        String json = regattasJson.toJSONString();
        return Response.ok(json).header("Content-Type", MediaType.APPLICATION_JSON + ";charset=UTF-8").build();
    }

    @GET
    @Produces("application/json;charset=UTF-8")
    @Path("{regattaname}")
    public Response getRegatta(@PathParam("regattaname") String regattaName) {
        Response response;
        Regatta regatta = findRegattaByName(regattaName);
        if (regatta == null) {
            response = getBadRegattaErrorResponse(regattaName);
        } else {
            getSecurityService().checkCurrentUserReadPermission(regatta);
            SeriesJsonSerializer seriesJsonSerializer = new SeriesJsonSerializer(new FleetJsonSerializer(
                    new ColorJsonSerializer()));
            JsonSerializer<Regatta> regattaSerializer = new RegattaJsonSerializer(seriesJsonSerializer, null, null, getSecurityService());
            JSONObject serializedRegatta = regattaSerializer.serialize(regatta);
            String json = serializedRegatta.toJSONString();
            response = Response.ok(json).header("Content-Type", MediaType.APPLICATION_JSON + ";charset=UTF-8").build();
        }
        return response;
    }

    /**
     * Gets all entries for a regatta.
     * 
     * @param regattaName
     *            the name of the regatta
     * @return
     */
    @GET
    @Produces("application/json;charset=UTF-8")
    @Path("{regattaname}/entries")
    public Response getEntries(@PathParam("regattaname") String regattaName) {
        Response response;
        Regatta regatta = findRegattaByName(regattaName);
        if (regatta == null) {
            response = getBadRegattaErrorResponse(regattaName);
        } else {
            getSecurityService().checkCurrentUserReadPermission(regatta);
            NationalityJsonSerializer nationalityJsonSerializer = new NationalityJsonSerializer();
            BoatJsonSerializer boatJsonSerializer = new BoatJsonSerializer(new BoatClassJsonSerializer());
            CompetitorJsonSerializer competitorJsonSerializer = new CompetitorJsonSerializer(new TeamJsonSerializer(
                    new PersonJsonSerializer(nationalityJsonSerializer)), boatJsonSerializer);
            JsonSerializer<Regatta> regattaSerializer = new RegattaJsonSerializer(null, competitorJsonSerializer, boatJsonSerializer, getSecurityService());
            JSONObject serializedRegatta = regattaSerializer.serialize(regatta);
            String json = serializedRegatta.toJSONString();
            response = Response.ok(json).header("Content-Type", MediaType.APPLICATION_JSON + ";charset=UTF-8").build();
        }
        return response;
    }

    /**
     * Gets all entries for a race.
     * 
     * @param regattaName
     *            the name of the regatta
     * @return
     */
    @GET
    @Produces("application/json;charset=UTF-8")
    @Path("{regattaname}/races/{racename}/entries")
    public Response getEntries(@PathParam("regattaname") String regattaName, @PathParam("racename") String raceName) {
        Response response;
        Regatta regatta = findRegattaByName(regattaName);
        if (regatta == null) {
            response = getBadRegattaErrorResponse(regattaName);
        } else {
            getSecurityService().checkCurrentUserReadPermission(regatta);
            RaceDefinition race = findRaceByName(regatta, raceName);
            if (race == null) {
                response = getBadRaceErrorResponse(regattaName, raceName);
            } else {
                CompetitorAndBoatJsonSerializer competitorAndBoatJsonSerializer = CompetitorAndBoatJsonSerializer.create();
                JsonSerializer<RaceDefinition> raceEntriesSerializer = new RaceEntriesJsonSerializer(competitorAndBoatJsonSerializer, getSecurityService());
                JSONObject serializedRaceEntries = raceEntriesSerializer.serialize(race);
                String json = serializedRaceEntries.toJSONString();
                response = Response.ok(json).header("Content-Type", MediaType.APPLICATION_JSON + ";charset=UTF-8").build();
            }
        }
        return response;
    }

    @GET
    @Produces("application/json;charset=UTF-8")
    @Path("{regattaname}/competitors")
    public Response getCompetitors(@PathParam("regattaname") String regattaName) {
        Response response;
        Regatta regatta = findRegattaByName(regattaName);
        if (regatta == null) {
            response = getBadRegattaErrorResponse(regattaName);
        } else {
            getSecurityService().checkCurrentUserReadPermission(regatta);
            final CompetitorJsonSerializer competitorSerializer = CompetitorJsonSerializer.create();
            final JSONArray result = new JSONArray();
            for (final Competitor competitor : regatta.getAllCompetitors()) {
                if (getSecurityService().hasCurrentUserExplictPermissions(competitor, SecuredDomainType.CompetitorAndBoatActions.READ_PUBLIC)) {
                    result.add(competitorSerializer.serialize(competitor));
                }
            }
            String json = result.toJSONString();
            response = Response.ok(json).header("Content-Type", MediaType.APPLICATION_JSON + ";charset=UTF-8").build();
        }
        return response;
    }

    @POST
    @Produces("application/json;charset=UTF-8")
    @Path("{regattaname}/competitors/{competitorid}/add")
    public Response addCompetitor(@PathParam("regattaname") String regattaName,
            @PathParam("competitorid") String competitorIdAsString) {
        Response response;
        Regatta regatta = findRegattaByName(regattaName);
        if (regatta == null) {
            response = getBadRegattaErrorResponse(regattaName);
        } else {
            getSecurityService().checkCurrentUserUpdatePermission(regatta);
            Serializable competitorId;
            try {
                competitorId = UUID.fromString(competitorIdAsString);
            } catch (IllegalArgumentException e) {
                competitorId = competitorIdAsString;
            }

            final Competitor competitor = getService().getCompetitorAndBoatStore().getExistingCompetitorById(competitorId);
            if (competitor == null) {
                response = getBadCompetitorIdResponse(competitorId);
            } else {
                getSecurityService().checkCurrentUserExplicitPermissions(competitor, SecuredDomainType.CompetitorAndBoatActions.READ_PUBLIC);
                regatta.registerCompetitor(competitor);
                response = Response.ok().build();
            }
        }
        return response;
    }

    private Response createAndAddCompetitor(String regattaName, String nationalityThreeLetterIOCCode, String rgbColor,
            Double timeOnTimeFactor, Long timeOnDistanceAllowancePerNauticalMileAsMillis, String searchTag,
            String competitorName, String competitorShortName, String competitorEmail, String flagImageURIString,
            String teamImageURIString, Function<String, DynamicBoat> boatObtainer, String deviceUuid,
            String registrationLinkSecret) {

        final Subject subject = SecurityUtils.getSubject();
        final User user = getSecurityService().getCurrentUser();
        Response response;
        final Regatta regatta = findRegattaByName(regattaName);
        if (regatta == null) {
            return getBadRegattaErrorResponse(regattaName);
        }
        OwnershipAnnotation regattaOwnerShipAnnotation = getSecurityService().getOwnership(regatta.getIdentifier());
        if (regattaOwnerShipAnnotation == null) {
            return getBadRegattaErrorResponse(regattaName);
        }
        boolean registerCompetitor = false;
        boolean checkInCompetitor = false;
        String eCompetitorName = null, eCompetitorShortName = null, eCompetitorEmail = null;
        if (subject.isAuthenticated() && getSecurityService().hasCurrentUserUpdatePermission(regatta)) {
            registerCompetitor = true;
            if (regatta.getCompetitorRegistrationType().isOpen() && registrationLinkSecret != null && registrationLinkSecret.length() > 0) {
                // => case 2: aauthenticated user is registering himself for open regatta
                checkInCompetitor = true;
            } else {
                // case 1: registering any competitor
                eCompetitorName = competitorName;
                eCompetitorShortName = competitorShortName == null ? eCompetitorName : competitorShortName;
                eCompetitorEmail = competitorEmail;
            }
        }
        if (checkInCompetitor && subject.isAuthenticated() && regatta.getCompetitorRegistrationType().isOpen()) {
            // case 2: authenticated user is registering for open regatta
            if (!regatta.getRegistrationLinkSecret().equals(registrationLinkSecret)) {
                return getBadRegattaRegistrationTypeErrorResponse(regattaName);
            }
            registerCompetitor = true;
            if (user == null) {
                return getBadRegattaRegistrationValidationErrorResponse("invalid user (missing)");
            }
            eCompetitorName = competitorName != null ? competitorName : user.getFullName();
            eCompetitorShortName = competitorShortName == null ? user.getName() : competitorShortName;
            eCompetitorEmail = competitorEmail != null ? competitorEmail : user.getEmail();
            // case 2.1: with device
            checkInCompetitor = deviceUuid != null;
        } else if (deviceUuid != null && regatta.getCompetitorRegistrationType().isOpen()) {
            // case 3: unauthorized user is registering for open regatta
            if (!regatta.getRegistrationLinkSecret().equals(registrationLinkSecret)) {
                return getBadRegattaRegistrationTypeErrorResponse(regattaName);
            }
            registerCompetitor = true;
            checkInCompetitor = true;
            eCompetitorName = competitorName;
            eCompetitorShortName = competitorShortName == null ? eCompetitorName : competitorShortName;
            eCompetitorEmail = competitorEmail;
        }
        if (!registerCompetitor) {
            return getBadRegattaRegistrationTypeErrorResponse(regattaName);
        }

        // Check regattalog if device has been already registered to this regatta
        boolean duplicateDeviceId = false;
        if (checkInCompetitor) {
            RegattaLog regattaLog = regatta.getRegattaLog();
            duplicateDeviceId = regattaLog.getUnrevokedEvents().stream().anyMatch(event -> {
                if (event instanceof RegattaLogDeviceCompetitorMappingEvent) {
                    return deviceUuid.equals(
                            ((RegattaLogDeviceCompetitorMappingEvent) event).getDevice().getStringRepresentation());
                } else {
                    return false;
                }
            });
        }
        if (duplicateDeviceId) {
            response = this.getAlreadyRegisteredDeviceErrorResponse(regattaName, deviceUuid);
        } else if (eCompetitorName == null) {
            return getBadRegattaRegistrationValidationErrorResponse("missing competitorName");
        } else if (registerCompetitor) {
            DynamicBoat boat = boatObtainer.apply(eCompetitorShortName);
            final Color color;
            if (rgbColor == null || rgbColor.length() == 0) {
                color = null;
            } else {
                try {
                    color = new RGBColor(rgbColor);
                } catch (IllegalArgumentException iae) {
                    return getBadRegattaRegistrationValidationErrorResponse(
                            String.format("invalid color %s", iae.getMessage()));
                }
            }
            final URI flagImageURI;
            if (flagImageURIString == null || flagImageURIString.length() == 0) {
                flagImageURI = null;
            } else {
                try {
                    flagImageURI = new URI(flagImageURIString);
                } catch (URISyntaxException use) {
                    return getBadRegattaRegistrationValidationErrorResponse(
                            String.format("invalid flagImageURIString %s", flagImageURIString));
                }
            }
            final URI teamImageURI;
            if (teamImageURIString == null || teamImageURIString.length() == 0) {
                teamImageURI = null;
            } else {
                try {
                    teamImageURI = new URI(teamImageURIString);
                } catch (URISyntaxException use) {
                    return getBadRegattaRegistrationValidationErrorResponse(
                            String.format("invalid flagImageURIString %s", teamImageURIString));
                }
            }
            final TeamImpl team = new TeamImpl(eCompetitorShortName,
                    Collections.singleton(new PersonImpl(eCompetitorName,
                            getService().getBaseDomainFactory().getOrCreateNationality(nationalityThreeLetterIOCCode),
                            /* dateOfBirth */ null, /* description */ null)),
                    /* coach */ null, teamImageURI);
            final UUID competitorUuid = UUID.randomUUID();
            final String name = eCompetitorName;
            final String shortName = eCompetitorShortName;
            final String email = eCompetitorEmail;
            final CompetitorWithBoat competitor;
            if (subject.isAuthenticated()) {
                competitor = getSecurityService().setOwnershipCheckPermissionForObjectCreationAndRevertOnError(
                        SecuredDomainType.COMPETITOR, CompetitorImpl.getTypeRelativeObjectIdentifier(competitorUuid), name,
                        new ActionWithResult<CompetitorWithBoat>() {
                                @Override
                                public CompetitorWithBoat run() throws Exception {
                                    return getService().getCompetitorAndBoatStore().getOrCreateCompetitorWithBoat(
                                        competitorUuid, name, shortName, color, email, flagImageURI, team,
                                        timeOnTimeFactor,
                                            timeOnDistanceAllowancePerNauticalMileAsMillis == null ? null
                                                    : new MillisecondsDurationImpl(
                                                            timeOnDistanceAllowancePerNauticalMileAsMillis),
                                            searchTag, boat);
                                }
                            });
            } else {
                competitor = getService().getCompetitorAndBoatStore().getOrCreateCompetitorWithBoat(competitorUuid,
                        name, shortName, color, email, flagImageURI, team, timeOnTimeFactor,
                        timeOnDistanceAllowancePerNauticalMileAsMillis == null ? null
                                : new MillisecondsDurationImpl(timeOnDistanceAllowancePerNauticalMileAsMillis),
                        searchTag, boat);
                getSecurityService().setOwnership(competitor.getIdentifier(),
                        (User) regattaOwnerShipAnnotation.getAnnotation().getUserOwner(),
                        regattaOwnerShipAnnotation.getAnnotation().getTenantOwner(), name);
                if (getSecurityService().getOwnership(boat.getIdentifier()) == null) {
                    getSecurityService().setOwnership(boat.getIdentifier(),
                        (User) regattaOwnerShipAnnotation.getAnnotation().getUserOwner(),
                        regattaOwnerShipAnnotation.getAnnotation().getTenantOwner(), name);
                }
            }
            regatta.registerCompetitor(competitor);
            response = Response.ok(CompetitorJsonSerializer.create().serialize(competitor).toJSONString())
                    .header("Content-Type", MediaType.APPLICATION_JSON + ";charset=UTF-8").build();
            if (checkInCompetitor) {
                final DeviceIdentifier device = new SmartphoneUUIDIdentifierImpl(UUID.fromString(deviceUuid));
                final TimePoint now = MillisecondsTimePoint.now();
                RegattaLogDeviceMappingEventImpl<Competitor> event = new RegattaLogDeviceCompetitorMappingEventImpl(now,
                        now, new LogEventAuthorImpl(eCompetitorName, 0), UUID.randomUUID(), competitor, device, now,
                        /* to */ null);
                regatta.getRegattaLog().add(event);
            }
        } else {
            response = getBadRegattaRegistrationTypeErrorResponse(regattaName);
        }

        return response;
    }

    @POST
    @Produces("application/json;charset=UTF-8")
    @Path("{regattaname}/competitors/createandadd")
    public Response createAndAddCompetitor(@PathParam("regattaname") String regattaName,
            @QueryParam("boatclass") String boatClassName, @QueryParam("sailid") String sailId,
            @QueryParam("nationalityIOC") String nationalityThreeLetterIOCCode,
            @QueryParam("displayColor") String displayColor, @QueryParam("flagImageURI") String flagImageURI,
            @QueryParam("teamImageURI") String teamImageURI, @QueryParam("timeontimefactor") Double timeOnTimeFactor,
            @QueryParam("timeondistanceallowancepernauticalmileasmillis") Long timeOnDistanceAllowancePerNauticalMileAsMillis,
            @QueryParam("searchtag") String searchTag, @QueryParam("competitorName") String competitorName,
            @QueryParam("competitorShortName") String competitorShortName,
            @QueryParam("competitorEmail") String competitorEmail, @QueryParam("deviceUuid") String deviceUuid,
            @QueryParam("secret") String registrationLinkSecret) {
        Response response;
        if (boatClassName == null) {
            response = getBadBoatClassResponse(boatClassName);
        } else {
            response = createAndAddCompetitor(regattaName, nationalityThreeLetterIOCCode, displayColor,
                    timeOnTimeFactor, timeOnDistanceAllowancePerNauticalMileAsMillis, searchTag, competitorName,
                    competitorShortName, competitorEmail, flagImageURI, teamImageURI,
                    shortName -> createBoat(shortName, boatClassName, sailId),
                    deviceUuid, registrationLinkSecret);
        }
        return response;
    }

    private DynamicBoat createBoat(String name, String boatClassName, String sailId) {
        final UUID boatUUID = UUID.randomUUID();
        final DynamicBoat boat;
        if (SecurityUtils.getSubject().isAuthenticated()) {
            boat = getSecurityService().setOwnershipCheckPermissionForObjectCreationAndRevertOnError(
                    SecuredDomainType.BOAT, BoatImpl.getTypeRelativeObjectIdentifier(boatUUID), name,
                    new ActionWithResult<DynamicBoat>() {

                    @Override
                    public DynamicBoat run() throws Exception {
                        return new BoatImpl(boatUUID, name, getService().getBaseDomainFactory()
                                .getOrCreateBoatClass(boatClassName, /* typicallyStartsUpwind */ true), sailId);
                    }
                });
        } else {
            boat = new BoatImpl(boatUUID, name, getService().getBaseDomainFactory().getOrCreateBoatClass(boatClassName,
                    /* typicallyStartsUpwind */ true), sailId);
        }
        return boat;
    }

    @POST
    @Produces("application/json;charset=UTF-8")
    @Path("{regattaname}/competitors/createandaddwithboat")
    public Response createAndAddCompetitorWithBoat(@PathParam("regattaname") String regattaName,
            @QueryParam("boatId") String boatId, @QueryParam("sailid") String sailId,
            @QueryParam("nationalityIOC") String nationalityThreeLetterIOCCode,
            @QueryParam("flagImageURI") String flagImageURI, @QueryParam("teamImageURI") String teamImageURI,
            @QueryParam("displayColor") String displayColor, @QueryParam("timeontimefactor") Double timeOnTimeFactor,
            @QueryParam("timeondistanceallowancepernauticalmileasmillis") Long timeOnDistanceAllowancePerNauticalMileAsMillis,
            @QueryParam("searchtag") String searchTag, @QueryParam("competitorName") String competitorName,
            @QueryParam("competitorShortName") String competitorShortName,
            @QueryParam("competitorEmail") String competitorEmail, @QueryParam("deviceUuid") String deviceUuid,
            @QueryParam("secret") String registrationLinkSecret) {
        Response response;
        DynamicBoat boat = getService().getCompetitorAndBoatStore().getExistingBoatByIdAsString(boatId);
        if (boat == null) {
            response = Response.status(Status.NOT_FOUND).entity("Boat is not valid").type(MediaType.TEXT_PLAIN).build();
        } else {
            getSecurityService().checkCurrentUserExplicitPermissions(boat, SecuredDomainType.CompetitorAndBoatActions.READ_PUBLIC);
            response = createAndAddCompetitor(regattaName, nationalityThreeLetterIOCCode, displayColor,
                    timeOnTimeFactor, timeOnDistanceAllowancePerNauticalMileAsMillis, searchTag, competitorName,
                    competitorShortName, competitorEmail, flagImageURI, teamImageURI, t -> boat, deviceUuid,
                    registrationLinkSecret);
        }
        return response;
    }

    @POST
    @Produces("application/json;charset=UTF-8")
    @Path("{regattaname}/competitors/{competitorid}/remove")
    public Response removeCompetitor(@PathParam("regattaname") String regattaName,
            @PathParam("competitorid") String competitorIdAsString,
            @QueryParam("secret") String registrationLinkSecret) {
        final Subject subject = SecurityUtils.getSubject();
        final User user = getSecurityService().getCurrentUser();
        Response response;
        final Regatta regatta = findRegattaByName(regattaName);
        if (registrationLinkSecret != null && registrationLinkSecret.length() > 0
                && !CompetitorRegistrationType.CLOSED.equals(regatta.getCompetitorRegistrationType())) {
            if (!regatta.getRegistrationLinkSecret().equals(registrationLinkSecret)) {
                return getBadRegattaRegistrationTypeErrorResponse(regattaName);
            }
            for (RegattaLogEvent event : regatta.getRegattaLog().getUnrevokedEvents()) {
                if (event instanceof RegattaLogDeviceCompetitorMappingEvent) {
                    try {
                        regatta.getRegattaLog().revokeEvent(
                                new LogEventAuthorImpl(user == null ? "anonymous" : user.getFullName(), 0), event,
                                "deregister device " + ((RegattaLogDeviceCompetitorMappingEvent) event).getDevice()
                                        .getStringRepresentation());
                    } catch (NotRevokableException e) {
                        return getDeregisterCompetitorErrorResponse(regattaName, competitorIdAsString, e.getMessage());
                    }
                }
            };
        } else {
            subject.checkPermission(
                    SecuredDomainType.REGATTA.getStringPermissionForObject(DefaultActions.UPDATE, regatta));
        }
        if (regatta == null) {
            response = getBadRegattaErrorResponse(regattaName);
        } else {
            Serializable competitorId;
            try {
                competitorId = UUID.fromString(competitorIdAsString);
            } catch (IllegalArgumentException e) {
                competitorId = competitorIdAsString;
            }

            final Competitor competitor = getService().getCompetitorAndBoatStore()
                    .getExistingCompetitorById(competitorId);
            if (competitor == null) {
                response = getBadCompetitorIdResponse(competitorId);
            } else {
                getSecurityService().checkCurrentUserExplicitPermissions(competitor, SecuredDomainType.CompetitorAndBoatActions.READ_PUBLIC);
                regatta.deregisterCompetitor(competitor);
                response = Response.ok().build();
            }
        }
        return response;
    }

    /**
     * Gets all GPS positions of the competitors for a given race.
     * 
     * @param regattaName
     *            the name of the regatta
     * @param tack
     *            whether or not to include the tack in the output for each fix. Determining tack requires an expensive
     *            wind calculation for the competitor's position for each fix's time point. If this value is not
     *            absolutely required, <code>false</code> should be provided here which is also the default.
     * @return
     */
    @GET
    @Produces("application/json;charset=UTF-8")
    @Path("{regattaname}/races/{racename}/competitors/positions")
    public Response getCompetitorPositions(@PathParam("regattaname") String regattaName,
            @PathParam("racename") String raceName, @QueryParam("fromtime") String fromtime,
            @QueryParam("fromtimeasmillis") Long fromtimeasmillis, @QueryParam("totime") String totime,
            @QueryParam("totimeasmillis") Long totimeasmillis, @QueryParam("withtack") Boolean withTack,
            @QueryParam("competitorId") Set<String> competitorIds,
            @DefaultValue("false") @QueryParam("lastknown") boolean addLastKnown) {
        Response response;
        Regatta regatta = findRegattaByName(regattaName);
        if (regatta == null) {
            response = getBadRegattaErrorResponse(regattaName);
        } else {
            RaceDefinition race = findRaceByName(regatta, raceName);
            if (race == null) {
                response = getBadRaceErrorResponse(regattaName, raceName);
            } else {
                TrackedRace trackedRace = findTrackedRace(regattaName, raceName);

                TimePoint from;
                TimePoint to;
                try {
                    from = parseTimePoint(fromtime, fromtimeasmillis,
                            trackedRace.getStartOfRace() == null ? new MillisecondsTimePoint(0) :
                            /* 24h before race start */new MillisecondsTimePoint(trackedRace.getStartOfRace()
                                    .asMillis() - 24 * 3600 * 1000));
                } catch (InvalidDateException e1) {
                    return Response.status(Status.INTERNAL_SERVER_ERROR).entity("Could not parse the 'from' time.")
                            .type(MediaType.TEXT_PLAIN).build();
                }
                try {
                    to = parseTimePoint(totime, totimeasmillis, MillisecondsTimePoint.now());
                } catch (InvalidDateException e1) {
                    return Response.status(Status.INTERNAL_SERVER_ERROR).entity("Could not parse the 'to' time.")
                            .type(MediaType.TEXT_PLAIN).build();
                }

                JSONObject jsonRace = new JSONObject();
                jsonRace.put("name", trackedRace.getRace().getName());
                jsonRace.put("regatta", regatta.getName());
                JSONArray jsonCompetitors = new JSONArray();
                for (Competitor competitor : trackedRace.getRace().getCompetitors()) {
                    if (getSecurityService().hasCurrentUserExplictPermissions(competitor,
                            SecuredDomainType.CompetitorAndBoatActions.READ_PUBLIC)) {
                        if (competitorIds == null || competitorIds.isEmpty()
                                || competitorIds.contains(competitor.getId().toString())) {
                            JSONObject jsonCompetitor = new JSONObject();
                            jsonCompetitor.put("id", competitor.getId() != null ? competitor.getId().toString() : null);
                            jsonCompetitor.put("name", competitor.getName());
                            jsonCompetitor.put("sailNumber", trackedRace.getBoatOfCompetitor(competitor).getSailID());
                            jsonCompetitor.put("color",
                                    competitor.getColor() != null ? competitor.getColor().getAsHtml() : null);
                            if (competitor.getFlagImage() != null) {
                                jsonCompetitor.put("flagImage", competitor.getFlagImage().toString());
                            }
                            GPSFixTrack<Competitor, GPSFixMoving> track = trackedRace.getTrack(competitor);
                            JSONArray jsonFixes = new JSONArray();
                            track.lockForRead();
                            try {
                                Iterator<GPSFixMoving> fixIter;
                                if (from == null) {
                                    fixIter = track.getFixes().iterator();
                                } else {
                                    fixIter = track.getFixesIterator(from, /* inclusive */true);
                                }
                                GPSFixMoving fix = null;
                                boolean lastAdded = false;
                                while (fixIter.hasNext()) {
                                    fix = fixIter.next();
                                    if (to != null && fix.getTimePoint() != null
                                            && to.compareTo(fix.getTimePoint()) < 0) {
                                        lastAdded = false;
                                        break;
                                    }
                                    Tack tack = null;
                                    if (withTack != null && withTack) {
                                        try {
                                            tack = trackedRace.getTack(competitor, fix.getTimePoint());
                                        } catch (NoWindException e) {
                                            // don't output tack
                                        }
                                    }
                                    addCompetitorFixToJsonFixes(jsonFixes, fix, tack);
                                    lastAdded = true;
                                }

                                if (addLastKnown && !lastAdded) {
                                    // find a fix earlier than the interval requested:
                                    Iterator<GPSFixMoving> earlierFixIter = track.getFixesDescendingIterator(from,
                                            /* inclusive */false);
                                    final GPSFixMoving earlierFix;
                                    if (earlierFixIter.hasNext()) {
                                        earlierFix = earlierFixIter.next();
                                    } else {
                                        earlierFix = null;
                                    }
                                    Tack tack = null;
                                    if (withTack != null && withTack) {
                                        try {
                                            tack = trackedRace.getTack(competitor, fix.getTimePoint());
                                        } catch (NoWindException e) {
                                            // don't output tack
                                        }
                                    }
                                    if (earlierFix != null && (fix == null || earlierFix.getTimePoint().until(from)
                                            .compareTo(to.until(fix.getTimePoint())) <= 0)) {
                                        addCompetitorFixToJsonFixes(jsonFixes, earlierFix, tack); // the earlier fix is
                                                                                                  // closer to the
                                                                                                  // interval's
                                                                                                  // beginning than fix
                                                                                                  // is to its end
                                    } else if (fix != null) {
                                        addCompetitorFixToJsonFixes(jsonFixes, fix, tack);
                                    }
                                }
                            } finally {
                                track.unlockAfterRead();
                            }
                            jsonCompetitor.put("track", jsonFixes);
                            jsonCompetitors.add(jsonCompetitor);
                        }
                    }
                }
                jsonRace.put("competitors", jsonCompetitors);

                String json = jsonRace.toJSONString();
                response = Response.ok(json).header("Content-Type", MediaType.APPLICATION_JSON + ";charset=UTF-8").build();
            }
        }
        return response;
    }

    private JSONObject addCompetitorFixToJsonFixes(JSONArray jsonFixes, GPSFixMoving fix, Tack tack) {
        JSONObject jsonFix = new JSONObject();
        jsonFix.put("timepoint-ms", fix.getTimePoint().asMillis());
        jsonFix.put("lat-deg", RoundingUtil.latLngDecimalFormatter.format(fix
                .getPosition().getLatDeg()));
        jsonFix.put("lng-deg", RoundingUtil.latLngDecimalFormatter.format(fix
                .getPosition().getLngDeg()));
        jsonFix.put("truebearing-deg", fix.getSpeed().getBearing().getDegrees());
        jsonFix.put("speed-kts",
                RoundingUtil.knotsDecimalFormatter.format(fix.getSpeed().getKnots()));
        if (tack != null) {
            jsonFix.put("tack", tack.name());
        }
        jsonFixes.add(jsonFix);
        return jsonFix;
    }

    /**
     * Gets all GPS positions of the course marks for a given race.
     * 
     * @param regattaName
     *            the name of the regatta
     * @return
     */
    @GET
    @Produces("application/json;charset=UTF-8")
    @Path("{regattaname}/races/{racename}/marks/positions")
    public Response getMarkPositions(@PathParam("regattaname") String regattaName,
            @PathParam("racename") String raceName, @QueryParam("fromtime") String fromtime,
            @QueryParam("fromtimeasmillis") Long fromtimeasmillis, @QueryParam("totime") String totime,
            @QueryParam("totimeasmillis") Long totimeasmillis,
            @DefaultValue("false") @QueryParam("lastknown") boolean addLastKnown) {
        Regatta regatta = findRegattaByName(regattaName);
        if (regatta == null) {
            return getBadRegattaErrorResponse(regattaName);
        }
        getSecurityService().checkCurrentUserReadPermission(regatta);

        RaceDefinition race = findRaceByName(regatta, raceName);
        if (race == null) {
            return getBadRaceErrorResponse(regattaName, raceName);
        }

        TrackedRace trackedRace = findTrackedRace(regattaName, raceName);

        TimePoint from;
        TimePoint to;
        try {
            from = parseTimePoint(fromtime, fromtimeasmillis,
                    trackedRace.getStartOfRace() == null ? new MillisecondsTimePoint(0) :
                    /* 24h before race start */new MillisecondsTimePoint(
                            trackedRace.getStartOfRace().asMillis() - 24 * 3600 * 1000));
        } catch (InvalidDateException e1) {
            return Response.status(Status.INTERNAL_SERVER_ERROR).entity("Could not parse the 'from' time.")
                    .type(MediaType.TEXT_PLAIN).build();
        }
        try {
            to = parseTimePoint(totime, totimeasmillis, MillisecondsTimePoint.now());
        } catch (InvalidDateException e1) {
            return Response.status(Status.INTERNAL_SERVER_ERROR).entity("Could not parse the 'to' time.")
                    .type(MediaType.TEXT_PLAIN).build();
        }

        JSONObject jsonRace = new JSONObject();
        jsonRace.put("name", trackedRace.getRace().getName());
        jsonRace.put("regatta", regatta.getName());
        JSONArray jsonMarks = new JSONArray();
        Set<Mark> marks = new HashSet<Mark>();
        Course course = trackedRace.getRace().getCourse();
        for (Waypoint waypoint : course.getWaypoints()) {
            for (Mark mark : waypoint.getMarks()) {
                marks.add(mark);
            }
        }

        for (Mark mark : marks) {
            JSONObject jsonMark = new JSONObject();
            jsonMark.put("name", mark.getName());
            jsonMark.put("id", mark.getId() != null ? mark.getId().toString() : null);
            GPSFixTrack<Mark, GPSFix> track = trackedRace.getOrCreateTrack(mark);
            JSONArray jsonFixes = new JSONArray();
            track.lockForRead();
            try {
                Iterator<GPSFix> fixIter;
                if (from == null) {
                    fixIter = track.getFixes().iterator();
                } else {
                    fixIter = track.getFixesIterator(from, /* inclusive */true);
                }
                GPSFix fix = null; 
                boolean lastAdded = false;
                while (fixIter.hasNext()) {
                    fix = fixIter.next();
                    if (to != null && fix.getTimePoint() != null && to.compareTo(fix.getTimePoint()) < 0) {
                        lastAdded = false;
                        break;
                    }
                    addMarkFixToJsonFixes(jsonFixes, fix);
                    lastAdded = true;
                }
                
                if (addLastKnown && !lastAdded) {
                    // find a fix earlier than the interval requested:
                    Iterator<GPSFix> earlierFixIter = track.getFixesDescendingIterator(from, /* inclusive */false);
                    final GPSFix earlierFix;
                    if (earlierFixIter.hasNext()) {
                        earlierFix = earlierFixIter.next();
                    } else {
                        earlierFix = null;
                    }
                    if (earlierFix != null && (fix == null || earlierFix.getTimePoint().until(from).compareTo(to.until(fix.getTimePoint())) <= 0)) {
                        addMarkFixToJsonFixes(jsonFixes, earlierFix); // the earlier fix is closer to the interval's beginning than fix is to its end
                    } else if (fix != null) {
                        addMarkFixToJsonFixes(jsonFixes, fix);
                    }
                }
                
            } finally {
                track.unlockAfterRead();
            }
            jsonMark.put("track", jsonFixes);
            jsonMarks.add(jsonMark);
        }
        jsonRace.put("marks", jsonMarks);

        String json = jsonRace.toJSONString();

        return Response.ok(json).header("Content-Type", MediaType.APPLICATION_JSON + ";charset=UTF-8").build();
    }

    private JSONObject addMarkFixToJsonFixes(JSONArray jsonFixes, GPSFix fix) {
        JSONObject jsonFix = new JSONObject();
        jsonFix.put("timepoint-ms", fix.getTimePoint().asMillis());
        jsonFix.put("lat-deg",
                RoundingUtil.latLngDecimalFormatter.format(fix.getPosition().getLatDeg()));
        jsonFix.put("lng-deg",
                RoundingUtil.latLngDecimalFormatter.format(fix.getPosition().getLngDeg()));
        jsonFixes.add(jsonFix);
        return jsonFix;
    }

    /**
     * Gets the course of the race.
     * 
     * @param regattaName
     *            the name of the regatta
     * @return
     */
    @GET
    @Produces("application/json;charset=UTF-8")
    @Path("{regattaname}/races/{racename}/course")
    public Response getCourse(@PathParam("regattaname") String regattaName, @PathParam("racename") String raceName) {
        Response response;
        Regatta regatta = findRegattaByName(regattaName);
        if (regatta == null) {
            response = getBadRegattaErrorResponse(regattaName);
        } else {
            getSecurityService().checkCurrentUserReadPermission(regatta);
            RaceDefinition race = findRaceByName(regatta, raceName);
            if (race == null) {
                response = getBadRaceErrorResponse(regattaName, raceName);
            } else {
                Course course = race.getCourse();
                CourseBaseJsonSerializer serializer = new CourseBaseJsonSerializer(new WaypointJsonSerializer(
                        new ControlPointJsonSerializer(new MarkJsonSerializer(), new GateJsonSerializer(
                                new MarkJsonSerializer()))));

                JSONObject jsonCourse = serializer.serialize(course);
                String json = jsonCourse.toJSONString();
                response = Response.ok(json).header("Content-Type", MediaType.APPLICATION_JSON + ";charset=UTF-8").build();
            }
        }
        return response;
    }
    
    /**
     * Gets the target time of the race
     * 
     * @param regattaName
     *            the name of the regatta
     * @return -1 if not enough polar data or no wind information is available
     */
    @GET
    @Produces("application/json;charset=UTF-8")
    @Path("{regattaname}/races/{racename}/targettime")
    public Response getTargetTime(@PathParam("regattaname") String regattaName, @PathParam("racename") String raceName,
            @QueryParam("timeasmillis") Long timeasmillis) {
        // TODO bug 3108: add distances upwind/downwind/reach
        if (timeasmillis == null) {
            timeasmillis = System.currentTimeMillis();
        }
        TimePoint timePoint = new MillisecondsTimePoint(timeasmillis);
        Response response;
        Regatta regatta = findRegattaByName(regattaName);
        if (regatta == null) {
            response = getBadRegattaErrorResponse(regattaName);
        } else {
            getSecurityService().checkCurrentUserReadPermission(regatta);
            RaceDefinition race = findRaceByName(regatta, raceName);
            if (race == null) {
                response = getBadRaceErrorResponse(regattaName, raceName);
            } else {
                DynamicTrackedRace trackedRace = getService().getTrackedRace(regatta, race);
                if (trackedRace != null) {
                    TargetTimeInfo targetTime;
                    try {
                        targetTime = trackedRace.getEstimatedTimeToComplete(timePoint);
                        final TargetTimeInfoSerializer serializer = new TargetTimeInfoSerializer(new WindJsonSerializer(new PositionJsonSerializer()));
                        JSONObject jsonCourse = serializer.serialize(targetTime);
                        String json = jsonCourse.toJSONString();
                        response = Response.ok(json).header("Content-Type", MediaType.APPLICATION_JSON + ";charset=UTF-8").build();
                    } catch (NotEnoughDataHasBeenAddedException | NoWindException e) {
                        response = getNotEnoughDataAvailabeErrorResponse(regattaName, raceName);
                    }
                } else {
                    response = getNoTrackedRaceErrorResponse(regattaName, raceName);
                }
                
            }
        }
        return response;
    }

    /**
     * Gets the relevant times of the race.
     * 
     * @param regattaName
     *            the name of the regatta
     * @return
     */
    @GET
    @Produces("application/json;charset=UTF-8")
    @Path("{regattaname}/races/{racename}/times")
    public Response getTimes(@PathParam("regattaname") String regattaName, @PathParam("racename") String raceName) {
        Response response = null;
        Regatta regatta = findRegattaByName(regattaName);
        if (regatta == null) {
            response = getBadRegattaErrorResponse(regattaName);
        } else {
            getSecurityService().checkCurrentUserReadPermission(regatta);
            RaceDefinition race = findRaceByName(regatta, raceName);
            if (race == null) {
                response = getBadRaceErrorResponse(regattaName, raceName);
            } else {
                TrackedRace trackedRace = findTrackedRace(regattaName, raceName);

                JSONObject jsonRaceTimes = new JSONObject();
                jsonRaceTimes.put("name", trackedRace.getRace().getName());
                jsonRaceTimes.put("regatta", regatta.getName());

                jsonRaceTimes.put("startOfRace-ms", trackedRace.getStartOfRace() == null ? null : trackedRace
                        .getStartOfRace().asMillis());
                jsonRaceTimes.put("startOfTracking-ms", trackedRace.getStartOfTracking() == null ? null : trackedRace
                        .getStartOfTracking().asMillis());
                jsonRaceTimes.put("newestTrackingEvent-ms", trackedRace.getTimePointOfNewestEvent() == null ? null
                        : trackedRace.getTimePointOfNewestEvent().asMillis());
                jsonRaceTimes.put("endOfTracking-ms", trackedRace.getEndOfTracking() == null ? null : trackedRace
                        .getEndOfTracking().asMillis());
                jsonRaceTimes.put("endOfRace-ms", trackedRace.getEndOfRace() == null ? null : trackedRace
                        .getEndOfRace().asMillis());
                jsonRaceTimes.put("delayToLive-ms", trackedRace.getDelayToLiveInMillis());

                JSONArray jsonMarkPassingTimes = new JSONArray();
                List<TimePoint> firstPassingTimepoints = new ArrayList<>();
                Iterable<com.sap.sse.common.Util.Pair<Waypoint, com.sap.sse.common.Util.Pair<TimePoint, TimePoint>>> markPassingsTimes = trackedRace
                        .getMarkPassingsTimes();
                synchronized (markPassingsTimes) {
                    int numberOfWaypoints = Util.size(markPassingsTimes);
                    int wayPointNumber = 1;
                    for (com.sap.sse.common.Util.Pair<Waypoint, com.sap.sse.common.Util.Pair<TimePoint, TimePoint>> markPassingTimes : markPassingsTimes) {
                        JSONObject jsonMarkPassing = new JSONObject();
                        String name = "M" + (wayPointNumber - 1);
                        if (wayPointNumber == numberOfWaypoints) {
                            name = "F";
                        }
                        jsonMarkPassing.put("name", name);
                        com.sap.sse.common.Util.Pair<TimePoint, TimePoint> timesPair = markPassingTimes.getB();
                        TimePoint firstPassingTime = timesPair.getA();
                        TimePoint lastPassingTime = timesPair.getB();
                        jsonMarkPassing.put("firstPassing-ms",
                                firstPassingTime == null ? null : firstPassingTime.asMillis());
                        jsonMarkPassing.put("lastPassing-ms",
                                lastPassingTime == null ? null : lastPassingTime.asMillis());

                        firstPassingTimepoints.add(firstPassingTime);

                        jsonMarkPassingTimes.add(jsonMarkPassing);
                        wayPointNumber++;
                    }
                }
                jsonRaceTimes.put("markPassings", jsonMarkPassingTimes);

                JSONArray jsonLegInfos = new JSONArray();
                trackedRace.getRace().getCourse().lockForRead();
                try {
                    Iterable<TrackedLeg> trackedLegs = trackedRace.getTrackedLegs();
                    int legNumber = 1;
                    for (TrackedLeg trackedLeg : trackedLegs) {
                        JSONObject jsonLegInfo = new JSONObject();
                        jsonLegInfo.put("name", "L" + legNumber);

                        try {
                            TimePoint firstPassingTime = firstPassingTimepoints.get(legNumber - 1);
                            if (firstPassingTime != null) {
                                jsonLegInfo.put("type", trackedLeg.getLegType(firstPassingTime));
                                jsonLegInfo.put(
                                        "bearing-deg",
                                        RoundingUtil.bearingDecimalFormatter.format(trackedLeg.getLegBearing(
                                                firstPassingTime).getDegrees()));
                            }
                        } catch (NoWindException e) {
                            // do nothing
                        }
                        jsonLegInfos.add(jsonLegInfo);

                        legNumber++;
                    }
                } finally {
                    trackedRace.getRace().getCourse().unlockAfterRead();
                }
                jsonRaceTimes.put("legs", jsonLegInfos);

                Date now = new Date();
                jsonRaceTimes.put("currentServerTime-ms", now.getTime());

                String json = jsonRaceTimes.toJSONString();
                response = Response.ok(json).header("Content-Type", MediaType.APPLICATION_JSON + ";charset=UTF-8").build();
            }
        }
        return response;
    }

    @GET
    @Produces("application/json;charset=UTF-8")
    @Path("{regattaname}/races/{racename}/windsources")
    public Response getWindSources(@PathParam("regattaname") String regattaName, @PathParam("racename") String raceName) {
        Response response;
        Regatta regatta = findRegattaByName(regattaName);
        if (regatta == null) {
            response = Response.status(Status.NOT_FOUND)
                    .entity("Could not find a regatta with name '" + StringEscapeUtils.escapeHtml(regattaName) + "'.").type(MediaType.TEXT_PLAIN)
                    .build();
        } else {
            getSecurityService().checkCurrentUserReadPermission(regatta);
            RaceDefinition race = findRaceByName(regatta, raceName);
            if (race == null) {
                response = Response.status(Status.NOT_FOUND)
                        .entity("Could not find a race with name '" + StringEscapeUtils.escapeHtml(raceName) + "'.").type(MediaType.TEXT_PLAIN)
                        .build();
            } else {
                TrackedRace trackedRace = findTrackedRace(regattaName, raceName);
                JSONArray windSourcesAvailable = new JSONArray();
                if (trackedRace != null) {
                    for (WindSource windSource : trackedRace.getWindSources()) {
                        JSONObject windSourceJson = new JSONObject();
                        windSourceJson.put("typeName", windSource.getType().name());
                        windSourceJson.put("id", windSource.getId() != null ? windSource.getId().toString() : "");
                        windSourcesAvailable.add(windSourceJson);
                    }
                }
                return Response.ok(windSourcesAvailable.toString()).header("Content-Type", MediaType.APPLICATION_JSON + ";charset=UTF-8").build();
            }
        }
        return response;
    }
    
    @GET
    @Produces("application/json;charset=UTF-8")
    @Path("{regattaname}/races/{racename}/highQualityWindFixes")
    public Response getHighQualityWindFixes(@PathParam("regattaname") String regattaName,
            @PathParam("racename") String raceName) {
        Response response;
        Regatta regatta = findRegattaByName(regattaName);
        if (regatta == null) {
            response = Response.status(Status.NOT_FOUND)
                    .entity("Could not find a regatta with name '" + StringEscapeUtils.escapeHtml(regattaName) + "'.")
                    .type(MediaType.TEXT_PLAIN).build();
        } else {
            RaceDefinition race = findRaceByName(regatta, raceName);
            if (race == null) {
                response = Response.status(Status.NOT_FOUND)
                        .entity("Could not find a race with name '" + StringEscapeUtils.escapeHtml(raceName) + "'.")
                        .type(MediaType.TEXT_PLAIN).build();
            } else {
                TrackedRace trackedRace = findTrackedRace(regattaName, raceName);
                RaceWindJsonSerializer serializer = new RaceWindJsonSerializer();
                JSONObject jsonWindTracks = serializer.serialize(trackedRace);
                String json = jsonWindTracks.toJSONString();
                return Response.ok(json).header("Content-Type", MediaType.APPLICATION_JSON + ";charset=UTF-8").build();
            }
        }
        return response;
    }

    @GET
    @Produces("application/json;charset=UTF-8")
    @Path("{regattaname}/races/{racename}/wind")
    public Response getWind(@PathParam("regattaname") String regattaName, @PathParam("racename") String raceName,
            @DefaultValue("COMBINED") @QueryParam("windsource") String windSource,
            @QueryParam("windsourceid") String windSourceId, @QueryParam("fromtime") String fromtime,
            @QueryParam("fromtimeasmillis") Long fromtimeasmillis, @QueryParam("totime") String totime,
            @QueryParam("totimeasmillis") Long totimeasmillis) {
        Response response;
        Regatta regatta = findRegattaByName(regattaName);
        if (regatta == null) {
            response = Response.status(Status.NOT_FOUND)
                    .entity("Could not find a regatta with name '" + StringEscapeUtils.escapeHtml(regattaName) + "'.")
                    .type(MediaType.TEXT_PLAIN).build();
        } else {
            getSecurityService().checkCurrentUserReadPermission(regatta);
            if (!((fromtime != null && totime != null) || (fromtimeasmillis != null && totimeasmillis != null))) {

                response = Response.status(Status.NOT_FOUND).entity(
                        "Either the 'fromtime' and 'totime' or the 'fromtimeasmillis' and 'totimeasmillis' parameter must be set.")
                        .type(MediaType.TEXT_PLAIN).build();
            } else {
                RaceDefinition race = findRaceByName(regatta, raceName);
                if (race == null) {
                    response = Response.status(Status.NOT_FOUND)
                            .entity("Could not find a race with name '" + StringEscapeUtils.escapeHtml(raceName) + "'.")
                            .type(MediaType.TEXT_PLAIN).build();
                } else {
                    TrackedRace trackedRace = findTrackedRace(regattaName, raceName);

                    TimePoint from;
                    TimePoint to;
                    try {
                        from = parseTimePoint(fromtime, fromtimeasmillis,
                                trackedRace.getStartOfRace() == null ? new MillisecondsTimePoint(0) :
                                /* 24h before race start */new MillisecondsTimePoint(
                                        trackedRace.getStartOfRace().asMillis() - 24 * 3600 * 1000));
                    } catch (InvalidDateException e1) {
                        return Response.status(Status.INTERNAL_SERVER_ERROR).entity("Could not parse the 'from' time.")
                                .type(MediaType.TEXT_PLAIN).build();
                    }
                    try {
                        to = parseTimePoint(totime, totimeasmillis, MillisecondsTimePoint.now());
                    } catch (InvalidDateException e1) {
                        return Response.status(Status.INTERNAL_SERVER_ERROR).entity("Could not parse the 'to' time.")
                                .type(MediaType.TEXT_PLAIN).build();
                    }
                    // Crop request interval to startOfTracking / [endOfTracking|timePointOfLastEvent]
                    final TimePoint finalFrom = Util.getLatestOfTimePoints(from, trackedRace.getStartOfTracking());
                    final TimePoint finalTo = Util.getEarliestOfTimePoints(to, Util.getEarliestOfTimePoints(
                            trackedRace.getEndOfTracking(), trackedRace.getTimePointOfNewestEvent()));
                    TrackedRaceJsonSerializer serializer = new TrackedRaceJsonSerializer(
                            ws -> new DefaultWindTrackJsonSerializer(/* maxNumberOfFixes */ 10000, finalFrom, finalTo,
                                    ws),
                            windSource, windSourceId);

                    JSONObject jsonWindTracks = serializer.serialize(trackedRace);
                    String json = jsonWindTracks.toJSONString();
                    return Response.ok(json).header("Content-Type", MediaType.APPLICATION_JSON + ";charset=UTF-8")
                            .build();
                }
            }
        }
        return response;
    }

    @GET
    @Produces("application/json;charset=UTF-8")
    @Path("{regattaname}/races/{racename}/firstlegbearing")
    public Response getFirstLegBearing(@PathParam("regattaname") String regattaName,
            @PathParam("racename") String raceName, @QueryParam("time") String time,
            @QueryParam("timeasmillis") Long timeasmillis) {
        Response response;
        Regatta regatta = findRegattaByName(regattaName);
        if (regatta == null) {
            response = Response.status(Status.NOT_FOUND)
                    .entity("Could not find a regatta with name '" + StringEscapeUtils.escapeHtml(regattaName) + "'.").type(MediaType.TEXT_PLAIN)
                    .build();
        } else {
            getSecurityService().checkCurrentUserReadPermission(regatta);
            RaceDefinition race = findRaceByName(regatta, raceName);
            if (race == null) {
                response = Response.status(Status.NOT_FOUND)
                        .entity("Could not find a race with name '" + StringEscapeUtils.escapeHtml(raceName) + "'.").type(MediaType.TEXT_PLAIN)
                        .build();
            } else {
                TrackedRace trackedRace = findTrackedRace(regattaName, raceName);
                final TimePoint timePoint;
                try {
                    timePoint = parseTimePoint(
                            time,
                            timeasmillis,
                            trackedRace.getStartOfRace() == null ? new MillisecondsTimePoint(0) : trackedRace
                                    .getStartOfRace());
                } catch (InvalidDateException e1) {
                    return Response.status(Status.INTERNAL_SERVER_ERROR).entity("Could not parse the 'from' time.")
                            .type(MediaType.TEXT_PLAIN).build();
                }

                BearingJsonSerializer serializer = new BearingJsonSerializer();
                JSONObject jsonBearing = serializer.serialize(trackedRace.getDirectionFromStartToNextMark(timePoint)
                        .getFrom());
                String json = jsonBearing.toJSONString();
                return Response.ok(json).header("Content-Type", MediaType.APPLICATION_JSON + ";charset=UTF-8").build();
            }
        }
        return response;
    }

    @GET
    @Produces("application/json;charset=UTF-8")
    @Path("{regattaname}/races/{racename}/markpassings")
    public Response getMarkPassings(@PathParam("regattaname") String regattaName, @PathParam("racename") String raceName) {
        Response response;
        Regatta regatta = findRegattaByName(regattaName);
        if (regatta == null) {
            response = Response.status(Status.NOT_FOUND)
                    .entity("Could not find a regatta with name '" + StringEscapeUtils.escapeHtml(regattaName) + "'.").type(MediaType.TEXT_PLAIN)
                    .build();
        } else {
            getSecurityService().checkCurrentUserReadPermission(regatta);
            RaceDefinition race = findRaceByName(regatta, raceName);
            if (race == null) {
                response = Response.status(Status.NOT_FOUND)
                        .entity("Could not find a race with name '" + StringEscapeUtils.escapeHtml(raceName) + "'.").type(MediaType.TEXT_PLAIN)
                        .build();
            } else {
                TrackedRace trackedRace = findTrackedRace(regattaName, raceName);
                AbstractTrackedRaceDataJsonSerializer serializer = new MarkPassingsJsonSerializer();
                JSONObject jsonMarkPassings = serializer.serialize(trackedRace);
                String json = jsonMarkPassings.toJSONString();
                return Response.ok(json).header("Content-Type", MediaType.APPLICATION_JSON + ";charset=UTF-8").build();
            }
        }
        return response;
    }

    private TimePoint determineEndTimeForManeuverDetection(TrackedRace trackedRace) {
        final TimePoint endOfRace = trackedRace.getEndOfRace();
        final TimePoint endTime;
        if (endOfRace != null) {
            endTime = endOfRace;
        } else {
            final TimePoint endOfTracking = trackedRace.getEndOfTracking();
            if (endOfTracking == null || endOfTracking.after(MillisecondsTimePoint.now())) {
                endTime = MillisecondsTimePoint.now();
            } else {
                endTime = endOfTracking;
            }
        }
        return endTime;
    }

    @GET
    @Produces("application/json;charset=UTF-8")
    @Path("{regattaname}/races/{racename}/maneuvers")
    public Response getManeuvers(@PathParam("regattaname") String regattaName, @PathParam("racename") String raceName,
            @QueryParam("competitorId") String competitorId, @QueryParam("fromTime") String fromTime) {
        Response response;
        Regatta regatta = findRegattaByName(regattaName);
        if (regatta == null) {
            response = Response.status(Status.NOT_FOUND)
                    .entity("Could not find a regatta with name '" + StringEscapeUtils.escapeHtml(regattaName) + "'.")
                    .type(MediaType.TEXT_PLAIN).build();
        } else {
            getSecurityService().checkCurrentUserReadPermission(regatta);
            RaceDefinition race = findRaceByName(regatta, raceName);
            if (race == null) {
                response = Response.status(Status.NOT_FOUND)
                        .entity("Could not find a race with name '" + StringEscapeUtils.escapeHtml(raceName) + "'.")
                        .type(MediaType.TEXT_PLAIN).build();
            } else {
                TrackedRace trackedRace = findTrackedRace(regattaName, raceName);
                if (trackedRace == null) {
                    response = Response.status(Status.NOT_FOUND).entity(
                            "Could not find a trackedrace with name '" + StringEscapeUtils.escapeHtml(raceName) + "'.")
                            .type(MediaType.TEXT_PLAIN).build();
                } else {
                    List<Pair<Competitor, Iterable<Maneuver>>> data = new ArrayList<>();
                    Iterable<Competitor> competitors = trackedRace.getRace().getCompetitors();
                    UUID competitorFilter = null;
                    if (competitorId != null) {
                        competitorFilter = UUID.fromString(competitorId);
                    }
                    final TimePoint endTime = determineEndTimeForManeuverDetection(trackedRace);
                    final TimePoint startTime;
                    if (fromTime != null) {
                        startTime = new MillisecondsTimePoint(Long.parseLong(fromTime));
                    } else {
                        startTime = trackedRace.getStartOfRace();
                    }
                    for (Competitor competitor : competitors) {
<<<<<<< HEAD
                        if (getSecurityService().hasCurrentUserExplictPermissions(competitor,
                                SecuredDomainType.CompetitorAndBoatActions.READ_PUBLIC)) {
                            if (competitorFilter == null || competitor.getId().equals(competitorFilter)) {

                                Iterable<Maneuver> maneuversForCompetitor = trackedRace.getManeuvers(competitor,
                                        startTime, endTime, false);
                                data.add(new Pair<Competitor, Iterable<Maneuver>>(competitor, maneuversForCompetitor));
                            }
=======
                        if (competitorFilter == null || competitor.getId().equals(competitorFilter)) {
                            Iterable<Maneuver> maneuversForCompetitor = trackedRace.getManeuvers(competitor, startTime, endTime, false);
                            data.add(new Pair<Competitor, Iterable<Maneuver>>(competitor, maneuversForCompetitor));
>>>>>>> f7c20b93
                        }
                    }
                    ManeuversJsonSerializer serializer = new ManeuversJsonSerializer(
                            new ManeuverJsonSerializer(new GPSFixJsonSerializer(), new DistanceJsonSerializer()));
                    JSONObject jsonMarkPassings = serializer.serialize(data);
                    String json = jsonMarkPassings.toJSONString();
                    return Response.ok(json).header("Content-Type", MediaType.APPLICATION_JSON + ";charset=UTF-8").build();
                }
            }
        }
        return response;
    }
    
    @GET
    @Produces("application/json;charset=UTF-8")
    @Path("{regattaname}/races/{racename}/completeManeuverCurvesWithEstimationData")
    public Response getCompleteManeuverCurvesWithEstimationData(@PathParam("regattaname") String regattaName,
            @PathParam("racename") String raceName,
            @QueryParam("startBeforeStartLineInSeconds") @DefaultValue(Integer.MIN_VALUE
                    + "") Integer startBeforeStartLineInSeconds,
            @QueryParam("endBeforeStartLineInSeconds") @DefaultValue(Integer.MIN_VALUE
                    + "") Integer endBeforeStartLineInSeconds,
            @QueryParam("startAfterFinishLineInSeconds") @DefaultValue(Integer.MIN_VALUE
                    + "") Integer startAfterFinishLineInSeconds,
            @QueryParam("endAfterFinishLineInSeconds") @DefaultValue(Integer.MIN_VALUE
                    + "") Integer endAfterFinishLineInSeconds) {
        Response response;
        Regatta regatta = findRegattaByName(regattaName);
        if (regatta == null) {
            response = Response.status(Status.NOT_FOUND)
                    .entity("Could not find a regatta with name '" + StringEscapeUtils.escapeHtml(regattaName) + "'.")
                    .type(MediaType.TEXT_PLAIN).build();
        } else {
            getSecurityService().checkCurrentUserReadPermission(regatta);
            RaceDefinition race = findRaceByName(regatta, raceName);
            if (race == null) {
                response = Response.status(Status.NOT_FOUND)
                        .entity("Could not find a race with name '" + StringEscapeUtils.escapeHtml(raceName) + "'.")
                        .type(MediaType.TEXT_PLAIN).build();
            } else {
                TrackedRace trackedRace = findTrackedRace(regattaName, raceName);
                CompetitorTrackWithEstimationDataJsonSerializer serializer = new CompetitorTrackWithEstimationDataJsonSerializer(
                        getService().getPolarDataService(), getSecurityService(), new DetailedBoatClassJsonSerializer(),
                        new CompleteManeuverCurvesWithEstimationDataJsonSerializer(getService().getPolarDataService(),
                                new CompleteManeuverCurveWithEstimationDataJsonSerializer(
                                        new ManeuverMainCurveWithEstimationDataJsonSerializer(),
                                        new ManeuverCurveWithUnstableCourseAndSpeedWithEstimationDataJsonSerializer(),
                                        new ManeuverWindJsonSerializer(), new PositionJsonSerializer())),
                        getNullableValueFromDefault(startBeforeStartLineInSeconds),
                        getNullableValueFromDefault(endBeforeStartLineInSeconds),
                        getNullableValueFromDefault(startAfterFinishLineInSeconds),
                        getNullableValueFromDefault(endAfterFinishLineInSeconds));
                JSONObject jsonMarkPassings = serializer.serialize(trackedRace);
                String json = jsonMarkPassings.toJSONString();
                return Response.ok(json).header("Content-Type", MediaType.APPLICATION_JSON + ";charset=UTF-8").build();
            }
        }
        return response;
    }

    @GET
    @Produces("application/json;charset=UTF-8")
    @Path("{regattaname}/races/{racename}/gpsFixesWithEstimationData")
    public Response getGpsFixesWithEstimationData(@PathParam("regattaname") String regattaName,
            @PathParam("racename") String raceName, @QueryParam("addWind") @DefaultValue("true") Boolean addWind,
            @QueryParam("addNextWaypoint") @DefaultValue("true") Boolean addNextWaypoint,
            @QueryParam("smoothFixes") @DefaultValue("true") Boolean smoothFixes,
            @QueryParam("startBeforeStartLineInSeconds") @DefaultValue(Integer.MIN_VALUE
                    + "") Integer startBeforeStartLineInSeconds,
            @QueryParam("endBeforeStartLineInSeconds") @DefaultValue(Integer.MIN_VALUE
                    + "") Integer endBeforeStartLineInSeconds,
            @QueryParam("startAfterFinishLineInSeconds") @DefaultValue(Integer.MIN_VALUE
                    + "") Integer startAfterFinishLineInSeconds,
            @QueryParam("endAfterFinishLineInSeconds") @DefaultValue(Integer.MIN_VALUE
                    + "") Integer endAfterFinishLineInSeconds) {
        Response response;
        Regatta regatta = findRegattaByName(regattaName);
        if (regatta == null) {
            response = Response.status(Status.NOT_FOUND)
                    .entity("Could not find a regatta with name '" + StringEscapeUtils.escapeHtml(regattaName) + "'.")
                    .type(MediaType.TEXT_PLAIN).build();
        } else {
            getSecurityService().checkCurrentUserReadPermission(regatta);
            RaceDefinition race = findRaceByName(regatta, raceName);
            if (race == null) {
                response = Response.status(Status.NOT_FOUND)
                        .entity("Could not find a race with name '" + StringEscapeUtils.escapeHtml(raceName) + "'.")
                        .type(MediaType.TEXT_PLAIN).build();
            } else {
                TrackedRace trackedRace = findTrackedRace(regattaName, raceName);
                CompetitorTrackWithEstimationDataJsonSerializer serializer = new CompetitorTrackWithEstimationDataJsonSerializer(
                        getService().getPolarDataService(), getSecurityService(), new DetailedBoatClassJsonSerializer(),
                        new GpsFixesWithEstimationDataJsonSerializer(new GPSFixMovingJsonSerializer(),
                                new ManeuverWindJsonSerializer(), addWind, addNextWaypoint, smoothFixes),
                        getNullableValueFromDefault(startBeforeStartLineInSeconds),
                        getNullableValueFromDefault(endBeforeStartLineInSeconds),
                        getNullableValueFromDefault(startAfterFinishLineInSeconds),
                        getNullableValueFromDefault(endAfterFinishLineInSeconds));
                JSONObject jsonMarkPassings = serializer.serialize(trackedRace);
                String json = jsonMarkPassings.toJSONString();
                return Response.ok(json).header("Content-Type", MediaType.APPLICATION_JSON + ";charset=UTF-8").build();
            }
        }
        return response;
    }

    private Integer getNullableValueFromDefault(Integer value) {
        return Integer.MIN_VALUE == value ? null : value;
    }

    @GET
    @Produces("application/json;charset=UTF-8")
    @Path("{regattaname}/races")
    public Response getRaces(@PathParam("regattaname") String regattaName) {
        Response response;
        Regatta regatta = findRegattaByName(regattaName);
        if (regatta == null) {
            response = Response.status(Status.NOT_FOUND)
                    .entity("Could not find a regatta with name '" + StringEscapeUtils.escapeHtml(regattaName) + "'.").type(MediaType.TEXT_PLAIN)
                    .build();
        } else {
            getSecurityService().checkCurrentUserReadPermission(regatta);
            JSONObject jsonRaceResults = new JSONObject();
            jsonRaceResults.put("regatta", regatta.getName());
            JSONArray jsonRaces = new JSONArray();
            jsonRaceResults.put("races", jsonRaces);
            for (RaceDefinition race : regatta.getAllRaces()) {
                JSONObject jsonRace = new JSONObject();
                jsonRaces.add(jsonRace);
                jsonRace.put("name", race.getName());
                jsonRace.put("id", race.getId().toString());
            }
            String json = jsonRaceResults.toJSONString();
            return Response.ok(json).header("Content-Type", MediaType.APPLICATION_JSON + ";charset=UTF-8").build();
        }
        return response;
    }
    
    @GET
    @Produces("application/json;charset=UTF-8")
    @Path("{regattaname}/races/{racename}/competitors/legs")
    public Response getCompetitorRanks(@PathParam("regattaname") String regattaName,
            @PathParam("racename") String raceName) {
        Response response;
        Regatta regatta = findRegattaByName(regattaName);
        if (regatta == null) {
            response = Response.status(Status.NOT_FOUND)
                    .entity("Could not find a regatta with name '" + StringEscapeUtils.escapeHtml(regattaName) + "'.").type(MediaType.TEXT_PLAIN)
                    .build();
        } else {
            getSecurityService().checkCurrentUserReadPermission(regatta);
            RaceDefinition race = findRaceByName(regatta, raceName);
            if (race == null) {
                response = Response.status(Status.NOT_FOUND)
                        .entity("Could not find a race with name '" + StringEscapeUtils.escapeHtml(raceName) + "'.").type(MediaType.TEXT_PLAIN)
                        .build();
            } else {
                TrackedRace trackedRace = findTrackedRace(regattaName, raceName);
                TimePoint timePoint = trackedRace.getTimePointOfNewestEvent() == null ? MillisecondsTimePoint.now()
                        : trackedRace.getTimePointOfNewestEvent();
                final RankingInfo rankingInfo = trackedRace.getRankingMetric().getRankingInfo(timePoint);
                JSONObject jsonRaceResults = new JSONObject();
                jsonRaceResults.put("name", trackedRace.getRace().getName());
                jsonRaceResults.put("regatta", regatta.getName());
                jsonRaceResults.put("startOfRace-ms", trackedRace.getStartOfRace() == null ? null : trackedRace
                        .getStartOfRace().asMillis());

                JSONArray jsonLegs = new JSONArray();
                Course course = trackedRace.getRace().getCourse();
                course.lockForRead();
                try {
                    for (TrackedLeg leg : trackedRace.getTrackedLegs()) {
                        JSONObject jsonLeg = new JSONObject();
                        jsonLeg.put("from", leg.getLeg().getFrom().getName());
                        jsonLeg.put("fromWaypointId", leg.getLeg().getFrom().getId() != null ? leg.getLeg().getFrom().getId().toString() : null);
                        jsonLeg.put("to", leg.getLeg().getTo().getName());
                        jsonLeg.put("toWaypointId", leg.getLeg().getTo().getId() != null ? leg.getLeg().getTo().getId().toString() : null);
                        try {
                            jsonLeg.put("upOrDownwindLeg", leg.isUpOrDownwindLeg(timePoint));
                        } catch (NoWindException e) {
                            // no wind, then it's simply no upwind or downwind leg
                            jsonLeg.put("upOrDownwindLeg", "false");
                        }
                        JSONArray jsonCompetitors = new JSONArray();
                        Map<Competitor, Integer> ranks = leg.getRanks(timePoint);
                        for (Competitor competitor : trackedRace.getRace().getCompetitors()) {
                            if (getSecurityService().hasCurrentUserExplictPermissions(competitor,
                                    SecuredDomainType.CompetitorAndBoatActions.READ_PUBLIC)) {
                                JSONObject jsonCompetitorInLeg = new JSONObject();
                                TrackedLegOfCompetitor trackedLegOfCompetitor = leg.getTrackedLeg(competitor);
                                if (trackedLegOfCompetitor != null) {
                                    jsonCompetitorInLeg.put("id",
                                            competitor.getId() != null ? competitor.getId().toString() : null);
                                    jsonCompetitorInLeg.put("name", competitor.getName());
                                    jsonCompetitorInLeg.put("sailNumber",
                                            trackedRace.getBoatOfCompetitor(competitor).getSailID());
                                    jsonCompetitorInLeg.put("color",
                                            competitor.getColor() != null ? competitor.getColor().getAsHtml() : null);

                                    Speed averageSpeedOverGround = trackedLegOfCompetitor
                                            .getAverageSpeedOverGround(timePoint);
                                    if (averageSpeedOverGround != null) {
                                        jsonCompetitorInLeg.put("averageSOG-kts", RoundingUtil.knotsDecimalFormatter
                                                .format(averageSpeedOverGround.getKnots()));
                                    }
                                    try {
                                        Integer numberOfTacks = trackedLegOfCompetitor.getNumberOfTacks(timePoint, /*
                                                                                                                    * waitForLatest
                                                                                                                    */
                                                false);
                                        Integer numberOfJibes = trackedLegOfCompetitor.getNumberOfJibes(timePoint, /*
                                                                                                                    * waitForLatest
                                                                                                                    */
                                                false);
                                        Integer numberOfPenaltyCircles = trackedLegOfCompetitor
                                                .getNumberOfPenaltyCircles(timePoint, /* waitForLatest */false);
                                        jsonCompetitorInLeg.put("tacks", numberOfTacks);
                                        jsonCompetitorInLeg.put("jibes", numberOfJibes);
                                        jsonCompetitorInLeg.put("penaltyCircles", numberOfPenaltyCircles);
                                    } catch (NoWindException e) {
                                        logger.log(Level.FINE,
                                                "No wind information while trying to determing maneuvers for competitor "
                                                        + competitor.getName(),
                                                e);
                                    }

                                    TimePoint startTime = trackedLegOfCompetitor.getStartTime();
                                    TimePoint finishTime = trackedLegOfCompetitor.getFinishTime();
                                    TimePoint startOfRace = trackedRace.getStartOfRace();
                                    // between the start of the race and the start of the first leg we have no
                                    // 'timeSinceGun'
                                    // for the competitor
                                    if (startOfRace != null && startTime != null) {
                                        long timeSinceGun = -1;
                                        if (finishTime != null) {
                                            timeSinceGun = finishTime.asMillis() - startOfRace.asMillis();
                                        } else {
                                            timeSinceGun = timePoint.asMillis() - startOfRace.asMillis();
                                        }
                                        if (timeSinceGun > 0) {
                                            jsonCompetitorInLeg.put("timeSinceGun-ms", timeSinceGun);
                                        }
                                        Distance distanceSinceGun = trackedRace.getTrack(competitor)
                                                .getDistanceTraveled(startOfRace,
                                                        finishTime != null ? finishTime : timePoint);
                                        if (distanceSinceGun != null) {
                                            jsonCompetitorInLeg.put("distanceSinceGun-m",
                                                    RoundingUtil.distanceDecimalFormatter
                                                            .format(distanceSinceGun.getMeters()));
                                        }
                                    }

                                    Distance distanceTraveled = trackedLegOfCompetitor.getDistanceTraveled(timePoint);
                                    if (distanceTraveled != null) {
                                        jsonCompetitorInLeg.put("distanceTraveled-m",
                                                RoundingUtil.distanceDecimalFormatter
                                                        .format(distanceTraveled.getMeters()));
                                    }
                                    Distance distanceTraveledIncludingGateStart = trackedLegOfCompetitor
                                            .getDistanceTraveledConsideringGateStart(timePoint);
                                    if (distanceTraveledIncludingGateStart != null) {
                                        jsonCompetitorInLeg.put("distanceTraveledIncludingGateStart-m",
                                                RoundingUtil.distanceDecimalFormatter
                                                        .format(distanceTraveledIncludingGateStart.getMeters()));
                                    }
                                    try {
                                        Integer rank = ranks.get(competitor);
                                        jsonCompetitorInLeg.put("rank", rank);
                                    } catch (RuntimeException re) {
                                        if (re.getCause() != null && re.getCause() instanceof NoWindException) {
                                            // well, we don't know the wind direction, so we can't compute a ranking
                                        } else {
                                            throw re;
                                        }
                                    }
                                    Duration gapToLeaderDuration = trackedLegOfCompetitor.getGapToLeader(timePoint,
                                            rankingInfo, WindPositionMode.LEG_MIDDLE);
                                    jsonCompetitorInLeg.put("gapToLeader-s",
                                            gapToLeaderDuration != null ? gapToLeaderDuration.asSeconds() : 0.0);
                                    Distance gapToLeaderDistance = trackedLegOfCompetitor
                                            .getWindwardDistanceToCompetitorFarthestAhead(timePoint,
                                                    WindPositionMode.LEG_MIDDLE, rankingInfo);
                                    jsonCompetitorInLeg.put("gapToLeader-m",
                                            gapToLeaderDistance != null ? gapToLeaderDistance.getMeters() : 0.0);
                                    jsonCompetitorInLeg.put("started", trackedLegOfCompetitor.hasStartedLeg(timePoint));
                                    jsonCompetitorInLeg.put("finished",
                                            trackedLegOfCompetitor.hasFinishedLeg(timePoint));
                                    jsonCompetitors.add(jsonCompetitorInLeg);
                                }
                            }
                            jsonLeg.put("competitors", jsonCompetitors);
                            jsonLegs.add(jsonLeg);
                        }
                    }
                } finally {
                    course.unlockAfterRead();
                }
                jsonRaceResults.put("legs", jsonLegs);

                String json = jsonRaceResults.toJSONString();
                return Response.ok(json).header("Content-Type", MediaType.APPLICATION_JSON + ";charset=UTF-8").build();
            }
        }
        return response;
    }

    @GET
    @Produces("application/json;charset=UTF-8")
    @Path("{regattaname}/races/{racename}/competitors/live")
    public Response getCompetitorLiveRanks(@PathParam("regattaname") String regattaName,
            @PathParam("racename") String raceName, @DefaultValue("-1") @QueryParam("topN") Integer topN) {
        Response response;
        Regatta regatta = findRegattaByName(regattaName);
        if (regatta == null) {
            response = Response.status(Status.NOT_FOUND)
                    .entity("Could not find a regatta with name '" + StringEscapeUtils.escapeHtml(regattaName) + "'.").type(MediaType.TEXT_PLAIN)
                    .build();
        } else {
            getSecurityService().checkCurrentUserReadPermission(regatta);
            RaceDefinition race = findRaceByName(regatta, raceName);
            if (race == null) {
                response = Response.status(Status.NOT_FOUND)
                        .entity("Could not find a race with name '" + StringEscapeUtils.escapeHtml(raceName) + "'.").type(MediaType.TEXT_PLAIN)
                        .build();
            } else {
                Leaderboard leaderboard = getService().getLeaderboardByName(regattaName);
                TrackedRace trackedRace = findTrackedRace(regattaName, raceName);
                Course course = trackedRace.getRace().getCourse();
                Waypoint lastWaypoint = course.getLastWaypoint();

                TimePoint timePoint = MillisecondsTimePoint.now().minus(trackedRace.getDelayToLiveInMillis());
                final RankingInfo rankingInfo = trackedRace.getRankingMetric().getRankingInfo(timePoint);
                JSONObject jsonLiveData = new JSONObject();
                jsonLiveData.put("name", trackedRace.getRace().getName());
                jsonLiveData.put("regatta", regatta.getName());

                if (trackedRace.getStartOfRace() != null) {
                    TimePoint startOfRace = trackedRace.getStartOfRace();
                    TimePoint now = MillisecondsTimePoint.now();
                    jsonLiveData.put("startTime", startOfRace.asMillis());
                    jsonLiveData.put("liveTime", now.asMillis());
                    if (startOfRace.before(now)) {
                        jsonLiveData.put("timeSinceStart-s", (now.asMillis() - startOfRace.asMillis()) / 1000.0);
                    } else {
                        jsonLiveData.put("timeToStart-s", (startOfRace.asMillis() - now.asMillis()) / 1000.0);
                    }
                }
                JSONArray jsonCompetitors = new JSONArray();
                List<Competitor> competitorsFromBestToWorst = trackedRace.getCompetitorsFromBestToWorst(timePoint);
                Map<Competitor, Integer> overallRankPerCompetitor = new HashMap<>();
                if (leaderboard != null) {
                    List<Competitor> overallRanking = leaderboard.getCompetitorsFromBestToWorst(timePoint);
                    Integer overallRank = 1;
                    for (Competitor competitor : overallRanking) {
                        if (getSecurityService().hasCurrentUserExplictPermissions(competitor,
                                SecuredDomainType.CompetitorAndBoatActions.READ_PUBLIC)) {
                            overallRankPerCompetitor.put(competitor, overallRank++);
                        }
                    }
                }
                Integer rank = 1;
                for (Competitor competitor : competitorsFromBestToWorst) {
                    if (getSecurityService().hasCurrentUserExplictPermissions(competitor,
                            SecuredDomainType.CompetitorAndBoatActions.READ_PUBLIC)) {
                        JSONObject jsonCompetitorInLeg = new JSONObject();

                        if (topN != null && topN > 0 && rank > topN) {
                            break;
                        }
                        jsonCompetitorInLeg.put("id",
                                competitor.getId() != null ? competitor.getId().toString() : null);
                        jsonCompetitorInLeg.put("name", competitor.getName());
                        jsonCompetitorInLeg.put("sailNumber", trackedRace.getBoatOfCompetitor(competitor).getSailID());
                        jsonCompetitorInLeg.put("color",
                                competitor.getColor() != null ? competitor.getColor().getAsHtml() : null);
                        jsonCompetitorInLeg.put("rank", rank++);
                        final Integer overallRank = overallRankPerCompetitor.get(competitor);
                        if (overallRank != null) {
                            jsonCompetitorInLeg.put("overallRank", overallRank);
                        }
                        if (trackedRace.getEndOfTracking() == null || trackedRace.getEndOfTracking().after(timePoint)) {
                            GPSFixTrack<Competitor, GPSFixMoving> competitorTrack = trackedRace.getTrack(competitor);
                            if (competitorTrack != null) {
                                final SpeedWithBearing estimatedSpeed = competitorTrack.getEstimatedSpeed(timePoint);
                                if (estimatedSpeed != null) {
                                    jsonCompetitorInLeg.put("speedOverGround-kts",
                                            roundDouble(estimatedSpeed.getKnots(), 2));
                                }
                            }
                        }
                        TrackedLegOfCompetitor currentLegOfCompetitor = trackedRace.getCurrentLeg(competitor,
                                timePoint);
                        if (currentLegOfCompetitor != null) {
                            int indexOfWaypoint = course.getIndexOfWaypoint(currentLegOfCompetitor.getLeg().getFrom());
                            jsonCompetitorInLeg.put("leg", indexOfWaypoint + 1);
                            Distance distanceTraveled = currentLegOfCompetitor.getDistanceTraveled(timePoint);
                            if (distanceTraveled != null) {
                                jsonCompetitorInLeg.put("distanceTraveled-m",
                                        roundDouble(distanceTraveled.getMeters(), 2));
                            }
                            Distance distanceTraveledConsideringGateStart = currentLegOfCompetitor
                                    .getDistanceTraveledConsideringGateStart(timePoint);
                            if (distanceTraveledConsideringGateStart != null) {
                                jsonCompetitorInLeg.put("distanceTraveledConsideringGateStart-m",
                                        roundDouble(distanceTraveledConsideringGateStart.getMeters(), 2));
                            }

                            Duration gapToLeader = currentLegOfCompetitor.getGapToLeader(timePoint, rankingInfo,
                                    WindPositionMode.LEG_MIDDLE);
                            if (gapToLeader != null) {
                                jsonCompetitorInLeg.put("gapToLeader-s", roundDouble(gapToLeader.asSeconds(), 2));
                            }

                            Distance windwardDistanceToCompetitorFarthestAhead = currentLegOfCompetitor
                                    .getWindwardDistanceToCompetitorFarthestAhead(timePoint,
                                            WindPositionMode.LEG_MIDDLE, rankingInfo);
                            if (windwardDistanceToCompetitorFarthestAhead != null) {
                                jsonCompetitorInLeg.put("gapToLeader-m",
                                        roundDouble(windwardDistanceToCompetitorFarthestAhead.getMeters(), 2));
                            }
                            jsonCompetitorInLeg.put("finished", false);
                        } else {
                            // we need to distinguish between competitors which did not start and competitors which
                            // already finished
                            if (trackedRace.getMarkPassing(competitor, lastWaypoint) != null) {
                                jsonCompetitorInLeg.put("finished", true);
                            } else {
                                jsonCompetitorInLeg.put("finished", false);
                            }
                        }
                        jsonCompetitors.add(jsonCompetitorInLeg);
                    }
                }
                jsonLiveData.put("competitors", jsonCompetitors);
                String json = jsonLiveData.toJSONString();
                return Response.ok(json).header("Content-Type", MediaType.APPLICATION_JSON + ";charset=UTF-8").build();
            }
        }
        return response;
    }
    
    @GET
    @Produces("application/json;charset=UTF-8")
    @Path("datamining")
    public Response getRegattaPredefinedQueries() {
        List<PredefinedQueryIdentifier> predefinedRegattaQueries = getDataMiningResource().getPredefinedRegattaDataMiningQueries();
        return getDataMiningResource().predefinedQueryIdentifiersToJSON(predefinedRegattaQueries);
    }

    @GET
    @Produces("application/json;charset=UTF-8")
    @Path("{regattaname}/datamining/" + SailingPredefinedQueries.QUERY_AVERAGE_SPEED_PER_COMPETITOR_LEGTYPE)
    public Response avgSpeedPerCompetitorAndLegType(@PathParam("regattaname") String regattaName) {
        Response response;
        
        Regatta regatta = findRegattaByName(regattaName);
        if (regatta == null) {
            response = getBadRegattaErrorResponse(regattaName);
        } else {
            getSecurityService().checkCurrentUserReadPermission(regatta);
            response = getDataMiningResource().avgSpeedPerCompetitorAndLegType(regattaName);
        }
        return response;
    }

    @GET
    @Produces("application/json;charset=UTF-8")
    @Path("{regattaname}/races/{racename}/datamining/" + SailingPredefinedQueries.QUERY_AVERAGE_SPEED_PER_COMPETITOR_LEGTYPE)
    public Response avgSpeedPerCompetitorAndLegType(@PathParam("regattaname") String regattaName, @PathParam("racename") String raceName) {
        Response response;
        
        Regatta regatta = findRegattaByName(regattaName);
        if (regatta == null) {
            response = getBadRegattaErrorResponse(regattaName);
        } else {
            getSecurityService().checkCurrentUserReadPermission(regatta);
            RaceDefinition race = findRaceByName(regatta, raceName);
            if (race == null) {
                response = getBadRaceErrorResponse(regattaName, raceName);
            } else {
                response = getDataMiningResource().avgSpeedPerCompetitorAndLegType(regattaName, raceName);
            }
        }
        return response;
    }

    @GET
    @Produces("application/json;charset=UTF-8")
    @Path("{regattaname}/datamining/" + SailingPredefinedQueries.QUERY_DISTANCE_TRAVELED_PER_COMPETITOR_LEGTYPE)
    public Response sumDistancePerCompetitorAndLegType(@PathParam("regattaname") String regattaName) {
        Response response;
        
        Regatta regatta = findRegattaByName(regattaName);
        if (regatta == null) {
            response = getBadRegattaErrorResponse(regattaName);
        } else {
            getSecurityService().checkCurrentUserReadPermission(regatta);
            response = getDataMiningResource().sumDistanceTraveledPerCompetitorAndLegType(regattaName);
        }
        return response;
    }

    @GET
    @Produces("application/json;charset=UTF-8")
    @Path("{regattaname}/races/{racename}/datamining/" + SailingPredefinedQueries.QUERY_DISTANCE_TRAVELED_PER_COMPETITOR_LEGTYPE)
    public Response sumDistancePerCompetitorAndLegType(@PathParam("regattaname") String regattaName, @PathParam("racename") String raceName) {
        Response response;
        
        Regatta regatta = findRegattaByName(regattaName);
        if (regatta == null) {
            response = getBadRegattaErrorResponse(regattaName);
        } else {
            getSecurityService().checkCurrentUserReadPermission(regatta);
            RaceDefinition race = findRaceByName(regatta, raceName);
            if (race == null) {
                response = getBadRaceErrorResponse(regattaName, raceName);
            } else {
                response = getDataMiningResource().sumDistanceTraveledPerCompetitorAndLegType(regattaName, raceName);
            }
        }
        return response;
    }

    @GET
    @Produces("application/json;charset=UTF-8")
    @Path("{regattaname}/datamining/" + SailingPredefinedQueries.QUERY_MANEUVERS_PER_COMPETITOR)
    public Response sumManeuversPerCompetitor(@PathParam("regattaname") String regattaName) {
        Response response;
        
        Regatta regatta = findRegattaByName(regattaName);
        if (regatta == null) {
            response = getBadRegattaErrorResponse(regattaName);
        } else {
            getSecurityService().checkCurrentUserReadPermission(regatta);
            response = getDataMiningResource().sumManeuversPerCompetitor(regattaName);
        }
        return response;
    }

    @GET
    @Produces("application/json;charset=UTF-8")
    @Path("{regattaname}/races/{racename}/datamining/" + SailingPredefinedQueries.QUERY_MANEUVERS_PER_COMPETITOR)
    public Response sumManeuversPerCompetitor(@PathParam("regattaname") String regattaName, @PathParam("racename") String raceName) {
        Response response;
        
        Regatta regatta = findRegattaByName(regattaName);
        if (regatta == null) {
            response = getBadRegattaErrorResponse(regattaName);
        } else {
            getSecurityService().checkCurrentUserReadPermission(regatta);
            RaceDefinition race = findRaceByName(regatta, raceName);
            if (race == null) {
                response = getBadRaceErrorResponse(regattaName, raceName);
            } else {
                response = getDataMiningResource().sumManeuversPerCompetitor(regattaName, raceName);
            }
        }
        return response;
    }

    @GET
    @Produces("application/json;charset=UTF-8")
    @Path("{regattaname}/datamining/" + SailingPredefinedQueries.QUERY_AVERAGE_SPEED_PER_COMPETITOR)
    public Response avgSpeedPerCompetitor(@PathParam("regattaname") String regattaName) {
        Response response;
        
        Regatta regatta = findRegattaByName(regattaName);
        if (regatta == null) {
            response = getBadRegattaErrorResponse(regattaName);
        } else {
            getSecurityService().checkCurrentUserReadPermission(regatta);
            response = getDataMiningResource().avgSpeedPerCompetitor(regattaName);
        }
        return response;
    }

    @GET
    @Produces("application/json;charset=UTF-8")
    @Path("{regattaname}/races/{racename}/datamining/" + SailingPredefinedQueries.QUERY_AVERAGE_SPEED_PER_COMPETITOR)
    public Response avgSpeedPerCompetitor(@PathParam("regattaname") String regattaName, @PathParam("racename") String raceName) {
        Response response;
        Regatta regatta = findRegattaByName(regattaName);
        if (regatta == null) {
            response = getBadRegattaErrorResponse(regattaName);
        } else {
            getSecurityService().checkCurrentUserReadPermission(regatta);
            RaceDefinition race = findRaceByName(regatta, raceName);
            if (race == null) {
                response = getBadRaceErrorResponse(regattaName, raceName);
            } else {
                response = getDataMiningResource().avgSpeedPerCompetitor(regattaName, raceName);
            }
        }
        return response;
    }

    @GET
    @Produces("application/json;charset=UTF-8")
    @Path("{regattaname}/datamining/"+ SailingPredefinedQueries.QUERY_DISTANCE_TRAVELED_PER_COMPETITOR)
    public Response sumDistancePerCompetitor(@PathParam("regattaname") String regattaName) {
        Response response;
        Regatta regatta = findRegattaByName(regattaName);
        if (regatta == null) {
            response = getBadRegattaErrorResponse(regattaName);
        } else {
            getSecurityService().checkCurrentUserReadPermission(regatta);
            response = getDataMiningResource().sumDistanceTraveledPerCompetitor(regattaName);
        }
        return response;
    }

    @GET
    @Produces("application/json;charset=UTF-8")
    @Path("{regattaname}/races/{racename}/datamining/" + SailingPredefinedQueries.QUERY_DISTANCE_TRAVELED_PER_COMPETITOR)
    public Response sumDistancePerCompetitor(@PathParam("regattaname") String regattaName, @PathParam("racename") String raceName) {
        Response response;
        Regatta regatta = findRegattaByName(regattaName);
        if (regatta == null) {
            response = getBadRegattaErrorResponse(regattaName);
        } else {
            getSecurityService().checkCurrentUserReadPermission(regatta);
            RaceDefinition race = findRaceByName(regatta, raceName);
            if (race == null) {
                response = getBadRaceErrorResponse(regattaName, raceName);
            } else {
                response = getDataMiningResource().sumDistanceTraveledPerCompetitor(regattaName, raceName);
            }
        }
        return response;
    }
    
    @POST
    @Produces("application/json;charset=UTF-8")
    @Path("{regattaname}/addracecolumns")
    public Response addRaceColumns(@PathParam("regattaname") String regattaName,
            @QueryParam("numberofraces") Integer numberOfRaces, @QueryParam("prefix") String prefix,
            @QueryParam("toseries") String toSeries) {
        final Response response;
        Regatta regatta = findRegattaByName(regattaName);
        if (regatta == null) {
            response = getBadRegattaErrorResponse(regattaName);
        } else {
            getSecurityService().checkCurrentUserReadPermission(regatta);
            final JSONArray jsonResponse = new JSONArray();
            final Series series = getSeriesUsingLastAsDefault(regatta, toSeries);
            if (series == null) {
                response = getBadSeriesErrorResponse(regattaName, toSeries);
            } else {
                final String raceNamePrefix = prefix == null ? "R" : prefix;
                int oneBasedNumberOfLast = Util.size(series.getRaceColumns());
                for (int i = 1; i <= (numberOfRaces==null?1:numberOfRaces); i++) {
                    final int oneBasedNumberOfNext = findNextFreeRaceName(series, raceNamePrefix, oneBasedNumberOfLast);
                    final RaceColumnInSeries raceColumn = addRaceColumn(regatta, series.getName(), getRaceName(raceNamePrefix, oneBasedNumberOfNext));
                    final JSONObject raceColumnDataAsJson = new JSONObject();
                    raceColumnDataAsJson.put("seriesname", raceColumn.getSeries().getName());
                    raceColumnDataAsJson.put("racename", raceColumn.getName());
                    jsonResponse.add(raceColumnDataAsJson);
                    oneBasedNumberOfLast = oneBasedNumberOfNext;
                }
                String json = jsonResponse.toJSONString();
                response = Response.ok(json).header("Content-Type", MediaType.APPLICATION_JSON + ";charset=UTF-8").build();
            }
        }
        return response;
    }

    @POST
    @Path("{regattaname}/removeracecolumn")
    public Response removeRaceColumns(@PathParam("regattaname") String regattaName,
            @QueryParam("racecolumn") String raceColumnName) {
        final Response response;
        Regatta regatta = findRegattaByName(regattaName);
        if (regatta == null) {
            response = getBadRegattaErrorResponse(regattaName);
        } else {
            SecurityUtils.getSubject().checkPermission(regatta.getIdentifier().getStringPermission(DefaultActions.UPDATE));
            getSecurityService().checkCurrentUserReadPermission(regatta);
            boolean found = false;
            for (final Series series : regatta.getSeries()) {
                if (series.getRaceColumnByName(raceColumnName) != null) {
                    series.removeRaceColumn(raceColumnName);
                    found = true;
                    break;
                }
            }
            if (!found) {
                response = getBadRaceErrorResponse(regattaName, raceColumnName);
            } else {
                response = Response.ok().build();
            }
        }
        return response;
    }

    private String getRaceName(final String raceNamePrefix, final int number) {
        return raceNamePrefix+number;
    }
    
    private int findNextFreeRaceName(Series series, String raceNamePrefix, int oneBasedNumberOfLast) {
        int result = oneBasedNumberOfLast;
        boolean clash = false;
        do {
            result++;
            clash = false;
            final String raceNameCandidate = getRaceName(raceNamePrefix, result);
            for (final RaceColumnInSeries raceColumn : series.getRaceColumns()) {
                if (raceColumn.getName().equals(raceNameCandidate)) {
                    clash = true;
                    break;
                }
            }
        } while (clash);
        return result;
    }

    private RaceColumnInSeries addRaceColumn(Regatta regatta, String seriesName, String columnName) {
        SecurityUtils.getSubject().checkPermission(regatta.getIdentifier().getStringPermission(DefaultActions.UPDATE));
        return getService().apply(new AddColumnToSeries(new RegattaName(regatta.getName()), seriesName, columnName));
    }

    private Series getSeriesUsingLastAsDefault(Regatta regatta, String seriesName) {
        final Series result;
        if (seriesName != null) {
            result = regatta.getSeriesByName(seriesName);
        } else {
            final Iterator<? extends Series> i = regatta.getSeries().iterator();
            if (i.hasNext()) {
                result = i.next();
            } else {
                result = null;
            }
        }
        return result;
    }

    @POST
    @Path("/updateOrCreateSeries")
    @Consumes(MediaType.APPLICATION_JSON)
    @Produces("application/json;charset=UTF-8")
    public Response updateOrCreateSeries(String json) throws ParseException, JsonDeserializationException {
        Object requestBody = JSONValue.parseWithException(json);
        JSONObject requestObject = Helpers.toJSONObjectSafe(requestBody);
        String regattaName = (String) requestObject.get("regattaName");

        Regatta regatta = getService().getRegattaByName(regattaName);
        if (regatta != null) {
            SecurityUtils.getSubject().checkPermission(regatta.getIdentifier().getStringPermission(DefaultActions.UPDATE));
            String seriesName = (String) requestObject.get("seriesName");
            String seriesNameNew = (String) requestObject.get("seriesNameNew");
            boolean isMedal = (boolean) requestObject.get("isMedal");
            boolean isFleetsCanRunInParallel = (boolean) requestObject.get("isFleetsCanRunInParallel");
            boolean startsWithZeroScore = (boolean) requestObject.get("startsWithZeroScore");
            boolean firstColumnIsNonDiscardableCarryForward = (boolean) requestObject
                    .get("firstColumnIsNonDiscardableCarryForward");
            boolean hasSplitFleetContiguousScoring = (boolean) requestObject.get("hasSplitFleetContiguousScoring");

            Integer maximumNumberOfDiscards = null;
            if (requestObject.containsKey("maximumNumberOfDiscards")) {
                maximumNumberOfDiscards = ((Long) requestObject.get("maximumNumberOfDiscards")).intValue();
            }

            int[] resultDiscardingThresholds = null;
            if (requestObject.containsKey("resultDiscardingThresholds")) {
                JSONArray resultDiscardingThresholdsRaw = (JSONArray) requestObject.get("resultDiscardingThresholds");
                resultDiscardingThresholds = new int[resultDiscardingThresholdsRaw.size()];
                for (int i = 0; i < resultDiscardingThresholdsRaw.size(); i++) {
                    resultDiscardingThresholds[i] = ((Long) resultDiscardingThresholdsRaw.get(i)).intValue();
                }
            }

            JSONArray fleetsRaw = (JSONArray) requestObject.get("fleets");
            List<FleetDTO> fleets = new ArrayList<>();
            for (Object fleetRaw : fleetsRaw) {
                JSONObject fleet = Helpers.toJSONObjectSafe(fleetRaw);
                String fleetName = (String) fleet.get("fleetName");
                int orderNo = ((Long) fleet.get("orderNo")).intValue();
                String htmlColor = (String) fleet.get("htmlColor");
                fleets.add(new FleetDTO(fleetName, orderNo, new RGBColor(htmlColor)));
            }
            getService().apply(new UpdateSeries(regatta.getRegattaIdentifier(), seriesName, seriesNameNew, isMedal,
                    isFleetsCanRunInParallel, resultDiscardingThresholds, startsWithZeroScore,
                    firstColumnIsNonDiscardableCarryForward, hasSplitFleetContiguousScoring, maximumNumberOfDiscards,
                    fleets));
        } else {
            throw new IllegalStateException("RegattaName could not be resolved to regatta " + regattaName);
        }
        return Response.ok().header("Content-Type", MediaType.APPLICATION_JSON + ";charset=UTF-8").build();
    }
}<|MERGE_RESOLUTION|>--- conflicted
+++ resolved
@@ -1395,20 +1395,12 @@
                         startTime = trackedRace.getStartOfRace();
                     }
                     for (Competitor competitor : competitors) {
-<<<<<<< HEAD
                         if (getSecurityService().hasCurrentUserExplictPermissions(competitor,
                                 SecuredDomainType.CompetitorAndBoatActions.READ_PUBLIC)) {
                             if (competitorFilter == null || competitor.getId().equals(competitorFilter)) {
-
-                                Iterable<Maneuver> maneuversForCompetitor = trackedRace.getManeuvers(competitor,
-                                        startTime, endTime, false);
+                                Iterable<Maneuver> maneuversForCompetitor = trackedRace.getManeuvers(competitor, startTime, endTime, false);
                                 data.add(new Pair<Competitor, Iterable<Maneuver>>(competitor, maneuversForCompetitor));
                             }
-=======
-                        if (competitorFilter == null || competitor.getId().equals(competitorFilter)) {
-                            Iterable<Maneuver> maneuversForCompetitor = trackedRace.getManeuvers(competitor, startTime, endTime, false);
-                            data.add(new Pair<Competitor, Iterable<Maneuver>>(competitor, maneuversForCompetitor));
->>>>>>> f7c20b93
                         }
                     }
                     ManeuversJsonSerializer serializer = new ManeuversJsonSerializer(
