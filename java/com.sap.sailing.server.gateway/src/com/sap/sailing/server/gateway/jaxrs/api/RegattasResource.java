--- conflicted
+++ resolved
@@ -95,11 +95,8 @@
 import com.sap.sailing.domain.common.tracking.GPSFix;
 import com.sap.sailing.domain.common.tracking.GPSFixMoving;
 import com.sap.sailing.domain.leaderboard.Leaderboard;
-<<<<<<< HEAD
 import com.sap.sailing.domain.leaderboard.RegattaLeaderboard;
-=======
 import com.sap.sailing.domain.leaderboard.caching.LeaderboardDTOCalculationReuseCache;
->>>>>>> c3ed9eba
 import com.sap.sailing.domain.polars.NotEnoughDataHasBeenAddedException;
 import com.sap.sailing.domain.racelogtracking.DeviceMappingWithRegattaLogEvent;
 import com.sap.sailing.domain.racelogtracking.impl.SmartphoneUUIDIdentifierImpl;
@@ -2182,12 +2179,14 @@
                 TrackedRace trackedRace = findTrackedRace(regattaName, raceName);
                 Course course = trackedRace.getRace().getCourse();
                 Waypoint lastWaypoint = course.getLastWaypoint();
+
                 TimePoint timePoint = MillisecondsTimePoint.now().minus(trackedRace.getDelayToLiveInMillis());
                 final WindLegTypeAndLegBearingAndORCPerformanceCurveCache cache = new LeaderboardDTOCalculationReuseCache(timePoint);
                 final RankingInfo rankingInfo = trackedRace.getRankingMetric().getRankingInfo(timePoint, cache);
                 JSONObject jsonLiveData = new JSONObject();
                 jsonLiveData.put("name", trackedRace.getRace().getName());
                 jsonLiveData.put("regatta", regatta.getName());
+
                 if (trackedRace.getStartOfRace() != null) {
                     TimePoint startOfRace = trackedRace.getStartOfRace();
                     TimePoint now = MillisecondsTimePoint.now();
@@ -2217,6 +2216,7 @@
                     if (getSecurityService().hasCurrentUserOneOfExplicitPermissions(competitor,
                             SecuredSecurityTypes.PublicReadableActions.READ_AND_READ_PUBLIC_ACTIONS)) {
                         JSONObject jsonCompetitorInLeg = new JSONObject();
+
                         if (topN != null && topN > 0 && rank > topN) {
                             break;
                         }
@@ -2261,6 +2261,7 @@
                             if (gapToLeader != null) {
                                 jsonCompetitorInLeg.put("gapToLeader-s", roundDouble(gapToLeader.asSeconds(), 2));
                             }
+
                             Distance windwardDistanceToCompetitorFarthestAhead = currentLegOfCompetitor
                                     .getWindwardDistanceToCompetitorFarthestAhead(timePoint,
                                             WindPositionMode.LEG_MIDDLE, rankingInfo, cache);
