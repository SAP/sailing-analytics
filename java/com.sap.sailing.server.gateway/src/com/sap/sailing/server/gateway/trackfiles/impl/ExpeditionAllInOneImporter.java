--- conflicted
+++ resolved
@@ -49,6 +49,7 @@
 import com.sap.sailing.domain.trackimport.DoubleVectorFixImporter;
 import com.sap.sailing.domain.trackimport.GPSFixImporter;
 import com.sap.sailing.domain.tracking.DynamicTrackedRace;
+import com.sap.sailing.domain.tracking.RaceHandle;
 import com.sap.sailing.server.RacingEventService;
 import com.sap.sailing.server.gateway.trackfiles.impl.ImportResultDTO.ErrorImportDTO;
 import com.sap.sailing.server.gateway.trackfiles.impl.ImportResultDTO.TrackImportDTO;
@@ -250,25 +251,6 @@
             
             raceLog.add(new RaceLogStartTrackingEventImpl(startTrackingTimePoint, author, raceLog.getCurrentPassId()));
             
-<<<<<<< HEAD
-            adapter.startTracking(service, regattaLeaderboard, raceColumn, fleet,
-                    /* trackWind */ true, /* correctWindDirectionByMagneticDeclination */ true);
-            
-            DynamicTrackedRace trackedRace = null;
-            for (int i = 0; i < 100 ; i++) {
-                trackedRace = (DynamicTrackedRace) raceColumn.getTrackedRace(fleet);
-                if (trackedRace != null) {
-                    break;
-                } else {
-                    Thread.sleep(100);
-                }
-            }
-            
-            if (trackedRace == null) {
-                throw new IllegalStateException("Could not obtain imported race after 10s");
-            }
-
-=======
             final RaceHandle raceHandle = adapter.startTracking(service, regattaLeaderboard, raceColumn, fleet,
                     /* trackWind */ true, /* correctWindDirectionByMagneticDeclination */ true);
             
@@ -280,7 +262,6 @@
                 throw new IllegalStateException("Could not obtain imported race");
             }
             
->>>>>>> f8ee0b88
             final WindImportResult windImportResult = new AbstractWindImporter.WindImportResult();
             final WindSourceWithAdditionalID windSource = new WindSourceWithAdditionalID(WindSourceType.EXPEDITION,
                     windSourceId);
