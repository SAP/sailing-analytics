package com.sap.sailing.domain.igtimiadapter.test;

import java.io.IOException;

import org.apache.http.client.ClientProtocolException;
import org.junit.Before;
import org.junit.Rule;
import org.junit.rules.Timeout;

import com.sap.sailing.domain.igtimiadapter.Account;
import com.sap.sailing.domain.igtimiadapter.IgtimiConnection;
import com.sap.sailing.domain.igtimiadapter.IgtimiConnectionFactory;
import com.sap.sailing.domain.igtimiadapter.impl.Activator;

public class AbstractTestWithIgtimiConnection {
    protected IgtimiConnection connection;
    
<<<<<<< HEAD
    @Rule public Timeout AbstractTestWithIgtimiConnectionTimeout = new Timeout(2 * 60 * 1000);
    
=======
    @Rule public Timeout AbstractTracTracLiveTestTimeout = new Timeout(2 * 60 * 1000);

>>>>>>> 07ae92cc
    @Before
    public void setUp() throws ClientProtocolException, IOException, org.json.simple.parser.ParseException {
        final IgtimiConnectionFactory connectionFactory = Activator.getInstance().getConnectionFactory();
        Account account = connectionFactory.registerAccountForWhichClientIsAuthorized("9fded995cf21c8ed91ddaec13b220e8d5e44c65808d22ec2b1b7c32261121f26");
        connection = connectionFactory.connect(account);
    }

}<|MERGE_RESOLUTION|>--- conflicted
+++ resolved
@@ -15,13 +15,10 @@
 public class AbstractTestWithIgtimiConnection {
     protected IgtimiConnection connection;
     
-<<<<<<< HEAD
     @Rule public Timeout AbstractTestWithIgtimiConnectionTimeout = new Timeout(2 * 60 * 1000);
     
-=======
     @Rule public Timeout AbstractTracTracLiveTestTimeout = new Timeout(2 * 60 * 1000);
 
->>>>>>> 07ae92cc
     @Before
     public void setUp() throws ClientProtocolException, IOException, org.json.simple.parser.ParseException {
         final IgtimiConnectionFactory connectionFactory = Activator.getInstance().getConnectionFactory();
