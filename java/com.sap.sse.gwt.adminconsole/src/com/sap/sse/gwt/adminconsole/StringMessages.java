package com.sap.sse.gwt.adminconsole;

import com.google.gwt.i18n.client.Messages;

public interface StringMessages extends Messages {
    String upload();

    String remove();

    String removeResult(String status, String message);

    String uploadSuccessful();

    String fileUploadResult(String status, String message);

    String removeUploadedFile();
    
    String pleaseOnlyUploadContentYouHaveAllUsageRightsFor();
    
    String send();

    String version(String buildVersion);

    String unknown();

    String refresh();

    String explainReplicasRegistered();

    String explainConnectionsToMaster();

    String stopAllReplicas();

    String connectToMaster();

    String stopConnectionToMaster();

    String errorStartingReplication(String b, String c, String message);

    String loading();

    String registeredAt(String string);

    String dropReplicaConnection();

    String replicables();

    String averageNumberOfOperationsPerMessage();

    String numberOfQueueMessagesSent();

    String averageMessageSize();

    String totalSize();

    String totalNumberOfOperations();

    String explainNoConnectionsFromReplicas();

    String warningServerIsReplica();

    String replicatingFromMaster(String hostname, int messagingPort, int servletPort, String messagingHostname,
            String exchangeName, String string);

    String explainNoConnectionsToMaster();

    String errorFetchingReplicaData(String message);

    String connect();

    String enterMaster();

    String cancel();

    String hostname();

    String explainReplicationHostname();

    String exchangeHost();

    String explainExchangeHostName();

    String exchangeName();

    String explainReplicationExchangeName();

    String messagingPortNumber();

    String explainReplicationExchangePort();

    String servletPortNumber();

    String explainReplicationServletPort();

    String ok();
    
    String setUpStorageService();

    String usernameAndPasswordMustBothBeSet();

    String username();

    String explainUserName();

    String password();

    String explainPassword();
<<<<<<< HEAD
    
    String versionInfoHidden();
=======

    String additionalInformation();
>>>>>>> 88067000
}<|MERGE_RESOLUTION|>--- conflicted
+++ resolved
@@ -105,11 +105,8 @@
     String password();
 
     String explainPassword();
-<<<<<<< HEAD
     
     String versionInfoHidden();
-=======
 
     String additionalInformation();
->>>>>>> 88067000
 }