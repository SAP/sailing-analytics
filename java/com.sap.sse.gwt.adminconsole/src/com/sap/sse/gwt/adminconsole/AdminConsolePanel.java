--- conflicted
+++ resolved
@@ -71,12 +71,8 @@
  * @author Axel Uhl (D043530)
  *
  */
-<<<<<<< HEAD
-public class AdminConsolePanel extends HeaderPanel implements HandleTabSelectable {
+public class AdminConsolePanel<T extends Place & AdminConsolePlace> extends HeaderPanel implements HandleTabSelectable {
     private Logger logger = Logger.getLogger(this.getClass().getName());
-=======
-public class AdminConsolePanel<T extends Place & AdminConsolePlace> extends HeaderPanel implements HandleTabSelectable {
->>>>>>> f0e7176f
     private final UserService userService;
     
     /**
@@ -93,7 +89,7 @@
     private final Map<Widget, T> widgetPlacesMap;
     
     private final Map<String, String> verticalTabNameToTitleMap;
-    
+
     private final SelectionHandler<Integer> tabSelectionHandler;
     
     /**
@@ -127,7 +123,6 @@
                 if (source instanceof HorizontalTabLayoutPanel) {
                     logger.info("onSelection horizontal tab layout");
                     final HorizontalTabLayoutPanel tabPanel = ((HorizontalTabLayoutPanel) source);
-<<<<<<< HEAD
                     final Widget selectedPanel = tabPanel.getWidget(event.getSelectedItem());
                     logger.info("onSelection widget: " + selectedPanel.getClass().getName());
                     if (selectedPanel instanceof PanelSupplierScollPanel) {
@@ -136,12 +131,8 @@
                     }
 
                     refreshDataFor(selectedPanel);
-                    goToTabPlace(selectedPanel);
+                    goToWidgetsPlace(selectedPanel);
                     
-=======
-                    final Widget selectedPanel = tabPanel.getWidget(event.getSelectedItem());                   
-                    goToWidgetsPlace(selectedPanel);               
->>>>>>> f0e7176f
                } else if (source instanceof VerticalTabLayoutPanel) {
                    logger.info("onSelection vertical tab layout");
                     final VerticalTabLayoutPanel verticalTabLayoutPanel = (VerticalTabLayoutPanel) source;
@@ -152,18 +143,14 @@
                         if (selectedIndex >= 0) {
                             widgetAssociatedToVerticalTab = selectedTabLayoutPanel.getWidget(selectedIndex);
                         }
-                    } 
-<<<<<<< HEAD
+                    }
                     logger.info("onSelection widget: " + widgetAssociatedToVerticalTab.getClass().getName());
                     if (widgetAssociatedToVerticalTab instanceof PanelSupplierScollPanel) {
                         PanelSupplierScollPanel dummyScrollPanel = (PanelSupplierScollPanel) widgetAssociatedToVerticalTab;
                         dummyScrollPanel.activate();
                     }
                     refreshDataFor(widgetAssociatedToVerticalTab);
-                    goToTabPlace(widgetAssociatedToVerticalTab);
-=======
-                    goToWidgetsPlace(widgetAssociatedToVerticalTab);          
->>>>>>> f0e7176f
+                    goToWidgetsPlace(widgetAssociatedToVerticalTab);
                 }
             }
         }
@@ -173,17 +160,8 @@
             if (widgetPlacesMap.containsKey(widget)) {
                 gotoPlace = widgetPlacesMap.get(widget);
             }
-<<<<<<< HEAD
-        }
-        
-        private void refreshDataFor(Widget target) {
-            RefreshableAdminConsolePanel<? extends Widget> refreshTarget = panelsByWidget.get(unwrapScrollPanel(target));
-            if (refreshTarget != null) {
-                refreshTarget.refreshAfterBecomingVisible(); // gotoSelectedPlace
-=======
             if (currentPlace == null || (gotoPlace != null && !currentPlace.isSamePlace(gotoPlace))) {
                 placeController.goTo(gotoPlace);
->>>>>>> f0e7176f
             }
         }
     }
@@ -251,10 +229,10 @@
             public void selectTab(int index) {
                 topLevelTabPanel.selectTab(index);      
             }
-            
+
             @Override
             public void selectTab(int index, boolean fireEvent) {
-                topLevelTabPanel.selectTab(index, fireEvent);     
+                topLevelTabPanel.selectTab(index, fireEvent);
             }
 
             @Override
@@ -332,7 +310,7 @@
         void selectTab(int index);
         
         void selectTab(int index, boolean fireEvent);
-        
+
         int getWidgetIndex(Widget child);
     }
 
@@ -361,11 +339,7 @@
      * This is useful for panels that form a top-level category of its own but don't require multiple panels to represent this
      * top-level category.
      */
-<<<<<<< HEAD
-    public void addToVerticalTabPanel(final RefreshableAdminConsolePanel<? extends Widget> panelToAdd, String tabTitle, AdminConsolePlace place,
-=======
-    public void addToVerticalTabPanel(final RefreshableAdminConsolePanel panelToAdd, String tabTitle, T place,
->>>>>>> f0e7176f
+    public void addToVerticalTabPanel(final RefreshableAdminConsolePanel<? extends Widget> panelToAdd, String tabTitle, T place,
             WildcardPermission... requiresAnyOfThesePermissions) {
         addToTabPanel(topLevelTabPanelWrapper, panelToAdd, tabTitle, anyPermissionCheck(requiresAnyOfThesePermissions), place);
     }
@@ -377,18 +351,13 @@
         return scrollPanel;
     }
 
-<<<<<<< HEAD
     private ScrollPanel wrapInDummyScrollPanel(AdminConsolePanelSupplier<? extends Widget> supplierToAdd) {
         ScrollPanel scrollPanel = new PanelSupplierScollPanel(supplierToAdd);
         return scrollPanel;
     }
 
     public void addToTabPanel(final HorizontalTabLayoutPanel tabPanel, RefreshableAdminConsolePanel<? extends Widget> panelToAdd,
-            String tabTitle, AdminConsolePlace place) {
-=======
-    public void addToTabPanel(final HorizontalTabLayoutPanel tabPanel, RefreshableAdminConsolePanel panelToAdd,
             String tabTitle, T place) {
->>>>>>> f0e7176f
         this.addToTabPanel(tabPanel, panelToAdd, tabTitle, place, new WildcardPermission(WildcardPermission.WILDCARD_TOKEN));
     }
     
@@ -405,19 +374,11 @@
         };
     }
 
-<<<<<<< HEAD
-    public void addToTabPanel(final HorizontalTabLayoutPanel tabPanel, RefreshableAdminConsolePanel<? extends Widget> panelToAdd, String tabTitle, AdminConsolePlace place, WildcardPermission... requiresAnyOfThesePermissions) {
+    public void addToTabPanel(final HorizontalTabLayoutPanel tabPanel, RefreshableAdminConsolePanel<? extends Widget> panelToAdd, String tabTitle, T place, WildcardPermission... requiresAnyOfThesePermissions) {
         addToTabPanel(tabPanel, panelToAdd, tabTitle, place, anyPermissionCheck(requiresAnyOfThesePermissions));
     }
     
-    public void addToTabPanel(final HorizontalTabLayoutPanel tabPanel, RefreshableAdminConsolePanel<? extends Widget> panelToAdd, String tabTitle, BooleanSupplier permissionCheck, AdminConsolePlace place) {
-=======
-    public void addToTabPanel(final HorizontalTabLayoutPanel tabPanel, RefreshableAdminConsolePanel panelToAdd, String tabTitle, T place, WildcardPermission... requiresAnyOfThesePermissions) {
-        addToTabPanel(tabPanel, panelToAdd, tabTitle, place, anyPermissionCheck(requiresAnyOfThesePermissions));
-    }
-    
-    public void addToTabPanel(final HorizontalTabLayoutPanel tabPanel, RefreshableAdminConsolePanel panelToAdd, String tabTitle, BooleanSupplier permissionCheck, T place) {
->>>>>>> f0e7176f
+    public void addToTabPanel(final HorizontalTabLayoutPanel tabPanel, RefreshableAdminConsolePanel<? extends Widget> panelToAdd, String tabTitle, BooleanSupplier permissionCheck, T place) {
         VerticalOrHorizontalTabLayoutPanel wrapper = new VerticalOrHorizontalTabLayoutPanel() {
             @Override
             public void add(Widget child, String text, boolean asHtml, boolean fireEvents) {
@@ -445,10 +406,10 @@
             public void selectTab(int index) {
                tabPanel.selectTab(index);
             }
-            
+
             @Override
             public void selectTab(int index, boolean fireEvent) {
-                tabPanel.selectTab(index, fireEvent);     
+                tabPanel.selectTab(index, fireEvent);
             }
 
             @Override
@@ -460,11 +421,7 @@
         addToTabPanel(wrapper, panelToAdd, tabTitle, permissionCheck, place);
     }
     
-<<<<<<< HEAD
-    public void addToTabPanel(final HorizontalTabLayoutPanel tabPanel, RefreshableAdminConsolePanel<? extends Widget> panelToAdd, String tabTitle, AdminConsolePlace place, BooleanSupplier permissionCheck) {
-=======
-    public void addToTabPanel(final HorizontalTabLayoutPanel tabPanel, RefreshableAdminConsolePanel panelToAdd, String tabTitle, T place, BooleanSupplier permissionCheck) {
->>>>>>> f0e7176f
+    public void addToTabPanel(final HorizontalTabLayoutPanel tabPanel, RefreshableAdminConsolePanel<? extends Widget> panelToAdd, String tabTitle, T place, BooleanSupplier permissionCheck) {
         VerticalOrHorizontalTabLayoutPanel wrapper = new VerticalOrHorizontalTabLayoutPanel() {
             @Override
             public void add(Widget child, String text, boolean asHtml, boolean fireEvents) {
@@ -492,10 +449,10 @@
             public void selectTab(int index) {
                tabPanel.selectTab(index);
             }
-            
+
             @Override
             public void selectTab(int index, boolean fireEvent) {
-                tabPanel.selectTab(index, fireEvent);     
+                tabPanel.selectTab(index, fireEvent);
             }
 
             @Override
@@ -512,9 +469,8 @@
      * a hook so that when the <code>panelToAdd</code>'s widget is selected then the {@link RefreshableAdminConsolePanel#refreshAfterBecomingVisible()}
      * method can be called.
      */
-<<<<<<< HEAD
-    private void addToTabPanel(VerticalOrHorizontalTabLayoutPanel tabPanel, RefreshableAdminConsolePanel<? extends Widget> 
-    panelToAdd, String tabTitle, BooleanSupplier permissionCheck, AdminConsolePlace place) {
+    private void addToTabPanel(VerticalOrHorizontalTabLayoutPanel tabPanel, RefreshableAdminConsolePanel<? extends Widget>
+    panelToAdd, String tabTitle, BooleanSupplier permissionCheck, T place) {
         if (panelToAdd.getAdminConsolePanelSupplier() != null) {
             logger.info("addToTabPanel supplier with title: " + tabTitle);
             panelToAdd.getAdminConsolePanelSupplier().setTitle(tabTitle);
@@ -528,15 +484,6 @@
             rememberWidgetLocationAndPermissions(tabPanel, wrapped, tabTitle, permissionCheck, place);
             panelsByWidget.put(panelToAdd.getWidget(), panelToAdd);
         }
-        
-        placeToLeftMenuItemMap.put(place.getClass(), tabTitle);
-=======
-    private void addToTabPanel(VerticalOrHorizontalTabLayoutPanel tabPanel, RefreshableAdminConsolePanel panelToAdd, String tabTitle, BooleanSupplier permissionCheck, T place) {
-        panelToAdd.getWidget().setTitle(tabTitle);
-        ScrollPanel wrapped = wrapInScrollPanel(panelToAdd.getWidget());
-        rememberWidgetLocationAndPermissions(tabPanel, wrapped, tabTitle, permissionCheck, place);
-        panelsByWidget.put(panelToAdd.getWidget(), panelToAdd);
->>>>>>> f0e7176f
     }
 
     /**
@@ -551,7 +498,7 @@
      *            will be shown the widget.
      */
     private void rememberWidgetLocationAndPermissions(VerticalOrHorizontalTabLayoutPanel tabPanel, Widget widgetToAdd,
-            String tabTitle, BooleanSupplier permissionCheck, T place) {        
+            String tabTitle, BooleanSupplier permissionCheck, T place) {
         roleSpecificTabs.add(new Triple<VerticalOrHorizontalTabLayoutPanel, Widget, String>(tabPanel, widgetToAdd, tabTitle));
         final Set<BooleanSupplier> permissionChecksAsSet = new HashSet<>(Arrays.asList(permissionCheck));
         permissionsAnyOfWhichIsRequiredToSeeWidget.put(widgetToAdd, permissionChecksAsSet);
@@ -622,11 +569,11 @@
         return selectedTabInHorizontalTabPanel != null ? selectedTabInHorizontalTabPanel : topLevelSelectedTab;
     }
 
-    public void selectTabByPlace(T place) { 
+    public void selectTabByPlace(T place) {
         selectTabByPlace(place, true);
     }
-    
-    public void selectTabByPlace(T place, boolean fireEvent) { 
+
+    public void selectTabByPlace(T place, boolean fireEvent) {
         String verticalTabTitle = null;
         String placeVerticalTabName = place.getVerticalTabName();
         if (placeVerticalTabName != null && verticalTabNameToTitleMap.containsKey(placeVerticalTabName)) {
@@ -635,41 +582,41 @@
         
         for (Triple<VerticalOrHorizontalTabLayoutPanel, Widget, String> panelWidgetName : roleSpecificTabs) {
             VerticalOrHorizontalTabLayoutPanel panel = panelWidgetName.getA();
-            Widget currentWidget = panelWidgetName.getB();   
+            Widget currentWidget = panelWidgetName.getB();
             if (isWidgetForPlace(place, panelWidgetName, verticalTabTitle)) {
                 int index = panel.getWidgetIndex(currentWidget);
                 currentPlace = place;
                 panel.selectTab(index, fireEvent);
                 filterAndSelect(place, unwrapScrollPanel(currentWidget));
-                refreshDataFor(currentWidget);                    
+                refreshDataFor(currentWidget);
             }
         }
     }
     
     private void refreshDataFor(Widget target) {
-        RefreshableAdminConsolePanel refreshTarget = panelsByWidget.get(unwrapScrollPanel(target));
+        RefreshableAdminConsolePanel<? extends Widget> refreshTarget = panelsByWidget.get(unwrapScrollPanel(target));
         if (refreshTarget != null) {
             refreshTarget.refreshAfterBecomingVisible();
         }
     }
-    
+
     private boolean isWidgetForPlace(final T place, final Triple<VerticalOrHorizontalTabLayoutPanel, Widget, String> panelWidgetName, final String verticalTabTitle) {
-        Widget currentWidget = panelWidgetName.getB();          
+        Widget currentWidget = panelWidgetName.getB();
         boolean isHorizontalMenu = widgetPlacesMap.containsKey(currentWidget) && place.isSamePlace(widgetPlacesMap.get(currentWidget));
         if (isHorizontalMenu) {
             return true;
         }
         VerticalOrHorizontalTabLayoutPanel panel = panelWidgetName.getA();
-        String verticalPanelName = panelWidgetName.getC(); 
+        String verticalPanelName = panelWidgetName.getC();
         boolean isVerticalTab = panel == topLevelTabPanelWrapper && verticalTabTitle != null && verticalTabTitle.equals(verticalPanelName);
         return isVerticalTab;
     }
-    
+
     private void filterAndSelect(final T place, final Widget widget) {
         if (widget instanceof FilterablePanelProvider && place instanceof FilterableAdminConsolePlace && ((FilterableAdminConsolePlace)place).getFilterParameter() != null) {
             FilterablePanelProvider<?> filterablePanelProvider = (FilterablePanelProvider<?>) widget;
             FilterableAdminConsolePlace filterablePlace = (FilterableAdminConsolePlace) place;
-            filterablePanelProvider.getFilterablePanel().filter(filterablePlace.getFilterParameter());       
+            filterablePanelProvider.getFilterablePanel().filter(filterablePlace.getFilterParameter());
         }
     }
     
