package com.sap.sse.security.replication.test;

import java.io.IOException;
import java.net.MalformedURLException;

import com.sap.sse.mongodb.MongoDBService;
<<<<<<< HEAD
=======
import com.sap.sse.replication.testsupport.AbstractServerReplicationTestSetUp;
>>>>>>> 6b6c6574
import com.sap.sse.replication.testsupport.AbstractServerWithSingleServiceReplicationTest;
import com.sap.sse.security.SecurityService;
import com.sap.sse.security.impl.SecurityServiceImpl;
import com.sap.sse.security.userstore.mongodb.UserStoreImpl;

public abstract class AbstractSecurityReplicationTest extends AbstractServerWithSingleServiceReplicationTest<SecurityService, SecurityServiceImpl> {
    public AbstractSecurityReplicationTest() {
<<<<<<< HEAD
        super(new ServerReplicationTestSetUp());
    }

    private static class ServerReplicationTestSetUp extends com.sap.sse.replication.testsupport.AbstractServerReplicationTestSetUp<SecurityService, SecurityServiceImpl> {
=======
        super(new SecurityServerReplicationTestSetUp());
    }

    public static class SecurityServerReplicationTestSetUp extends AbstractServerReplicationTestSetUp<SecurityService, SecurityServiceImpl> {
>>>>>>> 6b6c6574
        private MongoDBService mongoDBService;
        
        @Override
        protected void persistenceSetUp(boolean dropDB) {
            mongoDBService = MongoDBService.INSTANCE;
            if (dropDB) {
                mongoDBService.getDB().dropDatabase();
            }
        }

        @Override
        protected SecurityServiceImpl createNewMaster() throws MalformedURLException, IOException, InterruptedException {
            SecurityServiceImpl result = new SecurityServiceImpl(new UserStoreImpl());
            result.clearReplicaState();
            return result;
        }

        @Override
        protected SecurityServiceImpl createNewReplica() {
            return new SecurityServiceImpl(new UserStoreImpl());
        }
    }
}<|MERGE_RESOLUTION|>--- conflicted
+++ resolved
@@ -4,10 +4,7 @@
 import java.net.MalformedURLException;
 
 import com.sap.sse.mongodb.MongoDBService;
-<<<<<<< HEAD
-=======
 import com.sap.sse.replication.testsupport.AbstractServerReplicationTestSetUp;
->>>>>>> 6b6c6574
 import com.sap.sse.replication.testsupport.AbstractServerWithSingleServiceReplicationTest;
 import com.sap.sse.security.SecurityService;
 import com.sap.sse.security.impl.SecurityServiceImpl;
@@ -15,17 +12,10 @@
 
 public abstract class AbstractSecurityReplicationTest extends AbstractServerWithSingleServiceReplicationTest<SecurityService, SecurityServiceImpl> {
     public AbstractSecurityReplicationTest() {
-<<<<<<< HEAD
-        super(new ServerReplicationTestSetUp());
-    }
-
-    private static class ServerReplicationTestSetUp extends com.sap.sse.replication.testsupport.AbstractServerReplicationTestSetUp<SecurityService, SecurityServiceImpl> {
-=======
         super(new SecurityServerReplicationTestSetUp());
     }
 
     public static class SecurityServerReplicationTestSetUp extends AbstractServerReplicationTestSetUp<SecurityService, SecurityServiceImpl> {
->>>>>>> 6b6c6574
         private MongoDBService mongoDBService;
         
         @Override
