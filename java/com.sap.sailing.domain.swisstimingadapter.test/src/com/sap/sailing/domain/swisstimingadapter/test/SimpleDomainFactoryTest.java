<<<<<<< HEAD
package com.sap.sailing.domain.swisstimingadapter.test;

import static org.junit.Assert.assertEquals;
import static org.junit.Assert.assertNotNull;

import java.util.ArrayList;
import java.util.Arrays;
import java.util.Collections;
import java.util.List;

import org.junit.Test;

import com.sap.sailing.domain.base.BoatClass;
import com.sap.sailing.domain.base.RaceDefinition;
import com.sap.sailing.domain.base.Regatta;
import com.sap.sailing.domain.base.Waypoint;
import com.sap.sailing.domain.base.impl.RegattaImpl;
import com.sap.sailing.domain.common.ScoringSchemeType;
import com.sap.sailing.domain.racelog.impl.EmptyRaceLogStore;
import com.sap.sailing.domain.regattalog.impl.EmptyRegattaLogStore;
import com.sap.sailing.domain.swisstimingadapter.Competitor;
import com.sap.sailing.domain.swisstimingadapter.Course;
import com.sap.sailing.domain.swisstimingadapter.DomainFactory;
import com.sap.sailing.domain.swisstimingadapter.Mark;
import com.sap.sailing.domain.swisstimingadapter.Race;
import com.sap.sailing.domain.swisstimingadapter.RaceType;
import com.sap.sailing.domain.swisstimingadapter.StartList;
import com.sap.sailing.domain.swisstimingadapter.impl.CourseImpl;
import com.sap.sailing.domain.swisstimingadapter.impl.MarkImpl;
import com.sap.sailing.domain.swisstimingadapter.impl.RaceImpl;
import com.sap.sailing.domain.swisstimingadapter.impl.StartListImpl;
import com.sap.sailing.server.impl.RacingEventServiceImpl;
import com.sap.sse.common.Util;

import difflib.PatchFailedException;

public class SimpleDomainFactoryTest {
    @Test
    public void testExtractBoatClassFromSimpleRaceID() {
        String raceID = "SAW005901";
        RaceType raceType = DomainFactory.INSTANCE.getRaceTypeFromRaceID(raceID);
        assertEquals("470", raceType.getBoatClass().getName());
    }
    
    @Test
    public void testExtractBoatClassFromRaceIDWithEventID() {
        String raceID = "QINSWC12013_SAW005901";
        RaceType raceType = DomainFactory.INSTANCE.getRaceTypeFromRaceID(raceID);
        assertEquals("470", raceType.getBoatClass().getName());
    }
    
    /**
     * Tests that an unknown boat class encoded in a regular "SA" format race ID is returned as the unknown boat class
     * instead of null.
     */
    @Test
    public void testUnknownBoatClassInValidRaceID() {
        DomainFactory domainFactory = DomainFactory.INSTANCE;
        final String raceID = "SAX920103";
        RaceDefinition raceDefinition = domainFactory.createRaceDefinition(domainFactory.getOrCreateDefaultRegatta(
                EmptyRaceLogStore.INSTANCE, EmptyRegattaLogStore.INSTANCE, raceID,
                null /* boat class */, new RacingEventServiceImpl()), new Race() {
            @Override
            public String getDescription() {
                return null;
            }

            @Override
            public String getRaceID() {
                return raceID;
            }

            @Override
            public BoatClass getBoatClass() {
                return null;
            }

            @Override
            public String getRaceName() {
                return "The famous SAX920103 race";
            }
        }, new StartList() {
            @Override
            public String getRaceID() {
                return raceID;
            }

            @Override
            public Iterable<Competitor> getCompetitors() {
                return Collections.emptyList();
            }
            
        }, new Course() {
            @Override
            public String getRaceID() {
                return raceID;
            }

            @Override
            public Iterable<Mark> getMarks() {
                return Collections.emptyList();
            }
        });
        assertNotNull(raceDefinition.getBoatClass());
        assertEquals("UNKNOWN", raceDefinition.getBoatClass().getName());
    }
    
    @Test
    public void testCourseConfigForMark() throws PatchFailedException {
        DomainFactory domainFactory = DomainFactory.INSTANCE;
        Regatta regatta = new RegattaImpl(EmptyRaceLogStore.INSTANCE, EmptyRegattaLogStore.INSTANCE, "TestEvent",
                /* boatClass */ null, /* canBoatsOfCompetitorsChangePerRace */ true, 
                /*startDate*/ null, /*endDate*/ null, new RacingEventServiceImpl(),
                com.sap.sailing.domain.base.DomainFactory.INSTANCE.createScoringScheme(ScoringSchemeType.LOW_POINT), "123", null);
        Race race = new RaceImpl("1234", "R1", "Race 1234");
        Iterable<Competitor> competitors = Collections.emptyList();
        StartList startList = new StartListImpl("1234", competitors);
        Mark mark1 = new MarkImpl("M1", 0, Arrays.asList("D1", "D2"), /* markType */ null);
        Mark mark2 = new MarkImpl("M1", 0, Arrays.asList("D3", "D4"), /* markType */ null);
        List<Mark> marks = Arrays.asList(mark1, mark2);
        Course course = new CourseImpl("1234", marks);
        RaceDefinition raceDefinition = domainFactory.createRaceDefinition(regatta, race, startList, course);
        ArrayList<Waypoint> waypoints1 = new ArrayList<Waypoint>();
        for (Waypoint waypoint : raceDefinition.getCourse().getWaypoints()) {
            waypoints1.add(waypoint);
        }
        domainFactory.updateCourseWaypoints(raceDefinition.getCourse(), marks);
        ArrayList<Waypoint> waypoints2 = new ArrayList<Waypoint>();
        for (Waypoint waypoint : raceDefinition.getCourse().getWaypoints()) {
            waypoints2.add(waypoint);
        }
        assertEquals(waypoints1, waypoints2);
    }

    @Test
    public void testCourseConfigForGate() throws PatchFailedException {
        DomainFactory domainFactory = DomainFactory.INSTANCE;
        Regatta regatta = new RegattaImpl(EmptyRaceLogStore.INSTANCE, EmptyRegattaLogStore.INSTANCE,
                "TestEvent", /* boatClass */ null, /* canBoatsOfCompetitorsChangePerRace */ true, 
                /*startDate*/ null, /*endDate*/ null, new RacingEventServiceImpl(),
                com.sap.sailing.domain.base.DomainFactory.INSTANCE.createScoringScheme(ScoringSchemeType.LOW_POINT), "123", null);
        Race race = new RaceImpl("1234", "R1", "Race 1234");
        Iterable<Competitor> competitors = Collections.emptyList();
        StartList startList = new StartListImpl("1234", competitors);
        Mark mark1 = new MarkImpl("M1", 0, Arrays.asList("D1", "D2"), /* markType */ null);
        Mark mark2 = new MarkImpl("M1", 0, Arrays.asList("D3", "D4"), /* markType */ null);
        List<Mark> marks = Arrays.asList(mark1, mark2);
        Course course = new CourseImpl("1234", marks);
        RaceDefinition raceDefinition = domainFactory.createRaceDefinition(regatta, race, startList, course);
        assertEquals(2, Util.size(raceDefinition.getCourse().getWaypoints()));
        ArrayList<Waypoint> waypoints1 = new ArrayList<Waypoint>();
        for (Waypoint waypoint : raceDefinition.getCourse().getWaypoints()) {
            waypoints1.add(waypoint);
        }
        domainFactory.updateCourseWaypoints(raceDefinition.getCourse(), marks);
        ArrayList<Waypoint> waypoints2 = new ArrayList<Waypoint>();
        for (Waypoint waypoint : raceDefinition.getCourse().getWaypoints()) {
            waypoints2.add(waypoint);
        }
        assertEquals(waypoints1, waypoints2);
    }
}
=======
package com.sap.sailing.domain.swisstimingadapter.test;

import static org.junit.Assert.assertEquals;
import static org.junit.Assert.assertNotNull;

import java.util.ArrayList;
import java.util.Arrays;
import java.util.Collections;
import java.util.List;

import org.junit.Test;

import com.sap.sailing.domain.base.BoatClass;
import com.sap.sailing.domain.base.RaceDefinition;
import com.sap.sailing.domain.base.Regatta;
import com.sap.sailing.domain.base.Waypoint;
import com.sap.sailing.domain.base.impl.RegattaImpl;
import com.sap.sailing.domain.common.ScoringSchemeType;
import com.sap.sailing.domain.racelog.impl.EmptyRaceLogStore;
import com.sap.sailing.domain.regattalog.impl.EmptyRegattaLogStore;
import com.sap.sailing.domain.swisstimingadapter.Competitor;
import com.sap.sailing.domain.swisstimingadapter.Course;
import com.sap.sailing.domain.swisstimingadapter.DomainFactory;
import com.sap.sailing.domain.swisstimingadapter.Mark;
import com.sap.sailing.domain.swisstimingadapter.Race;
import com.sap.sailing.domain.swisstimingadapter.RaceType;
import com.sap.sailing.domain.swisstimingadapter.StartList;
import com.sap.sailing.domain.swisstimingadapter.impl.CourseImpl;
import com.sap.sailing.domain.swisstimingadapter.impl.MarkImpl;
import com.sap.sailing.domain.swisstimingadapter.impl.RaceImpl;
import com.sap.sailing.domain.swisstimingadapter.impl.StartListImpl;
import com.sap.sailing.server.impl.RacingEventServiceImpl;
import com.sap.sse.common.Util;

import difflib.PatchFailedException;

public class SimpleDomainFactoryTest {
    @Test
    public void testExtractBoatClassFromSimpleRaceID() {
        String raceID = "SAW005901";
        RaceType raceType = DomainFactory.INSTANCE.getRaceTypeFromRaceID(raceID);
        assertEquals("470", raceType.getBoatClass().getName());
    }
    
    @Test
    public void testExtractBoatClassFromRaceIDWithEventID() {
        String raceID = "QINSWC12013_SAW005901";
        RaceType raceType = DomainFactory.INSTANCE.getRaceTypeFromRaceID(raceID);
        assertEquals("470", raceType.getBoatClass().getName());
    }
    
    /**
     * Tests that an unknown boat class encoded in a regular "SA" format race ID is returned as the unknown boat class
     * instead of null.
     */
    @Test
    public void testUnknownBoatClassInValidRaceID() {
        DomainFactory domainFactory = DomainFactory.INSTANCE;
        final String raceID = "SAX920103";
        RaceDefinition raceDefinition = domainFactory.createRaceDefinition(domainFactory.getOrCreateDefaultRegatta(
                EmptyRaceLogStore.INSTANCE, EmptyRegattaLogStore.INSTANCE, raceID,
                null /* boat class */, new RacingEventServiceImpl()), new Race() {
            @Override
            public String getDescription() {
                return null;
            }

            @Override
            public String getRaceID() {
                return raceID;
            }

            @Override
            public BoatClass getBoatClass() {
                return null;
            }

            @Override
            public String getRaceName() {
                return "The famous SAX920103 race";
            }
        }, new StartList() {
            @Override
            public String getRaceID() {
                return raceID;
            }

            @Override
            public Iterable<Competitor> getCompetitors() {
                return Collections.emptyList();
            }
            
        }, new Course() {
            @Override
            public String getRaceID() {
                return raceID;
            }

            @Override
            public Iterable<Mark> getMarks() {
                return Collections.emptyList();
            }
        });
        assertNotNull(raceDefinition.getBoatClass());
        assertEquals("UNKNOWN", raceDefinition.getBoatClass().getName());
    }
    
    @Test
    public void testCourseConfigForMark() throws PatchFailedException {
        DomainFactory domainFactory = DomainFactory.INSTANCE;
        Regatta regatta = new RegattaImpl(EmptyRaceLogStore.INSTANCE, EmptyRegattaLogStore.INSTANCE, "TestEvent",
                /* boatClass */ null, /*startDate*/ null, /*endDate*/ null, new RacingEventServiceImpl(),
                com.sap.sailing.domain.base.DomainFactory.INSTANCE.createScoringScheme(ScoringSchemeType.LOW_POINT), "123", null);
        Race race = new RaceImpl("1234", "R1", "Race 1234");
        Iterable<Competitor> competitors = Collections.emptyList();
        StartList startList = new StartListImpl("1234", competitors);
        Mark mark1 = new MarkImpl("M1", 0, Arrays.asList("D1", "D2"), /* markType */ null);
        Mark mark2 = new MarkImpl("M1", 0, Arrays.asList("D3", "D4"), /* markType */ null);
        List<Mark> marks = Arrays.asList(mark1, mark2);
        Course course = new CourseImpl("1234", marks);
        RaceDefinition raceDefinition = domainFactory.createRaceDefinition(regatta, race, startList, course);
        ArrayList<Waypoint> waypoints1 = new ArrayList<Waypoint>();
        for (Waypoint waypoint : raceDefinition.getCourse().getWaypoints()) {
            waypoints1.add(waypoint);
        }
        domainFactory.updateCourseWaypoints(raceDefinition.getCourse(), marks);
        ArrayList<Waypoint> waypoints2 = new ArrayList<Waypoint>();
        for (Waypoint waypoint : raceDefinition.getCourse().getWaypoints()) {
            waypoints2.add(waypoint);
        }
        assertEquals(waypoints1, waypoints2);
    }

    @Test
    public void testCourseConfigForGate() throws PatchFailedException {
        DomainFactory domainFactory = DomainFactory.INSTANCE;
        Regatta regatta = new RegattaImpl(EmptyRaceLogStore.INSTANCE, EmptyRegattaLogStore.INSTANCE,
                "TestEvent", /* boatClass */ null, /*startDate*/ null, /*endDate*/ null, new RacingEventServiceImpl(),
                com.sap.sailing.domain.base.DomainFactory.INSTANCE.createScoringScheme(ScoringSchemeType.LOW_POINT), "123", null);
        Race race = new RaceImpl("1234", "R1", "Race 1234");
        Iterable<Competitor> competitors = Collections.emptyList();
        StartList startList = new StartListImpl("1234", competitors);
        Mark mark1 = new MarkImpl("M1", 0, Arrays.asList("D1", "D2"), /* markType */ null);
        Mark mark2 = new MarkImpl("M1", 0, Arrays.asList("D3", "D4"), /* markType */ null);
        List<Mark> marks = Arrays.asList(mark1, mark2);
        Course course = new CourseImpl("1234", marks);
        RaceDefinition raceDefinition = domainFactory.createRaceDefinition(regatta, race, startList, course);
        assertEquals(2, Util.size(raceDefinition.getCourse().getWaypoints()));
        ArrayList<Waypoint> waypoints1 = new ArrayList<Waypoint>();
        for (Waypoint waypoint : raceDefinition.getCourse().getWaypoints()) {
            waypoints1.add(waypoint);
        }
        domainFactory.updateCourseWaypoints(raceDefinition.getCourse(), marks);
        ArrayList<Waypoint> waypoints2 = new ArrayList<Waypoint>();
        for (Waypoint waypoint : raceDefinition.getCourse().getWaypoints()) {
            waypoints2.add(waypoint);
        }
        assertEquals(waypoints1, waypoints2);
    }
}
>>>>>>> bb4ecf91
<|MERGE_RESOLUTION|>--- conflicted
+++ resolved
@@ -1,4 +1,3 @@
-<<<<<<< HEAD
 package com.sap.sailing.domain.swisstimingadapter.test;
 
 import static org.junit.Assert.assertEquals;
@@ -160,166 +159,4 @@
         }
         assertEquals(waypoints1, waypoints2);
     }
-}
-=======
-package com.sap.sailing.domain.swisstimingadapter.test;
-
-import static org.junit.Assert.assertEquals;
-import static org.junit.Assert.assertNotNull;
-
-import java.util.ArrayList;
-import java.util.Arrays;
-import java.util.Collections;
-import java.util.List;
-
-import org.junit.Test;
-
-import com.sap.sailing.domain.base.BoatClass;
-import com.sap.sailing.domain.base.RaceDefinition;
-import com.sap.sailing.domain.base.Regatta;
-import com.sap.sailing.domain.base.Waypoint;
-import com.sap.sailing.domain.base.impl.RegattaImpl;
-import com.sap.sailing.domain.common.ScoringSchemeType;
-import com.sap.sailing.domain.racelog.impl.EmptyRaceLogStore;
-import com.sap.sailing.domain.regattalog.impl.EmptyRegattaLogStore;
-import com.sap.sailing.domain.swisstimingadapter.Competitor;
-import com.sap.sailing.domain.swisstimingadapter.Course;
-import com.sap.sailing.domain.swisstimingadapter.DomainFactory;
-import com.sap.sailing.domain.swisstimingadapter.Mark;
-import com.sap.sailing.domain.swisstimingadapter.Race;
-import com.sap.sailing.domain.swisstimingadapter.RaceType;
-import com.sap.sailing.domain.swisstimingadapter.StartList;
-import com.sap.sailing.domain.swisstimingadapter.impl.CourseImpl;
-import com.sap.sailing.domain.swisstimingadapter.impl.MarkImpl;
-import com.sap.sailing.domain.swisstimingadapter.impl.RaceImpl;
-import com.sap.sailing.domain.swisstimingadapter.impl.StartListImpl;
-import com.sap.sailing.server.impl.RacingEventServiceImpl;
-import com.sap.sse.common.Util;
-
-import difflib.PatchFailedException;
-
-public class SimpleDomainFactoryTest {
-    @Test
-    public void testExtractBoatClassFromSimpleRaceID() {
-        String raceID = "SAW005901";
-        RaceType raceType = DomainFactory.INSTANCE.getRaceTypeFromRaceID(raceID);
-        assertEquals("470", raceType.getBoatClass().getName());
-    }
-    
-    @Test
-    public void testExtractBoatClassFromRaceIDWithEventID() {
-        String raceID = "QINSWC12013_SAW005901";
-        RaceType raceType = DomainFactory.INSTANCE.getRaceTypeFromRaceID(raceID);
-        assertEquals("470", raceType.getBoatClass().getName());
-    }
-    
-    /**
-     * Tests that an unknown boat class encoded in a regular "SA" format race ID is returned as the unknown boat class
-     * instead of null.
-     */
-    @Test
-    public void testUnknownBoatClassInValidRaceID() {
-        DomainFactory domainFactory = DomainFactory.INSTANCE;
-        final String raceID = "SAX920103";
-        RaceDefinition raceDefinition = domainFactory.createRaceDefinition(domainFactory.getOrCreateDefaultRegatta(
-                EmptyRaceLogStore.INSTANCE, EmptyRegattaLogStore.INSTANCE, raceID,
-                null /* boat class */, new RacingEventServiceImpl()), new Race() {
-            @Override
-            public String getDescription() {
-                return null;
-            }
-
-            @Override
-            public String getRaceID() {
-                return raceID;
-            }
-
-            @Override
-            public BoatClass getBoatClass() {
-                return null;
-            }
-
-            @Override
-            public String getRaceName() {
-                return "The famous SAX920103 race";
-            }
-        }, new StartList() {
-            @Override
-            public String getRaceID() {
-                return raceID;
-            }
-
-            @Override
-            public Iterable<Competitor> getCompetitors() {
-                return Collections.emptyList();
-            }
-            
-        }, new Course() {
-            @Override
-            public String getRaceID() {
-                return raceID;
-            }
-
-            @Override
-            public Iterable<Mark> getMarks() {
-                return Collections.emptyList();
-            }
-        });
-        assertNotNull(raceDefinition.getBoatClass());
-        assertEquals("UNKNOWN", raceDefinition.getBoatClass().getName());
-    }
-    
-    @Test
-    public void testCourseConfigForMark() throws PatchFailedException {
-        DomainFactory domainFactory = DomainFactory.INSTANCE;
-        Regatta regatta = new RegattaImpl(EmptyRaceLogStore.INSTANCE, EmptyRegattaLogStore.INSTANCE, "TestEvent",
-                /* boatClass */ null, /*startDate*/ null, /*endDate*/ null, new RacingEventServiceImpl(),
-                com.sap.sailing.domain.base.DomainFactory.INSTANCE.createScoringScheme(ScoringSchemeType.LOW_POINT), "123", null);
-        Race race = new RaceImpl("1234", "R1", "Race 1234");
-        Iterable<Competitor> competitors = Collections.emptyList();
-        StartList startList = new StartListImpl("1234", competitors);
-        Mark mark1 = new MarkImpl("M1", 0, Arrays.asList("D1", "D2"), /* markType */ null);
-        Mark mark2 = new MarkImpl("M1", 0, Arrays.asList("D3", "D4"), /* markType */ null);
-        List<Mark> marks = Arrays.asList(mark1, mark2);
-        Course course = new CourseImpl("1234", marks);
-        RaceDefinition raceDefinition = domainFactory.createRaceDefinition(regatta, race, startList, course);
-        ArrayList<Waypoint> waypoints1 = new ArrayList<Waypoint>();
-        for (Waypoint waypoint : raceDefinition.getCourse().getWaypoints()) {
-            waypoints1.add(waypoint);
-        }
-        domainFactory.updateCourseWaypoints(raceDefinition.getCourse(), marks);
-        ArrayList<Waypoint> waypoints2 = new ArrayList<Waypoint>();
-        for (Waypoint waypoint : raceDefinition.getCourse().getWaypoints()) {
-            waypoints2.add(waypoint);
-        }
-        assertEquals(waypoints1, waypoints2);
-    }
-
-    @Test
-    public void testCourseConfigForGate() throws PatchFailedException {
-        DomainFactory domainFactory = DomainFactory.INSTANCE;
-        Regatta regatta = new RegattaImpl(EmptyRaceLogStore.INSTANCE, EmptyRegattaLogStore.INSTANCE,
-                "TestEvent", /* boatClass */ null, /*startDate*/ null, /*endDate*/ null, new RacingEventServiceImpl(),
-                com.sap.sailing.domain.base.DomainFactory.INSTANCE.createScoringScheme(ScoringSchemeType.LOW_POINT), "123", null);
-        Race race = new RaceImpl("1234", "R1", "Race 1234");
-        Iterable<Competitor> competitors = Collections.emptyList();
-        StartList startList = new StartListImpl("1234", competitors);
-        Mark mark1 = new MarkImpl("M1", 0, Arrays.asList("D1", "D2"), /* markType */ null);
-        Mark mark2 = new MarkImpl("M1", 0, Arrays.asList("D3", "D4"), /* markType */ null);
-        List<Mark> marks = Arrays.asList(mark1, mark2);
-        Course course = new CourseImpl("1234", marks);
-        RaceDefinition raceDefinition = domainFactory.createRaceDefinition(regatta, race, startList, course);
-        assertEquals(2, Util.size(raceDefinition.getCourse().getWaypoints()));
-        ArrayList<Waypoint> waypoints1 = new ArrayList<Waypoint>();
-        for (Waypoint waypoint : raceDefinition.getCourse().getWaypoints()) {
-            waypoints1.add(waypoint);
-        }
-        domainFactory.updateCourseWaypoints(raceDefinition.getCourse(), marks);
-        ArrayList<Waypoint> waypoints2 = new ArrayList<Waypoint>();
-        for (Waypoint waypoint : raceDefinition.getCourse().getWaypoints()) {
-            waypoints2.add(waypoint);
-        }
-        assertEquals(waypoints1, waypoints2);
-    }
-}
->>>>>>> bb4ecf91
+}