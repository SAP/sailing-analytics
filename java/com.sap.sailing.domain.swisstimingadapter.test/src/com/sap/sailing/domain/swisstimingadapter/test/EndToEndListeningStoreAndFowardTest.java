package com.sap.sailing.domain.swisstimingadapter.test;

import static org.junit.Assert.assertEquals;
import static org.junit.Assert.assertNotNull;
import static org.junit.Assert.assertTrue;

import java.io.IOException;
import java.io.InputStream;
import java.io.OutputStream;
import java.net.Socket;
import java.net.UnknownHostException;
import java.text.ParseException;
import java.util.ArrayList;
import java.util.HashSet;
import java.util.List;
import java.util.Set;
import java.util.logging.Logger;

import org.junit.After;
import org.junit.Before;
import org.junit.Test;

import com.mongodb.BasicDBObject;
import com.mongodb.DB;
import com.mongodb.DBCollection;
import com.sap.sailing.domain.base.Buoy;
import com.sap.sailing.domain.base.Competitor;
import com.sap.sailing.domain.base.Event;
import com.sap.sailing.domain.base.RaceDefinition;
import com.sap.sailing.domain.base.Waypoint;
import com.sap.sailing.domain.swisstimingadapter.MessageType;
import com.sap.sailing.domain.swisstimingadapter.SailMasterConnector;
import com.sap.sailing.domain.swisstimingadapter.SailMasterTransceiver;
import com.sap.sailing.domain.swisstimingadapter.SwissTimingFactory;
import com.sap.sailing.domain.swisstimingadapter.persistence.StoreAndForward;
import com.sap.sailing.domain.swisstimingadapter.persistence.SwissTimingAdapterPersistence;
import com.sap.sailing.domain.swisstimingadapter.persistence.impl.CollectionNames;
import com.sap.sailing.domain.swisstimingadapter.persistence.impl.FieldNames;
import com.sap.sailing.domain.tracking.DynamicTrackedEvent;
import com.sap.sailing.domain.tracking.RaceHandle;
import com.sap.sailing.domain.tracking.TrackedRace;
import com.sap.sailing.domain.tracking.impl.EmptyWindStore;
import com.sap.sailing.mongodb.Activator;
import com.sap.sailing.server.RacingEventService;
import com.sap.sailing.server.RacingEventServiceImpl;
import com.sap.sailing.util.Util;

public class EndToEndListeningStoreAndFowardTest {
    private static final Logger logger = Logger.getLogger(EndToEndListeningStoreAndFowardTest.class.getName());

    private static final int RECEIVE_PORT = 6543;
    private static final int CLIENT_PORT = 6544;

    private DB db;
    private StoreAndForward storeAndForward;
    private Socket sendingSocket;
    private OutputStream sendingStream;
    private SailMasterTransceiver transceiver;
    private SailMasterConnector connector;
    private SwissTimingAdapterPersistence swissTimingAdapterPersistence;
    private SwissTimingFactory swissTimingFactory;

    private EmptyWindStore emptyWindStore;
    private RacingEventService racingEventService;

    private List<RaceHandle> raceHandles;

    @Before
    public void setUp() throws UnknownHostException, IOException, InterruptedException {
        logger.info("EndToEndListeningStoreAndFowardTest.setUp");
        db = Activator.getDefaultInstance().getDB();
        swissTimingAdapterPersistence = SwissTimingAdapterPersistence.INSTANCE;
        swissTimingAdapterPersistence.dropAllMessageData();
        swissTimingAdapterPersistence.dropAllRaceMasterData();
        storeAndForward = new StoreAndForward(RECEIVE_PORT, CLIENT_PORT, SwissTimingFactory.INSTANCE,
                swissTimingAdapterPersistence);
        sendingSocket = new Socket("localhost", RECEIVE_PORT);
        sendingStream = sendingSocket.getOutputStream();
        swissTimingFactory = SwissTimingFactory.INSTANCE;
        emptyWindStore = EmptyWindStore.INSTANCE;
        transceiver = swissTimingFactory.createSailMasterTransceiver();
        DBCollection lastMessageCountCollection = db.getCollection(CollectionNames.LAST_MESSAGE_COUNT.name());
        lastMessageCountCollection.update(new BasicDBObject(),
                new BasicDBObject().append(FieldNames.LAST_MESSAGE_COUNT.name(), 0l),
                /* upsert */true, /* multi */false);
        racingEventService = new RacingEventServiceImpl();
        raceHandles = new ArrayList<RaceHandle>();
    }

    @After
    public void tearDown() throws InterruptedException, IOException {
        logger.entering(getClass().getName(), "tearDown");
        for (RaceHandle raceHandle : raceHandles) {
            racingEventService.stopTracking(raceHandle.getEvent());
        }
        storeAndForward.stop();
        logger.exiting(getClass().getName(), "tearDown");
    }

     @Test
    public void testEndToEndScenarioWithInitMessages() throws IOException, InterruptedException, ParseException {
        String[] racesToTrack = new String[] { "4711", "4712" };
        String scriptName = "/InitMessagesScript.txt";
        setUpUsingScript(racesToTrack, scriptName);

        Set<TrackedRace> allTrackedRaces = new HashSet<TrackedRace>();
        Iterable<Event> allEvents = racingEventService.getAllEvents();
        for (Event event : allEvents) {
            DynamicTrackedEvent trackedEvent = racingEventService.getTrackedEvent(event);
            Iterable<TrackedRace> trackedRaces = trackedEvent.getTrackedRaces();
            for (TrackedRace trackedRace : trackedRaces) {
                allTrackedRaces.add(trackedRace);
            }
        }
        assertEquals(2, Util.size(allTrackedRaces));
        Set<String> raceIDs = new HashSet<String>();
        for (TrackedRace trackedRace : allTrackedRaces) {
            RaceDefinition race = trackedRace.getRace();
            raceIDs.add(race.getName());
        }
        Set<String> expectedRaceIDs = new HashSet<String>();
        for (String raceIDToTrack : new String[] { "Not such a wonderful race", "A wonderful test race" }) {
            expectedRaceIDs.add(raceIDToTrack);
        }
        assertEquals(expectedRaceIDs, raceIDs);
    }

    @Test
    public void testLongRaceLog() throws IOException, InterruptedException, ParseException {
        String[] racesToTrack = new String[] { "W4702" };
        String scriptName1 = "/SailMasterDataInterfaceRACandSTL.txt";
        String scriptName2 = "/SailMasterDataInterface-ExampleAsText.txt";
        setUpUsingScript(racesToTrack, scriptName1, scriptName2);

        Set<TrackedRace> allTrackedRaces = new HashSet<TrackedRace>();
        Iterable<Event> allEvents = racingEventService.getAllEvents();
        for (Event event : allEvents) {
            DynamicTrackedEvent trackedEvent = racingEventService.getTrackedEvent(event);
            Iterable<TrackedRace> trackedRaces = trackedEvent.getTrackedRaces();
            for (TrackedRace trackedRace : trackedRaces) {
                allTrackedRaces.add(trackedRace);
            }
        }
        assertEquals(1, Util.size(allTrackedRaces));
        Set<RaceDefinition> races = raceHandles.iterator().next().getRaceTracker().getRaces();
        assertEquals(1, races.size());
        RaceDefinition raceFromTracker = races.iterator().next();
        assertNotNull(raceFromTracker);
        Set<String> raceIDs = new HashSet<String>();
        for (TrackedRace trackedRace : allTrackedRaces) {
            RaceDefinition race = trackedRace.getRace();
            raceIDs.add(race.getName());
            assertEquals(46, Util.size(race.getCompetitors()));
            assertEquals(7, Util.size(race.getCourse().getWaypoints()));
            assertEquals(6, Util.size(race.getCourse().getLegs()));
            for (Competitor competitor : race.getCompetitors()) {
                if (!competitor.getName().equals("Competitor 35") && !competitor.getName().equals("Competitor 20")) {
                    assertTrue("Track of competitor " + competitor + " empty",
                            !Util.isEmpty(trackedRace.getTrack(competitor).getRawFixes()));
                }
            }
            Set<Buoy> buoys = new HashSet<Buoy>();
            for (Waypoint waypoint : race.getCourse().getWaypoints()) {
                for (Buoy buoy : waypoint.getBuoys()) {
                    buoys.add(buoy);
                }
            }
            for (Buoy buoy : buoys) {
                assertTrue("Track of buoy " + buoy + " empty",
                        !Util.isEmpty(trackedRace.getOrCreateTrack(buoy).getRawFixes()));
            }
        }
        Set<String> expectedRaceIDs = new HashSet<String>();
        for (String raceIDToTrack : new String[] { "A simulated SwissTiming race" }) {
            expectedRaceIDs.add(raceIDToTrack);
        }
        assertEquals(expectedRaceIDs, raceIDs);
    }
    
    @Test
    public void testLongLogRaceNewConfig() throws UnknownHostException, InterruptedException, IOException, ParseException {
        String[] racesToTrack = new String[] { "W4702" };
        String scriptName1 = "/SailMasterDataInterfaceRACandSTL.txt";
        String scriptName2 = "/SailMasterDataInterface-ExampleAsText.txt";
         String scriptNewCourseConfig = "/SailMasterDataInterfaceNewCourseConfig.txt";
        setUpUsingScript(racesToTrack, scriptName1, scriptName2, scriptNewCourseConfig);
        Set<TrackedRace> allNewTrackedRaces = new HashSet<TrackedRace>();
        Iterable<Event> allNewEvents = racingEventService.getAllEvents();
        for (Event event : allNewEvents) {
            DynamicTrackedEvent trackedEvent = racingEventService.getTrackedEvent(event);
            Iterable<TrackedRace> trackedRaces = trackedEvent.getTrackedRaces();
            for (TrackedRace trackedRace : trackedRaces) {
                allNewTrackedRaces.add(trackedRace);
            }
        }
        assertEquals(1, Util.size(allNewTrackedRaces));
        Set<RaceDefinition> races = raceHandles.iterator().next().getRaceTracker().getRaces();
        assertEquals(1, races.size());
        RaceDefinition raceFromTracker = races.iterator().next();
        assertNotNull(raceFromTracker);
        Set<String> raceIDs = new HashSet<String>();
        for (TrackedRace trackedRace : allNewTrackedRaces) {
            RaceDefinition race = trackedRace.getRace();
            raceIDs.add(race.getName());
            assertEquals(46, Util.size(race.getCompetitors()));
            assertEquals(3, Util.size(race.getCourse().getWaypoints()));
            assertEquals(2, Util.size(race.getCourse().getLegs()));
            for (Competitor competitor : race.getCompetitors()) {
                if (!competitor.getName().equals("Competitor 35") && !competitor.getName().equals("Competitor 20")) {
                    assertTrue("Track of competitor " + competitor + " empty",
                            !Util.isEmpty(trackedRace.getTrack(competitor).getRawFixes()));
                }
            }
            Set<Buoy> buoys = new HashSet<Buoy>();
            for (Waypoint waypoint : race.getCourse().getWaypoints()) {
                for (Buoy buoy : waypoint.getBuoys()) {
                    buoys.add(buoy);
                }
            }
            for (Buoy buoy : buoys) {
                assertTrue("Track of buoy " + buoy + " empty",
                        !Util.isEmpty(trackedRace.getOrCreateTrack(buoy).getRawFixes()));
            }
        }
        Set<String> expectedRaceIDs = new HashSet<String>();
        for (String raceIDToTrack : new String[] { "A simulated SwissTiming race" }) {
            expectedRaceIDs.add(raceIDToTrack);
        }
        assertEquals(expectedRaceIDs, raceIDs);
    }

    @Test
<<<<<<< HEAD
    public void testRongRaceLogRACZero() throws UnknownHostException, InterruptedException, IOException, ParseException{
        String[] racesToTrack = new String[] { "W4702" };
        String scriptName2 = "/SailMasterDataInterfaceRACZero.txt";
        setUpUsingScript(racesToTrack, scriptName2);
        Set<TrackedRace> allNewTrackedRaces = new HashSet<TrackedRace>();
        Iterable<Event> allNewEvents = racingEventService.getAllEvents();
        for (Event event : allNewEvents) {
            DynamicTrackedEvent trackedEvent = racingEventService.getTrackedEvent(event);
            Iterable<TrackedRace> trackedRaces = trackedEvent.getTrackedRaces();
            for (TrackedRace trackedRace : trackedRaces) {
                allNewTrackedRaces.add(trackedRace);
            }
        }
        assertEquals(0, Util.size(allNewTrackedRaces));
    }

=======
    public void testDuplicateCCGMessageAndWaypointUniqueness() throws IOException, InterruptedException, ParseException {
        String[] racesToTrack = new String[] { "W4702" };
        setUpUsingScript(racesToTrack, "/DuplicateCCG.txt");

        Set<TrackedRace> allTrackedRaces = new HashSet<TrackedRace>();
        Iterable<Event> allEvents = racingEventService.getAllEvents();
        for (Event event : allEvents) {
            DynamicTrackedEvent trackedEvent = racingEventService.getTrackedEvent(event);
            Iterable<TrackedRace> trackedRaces = trackedEvent.getTrackedRaces();
            for (TrackedRace trackedRace : trackedRaces) {
                allTrackedRaces.add(trackedRace);
            }
        }
        assertEquals(1, allTrackedRaces.size());
        TrackedRace trackedRace = allTrackedRaces.iterator().next();
        List<Waypoint> waypoints = new ArrayList<Waypoint>();
        for (Waypoint waypoint : trackedRace.getRace().getCourse().getWaypoints()) {
            waypoints.add(waypoint);
        }
        assertEquals(7, Util.size(waypoints));
    }
    
>>>>>>> 86f62f7b
    @Test
    public void testEndToEndWithSwissTimingData() throws IOException, InterruptedException, ParseException {
        String[] racesToTrack = new String[] { "W4702" };
        String scriptName1 = "/SailMasterDataInterfaceRACandSTL.txt";
        String scriptName2 = "/SailMasterDataInterface-ExampleAsText.txt";
        setUpUsingScript(racesToTrack, scriptName1, scriptName2);

        Set<TrackedRace> allTrackedRaces = new HashSet<TrackedRace>();
        Iterable<Event> allEvents = racingEventService.getAllEvents();
        for (Event event : allEvents) {
            DynamicTrackedEvent trackedEvent = racingEventService.getTrackedEvent(event);
            Iterable<TrackedRace> trackedRaces = trackedEvent.getTrackedRaces();
            for (TrackedRace trackedRace : trackedRaces) {
                allTrackedRaces.add(trackedRace);
            }
        }
    }

    private void setUpUsingScript(String[] racesToTrack, String... scriptNames) throws InterruptedException,
            UnknownHostException, IOException, ParseException {
        for (String raceToTrack : racesToTrack) {
            RaceHandle raceHandle = racingEventService.addSwissTimingRace(raceToTrack, "localhost", CLIENT_PORT, /* canSendRequests */
                    false, emptyWindStore, -1);
            raceHandles.add(raceHandle);
            if (connector == null) {
                connector = racingEventService.getSwissTimingFactory().getOrCreateSailMasterConnector("localhost",
                        CLIENT_PORT, swissTimingAdapterPersistence, /* canSendRequests */false);
            }
        }
        ScriptedMessagesReader scriptedMessagesReader = new ScriptedMessagesReader();
        for (String scriptName : scriptNames) {
            InputStream is = getClass().getResourceAsStream(scriptName);
            scriptedMessagesReader.addMessagesFromTextFile(is);
        }
        for (String msg : scriptedMessagesReader.getMessages()) {
            transceiver.sendMessage(msg, sendingStream);
        }
        transceiver.sendMessage(swissTimingFactory.createMessage(MessageType._STOPSERVER.name(), null), sendingStream);
        synchronized (connector) {
            while (!connector.isStopped()) {
                connector.wait();
            }
        }
    }

}<|MERGE_RESOLUTION|>--- conflicted
+++ resolved
@@ -230,7 +230,29 @@
     }
 
     @Test
-<<<<<<< HEAD
+    public void testDuplicateCCGMessageAndWaypointUniqueness() throws IOException, InterruptedException, ParseException {
+        String[] racesToTrack = new String[] { "W4702" };
+        setUpUsingScript(racesToTrack, "/DuplicateCCG.txt");
+
+        Set<TrackedRace> allTrackedRaces = new HashSet<TrackedRace>();
+        Iterable<Event> allEvents = racingEventService.getAllEvents();
+        for (Event event : allEvents) {
+            DynamicTrackedEvent trackedEvent = racingEventService.getTrackedEvent(event);
+            Iterable<TrackedRace> trackedRaces = trackedEvent.getTrackedRaces();
+            for (TrackedRace trackedRace : trackedRaces) {
+                allTrackedRaces.add(trackedRace);
+            }
+        }
+        assertEquals(1, allTrackedRaces.size());
+        TrackedRace trackedRace = allTrackedRaces.iterator().next();
+        List<Waypoint> waypoints = new ArrayList<Waypoint>();
+        for (Waypoint waypoint : trackedRace.getRace().getCourse().getWaypoints()) {
+            waypoints.add(waypoint);
+        }
+        assertEquals(7, Util.size(waypoints));
+    }
+    
+    @Test
     public void testRongRaceLogRACZero() throws UnknownHostException, InterruptedException, IOException, ParseException{
         String[] racesToTrack = new String[] { "W4702" };
         String scriptName2 = "/SailMasterDataInterfaceRACZero.txt";
@@ -247,30 +269,6 @@
         assertEquals(0, Util.size(allNewTrackedRaces));
     }
 
-=======
-    public void testDuplicateCCGMessageAndWaypointUniqueness() throws IOException, InterruptedException, ParseException {
-        String[] racesToTrack = new String[] { "W4702" };
-        setUpUsingScript(racesToTrack, "/DuplicateCCG.txt");
-
-        Set<TrackedRace> allTrackedRaces = new HashSet<TrackedRace>();
-        Iterable<Event> allEvents = racingEventService.getAllEvents();
-        for (Event event : allEvents) {
-            DynamicTrackedEvent trackedEvent = racingEventService.getTrackedEvent(event);
-            Iterable<TrackedRace> trackedRaces = trackedEvent.getTrackedRaces();
-            for (TrackedRace trackedRace : trackedRaces) {
-                allTrackedRaces.add(trackedRace);
-            }
-        }
-        assertEquals(1, allTrackedRaces.size());
-        TrackedRace trackedRace = allTrackedRaces.iterator().next();
-        List<Waypoint> waypoints = new ArrayList<Waypoint>();
-        for (Waypoint waypoint : trackedRace.getRace().getCourse().getWaypoints()) {
-            waypoints.add(waypoint);
-        }
-        assertEquals(7, Util.size(waypoints));
-    }
-    
->>>>>>> 86f62f7b
     @Test
     public void testEndToEndWithSwissTimingData() throws IOException, InterruptedException, ParseException {
         String[] racesToTrack = new String[] { "W4702" };
