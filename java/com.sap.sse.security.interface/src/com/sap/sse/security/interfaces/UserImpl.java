--- conflicted
+++ resolved
@@ -400,8 +400,6 @@
         }
         return null;
     }
-<<<<<<< HEAD
-=======
 
     @Override
     public Subscription getSubscriptionById(String subscriptionId) {
@@ -415,5 +413,4 @@
         }
         return null;
     }
->>>>>>> 7bb48590
 }