<<<<<<< HEAD
<!DOCTYPE HTML PUBLIC "-//W3C//DTD HTML 4.01 Transitional//EN" "http://www.w3.org/TR/html4/loose.dtd">
<html>
<head>
    <title>SAP Sailing Analytics Suite</title>
    <meta http-equiv="content-type" content="text/html; charset=UTF-8" />
	<meta http-equiv="content-style-type" content="text/css" />
	<link rel="shortcut icon" type="image/x-icon" href="/sap.ico" />
	<link href="main.css" rel="stylesheet" type="text/css"/>
</head>
<body>
  <div class="LogoAndTitlePanel">
    <a class="gwt-Anchor sapLogo" href="http://www.sap.com">
      <img class="linkNoBorder" src="/gwt/images/sap_66_transparent.png" alt="SAP Website" />
    </a>
    <div class="sailingAnalyticsLabelPanel">
       <div class="gwt-Label sailingAnalyticsLabel boldLabel">
         Sailing Analytics
       </div>
     </div>
  </div>

  <div class="chooseModule">
    <ul>
      <li><a href="/gwt/AdminConsole.html">Administrator Console</a></li>
      <li><a href="/gwt/Leaderboard.html">Leaderboard</a></li>
      <li><a href="/gwt/RaceBoard.html">Race Board</a>
      <li><a href="/gwt/Spectator.html">Spectators</a></li>
    </ul>
  </div>
</body>
</html>
=======
<!DOCTYPE html>
<html>
  <head>
    <link href='fontface.css' media='screen' rel='stylesheet' title='Default stylesheet' type='text/css' />
    <link href='main.css' media='screen' rel='stylesheet' title='Default stylesheet' type='text/css' />
	<link rel='icon' href='sap.ico' type='image/x-icon'>
    <title>Sailing Analytics Homepage</title>
  </head>
  <body>
    <div id='yield_content'>
      <!-- start logo and title panel _header -->
      <div id='logoAndTitlePanel'>
        <a class='sapLogo'>
          <img alt='SAP Website' src='images/sap-logo.png' />
        </a>
      </div>
      <div id='contentWrapper'>
        <div id='keyVisual'>
          <img alt='Sailer' src='images/key-visual.png' />
          <div id='infoBox'>
            <h1 id='pageHeadline'>SAP Sailing Analytics</h1>
            <p>
              Understanding what happens out on the race course isn't always easy. To help solve this challenge and bring the excitement of sailing to the fans, we have developed the SAP sailing analytics.
            </p>
          </div>
        </div>
        <div id='mainContent'>
          <h2 class='articleHeadline'>Sailing Events</h2>
          <div class='innerContent'>
          	<h2 class='articleSubheadline'>2013</h2>
            <div class='timeBar'>
              <div class='raceSection'>
                <h5 class='date'>
                  March 5 - 8
                </h5>
                <div class='raceTimepoint'></div>
                <a href='http://ess40-2013.sapsailing.com' target='_blank'>
                  <ul class='racePanel'>
                    <li class='raceName'>
                      Extreme Sailing Series 2013
                    </li>
                    <li class='raceLocation'>
                      Muscat, Oman
                    </li>
                   </ul>
                </a>
                <div class='raceDescription'>
                  <p>Extreme Sailing Series 2013</p>
                  <a href='http://www.extremesailingseries.com' target='_blank'>Official website</a>
                </div>
              </div>
          	</div>
          
            <h2 class='articleSubheadline'>2012</h2>
            <h4>Championships</h4>
            <div class='timeBar'>
              <div class='raceSection'>
                <h5 class='date'>
                  September 9 - 15
                </h5>
                <div class='raceTimepoint'></div>
                <a href='http://49er-euros2012.sapsailing.com' target='_blank'>
                  <ul class='racePanel'>
                    <li class='raceName'>
                      49er Europeans
                    </li>
                    <li class='raceLocation'>
                      Lake Garda, Italy
                    </li>
                   </ul>
                </a>
                <div class='raceDescription'>
                  <p>49er Europeans 2012</p>
                  <a href='http://2012euros.49er.org/' target='_blank'>Official website</a>
                </div>
              </div>
              <div class='raceSection'>
                <h5 class='date'>
                  July 31 - August 4
                </h5>
                <div class='raceTimepoint'></div>
                <a href='http://drachenidm2012.sapsailing.com' target='_blank'>
                  <ul class='racePanel'>
                    <li class='raceName'>
                      Drachen IDM
                    </li>
                    <li class='raceLocation'>
                      Berlin Wannsee, Germany
                    </li>
                  </ul>
                </a>
                <div class='raceDescription'>
                  <p>
                    Internationale Deutsche Meisterschaft Drachen 2012
                  </p>
                  <a href='http://www.vsaw.de/index.php?id=79&amp;tx_ttnews[tt_news]=2024&amp;cHash=dde51ae4707f18e0cdbbc13979ad6667' target='_blank'>Official website</a>
                </div>
              </div>
              <div class='raceSection'>
                <h5 class='date'>
                  July 15 - 27
                </h5>
                <div class='raceTimepoint'></div>
                <a href='http://505Worlds2012.sapsailing.com' target='_blank'>
                  <ul class='racePanel'>
                    <li class='raceName'>
                      505 World Championships
                    </li>
                    <li class='raceLocation'>
                      La Rochelle, France
                    </li>
                  </ul>
                </a>
                <div class='raceDescription'>
                  <p>
                    505 World Championships 2012
                  </p>
                  <a href='http://www.sap505worlds.com/2012/' target='_blank'>Official website</a>
                </div>
              </div>
            </div>
            <h4>Other events</h4>
            <div class='timeBar'>
              <div class='raceSection'>
                <h5 class='date'>
                  November 2 - 4
                </h5>
                <div class='raceTimepoint'></div>
                <a href='http://obmr2012.sapsailing.com' target='_blank'>
                  <ul class='racePanel'>
                    <li class='raceName'>
                      STG meets<br>'Berlin Match Race'
                    </li>
                    <li class='raceLocation'>
                      Berlin Wannsee, Germany
                    </li>
                  </ul>
                </a>
                <div class='raceDescription'>
                  <p>
                    Audi Sailing Team Germany meets 'Berlin Match Race' 2012
                  </p>
                  <a href='http://obmr2012.de' target='_blank'>Official website</a>
                </div>
              </div>
              <div class='raceSection'>
                <h5 class='date'>
                  &nbsp;
                </h5>
                <div class='raceTimepoint'></div>
                <a href='http://ess40-2012.sapsailing.com' target='_blank'>
                  <ul class='racePanel'>
                    <li class='raceName'>
                      Extreme Sailing Series 2012
                    </li>
                    <li class='raceLocation'>
                      Cardiff, Nice and Rio de Janeiro
                    </li>
                  </ul>
                </a>
                <div class='raceDescription'>
                  <p>
                    Extreme Sailing Series 2012
                  </p>
                  <a href='http://www.extremesailingseries.com' target='_blank'>Official website</a>
                </div>
              </div>
              <div class='raceSection'>
                <h5 class='date'>
                  August 4 - 5
                </h5>
                <div class='raceTimepoint'></div>
                <a href='http://bmwsailingcup2012.sapsailing.com' target='_blank'>
                  <ul class='racePanel'>
                    <li class='raceName'>
                      BMW Sailing Cup
                    </li>
                    <li class='raceLocation'>
                      Berlin Wannsee, Germany
                    </li>
                  </ul>
                </a>
                <div class='raceDescription'>
                  <p>
                    BMW Sailing Cup 2012
                  </p>
                  &nbsp;
                </div>
              </div>
              <div class='raceSection'>
                <h5 class='date'>
                  June 16 - 24
                </h5>
                <div class='raceTimepoint'></div>
                <a href='http://kielerwoche2012.sapsailing.com' target='_blank'>
                  <ul class='racePanel'>
                    <li class='raceName'>
                      Kieler Woche
                    </li>
                    <li class='raceLocation'>
                      Kiel, Germany
                    </li>
                  </ul>
                </a>
                <div class='raceDescription'>
                  <p>
                    Kieler Woche 2012
                  </p>
                  <a href='http://www.kieler-woche.de/segeln/index.php' target='_blank'>Official website</a>
                </div>
              </div>
              <div class='raceSection'>
                <h5 class='date'>
                  May 25 - 27 
                </h5>
                <div class='raceTimepoint'></div>
                <a href='http://yes2012.sapsailing.com' target='_blank'>
                  <ul class='racePanel'>
                    <li class='raceName'>
                      Young Europeans Sailing
                    </li>
                    <li class='raceLocation'>
                      Kiel, Germany
                    </li>
                  </ul>
                </a>
                <div class='raceDescription'>
                  <p>
                    Young Europeans Sailing 2012
                  </p>
                  <a href='http://www.kyc.de/regatten/yes.html' target='_blank'>Official website</a>
                </div>
              </div>
              
            </div>
            <h2 class='articleSubheadline'>2011</h2>
            <h4>Championships</h4>
            <div class='timeBar'>
              <div class='raceSection'>
                <h5 class='date'>
                  2011
                </h5>
                <div class='raceTimepoint'></div>
                <a href='http://505.sapsailing.com' target='_blank'>
                  <ul class='racePanel'>
                    <li class='raceName'>
                      505 World Championships
                    </li>
                    <li class='raceLocation'>
                      Hamilton Island, Australia
                    </li>
                  </ul>
                </a>
                <div class='raceDescription'>
                  <p>
                    505 World Championships 2011
                  </p>
                  &nbsp;
                </div>
              </div>
              <div class='raceSection'>
                <h5 class='date'>
                  2011
                </h5>
                <div class='raceTimepoint'></div>
                <a href='http://idm2011.sapsailing.com' target='_blank'>
                  <ul class='racePanel'>
                    <li class='raceName'>
                      International German Championships
                    </li>
                    <li class='raceLocation'>
                      Travem&uuml;nde, Germany
                    </li>
                  </ul>
                </a>
                <div class='raceDescription'>
                  <p>
                    International German Championships 2011
                  </p>
                  &nbsp;
                </div>
              </div>
              <div class='raceSection'>
                <h5 class='date'>
                  2011
                </h5>
                <div class='raceTimepoint'></div>
                <a href='http://mdm2011.sapsailing.com' target='_blank'>
                  <ul class='racePanel'>
                    <li class='raceName'>
                      Meisterschaft der Meister
                    </li>
                    <li class='raceLocation'>
                      Hamburg, Germany
                    </li>
                  </ul>
                </a>
                <div class='raceDescription'>
                  <p>
                    Meisterschaft der Meister 2011
                  </p>
                  &nbsp;
                </div>
              </div>
            </div>
          </div>
        </div>
      </div>
      <div id='spaceBar'></div>
    </div>
    <div id='footer'>
      <ul class='regularNav'>
        <li>
          <a href='http://www12.sap.com/corporate-en/legal/impressum.epx' target='_blank'>
            Legal Disclosure
          </a>
          <span>
            |
          </span>
        </li>
        <li>
          <a href='http://www12.sap.com/corporate-en/our-company/legal/privacy.epx' target='_blank'>
            Privacy
          </a>
        </li>
      </ul>
    </div>
  </body>
</html>
>>>>>>> 8609ff84
<|MERGE_RESOLUTION|>--- conflicted
+++ resolved
@@ -1,363 +1,329 @@
-<<<<<<< HEAD
-<!DOCTYPE HTML PUBLIC "-//W3C//DTD HTML 4.01 Transitional//EN" "http://www.w3.org/TR/html4/loose.dtd">
-<html>
-<head>
-    <title>SAP Sailing Analytics Suite</title>
-    <meta http-equiv="content-type" content="text/html; charset=UTF-8" />
-	<meta http-equiv="content-style-type" content="text/css" />
-	<link rel="shortcut icon" type="image/x-icon" href="/sap.ico" />
-	<link href="main.css" rel="stylesheet" type="text/css"/>
-</head>
-<body>
-  <div class="LogoAndTitlePanel">
-    <a class="gwt-Anchor sapLogo" href="http://www.sap.com">
-      <img class="linkNoBorder" src="/gwt/images/sap_66_transparent.png" alt="SAP Website" />
-    </a>
-    <div class="sailingAnalyticsLabelPanel">
-       <div class="gwt-Label sailingAnalyticsLabel boldLabel">
-         Sailing Analytics
-       </div>
-     </div>
-  </div>
-
-  <div class="chooseModule">
-    <ul>
-      <li><a href="/gwt/AdminConsole.html">Administrator Console</a></li>
-      <li><a href="/gwt/Leaderboard.html">Leaderboard</a></li>
-      <li><a href="/gwt/RaceBoard.html">Race Board</a>
-      <li><a href="/gwt/Spectator.html">Spectators</a></li>
-    </ul>
-  </div>
-</body>
-</html>
-=======
-<!DOCTYPE html>
-<html>
-  <head>
-    <link href='fontface.css' media='screen' rel='stylesheet' title='Default stylesheet' type='text/css' />
-    <link href='main.css' media='screen' rel='stylesheet' title='Default stylesheet' type='text/css' />
-	<link rel='icon' href='sap.ico' type='image/x-icon'>
-    <title>Sailing Analytics Homepage</title>
-  </head>
-  <body>
-    <div id='yield_content'>
-      <!-- start logo and title panel _header -->
-      <div id='logoAndTitlePanel'>
-        <a class='sapLogo'>
-          <img alt='SAP Website' src='images/sap-logo.png' />
-        </a>
-      </div>
-      <div id='contentWrapper'>
-        <div id='keyVisual'>
-          <img alt='Sailer' src='images/key-visual.png' />
-          <div id='infoBox'>
-            <h1 id='pageHeadline'>SAP Sailing Analytics</h1>
-            <p>
-              Understanding what happens out on the race course isn't always easy. To help solve this challenge and bring the excitement of sailing to the fans, we have developed the SAP sailing analytics.
-            </p>
-          </div>
-        </div>
-        <div id='mainContent'>
-          <h2 class='articleHeadline'>Sailing Events</h2>
-          <div class='innerContent'>
-          	<h2 class='articleSubheadline'>2013</h2>
-            <div class='timeBar'>
-              <div class='raceSection'>
-                <h5 class='date'>
-                  March 5 - 8
-                </h5>
-                <div class='raceTimepoint'></div>
-                <a href='http://ess40-2013.sapsailing.com' target='_blank'>
-                  <ul class='racePanel'>
-                    <li class='raceName'>
-                      Extreme Sailing Series 2013
-                    </li>
-                    <li class='raceLocation'>
-                      Muscat, Oman
-                    </li>
-                   </ul>
-                </a>
-                <div class='raceDescription'>
-                  <p>Extreme Sailing Series 2013</p>
-                  <a href='http://www.extremesailingseries.com' target='_blank'>Official website</a>
-                </div>
-              </div>
-          	</div>
-          
-            <h2 class='articleSubheadline'>2012</h2>
-            <h4>Championships</h4>
-            <div class='timeBar'>
-              <div class='raceSection'>
-                <h5 class='date'>
-                  September 9 - 15
-                </h5>
-                <div class='raceTimepoint'></div>
-                <a href='http://49er-euros2012.sapsailing.com' target='_blank'>
-                  <ul class='racePanel'>
-                    <li class='raceName'>
-                      49er Europeans
-                    </li>
-                    <li class='raceLocation'>
-                      Lake Garda, Italy
-                    </li>
-                   </ul>
-                </a>
-                <div class='raceDescription'>
-                  <p>49er Europeans 2012</p>
-                  <a href='http://2012euros.49er.org/' target='_blank'>Official website</a>
-                </div>
-              </div>
-              <div class='raceSection'>
-                <h5 class='date'>
-                  July 31 - August 4
-                </h5>
-                <div class='raceTimepoint'></div>
-                <a href='http://drachenidm2012.sapsailing.com' target='_blank'>
-                  <ul class='racePanel'>
-                    <li class='raceName'>
-                      Drachen IDM
-                    </li>
-                    <li class='raceLocation'>
-                      Berlin Wannsee, Germany
-                    </li>
-                  </ul>
-                </a>
-                <div class='raceDescription'>
-                  <p>
-                    Internationale Deutsche Meisterschaft Drachen 2012
-                  </p>
-                  <a href='http://www.vsaw.de/index.php?id=79&amp;tx_ttnews[tt_news]=2024&amp;cHash=dde51ae4707f18e0cdbbc13979ad6667' target='_blank'>Official website</a>
-                </div>
-              </div>
-              <div class='raceSection'>
-                <h5 class='date'>
-                  July 15 - 27
-                </h5>
-                <div class='raceTimepoint'></div>
-                <a href='http://505Worlds2012.sapsailing.com' target='_blank'>
-                  <ul class='racePanel'>
-                    <li class='raceName'>
-                      505 World Championships
-                    </li>
-                    <li class='raceLocation'>
-                      La Rochelle, France
-                    </li>
-                  </ul>
-                </a>
-                <div class='raceDescription'>
-                  <p>
-                    505 World Championships 2012
-                  </p>
-                  <a href='http://www.sap505worlds.com/2012/' target='_blank'>Official website</a>
-                </div>
-              </div>
-            </div>
-            <h4>Other events</h4>
-            <div class='timeBar'>
-              <div class='raceSection'>
-                <h5 class='date'>
-                  November 2 - 4
-                </h5>
-                <div class='raceTimepoint'></div>
-                <a href='http://obmr2012.sapsailing.com' target='_blank'>
-                  <ul class='racePanel'>
-                    <li class='raceName'>
-                      STG meets<br>'Berlin Match Race'
-                    </li>
-                    <li class='raceLocation'>
-                      Berlin Wannsee, Germany
-                    </li>
-                  </ul>
-                </a>
-                <div class='raceDescription'>
-                  <p>
-                    Audi Sailing Team Germany meets 'Berlin Match Race' 2012
-                  </p>
-                  <a href='http://obmr2012.de' target='_blank'>Official website</a>
-                </div>
-              </div>
-              <div class='raceSection'>
-                <h5 class='date'>
-                  &nbsp;
-                </h5>
-                <div class='raceTimepoint'></div>
-                <a href='http://ess40-2012.sapsailing.com' target='_blank'>
-                  <ul class='racePanel'>
-                    <li class='raceName'>
-                      Extreme Sailing Series 2012
-                    </li>
-                    <li class='raceLocation'>
-                      Cardiff, Nice and Rio de Janeiro
-                    </li>
-                  </ul>
-                </a>
-                <div class='raceDescription'>
-                  <p>
-                    Extreme Sailing Series 2012
-                  </p>
-                  <a href='http://www.extremesailingseries.com' target='_blank'>Official website</a>
-                </div>
-              </div>
-              <div class='raceSection'>
-                <h5 class='date'>
-                  August 4 - 5
-                </h5>
-                <div class='raceTimepoint'></div>
-                <a href='http://bmwsailingcup2012.sapsailing.com' target='_blank'>
-                  <ul class='racePanel'>
-                    <li class='raceName'>
-                      BMW Sailing Cup
-                    </li>
-                    <li class='raceLocation'>
-                      Berlin Wannsee, Germany
-                    </li>
-                  </ul>
-                </a>
-                <div class='raceDescription'>
-                  <p>
-                    BMW Sailing Cup 2012
-                  </p>
-                  &nbsp;
-                </div>
-              </div>
-              <div class='raceSection'>
-                <h5 class='date'>
-                  June 16 - 24
-                </h5>
-                <div class='raceTimepoint'></div>
-                <a href='http://kielerwoche2012.sapsailing.com' target='_blank'>
-                  <ul class='racePanel'>
-                    <li class='raceName'>
-                      Kieler Woche
-                    </li>
-                    <li class='raceLocation'>
-                      Kiel, Germany
-                    </li>
-                  </ul>
-                </a>
-                <div class='raceDescription'>
-                  <p>
-                    Kieler Woche 2012
-                  </p>
-                  <a href='http://www.kieler-woche.de/segeln/index.php' target='_blank'>Official website</a>
-                </div>
-              </div>
-              <div class='raceSection'>
-                <h5 class='date'>
-                  May 25 - 27 
-                </h5>
-                <div class='raceTimepoint'></div>
-                <a href='http://yes2012.sapsailing.com' target='_blank'>
-                  <ul class='racePanel'>
-                    <li class='raceName'>
-                      Young Europeans Sailing
-                    </li>
-                    <li class='raceLocation'>
-                      Kiel, Germany
-                    </li>
-                  </ul>
-                </a>
-                <div class='raceDescription'>
-                  <p>
-                    Young Europeans Sailing 2012
-                  </p>
-                  <a href='http://www.kyc.de/regatten/yes.html' target='_blank'>Official website</a>
-                </div>
-              </div>
-              
-            </div>
-            <h2 class='articleSubheadline'>2011</h2>
-            <h4>Championships</h4>
-            <div class='timeBar'>
-              <div class='raceSection'>
-                <h5 class='date'>
-                  2011
-                </h5>
-                <div class='raceTimepoint'></div>
-                <a href='http://505.sapsailing.com' target='_blank'>
-                  <ul class='racePanel'>
-                    <li class='raceName'>
-                      505 World Championships
-                    </li>
-                    <li class='raceLocation'>
-                      Hamilton Island, Australia
-                    </li>
-                  </ul>
-                </a>
-                <div class='raceDescription'>
-                  <p>
-                    505 World Championships 2011
-                  </p>
-                  &nbsp;
-                </div>
-              </div>
-              <div class='raceSection'>
-                <h5 class='date'>
-                  2011
-                </h5>
-                <div class='raceTimepoint'></div>
-                <a href='http://idm2011.sapsailing.com' target='_blank'>
-                  <ul class='racePanel'>
-                    <li class='raceName'>
-                      International German Championships
-                    </li>
-                    <li class='raceLocation'>
-                      Travem&uuml;nde, Germany
-                    </li>
-                  </ul>
-                </a>
-                <div class='raceDescription'>
-                  <p>
-                    International German Championships 2011
-                  </p>
-                  &nbsp;
-                </div>
-              </div>
-              <div class='raceSection'>
-                <h5 class='date'>
-                  2011
-                </h5>
-                <div class='raceTimepoint'></div>
-                <a href='http://mdm2011.sapsailing.com' target='_blank'>
-                  <ul class='racePanel'>
-                    <li class='raceName'>
-                      Meisterschaft der Meister
-                    </li>
-                    <li class='raceLocation'>
-                      Hamburg, Germany
-                    </li>
-                  </ul>
-                </a>
-                <div class='raceDescription'>
-                  <p>
-                    Meisterschaft der Meister 2011
-                  </p>
-                  &nbsp;
-                </div>
-              </div>
-            </div>
-          </div>
-        </div>
-      </div>
-      <div id='spaceBar'></div>
-    </div>
-    <div id='footer'>
-      <ul class='regularNav'>
-        <li>
-          <a href='http://www12.sap.com/corporate-en/legal/impressum.epx' target='_blank'>
-            Legal Disclosure
-          </a>
-          <span>
-            |
-          </span>
-        </li>
-        <li>
-          <a href='http://www12.sap.com/corporate-en/our-company/legal/privacy.epx' target='_blank'>
-            Privacy
-          </a>
-        </li>
-      </ul>
-    </div>
-  </body>
-</html>
->>>>>>> 8609ff84
+<!DOCTYPE html>
+<html>
+  <head>
+    <link href='fontface.css' media='screen' rel='stylesheet' title='Default stylesheet' type='text/css' />
+    <link href='main.css' media='screen' rel='stylesheet' title='Default stylesheet' type='text/css' />
+	<link rel='icon' href='sap.ico' type='image/x-icon'>
+    <title>Sailing Analytics Homepage</title>
+  </head>
+  <body>
+    <div id='yield_content'>
+      <!-- start logo and title panel _header -->
+      <div id='logoAndTitlePanel'>
+        <a class='sapLogo'>
+          <img alt='SAP Website' src='images/sap-logo.png' />
+        </a>
+      </div>
+      <div id='contentWrapper'>
+        <div id='keyVisual'>
+          <img alt='Sailer' src='images/key-visual.png' />
+          <div id='infoBox'>
+            <h1 id='pageHeadline'>SAP Sailing Analytics</h1>
+            <p>
+              Understanding what happens out on the race course isn't always easy. To help solve this challenge and bring the excitement of sailing to the fans, we have developed the SAP sailing analytics.
+            </p>
+          </div>
+        </div>
+        <div id='mainContent'>
+          <h2 class='articleHeadline'>Sailing Events</h2>
+          <div class='innerContent'>
+          	<h2 class='articleSubheadline'>2013</h2>
+            <div class='timeBar'>
+              <div class='raceSection'>
+                <h5 class='date'>
+                  March 5 - 8
+                </h5>
+                <div class='raceTimepoint'></div>
+                <a href='http://ess40-2013.sapsailing.com' target='_blank'>
+                  <ul class='racePanel'>
+                    <li class='raceName'>
+                      Extreme Sailing Series 2013
+                    </li>
+                    <li class='raceLocation'>
+                      Muscat, Oman
+                    </li>
+                   </ul>
+                </a>
+                <div class='raceDescription'>
+                  <p>Extreme Sailing Series 2013</p>
+                  <a href='http://www.extremesailingseries.com' target='_blank'>Official website</a>
+                </div>
+              </div>
+          	</div>
+          
+            <h2 class='articleSubheadline'>2012</h2>
+            <h4>Championships</h4>
+            <div class='timeBar'>
+              <div class='raceSection'>
+                <h5 class='date'>
+                  September 9 - 15
+                </h5>
+                <div class='raceTimepoint'></div>
+                <a href='http://49er-euros2012.sapsailing.com' target='_blank'>
+                  <ul class='racePanel'>
+                    <li class='raceName'>
+                      49er Europeans
+                    </li>
+                    <li class='raceLocation'>
+                      Lake Garda, Italy
+                    </li>
+                   </ul>
+                </a>
+                <div class='raceDescription'>
+                  <p>49er Europeans 2012</p>
+                  <a href='http://2012euros.49er.org/' target='_blank'>Official website</a>
+                </div>
+              </div>
+              <div class='raceSection'>
+                <h5 class='date'>
+                  July 31 - August 4
+                </h5>
+                <div class='raceTimepoint'></div>
+                <a href='http://drachenidm2012.sapsailing.com' target='_blank'>
+                  <ul class='racePanel'>
+                    <li class='raceName'>
+                      Drachen IDM
+                    </li>
+                    <li class='raceLocation'>
+                      Berlin Wannsee, Germany
+                    </li>
+                  </ul>
+                </a>
+                <div class='raceDescription'>
+                  <p>
+                    Internationale Deutsche Meisterschaft Drachen 2012
+                  </p>
+                  <a href='http://www.vsaw.de/index.php?id=79&amp;tx_ttnews[tt_news]=2024&amp;cHash=dde51ae4707f18e0cdbbc13979ad6667' target='_blank'>Official website</a>
+                </div>
+              </div>
+              <div class='raceSection'>
+                <h5 class='date'>
+                  July 15 - 27
+                </h5>
+                <div class='raceTimepoint'></div>
+                <a href='http://505Worlds2012.sapsailing.com' target='_blank'>
+                  <ul class='racePanel'>
+                    <li class='raceName'>
+                      505 World Championships
+                    </li>
+                    <li class='raceLocation'>
+                      La Rochelle, France
+                    </li>
+                  </ul>
+                </a>
+                <div class='raceDescription'>
+                  <p>
+                    505 World Championships 2012
+                  </p>
+                  <a href='http://www.sap505worlds.com/2012/' target='_blank'>Official website</a>
+                </div>
+              </div>
+            </div>
+            <h4>Other events</h4>
+            <div class='timeBar'>
+              <div class='raceSection'>
+                <h5 class='date'>
+                  November 2 - 4
+                </h5>
+                <div class='raceTimepoint'></div>
+                <a href='http://obmr2012.sapsailing.com' target='_blank'>
+                  <ul class='racePanel'>
+                    <li class='raceName'>
+                      STG meets<br>'Berlin Match Race'
+                    </li>
+                    <li class='raceLocation'>
+                      Berlin Wannsee, Germany
+                    </li>
+                  </ul>
+                </a>
+                <div class='raceDescription'>
+                  <p>
+                    Audi Sailing Team Germany meets 'Berlin Match Race' 2012
+                  </p>
+                  <a href='http://obmr2012.de' target='_blank'>Official website</a>
+                </div>
+              </div>
+              <div class='raceSection'>
+                <h5 class='date'>
+                  &nbsp;
+                </h5>
+                <div class='raceTimepoint'></div>
+                <a href='http://ess40-2012.sapsailing.com' target='_blank'>
+                  <ul class='racePanel'>
+                    <li class='raceName'>
+                      Extreme Sailing Series 2012
+                    </li>
+                    <li class='raceLocation'>
+                      Cardiff, Nice and Rio de Janeiro
+                    </li>
+                  </ul>
+                </a>
+                <div class='raceDescription'>
+                  <p>
+                    Extreme Sailing Series 2012
+                  </p>
+                  <a href='http://www.extremesailingseries.com' target='_blank'>Official website</a>
+                </div>
+              </div>
+              <div class='raceSection'>
+                <h5 class='date'>
+                  August 4 - 5
+                </h5>
+                <div class='raceTimepoint'></div>
+                <a href='http://bmwsailingcup2012.sapsailing.com' target='_blank'>
+                  <ul class='racePanel'>
+                    <li class='raceName'>
+                      BMW Sailing Cup
+                    </li>
+                    <li class='raceLocation'>
+                      Berlin Wannsee, Germany
+                    </li>
+                  </ul>
+                </a>
+                <div class='raceDescription'>
+                  <p>
+                    BMW Sailing Cup 2012
+                  </p>
+                  &nbsp;
+                </div>
+              </div>
+              <div class='raceSection'>
+                <h5 class='date'>
+                  June 16 - 24
+                </h5>
+                <div class='raceTimepoint'></div>
+                <a href='http://kielerwoche2012.sapsailing.com' target='_blank'>
+                  <ul class='racePanel'>
+                    <li class='raceName'>
+                      Kieler Woche
+                    </li>
+                    <li class='raceLocation'>
+                      Kiel, Germany
+                    </li>
+                  </ul>
+                </a>
+                <div class='raceDescription'>
+                  <p>
+                    Kieler Woche 2012
+                  </p>
+                  <a href='http://www.kieler-woche.de/segeln/index.php' target='_blank'>Official website</a>
+                </div>
+              </div>
+              <div class='raceSection'>
+                <h5 class='date'>
+                  May 25 - 27 
+                </h5>
+                <div class='raceTimepoint'></div>
+                <a href='http://yes2012.sapsailing.com' target='_blank'>
+                  <ul class='racePanel'>
+                    <li class='raceName'>
+                      Young Europeans Sailing
+                    </li>
+                    <li class='raceLocation'>
+                      Kiel, Germany
+                    </li>
+                  </ul>
+                </a>
+                <div class='raceDescription'>
+                  <p>
+                    Young Europeans Sailing 2012
+                  </p>
+                  <a href='http://www.kyc.de/regatten/yes.html' target='_blank'>Official website</a>
+                </div>
+              </div>
+              
+            </div>
+            <h2 class='articleSubheadline'>2011</h2>
+            <h4>Championships</h4>
+            <div class='timeBar'>
+              <div class='raceSection'>
+                <h5 class='date'>
+                  2011
+                </h5>
+                <div class='raceTimepoint'></div>
+                <a href='http://505.sapsailing.com' target='_blank'>
+                  <ul class='racePanel'>
+                    <li class='raceName'>
+                      505 World Championships
+                    </li>
+                    <li class='raceLocation'>
+                      Hamilton Island, Australia
+                    </li>
+                  </ul>
+                </a>
+                <div class='raceDescription'>
+                  <p>
+                    505 World Championships 2011
+                  </p>
+                  &nbsp;
+                </div>
+              </div>
+              <div class='raceSection'>
+                <h5 class='date'>
+                  2011
+                </h5>
+                <div class='raceTimepoint'></div>
+                <a href='http://idm2011.sapsailing.com' target='_blank'>
+                  <ul class='racePanel'>
+                    <li class='raceName'>
+                      International German Championships
+                    </li>
+                    <li class='raceLocation'>
+                      Travem&uuml;nde, Germany
+                    </li>
+                  </ul>
+                </a>
+                <div class='raceDescription'>
+                  <p>
+                    International German Championships 2011
+                  </p>
+                  &nbsp;
+                </div>
+              </div>
+              <div class='raceSection'>
+                <h5 class='date'>
+                  2011
+                </h5>
+                <div class='raceTimepoint'></div>
+                <a href='http://mdm2011.sapsailing.com' target='_blank'>
+                  <ul class='racePanel'>
+                    <li class='raceName'>
+                      Meisterschaft der Meister
+                    </li>
+                    <li class='raceLocation'>
+                      Hamburg, Germany
+                    </li>
+                  </ul>
+                </a>
+                <div class='raceDescription'>
+                  <p>
+                    Meisterschaft der Meister 2011
+                  </p>
+                  &nbsp;
+                </div>
+              </div>
+            </div>
+          </div>
+        </div>
+      </div>
+      <div id='spaceBar'></div>
+    </div>
+    <div id='footer'>
+      <ul class='regularNav'>
+        <li>
+          <a href='http://www12.sap.com/corporate-en/legal/impressum.epx' target='_blank'>
+            Legal Disclosure
+          </a>
+          <span>
+            |
+          </span>
+        </li>
+        <li>
+          <a href='http://www12.sap.com/corporate-en/our-company/legal/privacy.epx' target='_blank'>
+            Privacy
+          </a>
+        </li>
+      </ul>
+    </div>
+  </body>
+</html>