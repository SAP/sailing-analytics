--- conflicted
+++ resolved
@@ -25,13 +25,6 @@
 
                     <h2 class="articleSubheadline">October 2016</h2>
                     <ul class="bulletList">
-<<<<<<< HEAD
-			 <li>Tracked races can now also be filtered by the regatta to which they belong.
-			     When selecting a regatta leaderboard, by default the table of tracked races will be
-			     filtered by the regatta whose leaderboard was selected. The regatta filter can be
-			     used in conjunction with the regular text filter field.
-			 </li>
-=======
 			<li>A regatta now has an additional property: "Buoy zone radius in hull lengths." It
 			    can be used to determine the radius of the zone around the marks in terms of
 			    hull lengths. This sets the default for the race viewer (RaceBoard.html entry point)
@@ -41,7 +34,11 @@
 			    contains a '+' character it is incorrectly decoded by the app, letting the authentication
 			    fail. This issue has now been fixed in the AdminConsole, and the access token parameter is
 			    now properly URL-encoded.</li>
->>>>>>> 5b67f0b9
+			 <li>Tracked races can now also be filtered by the regatta to which they belong.
+			     When selecting a regatta leaderboard, by default the table of tracked races will be
+			     filtered by the regatta whose leaderboard was selected. The regatta filter can be
+			     used in conjunction with the regular text filter field.
+			 </li>
                     </ul>
 
                     <h2 class="articleSubheadline">September 2016</h2>
