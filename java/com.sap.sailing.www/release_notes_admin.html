<!DOCTYPE html>
<html>
<head>
    <link href="sailing-fontface-1.0.cache.css" media="screen" rel="stylesheet" title="Default stylesheet" type="text/css" />
    <link href="start.css" rel="stylesheet" type="text/css" />
    <link href="release_notes.css" rel="stylesheet" type="text/css" />
    <link rel="shortcut icon" type="image/x-icon" href="images/sap${whitelabeled}.ico"  selenium-id="shortcutIcon"/>
    <title>${SAP}Sailing Analytics - Admin Console Release Notes</title>
</head>
<body>
    <div class="logoAndTitlePanel">
        <script>
            if (!${debrandingActive}){
                document.write("<a class=\"sapLogo\" href=\"http://www.sap.com\"><img class=\"sapLogoImage\" src=\"/images/logo-small@2x.png\" alt=\"SAP Website\"/></a>\r\n");
            }
        </script>
    <div class="sailingAnalyticsLabelPanel">
    <div class="sailingAnalyticsLabel">Sailing Analytics</div>
    </div>
    </div>
    <div class="yield_content">
        <div class="contentWrapper">
            <div class="mainContent">
                <h2 class="releaseHeadline">Release Notes - Administration Console</h2>
                <div class="innerContent">
                    <h2 class="articleSubheadline">July 2020</h2>
                    <ul class="bulletList">
                        <li>Fixed a problem with cross-track error calculations in case no track can be found for a competitor</li>
                        <li>In the Competitor tables in AdminConsole, added the missing ToT handicap value column and made both,
                            the ToT and ToD column, sortable.</li>
                        <li>New menu entries in the header of the SAP Sailing home. Depending on the currently logged in users rights a link to the Administration Console and/or Data Mining is shown.
                         When logging into a server without administration rights the event management entry will point to the value configured with the system property com.sap.sailing.eventmanagement.url (default: https://my.sapsailing.com). </li>
                        <li>Fixed the passing through of a new mark's short name; so far, erroneously, the long name was stored
                            also as the short name when using the AdminConsole to create a new mark.</li>
<<<<<<< HEAD
                        <li>Fixed an internal locking problem that led to errors when trying to revoke a regatta log event, such as when
                            removing a device mapping from a regatta.</li>
=======
                        <li>Added boat classes Spaekhugger, Scan Kap 99, and Dansk BB 10M.</li>
>>>>>>> 89c806b4
                    </ul>
                    <h2 class="articleSubheadline">June 2020</h2>
                    <ul class="bulletList">
                        <li>The REST endpoints <tt>/sailingserver/api/v1/competitors/{competitorId}</tt>,<br>
                            <tt>/sailingsserver/api/v1/leaderboards/{leaderboardName}/competitors/{competitorId}</tt>,<br>
                            <tt>/sailingserver/api/v1/regattas/{regattaname}/competitors</tt> and<br>
                            <tt>/sailingserver/api/v1/regattas/{regattaname}/entries</tt><br>
                            have been brought to the same set of comeptitor attributes in the JSON result object.<br>
                            For backward compatibility of the endpoints <tt>/sailingserver/api/v1/competitors/{competitorId}</tt> and
                            <tt>sailingsserver/api/v1/leaderboards/{leaderboardName}/competitors/{competitorId}</tt>
                            the JSON result object was extended by the attributes
                            <ul class="bulletList"><li><tt>color</tt> (replaced by <tt>displayColor</tt>)</li>
                            <li><tt>countryCode</tt> (replaced by <tt>nationalityISO2</tt>)</li>
                            <li><tt>flagImage</tt> (replaced by <tt>flagImageUri</tt>)</li>
                            <li><tt>teamImageUri</tt> (replaced by <tt>team/imageUri</tt>)</li>
                            </ul><br>
                            These attributes are deprecated and will be removed in one of the next releases.
                            For more information see the API documentation of <a target="_new" href="/sailingserver/webservices/api/v1/competitorGetDoc.html"><tt style="white-space: nowrap;">/sailingserver/api/v1/competitors/{competitorId}</tt></a>
                            and <a target="_new" href="/sailingserver/webservices/api/v1/leaderboardCompetitorGetDoc.html"><tt style="white-space: nowrap;">sailingsserver/api/v1/leaderboards/{leaderboardName}/competitors/{competitorId}</tt></a>
                        </li>
                        <li>The following REST endpoint URLs of the Usergroups-API and the Preferences-API have been replaced and are now deprecated. The deprecated URLs will be removed in
                            one of the next releases.
                        <table>
                            <tr><th>HTTP Method</th><th>Deprecated Endpoint URL</th><th>Replaced by URL</th><th></th></tr>
                            <tr><td>GET</td><td><tt>/sailingserver/api/v1/usergroups</tt></td><td><tt>/security/api/restsecurity/usergroup/list/groupsUserIsPartOf</tt></td><td><a target="_new" href="/security/webservices/api/usergroup.html"><tt style="white-space: nowrap;">see docs<tt></a></td></tr>
                            <tr><td>GET</td><td><tt>/sailingserver/api/v1/usergroups/readable</tt></td><td><tt>/security/api/restsecurity/usergroup/list/readable</tt></td><td><a target="_new" href="/security/webservices/api/usergroupsGetReadable.html"><tt style="white-space: nowrap;">see docs<tt></a></td></tr>
                            <tr><td>POST</td><td><tt>/sailingserver/api/v1/usergroups/setDefaultTenantForCurrentServerAndUser</tt></td><td><tt>/security/api/restsecurity/usergroup/setDefaultTenantForCurrentServerAndUser</tt></td><td><a target="_new" href="/security/webservices/api/usergroupsSetDefaultTenantForCurrentServerAndUser.html"><tt style="white-space: nowrap;">see docs<tt></a></td></tr>
                            <tr><td>POST</td><td><tt>/sailingserver/api/v1/usergroups/addAnyUserToGroup</tt></td><td><tt>/security/api/restsecurity/usergroup/addAnyUserToGroup</tt></td><td><a target="_new" href="https://www.sapsailing.com/security/webservices/api/usergroupsAddAnyUserToGroup.html"><tt style="white-space: nowrap;">see docs<tt></a></td></tr>
                            <tr><td>GET</td><td><tt>/sailingserver/api/v1/usergroups/{userGroupId}/roles</tt></td><td><tt>/security/api/restsecurity/usergroup/{groupId}</tt></td><td><a target="_new" href="/security/webservices/api/usergroup.html"><tt style="white-space: nowrap;">see docs<tt></a></td></tr>
                            <tr><td>DELETE</td><td><tt>/sailingserver/api/v1/usergroups/{userGroupId}/roles</tt></td><td><tt>/security/api/restsecurity/{groupId}/role/{roleId}</tt></td><td><a target="_new" href="/security/webservices/api/usergroup.html"><tt style="white-space: nowrap;">see docs<tt></a></td></tr>
                            <tr><td>PUT</td><td><tt>/sailingserver/api/v1/usergroups/{userGroupId}/roles</tt></td><td><tt>/security/api/restsecurity/usergroup/{groupId}/role/{roleId}</tt></td><td><a target="_new" href="/security/webservices/api/usergroup.html"><tt style="white-space: nowrap;">see docs<tt></a></td></tr>
                            <tr><td>GET</td><td><tt>/sailingserver/api/v1/preferences/{settings_key}</tt></td><td><tt>/security/api/restsecurity//preferences/{settings_key}</tt></td><td><a target="_new" href="/security/webservices/api/preferencesGet.html"><tt style="white-space: nowrap;">see docs<tt></a></td></tr>
                            <tr><td>PUT</td><td><tt>/sailingserver/api/v1/preferences/{settings_key}</tt></td><td><tt>/security/api/restsecurity//preferences/{settings_key}</tt></td><td><a target="_new" href="/security/webservices/api/preferencesPut.html"><tt style="white-space: nowrap;">see docs<tt></a></td></tr>
                            <tr><td>DELETE</td><td><tt>/sailingserver/api/v1/preferences/{settings_key}</tt></td><td><tt>/security/api/restsecurity/preferences/{settings_key}</tt></td><td><a target="_new" href="/security/webservices/api/preferencesDelete.html"><tt style="white-space: nowrap;">see docs<tt></a></td></tr>
                        </table>
                        </li>
                        <li>Fixed a regression with the <tt>/security/api/restsecurity/ownership</tt> and the
                            <tt>{regattaname}/races/{racename}/competitors/positions</tt> resource which produced empty
                            output documents.
                        </li>
                        <li>Fixed a concurrency/synchronization issue with the WindFinder connector</li>
                        <li>Fixed production of the "raceViewerUrl" attribute in the leaderboardgroups REST endpoint.</li>
                    </ul>
                    <h2 class="articleSubheadline">May 2020</h2>
                    <ul class="bulletList">
                        <li>There are new Java Management Beans (MX Beans) for the thread pool executors
                            that run various tasks inside the server. Find them at object name
                            <tt>com.sap.sse.ThreadPool.{thread-pool-name}</tt> with {thread-pool-name}
                            being something like "Default background executor" or "Default foreground executor".
                            Particularly attributes such as <tt>QueuedTasks</tt> and <tt>CompletedTaskCount</tt>
                            can help JMX clients such as JConsole to understand the state of the server.
                        </li>
                        <li>Leaderboards and regattas used to have a single "default" course area assignment. This caused
                            problems when particularly split-fleet regattas assigned their different fleets to different
                            course areas at the same time. See also
                            <a href="https://bugzilla.sapsailing.com/bugzilla/show_bug.cgi?id=3465">bug 3465</a>. Now it is
                            possible to select more than one course area from the enclosing event for a regatta and flexible
                            leaderboard. As an immediate effect, the SAP Sailing Race Manager app which uses the course area
                            as a filter for the regattas to display for an event can now see the same regatta on different devices
                            configured for different course areas. For example, if a regatta splits its Gold and Silver fleets
                            to race on course areas Delta and Echo, respectively, then now users of the SAP Sailing Race Manager app
                            will see this regatta when they are logged on to course area Delta or to course area Echo.
                        </li>
                        <li>When setting a start time for a race through the "Race Log," such as from the SAP Sailing Race
                            Manager app or, e.g., the AdminConsole.html start time setting feature, the course area on which the
                            start will happen can be captured in the log entry. If not provided, and if the regatta / leaderboard
                            to whose log the entry is added has exactly one course area configured then that will be the default
                            course area for the race. With this new feature is it possible to specify exactly on which course area
                            a race has started, even if the enclosing regatta uses multiple course areas, either over time or even
                            at the same time. The SAP Sailing Race Manager app now uses the course area to which the user logs on to
                            fill this new field in the start time log entries.
                        </li>
                        <li>An incompatible change has been applied to the JSON output format of the
                            <tt>sailingserver/api/v1/regattas/{regatta-name}</tt> end point. Instead of delivering
                            the ID of the single "default" course area in the field <tt>courseAreaId</tt> now a list
                            of such IDs is provided in the <tt>courseAreaIds</tt> field as an array that is always present
                            but may be empty.
                        </li>
                        <li>"Flexible" leaderboards can no longer be renamed. The background of this change is that renaming was
                            always flawed, particularly regarding the race logs attached to those leaderboards.
                        </li>
                        <li>The <tt>sailingserver/api/v1/events/createEvents</tt> REST endpoint now generates the event's default base URL
                            by guessing the protocol (http/https) from any port seen in the request's scheme-specific part, if any, defaulting
                            to https, assuming that even if the request arrives by HTTP it may likely have passed through an SSL-offloading
                            reverse proxy or load balancer. Use the <tt>baseurl</tt> form parameter for the request to set this explicitly.
                        </li>
                    </ul>
                    <h2 class="articleSubheadline">April 2020</h2>
                    <ul class="bulletList">
                        <li>There is a new switch for the TracTrac connector you can use to automatically receive
                            updates about official race status changes and competitor results from the TracTrac API.
                            Use this only if results qualified as "OFFICIAL" by the TracTrac API are truly validated
                            and you really want to automatically update your leaderboards from those results directly.
                            As a result, race log events will be created automatically, as if they had been produced
                            by the SAP Sailing Race Manager app.
                        </li>
                        <li>User name and password default to the current user for a master data import with blank 
                            user name and password fields. See detailed explanation in the Master Data Import tab in
                            the Advanced section.
                        </li>
                        <li>The master data import (MDI) can now optionally also import the connectivity information needed
                            to restore the tracked races attached to the structures imported. If this checkbox is selected,
                            connection records will be added to the respective connector's tab, and the tracking of the
                            races will be started automatically upon completing the data import. With the connection records
                            added it will also be possible to load those races again on the importing side even if they
                            are temporarily removed again or should fail to load.
                        </li>
                        <li>The <tt>TRACKED_RACE:EXPORT</tt> permission is now required on a tracked race in order to export
                            raw position data for competitors and marks, as well as for obtaining the detailed wind fixes through
                            the REST API.
                        </li>
                        <li>Good news for using the SAP Sailing Analytics with WindFinder support in the Caribbean and in particular
                            the British Virgin Islands (BVIs): "tortola" was added to the list of supported WindFinder spot collections.
                        </li>
                    </ul>
                    <h2 class="articleSubheadline">March 2020</h2>
                    <ul class="bulletList">
                    <li>White label: Removal of SAP logos and brand related text from home page and racing panels. Use system property <pre>-Dcom.sap.sse.debranding=true</pre>
                    </ul>
                    <ul class="bulletList">
                        <li>The visualization for ORC certificates has been much improved. It now shows all the
                            time allowances relevant for Performance Curve Scoring (PCS) and offers a link to the
                            official PDF version of the respective certificate, based on its reference number.
                        </li>
                        <li>Improved ESC/Enter key handling in user role/permission editing dialog</li>
                        <li>The "Replication" panel in the "Advanced" category now has improved information about the
                            replicables shown. An advanced replica information string may reveal more than just the address,
                            and the address is now resolved through any <tt>X-Forwarded-For</tt> header fields present
                            during replica registration, hence also working through load balancers and reverse proxies.
                        </li>
                        <li>Mark Properties positioning information can now also be removed from a Mark Properties object
                            again.
                        </li>
                    </ul>
                    <h2 class="articleSubheadline">February 2020</h2>
                    <ul class="bulletList">
                        <li>The "Local Server" tab now refreshes automatically when it comes into view.</li>
                        <li>There is a new system property <tt>repliate.restore.replicas</tt>. When it is set to <tt>true</tt>
                            (which is the default),
                            upon start-up the server instance will read the replica descriptors stored persistently when
                            a replica registers, assuming that those replicas are still alive and want to continue to
                            receive replication updates from this server. This way, replicas may not have to be
                            re-started or re-connected to the re-started master instance. Note, though, that
                            as the re-started master loads races, those loading activities will be broadcast
                            to all replicas which are likely to have all that information already. Use the flag, e.g.,
                            in the <tt>ADDITIONAL_JAVA_ARGS</tt> environment variable that the <tt>start</tt> script
                            will consider, as in<pre>
                              ADDITIONAL_JAVA_ARGS="${ADDITIONAL_JAVA_ARGS} -Drepliate.restore.replicas=true"
                            </pre></li>
                        <li>Replication from replica to master will now re-send upon HTTP status 404 which
                            may indicate a re-starting master where the health check hasn't properly disabled
                            forwarding requests to the instance.
                        </li>
                        <li>Replication operations that a replica needs to send back to the master instance are
                            now consistently sent in a background task, avoiding any hold-ups and latencies in
                            client / user interaction.
                        </li>
                    </ul>
                    <h2 class="articleSubheadline">January 2020</h2>
                    <ul class="bulletList">
                        <li>Overhaul of the Result Import URLs page to be more user friendly and to better fit in with
                        the other pages. The Manage2Sail and Yachtscoring importers now support entering an event id
                        instead of a full URL.
                        </li>
                        <li>Implemented API endpoints for configuring courses independently from regattas.
                            The model has been extended by the new domain types mark template, mark properties, mark role and course template.
                            <ul>
                                <li>A mark template defines the appearance of a mark in a regatta independent representation. Mark templates represent marks in the waypoint sequence of a course template.</li>
                                <li>Mark properties also define the appearance of a mark. Despite the appearance it may contain a reference to a tracking device or a fixed mark position. They can be used to represent a catalogue of resusable mark definitions to describe real world marks or to supply a box of tracking devices.</li>
                                <li>A course template can be used to create a course based on mark templates and a sequence of waypoints. The sequence of waypoints may contain a repeatable sub sequence of waypoints which will insert repeating mark sequences for the number of laps specified when creating a course.</li>
                                <li>A mark role defines the purpose of a mark used in the waypoint sequences of a regatta course or course template and allows to swap out marks or mark templates without changing the the effective waypoint sequence. Having this a course template and regatta course may define a compatible waypoint sequence while being based on different mark definitions.</li>
                            </ul>
                            <p>Dialogs to create mark roles, mark template, mark properties and course templates are provided in the admin console accessible 
                            by a new menu point "Course Creation". There is currently no dialog to create a course from a coursetemplate.</p>
                        </li>
                        <li>
                            <p>Added an API for course configurations as a general model that can be used to create a course or a course template 
                               by using mark templates, mark properties and freestyle defined mark configurations. It is possible
                               to create a course configuration out of an existing course and modify the course by updating the course configuration.</p> 
                        </li>
                    </ul>
                    <h2 class="articleSubheadline">November 2019</h2>
                    <ul class="bulletList">
                        <li>Added system property <tt>security.sharedAcrossSubdomainsOf</tt> which can be used to
                            configure the security service as shared across several subdomains of the parent
                            domain specified by the system property. Use, e.g., as in<pre>
                              -Dsecurity.sharedAcrossSubdomainsOf=sapsailing.com
                            </pre>
                        </li>
                        <li>Added system property <tt>security.baseUrlForCrossDomainStorage</tt> which can be used to
                            configure which origin's local storage is used, e.g., for storing settings and the time point
                            a user was seen last. Use, e.g., as in<pre>
                              -Dsecurity.baseUrlForCrossDomainStorage=https://www.sapsailing.com
                            </pre>
                            This allows the settings to be shared across different sub-domains. Note that the instance
                            of the SAP Sailing Analytics running at the base URL chosen needs to be configured to allow
                            requests from the domain hosting your instance of the application.<p>
                            The implementation includes an invisible <tt>iframe</tt> element in the page, loaded from the base URL provided
                            in the system property and then uses cross-window, cross-domain messaging between the application
                            and the <tt>iframe</tt> to request storage access and receive responses and storage events.
                        </li>
                        <li>Added system property <tt>gwt.acceptableCrossDomainStorageRequestOriginRegexp</tt> which can be used to
                            configure which origins are permitted to access the local storage in the server instance. For example,
                            to grant access to the local storage of www.sapsailing.com for all sub-domains of sapsailing.com including
                            sapsailing.com itself, specify
                            the following regular expression:<pre>
                              -Dgwt.acceptableCrossDomainStorageRequestOriginRegexp=https?://(.*\.)?sapsailing\.com$
                            </pre> or, for allowing for an optional port specification, it could be something like<pre>
                              -Dgwt.acceptableCrossDomainStorageRequestOriginRegexp=https?://(.*\.)?sapsailing\.com(:[0-9]*)?$
                            </pre>
                            To represent this in the <tt>env.sh</tt> configuration file for an instance, use, e.g., something like this:<pre>
                                ADDITIONAL_JAVA_ARGS="$ADDITIONAL_JAVA_ARGS -Dgwt.acceptableCrossDomainStorageRequestOriginRegexp=https?://(.*\\.)?sapsailing\\.com\$"
                            </pre>
                            Note the escaping of the backslashes and the $ sign with a preceding backslash character in this Bash
                            syntax.<p>
                            This allows the <tt>iframe</tt> embedded in other instances for cross-domain local storage access to
                            read from the local storage compartment for domain www.sapsailing.com (the example instance configured
                            by the system property shown above) if the other instance's origin ends on ".sapsailing.com".<p>
                            Note that the origin is presented as the scheme (e.g., "https://") plus the hostname, plus optionally
                            the colon-separated port, so you may be seeing something like "https://lyc.sapsailing.com" or
                            "http://127.0.0.1:8888".<p>
                            If the system property is not specified, no origin will be permitted to use this instance's local storage
                            through the cross-domain storage mechanism.
                        </li>
                    </ul>

                    <h2 class="articleSubheadline">October 2019</h2>
                    <ul class="bulletList">
                        <li>
                            The ORC Performance Curve (PCS) ranking metric is now implemented. Two flavors exist, one
                            as valid up until 2015 with ranking by implied wind and corrected times calculated
                            using a scratch boat's performance curve; and the current default one valid starting
                            from 2015, using each competitor's own performance curve to calculate the allowance
                            based on the greatest implied wind achieved in the race and then computing the
                            corrected time as the delta between time elapsed and individual allowance.<p>
                            In the Regattas/Regattas tab the boat certificates can be managed with a new action
                            button. Certificates can be uploaded, and certificates can be referenced by URL,
                            e.g., pointing to the ORC web site's certificate database. Then, the certificates
                            can be assigned to the boats one by one. Certifiate assignment can be overruled on
                            a per-race basis in the Leaderboards/Leaderboards tab.<p>
                            Furthermore, course definitions can be fixed for the ORC PCS rules; legs can be
                            defined to be "constructed course" or any of the pre-defined types (windward/leeward,
                            coastal long distance, non-spinnaker, and circular random). Tracking data can be used
                            to pre-fill leg distance and true wind angle. Desired total course distances can be spread
                            proportionally across the legs based on their estimated length. For more details
                            see <a href="https://wiki.sapsailing.com/wiki/howto/setup-orc-regatta">https://wiki.sapsailing.com/wiki/howto/setup-orc-regatta</a>.
                        </li>
                        <li>
                            Loading a race using the TracTrac connector used to determine the race's boat class
                            based on the boat class of the majority of the race's competitors. This approach leads
                            to trouble specifically for non-one-design regattas where different boats compete against
                            each other, and the regatta is modeled with a "boat class" representing the handicap
                            rule set, such as IRC, ORC, or similar. Now, the race boat class is inferred from the
                            regatta boat class in which the race is created. Only in case a default regatta needs
                            to be created, the old majority rule applies to determining the regatta's (and
                            consequently the race's) boat class.
                        </li>
                    </ul>
                    <h2 class="articleSubheadline">September 2019</h2>
                    <ul class="bulletList">
                        <li>
                            The RaceBoard timeslider has been adjusted to react to blue flag events. In particular the
                            timeslider will wait for a blue flag down event if a blue flag up event has occurred.
                        </li>
                    </ul>
            <h2 class="articleSubheadline">August 2019</h2>
                    <ul class="bulletList">
                        <li>New API endpoints were added to get the status of tracking devices. By now, just the last received GPS fix is returned in the status.
                            Under /sailingserver/api/v1/tracking_devices/[deviceUUID] the status of smartphone tracking devices can be read by using the device's UUID.
                            /sailingserver/api/v1/regattas/[regattaName]/tracking_devices the status for all tracking devices associated to a regatta is returned.
                            While the first requires the non public device UUID to be included in the request, the latter requires a user to have UPDATE permission for the regatta in question.
                        </li>
                        <li>Added a filter to hide all elements the current user is not allowed to edit. The filter can 
                            be applied for each table in the AdminConsole and is active per default.
                        </li>
                    </ul>

                    <h2 class="articleSubheadline">July 2019</h2>
                    <ul class="bulletList">
                        <li>Result and competitor import URLs are now only considered when the requesting user
                            has the permission to read that URL.</li>
                        <li>A new wind source that estimates true wind direction and speed from maneuvers is available.
                            It has been trained using machine learning techniques, based on approximately 12 million
                            maneuvers that the SAP Sailing Analytics have tracked and classified so far. It is intended
                            to serve as a fallback wind source in case the wind direction is not being made available
                            to a tracked race in any other way (entry through the Race Manager app, the web page or
                            estimated based on the first upwind leg's direction). Therefore, the confidence level has
                            been set fairly low, hence this wind source will always be outweighed by any real wind
                            sensor out on the course.<p>
                            
                            To make the wind source available in a server, the trained
                            maneuver classification models have to be available in the server's underlying database.
                            To achieve this,
                            the system property parameter <tt>-Dwindestimation.source.url=https://www.sapsailing.com</tt>
                            can be used to import the wind data from the archive server in case no local model
                            exists yet in the server's database. To force loading the data from another server,
                            regardless of whether a model exists in the local server's database, use
                            <tt>-Dwindestimation.source.always.url</tt>, respectively. Alternatively, the model data
                            can be obtained as a file from another server like this: <tt>curl -o windEstimationModels.dat https://www.sapsailing.com/windestimation/api/windestimation_data</tt>.
                            Alternatively, a recent copy is also maintained at <a href="http://static.sapsailing.com/windEstimationModels.dat">http://static.sapsailing.com/windEstimationModels.dat</a>.
                            The resulting file, <tt>windEstimationModels.dat</tt>, can then be uploaded to another server, like this:
                            <tt>curl -X POST -H "Content-Type: application/octet-stream" --data-binary @windEstimationModels.dat https://username:password@host.sapsailing.com/windestimation/api/windestimation_data</tt>
                            Note that user credentials need to be provided with the request. The user must have the permission
                            <tt>WIND_ESTIMATION_MODELS:UPDATE:&lt;server-name&gt;</tt> for the server to which the
                            model data is to be stored.<p>
                            
                            Subsequent server starts
                            won't need to load the remote model data again because it has been stored in the server's
                            database during the initial import. Replicas will receive the model data from their master.<p>
                            
                            For more details, in particular how to re-train the models, see also
                            <a href="https://wiki.sapsailing.com/wiki/howto/windestimation">https://wiki.sapsailing.com/wiki/howto/windestimation</a>.
                        </li>
                        <li>JMX metrics in Prometheus-ready form have been added for the leaderboard computation times. Metrics are offered
                            for each leaderboard in a server, as well as a summary averaging and counting all leaderboard accesses, each
                            in a short, medium and long time interval (e.g., 5, 30, and 60 seconds, respectively).<p>
                            
                            <img src="images/JConsoleLeaderboardComputationStats_Overall.png"><br>
                            Example of the overall leaderboard computation statistics<p>
                            <img src="images/JConsoleLeaderboardComputationStats_Specific.png"><br>
                            Example of the specific leaderboard computation statistics for one leaderboard<p>
                            
                            This can then also be used, e.g., to export these metrics to other tools, such as
                            Prometheus. See <a href="https://github.com/prometheus/jmx_exporter">here</a> for an exporter
                            that can be used to expose JMX data to Prometheus. If the Java VM running the SAP Sailing Analytics
                            server is invoked with a VM argument such as <tt>-javaagent:/path/to/jmx_prometheus_javaagent-0.12.0.jar=9000:/path/to/jmxPrometheusConfig.yaml</tt>
                            then an HTTP GET request to <tt>http://hostname:9000/</tt> will produce a document that contains
                            lines such as:<p>
                            <pre>
        com_sap_sailing_Leaderboard_ComputationTimeAverageMedium_averageComputeDurationInMillis{name="5O5-Worlds 2010 (5O5)",} -1.0
    com_sap_sailing_Leaderboard_ComputationTimeAverageMedium_numberOfComputations{name="5O5-Worlds 2010 (5O5)",} 0.0
    com_sap_sailing_Leaderboard_ComputationTimeAverageYoung_averageRangeInMillis{name="5O5-Worlds 2010 (5O5)",} 5000.0
    com_sap_sailing_Leaderboard_ComputationTimeAverageOld_averageComputeDurationInMillis{name="5O5-Worlds 2010 (5O5)",} 597.0
    com_sap_sailing_Leaderboard_DelayToLiveInMillis{name="5O5-Worlds 2010 (5O5)",} 20000.0
    com_sap_sailing_Leaderboard_ComputationTimeAverageYoung_numberOfComputations{name="5O5-Worlds 2010 (5O5)",} 0.0
    com_sap_sailing_Leaderboard_ComputationTimeAverageOld_numberOfComputations{name="5O5-Worlds 2010 (5O5)",} 1.0
    com_sap_sailing_Leaderboard_ComputationTimeAverageOld_averageRangeInMillis{name="5O5-Worlds 2010 (5O5)",} 60000.0
    com_sap_sailing_Leaderboard_ComputationTimeAverageYoung_averageComputeDurationInMillis{name="5O5-Worlds 2010 (5O5)",} -1.0
    com_sap_sailing_Leaderboard_NumberOfCompetitors{name="5O5-Worlds 2010 (5O5)",} 147.0
    com_sap_sailing_Leaderboard_NumberOfAllCompetitors{name="5O5-Worlds 2010 (5O5)",} 147.0
    com_sap_sailing_Leaderboard_ComputationTimeAverageMedium_averageRangeInMillis{name="5O5-Worlds 2010 (5O5)",} 30000.0
        ...
        com_sap_sailing_RacingEventService_LeaderboardComputationStatisticsYoung_averageComputeDurationInMillis 13.0
    com_sap_sailing_RacingEventService_LeaderboardComputationStatisticsMedium_averageComputeDurationInMillis 52.0
    com_sap_sailing_RacingEventService_LeaderboardComputationStatisticsYoung_numberOfComputations 5.0
    com_sap_sailing_RacingEventService_LeaderboardComputationStatisticsMedium_numberOfComputations 17.0
    com_sap_sailing_RacingEventService_LeaderboardComputationStatisticsYoung_averageRangeInMillis 30000.0
    com_sap_sailing_RacingEventService_LeaderboardComputationStatisticsMedium_averageRangeInMillis 60000.0
                            </pre>
                            Note that average durations of <tt>-1</tt> mean "no data" and should be ignored. The corresponding
                            <tt>numberOfComputations</tt> value will be <tt>0.0</tt> in those cases.
                            
                    </ul>
            
                    <h2 class="articleSubheadline">June 2019</h2>
                    <ul class="bulletList">
                        <li>Added new API endpoints for creating, reading, updating and deleting roles under /restsecurity/role.
                        </li>
                        <li>A new set of API end points for managing user groups was added under /restsecurity/usergroup. 
                            The new end points support resolving, creation and deletion of user groups, as well as adding 
                            and removing users and roles to and from user groups.
                        </li>
                        <li>The Device Configurations table for the Race Manager App now updates its underlying data
                            properly when a configuration is edited locally.
                        </li>
                        <li>Blue flag up/down times can be cleared in the AdminConsole now</li>
                        <li>Users can now create media tracks if they have the permissions based on the ownership that
                            will result from the creation process.</li>
                        <li>A couple of new API end points for managing tracked events were added under /api/v1/trackedevents/. 
                            The new end points support creation, reading, updating and deleting tracked events and their 
                            associated device-competitor/boat/mark elements for the current user.
                        </li>
                    </ul>

                    <h2 class="articleSubheadline">May 2019</h2>
                    <ul class="bulletList">
            <li>Ranks (finishing orders) entered by the Race Manager app user are no longer
                considered for handicap regattas. Only an explicit score will be accepted,
                or a finishing time can be provided which will then let the handicap ranking
                metric infer the correct rank from that.
            </li>
                    <li>Maneuver markers that appear when clicking on a boat while the RaceBoard is paused
                        were sometimes hard to click because they disappeared behind the boat's tail.
                        This behavior is now fixed.
                    </li>
                    <li>Fixed an issue with result import URL removal in case the URL erroneously contains
                        more than one space character.
                    </li>
                    <li>Fixed a problem with competitor import: competitors imported now correctly obtain
                        the current session's user as their owner, and the current session's user's
                        default creation group as their owning group.
                    </li>
                    <li>Fixed issues with Manage2Sail regatta structure import: Imports of regattas with
                        no "ClassName" property, such as handicap / Yardstick regattas, will now create
                        regattas with "?" as boat class name to avoid other problems; furthermore,
                        due to a permission check that was too restrictive, regattas to import could not
                        be seen unless the user had "super-admin" power.
                    </li>
                    <li>Introduced a new permission SERVER:CAN_EXPORT_MASTERDATA:&lt;server-name&gt;
                        which controls if a user is allowed to export masterdata used by the MDI.
                        In addition, the user still needs to be able to read the data to be imported.
                        On the importing server, the user needs to have the permission SERVER:CAN_IMPORT_MASTERDATA:&lt;server-name&gt;.
                    </li>
            </ul>
            
                    <h2 class="articleSubheadline">April 2019</h2>
                    <ul class="bulletList">
            <li>Filtering the leaderboard groups during a Master Data Import now also
                handles quoted strings correctly. With this, e.g., searching for a
                leaderboard group containing "Apr 2" in its name is doable.
            </li>
            <li>In AdminConsole.html all tables and lists are now filtered to only show domain objects readable by the current user.
                This means additional objects may exist on the server and can cause errors due to name conflicts.<br>
                To allow users to grant others permissions for their stuff, it is possible to manage permissions for users whose username is known without having a read permission for that user.
                In addition, users may be added to groups by only knowing their username.
            </li>
            <li>The permission system was extended to allow groups to directly grant roles to their users.
                In addition such a role can also be granted to all users (including anonymous ones).
                Roles associated to groups only grant permissions to domain objects owned by that group.<br>
                Example: By associating the <tt>sailing_viewer</tt> role to a group with "for all users" enabled, all objects owned by that group are publicly readable.
            </li>
            <li>When loading or tracking wind from Igtimi, only accounts readable by the current user will be used.
                On dedicated event servers, such an account should be owned by the server group.
                This ensures, that all server admins will consistently use this account while tracking races.
            </li>
            <li>Replication is now also secured by several actions of the SERVER security type.
                Due to permission checks on the master side, it is now necessary to provide credentials of a user that exists
                on the master server that is used when a replica contacts the master.
                This user at least needs to have the permission <tt>SERVER:REPLICATE:&amp;server-name&amp;</tt> granted on the master.<br>
                Server start scripts as well as the replication documentation have been updated to include details about configuring credentials for auto replication.
                Newly created servers should automatically contain adjusted versions of the relevant scripts.
                The configuration of existing servers needs to get updated accordingly. The environment variables considered by the
                start script are: <tt>REPLICATE_MASTER_USERNAME</tt> and <tt>REPLICATE_MASTER_PASSWORD</tt>, or alternatively,
                <tt>REPLICATE_MASTER_BEARER_TOKEN</tt> which can be obtained from the master server, e.g., by
                <tt>curl -d "username=myuser&amp;password=mysecretpassword" "https://master-server.sapsailing.com/security/api/restsecurity/access_token" | jq .access_token</tt>.
                These map to the system properties <tt>replicate.master.username</tt>, <tt>replicate.master.password</tt>, and
                <tt>replicate.master.bearer_token</tt>, respectively.
            </li>
                    </ul>
                    
                    <h2 class="articleSubheadline">March 2019</h2>
                    <ul class="bulletList">
            <li>By caching serialized results of leaderboard requests the server now requires
                significantly less CPU power during live situations. Instead of computing the
                serialized representation of a leaderboard again and again, the serialized version
                is maintained in the cache as long as the original object from which the serialized
                version was produced is referenced. This way, the cache cleans itself. It can be
                observed through JMX, e.g., using JConsole, by looking at the JMX bean
                <tt>com.sap.sse:type=GWTRPCSerializedResultCache_*</tt>.
            </li>
                    </ul>
                    
                    <h2 class="articleSubheadline">February 2019</h2>
                    <ul class="bulletList">
            <li>The pairing list construction supports a new parameter that can be used
                to balance fairness of boat assignment with the reduction of boat changes
                between flights. It can be set between 0 (focus on fair boat assignments;
                use this, e.g., if there are noticeable differences between the boats used
                to ensure a fair distribution) and the number of flights, e.g., 14 or 15 for
                a typical league set-up (focus on reducing the number of boat changes while
                sacrificing a bit of boat assignment fairness).
            </li>
            <li>The built-in mark passing calculator that is primarily used for smartphone
                tracking has been improved. In particular, it now recognizes trackers left behind,
                e.g., on a committee boat, and avoids performance issues incurred by these scenarios
                by filtering possible mark passing candidates using a bounding box-based approach:
                if a tracker hardly moves over some time, only the most promising candidates from
                that time interval are considered. This avoids compute time and memory issues
                seen in the past.
            </li>
            <li>When during a server re-start with the <tt>-Drestore.tracked.races=true</tt> parameter
                restoring a race fails with an exception, that race is now removed from the restore list,
                a corresponding <tt>SEVERE</tt> log entry is written, and the server will no longer try
                to restore that race upon future restarts. This way, races that have been removed at
                their source will not keep causing permanent restore trouble, and manual database
                intervention is no longer necessary.
            </li>
            <li>A new status REST endpoint has been added: <tt>/gwt/status</tt>. It combines the status
                checks of <tt>/sailingserver/api/v1/status</tt> and <tt>/replication/replication?action=STATUS</tt>,
                and because it is offered by the same module hosting the web UI of the server, its availability
                indicates that the corresponding module has started and has registered with the web server
                successfully. It reports a 200 HTTP response if itself and the status reports it syndicates
                report availability, a non-2XX status otherwise.
            </li>
                    </ul>

                    <h2 class="articleSubheadline">January 2019</h2>
                    <ul class="bulletList">
                        <li>Allow entering a priority for courses managed in the AdminConsole.
                            The new default priority now is 1. It used to be 0 which caused problems
                            because the Race Manager app's highest (logically) priority is 1 which
                            never took priority over the AdminConsole-provided prio-0 events.</li>
                        <li>User sessions are now stored durably in the database so that they can be
                            restored in case of a server re-start. Users therefore will no longer need
                            to sign in again only because a server was re-started.</li>
                        <li>New availability checks have been implemented. Two new REST endpoints are provided:
                            <ul>
                              <li>/sailingserver/api/v1/status reports the availability of the "Sailing" application</li>
                              <li>/replication/replication?action=STATUS reports the availability of the replication module,
                                  providing details about each replication-capable component and queue lengths</li>
                              <li>the "status" script in the server's working directory, next to the "start" and "stop"
                                  script, now provides output based on the status checks above, plus a check for a 2XX
                                  response code for /index.html. The exit code for the "status" script is now 1 in case
                                  of an error / lack of availability, and 0 if all checks passed and server looks
                                  available.</li>
                            </ul>
                        </li>
            <li>Upgraded the MongoDB driver to version 3.6.4. This allows you to specify the new
                retryWrites parameter, e.g., as in "mongodb://mongo0.internal.sapsailing.com/mydb?replicaSet=live&retryWrites=true".
                This will improve your system's behavior if you run with a MongoDB replica set and have to
                assume that at some point the PRIMARY MongoDB system may fail, with the remaining systems
                in the replica set voting for a new PRIMARY. Without retryWrites your system will bluntly
                fail, but with retryWrites, write operations will be re-tried once, with a timeout usually
                enough for the remaining replicas to agree on a new PRIMARY.
            </li>
                    </ul>

                    <h2 class="articleSubheadline">October 2018</h2>
                    <ul class="bulletList">
                        <li>Added progress indicator to device mappings panel for smartphone tracking.</li>
                    </ul>
                    
                    <h2 class="articleSubheadline">September 2018</h2>
                    <ul class="bulletList">
                        <li>Added automatic resizing when adding images to an event using the ImageDialog. 
                        It shows a check box if resizing is necessary, if you check it, the service will resize the image for you.</li>
                        <li>Now showing an error when trying to upload an image or video to an event and no working FileStorageService is registered.</li>
                    </ul>
                    
                    <h2 class="articleSubheadline">August 2018</h2>
                    <ul class="bulletList">
                        <li>The mark passing editor now uses a full date/time format for the mark passing time points.</li>
                        <li>The TracTrac connector panel no longer shows a password visibly but uses a password text field.</li>
                        <li>The SwissTiming connector can now handle an "Update URL" together with username/password access
                            credentials which are used, if present, to send feedback requests about start times, race status
                            and course changes to that URL.</li>
                    </ul>

                    <h2 class="articleSubheadline">July 2018</h2>
                    <ul class="bulletList">
                        <li>When adding a YouTube video for tracked races ("Manage Media" in <tt>RaceBoard.html</tt> or "Tracked Races > Audio & Video" in <tt>AdminConsole.html</tt>) the respective video metadata is now read using YouTube API v3.
                            This functionality used to work some years ago using API v2 but was broken since this API version was discontinued some time ago.
                            Due to limitations of the new API we can't read the start timepoint of videos by now. You still need to provide this value manually.</li>
                        <li>In the "Tracked races" tab, within the eponymous section of the AdminConsole, the "Set start
                            time received" dialog can be used to remove the currently set start time received, by simply
                            leaving the value empty and confirming the dialog.</li>
                        <li>Up to 15 discards can now be configured for series and leaderboards. This enables, e.g., "Wednesday Night" scenarios
                            where over the season, say, 20 races are run but due to changing participation only, say, the five best ones shall be scored.</li>
                        <li>There is a new scoring scheme available to be selected upon regatta creation.
                            The scoring scheme is named "Low Point System, First with two wins in medals is winner" and introduces the following specifics compared to the standard low point scheme:
                            <ul>
                                <li>Medal series does not feature doubling of points in the medal series by default.</li>
                                <li>A competitor having two wins in the medal series is treated as overall winner.
                                    If there is a carry forward column in the medal series, having one point there also counts as a win which means the best competitor in the qualification needs a win less than any other finalist to be the overall winner.</li>
                                <li>If the medal series isn't started yet or no competitor has collected two wins, scoring by points is used.
                                    This also applies if the regatta is aborted (e.g. due to weather conditions) before any competitor could win two races in the medal series.</li>
                                <li>If two competitors have the same amount of points in the medal series the tie breaking criteria is the carry forward column of the medal series.
                                    If there is no carry forward column in the medal series, the last medal race is used as tie breaking criteria.
                                    For any non-medal series, the standard low point rules apply.</li>
                            </ul>
                        </li>
                        <li>A TracAPI upgrade from version 3.10.1 to 3.11.0 unifies the handling of course updates and solves an issue
                            observed with updating mark passing instructions.</li>
                        <li>Bug fix for mark position editor, now providing consistent behavior during adding of new mark fixes</li>
                        <li>Data Mining now more aggressively terminates running queries if needed.</li>
                    </ul>

                    <h2 class="articleSubheadline">June 2018</h2>
                    <ul class="bulletList">
                        <li>Added the available WindFinder Spot Collections. The desired ones can be selected from the WindFinder Tab in the Event Dialog.</li>
                        <li>Added the ability to change the url of multiple Mediatracks with a common prefix at once.
                            This is useful e.g. for video migration scenarios when movin videaos from one server to another.
                            This can be done from the adminconsole->tracked races->audio & videos tab</li>
                        <li>In raceboard when you edit a video you do not need to explicitly press "Preview" before saving anymore.
                            Saving now implicitly applies the changes.</li>
                        <li>The URLs of our GWT services are extended to include a leaderboard name if a call is context sensitive to a specific leaderboard.
                            This does not affect the functionality of any service but allows us to setup load balancing with leaderboard specific routing.
                            The leaderboard names put into the URL are cleaned: Any character that isn't a latin upper/lowercase letter or digit is replaced with an underscore character.
                            Currently, the following leaderboard specific URLs are used:
                            <ul>
                                <li>/gwt/service/sailing/leaderboard/[CLEANED-LEADERBOARD-NAME]</li>
                                <li>/gwt/service/dispatch/leaderboard/[CLEANED-LEADERBOARD-NAME]</li>
                            </ul>
                            Be aware that request without leaderboard suffix may be sent from pages that do not show leaderboard specific contents.
                            Due to this it is required to define a fallback rule for any unqualified request.
                            </li>
                    </ul>

                    <h2 class="articleSubheadline">May 2018</h2>
                    <ul class="bulletList">
                        <li>Added the ability to add multiple mp4 videos as mediatracks at once via the new multi video dialog, located at trackedraces -> Audio & Video.
                            This features requires a webserver with index listing enabled. Additionally the dialog offers the ability to add the new mediatracks 
                            directly to all races overlapping the starttime and duration of the mediatrack.</li>
                        <li>On the "Edit mark positions" panel within RaceBoard, now a "Clear selection" button appears
                            when selecting a mark from the table, which provides an easier and more obvious way to
                            deselect all marks, what is needed in order to see the full course with all marks again.</li>
                        <li>The <tt>AutoPlay.html</tt> configuration "Sixty Inch" was improved for the usage with events that aren't part of an event series.
                            While no race is live or scheduled, only the overall leaderboard used to be shown.
                            In addition to this, also the regatta leaderboard is shown in an alternating order.
                            For non series events there is no overall leaderboard which means, that only the regatta leaderboard is shown.</li>
                    </ul>

                    <h2 class="articleSubheadline">April 2018</h2>
                    <ul class="bulletList">
                        <li>The import of additional expedition data was extended to read many additional measures.
                            These can be visualized in the leaderboard as well as the competitor charts in <tt>RaceBoard.html</tt>.
                            In addition, the leaderboard has been extended to provide bravo and expedition related measures consistently on race and leg level.
                            The respective settings dialogs were changed as well to only show specific options, if bravo or expedition tracks are available.
                            Any previously imported expedition tracks may be dropped and reimported to gain access to the newly introduced measures.</li>
                        <li>The settings dialog of the competitor charts in <tt>RaceBoard.html</tt> now provides the measures in alphabetical order (based on the current locale).
                            Expedition specific measures - if available - are shown at the end of the list.</li>
                        <li>The all in one expedition import has been extended to be able to import new competitor tracks or new races to an existing regatta.
                            Previously it was only possible to import a new event structure.</li>
                        <li>The Expedition log file import now prefers "GPS Time" for time stamping over "Utc" and over other date / time formats, making it
                            more consistent with the Expedition live connector which uses column 146 for time stamping which is GPS Time.</li>
                        <li>Two dimensional metrics can now be displayed by using a scatter plot presenter within the data mining tool.
                            Select a metric that returns a pair of numbers and choose "Average" or "Identity" as an aggregator.</li>
                        <li>Replication was made more robust for fixes that are delivered and applied asynchronously. If a race was removed
                            while still in tracking mode, fix-related operations may have been queued already on the replica when the
                            tracked race is removed. The pending GPS fix operations then would have clogged the executor threads until
                            the entire replica comes to a halt. With the change, race-related asynchronous operations will simply be
                            dropped when the race to which they pertain is not found on the replica.</li>
                        <li>When editing mark positions, all fixes are now displayed, including potential outliers.</li>
                    </ul>

                    <h2 class="articleSubheadline">March 2018</h2>
                    <ul class="bulletList">
                        <li>Boats are now separate entities. See the "Tracked Races / Boats" tab in the admin console.
                            When creating a regatta, you now need to specify whether in that regatta the competitors
                            may sail on changing boats ("Can boats of competitors change per race").
                            If boats can change, boat assignments need to be specified per
                            race. For the TracTrac connector this may happen as in the past, using the corresponding
                            metadata attributes (boatName, either one of boatId or boatUuid, and boatColor) on the
                            competitors in the race. For smartphone tracking, boats can be specified in the
                            "Connectors / Smartphone Tracking" tab by using the boat icon in the actions column of
                            the leaderboards table ("Boat Registrations"). This defines the boats from which you can
                            then select in the scope of each race of the regatta. When adding competitors to such
                            a race then you now have to assign boats from the boats list to each competitor before
                            you can confirm the competitor-to-race assignments.
                        </li>
                        <li>User, role and permission management has been extended. A new "tenant" concept
                            is now available. Users can belong to zero or more tenants and can have a default
                            tenant for a login session. Zero or more users can belong to a tenant. Objects have
                            a tenant owner and a user owner, similar to group and user ownerships of files in a
                            file system.<p>
                            By default, each user receives a default tenant that is named like the user, with "-tenant"
                            appended. This applies during user migration to this new version, as well as during
                            creation of new users. While a "default tenant" only specifies the tenant that objects
                            created by the user will have as their tenant owner, by default the user also "belongs"
                            to its default tenant (is part of that tenant's user group).<p>
                            Roles are now defined explicitly, in the "Roles" tab in the "Advanced" category.
                            A new server that is not sharing the security service with any other server will
                            start out with a few default role definitions, such as "admin" and "user". Roles imply permissions,
                            and the permissions they imply can be modeled in the "Roles" tab.<p>
                            Roles can be assigned to users in the UI-refurbished "User Management" tab in the
                            "Advanced" category. There is now a table with users that currently exist in the
                            system, with a pager and a filter box. Editing a user shows an edit dialog for that
                            user where roles and permissions can be added. Adding permissions works as usual.
                            However, when adding roles, qualifications for a tenant owner and a user owner
                            can be added using the following format for the role's name: &lt;rolename&gt;[:[&lt;tenantname&gt;][:[&lt;username&gt;]]].
                        </li>
                        <li>In addition to track competitors and marks using smartphone-tracking it is now possible to track boats.
                            This is e.g. useful for several national leagues where competitors are assigned dynamically to boats for each race.
                            In this case the competitors were used to bring a smartphone with them to the assigned boat.
                            With the recent changes regarding boat and competitor mapping per race, Smartphone-tracking is now enabled to dynamically track boat-mapped devices to the correct competitors in the context of a race.
                            There are two ways to add boats to be tracked to a regatta:
                            <ul>
                                <li>After adding a denotation to the racelog(s), add competitors to at least one race and ensure that the boats to be tracked are mapped to those</li>
                                <li>Register boats directly to the regatta</li>
                            </ul>
                            For available boats, you can now add mappings and generate a QR code in the corresponding dialog.
                            In addition, it is possible to upload tracking files and map them to boats.
                        </li>
                    </ul>

                    <h2 class="articleSubheadline">February 2018</h2>
                    <ul class="bulletList">
                        <li>Further improvements of maneuver detection algorithm were introduced. Mark Passing is no longer regarded as a separate maneuver type. Instead, it is regarded as a supplementary information which gets appended to a maneuver instance. Therefore, a new filtering dimension was added for maneuver data mining, which is boolean and is named as "Mark Passing".</li>
                        <li>Added leaderboard group name as a dimension to a leaderboard's context</li>
                        <li>Added True Wind Angle as a data mining statistic on GPS fixes</li>
                        <li>Time points for wind data related to individual fixes now uses the fixes' specific time points, not the wind at the middle of the leg</li>
                        <li>Finally, the data mining UI sorts wind strengths given in Beaufort according to their strengths, not their names</li>
                            For example, a simple role name such as "admin" will give an unqualified role to the user.
                            To constrain the "admin" role to objects whose tenant owner is the tenant "abc", use
                            "admin:abc" for the role. To assign the role "admin" so that it applies only to objects
                            owner by user "u938" use "admin::u938".<p>
                            Tenants can be managed in the "Tenant Management" tab in the "Advanced" category. Here,
                            tenants can be created, removed and the set of users belonging to each tenant can be
                            edited.<p>
                            During migration of an existing server to this new version, a new default tenant will be
                            created using the server's name. All existing objects will by default have this new default
                            tenant as their tenant owner, and no user owner. All existing role assignments will be migrated
                            such that all roles will have as tenant qualification the new default tenant. This way,
                            users will maintain the rights they were assigned through roles only for those objects
                            belonging to the server's new default tenant (by default all objects on that server).
                            Only when new objects are created with a different tenant then the role's permissions
                            won't apply because the roles were by default constrained to the server's default tenant.
                            This will allow us to consolidate, merge and join the security services of various servers
                            at a later point in time, ensuring that users will not obtain permissions for objects they
                            are not eligible for.
                        </li>
                    </ul>
                    
                    <h2 class="articleSubheadline">January 2018</h2>
                    <ul class="bulletList">
                        <li>The auto detection for the media add dialog was improved. It will now attempt to only load the parts of a video that are required to parse the tags. Additionally if the server cannot reach a video, the client (browser) will make an attempt to load the video. This allows to analyze locally hosted videos without the need to upload them.</li>
                        <li>In the raceboard the floating video box was improved, leading to a more solid resizing and moving behavior.</li>
                        <li>In the raceboard, the adding of videos has now an additional fallback startDate, if no startOfRace could be determined, and the file did not contain a proper creationtime tag, startOfTracking is used.</li>
                        <li>In the raceboard, the floating video box will now only display an edit button in the header, next to close and minimize. Upon clicking it, the box will expand and show the prior always shown editing buttons. This saves a lot of screenspace for logged in admin enabled users.</li>
                        <li>For smartphone tracked races it's now possible to slice a new race from an existing one in the RaceBoard.
                            As a user having sufficient permissions you need to select a specific time range in the competitor chart of a race.
                            This will make a new Button appear near to the settings button of the chart.
                            When you click this button you are being asked for a name of the new race.
                            A new race column is created in the same series the current race is associated to.
                            A new tracked race is then associated to the new column for the fleet of the current race.
                            This new race is being filled with the data from the current race for the selected time range.
                            After the slicing process is finished, a dialog will open providing a link to the RaceBoard for the newly added race.</li>
                    </ul>
    
                    <h2 class="articleSubheadline">December 2017</h2>
                    <ul class="bulletList">
                        <li>The date and time pickers have been replaced by more native browser elements,
                            ensuring that they work in all locales such as Japan where problems were reported
                            with the date/time pickers used in the Administration Console up to now.
                        </li>
                        <li>In the raceboard it is now possible to upload 360° videos in addition to the already supported video types. 
                        360° Videos must use MimeType mp4panorama, 2d mp4 videos must still use mimetype mp4, as in older releases. 
                        The dialog will try an auto-detection for the mimetype upon entering the link.
                        Additionally, for mp4 videos it is now possible to use the start time, written in the file, as
                        a start time preset for the mediatrack, simplifying the video linking.</li>
                        <li>In Home it is now also possible to use 360&deg; videos, for example as a highlight video</li>
                        <li>Various fix importers can now properly report errors and other states.</li>
                        <li>Pairing list generation is now supported. Add competitors to a regatta, then use the new
                            action icons in the Leaderboards/Leaderboards panel in the administration console to generate
                            a pairing list. The result can be exported as a CSV file compatible with the TracTrac Excel
                            spreadsheet for importing the pairing lists into their solution; printing is also enabled.
                            For smart phone tracking it is possible to fill the pairing list into the race logs in order
                            to record the competitor / boat assignments according to the pairing list. To allow for
                            contiguous race numbering, in this context a new feature was introduced that allows users
                            to pick a race name prefix during denoting all races of a regatta for smart phone tracking,
                            producing contiguously increasing race names/numbers (R1, R2, ..., R45).</li>
                    </ul>
    
                    <h2 class="articleSubheadline">November 2017</h2>
                    <ul class="bulletList">
                        <li>In addition to the "Set start time" dialog there's now a "Set finishing and end time dialog".
                            This dialog makes it possible to set the finishing as well as the end time in the RaceLog.
                            It is intended to be used in cases where a race wasn't correctly finished using the race management app.
                        </li>
                        <li>New GPS fix, wind and sensor data importers have been implemented: "Bravo" and "Expedition."
                        </li>
                        <li>An upgrade to TracAPI 3.8.0 is expected to have fixed the issue with static marks not providing
                            a position fix within a race's tracking time interval when the tracking start is set after the
                            static position was entered.
                        </li>
                    </ul>
    
                    <h2 class="articleSubheadline">September 2017</h2>
                    <ul class="bulletList">
                        <li>Authentication for Igtimi accounts is now possible with an OAuth process.
                            Instead of having to enter the username/password combination into the
                            administration console, a popup window will show an IFrame with Igtimi's
                            authentication form. Redirection goes to www.sapsailing.com, together with
                            a "state" URL parameter providing the base URL of the original server instance
                            requesting authentication. www.sapsailing.com will then redirect to that server,
                            removing the "state" parameter from the request and leaving only the "code"
                            parameter in the URL which the server ultimately receiving the redirected request
                            will use to obtain an access token and the Igtimi account details. For now, and
                            as a fallback, the old, non-OAuth process is still supported for a while, though
                            deprecated as of now.
                        </li> 
                        <li>In the process of supporting Igtimi OAuth authentication, new optional system properties for
                            the Igtimi connector have been introduced:
                            <ul>
                              <li><tt>igtimi.client.redirect.protocol</tt>: the redirection protocol, usually one of http or https</li>
                              <li><tt>igtimi.client.redirect.host</tt>: redirection host; defaults to www.sapsailing.com</li>
                              <li><tt>igtimi.client.redirect.port</tt>: redirection port; defaults to empty, using the default port for the protocol</li>
                            </ul>
                        </li>
                        <li>When using a TracTrac update URI, errors were possible due to the incorrect use of HTTP
                            instead of HTTPS as the URI/URL's protocol. The TracTrac server responds to an HTTP
                            request with a response code 302 (temporary redirect), but our TracTrac connector did
                            not handle this due to redirects that change protocols are not followed by default in
                            Java. This has now been changed, and although it is of course better to use the correct
                            protocol (HTTPS) right away, redirects will now be handled correctly, too.
                        </li>
                    </ul>

                    <h2 class="articleSubheadline">August 2017</h2>
                    <ul class="bulletList">
                        <li>An NMEA wind import feature is now available under "Tracked Races -- Wind." It can be
                            used to import .txt and .zip files containing data in NMEA-0183 format. The importer
                            recognizes wind data provided by MWD and MDA sentences but can also use apparent and true
                            wind readings from MWV sentences which are then combined with position, heading and motion data
                            to obtain a true wind speed and direction. ZIP files are searched for .txt files which
                            are then analyzed.
                        </li>
                        <li>A new scoring scheme "Low Point with Automatic RDG" is now available. It can help in league
                            set-ups where one possible definition for the score of a redress given can be to average the
                            scores of the competitor in all other flights scored, for past and coming races. This scoring
                            scheme will apply as a default score for an RDG this average. As usual, as soon as an explicit
                            score is provided for the race, the default calculation will no longer be applied.
                        </li> 
                    </ul>
    
                    <h2 class="articleSubheadline">July 2017</h2>
                    <ul class="bulletList">
                        <li>The sort order of Events/Leaderboards in event series in Home.html is now more consistent
                            by using the declared sort order in the respective LeaderboardGroup. In addition, the flag
                            "Display groups in reverse order" in the LeaderboardGroup dialog now affects all occurrences
                            of Events/Leaderboards in event series in Home.html. If the flag is not set, the order is
                            latest on top in vertical lists and latest right in horizontal lists. With this change,
                            the operator is now fully responsible for the sort order.
                        </li>
                    </ul>
    
                    <h2 class="articleSubheadline">May 2017</h2>
                    <ul class="bulletList">
                        <li>The logic of the "Control tracking from start and finish times" check box now behaves slightly
                            differently. As before, a default start of tracking time is derived from the race start time
                            (currently five minutes before race start). Likewise, a default end of tracking time is derived
                            from the race finish time (the time when the blue flag was lowered, or more technically,
                            when a FINISHED race state was set in the race log) which is currently two minutes after
                            the race has finished. However, previously, when deviating start of tracking or end of tracking times
                            were set through other channels, such as received from TracTrac or set explicitly through
                            the administration console, new events would have been written to the race log, fixing the
                            start of tracking / end of tracking times according to the derivation rules.<p>
                            This logic has caused undesired effects and has therefore been removed. For example, when
                            an end of tracking time has been set explicitly through the administration console then
                            it may have been overwritten by a new end-of-tracking-time event appended to the race log
                            when the race is loaded again. Similarly, when a new start time was provided, an explicitly
                            set start of tracking time would have been canceled. With the new behavior, explicit settings
                            of start/end of tracking will remain untouched.<p>
                            For "Smartphone Tracking" the check box therefore now mainly controls whether or not a start/end
                            of tracking time is written to the race log when the user starts/stops tracking for the first time
                            through the administration console: when the tracking times are to be controlled by the race's
                            start and finish times, simply starting / stopping to track a race with the smartphone connector won't
                            set the start / end of tracking times.<p>
                            For the TracTrac connector, when the check box is set, as before messages will go out to TracTrac
                            when the race start / finish times have changed. The feedback from TracTrac will adjust the
                            tracking times as received by the connector, but no race log entries for the tracking times
                            will be created anymore.</li>
                        <li>A new type of leaderboard has been introduced: a regatta leaderboard with competitor elimination.
                            Such a leaderboard creates a view onto a regular regatta leaderboard and allows the user to
                            eliminate a subset of the competitors from its display. The scores of all remaining competitors
                            are taken from the original regatta leaderboard without modification, including all
                            corrections, penalties and the discarding rule, including the live ranks. This means,
                            in particular, that the ranks shown for a race in such a leaderboard are not contiguous in
                            case there are eliminated competitors. The score sum for each competitor is computed as usual.
                            For the regatta rank, a contiguous count is applied. This way it is possible to create
                            a new ranking for only a subset of the competitors; a practice common for championships
                            that want to publish a separate youth leaderboard, e.g., for all competitors under a
                            certain age.</li>
                    </ul>

                    <h2 class="articleSubheadline">April 2017</h2>
                    <ul class="bulletList">
                        <li><code>/gwt/AutoPlay.html</code> can be fully parameterized. Previously, only few of the
                            available settings for Leaderboard and RaceBoard embedded into this view were effectively passed via URL
                            to the views. <code>/gwt/AutoPlay.html</code> is now based on the settings framework so that specific
                            URL parameters may have changed. Please recreate your bookmarks if you are affected by non-working parameters.
                        </li>
                        <li>The leaderboard configuration dialog in the admin console has been updated. Now it is possible to configure
                        a leaderboard with the whole range of settings it supports.
                        </li>
                    </ul>

                    <h2 class="articleSubheadline">April 2017</h2>
                    <ul class="bulletList">
                        <li>Marks can now be given any valid CSS color. This will be considered also in the
                            SAP Race Management app where the mark will be shown in their actual color in
                            the "By Marks" course editor.
                        </li>
                        <li>Polar diagrams (also known as VPPs) will now be updated after importing wind.
                        </li>
                        <li>Competitors that the TracTrac connector declares as "non-competing" are consistently
                            ignored. This may include camera boats, jury boats and other moving objects that do
                            not represent competitor boats.
                        </li>
                        <li>Upgraded to TracAPI 3.6.3 which offers improvements regarding the identification of
                            marks and waypoints.
                        </li>
                        <li>A bug regarding the regatta filter setting for the tracked races list has been fixed.
                            The filter setting now survives a refresh cycle of the tracked races list.
                        </li>
                        <li>When using the TracTrac connector, identification of marks has slightly changed for
                            gates and lines. Before, the mark IDs were constructed based on the control point's
                            name. Now, the control point's ID plus a numeric suffic (1/2) is used instead,
                            providing uniqueness at the same scope that TracTrac provides uniqueness regarding
                            their control point IDs. 
                        </li>
                    </ul>
                    <h2 class="articleSubheadline">March 2017</h2>
                    <ul class="bulletList">
                        <li>A more compact internal storage format for GPS and Wind fixes is now being used. Instead of a full
                            64-bit "double" value for all components such at latitude, longitude, speed over ground or course over
                            ground, "smaller" data types such as "int" and "short" are now employed. The reduction of accuracy
                            that this brings about is negligible given the accuracy of the tracking systems used. For example,
                            the latitude values are encoded such that while covering the full range from -90Â° to +90Â°, the
                            resolution is at 4.6mm. Similarly, speeds are represented in their compact form in such a way
                            that speeds up to 500kts can be represented at a resolution of 0.015kts.
                        </li>
                        <li>When a race cannot be loaded successfully through the TracTrac connector, e.g., because its boat
                            class does not match the regatta's boat class, the tracker is now stopped, and a SEVERE log message
                            is written, giving the reason for the failure to load the race. This gives administrators an opportunity
                            to correct any errors in the underlying data and try again. Previously, tracking such a 
                            was not possible without a server re-start because the tracker continued to exist.
                        </li>
                        <li>The application's locale now switches based on the client's "Accept-Language" HTTP header field.
                            This means that the application as well as all its parts, including the administration console,
                            will show in the user's default language if supported, defaulting to English otherwise.
                        </li>
                    </ul>
                    <h2 class="articleSubheadline">February 2017</h2>
                    <ul class="bulletList">
                        <li>Wind data in GRIB format can now be imported in the "Wind" sub-tab of the "Tracked Races" tab
                            in the <tt>AdminConsole</tt>. When one or more races are being tracked, with a tracking time
                            interval that includes the time point(s) for which the GRIB data is valid, the wind data at
                            the resolution of the GRIB file is added as separate wind fixes with type "WEB" to the race(s)
                            selected, or to all races if no race is selected.<p>
                            Multiple GRIB files can be specified; this is even necessary if GRIB sources are being used where
                            the so-called "U" and "V" or "speed" and "direction" components, respectively, are provided in
                            separate files. The importer will merge the GRIB sources to produce wind readings with true
                            wind direction and true wind speed.
                            Note that large GRIB files can result in many wind fixes being added to the WEB source. Make sure
                            the GRIB files you use are adequate in resolution and region as well as adequate in time. Obtaining
                            a forecast 72h in the future makes little sense for an in-shore race starting in 30min.
                        </li>
                        <li>The REST service for wind (/sailingservice/api/v1/regattas/{regatta}/races/{race}/wind) now considers
                            the center of the course to calculate the COMBINED wind readings. Previously, all wind readings for the COMBINED
                            wind track as published through the REST API were equally considered, regardless of how far away a
                            wind sensor was from the course. Now, sensors closer to the course count more than those further away.
                            Furthermore, the time between two readings in the COMBINED wind track in the REST output has been
                            reduced from ten seconds to one second.
                        </li>
                    </ul>
                    <h2 class="articleSubheadline">January 2017</h2>
                    <ul class="bulletList">
                        <li>Filter boxes now support quoting phrases, such as <tt>"Race 2"</tt> to make them a single search term.
                            Previously, when entering <tt>Race 2</tt> this would match all lines containing <tt>Race</tt> as well
                            as all lines containing the digit <tt>2</tt>, such as it occurs in <tt>2015</tt> or <tt>2016</tt>.
                            Enclosing the phrase with double quotes as in <tt>"Race 2"</tt> will consider the full string in quotes
                            as a search term. In the unlikely case of searching for a double quote you can do that by prefixing
                            the double quote with a backslash character, as in <tt>\"</tt>.
                        </li>
                        <li>When changing the start/end of tracking times in the "Smartphone Tracking" tab, it is now possible
                            to "unset" one or both of these time stamps. Next to the date/time entry field these is now a
                            "Set" checkbox. When the date/time field is modified, the box is automatically checked because
                            it seems reasonable to assume that the user wants this change to be committed. When committing
                            an empty date/time field with the "Set" checkbox ticked, the <tt>null</tt> time stamp which
                            makes this an open tracking interval is committed and will override any inference that may be
                            made based on the race's start and finish time. When unchecking the "Set" checkbox, the previously
                            committed timestamp is revoked (regardless of the contents of the date/time field), allowing for
                            inference to take place if the regatta has been configured for tracking times inference.
                        </li>
                        <li>There is a new permission, <tt>DATA_MINING</tt>, which is now required in order to use the
                            <tt>/gwt/DataMining.html</tt> entry point and the related back-end service.
                        </li>
                        <li>Quoted filtering keywords may now contain leading and/or trailing space characters that are
                            considered when applying the filter. For example, if you have regatta names "Regatta I - 2017" and
                            "Regatta II - 2017" and you would like to filter for "Regatta I" then you now may enter the
                            search term "Regatta I " (with a trailing blank) which then will no longer match "Regatta II - 2017".
                        </li> 
                    </ul>
                    <h2 class="articleSubheadline">December 2016</h2>
                    <ul class="bulletList">
             <li>Partial replication is now possible. If the system property <tt>replicate.on.start</tt>
                 that controls automatic replication upon start-up provides only a partial comma-separated
                 list of replicables, the connection to the master server (configured by the other
                 replication-related system properties such as <tt>replicate.master.servlet.host</tt> etc.)
                 will be used to replicate only those replicables whose IDs are specified in
                 <tt>replicate.on.start</tt>. All other replicables will operate locally.
                 Usually, the <tt>replicate.on.start</tt> system property is controlled
                 by the environment variable <tt>REPLICATE_ON_START</tt> that is set in the <tt>env.sh</tt>
                 configuration file used during server startup and influenced by the server environments
                 from <a href="http://releases.sapsailing.com/environments">http://releases.sapsailing.com/environments</a>
                 and overridden by the user details provided to the instance through the AWS EC2 machinery.<p>
                 The Administration Console (<tt>/gwt/AdminConsole.html</tt> entry point) will now
                 show which replicables a replica replicates, both, on the replica's administration
                 console's "Replication" panel, as well as on the master's "Replication" panel, there
                 for each replica.<p>
                 The master will restrict broadcasting its operations to those replicables for which
                 at least one replica has subscribed. While the initial load is requested individually
                 for each replica and can therefore be tailored to the replicas requested, the operation
                 broadcast channel is not specific to any replica. It therefore contains the operations
                 of all replicables for which at least one replica has subscribed. Replicas receiving
                 operations for replicables for which they did not subscribe will simply drop those
                 operations (note, however, that the replica will still have to read the operations from the
                 channel before dropping; this way, registering a replica may have bandwidth effects for
                 other replicas). Similarly, "backward replication" from a replica to a master will only
                 take place for those replicables for which the replica has requested replication from (and
                 therefore also "to") the master.<p>
                 With this it is now possible to replicate only the Security Service, using ID
                 <tt>com.sap.sse.security.impl.SecurityServiceImpl</tt>, running all other replicables
                 in "master mode." This will let the instance share user, permission, role and session management
                 details with the instance from which the Security Service is being replicated while
                 having its own master objects for all other replicables, such as the sailing application
                 (RacingEventService),  mail service or the polar data service. Note that with this feature
                 the server replicating another instance's Security Service will grant the roles and permissions
                 to subjects authenticated against that replicated Security Service. For example, if a user
                 has been granted the <tt>admin</tt> role by that service then the user has that role also
                 in all other server instances replicating that Security Service. Therefore, use this feature
                 with extreme caution. Keep in mind that in the near future we will extend the permissions and
                 role concept by the possibility to restrict permissions and roles to "scopes" such as an
                 event or a regatta or an account. See also
                 <a href="https://bugzilla.sapsailing.com/bugzilla/show_bug.cgi?id=3504">https://bugzilla.sapsailing.com/bugzilla/show_bug.cgi?id=3504</a>.
             </li>
             <li>The server can now optionally restore all races it had tracked the last time. This is
                 similar to a web browser's capability to restore the tabs the user had open when the browser
                 was terminated or crashed. To enable this feature, use the system property
                 <tt>restore.tracked.races</tt>, using the command line option <tt>-Drestore.tracked.races=true</tt>.
                 So far, the default for this system property is <tt>false</tt>, so by default, when the property
                 is not provided at all on the command line then the tracked races loaded last won't be restored,
                 and the server will start out with an empty set of tracked races.<p>
                 Note that the wind tracking properties, as set when initially tracking the race, are also restored
                 to their last state. If a live race has last been tracked with live wind tracking, with wind directions
                 being corrected by the local magnetic declination, then upon server restore the same live tracking will
                 be started again, including live wind tracking with the same declination correction settings.<p>
                 When the "Stop Tracking" feature is used, implicitly tracking wind will be stopped in case live wind
                 tracking had previously been requested for that race. This change is also considered during the restore
                 process where such a race will no longer receive live wind tracking upon restoring it.<p>
                 When a tracked race is removed from the server then it will not be restored anymore upon the next
                 server restart with the restore option enabled. When an entire regatta with a number of tracked
                 races linked into it is removed then the tracked races are removed as well and will not be
                 restored upon server re-start.<p>
                 The restore progress can be monitored using the JConsole or any other JMX monitoring tool. In the
                 <tt>com.sap.sailing</tt> category you will find the <tt>RacingEventService</tt> object. Among its
                 attributes there are now the two new ones: <tt>NumberOfTrackedRacesToRestore</tt> and
                 <tt>NumberOfTrackedRacesRestored</tt>. See the following two screen shots:<p>
                 <img width="100%" src="images/JConsoleNumberOfTrackedRacesToRestore.png"><p>
                 <img width="100%" src="images/JConsoleNumberOfTrackedRacesRestored.png">
             </li>
                    </ul>

                    <h2 class="articleSubheadline">November 2016</h2>
                    <ul class="bulletList">
             <li>When launching a server, a system property <tt>polardata.source.url</tt> can
                 be provided in order to specify a server base URL from where to import polar
                 data into the upstarting server. Usually, this would be the "archive" server's
                 base URL, such as https://www.sapsailing.com. Note that the exporting server
                 needs to already support this feature and the importing and exporting server
                 should be at roughly the same version to ensure binary compatibility for the
                 polar sheet data.
             </li>
             <li>In the <em>Tracked Races / Competitors</em> tab there is now a new button "Import Competitor"
                 that opens a dialog for selecting an import source. The Manage2Sail source is configured through
                 the same URL as used for the result importer. Select the regatta from which you want to import,
                 then check for which competitors there are matching / similar existing competitors. Single
                 selection on the left lets you map to one of the matching existing competitors. Ultimately,
                 select those competitors (including those you mapped to existing ones) you want to import.
                 Optionally provide a search tag for them which will be added to the new and mapped-to
                 competitors for easy retrieval later when selecting competitors to add to a regatta
                 or race.
             </li>
                    </ul>

                    <h2 class="articleSubheadline">October 2016</h2>
                    <ul class="bulletList">
            <li>A regatta now has an additional property: "Buoy zone radius in hull lengths." It
                can be used to determine the radius of the zone around the marks in terms of
                hull lengths. This sets the default for the race viewer (RaceBoard.html entry point)
                based on the hull length as known from the boat class.</li>
            <li>When producing the QR code for the Race Management App's device configurations,
                the access token parameter was not properly URL-encoded. In case the access token
                contains a '+' character it is incorrectly decoded by the app, letting the authentication
                fail. This issue has now been fixed in the AdminConsole, and the access token parameter is
                now properly URL-encoded.</li>
             <li>Tracked races can now also be filtered by the regatta to which they belong.
                 When selecting a regatta leaderboard, by default the table of tracked races will be
                 filtered by the regatta whose leaderboard was selected. The regatta filter can be
                 used in conjunction with the regular text filter field.
             </li>
                    </ul>

                    <h2 class="articleSubheadline">September 2016</h2>
                    <ul class="bulletList">
            <li>When denoting a regatta for smartphone tracking, the "By Marks" course designer is
                automatically selected if no active regatta configuration was set yet, or a warning
                and question to the user is issued, strongly suggesting the use of the "By Marks" course
                designer. Background: using the "By Name" course designer could accidentally delete a
                valid course layout.
            </li>
            <li>Regattas now have an additional setting: "Control tracking from start and finish times."
                With it, the start and finish times for a race as entered into the race log, e.g., through
                the Race Management app, can be used by tracking connectors to control the tracking for
                that race. So far, the TracTrac connector and the Smartphone connector have been
                enabled. When a start time for a race
                is received and the "Control..." flag is set, the tracking start time will be set to
                five minutes before the race start time. Similarly, when the blue flag is lowered, signaling
                that the race has finished, the tracking end time will be set to two minutes later.
                This should make an operator's job easier when the race timing is maintained properly
                through the race log, i.e., through the Race Management app.<p>
                In turn, for the Smartphone tracking connector, start/end tracking times are recorded
                automatically upon start and stop tracking actions only if the regatta is <em>not</em>
                marked as "Control tracking from start and finish times." Background: with this it is
                possible to start tracking for a number of races scheduled for a day and having the
                Race Management app control the tracking times automatically.
             </li>
             <li>The "start of tracking" property on a tracked race now has to be set to a valid, non-empty value
                 in order for fixed to be accepted into the race. As before, an empty "end of tracking" value
                 means an open-ended interval, and fixes at or after the start of tracking time point will then
                 continue to be accepted.
             </li>
             <li>The device mappings dialog now shows the time point of the last fix received from each mapping
                 and has a convenient filter text box.
             </li>
             <li>Thread management has been improved. Fewer and more reasonably-designed thread pools
                 are now created, and thread priorities less than normal (for background operations) now
                 correctly map to operating system thread priorities, making foreground tasks more
                 responsive. The less excessive concurrency has furthermore healthy effects on memory
                 mamangement and garbage collection.
             </li>
             <li>Fixed a bug in the smart phone tracking course designer. When adding or removing marks
                 now, unsaved changes to the waypoints and control points tables are preserved.
             </li>
                    </ul>

                    <h2 class="articleSubheadline">July 2016</h2>
                    <ul class="bulletList">
                        <li>According to some change in a tracked races lifecycle, fix-tracking no longer depends
                            on tracking races via racelog event but is bound to denotation only. So fix-tracking
                            via smartphone apps or uploading tracking files can also be used in combination with
                            e.g. TracTrac.
                        </li>
                        <li>Because fix-tracking is now more flexible (see above), it is no longer restricted to
                            GPS-fixes. 
                        </li>
                        <li>It is now possible to track fixes from Bravo foiling sensor devices, currently used in
                            Extreme Sailing Series events only. This kind of data can be uploaded via a new dialog
                            within the AdminConsole (Connectors > Smartphone Tracking)  
                        </li>
            <li>When a competitor is suppressed in a leaderboard, now the other competitors ranking
                worse will be "promoted" by one rank per better suppressed competitor. This way, live
                ranks will be correct if, e.g., a "Flexible Leaderboard" is used for a separate scoring
                scheme for only a subset of the competitor.
            </li>
            <li>When entering a fixed position for a mark in the "Smartphone Tracking" environment it is
                now possible to enter a time stamp for the fix. This way it is also possible to adjust
                a mark's position to a fixed lat/lng for some time point in the past.
            </li>
            <li>A series within a regatta can now define a maximum number of discards applied in that
                series. When combined with leaderboard-wide discards, generally discards can be distributed
                across the leaderboard as needed, but restricted by the maximum specified for each series.
                Leave the maximum empty to not provide any maximum. Setting to 0 will cause no scores to
                be discarded in that series.
            </li>
            <li>An event now has a "Base URL" which should be used to enable useful e-mail notifications with
                links embedded in them that lead to the correct server. If a notification is to contain
                a link to a dedicated event server, the event cannot be reached through www.sapsailing.com,
                and so if this generic link is used as a default, users will end up not finding the page
                linked to by the notification.
            </li>
            <li>The checkboxes "Track Wind" and "Correct by Declination" are now switched on by default
                for smartphone-tracked races
            </li>
                    </ul>

                    <h2 class="articleSubheadline">June 2016</h2>
                    <ul class="bulletList">
            <li>Some REST APIs have slightly changed. The /api/v1/leaderboards/{name} resource now
                has the "netPoints" and "totalPoints" stuff right. The "netPoints" always refer to
                scores which may be reduced due to discarding rules. Total points always refer to
                the points before applying any discarding rules. Those numeric values for which so far
                accidentally String types with double-quoted values were used have been changed to
                numeric types, represented in the JSON documents without double quotes.
            </li>
            <li>It is now possible to use overlapping leaderboard groups in an event, such that one
                leaderboard can be part of more than one leaderboard group of the event. This comes in
                handy if there are different schemes by which the regattas or leaderboards may be grouped
                and is particularly useful for large events for filtering the regattas in the event
                overview. Please note that in case a leaderboard is part of a leaderboard group with
                an overall leaderboard ("series scoring"), the leaderboard group with the overall
                leaderboard must be provided as the first of the overlapping leaderboard groups in
                the scope of the event.
            </li>
            <li>Earlier releases have introduced an issue with leaderboard configuration and with binding
                tracked races to their leaderboard slots. When a filter is set for the tracked races list,
                changing the leaderboard selection or changing the race column selection such that the
                tracked race for a selected race column is not visible due to the filter, the connection
                between the race column and the tracked race is removed.<p>
                In order to reduce chances for failure, now at least changing the leaderboard selection
                will de-select any selected race column, making sure that nothing needs to be selected
                in the potentially filtered list of tracked races.<p>
                However, trouble remains: changing the tracked races filter while having a race column
                with a tracked race connected selected in the table on the left will unlink the race
                column's tracked race. As a workaround, you'll have to either de-select the race column
                in the left table before changing the filter, e.g., by Ctrl-clicking the race column
                selected. Or you remove any filter text for the tracked races list before you change
                the selection in the race column table. This will make sure that the race connected
                to the race column that you may select next will be available for automatic selection.
             </li>
                    </ul>

                    <h2 class="articleSubheadline">May 2016</h2>
                    <ul class="bulletList">
            <li>Smartphone tracking support has been improved. When starting to track a race that has no
                start-of-tracking time set yet, the start-of-tracking time will be set to the time point
                when tracking has been started. Similarly, when stopping tracking and no end-of-tracking
                time is set for the race yet, the current time is set as the end-of-tracking time for
                that race.
            </li>
            <li>Regatta structure import from Manage2Sail now takes the boat class name from the
                regatta, not the division element, giving better results.
            </li>
                    </ul>

                    <h2 class="articleSubheadline">April 2016</h2>
                    <ul class="bulletList">
            <li>In the "Race Manager App" regatta configuration settings, a new preference
                "Activate result entry" has been added. It can enable or diable result entry
                during or after the finishing phase in the Race Manager app. With this, it is
                possible to configure up-front whether a race officer is offered the possibility to manage
                results directly from the Race Manager app. This should <em>not</em> be used if an
                external, official regatta management system is being used to capture and manage
                the official scores.
            </li>
                    </ul>

                    <h2 class="articleSubheadline">March 2016</h2>
                    <ul class="bulletList">
                        <li>For smartphone tracking, added shortcut to start/stop tracking of
                            race to each individual race (play/stop button in action column).
                        </li>
            <li>When starting/stopping to track a race using smartphone tracking the
                tracking start/stop time is set to "now" if no time has previously been set.
            </li> 
                        <li>With the <b>MANAGE_MARK_POSITIONS</b> permission, users of the smartphone tracking feature can now
                            conveniently manipulate course mark positions from the <em>RaceBoard.html</em> entry point. When having
                            the permission, a new button "Edit Mark Positions" will be shown. Marks can then be selected from a
                            table, new fixes can be added and existing fixes can be moved. Note that the "Delete" menu item is
                            currently still disabled. Delete may be supported in future versions, though.
                        </li>
                        <li>The sailors info link is now also available for single regatta events in addition to multi regatta events that used to have this feature.
                            If a sailors info link is configured for events that are part of a series,
                            this isn't shown on the event page because the link to the series uses the same space in the UI and has higher priority.
                        </li>
                        <li>It's possible to configure language specific sailors info website links for events.
                            There is a default value that can be overwritten on a per locale base.
                            No sailors info link is shown for UI languages if there is neither a default link nor one for the specific locale,
                            even if there is one for another locale configured.
                        </li>
                        <li>The mechanism to handle RegattaOverview settings has been changed to a more generic approach.
                            This leads to slightly changed URL parameter names so that old bookmarks could be broken in a way
                            so that the actual shown set of races is different using the new version because the old parameters aren't correctly recognized.
                            All automatically generated links to this page in Home and AdminConsole have been updated to use the new parameter names.
                        </li>
                    </ul>
                    
                    <h2 class="articleSubheadline">February 2016</h2>
                    <ul class="bulletList">
                <li>Several improvements regarding the creation of race metadata (events, regatta, etc.) including:
            automatic creation of default series, dialog for creating a default leaderboard group
            </li>
                        <li>The RaceBoard URL Parameter "canReplayDuringLiveRaces" has been removed.
                            This parameter was used to allow users to trigger autoplay for live races on non-live points in time.
                            The permission "CAN_REPLAY_DURING_LIVE_RACES" and role "moderator" now grant this functionality to users.
                        </li>
                        <li>The "Manage Media" button in RegattaOverview is now bound to the Permission "MANAGE_MEDIA".
                            The Roles "eventmanager" and "mediaeditor" grant the "MANAGE_MEDIA" permission.
                        </li>
                        <li>The "Edit mark passings" button in RegattaOverview is now bound to the Permission "MANAGE_MARK_PASSINGS".
                            The Role "eventmanager" grants the "MANAGE_MARK_PASSINGS" permission.
                        </li>
                        <li>The user management page now provides a "Refresh" button to reload the user list.
                        </li>
                        <li>The user management page now also lists sailing roles and permissions in the respective suggest boxes.
                        </li>
                        <li>The "Edit Points" module is now bound to the Permission "MANAGE_LEADERBOARD_RESULTS".
                            The Role "eventmanager" grants the "MANAGE_LEADERBOARD_RESULTS" permission.
                        </li>
                        <li>There is now a UI element in the header of "Edit Points", "Admin Console" and "Races Overview" pages
                            that indicates the authentication and makes it possible to sign in/sign out without leaving the page.
                            The pages "Edit Points" and "Admin Console" will show a message instead of the page content
                            if you aren't autenticated or don't have the required permissions.
                        </li>
                    </ul>
                    
                    <h2 class="articleSubheadline">October 2015</h2>
                    <ul class="bulletList">
                        <li>The "RaceLog Tracking" panel was renamed to the more intuitive "Smartphone Tracking".
                        </li>
                        <li>Competitor and course information can now be copied independently from one race to another within a Smartphone-tracked leaderboard.
                        </li>
                    </ul>
            <h2 class="articleSubheadline">November 2015</h2>
            <ul class="bulletList">
                        <li>Adding a competitor to a leaderboard or a regatta pre-sets the competitor's boat class
                            according to the leaderboard's / regatta's boat class.
                        </li>
                        <li>When done with creating a regatta, the user can have the corresponding regatta leaderboard
                            created with a simple click instead of having to navigate to the "Leaderboards" tab.
                        </li>
                        <li>Trim leaderboard and leaderboard group names during creation, removing leading and trailing
                            blanks. These names can occur in URLs, and trailing blanks in particular may be trimmed,
                            causing the objects to not be found.
                        </li>
                    </ul>
                    <h2 class="articleSubheadline">October 2015</h2>
                    <ul class="bulletList">
                        <li>The "RaceLog Tracking" panel was renamed to the more intuitive "Smartphone Tracking".
                        </li>
                        <li>Competitor and course information can now be copied independently from one race to another within a Smartphone-tracked leaderboard.
                        </li>
                    </ul>
                    <h2 class="articleSubheadline">September 2015</h2>
                    <ul class="bulletList">
                        <li>A new scoring scheme for elimination rounds has been added. It will first be used
                            at a major wind surfing event.
                        </li>
                        <li>The "Device Configuration" tab has been moved into a new top-level tab
                            "Race Committee App".
                        </li>
                        <li>Included magnetic declination data for 2016 already.
                        </li>
                        <li>Bug fix: in rare cases, adding several series to a regatta in one go swapped the order
                            of the series to be created. This has now been fixed.
                        </li>
                    </ul>
                    <h2 class="articleSubheadline">August 2015</h2>
                    <ul class="bulletList">
                        <li>Race log tracking now allows administrators to set the start and end of tracking for a race.
                            Competitor and mark positions as well as wind data are filtered based on the start/end of tracking
                            intervals.
                        </li>
                        <li>Setting the boat class for a regatta and when creating a competitor has been unified and now
                            uses a suggest text box which makes suggestions based on all the boat classes known by the
                            application. In both cases can users now also enter a "free-form" boat class which is then
                            created by the server if not known yet. Note that for such boat classes no boat class icon
                            will be present when showing the regatta on the web page.
                        </li>
                        <li>Added boat classes Soling, Lago 26, Kielzugvogel, PWA (Professional Windsurfers Association)
                        </li>
                    </ul>
                    <h2 class="articleSubheadline">June 2015</h2>
                    <ul class="bulletList">
                        <li>An event an now have a "Sailors' Info" URL configured. If provided, there will be a button
                            displayed on the event's web page that navigates to this link. It can be used, e.g., to link
                            to official documents such as the notice of race, sailing instructions, weather information
                            or similar.
                        </li>
                    </ul>
                    <h2 class="articleSubheadline">April 2015</h2>
                    <ul class="bulletList">
                        <li>Competitors can now have a flag image assigned. This image should ideally be
                            sized 18x11px. If such an image is assigned, it overrules the nationality flag.
                            Use this feature to provide club flags for sailing league events.
                        </li>
                    </ul>
                    <h2 class="articleSubheadline">February 2015</h2>
                    <ul class="bulletList">
                        <li>The Event panel now links the event name to the event page in the new design. The old "RegattaOverview"
                            link is now shown in the panel below, shown when selecting the event in the table above, called
                            "Event Overview."
                        </li>
                    </ul>

                    <h2 class="articleSubheadline">December 2014</h2>
                    <ul class="bulletList">
                        <li>We added user management. The /gwt/AdminConsole.html entry point for a fresh server set-up uses
                        admin/admin as username/password. You can change the password in the "Advanced &gt; User Management"
                        tab where also new users can be created. If you assign a use the role "admin" then the user will
                        be able to use the administration console. Stay tuned for a more sophisticated set of roles and
                        permissions to be added in the future.
                        </li>
                        <li>Reverse replication is now possible for selected events. When a replica instance receives a
                            modifying operation, such as a user logging in (creating a user session) or a wind fix being
                        entered through the Race Committee App, this change will be sent from the replica to the master
                        and from there be replicated to all other replicas attached.
                        </li>
                        <li>Starting a server with auto-replication enabled has been changed. The REPLICATE_ON_START environment
                            variable no longer is a Boolean value (True/False) but now has to list the replication services to be
                        replicated from the master. The default environments for replicas at
                        <a href="http://releases.sapsailing.com/environments">http://releases.sapsailing.com/environments</a>
                        show how this works.
                        </li>
                        <li>The "Connectors" category has a new tab in the administration console, entitled "Regatta Structure Import".
                            If your regatta management system happens to be <a href="http://manage2sail.com">Manage2Sail</a> 
                        you can enter an event ID and show the list of regattas, then set defaults for how they shall be
                        created in the SAP Sailing Analytics. This allows you to import and create many regattas at once,
                        saving the laborious effort of manually creating them. Obviously, this can come in handy at large
                        events with regattas on many course areas in several different boat classes.
                        </li>
                    </ul>
                    
                    <h2 class="articleSubheadline">July 2014</h2>
                    <ul class="bulletList">
                        <li>Replication has become much more robust and efficient. The initial load which used to be sent in a
                            single huge (although compressed) stream of data from the master to the replica(s) was hard to get
                            transmitted in the face of flaky and slow network connections. We've changed this: now the initial
                            load is transmitted as a sequence of messages using a message broker infrastructure. If a single
                            message doesn't arrive, it will be re-sent until it got through. The messages are buffered for several
                            minutes, so the initial load transmission can even survive and recover from severe network outages.<p>
                            
                            For the incremental replication process, we added compression, making the transmission more bandwidth-efficient
                            and therefore quicker and leaner. In addition, we've cleaned up the protocol a little, avoiding the
                            sending of redundant data, adding to the effects of compression. Replicating five live races with
                            approximately 40 to 50 competitors each, with four active wind measurement units each, requires approximately
                            30kB/s of network bandwidth between master and replica.
                        </li>
                        <li>Events now have lots of new attributes, particularly start/end date and multimedia content URLs</li>
                        
                        <li>Regattas can now be edited to <em>not</em> perform start time inference based on start mark passings.
                            Usually, when no start time is set by the race committee app or by the tracking provider or manually
                            through the administration console, the start time is inferred from the mark passings for the start
                            line. However, this can lead to unpleasant effects when the race committee aborts or postpones a race
                            and doesn't set a new start time for some period of time. When during this period one or more boats
                            cross the start line, a new start time would be inferred implicitly, showing scores in the leaderboard
                            and starting to compute all sorts of metrics. To avoid this, uncheck the checkbox
                            "Use start time inference from start mark passings" in the regatta create / edit dialog.</li>
                            
                        <li>When creating a regatta in the administration console, the regatta name is now taken from the create
                            dialog's "Name" field as-is and is no longer automatically extended by appending the boat class name
                            in parentheses to the base name. This is important to know if you so far have created several regattas
                            within the scope of the same event by simply providing the event name and the boat class name, relying
                            on the administration console to extend the regatta name by the boat class name because now with this
                            strategy your regattas would all be named the same. If you want to continue using some base name and
                            see the boat class name after the base name in parentheses you will now have to add that to the "Name"
                            field yourself, as in "Kieler Woche 2014 (470)". With this change, you can avoid having special
                            characters such as "/" in the regatta name which used to be a problem in particular for RESTful web services
                            that use the regatta name as a URL element. Boat classes such as "B/one" and "J/70" traditionally
                            had issues with this. Now, the regatta can simply be named "My Event (J70)" instead, and web service
                            access is hassle-free. The boat class can still be called "J/70" which can be useful if the result
                            management tool or the tracking partner spells it that way.</li>
                    </ul>

                    <h2 class="articleSubheadline">March 2014</h2>
                    <ul class="bulletList">
                        <li>XML export of leaderboards now also taking into account competitors that haven't sailed a race but got a score</li>
                    </ul>

                    <h2 class="articleSubheadline">February 2014</h2>
                    <ul class="bulletList">
                        <li>Series name can be edited</li>

                        <li>Now one can add a new series to an existing regatta</li>

                        <li>Introduced new series scheme where competitors are scored contigously over all fleets</li>
                    </ul>
                    <h2 class="articleSubheadline">January 2014</h2>
                    <ul class="bulletList">
                        <li>New version of TracTrac connector that fixes issues with concurrent loading
                    of many races</li>

                        <li>Wind data can be imported from Expedition log files and from Igtimi WindBots</li>

                        <li>Competitors can be assigned fixed colors</li>

                        <li>Video files can be interactively linked to races</li>

                        <li>Admin Console consistently sorts alpha-numeric items such that
                    numbers embedded in text are sorted by their numeric values (Race 2
                    precedes Race 11)</li>

                        <li>AdminConsole has more consistent filter behavior as more columns are
                    used for filtering; some sorting options were added</li>

                        <li>Added a button to set the start time received of a tracked race. This time
                        isn't persistent, so it'll be forgotten after a server restart</li>

                        <li>Tracking a race with a wrong regatta is now forbidden</li>
                    </ul>
                </div>
            </div>
      </div>
        <div class="spaceBar"></div>
    </div>
</body>

</html><|MERGE_RESOLUTION|>--- conflicted
+++ resolved
@@ -32,12 +32,9 @@
                          When logging into a server without administration rights the event management entry will point to the value configured with the system property com.sap.sailing.eventmanagement.url (default: https://my.sapsailing.com). </li>
                         <li>Fixed the passing through of a new mark's short name; so far, erroneously, the long name was stored
                             also as the short name when using the AdminConsole to create a new mark.</li>
-<<<<<<< HEAD
+                        <li>Added boat classes Spaekhugger, Scan Kap 99, and Dansk BB 10M.</li>
                         <li>Fixed an internal locking problem that led to errors when trying to revoke a regatta log event, such as when
                             removing a device mapping from a regatta.</li>
-=======
-                        <li>Added boat classes Spaekhugger, Scan Kap 99, and Dansk BB 10M.</li>
->>>>>>> 89c806b4
                     </ul>
                     <h2 class="articleSubheadline">June 2020</h2>
                     <ul class="bulletList">
