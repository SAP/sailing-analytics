<!DOCTYPE html>
<html>
<head>
    <link href="sailing-fontface-1.0.cache.css" media="screen" rel="stylesheet" title="Default stylesheet" type="text/css" />
    <link href="start.css" rel="stylesheet" type="text/css" />
    <link href="release_notes.css" rel="stylesheet" type="text/css" />
    <link rel="shortcut icon" type="image/x-icon" href="images/sap${applicationScope['clientConfigurationContext.whitelabeled']}.ico"  selenium-id="shortcutIcon"/>
    <title>${applicationScope['clientConfigurationContext.SAP']}Sailing Analytics - Admin Console Release Notes</title>
</head>
<body>
    <div class="logoAndTitlePanel">
        <script>
            if (!${applicationScope['clientConfigurationContext.debrandingActive']}){
                document.write("<a class=\"sapLogo\" href=\"https://www.sap.com?campaigncode=CRM-XH21-OSP-Sailing\"><img class=\"sapLogoImage\" src=\"/images/logo-small@2x.png\" alt=\"SAP Website\"/></a>\r\n");
            }
        </script>
        <div class="sailingAnalyticsLabelPanel">
            <div class="sailingAnalyticsLabel">Sailing Analytics</div>
        </div>
    </div>
    <div class="yield_content">
        <div class="contentWrapper">
            <div class="mainContent">
                <h2 class="releaseHeadline">Release Notes - Administration Console</h2>
                <div class="innerContent">
          <h2 class="articleSubheadline">September 2022</h2>
          <ul class="bulletList">
<<<<<<< HEAD
            <li>Series within a regatta now support a configuration option that, regardless a race column factor,
                keeps the 1.0 score as 1.0, scaling the other scores accordingly. For example, the scores 1, 2, 3, ...
                with a column factor of 2 would then be mapped to 1, 3, 5, ... Use this, e.g., to model iQFOil
                slalom races with heat split where the general opening series does not use split fleets.</li>
            <li>A new leaderboard type is now available which can refer to another leaderboard for tie-breaking.
                An example could be the Formula Kite rules where the high-point medal stage leaderboard is required
                to use the low-point opening series leaderboard for tie-breaking under certain circumstances.
                New scoring schemes may follow that use this new construct.</li>
            <li>A new scoring scheme "High Point System, Match Racing, Tie-Break Based on other Leaderboard" is now
                available which uses the new type of leaderboard which can reference another leaderboard for tie-breaking.
                Note that when choosing this scoring scheme for any leaderboard but one that references a tie-breaking
                leaderboard, the tie-breaking leaderboard functionality will simply be ignored, making it equivalent
                in behavior to the simpler "High Point System, Match Racing" scoring scheme.</li>
=======
            <li>Added boat classes "Beneteau First 35" and "Beneteau First 45" with their class logos.</li>
>>>>>>> 41f3f394
          </ul>
          <h2 class="articleSubheadline">July 2022</h2>
          <ul class="bulletList">
            <li>New load balancers that are created on demand now use the SSL policy "ELBSecurityPolicy-FS-1-2-Res-2019-08"
                to disable TLS 1.1 for new load balancers. It has already been disabled manually for all existing ones.</li>
            <li>In the Landscape management panel, replica set actions for the local ("active") replica set through which
                the action is triggered are disabled in case they could lead to the replica set's master process being
                stopped, moved, or re-started because this could interrupt the transaction while being processed,
                with undefined results.</li>
          </ul>
          <h2 class="articleSubheadline">June 2022</h2>
          <ul class="bulletList">
            <li>Bug fix: when only the maximum number of discards of a series was changed, the leaderboard caches were not
                properly invalidated, hence results wouldn't have been recalculated up to the next "real" change.</li>
            <li>Replication performance has been updated. Less metadata overhead, parallel serialization for asynchronous
                operations on the master node, and a versioned, yet backward-compatible protocol help to avoid congestion
                situations when, e.g., re-loading races on a master node during live operations with several replicas attached.</li>
          </ul>
          <h2 class="articleSubheadline">May 2022</h2>
          <ul class="bulletList">
            <li>To configure remote server references, instead of the <tt>SERVER:UPDATE</tt> permission users
                now need the more specific <tt>SERVER:CONFIGURE_REMOTE_INSTANCES</tt> permission.</li>
            <li>Running subscription updates is now avoided on replica servers.</li> 
            <li>Added the penalty code (IRM) "NSC" to the XRR schema, e.g., for allowing it to be imported
                from XRR sources such as Manage2Sail.</li>
            <li>Bug fix: when renaming a series while adding/removing columns to/from it, the model, especially
                on a replica, could become inconsistent due to operations interleaving. This is now run in
                sequential order, avoiding the undesired interleaving.</li>
            <li>Added WASZP boat class</li>
          </ul>
          <h2 class="articleSubheadline">April 2022</h2>
          <ul class="bulletList">
            <li>Note: the new "paywall" has been activated. There is a new role called "premium" that
                paying users can obtain. In case you have security super-powers you can add this role
                to an event's user group and imply it to all its users if you want to relieve this event
                from the restrictions of the paywall. Other than that we hope for your understanding
                regarding the introduction of this subscription-based model as it helps us to keep the
                SAP Sailing Analytics alive and available to you.</li>
            <li>The page used to edit leaderboard scores now shows the name or display name of the
                leaderboard in the header.</li>
            <li>Errors during reading the wind estimation and maneuver classification models now lead to an
                attempt to import them again from the URL specified for this purpose.</li>
            <li>Loading a race with replicas attached now achieves higher throughput on the replicas while
                inserting wind/mark/competitor fixes into the tracked race. This has been achieved by keying
                the replication operations based on their lock contention and parallelizing only those that
                do not compete for the same locks.</li>
            <li>A WindFinder spot collection "lago_maggiore" has been added.</li>
            <li>A competitor's e-mail address field can now contain a comma-separated list of e-mail addresses.
                Invitations will then be sent to all of those e-mail addresses. Note that if multiple devices
                accept such a single invitation that was sent to multiple addresses then users must make sure
                that no more than one device is actively tracking at any time. Otherwise, jumping tracks can
                be the result.</li>
            <li>Avoid a deadlock that could occur for ORC Performance Curve Scoring based on implied wind only
                (the pre-2015 rules).</li> 
            <li>When denoting a split-fleet regatta for smartphone tracking, races in colunms with more than one
                fleet will now automatically be marked to define their own set of competitors.</li>
            <li>The leg data for ORC Performance Curve Scoring in the "constructed course" variant can now also be
                captured as TWD and leg direction, calculating the leg's TWA from these.</li>
          </ul>
          <h2 class="articleSubheadline">March 2022</h2>
          <ul class="bulletList">
            <li>The REST API calls for <tt>/sailingserver/api/v1/regattas/{regatta}/races/{race}/...</tt> that
                export raw data now look for an HTTP request header field <tt>secondaryuserbearertoken</tt>
                and if present, use its value to authenticate a user that then must have the <tt>TRACKED_RACE:EXPORT</tt>
                permission for the race requested. Still, the regular ("primary") subject used to authenticate the
                request must have the <tt>REGATTA:READ</tt> and the <tt>TRACKED_RACE:READ</tt> permission
                for the respective entities.</li>
            <li>A new result importer for use with <a href="https://www.sailti.com">sailti.com</a> has been added.</li>
          </ul>
          <h2 class="articleSubheadline">February 2022</h2>
          <ul class="bulletList">
            <li>The policy for selecting replication instances can now be switched for running replica sets.
                Users now have the possibility to switch from a replica running on a shared instance to
                the use of dedicated replica instances, fully managed by the auto-scaling group. Conversely,
                a replica set using only fully-managed dedicated replica instances can be switched (back)
                to a more cost-efficient, yet still highly available replica running on a shared instance
                if workload does not require additional replicas launched by the auto-scaling group.</li>
            <li>A replica set's master process can now be moved to a different instance. Users can choose
                between moving to a shared or a dedicated instance. With this, a replica set that started
                out in an inexpensive shared set-up can me modified so that it uses a dedicated master instance.
                Furthermore, with this a scale-up and scale-down for the instance hosting the master process
                is now supported.</li>
            <li>Added a Remove button for application replica sets that is mutli-selection aware.</li>
            <li>The instance type of the replicas managed by a replica set's auto-scaling group can now be
                modified, and one by one, the replicas in the set managed by the auto-scaling group will
                be migrated to the new instance type, always keeping at least as many replicas available
                as there were when the action was started. Available as action icon and as multi selection-aware
                action button.</li>
          </ul>
          <h2 class="articleSubheadline">January 2022</h2>
          <ul class="bulletList">
            <li>Landscape management now offers to upgrade auto-scaling groups after an AMI update.</li>
            <li>Replica sets can now also be managed on shared instances. This goes for new master processes which
                can be deployed into the instance hosting another replica set's master process, or into a new
                instance prepared for being shared. Alternatively to having the auto-scaling group provide a
                dedicated first replica to increase availability, users can now choose to have a replica be deployed
                to a shared instance that runs in an availability zone different from that of the one hosting the
                replica set's master process. If no such shared instance with the port required by the new
                replica set available, a new one is created in an availability zone other than the one hosting
                this replica set's master process, and the first replica is deployed onto that.<p>
                With these steps, operators are now able to set up new replica sets using only shared
                instances when starting. While auto-scaling replicas will still be launched into new
                dedicated instances when the workload requires it, small-scale set-ups with low workloads
                can now be mapped very cost-effectively.</li>
          </ul>
          <h2 class="articleSubheadline">December 2021</h2>
          <ul class="bulletList">
            <li>The import of data from another server ("Advanced - Master Data Import") now waits for tracked races
                to have finished loading when tracking the races imported has been requested. In this case, the
                sub-progress of that step is determined by the share of races that already have finished loading.</li>
          </ul>
          <h2 class="articleSubheadline">October 2021</h2>
          <ul class="bulletList">
			<li>Added "Elan 350" boat class</li>
			<li>Added "IRC" as a class</li>
			<li>Fixed issue with mixed-up boat ID and competitor ID during competitor import</li>
			<li>A new experimental connector for YellowBrick is now provided. Provide a "race URL" such
			    as "rmsr2021" to start tracking a race. It is advisable to import competitors up-front.
			    A CSV file, as exported, e.g., from Excel, that has the column headers
			    <ul>
			      <li>Race Name</li>
			      <li>Sail Number</li>
			      <li>Model</li>
			      <li>loa</li>
			      <li>Entrant</li>
			      <li>Country</li>
			      <li>Skipper</li>
			      <li>cat-IRC</li>
			      <li>IRC</li>
			      <li>MOCRA</li>
			      <li>DH</li>
			      <li>ORC only</li>
			      <li>YellowBrick Name</li>
			      <li>Competitor ID</li>
			    </ul>
			    will be parsed properly. The "YellowBrick Name" column must contain the name
			    exactly as it appears in the YellowBrick API for the boat. The "Competitor ID"
			    column must be constructed as "YB-{raceURL}-{YellowBrick Name}". For example,
			    if your race URL is "rmsr2021" and a competitor has the YellowBrick Name "BAIT" then
			    the "Competitor ID" must be "YB-rmsr2021-BAIT".<p>
			    The IRC column holds the handicap ToT / TMF / TCC value (e.g., 1.013) The "cat-IRC"
			    is a category / classification, such as "Class 5" which will show in the competitor
			    import as a suggestion for the fleet name. MOCRA, DH, and ORC only are columns which
			    may be empty or have any non-empty string such as "x", indicating that the competitor
			    is competing in the MOCRA, Double-Handed, and/or ORC class. If the "cat-IRC" is "undefined"
			    then "ORC only" competitors will have "ORC" suggested as the race name and fleet name.<p>
			    The connector will ask for new positions every minute which is safely below the request
			    quota of once every five seconds set by YellowBrick. If the newest fix is more than 24h
			    old, the tracker stops requesting new positions automatically.
			</li>
			<li>It is now possible to copy course marks, course definitions and marks' tracking device
			    associations from one regatta to another. Use the "Copy Course and Competitors" action icon
			    in the "Connectors - Smartphone Tracking" race column list bottom left.</li>
                    </ul>
          <h2 class="articleSubheadline">September 2021</h2>
          <ul class="bulletList">
			<li>Let Igtimi connections that search devices while holding locks time out after 10s.
			    This avoids rare deadlock issues in case the Igtimi servers may not deliver an answer.</li>
			<li>Landscape management now offers an implementation for archiving an application replica set.</li>
          </ul>
          <h2 class="articleSubheadline">August 2021</h2>
          <ul class="bulletList">
			<li>Added boat classes iQFOil Men/Women/Youth</li>
          </ul>
          <h2 class="articleSubheadline">July 2021</h2>
          <ul class="bulletList">
			<li>Creating and editing a Regatta object now uses the already loaded Events with their course areas
			    to offer the event and course area selection in the Regatta dialog. This accelerates opening
			    the dialog significantly, especially when used on a server with many events, such as the archive
			    server or any public server such as my.sapsailing.com.</li>
			<li>Fixed a problem with Manage2Sail competitor import which had been introduced when the YachtScoring
			    competitor import had been added.</li>
			<li>In order to restrict an overwhelming and uselessly long list of objects to select from, object lists
			    are now reduced in several more places, based on permissions. For example, a user will only be offered
			    those Leaderboard Groups for selection in the Event create/edit dialog that the user has the
			    <tt>UPDATE</tt> permission for. Likewise, the events providing the course areas to select from
			    are restricted when creating/editing a Regatta or a Flexible Leaderboard and when setting up a
			    Race Manager App device configuration. The same applies to the
			    list of events shown in the select box in the Manage2Sail Regatta Structure Import panel. Also,
			    the leaderboards table in the "Leaderboards / Leaderboard groups" panel now has a filter checkbox
			    that by default displays only those leaderboards that the user has the <tt>UPDATE</tt> permission
			    for.</li>
			<li>A problem with uninitialized race timings may have led to endless loops trying to identify a valid
			    time range for wind sampling. This has been fixed now.</li>
			<li>A Slovenian translation of the user interface has been added.</li>
		        <li>The IOC code for "Russian Olympic Committee" is now available under the "ROC" abbreviation.</li>
		        <li>Empty Igtimi WindBot messages, such as a COG message with no payload, no longer causes an uncaught
		            exception but is now handled properly and logged accordingly. Other fixes in the same message now
		            are processed as they should.</li>
		        <li>After Igtimi changed their WebSocket implementation, we had to lower the heartbeat sending interval
		            from 120s to 15s which now avoids connection interrupts.</li>
		        <li>The <tt>/sailingserver/api/v2/leaderboards/{leaderboard-name}</tt> API now also delivers the
		            <tt>currentSpeedOverGround-kts</tt> field if the competitor is not yet in the race.</li>
		        <li>The <tt>/sailingserver/api/v1/regattas/{regattaName}/races/{raceName}/markpassings</tt> API method
		            has been extended to also deliver the "raw" passing order (which can vary from the tracked rank, e.g.,
		            because a handicap ranking metric is in use), as well as a hypothetical score that one gets by passing
		            the passing order through the scoring scheme and applying penalties or score corrections. Furthermore,
		            the IRM/MaxPointsReason is output. See
		            <a href="/sailingserver/webservices/api/v1/raceMarkPassingsGetDoc.html">/sailingserver/webservices/api/v1/raceMarkPassingsGetDoc.html</a>
		            for more details.</li>
                    </ul>
                    <h2 class="articleSubheadline">June 2021</h2>
                    <ul class="bulletList">
                        <li>Infer a tracking start/end time from race start/end time only if the regatta is marked accordingly.</li>
                        <li>Bugfix in landscape management: when upgrading a replica set whose SERVER_NAME property does
			                not equal the hostname used to address it, the temporary replica was trying to replicate
			                from {SERVER_NAME}.sapsailing.com instead of {hostname}.sapsailing.com.</li>
			<li>GRIB file import in the "Tracked Races / Wind" panel now turns each position into a separate wind source,
			    leading to better visual interpolation in streamlet display on map.</li>
			<li>The de-selection of wind sources for particular races in the tab "Tracked Races / Wind" is now stored persistently.
			    This way, the de-selection survives re-loading of the race as well as re-starting or upgrading a server.</li>
                    </ul>
                    <h2 class="articleSubheadline">May 2021</h2>
                    <ul class="bulletList">
                        <li>Added the RS21 boat class including logo, hull length and visualization type as a pre-defined boat class.</li>
                        <li>Fixed an error regarding removing of non-transitive roles.</li>
                        <li>Fixed problem with changing the ownership hierarchy of event series that have a leaderboard group
                            with an overall leaderboard.</li>
                        <li>Bugfix: When selecting "ORC Performance Curve (&gt;>=2015, leader as baseline)" the certificate management button
                            was missing in the Regatta panel in the AdminConsole. This has now been fixed.</li>
                        <li>Bugfix: When an incomplete ORC certificate that is missing allowances for certain pre-configured
			    course types, such as "non-Spinnaker," then loading those certificates after a server re-start
			    failed. This problem has now been fixed, and such missing allowances will be represented as 0.0s values.</li>
			<li>Bugfix: ORC leg parameters editor reported tracked TWA flipped by 180°.</li>
			<li>Added "sanfrancisco" as a new WindFinder spot collection, covering several stations around the San Francisco Bay</li>
			<li>Bugfix for a regression: Updating the TracTrac live delay stopped working when no "official result reconciliation"
			    was selected.</li>
                    </ul>
                    <h2 class="articleSubheadline">April 2021</h2>
                    <ul class="bulletList">
                        <li>The <tt>/sailingserver/api/v1/wind/putWind</tt> method now has a missing null check in case
                            there are untracked regattas in the scope analyzed for races that would accept wind fixed.</li>
                        <li>Importing of results where sail numbers have leading or trailing space/blank characters works now.</li>
                        <li>Image URLs used for events must not use the insecure HTTP protocol anymore; they have to use HTTPS now,
                            meaning they should start with "http://".</li>
                        <li>Fixed a problem with API access to seasonal/overall leaderboards regarding reporting "official" status.
                            Clients received an error message when querying seasonal leaderboards. This is now solved.</li>
                        <li>Fixed a regression regarding user e-mail validation, introduced when AdminConsole started supporting place / panel identification through
                            URL fragments (such as https://www.sapsailing.com/gwt/AdminConsole.html?locale=es#UserManagementPlace:).
                            The problem was caused by the fragment (#UserManagementPlace:) preceding what was supposed to be the URL
                            parameters identifying the user and validation code. As a result, a user trying to validate an e-mail
                            address would have seen an error message informing about a "null" user that couldn't be found.</li>
                        <li>The "Refresh" button in the Leaderboards/Leaderboards panel now also appears if the user does not
                            have permissions to create a new leaderboard.</li>
                    </ul>
                    <h2 class="articleSubheadline">March 2021</h2>
                    <ul class="bulletList">
                        <li>When importing ORC certificates that provide 0.0s as allowance anywhere in the polar which cannot reasonably be represented
                            in the internal format which is speed-based, those certificates can now at least be read successfully. The speeds will
                            internally be set to "infinity" for those values for consistency.</li>
                        <li>ORC Certificates provided in JSON format that lack allowances in certain categories, such as <tt>NonSpinnaker</tt>,
                            or that lack a valid specification of their <tt>Family</tt> can now still be searched and imported.</li>
                    </ul>
                    <h2 class="articleSubheadline">February 2021</h2>
                    <ul class="bulletList">
                        <li>The <tt>/sailingserver/windStatus</tt> servlet now shows more detailed information about the Igtimi fixes received and processed
                            into a Wind fix.</li>
                    </ul>
                    <h2 class="articleSubheadline">January 2021</h2>
                    <ul class="bulletList">
                        <li>A new competitor import plug-in is available now for YachtScoring (see <a href="https://www.yachtscoring.com/">https://www.yachtscoring.com/</a>).
                            You can simply enter your YachtScoring event ID (e.g., 13062 for the Bacardi Invitational Winter Series)
                            and start importing your entries from YachtScoring into the SAP Sailing Analytics.</li>
                        <li>The <tt>/gwt/status</tt> output now contains additional attributes describing the server name and more
                            details about the replication status.</li>
                        <li>The <tt>/sailingserver/api/v1/status</tt> servlet has been removed; should you have used it, please use
                            <tt>/gwt/status</tt> from now on.</li>
                        <li>The administration console has undergone
                            some technical improvement. Panels including their code and data
                            are loaded only when needed, significantly reducing initial code
                            and data download. Furthermore, all panels can now be navigated
                            to by a fragment identifier. Example: <a
                            href="https://dev.sapsailing.com/gwt/AdminConsole.html#RegattasPlace:">https://dev.sapsailing.com/gwt/AdminConsole.html#RegattasPlace:</a>.
                            These places become part of the browsing history, so the back/forward navigation in the browser is now
                            aware of the click path and how it went through the panels which turns out to be particularly useful
                            when leaving the AdminConsole through a link opening another URL in the same tab.</li>
                        <li>It is now possible to construct AdminConsole links that have a filter and/or selection in place for the
                            main table in the panel (should there be such a "main table"). Example:
                            <a href="https://dev.sapsailing.com/gwt/AdminConsole.html#RegattasPlace:filter=Trave">https://dev.sapsailing.com/gwt/AdminConsole.html#RegattasPlace:filter=Trave</a>
                            which shows only regattas containing the string "Trave", or
                            <a href="https://dev.sapsailing.com/gwt/AdminConsole.html#LeaderboardGroupsPlace:select=0b7e71c5-f944-4650-bf09-f902ce76c3d3&filter=0b7e71c5-f944-4650-bf09-f902ce76c3d3">https://dev.sapsailing.com/gwt/AdminConsole.html#LeaderboardGroupsPlace:select=0b7e71c5-f944-4650-bf09-f902ce76c3d3&filter=0b7e71c5-f944-4650-bf09-f902ce76c3d3</a>
                            which selects and filters for a single leaderboard group.
                            The <tt>selectExact</tt> parameter will usually select fewer line items than the <tt>select</tt> parameter because it tries to match its value with the whole column value:
                            <a href="https://dev.sapsailing.com/gwt/AdminConsole.html#RegattasPlace:selectExact=Worlds">https://dev.sapsailing.com/gwt/AdminConsole.html#RegattasPlace:selectExact=Worlds</a>. 
                            If <tt>filter</tt> and <tt>select</tt> parameter values are the same, you can replace it with the <tt>filterAndSelect</tt> parameter:
                            <a href="https://dev.sapsailing.com/gwt/AdminConsole.html#RegattasPlace:filterAndSelect=Trave">https://dev.sapsailing.com/gwt/AdminConsole.html#RegattasPlace:filterAndSelect=Trave</a>. 
                            You can combine all the <tt>filter</tt> and <tt>select</tt> parameters by using the ampersand-character. Example: 
                            <a href="https://dev.sapsailing.com/gwt/AdminConsole.html#RegattasPlace:filter=Trave&selectExact=Worlds">https://dev.sapsailing.com/gwt/AdminConsole.html#RegattasPlace:filter=Trave&selectExact=Worlds</a>. 
                            Use URL-encoding for special characters in the parameter values. See class <tt>FilterAndSelectParameters</tt> for a full documentation of the filter and select-parameters.
                         </li>
                         <li>When editing a user's permissions, the suggest box now shows the complete set of permissions.</li>
                    </ul>
                    <h2 class="articleSubheadline">December 2020</h2>
                    <ul class="bulletList">
                        <li>On replicas, user group memberships did not always update correctly, due to a reference to a stale
                            user store received with the initial load when replication starts up. This problem has been fixed now.</li>
                        <li>Under "Race Manager App" the device configurations now offer additional options to pre-configure a device
                            for a particular event, a specific course area of the event, and an optional role/priority such as
                            "Officer on vessel" or "Shore control". The QR-code and link produced are in a new format that is
                            understood starting with Race Manager App version 1.4.91 and which supports installing the app
                            and still recognizing the configuration upon the first app start ("deep link support").</li>
                        <li>In the Master Data Import panel under the Advanced category we changed the default setting for
                            the checkbox that enables the transport of the tracking parameters required to track all races
                            imported on the importing server again. This includes, e.g., the TracTrac JSON URLs and all other
                            connectivity parameters. As an effect, by default after the Master Data Import completes, all
                            races of the event(s) imported will automatically be loaded on the importing side.</li>
                        <li>When changing competitor or boat ownerships from within a registration list at race or regatta
                            level and then saving the list again, due to a bug only the single record whose ownership data
                            was modified was still considered registered, and all other objects from the list got de-registered.
                            This has now been fixed.</li>
                    </ul>
                    <h2 class="articleSubheadline">November 2020</h2>
                    <ul class="bulletList">
                        <li>Anniversary calculation must now be turned on explicitly. Set system property <pre>-DAnniversaryRaceDeterminator.enabled=true</pre> at startup. Otherwise no anniversary is calculated.</li>
                        <li>REST endpoint /api/v1/trackedRaces/getRaces to retrieve list of races that are available on the requested server 
                        has been extended to filter returned list of races by given events. A inclusive/exclusive logic is available. 
                        Using HTTP is deprecated for this interface from now. Use HTTP POST instead.</li>
                    </ul>
                    <h2 class="articleSubheadline">October 2020</h2>
                    <ul class="bulletList">
                        <li>Fixed a regression regarding the transmission of a time-on-time/time-on-distance ranking metric
                            configuration to a new replica server in the initial load.</li>
                        <li>The "unlink" button in the competitor import dialog now shows again correctly.</li>
                        <li>Competitors to be imported for which a competitor already exists with an equal ID are
                            now recognized as "similar" and suggested for mapping.</li>
                        <li>Fixed bug that occurred when a pairing list was to be inserted into a regatta's series,
                            and another series existed whose races not yet had the flag set that allows per-race competitor
                            assignments.</li>
                        <li>WindFinder has offered us a new spot collection <tt>new_york</tt> which is now listed in the corresponding
                            content assist in the Events editing dialog, tab "WindFinder".</li>
                    </ul>
                    <h2 class="articleSubheadline">September 2020</h2>
                    <ul class="bulletList">
                        <li>Due to loadbalancing request between master and replica all GET requests are routed to replicas. As API calls 
                            going to /api/v1/regattas/{regattaName}/tracking_devices need to be answered by master, HTTP Post is required from now.
                            Please update existing applications. Support for GET will be removed in the future.</li>
                        <li>GET request for /sailingserver/api/v1/tracking_devices/[deviceUUID] are removed. Please use POST instead.</li>
                        <li>Due to loadbalancing between master and replica all GET requests are routed to replicas. As API calls 
                            going to /sailingserver/api/v1/tracking_devices/[deviceUUID] need to be answered by master, HTTP POST is required from now.
                            Please update existing applications. As support for GET will be removed in the near future. 
                        </li>
                        <li>Master/replica loadbalancing introduced. GWT Async Services are now split between read and write operations. 
                            Requests being an HTTP POST or having the HTTP header X-SAPSSE-Forward-Request-To set to master will go to the master instance.
                        </li>
                        <li>In the /competitor/live API end point, if a gap to leader turns "infinite" because a VMG
                            goes down to 0.0kts, the API will now output a <tt>null</tt> value for <tt>gapToLeader-s</tt>
                            instead of throwing an exception.</li>
                        <li>When generating a pairing list for a league style event, competitor-to-number assignments
                            are now shuffled randomly before applying the numeric pairing list template to the competitor
                            list. This way, the same numeric pairing list table will generate different competitor pairings
                            each time applied.</li>
                        <li>The REST API end point for posting GPS fixes has changed its behavior and offers two new query parameters to control this
                            change. Maneuver changes are now only returned if the <tt>returnManeuverUpdate</tt> parameter is explicitly set to <tt>true</tt>.
                            Additionally, the client posting the fixes can use the <tt>returnLiveDelay</tt> boolean parameter to request the live delay
                            of each race the fixes were posted to. Clients may use this to adjust their sending delay and buffering behavior, e.g., as to
                            preserve energy and bandwidth in case the server-side live delay permits for more latency in data transmission.</li>
                        <li>A regression in the "Replication" panel has been fixed; it led to a growing empty space underneath the list
                            of replicas attached.</li>
                    </ul>
                    <h2 class="articleSubheadline">August 2020</h2>
                    <ul class="bulletList">
                        <li>Fixed a problem with "None" implied wind source selection for ORC PCS races.
                            It caused a serialization error of the race log, e.g., when requested by the
                            Race Manager App.</li>
                        <li>Added boat classes X-332, J/92, and J/92S.</li>
                        <li>SwissTiming races can now also be loaded from log files named <tt>{race-id}.log</tt> located
                            in the same folder as the JSON document holding the event information if the host name
                            in the connectivity information is left empty.</li>
                    </ul>
                    <h2 class="articleSubheadline">July 2020</h2>
                    <ul class="bulletList">
                        <li>Fixed a problem with cross-track error calculations in case no track can be found for a competitor</li>
                        <li>In the Competitor tables in AdminConsole, added the missing ToT handicap value column and made both,
                            the ToT and ToD column, sortable.</li>
                        <li>New menu entries in the header of the SAP Sailing home. Depending on the currently logged in users rights a link to the Administration Console and/or Data Mining is shown.
                         When logging into a server without administration rights the event management entry will point to the value configured with the system property com.sap.sailing.eventmanagement.url (default: https://my.sapsailing.com). </li>
                        <li>Fixed the passing through of a new mark's short name; so far, erroneously, the long name was stored
                            also as the short name when using the AdminConsole to create a new mark.</li>
                        <li>Added boat classes Spaekhugger, Scan Kap 99, and Dansk BB 10M.</li>
                        <li>Fixed an internal locking problem that led to errors when trying to revoke a regatta log event, such as when
                            removing a device mapping from a regatta.</li>
                        <li>The <tt>/sailingserver/api/v1/regattas/{regattaname}/competitors</tt> endpoint now tells the effective,
                            not the competitor-local handicap values which may have been adjusted at regatta level, overriding the
                            default values that the competitor object provides. Compare with
                            <tt>/sailingserver/api/v1/competitors/{competitorId}</tt>.</li>
                        <li>Fixed a problem with assigning existing competitors (with boats) to regattas that are
                            configured for competitors changing boats across races. Previously, competitors used
                            in regattas where competitors don't change boats were not selectable for regattas
                            where competitors <em>do</em> change boats. This is now changed such that competitors
                            with boat assignments can also be used (without their boat assignments) in regattas
                            where competitors change boats.</li>
                        <li>Added boat class "Wayfarer"</li>
                        <li>Fixed an issue with the <tt>/sailingserver/api/v1/boatclasses</tt> REST API which now delivers
                            all known boat classes, regardless of whether any polar data exists for them or not.</li>
                        <li>The file upload size limit was increased to a more contemporary 8GB.</li>
                        <li>Added a field <tt>courseAreaId</tt> to the REST API output for regattas which now tells
                            for each race in the regatta on which course area it saw its last start attempt.</li>
                        <li>When creating or editing an event, URLs entered without protocol will now automatically be
                            completed with "https://" as the protocol specification to avoid unnecessary errors.</li>
                        <li>Remote Server Instance management has been made more selective. So far, all public events
                            ("list on homepage == Yes") on a remote server were featured in the referencing server's
                            event list and stage, as well as in a search operation. Now, administrators can pick and choose
                            from the public event list on the remote server which ones to expose on the referencing side.
                            The list can be including or excluding. Existing remote server references are handled as having
                            and "excluding" with an empty list of events excluded, giving the classic behavior of drawing
                            from all events. When creating new remote references, from now on they will be created as
                            "including" starting out with an empty event list. The administrator hence has to pick events
                            to feature explicitly, and new events added on the remote side will no longer automatically show
                            on the referencing side. An "excluding" remote reference needs to be set up for this "legacy"
                            behavior.</li>
                        <li>Based on user input, the "selected" marker in rows supporting multiple selection now uses
                            a stronger "SAP Blue" color so that selected rows can be recognized even easier.</li>
                        <li>Passwords or secret access keys of file storage configuration are no longer displayed after submitting.</li>
                        <li>Added "aarhus" as new <a href="https://www.windfinder.com">WindFinder</a> spot collection.</li>
                    </ul>
                    <h2 class="articleSubheadline">June 2020</h2>
                    <ul class="bulletList">
                        <li>The REST endpoints <tt>/sailingserver/api/v1/competitors/{competitorId}</tt>,<br>
                            <tt>/sailingsserver/api/v1/leaderboards/{leaderboardName}/competitors/{competitorId}</tt>,<br>
                            <tt>/sailingserver/api/v1/regattas/{regattaname}/competitors</tt> and<br>
                            <tt>/sailingserver/api/v1/regattas/{regattaname}/entries</tt><br>
                            have been brought to the same set of comeptitor attributes in the JSON result object.<br>
                            For backward compatibility of the endpoints <tt>/sailingserver/api/v1/competitors/{competitorId}</tt> and
                            <tt>sailingsserver/api/v1/leaderboards/{leaderboardName}/competitors/{competitorId}</tt>
                            the JSON result object was extended by the attributes
                            <ul class="bulletList"><li><tt>color</tt> (replaced by <tt>displayColor</tt>)</li>
                            <li><tt>countryCode</tt> (replaced by <tt>nationalityISO2</tt>)</li>
                            <li><tt>flagImage</tt> (replaced by <tt>flagImageUri</tt>)</li>
                            <li><tt>teamImageUri</tt> (replaced by <tt>team/imageUri</tt>)</li>
                            </ul><br>
                            These attributes are deprecated and will be removed in one of the next releases.
                            For more information see the API documentation of <a target="_new" href="/sailingserver/webservices/api/v1/competitorGetDoc.html"><tt style="white-space: nowrap;">/sailingserver/api/v1/competitors/{competitorId}</tt></a>
                            and <a target="_new" href="/sailingserver/webservices/api/v1/leaderboardCompetitorGetDoc.html"><tt style="white-space: nowrap;">sailingsserver/api/v1/leaderboards/{leaderboardName}/competitors/{competitorId}</tt></a>
                        </li>
                        <li>The following REST endpoint URLs of the Usergroups-API and the Preferences-API have been replaced and are now deprecated. The deprecated URLs will be removed in
                            one of the next releases.
                        <table>
                            <tr><th>HTTP Method</th><th>Deprecated Endpoint URL</th><th>Replaced by URL</th><th></th></tr>
                            <tr><td>GET</td><td><tt>/sailingserver/api/v1/usergroups</tt></td><td><tt>/security/api/restsecurity/usergroup/list/groupsUserIsPartOf</tt></td><td><a target="_new" href="/security/webservices/api/usergroup.html"><tt style="white-space: nowrap;">see docs<tt></a></td></tr>
                            <tr><td>GET</td><td><tt>/sailingserver/api/v1/usergroups/readable</tt></td><td><tt>/security/api/restsecurity/usergroup/list/readable</tt></td><td><a target="_new" href="/security/webservices/api/usergroupsGetReadable.html"><tt style="white-space: nowrap;">see docs<tt></a></td></tr>
                            <tr><td>POST</td><td><tt>/sailingserver/api/v1/usergroups/setDefaultTenantForCurrentServerAndUser</tt></td><td><tt>/security/api/restsecurity/usergroup/setDefaultTenantForCurrentServerAndUser</tt></td><td><a target="_new" href="/security/webservices/api/usergroupsSetDefaultTenantForCurrentServerAndUser.html"><tt style="white-space: nowrap;">see docs<tt></a></td></tr>
                            <tr><td>POST</td><td><tt>/sailingserver/api/v1/usergroups/addAnyUserToGroup</tt></td><td><tt>/security/api/restsecurity/usergroup/addAnyUserToGroup</tt></td><td><a target="_new" href="https://www.sapsailing.com/security/webservices/api/usergroupsAddAnyUserToGroup.html"><tt style="white-space: nowrap;">see docs<tt></a></td></tr>
                            <tr><td>GET</td><td><tt>/sailingserver/api/v1/usergroups/{userGroupId}/roles</tt></td><td><tt>/security/api/restsecurity/usergroup/{groupId}</tt></td><td><a target="_new" href="/security/webservices/api/usergroup.html"><tt style="white-space: nowrap;">see docs<tt></a></td></tr>
                            <tr><td>DELETE</td><td><tt>/sailingserver/api/v1/usergroups/{userGroupId}/roles</tt></td><td><tt>/security/api/restsecurity/{groupId}/role/{roleId}</tt></td><td><a target="_new" href="/security/webservices/api/usergroup.html"><tt style="white-space: nowrap;">see docs<tt></a></td></tr>
                            <tr><td>PUT</td><td><tt>/sailingserver/api/v1/usergroups/{userGroupId}/roles</tt></td><td><tt>/security/api/restsecurity/usergroup/{groupId}/role/{roleId}</tt></td><td><a target="_new" href="/security/webservices/api/usergroup.html"><tt style="white-space: nowrap;">see docs<tt></a></td></tr>
                            <tr><td>GET</td><td><tt>/sailingserver/api/v1/preferences/{settings_key}</tt></td><td><tt>/security/api/restsecurity//preferences/{settings_key}</tt></td><td><a target="_new" href="/security/webservices/api/preferencesGet.html"><tt style="white-space: nowrap;">see docs<tt></a></td></tr>
                            <tr><td>PUT</td><td><tt>/sailingserver/api/v1/preferences/{settings_key}</tt></td><td><tt>/security/api/restsecurity//preferences/{settings_key}</tt></td><td><a target="_new" href="/security/webservices/api/preferencesPut.html"><tt style="white-space: nowrap;">see docs<tt></a></td></tr>
                            <tr><td>DELETE</td><td><tt>/sailingserver/api/v1/preferences/{settings_key}</tt></td><td><tt>/security/api/restsecurity/preferences/{settings_key}</tt></td><td><a target="_new" href="/security/webservices/api/preferencesDelete.html"><tt style="white-space: nowrap;">see docs<tt></a></td></tr>
                        </table>
                        </li>
                        <li>Fixed a regression with the <tt>/security/api/restsecurity/ownership</tt> and the
                            <tt>{regattaname}/races/{racename}/competitors/positions</tt> resource which produced empty
                            output documents.
                        </li>
                        <li>Fixed a concurrency/synchronization issue with the WindFinder connector</li>
                        <li>Fixed production of the "raceViewerUrl" attribute in the leaderboardgroups REST endpoint.</li>
                    </ul>
                    <h2 class="articleSubheadline">May 2020</h2>
                    <ul class="bulletList">
                        <li>There are new Java Management Beans (MX Beans) for the thread pool executors
                            that run various tasks inside the server. Find them at object name
                            <tt>com.sap.sse.ThreadPool.{thread-pool-name}</tt> with {thread-pool-name}
                            being something like "Default background executor" or "Default foreground executor".
                            Particularly attributes such as <tt>QueuedTasks</tt> and <tt>CompletedTaskCount</tt>
                            can help JMX clients such as JConsole to understand the state of the server.
                        </li>
                        <li>Leaderboards and regattas used to have a single "default" course area assignment. This caused
                            problems when particularly split-fleet regattas assigned their different fleets to different
                            course areas at the same time. See also
                            <a href="https://bugzilla.sapsailing.com/bugzilla/show_bug.cgi?id=3465">bug 3465</a>. Now it is
                            possible to select more than one course area from the enclosing event for a regatta and flexible
                            leaderboard. As an immediate effect, the SAP Sailing Race Manager app which uses the course area
                            as a filter for the regattas to display for an event can now see the same regatta on different devices
                            configured for different course areas. For example, if a regatta splits its Gold and Silver fleets
                            to race on course areas Delta and Echo, respectively, then now users of the SAP Sailing Race Manager app
                            will see this regatta when they are logged on to course area Delta or to course area Echo.
                        </li>
                        <li>When setting a start time for a race through the "Race Log," such as from the SAP Sailing Race
                            Manager app or, e.g., the AdminConsole.html start time setting feature, the course area on which the
                            start will happen can be captured in the log entry. If not provided, and if the regatta / leaderboard
                            to whose log the entry is added has exactly one course area configured then that will be the default
                            course area for the race. With this new feature is it possible to specify exactly on which course area
                            a race has started, even if the enclosing regatta uses multiple course areas, either over time or even
                            at the same time. The SAP Sailing Race Manager app now uses the course area to which the user logs on to
                            fill this new field in the start time log entries.
                        </li>
                        <li>An incompatible change has been applied to the JSON output format of the
                            <tt>sailingserver/api/v1/regattas/{regatta-name}</tt> end point. Instead of delivering
                            the ID of the single "default" course area in the field <tt>courseAreaId</tt> now a list
                            of such IDs is provided in the <tt>courseAreaIds</tt> field as an array that is always present
                            but may be empty.
                        </li>
                        <li>"Flexible" leaderboards can no longer be renamed. The background of this change is that renaming was
                            always flawed, particularly regarding the race logs attached to those leaderboards.
                        </li>
                        <li>The <tt>sailingserver/api/v1/events/createEvents</tt> REST endpoint now generates the event's default base URL
                            by guessing the protocol (http/https) from any port seen in the request's scheme-specific part, if any, defaulting
                            to https, assuming that even if the request arrives by HTTP it may likely have passed through an SSL-offloading
                            reverse proxy or load balancer. Use the <tt>baseurl</tt> form parameter for the request to set this explicitly.
                        </li>
                    </ul>
                    <h2 class="articleSubheadline">April 2020</h2>
                    <ul class="bulletList">
                        <li>There is a new switch for the TracTrac connector you can use to automatically receive
                            updates about official race status changes and competitor results from the TracTrac API.
                            Use this only if results qualified as "OFFICIAL" by the TracTrac API are truly validated
                            and you really want to automatically update your leaderboards from those results directly.
                            As a result, race log events will be created automatically, as if they had been produced
                            by the SAP Sailing Race Manager app.
                        </li>
                        <li>User name and password default to the current user for a master data import with blank 
                            user name and password fields. See detailed explanation in the Master Data Import tab in
                            the Advanced section.
                        </li>
                        <li>The master data import (MDI) can now optionally also import the connectivity information needed
                            to restore the tracked races attached to the structures imported. If this checkbox is selected,
                            connection records will be added to the respective connector's tab, and the tracking of the
                            races will be started automatically upon completing the data import. With the connection records
                            added it will also be possible to load those races again on the importing side even if they
                            are temporarily removed again or should fail to load.
                        </li>
                        <li>The <tt>TRACKED_RACE:EXPORT</tt> permission is now required on a tracked race in order to export
                            raw position data for competitors and marks, as well as for obtaining the detailed wind fixes through
                            the REST API.
                        </li>
                        <li>Good news for using the SAP Sailing Analytics with WindFinder support in the Caribbean and in particular
                            the British Virgin Islands (BVIs): "tortola" was added to the list of supported WindFinder spot collections.
                        </li>
                    </ul>
                    <h2 class="articleSubheadline">March 2020</h2>
                    <ul class="bulletList">
                    <li>White label: Removal of SAP logos and brand related text from home page and racing panels. Use system property <pre>-Dcom.sap.sse.debranding=true</pre>
                    </ul>
                    <ul class="bulletList">
                        <li>The visualization for ORC certificates has been much improved. It now shows all the
                            time allowances relevant for Performance Curve Scoring (PCS) and offers a link to the
                            official PDF version of the respective certificate, based on its reference number.
                        </li>
                        <li>Improved ESC/Enter key handling in user role/permission editing dialog</li>
                        <li>The "Replication" panel in the "Advanced" category now has improved information about the
                            replicables shown. An advanced replica information string may reveal more than just the address,
                            and the address is now resolved through any <tt>X-Forwarded-For</tt> header fields present
                            during replica registration, hence also working through load balancers and reverse proxies.
                        </li>
                        <li>Mark Properties positioning information can now also be removed from a Mark Properties object
                            again.
                        </li>
                    </ul>
                    <h2 class="articleSubheadline">February 2020</h2>
                    <ul class="bulletList">
                        <li>The "Local Server" tab now refreshes automatically when it comes into view.</li>
                        <li>There is a new system property <tt>repliate.restore.replicas</tt>. When it is set to <tt>true</tt>
                            (which is the default),
                            upon start-up the server instance will read the replica descriptors stored persistently when
                            a replica registers, assuming that those replicas are still alive and want to continue to
                            receive replication updates from this server. This way, replicas may not have to be
                            re-started or re-connected to the re-started master instance. Note, though, that
                            as the re-started master loads races, those loading activities will be broadcast
                            to all replicas which are likely to have all that information already. Use the flag, e.g.,
                            in the <tt>ADDITIONAL_JAVA_ARGS</tt> environment variable that the <tt>start</tt> script
                            will consider, as in<pre>
                              ADDITIONAL_JAVA_ARGS="${ADDITIONAL_JAVA_ARGS} -Drepliate.restore.replicas=true"
                            </pre></li>
                        <li>Replication from replica to master will now re-send upon HTTP status 404 which
                            may indicate a re-starting master where the health check hasn't properly disabled
                            forwarding requests to the instance.
                        </li>
                        <li>Replication operations that a replica needs to send back to the master instance are
                            now consistently sent in a background task, avoiding any hold-ups and latencies in
                            client / user interaction.
                        </li>
                    </ul>
                    <h2 class="articleSubheadline">January 2020</h2>
                    <ul class="bulletList">
                        <li>Overhaul of the Result Import URLs page to be more user friendly and to better fit in with
                        the other pages. The Manage2Sail and Yachtscoring importers now support entering an event id
                        instead of a full URL.
                        </li>
                        <li>Implemented API endpoints for configuring courses independently from regattas.
                            The model has been extended by the new domain types mark template, mark properties, mark role and course template.
                            <ul>
                                <li>A mark template defines the appearance of a mark in a regatta independent representation. Mark templates represent marks in the waypoint sequence of a course template.</li>
                                <li>Mark properties also define the appearance of a mark. Despite the appearance it may contain a reference to a tracking device or a fixed mark position. They can be used to represent a catalogue of resusable mark definitions to describe real world marks or to supply a box of tracking devices.</li>
                                <li>A course template can be used to create a course based on mark templates and a sequence of waypoints. The sequence of waypoints may contain a repeatable sub sequence of waypoints which will insert repeating mark sequences for the number of laps specified when creating a course.</li>
                                <li>A mark role defines the purpose of a mark used in the waypoint sequences of a regatta course or course template and allows to swap out marks or mark templates without changing the the effective waypoint sequence. Having this a course template and regatta course may define a compatible waypoint sequence while being based on different mark definitions.</li>
                            </ul>
                            <p>Dialogs to create mark roles, mark template, mark properties and course templates are provided in the admin console accessible 
                            by a new menu point "Course Creation". There is currently no dialog to create a course from a coursetemplate.</p>
                        </li>
                        <li>
                            <p>Added an API for course configurations as a general model that can be used to create a course or a course template 
                               by using mark templates, mark properties and freestyle defined mark configurations. It is possible
                               to create a course configuration out of an existing course and modify the course by updating the course configuration.</p> 
                        </li>
                    </ul>
                    <h2 class="articleSubheadline">November 2019</h2>
                    <ul class="bulletList">
                        <li>Added system property <tt>security.sharedAcrossSubdomainsOf</tt> which can be used to
                            configure the security service as shared across several subdomains of the parent
                            domain specified by the system property. Use, e.g., as in<pre>
                              -Dsecurity.sharedAcrossSubdomainsOf=sapsailing.com
                            </pre>
                        </li>
                        <li>Added system property <tt>security.baseUrlForCrossDomainStorage</tt> which can be used to
                            configure which origin's local storage is used, e.g., for storing settings and the time point
                            a user was seen last. Use, e.g., as in<pre>
                              -Dsecurity.baseUrlForCrossDomainStorage=https://www.sapsailing.com
                            </pre>
                            This allows the settings to be shared across different sub-domains. Note that the instance
                            of the SAP Sailing Analytics running at the base URL chosen needs to be configured to allow
                            requests from the domain hosting your instance of the application.<p>
                            The implementation includes an invisible <tt>iframe</tt> element in the page, loaded from the base URL provided
                            in the system property and then uses cross-window, cross-domain messaging between the application
                            and the <tt>iframe</tt> to request storage access and receive responses and storage events.
                        </li>
                        <li>Added system property <tt>gwt.acceptableCrossDomainStorageRequestOriginRegexp</tt> which can be used to
                            configure which origins are permitted to access the local storage in the server instance. For example,
                            to grant access to the local storage of www.sapsailing.com for all sub-domains of sapsailing.com including
                            sapsailing.com itself, specify
                            the following regular expression:<pre>
                              -Dgwt.acceptableCrossDomainStorageRequestOriginRegexp=https?://(.*\.)?sapsailing\.com$
                            </pre> or, for allowing for an optional port specification, it could be something like<pre>
                              -Dgwt.acceptableCrossDomainStorageRequestOriginRegexp=https?://(.*\.)?sapsailing\.com(:[0-9]*)?$
                            </pre>
                            To represent this in the <tt>env.sh</tt> configuration file for an instance, use, e.g., something like this:<pre>
                                ADDITIONAL_JAVA_ARGS="$ADDITIONAL_JAVA_ARGS -Dgwt.acceptableCrossDomainStorageRequestOriginRegexp=https?://(.*\\.)?sapsailing\\.com\$"
                            </pre>
                            Note the escaping of the backslashes and the $ sign with a preceding backslash character in this Bash
                            syntax.<p>
                            This allows the <tt>iframe</tt> embedded in other instances for cross-domain local storage access to
                            read from the local storage compartment for domain www.sapsailing.com (the example instance configured
                            by the system property shown above) if the other instance's origin ends on ".sapsailing.com".<p>
                            Note that the origin is presented as the scheme (e.g., "https://") plus the hostname, plus optionally
                            the colon-separated port, so you may be seeing something like "https://lyc.sapsailing.com" or
                            "http://127.0.0.1:8888".<p>
                            If the system property is not specified, no origin will be permitted to use this instance's local storage
                            through the cross-domain storage mechanism.
                        </li>
                    </ul>
        
                    <h2 class="articleSubheadline">October 2019</h2>
                    <ul class="bulletList">
                        <li>
                            The ORC Performance Curve (PCS) ranking metric is now implemented. Two flavors exist, one
                            as valid up until 2015 with ranking by implied wind and corrected times calculated
                            using a scratch boat's performance curve; and the current default one valid starting
                            from 2015, using each competitor's own performance curve to calculate the allowance
                            based on the greatest implied wind achieved in the race and then computing the
                            corrected time as the delta between time elapsed and individual allowance.<p>
                            In the Regattas/Regattas tab the boat certificates can be managed with a new action
                            button. Certificates can be uploaded, and certificates can be referenced by URL,
                            e.g., pointing to the ORC web site's certificate database. Then, the certificates
                            can be assigned to the boats one by one. Certifiate assignment can be overruled on
                            a per-race basis in the Leaderboards/Leaderboards tab.<p>
                            Furthermore, course definitions can be fixed for the ORC PCS rules; legs can be
                            defined to be "constructed course" or any of the pre-defined types (windward/leeward,
                            coastal long distance, non-spinnaker, and circular random). Tracking data can be used
                            to pre-fill leg distance and true wind angle. Desired total course distances can be spread
                            proportionally across the legs based on their estimated length. For more details
                            see <a href="https://wiki.sapsailing.com/wiki/howto/setup-orc-regatta">https://wiki.sapsailing.com/wiki/howto/setup-orc-regatta</a>.
                        </li>
                        <li>
                            Loading a race using the TracTrac connector used to determine the race's boat class
                            based on the boat class of the majority of the race's competitors. This approach leads
                            to trouble specifically for non-one-design regattas where different boats compete against
                            each other, and the regatta is modeled with a "boat class" representing the handicap
                            rule set, such as IRC, ORC, or similar. Now, the race boat class is inferred from the
                            regatta boat class in which the race is created. Only in case a default regatta needs
                            to be created, the old majority rule applies to determining the regatta's (and
                            consequently the race's) boat class.
                        </li>
                    </ul>
                    <h2 class="articleSubheadline">September 2019</h2>
                    <ul class="bulletList">
                        <li>
                            The RaceBoard timeslider has been adjusted to react to blue flag events. In particular the
                            timeslider will wait for a blue flag down event if a blue flag up event has occurred.
                        </li>
                    </ul>
                    <h2 class="articleSubheadline">August 2019</h2>
                    <ul class="bulletList">
                        <li>New API endpoints were added to get the status of tracking devices. By now, just the last received GPS fix is returned in the status.
                            Under /sailingserver/api/v1/tracking_devices/[deviceUUID] the status of smartphone tracking devices can be read by using the device's UUID.
                            /sailingserver/api/v1/regattas/[regattaName]/tracking_devices the status for all tracking devices associated to a regatta is returned.
                            While the first requires the non public device UUID to be included in the request, the latter requires a user to have UPDATE permission for the regatta in question.
                        </li>
                        <li>Added a filter to hide all elements the current user is not allowed to edit. The filter can 
                            be applied for each table in the AdminConsole and is active per default.
                        </li>
                    </ul>
        
                    <h2 class="articleSubheadline">July 2019</h2>
                    <ul class="bulletList">
                        <li>Result and competitor import URLs are now only considered when the requesting user
                            has the permission to read that URL.</li>
                        <li>A new wind source that estimates true wind direction and speed from maneuvers is available.
                            It has been trained using machine learning techniques, based on approximately 12 million
                            maneuvers that the SAP Sailing Analytics have tracked and classified so far. It is intended
                            to serve as a fallback wind source in case the wind direction is not being made available
                            to a tracked race in any other way (entry through the Race Manager app, the web page or
                            estimated based on the first upwind leg's direction). Therefore, the confidence level has
                            been set fairly low, hence this wind source will always be outweighed by any real wind
                            sensor out on the course.<p>
                            
                            To make the wind source available in a server, the trained
                            maneuver classification models have to be available in the server's underlying database.
                            To achieve this,
                            the system property parameter <tt>-Dwindestimation.source.url=https://www.sapsailing.com</tt>
                            can be used to import the wind data from the archive server in case no local model
                            exists yet in the server's database. To force loading the data from another server,
                            regardless of whether a model exists in the local server's database, use
                            <tt>-Dwindestimation.source.always.url</tt>, respectively. Alternatively, the model data
                            can be obtained as a file from another server like this: <tt>curl -o windEstimationModels.dat https://www.sapsailing.com/windestimation/api/windestimation_data</tt>.
                            Alternatively, a recent copy is also maintained at <a href="http://static.sapsailing.com/windEstimationModels.dat">http://static.sapsailing.com/windEstimationModels.dat</a>.
                            The resulting file, <tt>windEstimationModels.dat</tt>, can then be uploaded to another server, like this:
                            <tt>curl -X POST -H "Content-Type: application/octet-stream" --data-binary @windEstimationModels.dat https://username:password@host.sapsailing.com/windestimation/api/windestimation_data</tt>
                            Note that user credentials need to be provided with the request. The user must have the permission
                            <tt>WIND_ESTIMATION_MODELS:UPDATE:&lt;server-name&gt;</tt> for the server to which the
                            model data is to be stored.<p>
                            
                            Subsequent server starts
                            won't need to load the remote model data again because it has been stored in the server's
                            database during the initial import. Replicas will receive the model data from their master.<p>
                            
                            For more details, in particular how to re-train the models, see also
                            <a href="https://wiki.sapsailing.com/wiki/howto/windestimation">https://wiki.sapsailing.com/wiki/howto/windestimation</a>.
                        </li>
                        <li>JMX metrics in Prometheus-ready form have been added for the leaderboard computation times. Metrics are offered
                            for each leaderboard in a server, as well as a summary averaging and counting all leaderboard accesses, each
                            in a short, medium and long time interval (e.g., 5, 30, and 60 seconds, respectively).<p>
                            
                            <img src="images/JConsoleLeaderboardComputationStats_Overall.png"><br>
                            Example of the overall leaderboard computation statistics<p>
                            <img src="images/JConsoleLeaderboardComputationStats_Specific.png"><br>
                            Example of the specific leaderboard computation statistics for one leaderboard<p>
                            
                            This can then also be used, e.g., to export these metrics to other tools, such as
                            Prometheus. See <a href="https://github.com/prometheus/jmx_exporter">here</a> for an exporter
                            that can be used to expose JMX data to Prometheus. If the Java VM running the SAP Sailing Analytics
                            server is invoked with a VM argument such as <tt>-javaagent:/path/to/jmx_prometheus_javaagent-0.12.0.jar=9000:/path/to/jmxPrometheusConfig.yaml</tt>
                            then an HTTP GET request to <tt>http://hostname:9000/</tt> will produce a document that contains
                            lines such as:<p>
                            <pre>
                            com_sap_sailing_Leaderboard_ComputationTimeAverageMedium_averageComputeDurationInMillis{name="5O5-Worlds 2010 (5O5)",} -1.0
                            com_sap_sailing_Leaderboard_ComputationTimeAverageMedium_numberOfComputations{name="5O5-Worlds 2010 (5O5)",} 0.0
                            com_sap_sailing_Leaderboard_ComputationTimeAverageYoung_averageRangeInMillis{name="5O5-Worlds 2010 (5O5)",} 5000.0
                            com_sap_sailing_Leaderboard_ComputationTimeAverageOld_averageComputeDurationInMillis{name="5O5-Worlds 2010 (5O5)",} 597.0
                            com_sap_sailing_Leaderboard_DelayToLiveInMillis{name="5O5-Worlds 2010 (5O5)",} 20000.0
                            com_sap_sailing_Leaderboard_ComputationTimeAverageYoung_numberOfComputations{name="5O5-Worlds 2010 (5O5)",} 0.0
                            com_sap_sailing_Leaderboard_ComputationTimeAverageOld_numberOfComputations{name="5O5-Worlds 2010 (5O5)",} 1.0
                            com_sap_sailing_Leaderboard_ComputationTimeAverageOld_averageRangeInMillis{name="5O5-Worlds 2010 (5O5)",} 60000.0
                            com_sap_sailing_Leaderboard_ComputationTimeAverageYoung_averageComputeDurationInMillis{name="5O5-Worlds 2010 (5O5)",} -1.0
                            com_sap_sailing_Leaderboard_NumberOfCompetitors{name="5O5-Worlds 2010 (5O5)",} 147.0
                            com_sap_sailing_Leaderboard_NumberOfAllCompetitors{name="5O5-Worlds 2010 (5O5)",} 147.0
                            com_sap_sailing_Leaderboard_ComputationTimeAverageMedium_averageRangeInMillis{name="5O5-Worlds 2010 (5O5)",} 30000.0
                                ...
                                com_sap_sailing_RacingEventService_LeaderboardComputationStatisticsYoung_averageComputeDurationInMillis 13.0
                            com_sap_sailing_RacingEventService_LeaderboardComputationStatisticsMedium_averageComputeDurationInMillis 52.0
                            com_sap_sailing_RacingEventService_LeaderboardComputationStatisticsYoung_numberOfComputations 5.0
                            com_sap_sailing_RacingEventService_LeaderboardComputationStatisticsMedium_numberOfComputations 17.0
                            com_sap_sailing_RacingEventService_LeaderboardComputationStatisticsYoung_averageRangeInMillis 30000.0
                            com_sap_sailing_RacingEventService_LeaderboardComputationStatisticsMedium_averageRangeInMillis 60000.0
                            </pre>
                            Note that average durations of <tt>-1</tt> mean "no data" and should be ignored. The corresponding
                            <tt>numberOfComputations</tt> value will be <tt>0.0</tt> in those cases.
                            
                    </ul>
            
                    <h2 class="articleSubheadline">June 2019</h2>
                    <ul class="bulletList">
                        <li>Added new API endpoints for creating, reading, updating and deleting roles under /restsecurity/role.
                        </li>
                        <li>A new set of API end points for managing user groups was added under /restsecurity/usergroup. 
                            The new end points support resolving, creation and deletion of user groups, as well as adding 
                            and removing users and roles to and from user groups.
                        </li>
                        <li>The Device Configurations table for the Race Manager App now updates its underlying data
                            properly when a configuration is edited locally.
                        </li>
                        <li>Blue flag up/down times can be cleared in the AdminConsole now</li>
                        <li>Users can now create media tracks if they have the permissions based on the ownership that
                            will result from the creation process.</li>
                        <li>A couple of new API end points for managing tracked events were added under /api/v1/trackedevents/. 
                            The new end points support creation, reading, updating and deleting tracked events and their 
                            associated device-competitor/boat/mark elements for the current user.
                        </li>
                    </ul>
        
                    <h2 class="articleSubheadline">May 2019</h2>
                    <ul class="bulletList">
                        <li>Ranks (finishing orders) entered by the Race Manager app user are no longer
                            considered for handicap regattas. Only an explicit score will be accepted,
                            or a finishing time can be provided which will then let the handicap ranking
                            metric infer the correct rank from that.
                        </li>
                        <li>Maneuver markers that appear when clicking on a boat while the RaceBoard is paused
                            were sometimes hard to click because they disappeared behind the boat's tail.
                            This behavior is now fixed.
                        </li>
                        <li>Fixed an issue with result import URL removal in case the URL erroneously contains
                            more than one space character.
                        </li>
                        <li>Fixed a problem with competitor import: competitors imported now correctly obtain
                            the current session's user as their owner, and the current session's user's
                            default creation group as their owning group.
                        </li>
                        <li>Fixed issues with Manage2Sail regatta structure import: Imports of regattas with
                            no "ClassName" property, such as handicap / Yardstick regattas, will now create
                            regattas with "?" as boat class name to avoid other problems; furthermore,
                            due to a permission check that was too restrictive, regattas to import could not
                            be seen unless the user had "super-admin" power.
                        </li>
                        <li>Introduced a new permission SERVER:CAN_EXPORT_MASTERDATA:&lt;server-name&gt;
                            which controls if a user is allowed to export masterdata used by the MDI.
                            In addition, the user still needs to be able to read the data to be imported.
                            On the importing server, the user needs to have the permission SERVER:CAN_IMPORT_MASTERDATA:&lt;server-name&gt;.
                        </li>
                    </ul>
                    
                    <h2 class="articleSubheadline">April 2019</h2>
                    <ul class="bulletList">
                        <li>Filtering the leaderboard groups during a Master Data Import now also
                            handles quoted strings correctly. With this, e.g., searching for a
                            leaderboard group containing "Apr 2" in its name is doable.
                        </li>
                        <li>In AdminConsole.html all tables and lists are now filtered to only show domain objects readable by the current user.
                            This means additional objects may exist on the server and can cause errors due to name conflicts.<br>
                            To allow users to grant others permissions for their stuff, it is possible to manage permissions for users whose username is known without having a read permission for that user.
                            In addition, users may be added to groups by only knowing their username.
                        </li>
                        <li>The permission system was extended to allow groups to directly grant roles to their users.
                            In addition such a role can also be granted to all users (including anonymous ones).
                            Roles associated to groups only grant permissions to domain objects owned by that group.<br>
                            Example: By associating the <tt>sailing_viewer</tt> role to a group with "for all users" enabled, all objects owned by that group are publicly readable.
                        </li>
                        <li>When loading or tracking wind from Igtimi, only accounts readable by the current user will be used.
                            On dedicated event servers, such an account should be owned by the server group.
                            This ensures, that all server admins will consistently use this account while tracking races.
                        </li>
                        <li>Replication is now also secured by several actions of the SERVER security type.
                            Due to permission checks on the master side, it is now necessary to provide credentials of a user that exists
                            on the master server that is used when a replica contacts the master.
                            This user at least needs to have the permission <tt>SERVER:REPLICATE:&amp;server-name&amp;</tt> granted on the master.<br>
                            Server start scripts as well as the replication documentation have been updated to include details about configuring credentials for auto replication.
                            Newly created servers should automatically contain adjusted versions of the relevant scripts.
                            The configuration of existing servers needs to get updated accordingly. The environment variables considered by the
                            start script are: <tt>REPLICATE_MASTER_USERNAME</tt> and <tt>REPLICATE_MASTER_PASSWORD</tt>, or alternatively,
                            <tt>REPLICATE_MASTER_BEARER_TOKEN</tt> which can be obtained from the master server, e.g., by
                            <tt>curl -d "username=myuser&amp;password=mysecretpassword" "https://master-server.sapsailing.com/security/api/restsecurity/access_token" | jq .access_token</tt>.
                            These map to the system properties <tt>replicate.master.username</tt>, <tt>replicate.master.password</tt>, and
                            <tt>replicate.master.bearer_token</tt>, respectively.
                        </li>
                    </ul>
                    
                    <h2 class="articleSubheadline">March 2019</h2>
                    <ul class="bulletList">
                        <li>By caching serialized results of leaderboard requests the server now requires
                            significantly less CPU power during live situations. Instead of computing the
                            serialized representation of a leaderboard again and again, the serialized version
                            is maintained in the cache as long as the original object from which the serialized
                            version was produced is referenced. This way, the cache cleans itself. It can be
                            observed through JMX, e.g., using JConsole, by looking at the JMX bean
                            <tt>com.sap.sse:type=GWTRPCSerializedResultCache_*</tt>.
                        </li>
                    </ul>
                    
                    <h2 class="articleSubheadline">February 2019</h2>
                    <ul class="bulletList">
                        <li>The pairing list construction supports a new parameter that can be used
                            to balance fairness of boat assignment with the reduction of boat changes
                            between flights. It can be set between 0 (focus on fair boat assignments;
                            use this, e.g., if there are noticeable differences between the boats used
                            to ensure a fair distribution) and the number of flights, e.g., 14 or 15 for
                            a typical league set-up (focus on reducing the number of boat changes while
                            sacrificing a bit of boat assignment fairness).
                        </li>
                        <li>The built-in mark passing calculator that is primarily used for smartphone
                            tracking has been improved. In particular, it now recognizes trackers left behind,
                            e.g., on a committee boat, and avoids performance issues incurred by these scenarios
                            by filtering possible mark passing candidates using a bounding box-based approach:
                            if a tracker hardly moves over some time, only the most promising candidates from
                            that time interval are considered. This avoids compute time and memory issues
                            seen in the past.
                        </li>
                        <li>When during a server re-start with the <tt>-Drestore.tracked.races=true</tt> parameter
                            restoring a race fails with an exception, that race is now removed from the restore list,
                            a corresponding <tt>SEVERE</tt> log entry is written, and the server will no longer try
                            to restore that race upon future restarts. This way, races that have been removed at
                            their source will not keep causing permanent restore trouble, and manual database
                            intervention is no longer necessary.
                        </li>
                        <li>A new status REST endpoint has been added: <tt>/gwt/status</tt>. It combines the status
                            checks of <tt>/sailingserver/api/v1/status</tt> and <tt>/replication/replication?action=STATUS</tt>,
                            and because it is offered by the same module hosting the web UI of the server, its availability
                            indicates that the corresponding module has started and has registered with the web server
                            successfully. It reports a 200 HTTP response if itself and the status reports it syndicates
                            report availability, a non-2XX status otherwise.
                        </li>
                    </ul>
        
                    <h2 class="articleSubheadline">January 2019</h2>
                    <ul class="bulletList">
                        <li>Allow entering a priority for courses managed in the AdminConsole.
                            The new default priority now is 1. It used to be 0 which caused problems
                            because the Race Manager app's highest (logically) priority is 1 which
                            never took priority over the AdminConsole-provided prio-0 events.</li>
                        <li>User sessions are now stored durably in the database so that they can be
                            restored in case of a server re-start. Users therefore will no longer need
                            to sign in again only because a server was re-started.</li>
                        <li>New availability checks have been implemented. Two new REST endpoints are provided:
                            <ul>
                              <li>/sailingserver/api/v1/status reports the availability of the "Sailing" application</li>
                              <li>/replication/replication?action=STATUS reports the availability of the replication module,
                                  providing details about each replication-capable component and queue lengths</li>
                              <li>the "status" script in the server's working directory, next to the "start" and "stop"
                                  script, now provides output based on the status checks above, plus a check for a 2XX
                                  response code for /index.html. The exit code for the "status" script is now 1 in case
                                  of an error / lack of availability, and 0 if all checks passed and server looks
                                  available.</li>
                            </ul>
                        </li>
                        <li>Upgraded the MongoDB driver to version 3.6.4. This allows you to specify the new
                            retryWrites parameter, e.g., as in "mongodb://mongo0.internal.sapsailing.com/mydb?replicaSet=live&retryWrites=true".
                            This will improve your system's behavior if you run with a MongoDB replica set and have to
                            assume that at some point the PRIMARY MongoDB system may fail, with the remaining systems
                            in the replica set voting for a new PRIMARY. Without retryWrites your system will bluntly
                            fail, but with retryWrites, write operations will be re-tried once, with a timeout usually
                            enough for the remaining replicas to agree on a new PRIMARY.
                        </li>
                    </ul>
        
                    <h2 class="articleSubheadline">October 2018</h2>
                    <ul class="bulletList">
                        <li>Added progress indicator to device mappings panel for smartphone tracking.</li>
                    </ul>
                    
                    <h2 class="articleSubheadline">September 2018</h2>
                    <ul class="bulletList">
                        <li>Added automatic resizing when adding images to an event using the ImageDialog. 
                        It shows a check box if resizing is necessary, if you check it, the service will resize the image for you.</li>
                        <li>Now showing an error when trying to upload an image or video to an event and no working FileStorageService is registered.</li>
                    </ul>
                    
                    <h2 class="articleSubheadline">August 2018</h2>
                    <ul class="bulletList">
                        <li>The mark passing editor now uses a full date/time format for the mark passing time points.</li>
                        <li>The TracTrac connector panel no longer shows a password visibly but uses a password text field.</li>
                        <li>The SwissTiming connector can now handle an "Update URL" together with username/password access
                            credentials which are used, if present, to send feedback requests about start times, race status
                            and course changes to that URL.</li>
                    </ul>
        
                    <h2 class="articleSubheadline">July 2018</h2>
                    <ul class="bulletList">
                        <li>When adding a YouTube video for tracked races ("Manage Media" in <tt>RaceBoard.html</tt> or "Tracked Races > Audio & Video" in <tt>AdminConsole.html</tt>) the respective video metadata is now read using YouTube API v3.
                            This functionality used to work some years ago using API v2 but was broken since this API version was discontinued some time ago.
                            Due to limitations of the new API we can't read the start timepoint of videos by now. You still need to provide this value manually.</li>
                        <li>In the "Tracked races" tab, within the eponymous section of the AdminConsole, the "Set start
                            time received" dialog can be used to remove the currently set start time received, by simply
                            leaving the value empty and confirming the dialog.</li>
                        <li>Up to 15 discards can now be configured for series and leaderboards. This enables, e.g., "Wednesday Night" scenarios
                            where over the season, say, 20 races are run but due to changing participation only, say, the five best ones shall be scored.</li>
                        <li>There is a new scoring scheme available to be selected upon regatta creation.
                            The scoring scheme is named "Low Point System, First with two wins in medals is winner" and introduces the following specifics compared to the standard low point scheme:
                            <ul>
                                <li>Medal series does not feature doubling of points in the medal series by default.</li>
                                <li>A competitor having two wins in the medal series is treated as overall winner.
                                    If there is a carry forward column in the medal series, having one point there also counts as a win which means the best competitor in the qualification needs a win less than any other finalist to be the overall winner.</li>
                                <li>If the medal series isn't started yet or no competitor has collected two wins, scoring by points is used.
                                    This also applies if the regatta is aborted (e.g. due to weather conditions) before any competitor could win two races in the medal series.</li>
                                <li>If two competitors have the same amount of points in the medal series the tie breaking criteria is the carry forward column of the medal series.
                                    If there is no carry forward column in the medal series, the last medal race is used as tie breaking criteria.
                                    For any non-medal series, the standard low point rules apply.</li>
                            </ul>
                        </li>
                        <li>A TracAPI upgrade from version 3.10.1 to 3.11.0 unifies the handling of course updates and solves an issue
                            observed with updating mark passing instructions.</li>
                        <li>Bug fix for mark position editor, now providing consistent behavior during adding of new mark fixes</li>
                        <li>Data Mining now more aggressively terminates running queries if needed.</li>
                    </ul>
        
                    <h2 class="articleSubheadline">June 2018</h2>
                    <ul class="bulletList">
                        <li>Added the available WindFinder Spot Collections. The desired ones can be selected from the WindFinder Tab in the Event Dialog.</li>
                        <li>Added the ability to change the url of multiple Mediatracks with a common prefix at once.
                            This is useful e.g. for video migration scenarios when movin videaos from one server to another.
                            This can be done from the adminconsole->tracked races->audio & videos tab</li>
                        <li>In raceboard when you edit a video you do not need to explicitly press "Preview" before saving anymore.
                            Saving now implicitly applies the changes.</li>
                        <li>The URLs of our GWT services are extended to include a leaderboard name if a call is context sensitive to a specific leaderboard.
                            This does not affect the functionality of any service but allows us to setup load balancing with leaderboard specific routing.
                            The leaderboard names put into the URL are cleaned: Any character that isn't a latin upper/lowercase letter or digit is replaced with an underscore character.
                            Currently, the following leaderboard specific URLs are used:
                            <ul>
                                <li>/gwt/service/sailing/leaderboard/[CLEANED-LEADERBOARD-NAME]</li>
                                <li>/gwt/service/dispatch/leaderboard/[CLEANED-LEADERBOARD-NAME]</li>
                            </ul>
                            Be aware that request without leaderboard suffix may be sent from pages that do not show leaderboard specific contents.
                            Due to this it is required to define a fallback rule for any unqualified request.
                            </li>
                    </ul>
        
                    <h2 class="articleSubheadline">May 2018</h2>
                    <ul class="bulletList">
                        <li>Added the ability to add multiple mp4 videos as mediatracks at once via the new multi video dialog, located at trackedraces -> Audio & Video.
                            This features requires a webserver with index listing enabled. Additionally the dialog offers the ability to add the new mediatracks 
                            directly to all races overlapping the starttime and duration of the mediatrack.</li>
                        <li>On the "Edit mark positions" panel within RaceBoard, now a "Clear selection" button appears
                            when selecting a mark from the table, which provides an easier and more obvious way to
                            deselect all marks, what is needed in order to see the full course with all marks again.</li>
                        <li>The <tt>AutoPlay.html</tt> configuration "Sixty Inch" was improved for the usage with events that aren't part of an event series.
                            While no race is live or scheduled, only the overall leaderboard used to be shown.
                            In addition to this, also the regatta leaderboard is shown in an alternating order.
                            For non series events there is no overall leaderboard which means, that only the regatta leaderboard is shown.</li>
                    </ul>
        
                    <h2 class="articleSubheadline">April 2018</h2>
                    <ul class="bulletList">
                        <li>The import of additional expedition data was extended to read many additional measures.
                            These can be visualized in the leaderboard as well as the competitor charts in <tt>RaceBoard.html</tt>.
                            In addition, the leaderboard has been extended to provide bravo and expedition related measures consistently on race and leg level.
                            The respective settings dialogs were changed as well to only show specific options, if bravo or expedition tracks are available.
                            Any previously imported expedition tracks may be dropped and reimported to gain access to the newly introduced measures.</li>
                        <li>The settings dialog of the competitor charts in <tt>RaceBoard.html</tt> now provides the measures in alphabetical order (based on the current locale).
                            Expedition specific measures - if available - are shown at the end of the list.</li>
                        <li>The all in one expedition import has been extended to be able to import new competitor tracks or new races to an existing regatta.
                            Previously it was only possible to import a new event structure.</li>
                        <li>The Expedition log file import now prefers "GPS Time" for time stamping over "Utc" and over other date / time formats, making it
                            more consistent with the Expedition live connector which uses column 146 for time stamping which is GPS Time.</li>
                        <li>Two dimensional metrics can now be displayed by using a scatter plot presenter within the data mining tool.
                            Select a metric that returns a pair of numbers and choose "Average" or "Identity" as an aggregator.</li>
                        <li>Replication was made more robust for fixes that are delivered and applied asynchronously. If a race was removed
                            while still in tracking mode, fix-related operations may have been queued already on the replica when the
                            tracked race is removed. The pending GPS fix operations then would have clogged the executor threads until
                            the entire replica comes to a halt. With the change, race-related asynchronous operations will simply be
                            dropped when the race to which they pertain is not found on the replica.</li>
                        <li>When editing mark positions, all fixes are now displayed, including potential outliers.</li>
                    </ul>
        
                    <h2 class="articleSubheadline">March 2018</h2>
                    <ul class="bulletList">
                        <li>Boats are now separate entities. See the "Tracked Races / Boats" tab in the admin console.
                            When creating a regatta, you now need to specify whether in that regatta the competitors
                            may sail on changing boats ("Can boats of competitors change per race").
                            If boats can change, boat assignments need to be specified per
                            race. For the TracTrac connector this may happen as in the past, using the corresponding
                            metadata attributes (boatName, either one of boatId or boatUuid, and boatColor) on the
                            competitors in the race. For smartphone tracking, boats can be specified in the
                            "Connectors / Smartphone Tracking" tab by using the boat icon in the actions column of
                            the leaderboards table ("Boat Registrations"). This defines the boats from which you can
                            then select in the scope of each race of the regatta. When adding competitors to such
                            a race then you now have to assign boats from the boats list to each competitor before
                            you can confirm the competitor-to-race assignments.
                        </li>
                        <li>User, role and permission management has been extended. A new "tenant" concept
                            is now available. Users can belong to zero or more tenants and can have a default
                            tenant for a login session. Zero or more users can belong to a tenant. Objects have
                            a tenant owner and a user owner, similar to group and user ownerships of files in a
                            file system.<p>
                            By default, each user receives a default tenant that is named like the user, with "-tenant"
                            appended. This applies during user migration to this new version, as well as during
                            creation of new users. While a "default tenant" only specifies the tenant that objects
                            created by the user will have as their tenant owner, by default the user also "belongs"
                            to its default tenant (is part of that tenant's user group).<p>
                            Roles are now defined explicitly, in the "Roles" tab in the "Advanced" category.
                            A new server that is not sharing the security service with any other server will
                            start out with a few default role definitions, such as "admin" and "user". Roles imply permissions,
                            and the permissions they imply can be modeled in the "Roles" tab.<p>
                            Roles can be assigned to users in the UI-refurbished "User Management" tab in the
                            "Advanced" category. There is now a table with users that currently exist in the
                            system, with a pager and a filter box. Editing a user shows an edit dialog for that
                            user where roles and permissions can be added. Adding permissions works as usual.
                            However, when adding roles, qualifications for a tenant owner and a user owner
                            can be added using the following format for the role's name: &lt;rolename&gt;[:[&lt;tenantname&gt;][:[&lt;username&gt;]]].
                        </li>
                        <li>In addition to track competitors and marks using smartphone-tracking it is now possible to track boats.
                            This is e.g. useful for several national leagues where competitors are assigned dynamically to boats for each race.
                            In this case the competitors were used to bring a smartphone with them to the assigned boat.
                            With the recent changes regarding boat and competitor mapping per race, Smartphone-tracking is now enabled to dynamically track boat-mapped devices to the correct competitors in the context of a race.
                            There are two ways to add boats to be tracked to a regatta:
                            <ul>
                                <li>After adding a denotation to the racelog(s), add competitors to at least one race and ensure that the boats to be tracked are mapped to those</li>
                                <li>Register boats directly to the regatta</li>
                            </ul>
                            For available boats, you can now add mappings and generate a QR code in the corresponding dialog.
                            In addition, it is possible to upload tracking files and map them to boats.
                        </li>
                    </ul>
        
                    <h2 class="articleSubheadline">February 2018</h2>
                    <ul class="bulletList">
                        <li>Further improvements of maneuver detection algorithm were introduced. Mark Passing is no longer regarded as a separate maneuver type. Instead, it is regarded as a supplementary information which gets appended to a maneuver instance. Therefore, a new filtering dimension was added for maneuver data mining, which is boolean and is named as "Mark Passing".</li>
                        <li>Added leaderboard group name as a dimension to a leaderboard's context</li>
                        <li>Added True Wind Angle as a data mining statistic on GPS fixes</li>
                        <li>Time points for wind data related to individual fixes now uses the fixes' specific time points, not the wind at the middle of the leg</li>
                        <li>Finally, the data mining UI sorts wind strengths given in Beaufort according to their strengths, not their names</li>
                            For example, a simple role name such as "admin" will give an unqualified role to the user.
                            To constrain the "admin" role to objects whose tenant owner is the tenant "abc", use
                            "admin:abc" for the role. To assign the role "admin" so that it applies only to objects
                            owner by user "u938" use "admin::u938".<p>
                            Tenants can be managed in the "Tenant Management" tab in the "Advanced" category. Here,
                            tenants can be created, removed and the set of users belonging to each tenant can be
                            edited.<p>
                            During migration of an existing server to this new version, a new default tenant will be
                            created using the server's name. All existing objects will by default have this new default
                            tenant as their tenant owner, and no user owner. All existing role assignments will be migrated
                            such that all roles will have as tenant qualification the new default tenant. This way,
                            users will maintain the rights they were assigned through roles only for those objects
                            belonging to the server's new default tenant (by default all objects on that server).
                            Only when new objects are created with a different tenant then the role's permissions
                            won't apply because the roles were by default constrained to the server's default tenant.
                            This will allow us to consolidate, merge and join the security services of various servers
                            at a later point in time, ensuring that users will not obtain permissions for objects they
                            are not eligible for.
                        </li>
                    </ul>
                    
                    <h2 class="articleSubheadline">January 2018</h2>
                    <ul class="bulletList">
                        <li>The auto detection for the media add dialog was improved. It will now attempt to only load the parts of a video that are required to parse the tags. Additionally if the server cannot reach a video, the client (browser) will make an attempt to load the video. This allows to analyze locally hosted videos without the need to upload them.</li>
                        <li>In the raceboard the floating video box was improved, leading to a more solid resizing and moving behavior.</li>
                        <li>In the raceboard, the adding of videos has now an additional fallback startDate, if no startOfRace could be determined, and the file did not contain a proper creationtime tag, startOfTracking is used.</li>
                        <li>In the raceboard, the floating video box will now only display an edit button in the header, next to close and minimize. Upon clicking it, the box will expand and show the prior always shown editing buttons. This saves a lot of screenspace for logged in admin enabled users.</li>
                        <li>For smartphone tracked races it's now possible to slice a new race from an existing one in the RaceBoard.
                            As a user having sufficient permissions you need to select a specific time range in the competitor chart of a race.
                            This will make a new Button appear near to the settings button of the chart.
                            When you click this button you are being asked for a name of the new race.
                            A new race column is created in the same series the current race is associated to.
                            A new tracked race is then associated to the new column for the fleet of the current race.
                            This new race is being filled with the data from the current race for the selected time range.
                            After the slicing process is finished, a dialog will open providing a link to the RaceBoard for the newly added race.</li>
                    </ul>
        
                    <h2 class="articleSubheadline">December 2017</h2>
                    <ul class="bulletList">
                        <li>The date and time pickers have been replaced by more native browser elements,
                            ensuring that they work in all locales such as Japan where problems were reported
                            with the date/time pickers used in the Administration Console up to now.
                        </li>
                        <li>In the raceboard it is now possible to upload 360Â° videos in addition to the already supported video types. 
                        360Â° Videos must use MimeType mp4panorama, 2d mp4 videos must still use mimetype mp4, as in older releases. 
                        The dialog will try an auto-detection for the mimetype upon entering the link.
                        Additionally, for mp4 videos it is now possible to use the start time, written in the file, as
                        a start time preset for the mediatrack, simplifying the video linking.</li>
                        <li>In Home it is now also possible to use 360&deg; videos, for example as a highlight video</li>
                        <li>Various fix importers can now properly report errors and other states.</li>
                        <li>Pairing list generation is now supported. Add competitors to a regatta, then use the new
                            action icons in the Leaderboards/Leaderboards panel in the administration console to generate
                            a pairing list. The result can be exported as a CSV file compatible with the TracTrac Excel
                            spreadsheet for importing the pairing lists into their solution; printing is also enabled.
                            For smart phone tracking it is possible to fill the pairing list into the race logs in order
                            to record the competitor / boat assignments according to the pairing list. To allow for
                            contiguous race numbering, in this context a new feature was introduced that allows users
                            to pick a race name prefix during denoting all races of a regatta for smart phone tracking,
                            producing contiguously increasing race names/numbers (R1, R2, ..., R45).</li>
                    </ul>
        
                    <h2 class="articleSubheadline">November 2017</h2>
                    <ul class="bulletList">
                        <li>In addition to the "Set start time" dialog there's now a "Set finishing and end time dialog".
                            This dialog makes it possible to set the finishing as well as the end time in the RaceLog.
                            It is intended to be used in cases where a race wasn't correctly finished using the race management app.
                        </li>
                        <li>New GPS fix, wind and sensor data importers have been implemented: "Bravo" and "Expedition."
                        </li>
                        <li>An upgrade to TracAPI 3.8.0 is expected to have fixed the issue with static marks not providing
                            a position fix within a race's tracking time interval when the tracking start is set after the
                            static position was entered.
                        </li>
                    </ul>
        
                    <h2 class="articleSubheadline">September 2017</h2>
                    <ul class="bulletList">
                        <li>Authentication for Igtimi accounts is now possible with an OAuth process.
                            Instead of having to enter the username/password combination into the
                            administration console, a popup window will show an IFrame with Igtimi's
                            authentication form. Redirection goes to www.sapsailing.com, together with
                            a "state" URL parameter providing the base URL of the original server instance
                            requesting authentication. www.sapsailing.com will then redirect to that server,
                            removing the "state" parameter from the request and leaving only the "code"
                            parameter in the URL which the server ultimately receiving the redirected request
                            will use to obtain an access token and the Igtimi account details. For now, and
                            as a fallback, the old, non-OAuth process is still supported for a while, though
                            deprecated as of now.
                        </li> 
                        <li>In the process of supporting Igtimi OAuth authentication, new optional system properties for
                            the Igtimi connector have been introduced:
                            <ul>
                              <li><tt>igtimi.client.redirect.protocol</tt>: the redirection protocol, usually one of http or https</li>
                              <li><tt>igtimi.client.redirect.host</tt>: redirection host; defaults to www.sapsailing.com</li>
                              <li><tt>igtimi.client.redirect.port</tt>: redirection port; defaults to empty, using the default port for the protocol</li>
                            </ul>
                        </li>
                        <li>When using a TracTrac update URI, errors were possible due to the incorrect use of HTTP
                            instead of HTTPS as the URI/URL's protocol. The TracTrac server responds to an HTTP
                            request with a response code 302 (temporary redirect), but our TracTrac connector did
                            not handle this due to redirects that change protocols are not followed by default in
                            Java. This has now been changed, and although it is of course better to use the correct
                            protocol (HTTPS) right away, redirects will now be handled correctly, too.
                        </li>
                    </ul>
        
                    <h2 class="articleSubheadline">August 2017</h2>
                    <ul class="bulletList">
                        <li>An NMEA wind import feature is now available under "Tracked Races -- Wind." It can be
                            used to import .txt and .zip files containing data in NMEA-0183 format. The importer
                            recognizes wind data provided by MWD and MDA sentences but can also use apparent and true
                            wind readings from MWV sentences which are then combined with position, heading and motion data
                            to obtain a true wind speed and direction. ZIP files are searched for .txt files which
                            are then analyzed.
                        </li>
                        <li>A new scoring scheme "Low Point with Automatic RDG" is now available. It can help in league
                            set-ups where one possible definition for the score of a redress given can be to average the
                            scores of the competitor in all other flights scored, for past and coming races. This scoring
                            scheme will apply as a default score for an RDG this average. As usual, as soon as an explicit
                            score is provided for the race, the default calculation will no longer be applied.
                        </li> 
                    </ul>
        
                    <h2 class="articleSubheadline">July 2017</h2>
                    <ul class="bulletList">
                        <li>The sort order of Events/Leaderboards in event series in Home.html is now more consistent
                            by using the declared sort order in the respective LeaderboardGroup. In addition, the flag
                            "Display groups in reverse order" in the LeaderboardGroup dialog now affects all occurrences
                            of Events/Leaderboards in event series in Home.html. If the flag is not set, the order is
                            latest on top in vertical lists and latest right in horizontal lists. With this change,
                            the operator is now fully responsible for the sort order.
                        </li>
                    </ul>
        
                    <h2 class="articleSubheadline">May 2017</h2>
                    <ul class="bulletList">
                        <li>The logic of the "Control tracking from start and finish times" check box now behaves slightly
                            differently. As before, a default start of tracking time is derived from the race start time
                            (currently five minutes before race start). Likewise, a default end of tracking time is derived
                            from the race finish time (the time when the blue flag was lowered, or more technically,
                            when a FINISHED race state was set in the race log) which is currently two minutes after
                            the race has finished. However, previously, when deviating start of tracking or end of tracking times
                            were set through other channels, such as received from TracTrac or set explicitly through
                            the administration console, new events would have been written to the race log, fixing the
                            start of tracking / end of tracking times according to the derivation rules.<p>
                            This logic has caused undesired effects and has therefore been removed. For example, when
                            an end of tracking time has been set explicitly through the administration console then
                            it may have been overwritten by a new end-of-tracking-time event appended to the race log
                            when the race is loaded again. Similarly, when a new start time was provided, an explicitly
                            set start of tracking time would have been canceled. With the new behavior, explicit settings
                            of start/end of tracking will remain untouched.<p>
                            For "Smartphone Tracking" the check box therefore now mainly controls whether or not a start/end
                            of tracking time is written to the race log when the user starts/stops tracking for the first time
                            through the administration console: when the tracking times are to be controlled by the race's
                            start and finish times, simply starting / stopping to track a race with the smartphone connector won't
                            set the start / end of tracking times.<p>
                            For the TracTrac connector, when the check box is set, as before messages will go out to TracTrac
                            when the race start / finish times have changed. The feedback from TracTrac will adjust the
                            tracking times as received by the connector, but no race log entries for the tracking times
                            will be created anymore.</li>
                        <li>A new type of leaderboard has been introduced: a regatta leaderboard with competitor elimination.
                            Such a leaderboard creates a view onto a regular regatta leaderboard and allows the user to
                            eliminate a subset of the competitors from its display. The scores of all remaining competitors
                            are taken from the original regatta leaderboard without modification, including all
                            corrections, penalties and the discarding rule, including the live ranks. This means,
                            in particular, that the ranks shown for a race in such a leaderboard are not contiguous in
                            case there are eliminated competitors. The score sum for each competitor is computed as usual.
                            For the regatta rank, a contiguous count is applied. This way it is possible to create
                            a new ranking for only a subset of the competitors; a practice common for championships
                            that want to publish a separate youth leaderboard, e.g., for all competitors under a
                            certain age.</li>
                    </ul>
        
                    <h2 class="articleSubheadline">April 2017</h2>
                    <ul class="bulletList">
                        <li><code>/gwt/AutoPlay.html</code> can be fully parameterized. Previously, only few of the
                            available settings for Leaderboard and RaceBoard embedded into this view were effectively passed via URL
                            to the views. <code>/gwt/AutoPlay.html</code> is now based on the settings framework so that specific
                            URL parameters may have changed. Please recreate your bookmarks if you are affected by non-working parameters.
                        </li>
                        <li>The leaderboard configuration dialog in the admin console has been updated. Now it is possible to configure
                        a leaderboard with the whole range of settings it supports.
                        </li>
                    </ul>
        
                    <h2 class="articleSubheadline">April 2017</h2>
                    <ul class="bulletList">
                        <li>Marks can now be given any valid CSS color. This will be considered also in the
                            SAP Race Management app where the mark will be shown in their actual color in
                            the "By Marks" course editor.
                        </li>
                        <li>Polar diagrams (also known as VPPs) will now be updated after importing wind.
                        </li>
                        <li>Competitors that the TracTrac connector declares as "non-competing" are consistently
                            ignored. This may include camera boats, jury boats and other moving objects that do
                            not represent competitor boats.
                        </li>
                        <li>Upgraded to TracAPI 3.6.3 which offers improvements regarding the identification of
                            marks and waypoints.
                        </li>
                        <li>A bug regarding the regatta filter setting for the tracked races list has been fixed.
                            The filter setting now survives a refresh cycle of the tracked races list.
                        </li>
                        <li>When using the TracTrac connector, identification of marks has slightly changed for
                            gates and lines. Before, the mark IDs were constructed based on the control point's
                            name. Now, the control point's ID plus a numeric suffic (1/2) is used instead,
                            providing uniqueness at the same scope that TracTrac provides uniqueness regarding
                            their control point IDs. 
                        </li>
                    </ul>
                    <h2 class="articleSubheadline">March 2017</h2>
                    <ul class="bulletList">
                        <li>A more compact internal storage format for GPS and Wind fixes is now being used. Instead of a full
                            64-bit "double" value for all components such at latitude, longitude, speed over ground or course over
                            ground, "smaller" data types such as "int" and "short" are now employed. The reduction of accuracy
                            that this brings about is negligible given the accuracy of the tracking systems used. For example,
                            the latitude values are encoded such that while covering the full range from -90Ã‚Â° to +90Ã‚Â°, the
                            resolution is at 4.6mm. Similarly, speeds are represented in their compact form in such a way
                            that speeds up to 500kts can be represented at a resolution of 0.015kts.
                        </li>
                        <li>When a race cannot be loaded successfully through the TracTrac connector, e.g., because its boat
                            class does not match the regatta's boat class, the tracker is now stopped, and a SEVERE log message
                            is written, giving the reason for the failure to load the race. This gives administrators an opportunity
                            to correct any errors in the underlying data and try again. Previously, tracking such a 
                            was not possible without a server re-start because the tracker continued to exist.
                        </li>
                        <li>The application's locale now switches based on the client's "Accept-Language" HTTP header field.
                            This means that the application as well as all its parts, including the administration console,
                            will show in the user's default language if supported, defaulting to English otherwise.
                        </li>
                    </ul>
                    <h2 class="articleSubheadline">February 2017</h2>
                    <ul class="bulletList">
                        <li>Wind data in GRIB format can now be imported in the "Wind" sub-tab of the "Tracked Races" tab
                            in the <tt>AdminConsole</tt>. When one or more races are being tracked, with a tracking time
                            interval that includes the time point(s) for which the GRIB data is valid, the wind data at
                            the resolution of the GRIB file is added as separate wind fixes with type "WEB" to the race(s)
                            selected, or to all races if no race is selected.<p>
                            Multiple GRIB files can be specified; this is even necessary if GRIB sources are being used where
                            the so-called "U" and "V" or "speed" and "direction" components, respectively, are provided in
                            separate files. The importer will merge the GRIB sources to produce wind readings with true
                            wind direction and true wind speed.
                            Note that large GRIB files can result in many wind fixes being added to the WEB source. Make sure
                            the GRIB files you use are adequate in resolution and region as well as adequate in time. Obtaining
                            a forecast 72h in the future makes little sense for an in-shore race starting in 30min.
                        </li>
                        <li>The REST service for wind (/sailingservice/api/v1/regattas/{regatta}/races/{race}/wind) now considers
                            the center of the course to calculate the COMBINED wind readings. Previously, all wind readings for the COMBINED
                            wind track as published through the REST API were equally considered, regardless of how far away a
                            wind sensor was from the course. Now, sensors closer to the course count more than those further away.
                            Furthermore, the time between two readings in the COMBINED wind track in the REST output has been
                            reduced from ten seconds to one second.
                        </li>
                    </ul>
                    <h2 class="articleSubheadline">January 2017</h2>
                    <ul class="bulletList">
                        <li>Filter boxes now support quoting phrases, such as <tt>"Race 2"</tt> to make them a single search term.
                            Previously, when entering <tt>Race 2</tt> this would match all lines containing <tt>Race</tt> as well
                            as all lines containing the digit <tt>2</tt>, such as it occurs in <tt>2015</tt> or <tt>2016</tt>.
                            Enclosing the phrase with double quotes as in <tt>"Race 2"</tt> will consider the full string in quotes
                            as a search term. In the unlikely case of searching for a double quote you can do that by prefixing
                            the double quote with a backslash character, as in <tt>\"</tt>.
                        </li>
                        <li>When changing the start/end of tracking times in the "Smartphone Tracking" tab, it is now possible
                            to "unset" one or both of these time stamps. Next to the date/time entry field these is now a
                            "Set" checkbox. When the date/time field is modified, the box is automatically checked because
                            it seems reasonable to assume that the user wants this change to be committed. When committing
                            an empty date/time field with the "Set" checkbox ticked, the <tt>null</tt> time stamp which
                            makes this an open tracking interval is committed and will override any inference that may be
                            made based on the race's start and finish time. When unchecking the "Set" checkbox, the previously
                            committed timestamp is revoked (regardless of the contents of the date/time field), allowing for
                            inference to take place if the regatta has been configured for tracking times inference.
                        </li>
                        <li>There is a new permission, <tt>DATA_MINING</tt>, which is now required in order to use the
                            <tt>/gwt/DataMining.html</tt> entry point and the related back-end service.
                        </li>
                        <li>Quoted filtering keywords may now contain leading and/or trailing space characters that are
                            considered when applying the filter. For example, if you have regatta names "Regatta I - 2017" and
                            "Regatta II - 2017" and you would like to filter for "Regatta I" then you now may enter the
                            search term "Regatta I " (with a trailing blank) which then will no longer match "Regatta II - 2017".
                        </li> 
                    </ul>
                    <h2 class="articleSubheadline">December 2016</h2>
                    <ul class="bulletList">
                        <li>Partial replication is now possible. If the system property <tt>replicate.on.start</tt>
                            that controls automatic replication upon start-up provides only a partial comma-separated
                            list of replicables, the connection to the master server (configured by the other
                            replication-related system properties such as <tt>replicate.master.servlet.host</tt> etc.)
                            will be used to replicate only those replicables whose IDs are specified in
                            <tt>replicate.on.start</tt>. All other replicables will operate locally.
                            Usually, the <tt>replicate.on.start</tt> system property is controlled
                            by the environment variable <tt>REPLICATE_ON_START</tt> that is set in the <tt>env.sh</tt>
                            configuration file used during server startup and influenced by the server environments
                            from <a href="http://releases.sapsailing.com/environments">http://releases.sapsailing.com/environments</a>
                            and overridden by the user details provided to the instance through the AWS EC2 machinery.<p>
                            The Administration Console (<tt>/gwt/AdminConsole.html</tt> entry point) will now
                            show which replicables a replica replicates, both, on the replica's administration
                            console's "Replication" panel, as well as on the master's "Replication" panel, there
                            for each replica.<p>
                            The master will restrict broadcasting its operations to those replicables for which
                            at least one replica has subscribed. While the initial load is requested individually
                            for each replica and can therefore be tailored to the replicas requested, the operation
                            broadcast channel is not specific to any replica. It therefore contains the operations
                            of all replicables for which at least one replica has subscribed. Replicas receiving
                            operations for replicables for which they did not subscribe will simply drop those
                            operations (note, however, that the replica will still have to read the operations from the
                            channel before dropping; this way, registering a replica may have bandwidth effects for
                            other replicas). Similarly, "backward replication" from a replica to a master will only
                            take place for those replicables for which the replica has requested replication from (and
                            therefore also "to") the master.<p>
                            With this it is now possible to replicate only the Security Service, using ID
                            <tt>com.sap.sse.security.impl.SecurityServiceImpl</tt>, running all other replicables
                            in "master mode." This will let the instance share user, permission, role and session management
                            details with the instance from which the Security Service is being replicated while
                            having its own master objects for all other replicables, such as the sailing application
                            (RacingEventService),  mail service or the polar data service. Note that with this feature
                            the server replicating another instance's Security Service will grant the roles and permissions
                            to subjects authenticated against that replicated Security Service. For example, if a user
                            has been granted the <tt>admin</tt> role by that service then the user has that role also
                            in all other server instances replicating that Security Service. Therefore, use this feature
                            with extreme caution. Keep in mind that in the near future we will extend the permissions and
                            role concept by the possibility to restrict permissions and roles to "scopes" such as an
                            event or a regatta or an account. See also
                            <a href="https://bugzilla.sapsailing.com/bugzilla/show_bug.cgi?id=3504">https://bugzilla.sapsailing.com/bugzilla/show_bug.cgi?id=3504</a>.
                        </li>
                        <li>The server can now optionally restore all races it had tracked the last time. This is
                            similar to a web browser's capability to restore the tabs the user had open when the browser
                            was terminated or crashed. To enable this feature, use the system property
                            <tt>restore.tracked.races</tt>, using the command line option <tt>-Drestore.tracked.races=true</tt>.
                            So far, the default for this system property is <tt>false</tt>, so by default, when the property
                            is not provided at all on the command line then the tracked races loaded last won't be restored,
                            and the server will start out with an empty set of tracked races.<p>
                            Note that the wind tracking properties, as set when initially tracking the race, are also restored
                            to their last state. If a live race has last been tracked with live wind tracking, with wind directions
                            being corrected by the local magnetic declination, then upon server restore the same live tracking will
                            be started again, including live wind tracking with the same declination correction settings.<p>
                            When the "Stop Tracking" feature is used, implicitly tracking wind will be stopped in case live wind
                            tracking had previously been requested for that race. This change is also considered during the restore
                            process where such a race will no longer receive live wind tracking upon restoring it.<p>
                            When a tracked race is removed from the server then it will not be restored anymore upon the next
                            server restart with the restore option enabled. When an entire regatta with a number of tracked
                            races linked into it is removed then the tracked races are removed as well and will not be
                            restored upon server re-start.<p>
                            The restore progress can be monitored using the JConsole or any other JMX monitoring tool. In the
                            <tt>com.sap.sailing</tt> category you will find the <tt>RacingEventService</tt> object. Among its
                            attributes there are now the two new ones: <tt>NumberOfTrackedRacesToRestore</tt> and
                            <tt>NumberOfTrackedRacesRestored</tt>. See the following two screen shots:<p>
                            <img width="100%" src="images/JConsoleNumberOfTrackedRacesToRestore.png"><p>
                            <img width="100%" src="images/JConsoleNumberOfTrackedRacesRestored.png">
                        </li>
                    </ul>
        
                    <h2 class="articleSubheadline">November 2016</h2>
                    <ul class="bulletList">
                        <li>When launching a server, a system property <tt>polardata.source.url</tt> can
                            be provided in order to specify a server base URL from where to import polar
                            data into the upstarting server. Usually, this would be the "archive" server's
                            base URL, such as https://www.sapsailing.com. Note that the exporting server
                            needs to already support this feature and the importing and exporting server
                            should be at roughly the same version to ensure binary compatibility for the
                            polar sheet data.
                        </li>
                        <li>In the <em>Tracked Races / Competitors</em> tab there is now a new button "Import Competitor"
                            that opens a dialog for selecting an import source. The Manage2Sail source is configured through
                            the same URL as used for the result importer. Select the regatta from which you want to import,
                            then check for which competitors there are matching / similar existing competitors. Single
                            selection on the left lets you map to one of the matching existing competitors. Ultimately,
                            select those competitors (including those you mapped to existing ones) you want to import.
                            Optionally provide a search tag for them which will be added to the new and mapped-to
                            competitors for easy retrieval later when selecting competitors to add to a regatta
                            or race.
                        </li>
                    </ul>
        
                    <h2 class="articleSubheadline">October 2016</h2>
                    <ul class="bulletList">
                        <li>A regatta now has an additional property: "Buoy zone radius in hull lengths." It
                            can be used to determine the radius of the zone around the marks in terms of
                            hull lengths. This sets the default for the race viewer (RaceBoard.html entry point)
                            based on the hull length as known from the boat class.</li>
                        <li>When producing the QR code for the Race Management App's device configurations,
                            the access token parameter was not properly URL-encoded. In case the access token
                            contains a '+' character it is incorrectly decoded by the app, letting the authentication
                            fail. This issue has now been fixed in the AdminConsole, and the access token parameter is
                            now properly URL-encoded.</li>
                         <li>Tracked races can now also be filtered by the regatta to which they belong.
                             When selecting a regatta leaderboard, by default the table of tracked races will be
                             filtered by the regatta whose leaderboard was selected. The regatta filter can be
                             used in conjunction with the regular text filter field.
                         </li>
                    </ul>
        
                    <h2 class="articleSubheadline">September 2016</h2>
                    <ul class="bulletList">
                       <li>When denoting a regatta for smartphone tracking, the "By Marks" course designer is
                           automatically selected if no active regatta configuration was set yet, or a warning
                           and question to the user is issued, strongly suggesting the use of the "By Marks" course
                           designer. Background: using the "By Name" course designer could accidentally delete a
                           valid course layout.
                       </li>
                       <li>Regattas now have an additional setting: "Control tracking from start and finish times."
                           With it, the start and finish times for a race as entered into the race log, e.g., through
                           the Race Management app, can be used by tracking connectors to control the tracking for
                           that race. So far, the TracTrac connector and the Smartphone connector have been
                           enabled. When a start time for a race
                           is received and the "Control..." flag is set, the tracking start time will be set to
                           five minutes before the race start time. Similarly, when the blue flag is lowered, signaling
                           that the race has finished, the tracking end time will be set to two minutes later.
                           This should make an operator's job easier when the race timing is maintained properly
                           through the race log, i.e., through the Race Management app.<p>
                           In turn, for the Smartphone tracking connector, start/end tracking times are recorded
                           automatically upon start and stop tracking actions only if the regatta is <em>not</em>
                           marked as "Control tracking from start and finish times." Background: with this it is
                           possible to start tracking for a number of races scheduled for a day and having the
                           Race Management app control the tracking times automatically.
                        </li>
                        <li>The "start of tracking" property on a tracked race now has to be set to a valid, non-empty value
                            in order for fixed to be accepted into the race. As before, an empty "end of tracking" value
                            means an open-ended interval, and fixes at or after the start of tracking time point will then
                            continue to be accepted.
                        </li>
                        <li>The device mappings dialog now shows the time point of the last fix received from each mapping
                            and has a convenient filter text box.
                        </li>
                        <li>Thread management has been improved. Fewer and more reasonably-designed thread pools
                            are now created, and thread priorities less than normal (for background operations) now
                            correctly map to operating system thread priorities, making foreground tasks more
                            responsive. The less excessive concurrency has furthermore healthy effects on memory
                            mamangement and garbage collection.
                        </li>
                        <li>Fixed a bug in the smart phone tracking course designer. When adding or removing marks
                            now, unsaved changes to the waypoints and control points tables are preserved.
                        </li>
                    </ul>
        
                    <h2 class="articleSubheadline">July 2016</h2>
                    <ul class="bulletList">
                        <li>According to some change in a tracked races lifecycle, fix-tracking no longer depends
                            on tracking races via racelog event but is bound to denotation only. So fix-tracking
                            via smartphone apps or uploading tracking files can also be used in combination with
                            e.g. TracTrac.
                        </li>
                        <li>Because fix-tracking is now more flexible (see above), it is no longer restricted to
                            GPS-fixes. 
                        </li>
                        <li>It is now possible to track fixes from Bravo foiling sensor devices, currently used in
                            Extreme Sailing Series events only. This kind of data can be uploaded via a new dialog
                            within the AdminConsole (Connectors > Smartphone Tracking)  
                        </li>
                        <li>When a competitor is suppressed in a leaderboard, now the other competitors ranking
                            worse will be "promoted" by one rank per better suppressed competitor. This way, live
                            ranks will be correct if, e.g., a "Flexible Leaderboard" is used for a separate scoring
                            scheme for only a subset of the competitor.
                        </li>
                        <li>When entering a fixed position for a mark in the "Smartphone Tracking" environment it is
                            now possible to enter a time stamp for the fix. This way it is also possible to adjust
                            a mark's position to a fixed lat/lng for some time point in the past.
                        </li>
                        <li>A series within a regatta can now define a maximum number of discards applied in that
                            series. When combined with leaderboard-wide discards, generally discards can be distributed
                            across the leaderboard as needed, but restricted by the maximum specified for each series.
                            Leave the maximum empty to not provide any maximum. Setting to 0 will cause no scores to
                            be discarded in that series.
                        </li>
                        <li>An event now has a "Base URL" which should be used to enable useful e-mail notifications with
                            links embedded in them that lead to the correct server. If a notification is to contain
                            a link to a dedicated event server, the event cannot be reached through www.sapsailing.com,
                            and so if this generic link is used as a default, users will end up not finding the page
                            linked to by the notification.
                        </li>
                        <li>The checkboxes "Track Wind" and "Correct by Declination" are now switched on by default
                            for smartphone-tracked races
                        </li>
                    </ul>
        
                    <h2 class="articleSubheadline">June 2016</h2>
                    <ul class="bulletList">
                       <li>Some REST APIs have slightly changed. The /api/v1/leaderboards/{name} resource now
                           has the "netPoints" and "totalPoints" stuff right. The "netPoints" always refer to
                           scores which may be reduced due to discarding rules. Total points always refer to
                           the points before applying any discarding rules. Those numeric values for which so far
                           accidentally String types with double-quoted values were used have been changed to
                           numeric types, represented in the JSON documents without double quotes.
                       </li>
                       <li>It is now possible to use overlapping leaderboard groups in an event, such that one
                           leaderboard can be part of more than one leaderboard group of the event. This comes in
                           handy if there are different schemes by which the regattas or leaderboards may be grouped
                           and is particularly useful for large events for filtering the regattas in the event
                           overview. Please note that in case a leaderboard is part of a leaderboard group with
                           an overall leaderboard ("series scoring"), the leaderboard group with the overall
                           leaderboard must be provided as the first of the overlapping leaderboard groups in
                           the scope of the event.
                       </li>
                       <li>Earlier releases have introduced an issue with leaderboard configuration and with binding
                           tracked races to their leaderboard slots. When a filter is set for the tracked races list,
                           changing the leaderboard selection or changing the race column selection such that the
                           tracked race for a selected race column is not visible due to the filter, the connection
                           between the race column and the tracked race is removed.<p>
                           In order to reduce chances for failure, now at least changing the leaderboard selection
                           will de-select any selected race column, making sure that nothing needs to be selected
                           in the potentially filtered list of tracked races.<p>
                           However, trouble remains: changing the tracked races filter while having a race column
                           with a tracked race connected selected in the table on the left will unlink the race
                           column's tracked race. As a workaround, you'll have to either de-select the race column
                           in the left table before changing the filter, e.g., by Ctrl-clicking the race column
                           selected. Or you remove any filter text for the tracked races list before you change
                           the selection in the race column table. This will make sure that the race connected
                           to the race column that you may select next will be available for automatic selection.
                        </li>
                    </ul>
        
                    <h2 class="articleSubheadline">May 2016</h2>
                    <ul class="bulletList">
                        <li>Smartphone tracking support has been improved. When starting to track a race that has no
                            start-of-tracking time set yet, the start-of-tracking time will be set to the time point
                            when tracking has been started. Similarly, when stopping tracking and no end-of-tracking
                            time is set for the race yet, the current time is set as the end-of-tracking time for
                            that race.
                        </li>
                        <li>Regatta structure import from Manage2Sail now takes the boat class name from the
                            regatta, not the division element, giving better results.
                        </li>
                    </ul>
        
                    <h2 class="articleSubheadline">April 2016</h2>
                    <ul class="bulletList">
                        <li>In the "Race Manager App" regatta configuration settings, a new preference
                            "Activate result entry" has been added. It can enable or diable result entry
                            during or after the finishing phase in the Race Manager app. With this, it is
                            possible to configure up-front whether a race officer is offered the possibility to manage
                            results directly from the Race Manager app. This should <em>not</em> be used if an
                            external, official regatta management system is being used to capture and manage
                            the official scores.
                        </li>
                    </ul>
        
                    <h2 class="articleSubheadline">March 2016</h2>
                    <ul class="bulletList">
                        <li>For smartphone tracking, added shortcut to start/stop tracking of
                            race to each individual race (play/stop button in action column).
                        </li>
                        <li>When starting/stopping to track a race using smartphone tracking the
                            tracking start/stop time is set to "now" if no time has previously been set.
                        </li> 
                        <li>With the <b>MANAGE_MARK_POSITIONS</b> permission, users of the smartphone tracking feature can now
                            conveniently manipulate course mark positions from the <em>RaceBoard.html</em> entry point. When having
                            the permission, a new button "Edit Mark Positions" will be shown. Marks can then be selected from a
                            table, new fixes can be added and existing fixes can be moved. Note that the "Delete" menu item is
                            currently still disabled. Delete may be supported in future versions, though.
                        </li>
                        <li>The sailors info link is now also available for single regatta events in addition to multi regatta events that used to have this feature.
                            If a sailors info link is configured for events that are part of a series,
                            this isn't shown on the event page because the link to the series uses the same space in the UI and has higher priority.
                        </li>
                        <li>It's possible to configure language specific sailors info website links for events.
                            There is a default value that can be overwritten on a per locale base.
                            No sailors info link is shown for UI languages if there is neither a default link nor one for the specific locale,
                            even if there is one for another locale configured.
                        </li>
                        <li>The mechanism to handle RegattaOverview settings has been changed to a more generic approach.
                            This leads to slightly changed URL parameter names so that old bookmarks could be broken in a way
                            so that the actual shown set of races is different using the new version because the old parameters aren't correctly recognized.
                            All automatically generated links to this page in Home and AdminConsole have been updated to use the new parameter names.
                        </li>
                    </ul>
                    
                    <h2 class="articleSubheadline">February 2016</h2>
                    <ul class="bulletList">
                        <li>Several improvements regarding the creation of race metadata (events, regatta, etc.) including:
                            automatic creation of default series, dialog for creating a default leaderboard group
                        </li>
                        <li>The RaceBoard URL Parameter "canReplayDuringLiveRaces" has been removed.
                            This parameter was used to allow users to trigger autoplay for live races on non-live points in time.
                            The permission "CAN_REPLAY_DURING_LIVE_RACES" and role "moderator" now grant this functionality to users.
                        </li>
                        <li>The "Manage Media" button in RegattaOverview is now bound to the Permission "MANAGE_MEDIA".
                            The Roles "eventmanager" and "mediaeditor" grant the "MANAGE_MEDIA" permission.
                        </li>
                        <li>The "Edit mark passings" button in RegattaOverview is now bound to the Permission "MANAGE_MARK_PASSINGS".
                            The Role "eventmanager" grants the "MANAGE_MARK_PASSINGS" permission.
                        </li>
                        <li>The user management page now provides a "Refresh" button to reload the user list.
                        </li>
                        <li>The user management page now also lists sailing roles and permissions in the respective suggest boxes.
                        </li>
                        <li>The "Edit Points" module is now bound to the Permission "MANAGE_LEADERBOARD_RESULTS".
                            The Role "eventmanager" grants the "MANAGE_LEADERBOARD_RESULTS" permission.
                        </li>
                        <li>There is now a UI element in the header of "Edit Points", "Admin Console" and "Races Overview" pages
                            that indicates the authentication and makes it possible to sign in/sign out without leaving the page.
                            The pages "Edit Points" and "Admin Console" will show a message instead of the page content
                            if you aren't autenticated or don't have the required permissions.
                        </li>
                    </ul>
                    
                    <h2 class="articleSubheadline">October 2015</h2>
                    <ul class="bulletList">
                        <li>The "RaceLog Tracking" panel was renamed to the more intuitive "Smartphone Tracking".
                        </li>
                        <li>Competitor and course information can now be copied independently from one race to another within a Smartphone-tracked leaderboard.
                        </li>
                    </ul>
                    <h2 class="articleSubheadline">November 2015</h2>
                    <ul class="bulletList">
                        <li>Adding a competitor to a leaderboard or a regatta pre-sets the competitor's boat class
                            according to the leaderboard's / regatta's boat class.
                        </li>
                        <li>When done with creating a regatta, the user can have the corresponding regatta leaderboard
                            created with a simple click instead of having to navigate to the "Leaderboards" tab.
                        </li>
                        <li>Trim leaderboard and leaderboard group names during creation, removing leading and trailing
                            blanks. These names can occur in URLs, and trailing blanks in particular may be trimmed,
                            causing the objects to not be found.
                        </li>
                    </ul>
                    <h2 class="articleSubheadline">October 2015</h2>
                    <ul class="bulletList">
                        <li>The "RaceLog Tracking" panel was renamed to the more intuitive "Smartphone Tracking".
                        </li>
                        <li>Competitor and course information can now be copied independently from one race to another within a Smartphone-tracked leaderboard.
                        </li>
                    </ul>
                    <h2 class="articleSubheadline">September 2015</h2>
                    <ul class="bulletList">
                        <li>A new scoring scheme for elimination rounds has been added. It will first be used
                            at a major wind surfing event.
                        </li>
                        <li>The "Device Configuration" tab has been moved into a new top-level tab
                            "Race Committee App".
                        </li>
                        <li>Included magnetic declination data for 2016 already.
                        </li>
                        <li>Bug fix: in rare cases, adding several series to a regatta in one go swapped the order
                            of the series to be created. This has now been fixed.
                        </li>
                    </ul>
                    <h2 class="articleSubheadline">August 2015</h2>
                    <ul class="bulletList">
                        <li>Race log tracking now allows administrators to set the start and end of tracking for a race.
                            Competitor and mark positions as well as wind data are filtered based on the start/end of tracking
                            intervals.
                        </li>
                        <li>Setting the boat class for a regatta and when creating a competitor has been unified and now
                            uses a suggest text box which makes suggestions based on all the boat classes known by the
                            application. In both cases can users now also enter a "free-form" boat class which is then
                            created by the server if not known yet. Note that for such boat classes no boat class icon
                            will be present when showing the regatta on the web page.
                        </li>
                        <li>Added boat classes Soling, Lago 26, Kielzugvogel, PWA (Professional Windsurfers Association)
                        </li>
                    </ul>
                    <h2 class="articleSubheadline">June 2015</h2>
                    <ul class="bulletList">
                        <li>An event an now have a "Sailors' Info" URL configured. If provided, there will be a button
                            displayed on the event's web page that navigates to this link. It can be used, e.g., to link
                            to official documents such as the notice of race, sailing instructions, weather information
                            or similar.
                        </li>
                    </ul>
                    <h2 class="articleSubheadline">April 2015</h2>
                    <ul class="bulletList">
                        <li>Competitors can now have a flag image assigned. This image should ideally be
                            sized 18x11px. If such an image is assigned, it overrules the nationality flag.
                            Use this feature to provide club flags for sailing league events.
                        </li>
                    </ul>
                    <h2 class="articleSubheadline">February 2015</h2>
                    <ul class="bulletList">
                        <li>The Event panel now links the event name to the event page in the new design. The old "RegattaOverview"
                            link is now shown in the panel below, shown when selecting the event in the table above, called
                            "Event Overview."
                        </li>
                    </ul>
        
                    <h2 class="articleSubheadline">December 2014</h2>
                    <ul class="bulletList">
                        <li>We added user management. The /gwt/AdminConsole.html entry point for a fresh server set-up uses
                        admin/admin as username/password. You can change the password in the "Advanced &gt; User Management"
                        tab where also new users can be created. If you assign a use the role "admin" then the user will
                        be able to use the administration console. Stay tuned for a more sophisticated set of roles and
                        permissions to be added in the future.
                        </li>
                        <li>Reverse replication is now possible for selected events. When a replica instance receives a
                            modifying operation, such as a user logging in (creating a user session) or a wind fix being
                        entered through the Race Committee App, this change will be sent from the replica to the master
                        and from there be replicated to all other replicas attached.
                        </li>
                        <li>Starting a server with auto-replication enabled has been changed. The REPLICATE_ON_START environment
                            variable no longer is a Boolean value (True/False) but now has to list the replication services to be
                        replicated from the master. The default environments for replicas at
                        <a href="http://releases.sapsailing.com/environments">http://releases.sapsailing.com/environments</a>
                        show how this works.
                        </li>
                        <li>The "Connectors" category has a new tab in the administration console, entitled "Regatta Structure Import".
                            If your regatta management system happens to be <a href="http://manage2sail.com">Manage2Sail</a> 
                        you can enter an event ID and show the list of regattas, then set defaults for how they shall be
                        created in the SAP Sailing Analytics. This allows you to import and create many regattas at once,
                        saving the laborious effort of manually creating them. Obviously, this can come in handy at large
                        events with regattas on many course areas in several different boat classes.
                        </li>
                    </ul>
                    
                    <h2 class="articleSubheadline">July 2014</h2>
                    <ul class="bulletList">
                        <li>Replication has become much more robust and efficient. The initial load which used to be sent in a
                            single huge (although compressed) stream of data from the master to the replica(s) was hard to get
                            transmitted in the face of flaky and slow network connections. We've changed this: now the initial
                            load is transmitted as a sequence of messages using a message broker infrastructure. If a single
                            message doesn't arrive, it will be re-sent until it got through. The messages are buffered for several
                            minutes, so the initial load transmission can even survive and recover from severe network outages.<p>
                            
                            For the incremental replication process, we added compression, making the transmission more bandwidth-efficient
                            and therefore quicker and leaner. In addition, we've cleaned up the protocol a little, avoiding the
                            sending of redundant data, adding to the effects of compression. Replicating five live races with
                            approximately 40 to 50 competitors each, with four active wind measurement units each, requires approximately
                            30kB/s of network bandwidth between master and replica.
                        </li>
                        <li>Events now have lots of new attributes, particularly start/end date and multimedia content URLs</li>
                        
                        <li>Regattas can now be edited to <em>not</em> perform start time inference based on start mark passings.
                            Usually, when no start time is set by the race committee app or by the tracking provider or manually
                            through the administration console, the start time is inferred from the mark passings for the start
                            line. However, this can lead to unpleasant effects when the race committee aborts or postpones a race
                            and doesn't set a new start time for some period of time. When during this period one or more boats
                            cross the start line, a new start time would be inferred implicitly, showing scores in the leaderboard
                            and starting to compute all sorts of metrics. To avoid this, uncheck the checkbox
                            "Use start time inference from start mark passings" in the regatta create / edit dialog.</li>
                            
                        <li>When creating a regatta in the administration console, the regatta name is now taken from the create
                            dialog's "Name" field as-is and is no longer automatically extended by appending the boat class name
                            in parentheses to the base name. This is important to know if you so far have created several regattas
                            within the scope of the same event by simply providing the event name and the boat class name, relying
                            on the administration console to extend the regatta name by the boat class name because now with this
                            strategy your regattas would all be named the same. If you want to continue using some base name and
                            see the boat class name after the base name in parentheses you will now have to add that to the "Name"
                            field yourself, as in "Kieler Woche 2014 (470)". With this change, you can avoid having special
                            characters such as "/" in the regatta name which used to be a problem in particular for RESTful web services
                            that use the regatta name as a URL element. Boat classes such as "B/one" and "J/70" traditionally
                            had issues with this. Now, the regatta can simply be named "My Event (J70)" instead, and web service
                            access is hassle-free. The boat class can still be called "J/70" which can be useful if the result
                            management tool or the tracking partner spells it that way.</li>
                    </ul>
        
                    <h2 class="articleSubheadline">March 2014</h2>
                    <ul class="bulletList">
                        <li>XML export of leaderboards now also taking into account competitors that haven't sailed a race but got a score</li>
                    </ul>
        
                    <h2 class="articleSubheadline">February 2014</h2>
                    <ul class="bulletList">
                        <li>Series name can be edited</li>
                        <li>Now one can add a new series to an existing regatta</li>
                        <li>Introduced new series scheme where competitors are scored contigously over all fleets</li>
                    </ul>
                    <h2 class="articleSubheadline">January 2014</h2>
                    <ul class="bulletList">
                        <li>New version of TracTrac connector that fixes issues with concurrent loading of many races</li>
                        <li>Wind data can be imported from Expedition log files and from Igtimi WindBots</li>
                        <li>Competitors can be assigned fixed colors</li>
                        <li>Video files can be interactively linked to races</li>
                        <li>Admin Console consistently sorts alpha-numeric items such that numbers embedded in text are
                            sorted by their numeric values (Race 2 precedes Race 11)</li>
                        <li>AdminConsole has more consistent filter behavior as more columns are used for filtering;
                            some sorting options were added</li>
                        <li>Added a button to set the start time received of a tracked race. This time isn't persistent,
                            so it'll be forgotten after a server restart</li>
                        <li>Tracking a race with a wrong regatta is now forbidden</li>
                    </ul>
                </div>
            </div>
        </div>
    </div>
</body>
</html><|MERGE_RESOLUTION|>--- conflicted
+++ resolved
@@ -25,7 +25,6 @@
                 <div class="innerContent">
           <h2 class="articleSubheadline">September 2022</h2>
           <ul class="bulletList">
-<<<<<<< HEAD
             <li>Series within a regatta now support a configuration option that, regardless a race column factor,
                 keeps the 1.0 score as 1.0, scaling the other scores accordingly. For example, the scores 1, 2, 3, ...
                 with a column factor of 2 would then be mapped to 1, 3, 5, ... Use this, e.g., to model iQFOil
@@ -39,9 +38,7 @@
                 Note that when choosing this scoring scheme for any leaderboard but one that references a tie-breaking
                 leaderboard, the tie-breaking leaderboard functionality will simply be ignored, making it equivalent
                 in behavior to the simpler "High Point System, Match Racing" scoring scheme.</li>
-=======
             <li>Added boat classes "Beneteau First 35" and "Beneteau First 45" with their class logos.</li>
->>>>>>> 41f3f394
           </ul>
           <h2 class="articleSubheadline">July 2022</h2>
           <ul class="bulletList">
