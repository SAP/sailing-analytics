<!DOCTYPE html>
<html>
<head>
    <link href="sailing-fontface-1.0.cache.css" media="screen" rel="stylesheet" title="Default stylesheet" type="text/css" />
    <link href="start.css" rel="stylesheet" type="text/css" />
    <link href="release_notes.css" rel="stylesheet" type="text/css" />
    <link rel="shortcut icon" type="image/x-icon" href="images/sap${applicationScope['clientConfigurationContext.whitelabeled']}.ico"  selenium-id="shortcutIcon"/>
    <title>${applicationScope['clientConfigurationContext.SAP']}Sailing Analytics - Admin Console Release Notes</title>
</head>
<body>
    <div class="logoAndTitlePanel">
        <script>
            if (!${applicationScope['clientConfigurationContext.debrandingActive']}){
                document.write("<a class=\"sapLogo\" href=\"https://www.sap.com?campaigncode=CRM-XH21-OSP-Sailing\"><img class=\"sapLogoImage\" src=\"/images/logo-small@2x.png\" alt=\"SAP Website\"/></a>\r\n");
            }
        </script>
        <div class="sailingAnalyticsLabelPanel">
            <div class="sailingAnalyticsLabel">Sailing Analytics</div>
        </div>
    </div>
    <div class="yield_content">
        <div class="contentWrapper">
            <div class="mainContent">
                <h2 class="releaseHeadline">Release Notes - Administration Console</h2>
                <div class="innerContent">
<<<<<<< HEAD
          <h2 class="articleSubheadline">December 2024</h2>
          <ul class="bulletList">
                <li>The Igtimi WindBot connector has been re-designed. This became necessary because
                    Riedel Communications GmbH deprecated and then stopped their "Riot" back-end
                    which so far allowed WindBot and YachtBot devices to register, send their data to and provide
                    client applications access to live and historic WindBot data.<p>
                    The new architecture features a built-in "Riot" server replacement in every
                    Sailing Analytics server. It can be configured using the <tt>igtimi.riot.port</tt>
                    system property, which is controlled through the <tt>IGTIMI_RIOT_PORT</tt>
                    environment variable set for the <tt>start</tt> script. When left empty,
                    the Riot server will listen on a random port unused so far. This port can
                    be obtained using the <tt>/igtimi/api/v1/server</tt> REST GET method, found
                    in the <tt>port</tt> attribute of the JSON document responded with.
                    The built-in Riot server is replicated by default, and devices and data access
                    windows are kept synchronized between primary and replicas. Dedicated instances
                    may be set up with the only purpose of acting as a highly-available Riot server
                    farm. Messages sent to one of the instances in the replica set will make it to
                    all instances in the replica set and will eventually get stored persistently in
                    the primary's database.
                    <p>
                    Devices can be configured to send to that port, directly to the server's IP
                    address with the specific port, or, e.g., through a network load balancer
                    such as the Amazon Web Services (AWS) NLB, allowing for multiple servers
                    such as a primary/master and one or more replicas to be registered for
                    high availability. With an AWS NLB it is important to configure the target group
                    such that the client IP address is preserved, so the server knows where to send
                    responses and commands to.
                    <p>
                    Instead of managing Igtimi "Accounts" there now is a system property <tt>igtimi.base.url</tt>
                    that defines the base URL of the Riot service to which the Sailing Analytics server will
                    connect for live and stored WindBot data. The new environment variable <tt>IGTIMI_BASE_URL</tt>
                    is mapped to the <tt>igtimi.base.url</tt> property in the start scripts.
                    The property defaults to <tt>https://wind.sapsailing.com</tt>.
                    By default, authentication for the remote service is handled using the local user's bearer token
                    of the user tracking or owning the race for which wind data is requested. The <tt>igtimi.bearer.token</tt>
                    system property can be used as an override, e.g., in case the local Sailing Analytics server
                    does not share the security service with the replica set running the Riot service. The corresponding
                    environment variable is <tt>IGTIMI_BEARER_TOKEN</tt>. With this,
                    the <tt>igtimi.client.id</tt> and <tt>igtimi.client.secret</tt> system properties, as well as
                    their environment variable counterparts <tt>IGTIMI_CLIENT_ID</tt> and <tt>IGTIMI_CLIENT_SECRET</tt>,
                    respectively, are no longer used.
                    <p>
                    The new version of the Igtimi Devices panel in the Admin Console (see
                    <tt>/gwt/AdminConsole.html#IgtimiDevicesPlace:</tt>) now shows the devices
                    and their sharing to clients through so-called "Data Access Windows." The
                    device entities are created automatically when messages are received.
                    Data Access Windows (DAWs), however, need to be created manually in order to share
                    the content delivered by the devices with authenticated users. You can use
                    the DAWs' ownership and access control list (ACL) settings and grant users
                    explicit permissions to individual DAWs. Click on the "Change Ownership" action icon
                    to see the key of a DAW in case you want to use it in an individual permission
                    that you grant to a user.
                    <p>
                    There is a REST API that mimics the old Riot REST API to a certain degree.
                    Sailing Analytics users and operators typically don't work with this API directly.
                    Yet, the API is exposed under <tt>/igtimi/api/v1</tt> and has end points for
                    managing devices and DAWs, retrieving data recorded from the devices,
                    as well as for finding out the web socket server end
                    point for connecting to live data and connecting to it,
                    and the above-mentioned method for finding
                    out the Riot server socket's listening port.
                    <p>
                    The protocol used for transmitting device data to REST API clients has changed in
                    so far that the device message payloads are no longer sent as JSON objects; instead,
                    the original Protocol Buffer (protobuf) binary messages are encoded using Base64
                    and transmitted as an array of such Base64 strings.
                    </li>
=======
          <h2 class="articleSubheadline">January 2025</h2>
          <ul class="bulletList">
                <li>When exporting wind from the Admin Console's Tracked Races / Tracked Races panel,
                    the wind data is represented as "fixes" where COG and SOG correspond to TWD and TWS,
                    as usual. Now, however, not only the <tt>COMBINED</tt> wind track is exported, but
                    all detailed tracks of type <tt>EXPEDITION</tt>, <tt>WEB</tt>, <tt>WINDFINDER</tt>,
                    and <tt>RACECOMMITTEE</tt>. The respective object names are constructed from the
                    wind source types and IDs, e.g., <tt>"EXPEDITION (DC-FE-AAHJ)"</tt> and can be
                    imported again in the Tracked Races / Wind panel now (see "Routeconverter"-based
                    wind import).</li>
>>>>>>> 638fea85
          </ul>
          <h2 class="articleSubheadline">November 2024</h2>
          <ul class="bulletList">
                <li>The system property for removing the SAP branding from the solution has changed its default. It used
                    to default to <tt>false</tt>, meaning that by default the entire solution shows SAP's branding.
                    Prior to publishing the repository under an open-source license we'd like to make clear that only
                    SAP-reviewed versions such as from <a href="https://github.com/SAP/sailing-analytics">https://github.com/SAP/sailing-analytics</a>
                    are supposed to show this branding. Any other fork must not, and the regular rules for the use of
                    the SAP trademark apply. See also <a href="https://brand.sap.com">brand.sap.com</a>.
                    Therefore, we change the default value of this property to <tt>true</tt>.</li>
          </ul>
          <h2 class="articleSubheadline">September 2024</h2>
          <ul class="bulletList">
            <li>When removing the denotation for smartphone tracking from a race, tracking of that race will
                now be stopped and the tracked race will be removed. This ensures consistency when later
                the denotation should be added again.</li>
            <li>A file importer for the Queclink GL300 format (see, e.g.,
                <a target="_" href="https://static.sapsailing.com/GL300%20@Track%20Air%20Interface%20Protocol_R13.03.pdf">here</a>)
                has been added. This way, you can now create a "smartphone-tracked" race and import a file that contains
                messages recorded from GL300 devices. Those messages look like this:
                <pre>
                  +BUFF:GTFRI,301201,860599002480051,,0,0,4,1,,,,-2.872803,52.161116,20240710154359,,,,,,1,,,,-2.872803,52.161116,20240710154404,,,,,,1,,,,-2.872803,52.161116,20240710154409,,,,,,1,,,,-2.872803,52.161116,20240710154414,,,,,,60,,21B0$
                </pre>
                The importer naturally supports out of order delivery. The position-related data doesn't have to be
                ordered by increasing time stamps. This way, you can also activate buffering in your GL300 such that
                when the tracker comes online again, live data transmission takes precedence over transmitting the
                data buffered.</li>
          </ul>
          <h2 class="articleSubheadline">August 2024</h2>
          <ul class="bulletList">
            <li>When importing race results for race columns with column factors different from 1.0,
                score difference highlighting now properly considers those column factors. This
                should help in particular when importing medal race scores which by default are
                doubled.</li>
            <li>Inserting wind data into the database on the importing side of a "Master Data Import"
                is now quicker, using mass insert instead of inserting the wind fixes one by one.</li>
            <li>Added Zoom8 as new pre-defined boat class.</li>
            <li>Switched from Launch Configurations to Launch Templates for AWS landscape automation.
                When this release is deployed, you will only be able to fully manage application
                replica sets based on Launch Templates. Those still based on Launch Configurations
                then need to be migrated manually in the AWS EC2 Console before you can manage
                those replica sets again with this release.</li>
          </ul>
          <h2 class="articleSubheadline">July 2024</h2>
          <ul class="bulletList">
            <li>A regatta's end date is now considered for deciding whether to display the regatta as still
                "in progress." A regatta will be shown as "finished" now even if not all its races (as may occur
                particlarly in split-fleet scenarios) have been completed, as soon as the regatta's end date
                has passed.</li>
            <li>Upgraded TracAPI to version 3.15.13, resolving issues with deadlocks based on HTTP ports
                being blocked.</li>
          </ul>
          <h2 class="articleSubheadline">June 2024</h2>
          <ul class="bulletList">
            <li>Upgraded to TracAPI 3.15.8, supporting more TracTrac invalid result markers (IRMs),
                in particular DCT, DNE, and RCT.</li>
            <li>For raw data output of wind sensor and object positions, where permitted, use seven instead of
                six decimal places in lat/lng output to increase resolution to approximately 1cm.</li>
            <li>Fixed concurrency issue with subscription webhook callbacks which in rare cases led
                expiring subscriptions or failing payments to not properly revoke user permissions.</li>
            <li>When archiving a replica set, any remote reference pointing to it from the archive running
                at <tt>www.sapsailing.com</tt> is being removed. Now, the same reference will also be removed
                from the failover archive at <tt>archive-failover.sapsailing.com</tt> to reduce inconsistency
                and a circular reference structure in case we need to switch to the failover.</li>
            <li>Upgraded to TracAPI 3.15.9, filtering mark positions by course area on the server side now and
                offering the client archived MTB files instead of live DB access where available.</li>
            <li>Upgraded to TracAPI 3.15.10, fixing a bug introduced by TracAPI 3.15.9 regarding locally
                overriding the so-called "stored data URI"</li>
            <li>Added class "Wingfoil"</li>
            <li>TracAPI 3.15.12 fixes the MTB file reader that was not releasing all the resources once
                the reading process was over.</li>
            <li>Added class "RS Vareo"</li>
            <li>Fixed Czech translation for the headerLogo of the web interface: 'Sailing Analytics' is now
                used instead of czech phrase.</li>
          </ul>
          <h2 class="articleSubheadline">May 2024</h2>
          <ul class="bulletList">
            <li>Reading the wind estimation data from a server during start-up, using the
                <tt>windestimation.source.url</tt> system property, now requires authentication.
                The <tt>java/target/start</tt> script now reads the <tt>WINDESTIMATION_BEARER_TOKEN</tt>
                variable and passes it as the <tt>windestimation.source.bearertoken</tt> system property
                to the application. The user authenticated by that token must have the
                <tt>WIND_ESTIMATION_MODELS:READ</tt> permission for the server identified by the
                URL provided in the <tt>windestimation.source.url</tt> property, for example
                <tt>WIND_ESTIMATION_MODELS:READ:ARCHIVE</tt> if the URL is <tt>https://sapsailing.com</tt></li>
            <li>Reading the polar data from a server during start-up, using the
                <tt>polardata.source.url</tt> system property, now requires authentication.
                The <tt>java/target/start</tt> script now reads the <tt>POLAR_DATA_BEARER_TOKEN</tt>
                variable and passes it as the <tt>polardata.source.bearertoken</tt> system property
                to the application. The user authenticated by that token must have the
                <tt>POLAR_DATA:READ</tt> permission for the server identified by the
                URL provided in the <tt>polardata.source.url</tt> property, for example
                <tt>POLAR_DATA:READ:ARCHIVE</tt> if the URL is <tt>https://sapsailing.com</tt></li>
          </ul>
          <h2 class="articleSubheadline">April 2024</h2>
          <ul class="bulletList">
            <li>The TracTrac connector now pools and re-uses event subscriber threads for live connections
                for the same event with equal stored and live URIs. This helps reduce the number of threads
                running in the system and is "friendlier" on the TracTrac infrastructure regarding the
                number of concurrent connections the system needs to manage.</li>
            <li>During live TracTrac connections, mark positions are now filtered by the race's course area if
                both, mark and race, specify one. This way, redundant and excessive mark fixes can be avoided,
                don't consume extra memory and don't waste replication bandwidth. See also
                <a href="https://bugzilla.sapsailing.com/bugzilla/show_bug.cgi?id=5919">bug 5919</a>.</li>
            <li>Fixed file upload for Chrome browsers after Chrome made an incompatible change, appending
                a combination of <tt>&lt;div&gt;</tt> tags after the already <tt>&lt;pre&gt;</tt>-enclosed
                form submission completion payload.</li>
            <li>The TracTrac connector will no longer disconnect from a race when it is abandoned. It is now
                assumed the race will be re-sailed, and so the connector will keep tracking the race.</li>
            <li>Fixed handling of <tt>null</tt> values in "compareservers" end point.</li>
            <li>Upgraded to TracAPI 3.15.7, fixing an issue with static mark positions not transmitted during live races.</li>
            <li>The LOW_POINT_WITH_ELIMINATING_MEDAL_SERIES_PROMOTING_ONE_TO_FINAL_AND_TWO_TO_SEMIFINAL scoring scheme,
                as used typically for iQFOil formats with quarter/semi/grand finals, now does no longer require explicit
                column factors of 1.0 for those medal-series race columns. The medal series-based doubling is deactivated
                now for this scoring scheme. Should you have relied on this scheme doubling your medal series scores,
                you now have to adjust the column factors for those race columns to 2.0 explicitly.</li>
          </ul>
          <h2 class="articleSubheadline">March 2024</h2>
          <ul class="bulletList">
            <li>Support the "AIN" IOC code for "ATHLÈTE INDIVIDUEL NEUTRE" with its special flag.</li>
            <li>Bug fix: in landscape automation, when moving all process instances away from a node to other nodes,
                in-place replica re-starts were erroneously performed using the "root" user instead of the
                "sailing" user. Not only were the processes running with the wrong user; this would also
                create folders with incorrect ownerships which then were no longer writeable for the "sailing"
                user which later led to problems with re-starting those processes, such as after a version
                upgrade.</li>
            <li>For new stand-alone instances, the new default type suggested is c5.2xlarge which is less expensive with
                similar characteristics as the previous default c4.2xlarge.</li>
          </ul>
          <h2 class="articleSubheadline">February 2024</h2>
          <ul class="bulletList">
            <li>The TracTrac API now offers <tt>STP</tt> and <tt>SCP</tt> as new race competitor status values
                that we now map to our corresponding "IRM" / penalty codes.</li>
            <li>A bug in the way mark passing calculation results were stored persistently lead to some races
                "losing" their mark passings when the server was re-started. This bug is fixed now.</li>
            <li>Upgraded embedded Jetty web server from 9.4.44 to 9.4.54. See
                <a href="https://nvd.nist.gov/vuln/detail/CVE-2024-22201">CVE-2024-22201</a> and
                <a href="https://github.com/jetty/jetty.project/issues/11256">Jetty issue #11256</a>.</li>
          </ul>
          <h2 class="articleSubheadline">January 2024</h2>
          <ul class="bulletList">
            <li>When launching a new application replica set in a region, the choice of the default RabbitMQ
                server now depends on the region: in our "default" region "eu-west-1", RabbitMQ is identified
                by the DNS-mapped host name "rabbit.internal.sapsailing.com". Elsewhere, the RabbitMQ server
                in the region is explored using the RabbitMQEndpoint tag. If not found, again
                "rabbit.internal.sapsailing.com" will be used, assuming there may be a VPC peering across
                regions.</li>
          </ul>
          <h2 class="articleSubheadline">October 2023</h2>
          <ul class="bulletList">
            <li>TracTrac and YellowBrick passwords are no longer sent back to the client; there were ways to discover
                those passwords from the password fields by tweaking with the browser's debug tools. When leaving
                the password field empty during updating a connectivity record, the password will simply be left
                unchanged.</li>
            <li>The TracTrac "Update URI" is now discovered from the new field <tt>server_update_uri</tt> in the
                JSON document describing an event. This way, users don't need to enter it unless they want to
                override the default with some special value. It is therefore now usually sufficient
                to enter a user name and password combination in order to activate these updates that are sent
                back to the TracTrac server.</li>
          </ul>
          <h2 class="articleSubheadline">August 2023</h2>
          <ul class="bulletList">
            <li>Added a new racing procedure <tt>SWC_4MIN</tt> for kites and windsurfers with a shortened four-minute
                start sequence with green flag for one minute after start.</li>
            <li>The layout regression in leaderboard configuration panels ("Leaderboards / Leaderboards" and
                "Connectors / Smartphone Tracking") has been fixed. The help text has moved above the two
                caption boxes, and action icon columns for the two bottom tables now resize in lock-step,
                letting the rows of the two adjacent tables typically have similar, if not the same, height.</li>
            <li>Course areas can now optionally be specified with a center point and radius for display on the map.</li>
            <li>Bug fix: when allowing for competitor updates in combination with the TracTrac connector, the updates
                were not applied properly to the Competitor records in case of a "league" setup where competitors
                can change their boats in the context of their regatta.</li>
            <li>Macao and Faroe three-letter IOC / Noational Paralympic Committee codes according to
                <a href="https://en.wikipedia.org/wiki/List_of_IOC_country_codes">https://en.wikipedia.org/wiki/List_of_IOC_country_codes</a>
                are now supported (MAC and FRO, respectively).</li>
            <li>Added "303" as alias name for the "Hansa 303" class</li>
            <li>Added "RS Venture" boat class with icon</li>
            <li>The race logs for leaderboards to which the logged-in user has READ permission are now visible under
                <a href="/gwt/AdminConsole.html#LeaderboardsPlace:">/gwt/AdminConsole.html#LeaderboardsPlace:</a>.</li>
            <li>The TracTrac connector will now ignore mark positions from marks tagged with a course area that is different
                from the non-empty course area with which the race is tagged (if any). If either the mark or the race or neither
                are tagged with a course area on TracTrac's side the mark position will be processed.</li>
            <li>Auto-Scaling Groups created by landscape management now have monitoring enabled by default.</li>
            <li>Bug fix: selecting more than one shard for removal in the Landscape Management panel now works properly and
                removes all shards selected, not only the first.</li>
            <li>Tracked races without start time are now sorted towards the "later" end of the list.</li>
          </ul>
          <h2 class="articleSubheadline">July 2023</h2>
          <ul class="bulletList">
            <li>Score updates received through the race log, e.g., from the SAP Sailing Race Manager app or from the
                SwissTiming tablets through a TracTrac race connection, will update a leaderboard's "last update"
                time point only if it is newer than the already existing latest score correction time point.
                This way, if updates are received out of order it will be the latest update defining the
                last score correction time point.</li>
            <li>Bugfix: when computing a leaderboard's live delay, not the last race with a valid start time but the
                "rightmost" race connected to a column in the leaderboard was considered. For example, when the current
                live race "R3" has a live delay of 2s and there is another race "R4" already connected to the leaderboard
                with a live delay of 30s then the live delay for the leaderboard will end up being considered to be 30s,
                not 2s. This is now fixed.</li>
            <li>The <tt>/sailingserver/windStatus</tt> page now also shows battery levels if received.</li>
            <li>Tolerate TracTrac competitor status and result updates for unknown competitors (e.g., hidden ones such
                as jury boats that are tracked). This avoid issues with making race results official, too.</li>
            <li>"IQF" is now an alias name for "iQFOil"</li>
            <li>Introduced "SCA" as a new invalid result marker (IRM). When used together with the scoring scheme "LowPointWithAutomaticRDG",
                a default score is computed based on average of the competitor's scores in all races prior to the one for
                which the SCA has been given. This implements RRS A9b.</li>
            <li>Introduced a new scoring scheme: "Low point system; Medal races as quarter final, semi final and grand final."
                It is well-suited for the iQFOil format as seen in the years 2022/2023. Model each of the Quarter Final,
                Semi Final, and Grand Final as a separate "Medal Series" with one race each. The scoring scheme understands
                that the best competitor of the opening series advances to the last medal series (e.g., "Grand Final"), and
                the second and third of the Opening Series advance straight to the Semi Final (last-but-one medal series).</li>
            <li>The invalid result markers (IRMs) <tt>SCP</tt>, <tt>STP</tt>, <tt>DPI</tt>, and <tt>RDG</tt> can now consider
                optional incremental score corrections which are added to the points determined based on the competitor's rank
                in the race and the scoring scheme that applied to the race. For example, a <tt>DPI</tt> penalty with <tt>+2.5</tt>
                points may now be specified which applied during tracking the race. Absolute score corrections will be considered
                for these IRMs at the end of the race, regardless the incremental score correction. Note that the increments
                are subject to any column factors being applied; this may contradict an event's rules that may state that certain
                penalties, such as <tt>STP</tt> are <em>not</em> subject to doubling for a medal race. In such cases, specify half
                the penalty when editing the increment. Specifying and incremental penalties can be done on the <tt>/gwt/LeaderboardEdit.html</tt>
                reachable from the administration console's Leaderboards/Leaderboards tab (red dice symbol). They are displayed there
                in brackets behind the score and an optional IRM code, as in "17 DPI [+1.5]". Clearing the corresponding field
                in the editing popup dialog removes the incremental scoring offset, just like clearing the IRM code drop-down
                or the absolute score correction removes the values there, respectively.</li>
          </ul>
          <h2 class="articleSubheadline">June 2023</h2>
          <ul class="bulletList">
            <li>When importing results, sorting of the result documents has been improved. The drop-down now puts those
                result documents at the top that have the relatively longest match of their class name with the regatta's
                class name, also now considering all alias names for the class known to the system. For equally likely
                matches the newer result document is preferred. The score importer used last is remembered in the
                user preferences now and suggested by default. The most likely result document from that "default"
                score provider is suggested for import if the boat class name has sufficient overlap with the leaderboard's
                boat class name.</li>
            <li>In the Admin Console Regattas section, the table now features a course area column. This was previously shown
                in the Leaderboards table only. 
            <li>Handling an error condition more "gracefully:" when in the "Low Point, First to Win Three Races in Final" a competitor
                was assigned a number of carried wins, but that competitor then did not compete in either of the semi-final fleets, an internal
                error would keep the entire leaderboard from displaying. This is now ameliorated by logging a warning and sorting
                such a competitor as "worse" than others with equal points/wins.</li>
            <li>When archiving a DNS-mapped replica set, the load balancer rules were removed only after even the master process
                was stopped. Furthermore, all replicas were stopped even if the master was not part of the public target group, before
                the load balancer rules were changed. This led to the unfortunate situation that
                the reverse-proxy rule that was already active would not get triggered until the load balancer rules
                for the replica set were finally removed, letting users receive error 500 status codes.
                Now, the master is first added to the public target group if it wasn't already a part of it, then all replicas are stopped,
                then the load balancer rules are removed, and then the master is stopped. This will increase availability, particularly
                during a replica set archiving process.</li>
            <li>In the landscape management panel it is now also possible to provide an already existing AWS session token together with
                access key and secret for logging in. This can help, e.g., when a corporate standard requires signing in with non-IAM
                roles or accounts where the typical IAM MFA login is not supported. See your <tt>~/.aws/credentials</tt> file for a possible
                session token and see, for example, the <tt>aadawscli</tt> tool for producing such session credentials from an Azure
                Active Directory authentication scheme.</li>
            <li>Igtimi wind import now will trigger un-archiving of archived wind data. From the Igtimi web site: "All resources stored on the
                Igtimi servers will be archived if they are older than 6 months and have not been accessed for 4 months. When data is archived
                it is flagged as''“is_archived = true''". Note that when you hit archived data, while unarchiving is triggered, it will happen
                in the background and take up to a few minutes. You will then have to try again to actually receive the unarchived data.</li>
          </ul>
          <h2 class="articleSubheadline">May 2023</h2>
          <ul class="bulletList">
            <li>When a user with landscape management permissions creates a new application replica set, e.g., for a new event and the user group created
                for the new server ("...-server") is also new then the user creating it will now automatically be assigned the role <tt>server_admin</tt>
                qualified for the new "...-server" group
                which will allow him / her to manage all technical aspects of the server. The role is assigned "transitively" so that the user may pass
                it on to other delegate users. This complements the transitive assignment of the <tt>user</tt> role qualified for the new "...-server"
                group which the user creating a group has always received, also before this update. See
                <a href="https://wiki.sapsailing.com/wiki/info/security/permission-concept">https://wiki.sapsailing.com/wiki/info/security/permission-concept</a>
                for more details.</li>
            <li>When removing a replica set, now the selection in the table showing the MongoDB endpoints is honored: when a selection has been made there,
                after successfully removing the replica set, its master database will be moved to the MongoDB endpoint selected and will, after successful
                comparison with the original, be removed from its original location. Likewise, a new parameter is available for the corresponding
                REST API endpoint for removing replica sets.</li>
            <li>An STP or SCP scoring code ("Standard Penalty" / "Scoring Penalty") now by default adds 1.0 to the competitor's score as calculated based on the ranking.
                The STP / SCP code is shown already with the beginning of the race, but any official scoring result entered after the race will be
                used during replay only once the competitor has finished the race. For the medal stages of the new Formula Kite scoring
                (Low Point, First to Win Three Races, both, the A8.1 and A8.2 variants) an STP / SCP will add 1.1 to the competitor's score.</li>
            <li>The "Low Point, First to Win Three Races" scoring schemes, which rank competitors in the medal series based on the number of
                "races won" now count a win if the competitor has achieved the lowest score in that race. This changes the previous rule where
                the competitor needed to score 1.0 points in order to be called the "winner" of that race. In particular, with this change
                a competitor with, say, 2.0 points can be the "winner" of the race in case the competitor finishing first took a standard
                penalty (STP) or scoring penalty (SCP) which adds 1.1 points to the 1.0 point awarded for finishing first, so a total of 2.1 points, thus worse
                than the 2.0 points of the competitor finishing second. Should there still be a tie on points, the finishing order is
                used to break that tie.</li>
          </ul>
          <h2 class="articleSubheadline">April 2023</h2>
          <ul class="bulletList">
            <li>Added boat classes "IMOCA", "VO65" and "VO60"</li>
            <li>Implemented a new scoring scheme that ignores A8.1 tie-breaking and only uses A8.2 (last race,
                second-to-last, etc.)</li>
            <li>Implemented a new scoring scheme that supports the Formula Kite medal series format but
                ignores A8.1 tie-breaking and only uses A8.2 (last race, second-to-last, etc.)</li>
          </ul>
          <h2 class="articleSubheadline">March 2023</h2>
          <ul class="bulletList">
            <li>Users with administrative permissions on a server replica set will now be notified by e-mail about important
                events affecting the replica set, such as when the primary server instance is upgraded or moved and hence
                the replica set temporarily cannot accept write requests, or when the replica set is being archived and
                hence no other archiving should be run at the same time and the replica set being archived should not be
                modified during the archiving process. The <tt>SERVER</tt> permissions checked are <tt>CAN_IMPORT_MASTERDATA</tt>
                and <tt>CAN_EXPORT_MASTERDATA</tt> for the archiving process, and <tt>CONFIGURE_LOCAL_SERVER</tt> in case of
                the primary server becoming unavailable. E-Mail is sent only to addresses that were previously validated
                successfully.
            </li>
            <li>The landscape management panel in the administration console now offers a new action to move all application
                processes away from a server instance to a new one of which the user can determine the instance type.
                This is helpful, e.g., when a shared instance has an outdated image / installation, requires kernel updates
                or other things that at least would require a re-boot. Instead, moving to a new instance which is launched
                off the latest default image gives a fresh platform to launch the application processes on.
            </li>
            <li>The list of Amazon Machine Images in the landscape management panel now shows the AMI ID as a link that
                will open an AWS console, showing the instances launched off that AMI. This way it becomes easy to see
                which instances are using which of the managed AMIs.
            </li>
            <li>SSH keys produced with new versions of OpenSSH as well as the highly secure ED25519 keys are now supported
                for AWS landscape management. This removes the requirement to convert new OpenSSH keys to PEM format before
                starting to work with them.
            </li>
            <li>For the DNS name resulting from a new replica set name and an optional domain name or the default domain name
                (<tt>sapsailing.com</tt>) it is now checked that this name is not taken yet. An error message will be shown
                otherwise.
            </li>
            <li>Sorting of replica-set table by name is now case-insensitive.</li>
            <li>Bug fix: when working cross-region with the Landscape panel, temporary upgrade replicas were identified
                trying to obtain their host name from their IP address. When this is attempted, however, for an IP address
                identifying a host in one region and the host name is determined from within another region then the
                internal DNS name chosen is that of the other region and therefore incorrect. Instead, now the IP address's
                numeric representation is used instead.</li>
            <li>The scoring scheme "Low Point System, First with three wins in medals is winner" has been adjusted to meet the
                Olympic requirements; see official ORIS document OG2024_SAL_ORIS_R8_V1.2_20230330.pdf. It should be used as follows:
                An opening series, optionally split into qualification and final series in case the fleet is split, is followed
                by two medal series: one for the semi-final, and another for the grand final. Both of these medal series should
                start with a carry-forward which will be interpreted by the scoring scheme as the "number of wins carried forward."
                These carried wins need to be entered manually into the leaderboard (two wins for the best-seeded, one for the
                second-best seeded competitor for each fleet in those medal series). The semi-final series should consist of
                two fleets (A/B, equal rank 0) and will need seven race columns in addition to the carry-forward column because
                four competitors will race for the first to take three wins (defined as score 1.0 by the document), with a total
                of three carried wins may take six races at most, but due to a  standard penalty (STP) no competitor may score a
                win in the first race of a semi-final fleet.<p>
                The grand-finalists also race for the first to take three wins (including the carried-forward wins). They are
                ranked by wins, then by the last race rank, then by the second-to-last race rank and so on, up to the first
                grand-final race, and then by the opening series rank. Likewise, the semi-finalists will be ranked in their
                respective semi-final fleet. For their overall rank of the competitors ranking 2nd to 4th in their semi-final
                the two equally-ranked competitors from fleets A and B will be compared based on their opening series rank.</li>
          </ul>
          <h2 class="articleSubheadline">February 2023</h2>
          <ul class="bulletList">
            <li>Added ability to upload multiple video or image files of an event at once. It also includes some optimizations and bug fixes.
            </li>
          </ul>
          <h2 class="articleSubheadline">January 2023</h2>
          <ul class="bulletList">
            <li>Support for managing sharded replication in the "Landscape" panel of the "Advanced" category in the
                <a href="https://www.sapsailing.com/gwt/AdminConsole.html#LandscapeManagementPlace:">admin console</a>),
                offered as a new icon in the "Action" column of the replica sets table: in the new dialog that pops
                up you can create and remove so-called "shards" to which you can assign zero or more leaderboards
                offered by that replica set. Each shard gets its own auto-scaling group and target group in addition to the regular
                auto-scaling group / target group pair used for the public target group. By default a minimum of two instances
                are required by each shard to ensure availability. They are created with the same launch template
                used by the replica set's regular public target group. When a shard's instances are healthy,
                rules are managed in the replica set's load balancer to route traffic regarding the leaderboards
                selected for the shard to the shard's target group. This reduces traffic on the default public
                target group, and the instances of the shard can focus on the sub-set of leaderboards configured
                instead of having to compute all leaderboards in parallel. This helps reduce the leaderboard
                re-calculation times for live events with parallel live races in several classes and tens of
                competitors per leaderboard.
            </li>
            <li>Introduced new permission <tt>EVENT:UPLOAD_MEDIA</tt>. With this special permission, a user who does
                not have the full <tt>EVENT:UPDATE</tt> permission can still add (not remove or edit) media to an
                event, in particular images and videos. In our production environment the role <tt>event_manager</tt>
                grants this permission now, too, so users having that role can grant <tt>EVENT:UPLOAD_MEDIA</tt>
                to other users or the general public at their likings.
            </li>
          </ul>
          <h2 class="articleSubheadline">December 2022</h2>
          <ul class="bulletList">
            <li>Added Czech language support</li>
            <li>Imported magnetic declination tables for 2023 from NOAA</li>
          </ul>
          <h2 class="articleSubheadline">November 2022</h2>
          <ul class="bulletList">
            <li>Bug fix: when archiving a replica set, waiting for the MongoDB hash computation to complete
                now will no longer fail with a <tt>CancellationException</tt>.</li>
            <li>The landscape management panel shows a more logical structure and validates the SSH key's
                passphrase before using it in interacting with systems.</li>
            <li>Column for auto-scaling group's AMI ID in landscape management panel is now searchable and
                sortable.</li>
            <li>New scoring scheme for the 2024 Olympic Kite format, called
                "Low Point System, First with three wins in medals is winner": it uses regular low point
                scoring for the opening series (anything up to and excluding any medal series race) with
                the usual RRS A8.1 tie breaking; for any subsequent sequence of medal series the scheme
                counts the wins, and a non-discardable carry column starting a medal series is taken to
                mean "wins carried into that series," not points. A competitor is said to have "won" a
                race if no other competitor scored better in that race, including any penalty points or
                other score corrections. Should this definition apply to more than one competitor, e.g.,
                because all competitors got disqualified, were OCS or DNF, or because the first to cross
                the finish line received an STP of one point and hence scores equal to the competitor
                crossing the finish line in second position, then a winner is picked randomly. To decide
                a winner in this case, a manual score correction in favor of the desired winner is required.<p>
                In the net points sum column, the leaderboard will show wins, not points,
                for competitors who sailed in the medal series. Tie breaking for medal series competitors
                is first by the index of the medal series competed in (finalists rank better than semi-finalists
                who did not sail in the final); second by the number of wins; third by the score obtained
                in the competitors last medal race; and fourth by the rank obtained in the opening series.</li>
          </ul>
          <h2 class="articleSubheadline">October 2022</h2>
          <ul class="bulletList">
            <li>Bug fix: when moving replicas from dedicated to shared instances, now their memory configuration
                (absolute or relative) is propagated into their configuration correctly.</li>
            <li>User groups can now also be filtered by their ID.</li>
            <li>The user group and user owners in the "Local Server" tab are now clickable and navigate to the
                User Group Management and User Management tabs, respectively.</li>
            <li>Mostly transparent to the end user, we have introduced a new version of the protocol used to
                transmit data from the server to browser clients. With this new version, even large data sets
                will be streamed with constant memory footprint and with less CPU load, making a clogging of
                a server less likely even if several users make requests that solicit large responses.</li>
          </ul>
          <h2 class="articleSubheadline">September 2022</h2>
          <ul class="bulletList">
            <li>Series within a regatta now support a configuration option that, regardless a race column factor,
                keeps the 1.0 score as 1.0, scaling the other scores accordingly. For example, the scores 1, 2, 3, ...
                with a column factor of 2 would then be mapped to 1, 3, 5, ... Use this, e.g., to model iQFOil
                slalom races with heat split where the general opening series does not use split fleets.</li>
            <li>A new leaderboard type is now available which can refer to another leaderboard for tie-breaking.
                An example could be the Formula Kite rules where the high-point medal stage leaderboard is required
                to use the low-point opening series leaderboard for tie-breaking under certain circumstances.
                New scoring schemes may follow that use this new construct.</li>
            <li>A new scoring scheme "High Point System, Match Racing, Tie-Break Based on other Leaderboard" is now
                available which uses the new type of leaderboard which can reference another leaderboard for tie-breaking.
                Note that when choosing this scoring scheme for any leaderboard but one that references a tie-breaking
                leaderboard, the tie-breaking leaderboard functionality will simply be ignored, making it equivalent
                in behavior to the simpler "High Point System, Match Racing" scoring scheme. It does not by default double
                scores in medal race columns. Instead of a regular RRS A8.1 score comparison based on sorting all
                scores, this scoring scheme uses the last race's finishing order for tie breaking before resorting
                to the other leaderboard referenced.</li>
            <li>Added boat classes "Beneteau First 35" and "Beneteau First 45" with their class logos.</li>
            <li>Setting a race's finishing/finished time now also updates a tracked race's "newest event" time point,
                helping with cache invalidation and getting used when determining a leaderboard's fall-back time point
                when requesting it for the "live" time point.</li>
          </ul>
          <h2 class="articleSubheadline">July 2022</h2>
          <ul class="bulletList">
            <li>New load balancers that are created on demand now use the SSL policy "ELBSecurityPolicy-FS-1-2-Res-2019-08"
                to disable TLS 1.1 for new load balancers. It has already been disabled manually for all existing ones.</li>
            <li>In the Landscape management panel, replica set actions for the local ("active") replica set through which
                the action is triggered are disabled in case they could lead to the replica set's master process being
                stopped, moved, or re-started because this could interrupt the transaction while being processed,
                with undefined results.</li>
          </ul>
          <h2 class="articleSubheadline">June 2022</h2>
          <ul class="bulletList">
            <li>Bug fix: when only the maximum number of discards of a series was changed, the leaderboard caches were not
                properly invalidated, hence results wouldn't have been recalculated up to the next "real" change.</li>
            <li>Replication performance has been updated. Less metadata overhead, parallel serialization for asynchronous
                operations on the master node, and a versioned, yet backward-compatible protocol help to avoid congestion
                situations when, e.g., re-loading races on a master node during live operations with several replicas attached.</li>
          </ul>
          <h2 class="articleSubheadline">May 2022</h2>
          <ul class="bulletList">
            <li>To configure remote server references, instead of the <tt>SERVER:UPDATE</tt> permission users
                now need the more specific <tt>SERVER:CONFIGURE_REMOTE_INSTANCES</tt> permission.</li>
            <li>Running subscription updates is now avoided on replica servers.</li> 
            <li>Added the penalty code (IRM) "NSC" to the XRR schema, e.g., for allowing it to be imported
                from XRR sources such as Manage2Sail.</li>
            <li>Bug fix: when renaming a series while adding/removing columns to/from it, the model, especially
                on a replica, could become inconsistent due to operations interleaving. This is now run in
                sequential order, avoiding the undesired interleaving.</li>
            <li>Added WASZP boat class</li>
          </ul>
          <h2 class="articleSubheadline">April 2022</h2>
          <ul class="bulletList">
            <li>Note: the new "paywall" has been activated. There is a new role called "premium" that
                paying users can obtain. In case you have security super-powers you can add this role
                to an event's user group and imply it to all its users if you want to relieve this event
                from the restrictions of the paywall. Other than that we hope for your understanding
                regarding the introduction of this subscription-based model as it helps us to keep the
                SAP Sailing Analytics alive and available to you.</li>
            <li>The page used to edit leaderboard scores now shows the name or display name of the
                leaderboard in the header.</li>
            <li>Errors during reading the wind estimation and maneuver classification models now lead to an
                attempt to import them again from the URL specified for this purpose.</li>
            <li>Loading a race with replicas attached now achieves higher throughput on the replicas while
                inserting wind/mark/competitor fixes into the tracked race. This has been achieved by keying
                the replication operations based on their lock contention and parallelizing only those that
                do not compete for the same locks.</li>
            <li>A WindFinder spot collection "lago_maggiore" has been added.</li>
            <li>A competitor's e-mail address field can now contain a comma-separated list of e-mail addresses.
                Invitations will then be sent to all of those e-mail addresses. Note that if multiple devices
                accept such a single invitation that was sent to multiple addresses then users must make sure
                that no more than one device is actively tracking at any time. Otherwise, jumping tracks can
                be the result.</li>
            <li>Avoid a deadlock that could occur for ORC Performance Curve Scoring based on implied wind only
                (the pre-2015 rules).</li> 
            <li>When denoting a split-fleet regatta for smartphone tracking, races in colunms with more than one
                fleet will now automatically be marked to define their own set of competitors.</li>
            <li>The leg data for ORC Performance Curve Scoring in the "constructed course" variant can now also be
                captured as TWD and leg direction, calculating the leg's TWA from these.</li>
          </ul>
          <h2 class="articleSubheadline">March 2022</h2>
          <ul class="bulletList">
            <li>The REST API calls for <tt>/sailingserver/api/v1/regattas/{regatta}/races/{race}/...</tt> that
                export raw data now look for an HTTP request header field <tt>secondaryuserbearertoken</tt>
                and if present, use its value to authenticate a user that then must have the <tt>TRACKED_RACE:EXPORT</tt>
                permission for the race requested. Still, the regular ("primary") subject used to authenticate the
                request must have the <tt>REGATTA:READ</tt> and the <tt>TRACKED_RACE:READ</tt> permission
                for the respective entities.</li>
            <li>A new result importer for use with <a href="https://www.sailti.com">sailti.com</a> has been added.</li>
          </ul>
          <h2 class="articleSubheadline">February 2022</h2>
          <ul class="bulletList">
            <li>The policy for selecting replication instances can now be switched for running replica sets.
                Users now have the possibility to switch from a replica running on a shared instance to
                the use of dedicated replica instances, fully managed by the auto-scaling group. Conversely,
                a replica set using only fully-managed dedicated replica instances can be switched (back)
                to a more cost-efficient, yet still highly available replica running on a shared instance
                if workload does not require additional replicas launched by the auto-scaling group.</li>
            <li>A replica set's master process can now be moved to a different instance. Users can choose
                between moving to a shared or a dedicated instance. With this, a replica set that started
                out in an inexpensive shared set-up can me modified so that it uses a dedicated master instance.
                Furthermore, with this a scale-up and scale-down for the instance hosting the master process
                is now supported.</li>
            <li>Added a Remove button for application replica sets that is mutli-selection aware.</li>
            <li>The instance type of the replicas managed by a replica set's auto-scaling group can now be
                modified, and one by one, the replicas in the set managed by the auto-scaling group will
                be migrated to the new instance type, always keeping at least as many replicas available
                as there were when the action was started. Available as action icon and as multi selection-aware
                action button.</li>
          </ul>
          <h2 class="articleSubheadline">January 2022</h2>
          <ul class="bulletList">
            <li>Landscape management now offers to upgrade auto-scaling groups after an AMI update.</li>
            <li>Replica sets can now also be managed on shared instances. This goes for new master processes which
                can be deployed into the instance hosting another replica set's master process, or into a new
                instance prepared for being shared. Alternatively to having the auto-scaling group provide a
                dedicated first replica to increase availability, users can now choose to have a replica be deployed
                to a shared instance that runs in an availability zone different from that of the one hosting the
                replica set's master process. If no such shared instance with the port required by the new
                replica set available, a new one is created in an availability zone other than the one hosting
                this replica set's master process, and the first replica is deployed onto that.<p>
                With these steps, operators are now able to set up new replica sets using only shared
                instances when starting. While auto-scaling replicas will still be launched into new
                dedicated instances when the workload requires it, small-scale set-ups with low workloads
                can now be mapped very cost-effectively.</li>
          </ul>
          <h2 class="articleSubheadline">December 2021</h2>
          <ul class="bulletList">
            <li>The import of data from another server ("Advanced - Master Data Import") now waits for tracked races
                to have finished loading when tracking the races imported has been requested. In this case, the
                sub-progress of that step is determined by the share of races that already have finished loading.</li>
          </ul>
          <h2 class="articleSubheadline">October 2021</h2>
          <ul class="bulletList">
			<li>Added "Elan 350" boat class</li>
			<li>Added "IRC" as a class</li>
			<li>Fixed issue with mixed-up boat ID and competitor ID during competitor import</li>
			<li>A new experimental connector for YellowBrick is now provided. Provide a "race URL" such
			    as "rmsr2021" to start tracking a race. It is advisable to import competitors up-front.
			    A CSV file, as exported, e.g., from Excel, that has the column headers
			    <ul>
			      <li>Race Name</li>
			      <li>Sail Number</li>
			      <li>Model</li>
			      <li>loa</li>
			      <li>Entrant</li>
			      <li>Country</li>
			      <li>Skipper</li>
			      <li>cat-IRC</li>
			      <li>IRC</li>
			      <li>MOCRA</li>
			      <li>DH</li>
			      <li>ORC only</li>
			      <li>YellowBrick Name</li>
			      <li>Competitor ID</li>
			    </ul>
			    will be parsed properly. The "YellowBrick Name" column must contain the name
			    exactly as it appears in the YellowBrick API for the boat. The "Competitor ID"
			    column must be constructed as "YB-{raceURL}-{YellowBrick Name}". For example,
			    if your race URL is "rmsr2021" and a competitor has the YellowBrick Name "BAIT" then
			    the "Competitor ID" must be "YB-rmsr2021-BAIT".<p>
			    The IRC column holds the handicap ToT / TMF / TCC value (e.g., 1.013) The "cat-IRC"
			    is a category / classification, such as "Class 5" which will show in the competitor
			    import as a suggestion for the fleet name. MOCRA, DH, and ORC only are columns which
			    may be empty or have any non-empty string such as "x", indicating that the competitor
			    is competing in the MOCRA, Double-Handed, and/or ORC class. If the "cat-IRC" is "undefined"
			    then "ORC only" competitors will have "ORC" suggested as the race name and fleet name.<p>
			    The connector will ask for new positions every minute which is safely below the request
			    quota of once every five seconds set by YellowBrick. If the newest fix is more than 24h
			    old, the tracker stops requesting new positions automatically.
			</li>
			<li>It is now possible to copy course marks, course definitions and marks' tracking device
			    associations from one regatta to another. Use the "Copy Course and Competitors" action icon
			    in the "Connectors - Smartphone Tracking" race column list bottom left.</li>
                    </ul>
          <h2 class="articleSubheadline">September 2021</h2>
          <ul class="bulletList">
			<li>Let Igtimi connections that search devices while holding locks time out after 10s.
			    This avoids rare deadlock issues in case the Igtimi servers may not deliver an answer.</li>
			<li>Landscape management now offers an implementation for archiving an application replica set.</li>
          </ul>
          <h2 class="articleSubheadline">August 2021</h2>
          <ul class="bulletList">
			<li>Added boat classes iQFOil Men/Women/Youth</li>
          </ul>
          <h2 class="articleSubheadline">July 2021</h2>
          <ul class="bulletList">
			<li>Creating and editing a Regatta object now uses the already loaded Events with their course areas
			    to offer the event and course area selection in the Regatta dialog. This accelerates opening
			    the dialog significantly, especially when used on a server with many events, such as the archive
			    server or any public server such as my.sapsailing.com.</li>
			<li>Fixed a problem with Manage2Sail competitor import which had been introduced when the YachtScoring
			    competitor import had been added.</li>
			<li>In order to restrict an overwhelming and uselessly long list of objects to select from, object lists
			    are now reduced in several more places, based on permissions. For example, a user will only be offered
			    those Leaderboard Groups for selection in the Event create/edit dialog that the user has the
			    <tt>UPDATE</tt> permission for. Likewise, the events providing the course areas to select from
			    are restricted when creating/editing a Regatta or a Flexible Leaderboard and when setting up a
			    Race Manager App device configuration. The same applies to the
			    list of events shown in the select box in the Manage2Sail Regatta Structure Import panel. Also,
			    the leaderboards table in the "Leaderboards / Leaderboard groups" panel now has a filter checkbox
			    that by default displays only those leaderboards that the user has the <tt>UPDATE</tt> permission
			    for.</li>
			<li>A problem with uninitialized race timings may have led to endless loops trying to identify a valid
			    time range for wind sampling. This has been fixed now.</li>
			<li>A Slovenian translation of the user interface has been added.</li>
		        <li>The IOC code for "Russian Olympic Committee" is now available under the "ROC" abbreviation.</li>
		        <li>Empty Igtimi WindBot messages, such as a COG message with no payload, no longer causes an uncaught
		            exception but is now handled properly and logged accordingly. Other fixes in the same message now
		            are processed as they should.</li>
		        <li>After Igtimi changed their WebSocket implementation, we had to lower the heartbeat sending interval
		            from 120s to 15s which now avoids connection interrupts.</li>
		        <li>The <tt>/sailingserver/api/v2/leaderboards/{leaderboard-name}</tt> API now also delivers the
		            <tt>currentSpeedOverGround-kts</tt> field if the competitor is not yet in the race.</li>
		        <li>The <tt>/sailingserver/api/v1/regattas/{regattaName}/races/{raceName}/markpassings</tt> API method
		            has been extended to also deliver the "raw" passing order (which can vary from the tracked rank, e.g.,
		            because a handicap ranking metric is in use), as well as a hypothetical score that one gets by passing
		            the passing order through the scoring scheme and applying penalties or score corrections. Furthermore,
		            the IRM/MaxPointsReason is output. See
		            <a href="/sailingserver/webservices/api/v1/raceMarkPassingsGetDoc.html">/sailingserver/webservices/api/v1/raceMarkPassingsGetDoc.html</a>
		            for more details.</li>
                    </ul>
                    <h2 class="articleSubheadline">June 2021</h2>
                    <ul class="bulletList">
                        <li>Infer a tracking start/end time from race start/end time only if the regatta is marked accordingly.</li>
                        <li>Bugfix in landscape management: when upgrading a replica set whose SERVER_NAME property does
			                not equal the hostname used to address it, the temporary replica was trying to replicate
			                from {SERVER_NAME}.sapsailing.com instead of {hostname}.sapsailing.com.</li>
			<li>GRIB file import in the "Tracked Races / Wind" panel now turns each position into a separate wind source,
			    leading to better visual interpolation in streamlet display on map.</li>
			<li>The de-selection of wind sources for particular races in the tab "Tracked Races / Wind" is now stored persistently.
			    This way, the de-selection survives re-loading of the race as well as re-starting or upgrading a server.</li>
                    </ul>
                    <h2 class="articleSubheadline">May 2021</h2>
                    <ul class="bulletList">
                        <li>Added the RS21 boat class including logo, hull length and visualization type as a pre-defined boat class.</li>
                        <li>Fixed an error regarding removing of non-transitive roles.</li>
                        <li>Fixed problem with changing the ownership hierarchy of event series that have a leaderboard group
                            with an overall leaderboard.</li>
                        <li>Bugfix: When selecting "ORC Performance Curve (&gt;>=2015, leader as baseline)" the certificate management button
                            was missing in the Regatta panel in the AdminConsole. This has now been fixed.</li>
                        <li>Bugfix: When an incomplete ORC certificate that is missing allowances for certain pre-configured
			    course types, such as "non-Spinnaker," then loading those certificates after a server re-start
			    failed. This problem has now been fixed, and such missing allowances will be represented as 0.0s values.</li>
			<li>Bugfix: ORC leg parameters editor reported tracked TWA flipped by 180°.</li>
			<li>Added "sanfrancisco" as a new WindFinder spot collection, covering several stations around the San Francisco Bay</li>
			<li>Bugfix for a regression: Updating the TracTrac live delay stopped working when no "official result reconciliation"
			    was selected.</li>
                    </ul>
                    <h2 class="articleSubheadline">April 2021</h2>
                    <ul class="bulletList">
                        <li>The <tt>/sailingserver/api/v1/wind/putWind</tt> method now has a missing null check in case
                            there are untracked regattas in the scope analyzed for races that would accept wind fixed.</li>
                        <li>Importing of results where sail numbers have leading or trailing space/blank characters works now.</li>
                        <li>Image URLs used for events must not use the insecure HTTP protocol anymore; they have to use HTTPS now,
                            meaning they should start with "http://".</li>
                        <li>Fixed a problem with API access to seasonal/overall leaderboards regarding reporting "official" status.
                            Clients received an error message when querying seasonal leaderboards. This is now solved.</li>
                        <li>Fixed a regression regarding user e-mail validation, introduced when AdminConsole started supporting place / panel identification through
                            URL fragments (such as https://www.sapsailing.com/gwt/AdminConsole.html?locale=es#UserManagementPlace:).
                            The problem was caused by the fragment (#UserManagementPlace:) preceding what was supposed to be the URL
                            parameters identifying the user and validation code. As a result, a user trying to validate an e-mail
                            address would have seen an error message informing about a "null" user that couldn't be found.</li>
                        <li>The "Refresh" button in the Leaderboards/Leaderboards panel now also appears if the user does not
                            have permissions to create a new leaderboard.</li>
                    </ul>
                    <h2 class="articleSubheadline">March 2021</h2>
                    <ul class="bulletList">
                        <li>When importing ORC certificates that provide 0.0s as allowance anywhere in the polar which cannot reasonably be represented
                            in the internal format which is speed-based, those certificates can now at least be read successfully. The speeds will
                            internally be set to "infinity" for those values for consistency.</li>
                        <li>ORC Certificates provided in JSON format that lack allowances in certain categories, such as <tt>NonSpinnaker</tt>,
                            or that lack a valid specification of their <tt>Family</tt> can now still be searched and imported.</li>
                    </ul>
                    <h2 class="articleSubheadline">February 2021</h2>
                    <ul class="bulletList">
                        <li>The <tt>/sailingserver/windStatus</tt> servlet now shows more detailed information about the Igtimi fixes received and processed
                            into a Wind fix.</li>
                    </ul>
                    <h2 class="articleSubheadline">January 2021</h2>
                    <ul class="bulletList">
                        <li>A new competitor import plug-in is available now for YachtScoring (see <a href="https://www.yachtscoring.com/">https://www.yachtscoring.com/</a>).
                            You can simply enter your YachtScoring event ID (e.g., 13062 for the Bacardi Invitational Winter Series)
                            and start importing your entries from YachtScoring into the SAP Sailing Analytics.</li>
                        <li>The <tt>/gwt/status</tt> output now contains additional attributes describing the server name and more
                            details about the replication status.</li>
                        <li>The <tt>/sailingserver/api/v1/status</tt> servlet has been removed; should you have used it, please use
                            <tt>/gwt/status</tt> from now on.</li>
                        <li>The administration console has undergone
                            some technical improvement. Panels including their code and data
                            are loaded only when needed, significantly reducing initial code
                            and data download. Furthermore, all panels can now be navigated
                            to by a fragment identifier. Example: <a
                            href="https://dev.sapsailing.com/gwt/AdminConsole.html#RegattasPlace:">https://dev.sapsailing.com/gwt/AdminConsole.html#RegattasPlace:</a>.
                            These places become part of the browsing history, so the back/forward navigation in the browser is now
                            aware of the click path and how it went through the panels which turns out to be particularly useful
                            when leaving the AdminConsole through a link opening another URL in the same tab.</li>
                        <li>It is now possible to construct AdminConsole links that have a filter and/or selection in place for the
                            main table in the panel (should there be such a "main table"). Example:
                            <a href="https://dev.sapsailing.com/gwt/AdminConsole.html#RegattasPlace:filter=Trave">https://dev.sapsailing.com/gwt/AdminConsole.html#RegattasPlace:filter=Trave</a>
                            which shows only regattas containing the string "Trave", or
                            <a href="https://dev.sapsailing.com/gwt/AdminConsole.html#LeaderboardGroupsPlace:select=0b7e71c5-f944-4650-bf09-f902ce76c3d3&filter=0b7e71c5-f944-4650-bf09-f902ce76c3d3">https://dev.sapsailing.com/gwt/AdminConsole.html#LeaderboardGroupsPlace:select=0b7e71c5-f944-4650-bf09-f902ce76c3d3&filter=0b7e71c5-f944-4650-bf09-f902ce76c3d3</a>
                            which selects and filters for a single leaderboard group.
                            The <tt>selectExact</tt> parameter will usually select fewer line items than the <tt>select</tt> parameter because it tries to match its value with the whole column value:
                            <a href="https://dev.sapsailing.com/gwt/AdminConsole.html#RegattasPlace:selectExact=Worlds">https://dev.sapsailing.com/gwt/AdminConsole.html#RegattasPlace:selectExact=Worlds</a>. 
                            If <tt>filter</tt> and <tt>select</tt> parameter values are the same, you can replace it with the <tt>filterAndSelect</tt> parameter:
                            <a href="https://dev.sapsailing.com/gwt/AdminConsole.html#RegattasPlace:filterAndSelect=Trave">https://dev.sapsailing.com/gwt/AdminConsole.html#RegattasPlace:filterAndSelect=Trave</a>. 
                            You can combine all the <tt>filter</tt> and <tt>select</tt> parameters by using the ampersand-character. Example: 
                            <a href="https://dev.sapsailing.com/gwt/AdminConsole.html#RegattasPlace:filter=Trave&selectExact=Worlds">https://dev.sapsailing.com/gwt/AdminConsole.html#RegattasPlace:filter=Trave&selectExact=Worlds</a>. 
                            Use URL-encoding for special characters in the parameter values. See class <tt>FilterAndSelectParameters</tt> for a full documentation of the filter and select-parameters.
                         </li>
                         <li>When editing a user's permissions, the suggest box now shows the complete set of permissions.</li>
                    </ul>
                    <h2 class="articleSubheadline">December 2020</h2>
                    <ul class="bulletList">
                        <li>On replicas, user group memberships did not always update correctly, due to a reference to a stale
                            user store received with the initial load when replication starts up. This problem has been fixed now.</li>
                        <li>Under "Race Manager App" the device configurations now offer additional options to pre-configure a device
                            for a particular event, a specific course area of the event, and an optional role/priority such as
                            "Officer on vessel" or "Shore control". The QR-code and link produced are in a new format that is
                            understood starting with Race Manager App version 1.4.91 and which supports installing the app
                            and still recognizing the configuration upon the first app start ("deep link support").</li>
                        <li>In the Master Data Import panel under the Advanced category we changed the default setting for
                            the checkbox that enables the transport of the tracking parameters required to track all races
                            imported on the importing server again. This includes, e.g., the TracTrac JSON URLs and all other
                            connectivity parameters. As an effect, by default after the Master Data Import completes, all
                            races of the event(s) imported will automatically be loaded on the importing side.</li>
                        <li>When changing competitor or boat ownerships from within a registration list at race or regatta
                            level and then saving the list again, due to a bug only the single record whose ownership data
                            was modified was still considered registered, and all other objects from the list got de-registered.
                            This has now been fixed.</li>
                    </ul>
                    <h2 class="articleSubheadline">November 2020</h2>
                    <ul class="bulletList">
                        <li>Anniversary calculation must now be turned on explicitly. Set system property <pre>-DAnniversaryRaceDeterminator.enabled=true</pre> at startup. Otherwise no anniversary is calculated.</li>
                        <li>REST endpoint /api/v1/trackedRaces/getRaces to retrieve list of races that are available on the requested server 
                        has been extended to filter returned list of races by given events. A inclusive/exclusive logic is available. 
                        Using HTTP is deprecated for this interface from now. Use HTTP POST instead.</li>
                    </ul>
                    <h2 class="articleSubheadline">October 2020</h2>
                    <ul class="bulletList">
                        <li>Fixed a regression regarding the transmission of a time-on-time/time-on-distance ranking metric
                            configuration to a new replica server in the initial load.</li>
                        <li>The "unlink" button in the competitor import dialog now shows again correctly.</li>
                        <li>Competitors to be imported for which a competitor already exists with an equal ID are
                            now recognized as "similar" and suggested for mapping.</li>
                        <li>Fixed bug that occurred when a pairing list was to be inserted into a regatta's series,
                            and another series existed whose races not yet had the flag set that allows per-race competitor
                            assignments.</li>
                        <li>WindFinder has offered us a new spot collection <tt>new_york</tt> which is now listed in the corresponding
                            content assist in the Events editing dialog, tab "WindFinder".</li>
                    </ul>
                    <h2 class="articleSubheadline">September 2020</h2>
                    <ul class="bulletList">
                        <li>Due to loadbalancing request between master and replica all GET requests are routed to replicas. As API calls 
                            going to /api/v1/regattas/{regattaName}/tracking_devices need to be answered by master, HTTP Post is required from now.
                            Please update existing applications. Support for GET will be removed in the future.</li>
                        <li>GET request for /sailingserver/api/v1/tracking_devices/[deviceUUID] are removed. Please use POST instead.</li>
                        <li>Due to loadbalancing between master and replica all GET requests are routed to replicas. As API calls 
                            going to /sailingserver/api/v1/tracking_devices/[deviceUUID] need to be answered by master, HTTP POST is required from now.
                            Please update existing applications. As support for GET will be removed in the near future. 
                        </li>
                        <li>Master/replica loadbalancing introduced. GWT Async Services are now split between read and write operations. 
                            Requests being an HTTP POST or having the HTTP header X-SAPSSE-Forward-Request-To set to master will go to the master instance.
                        </li>
                        <li>In the /competitor/live API end point, if a gap to leader turns "infinite" because a VMG
                            goes down to 0.0kts, the API will now output a <tt>null</tt> value for <tt>gapToLeader-s</tt>
                            instead of throwing an exception.</li>
                        <li>When generating a pairing list for a league style event, competitor-to-number assignments
                            are now shuffled randomly before applying the numeric pairing list template to the competitor
                            list. This way, the same numeric pairing list table will generate different competitor pairings
                            each time applied.</li>
                        <li>The REST API end point for posting GPS fixes has changed its behavior and offers two new query parameters to control this
                            change. Maneuver changes are now only returned if the <tt>returnManeuverUpdate</tt> parameter is explicitly set to <tt>true</tt>.
                            Additionally, the client posting the fixes can use the <tt>returnLiveDelay</tt> boolean parameter to request the live delay
                            of each race the fixes were posted to. Clients may use this to adjust their sending delay and buffering behavior, e.g., as to
                            preserve energy and bandwidth in case the server-side live delay permits for more latency in data transmission.</li>
                        <li>A regression in the "Replication" panel has been fixed; it led to a growing empty space underneath the list
                            of replicas attached.</li>
                    </ul>
                    <h2 class="articleSubheadline">August 2020</h2>
                    <ul class="bulletList">
                        <li>Fixed a problem with "None" implied wind source selection for ORC PCS races.
                            It caused a serialization error of the race log, e.g., when requested by the
                            Race Manager App.</li>
                        <li>Added boat classes X-332, J/92, and J/92S.</li>
                        <li>SwissTiming races can now also be loaded from log files named <tt>{race-id}.log</tt> located
                            in the same folder as the JSON document holding the event information if the host name
                            in the connectivity information is left empty.</li>
                    </ul>
                    <h2 class="articleSubheadline">July 2020</h2>
                    <ul class="bulletList">
                        <li>Fixed a problem with cross-track error calculations in case no track can be found for a competitor</li>
                        <li>In the Competitor tables in AdminConsole, added the missing ToT handicap value column and made both,
                            the ToT and ToD column, sortable.</li>
                        <li>New menu entries in the header of the SAP Sailing home. Depending on the currently logged in users rights a link to the Administration Console and/or Data Mining is shown.
                         When logging into a server without administration rights the event management entry will point to the value configured with the system property com.sap.sailing.eventmanagement.url (default: https://my.sapsailing.com). </li>
                        <li>Fixed the passing through of a new mark's short name; so far, erroneously, the long name was stored
                            also as the short name when using the AdminConsole to create a new mark.</li>
                        <li>Added boat classes Spaekhugger, Scan Kap 99, and Dansk BB 10M.</li>
                        <li>Fixed an internal locking problem that led to errors when trying to revoke a regatta log event, such as when
                            removing a device mapping from a regatta.</li>
                        <li>The <tt>/sailingserver/api/v1/regattas/{regattaname}/competitors</tt> endpoint now tells the effective,
                            not the competitor-local handicap values which may have been adjusted at regatta level, overriding the
                            default values that the competitor object provides. Compare with
                            <tt>/sailingserver/api/v1/competitors/{competitorId}</tt>.</li>
                        <li>Fixed a problem with assigning existing competitors (with boats) to regattas that are
                            configured for competitors changing boats across races. Previously, competitors used
                            in regattas where competitors don't change boats were not selectable for regattas
                            where competitors <em>do</em> change boats. This is now changed such that competitors
                            with boat assignments can also be used (without their boat assignments) in regattas
                            where competitors change boats.</li>
                        <li>Added boat class "Wayfarer"</li>
                        <li>Fixed an issue with the <tt>/sailingserver/api/v1/boatclasses</tt> REST API which now delivers
                            all known boat classes, regardless of whether any polar data exists for them or not.</li>
                        <li>The file upload size limit was increased to a more contemporary 8GB.</li>
                        <li>Added a field <tt>courseAreaId</tt> to the REST API output for regattas which now tells
                            for each race in the regatta on which course area it saw its last start attempt.</li>
                        <li>When creating or editing an event, URLs entered without protocol will now automatically be
                            completed with "https://" as the protocol specification to avoid unnecessary errors.</li>
                        <li>Remote Server Instance management has been made more selective. So far, all public events
                            ("list on homepage == Yes") on a remote server were featured in the referencing server's
                            event list and stage, as well as in a search operation. Now, administrators can pick and choose
                            from the public event list on the remote server which ones to expose on the referencing side.
                            The list can be including or excluding. Existing remote server references are handled as having
                            and "excluding" with an empty list of events excluded, giving the classic behavior of drawing
                            from all events. When creating new remote references, from now on they will be created as
                            "including" starting out with an empty event list. The administrator hence has to pick events
                            to feature explicitly, and new events added on the remote side will no longer automatically show
                            on the referencing side. An "excluding" remote reference needs to be set up for this "legacy"
                            behavior.</li>
                        <li>Based on user input, the "selected" marker in rows supporting multiple selection now uses
                            a stronger "SAP Blue" color so that selected rows can be recognized even easier.</li>
                        <li>Passwords or secret access keys of file storage configuration are no longer displayed after submitting.</li>
                        <li>Added "aarhus" as new <a href="https://www.windfinder.com">WindFinder</a> spot collection.</li>
                    </ul>
                    <h2 class="articleSubheadline">June 2020</h2>
                    <ul class="bulletList">
                        <li>The REST endpoints <tt>/sailingserver/api/v1/competitors/{competitorId}</tt>,<br>
                            <tt>/sailingsserver/api/v1/leaderboards/{leaderboardName}/competitors/{competitorId}</tt>,<br>
                            <tt>/sailingserver/api/v1/regattas/{regattaname}/competitors</tt> and<br>
                            <tt>/sailingserver/api/v1/regattas/{regattaname}/entries</tt><br>
                            have been brought to the same set of comeptitor attributes in the JSON result object.<br>
                            For backward compatibility of the endpoints <tt>/sailingserver/api/v1/competitors/{competitorId}</tt> and
                            <tt>sailingsserver/api/v1/leaderboards/{leaderboardName}/competitors/{competitorId}</tt>
                            the JSON result object was extended by the attributes
                            <ul class="bulletList"><li><tt>color</tt> (replaced by <tt>displayColor</tt>)</li>
                            <li><tt>countryCode</tt> (replaced by <tt>nationalityISO2</tt>)</li>
                            <li><tt>flagImage</tt> (replaced by <tt>flagImageUri</tt>)</li>
                            <li><tt>teamImageUri</tt> (replaced by <tt>team/imageUri</tt>)</li>
                            </ul><br>
                            These attributes are deprecated and will be removed in one of the next releases.
                            For more information see the API documentation of <a target="_new" href="/sailingserver/webservices/api/v1/competitorGetDoc.html"><tt style="white-space: nowrap;">/sailingserver/api/v1/competitors/{competitorId}</tt></a>
                            and <a target="_new" href="/sailingserver/webservices/api/v1/leaderboardCompetitorGetDoc.html"><tt style="white-space: nowrap;">sailingsserver/api/v1/leaderboards/{leaderboardName}/competitors/{competitorId}</tt></a>
                        </li>
                        <li>The following REST endpoint URLs of the Usergroups-API and the Preferences-API have been replaced and are now deprecated. The deprecated URLs will be removed in
                            one of the next releases.
                        <table>
                            <tr><th>HTTP Method</th><th>Deprecated Endpoint URL</th><th>Replaced by URL</th><th></th></tr>
                            <tr><td>GET</td><td><tt>/sailingserver/api/v1/usergroups</tt></td><td><tt>/security/api/restsecurity/usergroup/list/groupsUserIsPartOf</tt></td><td><a target="_new" href="/security/webservices/api/usergroup.html"><tt style="white-space: nowrap;">see docs<tt></a></td></tr>
                            <tr><td>GET</td><td><tt>/sailingserver/api/v1/usergroups/readable</tt></td><td><tt>/security/api/restsecurity/usergroup/list/readable</tt></td><td><a target="_new" href="/security/webservices/api/usergroupsGetReadable.html"><tt style="white-space: nowrap;">see docs<tt></a></td></tr>
                            <tr><td>POST</td><td><tt>/sailingserver/api/v1/usergroups/setDefaultTenantForCurrentServerAndUser</tt></td><td><tt>/security/api/restsecurity/usergroup/setDefaultTenantForCurrentServerAndUser</tt></td><td><a target="_new" href="/security/webservices/api/usergroupsSetDefaultTenantForCurrentServerAndUser.html"><tt style="white-space: nowrap;">see docs<tt></a></td></tr>
                            <tr><td>POST</td><td><tt>/sailingserver/api/v1/usergroups/addAnyUserToGroup</tt></td><td><tt>/security/api/restsecurity/usergroup/addAnyUserToGroup</tt></td><td><a target="_new" href="https://www.sapsailing.com/security/webservices/api/usergroupsAddAnyUserToGroup.html"><tt style="white-space: nowrap;">see docs<tt></a></td></tr>
                            <tr><td>GET</td><td><tt>/sailingserver/api/v1/usergroups/{userGroupId}/roles</tt></td><td><tt>/security/api/restsecurity/usergroup/{groupId}</tt></td><td><a target="_new" href="/security/webservices/api/usergroup.html"><tt style="white-space: nowrap;">see docs<tt></a></td></tr>
                            <tr><td>DELETE</td><td><tt>/sailingserver/api/v1/usergroups/{userGroupId}/roles</tt></td><td><tt>/security/api/restsecurity/{groupId}/role/{roleId}</tt></td><td><a target="_new" href="/security/webservices/api/usergroup.html"><tt style="white-space: nowrap;">see docs<tt></a></td></tr>
                            <tr><td>PUT</td><td><tt>/sailingserver/api/v1/usergroups/{userGroupId}/roles</tt></td><td><tt>/security/api/restsecurity/usergroup/{groupId}/role/{roleId}</tt></td><td><a target="_new" href="/security/webservices/api/usergroup.html"><tt style="white-space: nowrap;">see docs<tt></a></td></tr>
                            <tr><td>GET</td><td><tt>/sailingserver/api/v1/preferences/{settings_key}</tt></td><td><tt>/security/api/restsecurity//preferences/{settings_key}</tt></td><td><a target="_new" href="/security/webservices/api/preferencesGet.html"><tt style="white-space: nowrap;">see docs<tt></a></td></tr>
                            <tr><td>PUT</td><td><tt>/sailingserver/api/v1/preferences/{settings_key}</tt></td><td><tt>/security/api/restsecurity//preferences/{settings_key}</tt></td><td><a target="_new" href="/security/webservices/api/preferencesPut.html"><tt style="white-space: nowrap;">see docs<tt></a></td></tr>
                            <tr><td>DELETE</td><td><tt>/sailingserver/api/v1/preferences/{settings_key}</tt></td><td><tt>/security/api/restsecurity/preferences/{settings_key}</tt></td><td><a target="_new" href="/security/webservices/api/preferencesDelete.html"><tt style="white-space: nowrap;">see docs<tt></a></td></tr>
                        </table>
                        </li>
                        <li>Fixed a regression with the <tt>/security/api/restsecurity/ownership</tt> and the
                            <tt>{regattaname}/races/{racename}/competitors/positions</tt> resource which produced empty
                            output documents.
                        </li>
                        <li>Fixed a concurrency/synchronization issue with the WindFinder connector</li>
                        <li>Fixed production of the "raceViewerUrl" attribute in the leaderboardgroups REST endpoint.</li>
                    </ul>
                    <h2 class="articleSubheadline">May 2020</h2>
                    <ul class="bulletList">
                        <li>There are new Java Management Beans (MX Beans) for the thread pool executors
                            that run various tasks inside the server. Find them at object name
                            <tt>com.sap.sse.ThreadPool.{thread-pool-name}</tt> with {thread-pool-name}
                            being something like "Default background executor" or "Default foreground executor".
                            Particularly attributes such as <tt>QueuedTasks</tt> and <tt>CompletedTaskCount</tt>
                            can help JMX clients such as JConsole to understand the state of the server.
                        </li>
                        <li>Leaderboards and regattas used to have a single "default" course area assignment. This caused
                            problems when particularly split-fleet regattas assigned their different fleets to different
                            course areas at the same time. See also
                            <a href="https://bugzilla.sapsailing.com/bugzilla/show_bug.cgi?id=3465">bug 3465</a>. Now it is
                            possible to select more than one course area from the enclosing event for a regatta and flexible
                            leaderboard. As an immediate effect, the SAP Sailing Race Manager app which uses the course area
                            as a filter for the regattas to display for an event can now see the same regatta on different devices
                            configured for different course areas. For example, if a regatta splits its Gold and Silver fleets
                            to race on course areas Delta and Echo, respectively, then now users of the SAP Sailing Race Manager app
                            will see this regatta when they are logged on to course area Delta or to course area Echo.
                        </li>
                        <li>When setting a start time for a race through the "Race Log," such as from the SAP Sailing Race
                            Manager app or, e.g., the AdminConsole.html start time setting feature, the course area on which the
                            start will happen can be captured in the log entry. If not provided, and if the regatta / leaderboard
                            to whose log the entry is added has exactly one course area configured then that will be the default
                            course area for the race. With this new feature is it possible to specify exactly on which course area
                            a race has started, even if the enclosing regatta uses multiple course areas, either over time or even
                            at the same time. The SAP Sailing Race Manager app now uses the course area to which the user logs on to
                            fill this new field in the start time log entries.
                        </li>
                        <li>An incompatible change has been applied to the JSON output format of the
                            <tt>sailingserver/api/v1/regattas/{regatta-name}</tt> end point. Instead of delivering
                            the ID of the single "default" course area in the field <tt>courseAreaId</tt> now a list
                            of such IDs is provided in the <tt>courseAreaIds</tt> field as an array that is always present
                            but may be empty.
                        </li>
                        <li>"Flexible" leaderboards can no longer be renamed. The background of this change is that renaming was
                            always flawed, particularly regarding the race logs attached to those leaderboards.
                        </li>
                        <li>The <tt>sailingserver/api/v1/events/createEvents</tt> REST endpoint now generates the event's default base URL
                            by guessing the protocol (http/https) from any port seen in the request's scheme-specific part, if any, defaulting
                            to https, assuming that even if the request arrives by HTTP it may likely have passed through an SSL-offloading
                            reverse proxy or load balancer. Use the <tt>baseurl</tt> form parameter for the request to set this explicitly.
                        </li>
                    </ul>
                    <h2 class="articleSubheadline">April 2020</h2>
                    <ul class="bulletList">
                        <li>There is a new switch for the TracTrac connector you can use to automatically receive
                            updates about official race status changes and competitor results from the TracTrac API.
                            Use this only if results qualified as "OFFICIAL" by the TracTrac API are truly validated
                            and you really want to automatically update your leaderboards from those results directly.
                            As a result, race log events will be created automatically, as if they had been produced
                            by the SAP Sailing Race Manager app.
                        </li>
                        <li>User name and password default to the current user for a master data import with blank 
                            user name and password fields. See detailed explanation in the Master Data Import tab in
                            the Advanced section.
                        </li>
                        <li>The master data import (MDI) can now optionally also import the connectivity information needed
                            to restore the tracked races attached to the structures imported. If this checkbox is selected,
                            connection records will be added to the respective connector's tab, and the tracking of the
                            races will be started automatically upon completing the data import. With the connection records
                            added it will also be possible to load those races again on the importing side even if they
                            are temporarily removed again or should fail to load.
                        </li>
                        <li>The <tt>TRACKED_RACE:EXPORT</tt> permission is now required on a tracked race in order to export
                            raw position data for competitors and marks, as well as for obtaining the detailed wind fixes through
                            the REST API.
                        </li>
                        <li>Good news for using the SAP Sailing Analytics with WindFinder support in the Caribbean and in particular
                            the British Virgin Islands (BVIs): "tortola" was added to the list of supported WindFinder spot collections.
                        </li>
                    </ul>
                    <h2 class="articleSubheadline">March 2020</h2>
                    <ul class="bulletList">
                    <li>White label: Removal of SAP logos and brand related text from home page and racing panels. Use system property <pre>-Dcom.sap.sse.debranding=true</pre>
                    </ul>
                    <ul class="bulletList">
                        <li>The visualization for ORC certificates has been much improved. It now shows all the
                            time allowances relevant for Performance Curve Scoring (PCS) and offers a link to the
                            official PDF version of the respective certificate, based on its reference number.
                        </li>
                        <li>Improved ESC/Enter key handling in user role/permission editing dialog</li>
                        <li>The "Replication" panel in the "Advanced" category now has improved information about the
                            replicables shown. An advanced replica information string may reveal more than just the address,
                            and the address is now resolved through any <tt>X-Forwarded-For</tt> header fields present
                            during replica registration, hence also working through load balancers and reverse proxies.
                        </li>
                        <li>Mark Properties positioning information can now also be removed from a Mark Properties object
                            again.
                        </li>
                    </ul>
                    <h2 class="articleSubheadline">February 2020</h2>
                    <ul class="bulletList">
                        <li>The "Local Server" tab now refreshes automatically when it comes into view.</li>
                        <li>There is a new system property <tt>repliate.restore.replicas</tt>. When it is set to <tt>true</tt>
                            (which is the default),
                            upon start-up the server instance will read the replica descriptors stored persistently when
                            a replica registers, assuming that those replicas are still alive and want to continue to
                            receive replication updates from this server. This way, replicas may not have to be
                            re-started or re-connected to the re-started master instance. Note, though, that
                            as the re-started master loads races, those loading activities will be broadcast
                            to all replicas which are likely to have all that information already. Use the flag, e.g.,
                            in the <tt>ADDITIONAL_JAVA_ARGS</tt> environment variable that the <tt>start</tt> script
                            will consider, as in<pre>
                              ADDITIONAL_JAVA_ARGS="${ADDITIONAL_JAVA_ARGS} -Drepliate.restore.replicas=true"
                            </pre></li>
                        <li>Replication from replica to master will now re-send upon HTTP status 404 which
                            may indicate a re-starting master where the health check hasn't properly disabled
                            forwarding requests to the instance.
                        </li>
                        <li>Replication operations that a replica needs to send back to the master instance are
                            now consistently sent in a background task, avoiding any hold-ups and latencies in
                            client / user interaction.
                        </li>
                    </ul>
                    <h2 class="articleSubheadline">January 2020</h2>
                    <ul class="bulletList">
                        <li>Overhaul of the Result Import URLs page to be more user friendly and to better fit in with
                        the other pages. The Manage2Sail and Yachtscoring importers now support entering an event id
                        instead of a full URL.
                        </li>
                        <li>Implemented API endpoints for configuring courses independently from regattas.
                            The model has been extended by the new domain types mark template, mark properties, mark role and course template.
                            <ul>
                                <li>A mark template defines the appearance of a mark in a regatta independent representation. Mark templates represent marks in the waypoint sequence of a course template.</li>
                                <li>Mark properties also define the appearance of a mark. Despite the appearance it may contain a reference to a tracking device or a fixed mark position. They can be used to represent a catalogue of resusable mark definitions to describe real world marks or to supply a box of tracking devices.</li>
                                <li>A course template can be used to create a course based on mark templates and a sequence of waypoints. The sequence of waypoints may contain a repeatable sub sequence of waypoints which will insert repeating mark sequences for the number of laps specified when creating a course.</li>
                                <li>A mark role defines the purpose of a mark used in the waypoint sequences of a regatta course or course template and allows to swap out marks or mark templates without changing the the effective waypoint sequence. Having this a course template and regatta course may define a compatible waypoint sequence while being based on different mark definitions.</li>
                            </ul>
                            <p>Dialogs to create mark roles, mark template, mark properties and course templates are provided in the admin console accessible 
                            by a new menu point "Course Creation". There is currently no dialog to create a course from a coursetemplate.</p>
                        </li>
                        <li>
                            <p>Added an API for course configurations as a general model that can be used to create a course or a course template 
                               by using mark templates, mark properties and freestyle defined mark configurations. It is possible
                               to create a course configuration out of an existing course and modify the course by updating the course configuration.</p> 
                        </li>
                    </ul>
                    <h2 class="articleSubheadline">November 2019</h2>
                    <ul class="bulletList">
                        <li>Added system property <tt>security.sharedAcrossSubdomainsOf</tt> which can be used to
                            configure the security service as shared across several subdomains of the parent
                            domain specified by the system property. Use, e.g., as in<pre>
                              -Dsecurity.sharedAcrossSubdomainsOf=sapsailing.com
                            </pre>
                        </li>
                        <li>Added system property <tt>security.baseUrlForCrossDomainStorage</tt> which can be used to
                            configure which origin's local storage is used, e.g., for storing settings and the time point
                            a user was seen last. Use, e.g., as in<pre>
                              -Dsecurity.baseUrlForCrossDomainStorage=https://www.sapsailing.com
                            </pre>
                            This allows the settings to be shared across different sub-domains. Note that the instance
                            of the SAP Sailing Analytics running at the base URL chosen needs to be configured to allow
                            requests from the domain hosting your instance of the application.<p>
                            The implementation includes an invisible <tt>iframe</tt> element in the page, loaded from the base URL provided
                            in the system property and then uses cross-window, cross-domain messaging between the application
                            and the <tt>iframe</tt> to request storage access and receive responses and storage events.
                        </li>
                        <li>Added system property <tt>gwt.acceptableCrossDomainStorageRequestOriginRegexp</tt> which can be used to
                            configure which origins are permitted to access the local storage in the server instance. For example,
                            to grant access to the local storage of www.sapsailing.com for all sub-domains of sapsailing.com including
                            sapsailing.com itself, specify
                            the following regular expression:<pre>
                              -Dgwt.acceptableCrossDomainStorageRequestOriginRegexp=https?://(.*\.)?sapsailing\.com$
                            </pre> or, for allowing for an optional port specification, it could be something like<pre>
                              -Dgwt.acceptableCrossDomainStorageRequestOriginRegexp=https?://(.*\.)?sapsailing\.com(:[0-9]*)?$
                            </pre>
                            To represent this in the <tt>env.sh</tt> configuration file for an instance, use, e.g., something like this:<pre>
                                ADDITIONAL_JAVA_ARGS="$ADDITIONAL_JAVA_ARGS -Dgwt.acceptableCrossDomainStorageRequestOriginRegexp=https?://(.*\\.)?sapsailing\\.com\$"
                            </pre>
                            Note the escaping of the backslashes and the $ sign with a preceding backslash character in this Bash
                            syntax.<p>
                            This allows the <tt>iframe</tt> embedded in other instances for cross-domain local storage access to
                            read from the local storage compartment for domain www.sapsailing.com (the example instance configured
                            by the system property shown above) if the other instance's origin ends on ".sapsailing.com".<p>
                            Note that the origin is presented as the scheme (e.g., "https://") plus the hostname, plus optionally
                            the colon-separated port, so you may be seeing something like "https://lyc.sapsailing.com" or
                            "http://127.0.0.1:8888".<p>
                            If the system property is not specified, no origin will be permitted to use this instance's local storage
                            through the cross-domain storage mechanism.
                        </li>
                    </ul>
        
                    <h2 class="articleSubheadline">October 2019</h2>
                    <ul class="bulletList">
                        <li>
                            The ORC Performance Curve (PCS) ranking metric is now implemented. Two flavors exist, one
                            as valid up until 2015 with ranking by implied wind and corrected times calculated
                            using a scratch boat's performance curve; and the current default one valid starting
                            from 2015, using each competitor's own performance curve to calculate the allowance
                            based on the greatest implied wind achieved in the race and then computing the
                            corrected time as the delta between time elapsed and individual allowance.<p>
                            In the Regattas/Regattas tab the boat certificates can be managed with a new action
                            button. Certificates can be uploaded, and certificates can be referenced by URL,
                            e.g., pointing to the ORC web site's certificate database. Then, the certificates
                            can be assigned to the boats one by one. Certifiate assignment can be overruled on
                            a per-race basis in the Leaderboards/Leaderboards tab.<p>
                            Furthermore, course definitions can be fixed for the ORC PCS rules; legs can be
                            defined to be "constructed course" or any of the pre-defined types (windward/leeward,
                            coastal long distance, non-spinnaker, and circular random). Tracking data can be used
                            to pre-fill leg distance and true wind angle. Desired total course distances can be spread
                            proportionally across the legs based on their estimated length. For more details
                            see <a href="https://wiki.sapsailing.com/wiki/howto/setup-orc-regatta">https://wiki.sapsailing.com/wiki/howto/setup-orc-regatta</a>.
                        </li>
                        <li>
                            Loading a race using the TracTrac connector used to determine the race's boat class
                            based on the boat class of the majority of the race's competitors. This approach leads
                            to trouble specifically for non-one-design regattas where different boats compete against
                            each other, and the regatta is modeled with a "boat class" representing the handicap
                            rule set, such as IRC, ORC, or similar. Now, the race boat class is inferred from the
                            regatta boat class in which the race is created. Only in case a default regatta needs
                            to be created, the old majority rule applies to determining the regatta's (and
                            consequently the race's) boat class.
                        </li>
                    </ul>
                    <h2 class="articleSubheadline">September 2019</h2>
                    <ul class="bulletList">
                        <li>
                            The RaceBoard timeslider has been adjusted to react to blue flag events. In particular the
                            timeslider will wait for a blue flag down event if a blue flag up event has occurred.
                        </li>
                    </ul>
                    <h2 class="articleSubheadline">August 2019</h2>
                    <ul class="bulletList">
                        <li>New API endpoints were added to get the status of tracking devices. By now, just the last received GPS fix is returned in the status.
                            Under /sailingserver/api/v1/tracking_devices/[deviceUUID] the status of smartphone tracking devices can be read by using the device's UUID.
                            /sailingserver/api/v1/regattas/[regattaName]/tracking_devices the status for all tracking devices associated to a regatta is returned.
                            While the first requires the non public device UUID to be included in the request, the latter requires a user to have UPDATE permission for the regatta in question.
                        </li>
                        <li>Added a filter to hide all elements the current user is not allowed to edit. The filter can 
                            be applied for each table in the AdminConsole and is active per default.
                        </li>
                    </ul>
        
                    <h2 class="articleSubheadline">July 2019</h2>
                    <ul class="bulletList">
                        <li>Result and competitor import URLs are now only considered when the requesting user
                            has the permission to read that URL.</li>
                        <li>A new wind source that estimates true wind direction and speed from maneuvers is available.
                            It has been trained using machine learning techniques, based on approximately 12 million
                            maneuvers that the SAP Sailing Analytics have tracked and classified so far. It is intended
                            to serve as a fallback wind source in case the wind direction is not being made available
                            to a tracked race in any other way (entry through the Race Manager app, the web page or
                            estimated based on the first upwind leg's direction). Therefore, the confidence level has
                            been set fairly low, hence this wind source will always be outweighed by any real wind
                            sensor out on the course.<p>
                            
                            To make the wind source available in a server, the trained
                            maneuver classification models have to be available in the server's underlying database.
                            To achieve this,
                            the system property parameter <tt>-Dwindestimation.source.url=https://www.sapsailing.com</tt>
                            can be used to import the wind data from the archive server in case no local model
                            exists yet in the server's database. To force loading the data from another server,
                            regardless of whether a model exists in the local server's database, use
                            <tt>-Dwindestimation.source.always.url</tt>, respectively. Alternatively, the model data
                            can be obtained as a file from another server like this: <tt>curl -o windEstimationModels.dat https://www.sapsailing.com/windestimation/api/windestimation_data</tt>.
                            Alternatively, a recent copy is also maintained at <a href="http://static.sapsailing.com/windEstimationModels.dat">http://static.sapsailing.com/windEstimationModels.dat</a>.
                            The resulting file, <tt>windEstimationModels.dat</tt>, can then be uploaded to another server, like this:
                            <tt>curl -X POST -H "Content-Type: application/octet-stream" --data-binary @windEstimationModels.dat https://username:password@host.sapsailing.com/windestimation/api/windestimation_data</tt>
                            Note that user credentials need to be provided with the request. The user must have the permission
                            <tt>WIND_ESTIMATION_MODELS:UPDATE:&lt;server-name&gt;</tt> for the server to which the
                            model data is to be stored.<p>
                            
                            Subsequent server starts
                            won't need to load the remote model data again because it has been stored in the server's
                            database during the initial import. Replicas will receive the model data from their master.<p>
                            
                            For more details, in particular how to re-train the models, see also
                            <a href="https://wiki.sapsailing.com/wiki/howto/windestimation">https://wiki.sapsailing.com/wiki/howto/windestimation</a>.
                        </li>
                        <li>JMX metrics in Prometheus-ready form have been added for the leaderboard computation times. Metrics are offered
                            for each leaderboard in a server, as well as a summary averaging and counting all leaderboard accesses, each
                            in a short, medium and long time interval (e.g., 5, 30, and 60 seconds, respectively).<p>
                            
                            <img src="images/JConsoleLeaderboardComputationStats_Overall.png"><br>
                            Example of the overall leaderboard computation statistics<p>
                            <img src="images/JConsoleLeaderboardComputationStats_Specific.png"><br>
                            Example of the specific leaderboard computation statistics for one leaderboard<p>
                            
                            This can then also be used, e.g., to export these metrics to other tools, such as
                            Prometheus. See <a href="https://github.com/prometheus/jmx_exporter">here</a> for an exporter
                            that can be used to expose JMX data to Prometheus. If the Java VM running the SAP Sailing Analytics
                            server is invoked with a VM argument such as <tt>-javaagent:/path/to/jmx_prometheus_javaagent-0.12.0.jar=9000:/path/to/jmxPrometheusConfig.yaml</tt>
                            then an HTTP GET request to <tt>http://hostname:9000/</tt> will produce a document that contains
                            lines such as:<p>
                            <pre>
                            com_sap_sailing_Leaderboard_ComputationTimeAverageMedium_averageComputeDurationInMillis{name="5O5-Worlds 2010 (5O5)",} -1.0
                            com_sap_sailing_Leaderboard_ComputationTimeAverageMedium_numberOfComputations{name="5O5-Worlds 2010 (5O5)",} 0.0
                            com_sap_sailing_Leaderboard_ComputationTimeAverageYoung_averageRangeInMillis{name="5O5-Worlds 2010 (5O5)",} 5000.0
                            com_sap_sailing_Leaderboard_ComputationTimeAverageOld_averageComputeDurationInMillis{name="5O5-Worlds 2010 (5O5)",} 597.0
                            com_sap_sailing_Leaderboard_DelayToLiveInMillis{name="5O5-Worlds 2010 (5O5)",} 20000.0
                            com_sap_sailing_Leaderboard_ComputationTimeAverageYoung_numberOfComputations{name="5O5-Worlds 2010 (5O5)",} 0.0
                            com_sap_sailing_Leaderboard_ComputationTimeAverageOld_numberOfComputations{name="5O5-Worlds 2010 (5O5)",} 1.0
                            com_sap_sailing_Leaderboard_ComputationTimeAverageOld_averageRangeInMillis{name="5O5-Worlds 2010 (5O5)",} 60000.0
                            com_sap_sailing_Leaderboard_ComputationTimeAverageYoung_averageComputeDurationInMillis{name="5O5-Worlds 2010 (5O5)",} -1.0
                            com_sap_sailing_Leaderboard_NumberOfCompetitors{name="5O5-Worlds 2010 (5O5)",} 147.0
                            com_sap_sailing_Leaderboard_NumberOfAllCompetitors{name="5O5-Worlds 2010 (5O5)",} 147.0
                            com_sap_sailing_Leaderboard_ComputationTimeAverageMedium_averageRangeInMillis{name="5O5-Worlds 2010 (5O5)",} 30000.0
                                ...
                                com_sap_sailing_RacingEventService_LeaderboardComputationStatisticsYoung_averageComputeDurationInMillis 13.0
                            com_sap_sailing_RacingEventService_LeaderboardComputationStatisticsMedium_averageComputeDurationInMillis 52.0
                            com_sap_sailing_RacingEventService_LeaderboardComputationStatisticsYoung_numberOfComputations 5.0
                            com_sap_sailing_RacingEventService_LeaderboardComputationStatisticsMedium_numberOfComputations 17.0
                            com_sap_sailing_RacingEventService_LeaderboardComputationStatisticsYoung_averageRangeInMillis 30000.0
                            com_sap_sailing_RacingEventService_LeaderboardComputationStatisticsMedium_averageRangeInMillis 60000.0
                            </pre>
                            Note that average durations of <tt>-1</tt> mean "no data" and should be ignored. The corresponding
                            <tt>numberOfComputations</tt> value will be <tt>0.0</tt> in those cases.
                            
                    </ul>
            
                    <h2 class="articleSubheadline">June 2019</h2>
                    <ul class="bulletList">
                        <li>Added new API endpoints for creating, reading, updating and deleting roles under /restsecurity/role.
                        </li>
                        <li>A new set of API end points for managing user groups was added under /restsecurity/usergroup. 
                            The new end points support resolving, creation and deletion of user groups, as well as adding 
                            and removing users and roles to and from user groups.
                        </li>
                        <li>The Device Configurations table for the Race Manager App now updates its underlying data
                            properly when a configuration is edited locally.
                        </li>
                        <li>Blue flag up/down times can be cleared in the AdminConsole now</li>
                        <li>Users can now create media tracks if they have the permissions based on the ownership that
                            will result from the creation process.</li>
                        <li>A couple of new API end points for managing tracked events were added under /api/v1/trackedevents/. 
                            The new end points support creation, reading, updating and deleting tracked events and their 
                            associated device-competitor/boat/mark elements for the current user.
                        </li>
                    </ul>
        
                    <h2 class="articleSubheadline">May 2019</h2>
                    <ul class="bulletList">
                        <li>Ranks (finishing orders) entered by the Race Manager app user are no longer
                            considered for handicap regattas. Only an explicit score will be accepted,
                            or a finishing time can be provided which will then let the handicap ranking
                            metric infer the correct rank from that.
                        </li>
                        <li>Maneuver markers that appear when clicking on a boat while the RaceBoard is paused
                            were sometimes hard to click because they disappeared behind the boat's tail.
                            This behavior is now fixed.
                        </li>
                        <li>Fixed an issue with result import URL removal in case the URL erroneously contains
                            more than one space character.
                        </li>
                        <li>Fixed a problem with competitor import: competitors imported now correctly obtain
                            the current session's user as their owner, and the current session's user's
                            default creation group as their owning group.
                        </li>
                        <li>Fixed issues with Manage2Sail regatta structure import: Imports of regattas with
                            no "ClassName" property, such as handicap / Yardstick regattas, will now create
                            regattas with "?" as boat class name to avoid other problems; furthermore,
                            due to a permission check that was too restrictive, regattas to import could not
                            be seen unless the user had "super-admin" power.
                        </li>
                        <li>Introduced a new permission SERVER:CAN_EXPORT_MASTERDATA:&lt;server-name&gt;
                            which controls if a user is allowed to export masterdata used by the MDI.
                            In addition, the user still needs to be able to read the data to be imported.
                            On the importing server, the user needs to have the permission SERVER:CAN_IMPORT_MASTERDATA:&lt;server-name&gt;.
                        </li>
                    </ul>
                    
                    <h2 class="articleSubheadline">April 2019</h2>
                    <ul class="bulletList">
                        <li>Filtering the leaderboard groups during a Master Data Import now also
                            handles quoted strings correctly. With this, e.g., searching for a
                            leaderboard group containing "Apr 2" in its name is doable.
                        </li>
                        <li>In AdminConsole.html all tables and lists are now filtered to only show domain objects readable by the current user.
                            This means additional objects may exist on the server and can cause errors due to name conflicts.<br>
                            To allow users to grant others permissions for their stuff, it is possible to manage permissions for users whose username is known without having a read permission for that user.
                            In addition, users may be added to groups by only knowing their username.
                        </li>
                        <li>The permission system was extended to allow groups to directly grant roles to their users.
                            In addition such a role can also be granted to all users (including anonymous ones).
                            Roles associated to groups only grant permissions to domain objects owned by that group.<br>
                            Example: By associating the <tt>sailing_viewer</tt> role to a group with "for all users" enabled, all objects owned by that group are publicly readable.
                        </li>
                        <li>When loading or tracking wind from Igtimi, only accounts readable by the current user will be used.
                            On dedicated event servers, such an account should be owned by the server group.
                            This ensures, that all server admins will consistently use this account while tracking races.
                        </li>
                        <li>Replication is now also secured by several actions of the SERVER security type.
                            Due to permission checks on the master side, it is now necessary to provide credentials of a user that exists
                            on the master server that is used when a replica contacts the master.
                            This user at least needs to have the permission <tt>SERVER:REPLICATE:&amp;server-name&amp;</tt> granted on the master.<br>
                            Server start scripts as well as the replication documentation have been updated to include details about configuring credentials for auto replication.
                            Newly created servers should automatically contain adjusted versions of the relevant scripts.
                            The configuration of existing servers needs to get updated accordingly. The environment variables considered by the
                            start script are: <tt>REPLICATE_MASTER_USERNAME</tt> and <tt>REPLICATE_MASTER_PASSWORD</tt>, or alternatively,
                            <tt>REPLICATE_MASTER_BEARER_TOKEN</tt> which can be obtained from the master server, e.g., by
                            <tt>curl -d "username=myuser&amp;password=mysecretpassword" "https://master-server.sapsailing.com/security/api/restsecurity/access_token" | jq .access_token</tt>.
                            These map to the system properties <tt>replicate.master.username</tt>, <tt>replicate.master.password</tt>, and
                            <tt>replicate.master.bearer_token</tt>, respectively.
                        </li>
                    </ul>
                    
                    <h2 class="articleSubheadline">March 2019</h2>
                    <ul class="bulletList">
                        <li>By caching serialized results of leaderboard requests the server now requires
                            significantly less CPU power during live situations. Instead of computing the
                            serialized representation of a leaderboard again and again, the serialized version
                            is maintained in the cache as long as the original object from which the serialized
                            version was produced is referenced. This way, the cache cleans itself. It can be
                            observed through JMX, e.g., using JConsole, by looking at the JMX bean
                            <tt>com.sap.sse:type=GWTRPCSerializedResultCache_*</tt>.
                        </li>
                    </ul>
                    
                    <h2 class="articleSubheadline">February 2019</h2>
                    <ul class="bulletList">
                        <li>The pairing list construction supports a new parameter that can be used
                            to balance fairness of boat assignment with the reduction of boat changes
                            between flights. It can be set between 0 (focus on fair boat assignments;
                            use this, e.g., if there are noticeable differences between the boats used
                            to ensure a fair distribution) and the number of flights, e.g., 14 or 15 for
                            a typical league set-up (focus on reducing the number of boat changes while
                            sacrificing a bit of boat assignment fairness).
                        </li>
                        <li>The built-in mark passing calculator that is primarily used for smartphone
                            tracking has been improved. In particular, it now recognizes trackers left behind,
                            e.g., on a committee boat, and avoids performance issues incurred by these scenarios
                            by filtering possible mark passing candidates using a bounding box-based approach:
                            if a tracker hardly moves over some time, only the most promising candidates from
                            that time interval are considered. This avoids compute time and memory issues
                            seen in the past.
                        </li>
                        <li>When during a server re-start with the <tt>-Drestore.tracked.races=true</tt> parameter
                            restoring a race fails with an exception, that race is now removed from the restore list,
                            a corresponding <tt>SEVERE</tt> log entry is written, and the server will no longer try
                            to restore that race upon future restarts. This way, races that have been removed at
                            their source will not keep causing permanent restore trouble, and manual database
                            intervention is no longer necessary.
                        </li>
                        <li>A new status REST endpoint has been added: <tt>/gwt/status</tt>. It combines the status
                            checks of <tt>/sailingserver/api/v1/status</tt> and <tt>/replication/replication?action=STATUS</tt>,
                            and because it is offered by the same module hosting the web UI of the server, its availability
                            indicates that the corresponding module has started and has registered with the web server
                            successfully. It reports a 200 HTTP response if itself and the status reports it syndicates
                            report availability, a non-2XX status otherwise.
                        </li>
                    </ul>
        
                    <h2 class="articleSubheadline">January 2019</h2>
                    <ul class="bulletList">
                        <li>Allow entering a priority for courses managed in the AdminConsole.
                            The new default priority now is 1. It used to be 0 which caused problems
                            because the Race Manager app's highest (logically) priority is 1 which
                            never took priority over the AdminConsole-provided prio-0 events.</li>
                        <li>User sessions are now stored durably in the database so that they can be
                            restored in case of a server re-start. Users therefore will no longer need
                            to sign in again only because a server was re-started.</li>
                        <li>New availability checks have been implemented. Two new REST endpoints are provided:
                            <ul>
                              <li>/sailingserver/api/v1/status reports the availability of the "Sailing" application</li>
                              <li>/replication/replication?action=STATUS reports the availability of the replication module,
                                  providing details about each replication-capable component and queue lengths</li>
                              <li>the "status" script in the server's working directory, next to the "start" and "stop"
                                  script, now provides output based on the status checks above, plus a check for a 2XX
                                  response code for /index.html. The exit code for the "status" script is now 1 in case
                                  of an error / lack of availability, and 0 if all checks passed and server looks
                                  available.</li>
                            </ul>
                        </li>
                        <li>Upgraded the MongoDB driver to version 3.6.4. This allows you to specify the new
                            retryWrites parameter, e.g., as in "mongodb://mongo0.internal.sapsailing.com/mydb?replicaSet=live&retryWrites=true".
                            This will improve your system's behavior if you run with a MongoDB replica set and have to
                            assume that at some point the PRIMARY MongoDB system may fail, with the remaining systems
                            in the replica set voting for a new PRIMARY. Without retryWrites your system will bluntly
                            fail, but with retryWrites, write operations will be re-tried once, with a timeout usually
                            enough for the remaining replicas to agree on a new PRIMARY.
                        </li>
                    </ul>
        
                    <h2 class="articleSubheadline">October 2018</h2>
                    <ul class="bulletList">
                        <li>Added progress indicator to device mappings panel for smartphone tracking.</li>
                    </ul>
                    
                    <h2 class="articleSubheadline">September 2018</h2>
                    <ul class="bulletList">
                        <li>Added automatic resizing when adding images to an event using the ImageDialog. 
                        It shows a check box if resizing is necessary, if you check it, the service will resize the image for you.</li>
                        <li>Now showing an error when trying to upload an image or video to an event and no working FileStorageService is registered.</li>
                    </ul>
                    
                    <h2 class="articleSubheadline">August 2018</h2>
                    <ul class="bulletList">
                        <li>The mark passing editor now uses a full date/time format for the mark passing time points.</li>
                        <li>The TracTrac connector panel no longer shows a password visibly but uses a password text field.</li>
                        <li>The SwissTiming connector can now handle an "Update URL" together with username/password access
                            credentials which are used, if present, to send feedback requests about start times, race status
                            and course changes to that URL.</li>
                    </ul>
        
                    <h2 class="articleSubheadline">July 2018</h2>
                    <ul class="bulletList">
                        <li>When adding a YouTube video for tracked races ("Manage Media" in <tt>RaceBoard.html</tt> or "Tracked Races > Audio & Video" in <tt>AdminConsole.html</tt>) the respective video metadata is now read using YouTube API v3.
                            This functionality used to work some years ago using API v2 but was broken since this API version was discontinued some time ago.
                            Due to limitations of the new API we can't read the start timepoint of videos by now. You still need to provide this value manually.</li>
                        <li>In the "Tracked races" tab, within the eponymous section of the AdminConsole, the "Set start
                            time received" dialog can be used to remove the currently set start time received, by simply
                            leaving the value empty and confirming the dialog.</li>
                        <li>Up to 15 discards can now be configured for series and leaderboards. This enables, e.g., "Wednesday Night" scenarios
                            where over the season, say, 20 races are run but due to changing participation only, say, the five best ones shall be scored.</li>
                        <li>There is a new scoring scheme available to be selected upon regatta creation.
                            The scoring scheme is named "Low Point System, First with two wins in medals is winner" and introduces the following specifics compared to the standard low point scheme:
                            <ul>
                                <li>Medal series does not feature doubling of points in the medal series by default.</li>
                                <li>A competitor having two wins in the medal series is treated as overall winner.
                                    If there is a carry forward column in the medal series, having one point there also counts as a win which means the best competitor in the qualification needs a win less than any other finalist to be the overall winner.</li>
                                <li>If the medal series isn't started yet or no competitor has collected two wins, scoring by points is used.
                                    This also applies if the regatta is aborted (e.g. due to weather conditions) before any competitor could win two races in the medal series.</li>
                                <li>If two competitors have the same amount of points in the medal series the tie breaking criteria is the carry forward column of the medal series.
                                    If there is no carry forward column in the medal series, the last medal race is used as tie breaking criteria.
                                    For any non-medal series, the standard low point rules apply.</li>
                            </ul>
                        </li>
                        <li>A TracAPI upgrade from version 3.10.1 to 3.11.0 unifies the handling of course updates and solves an issue
                            observed with updating mark passing instructions.</li>
                        <li>Bug fix for mark position editor, now providing consistent behavior during adding of new mark fixes</li>
                        <li>Data Mining now more aggressively terminates running queries if needed.</li>
                    </ul>
        
                    <h2 class="articleSubheadline">June 2018</h2>
                    <ul class="bulletList">
                        <li>Added the available WindFinder Spot Collections. The desired ones can be selected from the WindFinder Tab in the Event Dialog.</li>
                        <li>Added the ability to change the url of multiple Mediatracks with a common prefix at once.
                            This is useful e.g. for video migration scenarios when movin videaos from one server to another.
                            This can be done from the adminconsole->tracked races->audio & videos tab</li>
                        <li>In raceboard when you edit a video you do not need to explicitly press "Preview" before saving anymore.
                            Saving now implicitly applies the changes.</li>
                        <li>The URLs of our GWT services are extended to include a leaderboard name if a call is context sensitive to a specific leaderboard.
                            This does not affect the functionality of any service but allows us to setup load balancing with leaderboard specific routing.
                            The leaderboard names put into the URL are cleaned: Any character that isn't a latin upper/lowercase letter or digit is replaced with an underscore character.
                            Currently, the following leaderboard specific URLs are used:
                            <ul>
                                <li>/gwt/service/sailing/leaderboard/[CLEANED-LEADERBOARD-NAME]</li>
                                <li>/gwt/service/dispatch/leaderboard/[CLEANED-LEADERBOARD-NAME]</li>
                            </ul>
                            Be aware that request without leaderboard suffix may be sent from pages that do not show leaderboard specific contents.
                            Due to this it is required to define a fallback rule for any unqualified request.
                            </li>
                    </ul>
        
                    <h2 class="articleSubheadline">May 2018</h2>
                    <ul class="bulletList">
                        <li>Added the ability to add multiple mp4 videos as mediatracks at once via the new multi video dialog, located at trackedraces -> Audio & Video.
                            This features requires a webserver with index listing enabled. Additionally the dialog offers the ability to add the new mediatracks 
                            directly to all races overlapping the starttime and duration of the mediatrack.</li>
                        <li>On the "Edit mark positions" panel within RaceBoard, now a "Clear selection" button appears
                            when selecting a mark from the table, which provides an easier and more obvious way to
                            deselect all marks, what is needed in order to see the full course with all marks again.</li>
                        <li>The <tt>AutoPlay.html</tt> configuration "Sixty Inch" was improved for the usage with events that aren't part of an event series.
                            While no race is live or scheduled, only the overall leaderboard used to be shown.
                            In addition to this, also the regatta leaderboard is shown in an alternating order.
                            For non series events there is no overall leaderboard which means, that only the regatta leaderboard is shown.</li>
                    </ul>
        
                    <h2 class="articleSubheadline">April 2018</h2>
                    <ul class="bulletList">
                        <li>The import of additional expedition data was extended to read many additional measures.
                            These can be visualized in the leaderboard as well as the competitor charts in <tt>RaceBoard.html</tt>.
                            In addition, the leaderboard has been extended to provide bravo and expedition related measures consistently on race and leg level.
                            The respective settings dialogs were changed as well to only show specific options, if bravo or expedition tracks are available.
                            Any previously imported expedition tracks may be dropped and reimported to gain access to the newly introduced measures.</li>
                        <li>The settings dialog of the competitor charts in <tt>RaceBoard.html</tt> now provides the measures in alphabetical order (based on the current locale).
                            Expedition specific measures - if available - are shown at the end of the list.</li>
                        <li>The all in one expedition import has been extended to be able to import new competitor tracks or new races to an existing regatta.
                            Previously it was only possible to import a new event structure.</li>
                        <li>The Expedition log file import now prefers "GPS Time" for time stamping over "Utc" and over other date / time formats, making it
                            more consistent with the Expedition live connector which uses column 146 for time stamping which is GPS Time.</li>
                        <li>Two dimensional metrics can now be displayed by using a scatter plot presenter within the data mining tool.
                            Select a metric that returns a pair of numbers and choose "Average" or "Identity" as an aggregator.</li>
                        <li>Replication was made more robust for fixes that are delivered and applied asynchronously. If a race was removed
                            while still in tracking mode, fix-related operations may have been queued already on the replica when the
                            tracked race is removed. The pending GPS fix operations then would have clogged the executor threads until
                            the entire replica comes to a halt. With the change, race-related asynchronous operations will simply be
                            dropped when the race to which they pertain is not found on the replica.</li>
                        <li>When editing mark positions, all fixes are now displayed, including potential outliers.</li>
                    </ul>
        
                    <h2 class="articleSubheadline">March 2018</h2>
                    <ul class="bulletList">
                        <li>Boats are now separate entities. See the "Tracked Races / Boats" tab in the admin console.
                            When creating a regatta, you now need to specify whether in that regatta the competitors
                            may sail on changing boats ("Can boats of competitors change per race").
                            If boats can change, boat assignments need to be specified per
                            race. For the TracTrac connector this may happen as in the past, using the corresponding
                            metadata attributes (boatName, either one of boatId or boatUuid, and boatColor) on the
                            competitors in the race. For smartphone tracking, boats can be specified in the
                            "Connectors / Smartphone Tracking" tab by using the boat icon in the actions column of
                            the leaderboards table ("Boat Registrations"). This defines the boats from which you can
                            then select in the scope of each race of the regatta. When adding competitors to such
                            a race then you now have to assign boats from the boats list to each competitor before
                            you can confirm the competitor-to-race assignments.
                        </li>
                        <li>User, role and permission management has been extended. A new "tenant" concept
                            is now available. Users can belong to zero or more tenants and can have a default
                            tenant for a login session. Zero or more users can belong to a tenant. Objects have
                            a tenant owner and a user owner, similar to group and user ownerships of files in a
                            file system.<p>
                            By default, each user receives a default tenant that is named like the user, with "-tenant"
                            appended. This applies during user migration to this new version, as well as during
                            creation of new users. While a "default tenant" only specifies the tenant that objects
                            created by the user will have as their tenant owner, by default the user also "belongs"
                            to its default tenant (is part of that tenant's user group).<p>
                            Roles are now defined explicitly, in the "Roles" tab in the "Advanced" category.
                            A new server that is not sharing the security service with any other server will
                            start out with a few default role definitions, such as "admin" and "user". Roles imply permissions,
                            and the permissions they imply can be modeled in the "Roles" tab.<p>
                            Roles can be assigned to users in the UI-refurbished "User Management" tab in the
                            "Advanced" category. There is now a table with users that currently exist in the
                            system, with a pager and a filter box. Editing a user shows an edit dialog for that
                            user where roles and permissions can be added. Adding permissions works as usual.
                            However, when adding roles, qualifications for a tenant owner and a user owner
                            can be added using the following format for the role's name: &lt;rolename&gt;[:[&lt;tenantname&gt;][:[&lt;username&gt;]]].
                        </li>
                        <li>In addition to track competitors and marks using smartphone-tracking it is now possible to track boats.
                            This is e.g. useful for several national leagues where competitors are assigned dynamically to boats for each race.
                            In this case the competitors were used to bring a smartphone with them to the assigned boat.
                            With the recent changes regarding boat and competitor mapping per race, Smartphone-tracking is now enabled to dynamically track boat-mapped devices to the correct competitors in the context of a race.
                            There are two ways to add boats to be tracked to a regatta:
                            <ul>
                                <li>After adding a denotation to the racelog(s), add competitors to at least one race and ensure that the boats to be tracked are mapped to those</li>
                                <li>Register boats directly to the regatta</li>
                            </ul>
                            For available boats, you can now add mappings and generate a QR code in the corresponding dialog.
                            In addition, it is possible to upload tracking files and map them to boats.
                        </li>
                    </ul>
        
                    <h2 class="articleSubheadline">February 2018</h2>
                    <ul class="bulletList">
                        <li>Further improvements of maneuver detection algorithm were introduced. Mark Passing is no longer regarded as a separate maneuver type. Instead, it is regarded as a supplementary information which gets appended to a maneuver instance. Therefore, a new filtering dimension was added for maneuver data mining, which is boolean and is named as "Mark Passing".</li>
                        <li>Added leaderboard group name as a dimension to a leaderboard's context</li>
                        <li>Added True Wind Angle as a data mining statistic on GPS fixes</li>
                        <li>Time points for wind data related to individual fixes now uses the fixes' specific time points, not the wind at the middle of the leg</li>
                        <li>Finally, the data mining UI sorts wind strengths given in Beaufort according to their strengths, not their names</li>
                            For example, a simple role name such as "admin" will give an unqualified role to the user.
                            To constrain the "admin" role to objects whose tenant owner is the tenant "abc", use
                            "admin:abc" for the role. To assign the role "admin" so that it applies only to objects
                            owner by user "u938" use "admin::u938".<p>
                            Tenants can be managed in the "Tenant Management" tab in the "Advanced" category. Here,
                            tenants can be created, removed and the set of users belonging to each tenant can be
                            edited.<p>
                            During migration of an existing server to this new version, a new default tenant will be
                            created using the server's name. All existing objects will by default have this new default
                            tenant as their tenant owner, and no user owner. All existing role assignments will be migrated
                            such that all roles will have as tenant qualification the new default tenant. This way,
                            users will maintain the rights they were assigned through roles only for those objects
                            belonging to the server's new default tenant (by default all objects on that server).
                            Only when new objects are created with a different tenant then the role's permissions
                            won't apply because the roles were by default constrained to the server's default tenant.
                            This will allow us to consolidate, merge and join the security services of various servers
                            at a later point in time, ensuring that users will not obtain permissions for objects they
                            are not eligible for.
                        </li>
                    </ul>
                    
                    <h2 class="articleSubheadline">January 2018</h2>
                    <ul class="bulletList">
                        <li>The auto detection for the media add dialog was improved. It will now attempt to only load the parts of a video that are required to parse the tags. Additionally if the server cannot reach a video, the client (browser) will make an attempt to load the video. This allows to analyze locally hosted videos without the need to upload them.</li>
                        <li>In the raceboard the floating video box was improved, leading to a more solid resizing and moving behavior.</li>
                        <li>In the raceboard, the adding of videos has now an additional fallback startDate, if no startOfRace could be determined, and the file did not contain a proper creationtime tag, startOfTracking is used.</li>
                        <li>In the raceboard, the floating video box will now only display an edit button in the header, next to close and minimize. Upon clicking it, the box will expand and show the prior always shown editing buttons. This saves a lot of screenspace for logged in admin enabled users.</li>
                        <li>For smartphone tracked races it's now possible to slice a new race from an existing one in the RaceBoard.
                            As a user having sufficient permissions you need to select a specific time range in the competitor chart of a race.
                            This will make a new Button appear near to the settings button of the chart.
                            When you click this button you are being asked for a name of the new race.
                            A new race column is created in the same series the current race is associated to.
                            A new tracked race is then associated to the new column for the fleet of the current race.
                            This new race is being filled with the data from the current race for the selected time range.
                            After the slicing process is finished, a dialog will open providing a link to the RaceBoard for the newly added race.</li>
                    </ul>
        
                    <h2 class="articleSubheadline">December 2017</h2>
                    <ul class="bulletList">
                        <li>The date and time pickers have been replaced by more native browser elements,
                            ensuring that they work in all locales such as Japan where problems were reported
                            with the date/time pickers used in the Administration Console up to now.
                        </li>
                        <li>In the raceboard it is now possible to upload 360Â° videos in addition to the already supported video types. 
                        360Â° Videos must use MimeType mp4panorama, 2d mp4 videos must still use mimetype mp4, as in older releases. 
                        The dialog will try an auto-detection for the mimetype upon entering the link.
                        Additionally, for mp4 videos it is now possible to use the start time, written in the file, as
                        a start time preset for the mediatrack, simplifying the video linking.</li>
                        <li>In Home it is now also possible to use 360&deg; videos, for example as a highlight video</li>
                        <li>Various fix importers can now properly report errors and other states.</li>
                        <li>Pairing list generation is now supported. Add competitors to a regatta, then use the new
                            action icons in the Leaderboards/Leaderboards panel in the administration console to generate
                            a pairing list. The result can be exported as a CSV file compatible with the TracTrac Excel
                            spreadsheet for importing the pairing lists into their solution; printing is also enabled.
                            For smart phone tracking it is possible to fill the pairing list into the race logs in order
                            to record the competitor / boat assignments according to the pairing list. To allow for
                            contiguous race numbering, in this context a new feature was introduced that allows users
                            to pick a race name prefix during denoting all races of a regatta for smart phone tracking,
                            producing contiguously increasing race names/numbers (R1, R2, ..., R45).</li>
                    </ul>
        
                    <h2 class="articleSubheadline">November 2017</h2>
                    <ul class="bulletList">
                        <li>In addition to the "Set start time" dialog there's now a "Set finishing and end time dialog".
                            This dialog makes it possible to set the finishing as well as the end time in the RaceLog.
                            It is intended to be used in cases where a race wasn't correctly finished using the race management app.
                        </li>
                        <li>New GPS fix, wind and sensor data importers have been implemented: "Bravo" and "Expedition."
                        </li>
                        <li>An upgrade to TracAPI 3.8.0 is expected to have fixed the issue with static marks not providing
                            a position fix within a race's tracking time interval when the tracking start is set after the
                            static position was entered.
                        </li>
                    </ul>
        
                    <h2 class="articleSubheadline">September 2017</h2>
                    <ul class="bulletList">
                        <li>Authentication for Igtimi accounts is now possible with an OAuth process.
                            Instead of having to enter the username/password combination into the
                            administration console, a popup window will show an IFrame with Igtimi's
                            authentication form. Redirection goes to www.sapsailing.com, together with
                            a "state" URL parameter providing the base URL of the original server instance
                            requesting authentication. www.sapsailing.com will then redirect to that server,
                            removing the "state" parameter from the request and leaving only the "code"
                            parameter in the URL which the server ultimately receiving the redirected request
                            will use to obtain an access token and the Igtimi account details. For now, and
                            as a fallback, the old, non-OAuth process is still supported for a while, though
                            deprecated as of now.
                        </li> 
                        <li>In the process of supporting Igtimi OAuth authentication, new optional system properties for
                            the Igtimi connector have been introduced:
                            <ul>
                              <li><tt>igtimi.client.redirect.protocol</tt>: the redirection protocol, usually one of http or https</li>
                              <li><tt>igtimi.client.redirect.host</tt>: redirection host; defaults to www.sapsailing.com</li>
                              <li><tt>igtimi.client.redirect.port</tt>: redirection port; defaults to empty, using the default port for the protocol</li>
                            </ul>
                        </li>
                        <li>When using a TracTrac update URI, errors were possible due to the incorrect use of HTTP
                            instead of HTTPS as the URI/URL's protocol. The TracTrac server responds to an HTTP
                            request with a response code 302 (temporary redirect), but our TracTrac connector did
                            not handle this due to redirects that change protocols are not followed by default in
                            Java. This has now been changed, and although it is of course better to use the correct
                            protocol (HTTPS) right away, redirects will now be handled correctly, too.
                        </li>
                    </ul>
        
                    <h2 class="articleSubheadline">August 2017</h2>
                    <ul class="bulletList">
                        <li>An NMEA wind import feature is now available under "Tracked Races -- Wind." It can be
                            used to import .txt and .zip files containing data in NMEA-0183 format. The importer
                            recognizes wind data provided by MWD and MDA sentences but can also use apparent and true
                            wind readings from MWV sentences which are then combined with position, heading and motion data
                            to obtain a true wind speed and direction. ZIP files are searched for .txt files which
                            are then analyzed.
                        </li>
                        <li>A new scoring scheme "Low Point with Automatic RDG" is now available. It can help in league
                            set-ups where one possible definition for the score of a redress given can be to average the
                            scores of the competitor in all other flights scored, for past and coming races. This scoring
                            scheme will apply as a default score for an RDG this average. As usual, as soon as an explicit
                            score is provided for the race, the default calculation will no longer be applied.
                        </li> 
                    </ul>
        
                    <h2 class="articleSubheadline">July 2017</h2>
                    <ul class="bulletList">
                        <li>The sort order of Events/Leaderboards in event series in Home.html is now more consistent
                            by using the declared sort order in the respective LeaderboardGroup. In addition, the flag
                            "Display groups in reverse order" in the LeaderboardGroup dialog now affects all occurrences
                            of Events/Leaderboards in event series in Home.html. If the flag is not set, the order is
                            latest on top in vertical lists and latest right in horizontal lists. With this change,
                            the operator is now fully responsible for the sort order.
                        </li>
                    </ul>
        
                    <h2 class="articleSubheadline">May 2017</h2>
                    <ul class="bulletList">
                        <li>The logic of the "Control tracking from start and finish times" check box now behaves slightly
                            differently. As before, a default start of tracking time is derived from the race start time
                            (currently five minutes before race start). Likewise, a default end of tracking time is derived
                            from the race finish time (the time when the blue flag was lowered, or more technically,
                            when a FINISHED race state was set in the race log) which is currently two minutes after
                            the race has finished. However, previously, when deviating start of tracking or end of tracking times
                            were set through other channels, such as received from TracTrac or set explicitly through
                            the administration console, new events would have been written to the race log, fixing the
                            start of tracking / end of tracking times according to the derivation rules.<p>
                            This logic has caused undesired effects and has therefore been removed. For example, when
                            an end of tracking time has been set explicitly through the administration console then
                            it may have been overwritten by a new end-of-tracking-time event appended to the race log
                            when the race is loaded again. Similarly, when a new start time was provided, an explicitly
                            set start of tracking time would have been canceled. With the new behavior, explicit settings
                            of start/end of tracking will remain untouched.<p>
                            For "Smartphone Tracking" the check box therefore now mainly controls whether or not a start/end
                            of tracking time is written to the race log when the user starts/stops tracking for the first time
                            through the administration console: when the tracking times are to be controlled by the race's
                            start and finish times, simply starting / stopping to track a race with the smartphone connector won't
                            set the start / end of tracking times.<p>
                            For the TracTrac connector, when the check box is set, as before messages will go out to TracTrac
                            when the race start / finish times have changed. The feedback from TracTrac will adjust the
                            tracking times as received by the connector, but no race log entries for the tracking times
                            will be created anymore.</li>
                        <li>A new type of leaderboard has been introduced: a regatta leaderboard with competitor elimination.
                            Such a leaderboard creates a view onto a regular regatta leaderboard and allows the user to
                            eliminate a subset of the competitors from its display. The scores of all remaining competitors
                            are taken from the original regatta leaderboard without modification, including all
                            corrections, penalties and the discarding rule, including the live ranks. This means,
                            in particular, that the ranks shown for a race in such a leaderboard are not contiguous in
                            case there are eliminated competitors. The score sum for each competitor is computed as usual.
                            For the regatta rank, a contiguous count is applied. This way it is possible to create
                            a new ranking for only a subset of the competitors; a practice common for championships
                            that want to publish a separate youth leaderboard, e.g., for all competitors under a
                            certain age.</li>
                    </ul>
        
                    <h2 class="articleSubheadline">April 2017</h2>
                    <ul class="bulletList">
                        <li><code>/gwt/AutoPlay.html</code> can be fully parameterized. Previously, only few of the
                            available settings for Leaderboard and RaceBoard embedded into this view were effectively passed via URL
                            to the views. <code>/gwt/AutoPlay.html</code> is now based on the settings framework so that specific
                            URL parameters may have changed. Please recreate your bookmarks if you are affected by non-working parameters.
                        </li>
                        <li>The leaderboard configuration dialog in the admin console has been updated. Now it is possible to configure
                        a leaderboard with the whole range of settings it supports.
                        </li>
                    </ul>
        
                    <h2 class="articleSubheadline">April 2017</h2>
                    <ul class="bulletList">
                        <li>Marks can now be given any valid CSS color. This will be considered also in the
                            SAP Race Management app where the mark will be shown in their actual color in
                            the "By Marks" course editor.
                        </li>
                        <li>Polar diagrams (also known as VPPs) will now be updated after importing wind.
                        </li>
                        <li>Competitors that the TracTrac connector declares as "non-competing" are consistently
                            ignored. This may include camera boats, jury boats and other moving objects that do
                            not represent competitor boats.
                        </li>
                        <li>Upgraded to TracAPI 3.6.3 which offers improvements regarding the identification of
                            marks and waypoints.
                        </li>
                        <li>A bug regarding the regatta filter setting for the tracked races list has been fixed.
                            The filter setting now survives a refresh cycle of the tracked races list.
                        </li>
                        <li>When using the TracTrac connector, identification of marks has slightly changed for
                            gates and lines. Before, the mark IDs were constructed based on the control point's
                            name. Now, the control point's ID plus a numeric suffic (1/2) is used instead,
                            providing uniqueness at the same scope that TracTrac provides uniqueness regarding
                            their control point IDs. 
                        </li>
                    </ul>
                    <h2 class="articleSubheadline">March 2017</h2>
                    <ul class="bulletList">
                        <li>A more compact internal storage format for GPS and Wind fixes is now being used. Instead of a full
                            64-bit "double" value for all components such at latitude, longitude, speed over ground or course over
                            ground, "smaller" data types such as "int" and "short" are now employed. The reduction of accuracy
                            that this brings about is negligible given the accuracy of the tracking systems used. For example,
                            the latitude values are encoded such that while covering the full range from -90Ã‚Â° to +90Ã‚Â°, the
                            resolution is at 4.6mm. Similarly, speeds are represented in their compact form in such a way
                            that speeds up to 500kts can be represented at a resolution of 0.015kts.
                        </li>
                        <li>When a race cannot be loaded successfully through the TracTrac connector, e.g., because its boat
                            class does not match the regatta's boat class, the tracker is now stopped, and a SEVERE log message
                            is written, giving the reason for the failure to load the race. This gives administrators an opportunity
                            to correct any errors in the underlying data and try again. Previously, tracking such a 
                            was not possible without a server re-start because the tracker continued to exist.
                        </li>
                        <li>The application's locale now switches based on the client's "Accept-Language" HTTP header field.
                            This means that the application as well as all its parts, including the administration console,
                            will show in the user's default language if supported, defaulting to English otherwise.
                        </li>
                    </ul>
                    <h2 class="articleSubheadline">February 2017</h2>
                    <ul class="bulletList">
                        <li>Wind data in GRIB format can now be imported in the "Wind" sub-tab of the "Tracked Races" tab
                            in the <tt>AdminConsole</tt>. When one or more races are being tracked, with a tracking time
                            interval that includes the time point(s) for which the GRIB data is valid, the wind data at
                            the resolution of the GRIB file is added as separate wind fixes with type "WEB" to the race(s)
                            selected, or to all races if no race is selected.<p>
                            Multiple GRIB files can be specified; this is even necessary if GRIB sources are being used where
                            the so-called "U" and "V" or "speed" and "direction" components, respectively, are provided in
                            separate files. The importer will merge the GRIB sources to produce wind readings with true
                            wind direction and true wind speed.
                            Note that large GRIB files can result in many wind fixes being added to the WEB source. Make sure
                            the GRIB files you use are adequate in resolution and region as well as adequate in time. Obtaining
                            a forecast 72h in the future makes little sense for an in-shore race starting in 30min.
                        </li>
                        <li>The REST service for wind (/sailingservice/api/v1/regattas/{regatta}/races/{race}/wind) now considers
                            the center of the course to calculate the COMBINED wind readings. Previously, all wind readings for the COMBINED
                            wind track as published through the REST API were equally considered, regardless of how far away a
                            wind sensor was from the course. Now, sensors closer to the course count more than those further away.
                            Furthermore, the time between two readings in the COMBINED wind track in the REST output has been
                            reduced from ten seconds to one second.
                        </li>
                    </ul>
                    <h2 class="articleSubheadline">January 2017</h2>
                    <ul class="bulletList">
                        <li>Filter boxes now support quoting phrases, such as <tt>"Race 2"</tt> to make them a single search term.
                            Previously, when entering <tt>Race 2</tt> this would match all lines containing <tt>Race</tt> as well
                            as all lines containing the digit <tt>2</tt>, such as it occurs in <tt>2015</tt> or <tt>2016</tt>.
                            Enclosing the phrase with double quotes as in <tt>"Race 2"</tt> will consider the full string in quotes
                            as a search term. In the unlikely case of searching for a double quote you can do that by prefixing
                            the double quote with a backslash character, as in <tt>\"</tt>.
                        </li>
                        <li>When changing the start/end of tracking times in the "Smartphone Tracking" tab, it is now possible
                            to "unset" one or both of these time stamps. Next to the date/time entry field these is now a
                            "Set" checkbox. When the date/time field is modified, the box is automatically checked because
                            it seems reasonable to assume that the user wants this change to be committed. When committing
                            an empty date/time field with the "Set" checkbox ticked, the <tt>null</tt> time stamp which
                            makes this an open tracking interval is committed and will override any inference that may be
                            made based on the race's start and finish time. When unchecking the "Set" checkbox, the previously
                            committed timestamp is revoked (regardless of the contents of the date/time field), allowing for
                            inference to take place if the regatta has been configured for tracking times inference.
                        </li>
                        <li>There is a new permission, <tt>DATA_MINING</tt>, which is now required in order to use the
                            <tt>/gwt/DataMining.html</tt> entry point and the related back-end service.
                        </li>
                        <li>Quoted filtering keywords may now contain leading and/or trailing space characters that are
                            considered when applying the filter. For example, if you have regatta names "Regatta I - 2017" and
                            "Regatta II - 2017" and you would like to filter for "Regatta I" then you now may enter the
                            search term "Regatta I " (with a trailing blank) which then will no longer match "Regatta II - 2017".
                        </li> 
                    </ul>
                    <h2 class="articleSubheadline">December 2016</h2>
                    <ul class="bulletList">
                        <li>Partial replication is now possible. If the system property <tt>replicate.on.start</tt>
                            that controls automatic replication upon start-up provides only a partial comma-separated
                            list of replicables, the connection to the master server (configured by the other
                            replication-related system properties such as <tt>replicate.master.servlet.host</tt> etc.)
                            will be used to replicate only those replicables whose IDs are specified in
                            <tt>replicate.on.start</tt>. All other replicables will operate locally.
                            Usually, the <tt>replicate.on.start</tt> system property is controlled
                            by the environment variable <tt>REPLICATE_ON_START</tt> that is set in the <tt>env.sh</tt>
                            configuration file used during server startup and influenced by the server environments
                            from <a href="http://releases.sapsailing.com/environments">http://releases.sapsailing.com/environments</a>
                            and overridden by the user details provided to the instance through the AWS EC2 machinery.<p>
                            The Administration Console (<tt>/gwt/AdminConsole.html</tt> entry point) will now
                            show which replicables a replica replicates, both, on the replica's administration
                            console's "Replication" panel, as well as on the master's "Replication" panel, there
                            for each replica.<p>
                            The master will restrict broadcasting its operations to those replicables for which
                            at least one replica has subscribed. While the initial load is requested individually
                            for each replica and can therefore be tailored to the replicas requested, the operation
                            broadcast channel is not specific to any replica. It therefore contains the operations
                            of all replicables for which at least one replica has subscribed. Replicas receiving
                            operations for replicables for which they did not subscribe will simply drop those
                            operations (note, however, that the replica will still have to read the operations from the
                            channel before dropping; this way, registering a replica may have bandwidth effects for
                            other replicas). Similarly, "backward replication" from a replica to a master will only
                            take place for those replicables for which the replica has requested replication from (and
                            therefore also "to") the master.<p>
                            With this it is now possible to replicate only the Security Service, using ID
                            <tt>com.sap.sse.security.impl.SecurityServiceImpl</tt>, running all other replicables
                            in "master mode." This will let the instance share user, permission, role and session management
                            details with the instance from which the Security Service is being replicated while
                            having its own master objects for all other replicables, such as the sailing application
                            (RacingEventService),  mail service or the polar data service. Note that with this feature
                            the server replicating another instance's Security Service will grant the roles and permissions
                            to subjects authenticated against that replicated Security Service. For example, if a user
                            has been granted the <tt>admin</tt> role by that service then the user has that role also
                            in all other server instances replicating that Security Service. Therefore, use this feature
                            with extreme caution. Keep in mind that in the near future we will extend the permissions and
                            role concept by the possibility to restrict permissions and roles to "scopes" such as an
                            event or a regatta or an account. See also
                            <a href="https://bugzilla.sapsailing.com/bugzilla/show_bug.cgi?id=3504">https://bugzilla.sapsailing.com/bugzilla/show_bug.cgi?id=3504</a>.
                        </li>
                        <li>The server can now optionally restore all races it had tracked the last time. This is
                            similar to a web browser's capability to restore the tabs the user had open when the browser
                            was terminated or crashed. To enable this feature, use the system property
                            <tt>restore.tracked.races</tt>, using the command line option <tt>-Drestore.tracked.races=true</tt>.
                            So far, the default for this system property is <tt>false</tt>, so by default, when the property
                            is not provided at all on the command line then the tracked races loaded last won't be restored,
                            and the server will start out with an empty set of tracked races.<p>
                            Note that the wind tracking properties, as set when initially tracking the race, are also restored
                            to their last state. If a live race has last been tracked with live wind tracking, with wind directions
                            being corrected by the local magnetic declination, then upon server restore the same live tracking will
                            be started again, including live wind tracking with the same declination correction settings.<p>
                            When the "Stop Tracking" feature is used, implicitly tracking wind will be stopped in case live wind
                            tracking had previously been requested for that race. This change is also considered during the restore
                            process where such a race will no longer receive live wind tracking upon restoring it.<p>
                            When a tracked race is removed from the server then it will not be restored anymore upon the next
                            server restart with the restore option enabled. When an entire regatta with a number of tracked
                            races linked into it is removed then the tracked races are removed as well and will not be
                            restored upon server re-start.<p>
                            The restore progress can be monitored using the JConsole or any other JMX monitoring tool. In the
                            <tt>com.sap.sailing</tt> category you will find the <tt>RacingEventService</tt> object. Among its
                            attributes there are now the two new ones: <tt>NumberOfTrackedRacesToRestore</tt> and
                            <tt>NumberOfTrackedRacesRestored</tt>. See the following two screen shots:<p>
                            <img width="100%" src="images/JConsoleNumberOfTrackedRacesToRestore.png"><p>
                            <img width="100%" src="images/JConsoleNumberOfTrackedRacesRestored.png">
                        </li>
                    </ul>
        
                    <h2 class="articleSubheadline">November 2016</h2>
                    <ul class="bulletList">
                        <li>When launching a server, a system property <tt>polardata.source.url</tt> can
                            be provided in order to specify a server base URL from where to import polar
                            data into the upstarting server. Usually, this would be the "archive" server's
                            base URL, such as https://www.sapsailing.com. Note that the exporting server
                            needs to already support this feature and the importing and exporting server
                            should be at roughly the same version to ensure binary compatibility for the
                            polar sheet data.
                        </li>
                        <li>In the <em>Tracked Races / Competitors</em> tab there is now a new button "Import Competitor"
                            that opens a dialog for selecting an import source. The Manage2Sail source is configured through
                            the same URL as used for the result importer. Select the regatta from which you want to import,
                            then check for which competitors there are matching / similar existing competitors. Single
                            selection on the left lets you map to one of the matching existing competitors. Ultimately,
                            select those competitors (including those you mapped to existing ones) you want to import.
                            Optionally provide a search tag for them which will be added to the new and mapped-to
                            competitors for easy retrieval later when selecting competitors to add to a regatta
                            or race.
                        </li>
                    </ul>
        
                    <h2 class="articleSubheadline">October 2016</h2>
                    <ul class="bulletList">
                        <li>A regatta now has an additional property: "Buoy zone radius in hull lengths." It
                            can be used to determine the radius of the zone around the marks in terms of
                            hull lengths. This sets the default for the race viewer (RaceBoard.html entry point)
                            based on the hull length as known from the boat class.</li>
                        <li>When producing the QR code for the Race Management App's device configurations,
                            the access token parameter was not properly URL-encoded. In case the access token
                            contains a '+' character it is incorrectly decoded by the app, letting the authentication
                            fail. This issue has now been fixed in the AdminConsole, and the access token parameter is
                            now properly URL-encoded.</li>
                         <li>Tracked races can now also be filtered by the regatta to which they belong.
                             When selecting a regatta leaderboard, by default the table of tracked races will be
                             filtered by the regatta whose leaderboard was selected. The regatta filter can be
                             used in conjunction with the regular text filter field.
                         </li>
                    </ul>
        
                    <h2 class="articleSubheadline">September 2016</h2>
                    <ul class="bulletList">
                       <li>When denoting a regatta for smartphone tracking, the "By Marks" course designer is
                           automatically selected if no active regatta configuration was set yet, or a warning
                           and question to the user is issued, strongly suggesting the use of the "By Marks" course
                           designer. Background: using the "By Name" course designer could accidentally delete a
                           valid course layout.
                       </li>
                       <li>Regattas now have an additional setting: "Control tracking from start and finish times."
                           With it, the start and finish times for a race as entered into the race log, e.g., through
                           the Race Management app, can be used by tracking connectors to control the tracking for
                           that race. So far, the TracTrac connector and the Smartphone connector have been
                           enabled. When a start time for a race
                           is received and the "Control..." flag is set, the tracking start time will be set to
                           five minutes before the race start time. Similarly, when the blue flag is lowered, signaling
                           that the race has finished, the tracking end time will be set to two minutes later.
                           This should make an operator's job easier when the race timing is maintained properly
                           through the race log, i.e., through the Race Management app.<p>
                           In turn, for the Smartphone tracking connector, start/end tracking times are recorded
                           automatically upon start and stop tracking actions only if the regatta is <em>not</em>
                           marked as "Control tracking from start and finish times." Background: with this it is
                           possible to start tracking for a number of races scheduled for a day and having the
                           Race Management app control the tracking times automatically.
                        </li>
                        <li>The "start of tracking" property on a tracked race now has to be set to a valid, non-empty value
                            in order for fixed to be accepted into the race. As before, an empty "end of tracking" value
                            means an open-ended interval, and fixes at or after the start of tracking time point will then
                            continue to be accepted.
                        </li>
                        <li>The device mappings dialog now shows the time point of the last fix received from each mapping
                            and has a convenient filter text box.
                        </li>
                        <li>Thread management has been improved. Fewer and more reasonably-designed thread pools
                            are now created, and thread priorities less than normal (for background operations) now
                            correctly map to operating system thread priorities, making foreground tasks more
                            responsive. The less excessive concurrency has furthermore healthy effects on memory
                            mamangement and garbage collection.
                        </li>
                        <li>Fixed a bug in the smart phone tracking course designer. When adding or removing marks
                            now, unsaved changes to the waypoints and control points tables are preserved.
                        </li>
                    </ul>
        
                    <h2 class="articleSubheadline">July 2016</h2>
                    <ul class="bulletList">
                        <li>According to some change in a tracked races lifecycle, fix-tracking no longer depends
                            on tracking races via racelog event but is bound to denotation only. So fix-tracking
                            via smartphone apps or uploading tracking files can also be used in combination with
                            e.g. TracTrac.
                        </li>
                        <li>Because fix-tracking is now more flexible (see above), it is no longer restricted to
                            GPS-fixes. 
                        </li>
                        <li>It is now possible to track fixes from Bravo foiling sensor devices, currently used in
                            Extreme Sailing Series events only. This kind of data can be uploaded via a new dialog
                            within the AdminConsole (Connectors > Smartphone Tracking)  
                        </li>
                        <li>When a competitor is suppressed in a leaderboard, now the other competitors ranking
                            worse will be "promoted" by one rank per better suppressed competitor. This way, live
                            ranks will be correct if, e.g., a "Flexible Leaderboard" is used for a separate scoring
                            scheme for only a subset of the competitor.
                        </li>
                        <li>When entering a fixed position for a mark in the "Smartphone Tracking" environment it is
                            now possible to enter a time stamp for the fix. This way it is also possible to adjust
                            a mark's position to a fixed lat/lng for some time point in the past.
                        </li>
                        <li>A series within a regatta can now define a maximum number of discards applied in that
                            series. When combined with leaderboard-wide discards, generally discards can be distributed
                            across the leaderboard as needed, but restricted by the maximum specified for each series.
                            Leave the maximum empty to not provide any maximum. Setting to 0 will cause no scores to
                            be discarded in that series.
                        </li>
                        <li>An event now has a "Base URL" which should be used to enable useful e-mail notifications with
                            links embedded in them that lead to the correct server. If a notification is to contain
                            a link to a dedicated event server, the event cannot be reached through www.sapsailing.com,
                            and so if this generic link is used as a default, users will end up not finding the page
                            linked to by the notification.
                        </li>
                        <li>The checkboxes "Track Wind" and "Correct by Declination" are now switched on by default
                            for smartphone-tracked races
                        </li>
                    </ul>
        
                    <h2 class="articleSubheadline">June 2016</h2>
                    <ul class="bulletList">
                       <li>Some REST APIs have slightly changed. The /api/v1/leaderboards/{name} resource now
                           has the "netPoints" and "totalPoints" stuff right. The "netPoints" always refer to
                           scores which may be reduced due to discarding rules. Total points always refer to
                           the points before applying any discarding rules. Those numeric values for which so far
                           accidentally String types with double-quoted values were used have been changed to
                           numeric types, represented in the JSON documents without double quotes.
                       </li>
                       <li>It is now possible to use overlapping leaderboard groups in an event, such that one
                           leaderboard can be part of more than one leaderboard group of the event. This comes in
                           handy if there are different schemes by which the regattas or leaderboards may be grouped
                           and is particularly useful for large events for filtering the regattas in the event
                           overview. Please note that in case a leaderboard is part of a leaderboard group with
                           an overall leaderboard ("series scoring"), the leaderboard group with the overall
                           leaderboard must be provided as the first of the overlapping leaderboard groups in
                           the scope of the event.
                       </li>
                       <li>Earlier releases have introduced an issue with leaderboard configuration and with binding
                           tracked races to their leaderboard slots. When a filter is set for the tracked races list,
                           changing the leaderboard selection or changing the race column selection such that the
                           tracked race for a selected race column is not visible due to the filter, the connection
                           between the race column and the tracked race is removed.<p>
                           In order to reduce chances for failure, now at least changing the leaderboard selection
                           will de-select any selected race column, making sure that nothing needs to be selected
                           in the potentially filtered list of tracked races.<p>
                           However, trouble remains: changing the tracked races filter while having a race column
                           with a tracked race connected selected in the table on the left will unlink the race
                           column's tracked race. As a workaround, you'll have to either de-select the race column
                           in the left table before changing the filter, e.g., by Ctrl-clicking the race column
                           selected. Or you remove any filter text for the tracked races list before you change
                           the selection in the race column table. This will make sure that the race connected
                           to the race column that you may select next will be available for automatic selection.
                        </li>
                    </ul>
        
                    <h2 class="articleSubheadline">May 2016</h2>
                    <ul class="bulletList">
                        <li>Smartphone tracking support has been improved. When starting to track a race that has no
                            start-of-tracking time set yet, the start-of-tracking time will be set to the time point
                            when tracking has been started. Similarly, when stopping tracking and no end-of-tracking
                            time is set for the race yet, the current time is set as the end-of-tracking time for
                            that race.
                        </li>
                        <li>Regatta structure import from Manage2Sail now takes the boat class name from the
                            regatta, not the division element, giving better results.
                        </li>
                    </ul>
        
                    <h2 class="articleSubheadline">April 2016</h2>
                    <ul class="bulletList">
                        <li>In the "Race Manager App" regatta configuration settings, a new preference
                            "Activate result entry" has been added. It can enable or diable result entry
                            during or after the finishing phase in the Race Manager app. With this, it is
                            possible to configure up-front whether a race officer is offered the possibility to manage
                            results directly from the Race Manager app. This should <em>not</em> be used if an
                            external, official regatta management system is being used to capture and manage
                            the official scores.
                        </li>
                    </ul>
        
                    <h2 class="articleSubheadline">March 2016</h2>
                    <ul class="bulletList">
                        <li>For smartphone tracking, added shortcut to start/stop tracking of
                            race to each individual race (play/stop button in action column).
                        </li>
                        <li>When starting/stopping to track a race using smartphone tracking the
                            tracking start/stop time is set to "now" if no time has previously been set.
                        </li> 
                        <li>With the <b>MANAGE_MARK_POSITIONS</b> permission, users of the smartphone tracking feature can now
                            conveniently manipulate course mark positions from the <em>RaceBoard.html</em> entry point. When having
                            the permission, a new button "Edit Mark Positions" will be shown. Marks can then be selected from a
                            table, new fixes can be added and existing fixes can be moved. Note that the "Delete" menu item is
                            currently still disabled. Delete may be supported in future versions, though.
                        </li>
                        <li>The sailors info link is now also available for single regatta events in addition to multi regatta events that used to have this feature.
                            If a sailors info link is configured for events that are part of a series,
                            this isn't shown on the event page because the link to the series uses the same space in the UI and has higher priority.
                        </li>
                        <li>It's possible to configure language specific sailors info website links for events.
                            There is a default value that can be overwritten on a per locale base.
                            No sailors info link is shown for UI languages if there is neither a default link nor one for the specific locale,
                            even if there is one for another locale configured.
                        </li>
                        <li>The mechanism to handle RegattaOverview settings has been changed to a more generic approach.
                            This leads to slightly changed URL parameter names so that old bookmarks could be broken in a way
                            so that the actual shown set of races is different using the new version because the old parameters aren't correctly recognized.
                            All automatically generated links to this page in Home and AdminConsole have been updated to use the new parameter names.
                        </li>
                    </ul>
                    
                    <h2 class="articleSubheadline">February 2016</h2>
                    <ul class="bulletList">
                        <li>Several improvements regarding the creation of race metadata (events, regatta, etc.) including:
                            automatic creation of default series, dialog for creating a default leaderboard group
                        </li>
                        <li>The RaceBoard URL Parameter "canReplayDuringLiveRaces" has been removed.
                            This parameter was used to allow users to trigger autoplay for live races on non-live points in time.
                            The permission "CAN_REPLAY_DURING_LIVE_RACES" and role "moderator" now grant this functionality to users.
                        </li>
                        <li>The "Manage Media" button in RegattaOverview is now bound to the Permission "MANAGE_MEDIA".
                            The Roles "eventmanager" and "mediaeditor" grant the "MANAGE_MEDIA" permission.
                        </li>
                        <li>The "Edit mark passings" button in RegattaOverview is now bound to the Permission "MANAGE_MARK_PASSINGS".
                            The Role "eventmanager" grants the "MANAGE_MARK_PASSINGS" permission.
                        </li>
                        <li>The user management page now provides a "Refresh" button to reload the user list.
                        </li>
                        <li>The user management page now also lists sailing roles and permissions in the respective suggest boxes.
                        </li>
                        <li>The "Edit Points" module is now bound to the Permission "MANAGE_LEADERBOARD_RESULTS".
                            The Role "eventmanager" grants the "MANAGE_LEADERBOARD_RESULTS" permission.
                        </li>
                        <li>There is now a UI element in the header of "Edit Points", "Admin Console" and "Races Overview" pages
                            that indicates the authentication and makes it possible to sign in/sign out without leaving the page.
                            The pages "Edit Points" and "Admin Console" will show a message instead of the page content
                            if you aren't autenticated or don't have the required permissions.
                        </li>
                    </ul>
                    
                    <h2 class="articleSubheadline">October 2015</h2>
                    <ul class="bulletList">
                        <li>The "RaceLog Tracking" panel was renamed to the more intuitive "Smartphone Tracking".
                        </li>
                        <li>Competitor and course information can now be copied independently from one race to another within a Smartphone-tracked leaderboard.
                        </li>
                    </ul>
                    <h2 class="articleSubheadline">November 2015</h2>
                    <ul class="bulletList">
                        <li>Adding a competitor to a leaderboard or a regatta pre-sets the competitor's boat class
                            according to the leaderboard's / regatta's boat class.
                        </li>
                        <li>When done with creating a regatta, the user can have the corresponding regatta leaderboard
                            created with a simple click instead of having to navigate to the "Leaderboards" tab.
                        </li>
                        <li>Trim leaderboard and leaderboard group names during creation, removing leading and trailing
                            blanks. These names can occur in URLs, and trailing blanks in particular may be trimmed,
                            causing the objects to not be found.
                        </li>
                    </ul>
                    <h2 class="articleSubheadline">October 2015</h2>
                    <ul class="bulletList">
                        <li>The "RaceLog Tracking" panel was renamed to the more intuitive "Smartphone Tracking".
                        </li>
                        <li>Competitor and course information can now be copied independently from one race to another within a Smartphone-tracked leaderboard.
                        </li>
                    </ul>
                    <h2 class="articleSubheadline">September 2015</h2>
                    <ul class="bulletList">
                        <li>A new scoring scheme for elimination rounds has been added. It will first be used
                            at a major wind surfing event.
                        </li>
                        <li>The "Device Configuration" tab has been moved into a new top-level tab
                            "Race Committee App".
                        </li>
                        <li>Included magnetic declination data for 2016 already.
                        </li>
                        <li>Bug fix: in rare cases, adding several series to a regatta in one go swapped the order
                            of the series to be created. This has now been fixed.
                        </li>
                    </ul>
                    <h2 class="articleSubheadline">August 2015</h2>
                    <ul class="bulletList">
                        <li>Race log tracking now allows administrators to set the start and end of tracking for a race.
                            Competitor and mark positions as well as wind data are filtered based on the start/end of tracking
                            intervals.
                        </li>
                        <li>Setting the boat class for a regatta and when creating a competitor has been unified and now
                            uses a suggest text box which makes suggestions based on all the boat classes known by the
                            application. In both cases can users now also enter a "free-form" boat class which is then
                            created by the server if not known yet. Note that for such boat classes no boat class icon
                            will be present when showing the regatta on the web page.
                        </li>
                        <li>Added boat classes Soling, Lago 26, Kielzugvogel, PWA (Professional Windsurfers Association)
                        </li>
                    </ul>
                    <h2 class="articleSubheadline">June 2015</h2>
                    <ul class="bulletList">
                        <li>An event an now have a "Sailors' Info" URL configured. If provided, there will be a button
                            displayed on the event's web page that navigates to this link. It can be used, e.g., to link
                            to official documents such as the notice of race, sailing instructions, weather information
                            or similar.
                        </li>
                    </ul>
                    <h2 class="articleSubheadline">April 2015</h2>
                    <ul class="bulletList">
                        <li>Competitors can now have a flag image assigned. This image should ideally be
                            sized 18x11px. If such an image is assigned, it overrules the nationality flag.
                            Use this feature to provide club flags for sailing league events.
                        </li>
                    </ul>
                    <h2 class="articleSubheadline">February 2015</h2>
                    <ul class="bulletList">
                        <li>The Event panel now links the event name to the event page in the new design. The old "RegattaOverview"
                            link is now shown in the panel below, shown when selecting the event in the table above, called
                            "Event Overview."
                        </li>
                    </ul>
        
                    <h2 class="articleSubheadline">December 2014</h2>
                    <ul class="bulletList">
                        <li>We added user management. The /gwt/AdminConsole.html entry point for a fresh server set-up uses
                        admin/admin as username/password. You can change the password in the "Advanced &gt; User Management"
                        tab where also new users can be created. If you assign a use the role "admin" then the user will
                        be able to use the administration console. Stay tuned for a more sophisticated set of roles and
                        permissions to be added in the future.
                        </li>
                        <li>Reverse replication is now possible for selected events. When a replica instance receives a
                            modifying operation, such as a user logging in (creating a user session) or a wind fix being
                        entered through the Race Committee App, this change will be sent from the replica to the master
                        and from there be replicated to all other replicas attached.
                        </li>
                        <li>Starting a server with auto-replication enabled has been changed. The REPLICATE_ON_START environment
                            variable no longer is a Boolean value (True/False) but now has to list the replication services to be
                        replicated from the master. The default environments for replicas at
                        <a href="http://releases.sapsailing.com/environments">http://releases.sapsailing.com/environments</a>
                        show how this works.
                        </li>
                        <li>The "Connectors" category has a new tab in the administration console, entitled "Regatta Structure Import".
                            If your regatta management system happens to be <a href="http://manage2sail.com">Manage2Sail</a> 
                        you can enter an event ID and show the list of regattas, then set defaults for how they shall be
                        created in the SAP Sailing Analytics. This allows you to import and create many regattas at once,
                        saving the laborious effort of manually creating them. Obviously, this can come in handy at large
                        events with regattas on many course areas in several different boat classes.
                        </li>
                    </ul>
                    
                    <h2 class="articleSubheadline">July 2014</h2>
                    <ul class="bulletList">
                        <li>Replication has become much more robust and efficient. The initial load which used to be sent in a
                            single huge (although compressed) stream of data from the master to the replica(s) was hard to get
                            transmitted in the face of flaky and slow network connections. We've changed this: now the initial
                            load is transmitted as a sequence of messages using a message broker infrastructure. If a single
                            message doesn't arrive, it will be re-sent until it got through. The messages are buffered for several
                            minutes, so the initial load transmission can even survive and recover from severe network outages.<p>
                            
                            For the incremental replication process, we added compression, making the transmission more bandwidth-efficient
                            and therefore quicker and leaner. In addition, we've cleaned up the protocol a little, avoiding the
                            sending of redundant data, adding to the effects of compression. Replicating five live races with
                            approximately 40 to 50 competitors each, with four active wind measurement units each, requires approximately
                            30kB/s of network bandwidth between master and replica.
                        </li>
                        <li>Events now have lots of new attributes, particularly start/end date and multimedia content URLs</li>
                        
                        <li>Regattas can now be edited to <em>not</em> perform start time inference based on start mark passings.
                            Usually, when no start time is set by the race committee app or by the tracking provider or manually
                            through the administration console, the start time is inferred from the mark passings for the start
                            line. However, this can lead to unpleasant effects when the race committee aborts or postpones a race
                            and doesn't set a new start time for some period of time. When during this period one or more boats
                            cross the start line, a new start time would be inferred implicitly, showing scores in the leaderboard
                            and starting to compute all sorts of metrics. To avoid this, uncheck the checkbox
                            "Use start time inference from start mark passings" in the regatta create / edit dialog.</li>
                            
                        <li>When creating a regatta in the administration console, the regatta name is now taken from the create
                            dialog's "Name" field as-is and is no longer automatically extended by appending the boat class name
                            in parentheses to the base name. This is important to know if you so far have created several regattas
                            within the scope of the same event by simply providing the event name and the boat class name, relying
                            on the administration console to extend the regatta name by the boat class name because now with this
                            strategy your regattas would all be named the same. If you want to continue using some base name and
                            see the boat class name after the base name in parentheses you will now have to add that to the "Name"
                            field yourself, as in "Kieler Woche 2014 (470)". With this change, you can avoid having special
                            characters such as "/" in the regatta name which used to be a problem in particular for RESTful web services
                            that use the regatta name as a URL element. Boat classes such as "B/one" and "J/70" traditionally
                            had issues with this. Now, the regatta can simply be named "My Event (J70)" instead, and web service
                            access is hassle-free. The boat class can still be called "J/70" which can be useful if the result
                            management tool or the tracking partner spells it that way.</li>
                    </ul>
        
                    <h2 class="articleSubheadline">March 2014</h2>
                    <ul class="bulletList">
                        <li>XML export of leaderboards now also taking into account competitors that haven't sailed a race but got a score</li>
                    </ul>
        
                    <h2 class="articleSubheadline">February 2014</h2>
                    <ul class="bulletList">
                        <li>Series name can be edited</li>
                        <li>Now one can add a new series to an existing regatta</li>
                        <li>Introduced new series scheme where competitors are scored contigously over all fleets</li>
                    </ul>
                    <h2 class="articleSubheadline">January 2014</h2>
                    <ul class="bulletList">
                        <li>New version of TracTrac connector that fixes issues with concurrent loading of many races</li>
                        <li>Wind data can be imported from Expedition log files and from Igtimi WindBots</li>
                        <li>Competitors can be assigned fixed colors</li>
                        <li>Video files can be interactively linked to races</li>
                        <li>Admin Console consistently sorts alpha-numeric items such that numbers embedded in text are
                            sorted by their numeric values (Race 2 precedes Race 11)</li>
                        <li>AdminConsole has more consistent filter behavior as more columns are used for filtering;
                            some sorting options were added</li>
                        <li>Added a button to set the start time received of a tracked race. This time isn't persistent,
                            so it'll be forgotten after a server restart</li>
                        <li>Tracking a race with a wrong regatta is now forbidden</li>
                    </ul>
                </div>
            </div>
        </div>
    </div>
</body>
</html><|MERGE_RESOLUTION|>--- conflicted
+++ resolved
@@ -23,8 +23,17 @@
             <div class="mainContent">
                 <h2 class="releaseHeadline">Release Notes - Administration Console</h2>
                 <div class="innerContent">
-<<<<<<< HEAD
-          <h2 class="articleSubheadline">December 2024</h2>
+          <h2 class="articleSubheadline">January 2025</h2>
+          <ul class="bulletList">
+                <li>When exporting wind from the Admin Console's Tracked Races / Tracked Races panel,
+                    the wind data is represented as "fixes" where COG and SOG correspond to TWD and TWS,
+                    as usual. Now, however, not only the <tt>COMBINED</tt> wind track is exported, but
+                    all detailed tracks of type <tt>EXPEDITION</tt>, <tt>WEB</tt>, <tt>WINDFINDER</tt>,
+                    and <tt>RACECOMMITTEE</tt>. The respective object names are constructed from the
+                    wind source types and IDs, e.g., <tt>"EXPEDITION (DC-FE-AAHJ)"</tt> and can be
+                    imported again in the Tracked Races / Wind panel now (see "Routeconverter"-based
+                    wind import).</li>
+          </ul>          <h2 class="articleSubheadline">December 2024</h2>
           <ul class="bulletList">
                 <li>The Igtimi WindBot connector has been re-designed. This became necessary because
                     Riedel Communications GmbH deprecated and then stopped their "Riot" back-end
@@ -91,18 +100,6 @@
                     the original Protocol Buffer (protobuf) binary messages are encoded using Base64
                     and transmitted as an array of such Base64 strings.
                     </li>
-=======
-          <h2 class="articleSubheadline">January 2025</h2>
-          <ul class="bulletList">
-                <li>When exporting wind from the Admin Console's Tracked Races / Tracked Races panel,
-                    the wind data is represented as "fixes" where COG and SOG correspond to TWD and TWS,
-                    as usual. Now, however, not only the <tt>COMBINED</tt> wind track is exported, but
-                    all detailed tracks of type <tt>EXPEDITION</tt>, <tt>WEB</tt>, <tt>WINDFINDER</tt>,
-                    and <tt>RACECOMMITTEE</tt>. The respective object names are constructed from the
-                    wind source types and IDs, e.g., <tt>"EXPEDITION (DC-FE-AAHJ)"</tt> and can be
-                    imported again in the Tracked Races / Wind panel now (see "Routeconverter"-based
-                    wind import).</li>
->>>>>>> 638fea85
           </ul>
           <h2 class="articleSubheadline">November 2024</h2>
           <ul class="bulletList">
