--- conflicted
+++ resolved
@@ -33,15 +33,12 @@
             <li>To configure remote server references, instead of the <tt>SERVER:UPDATE</tt> permission users
                 now need the more specific <tt>SERVER:CONFIGURE_REMOTE_INSTANCES</tt> permission.</li>
             <li>Running subscription updates is now avoided on replica servers.</li> 
-<<<<<<< HEAD
-=======
             <li>Added the penalty code (IRM) "NSC" to the XRR schema, e.g., for allowing it to be imported
                 from XRR sources such as Manage2Sail.</li>
             <li>Bug fix: when renaming a series while adding/removing columns to/from it, the model, especially
                 on a replica, could become inconsistent due to operations interleaving. This is now run in
                 sequential order, avoiding the undesired interleaving.</li>
             <li>Added WASZP boat class</li>
->>>>>>> 27427bb9
           </ul>
           <h2 class="articleSubheadline">April 2022</h2>
           <ul class="bulletList">
