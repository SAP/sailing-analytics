<!DOCTYPE html>
<html>
<head>
	<link href="sailing-fontface-1.0.cache.css" media="screen" rel="stylesheet" title="Default stylesheet" type="text/css" />
	<link href="start.css" rel="stylesheet" type="text/css" />
	<link href="release_notes.css" rel="stylesheet" type="text/css" />
	<link rel="shortcut icon" type="image/x-icon" href="/sap.ico" />
	<title>SAP Sailing Analytics - Admin Console Release Notes</title>
</head>
<body>
	<div class="logoAndTitlePanel">
    	<a class="sapLogo" href="http://www.sap.com">
            <img class="sapLogoImage" src="/images/logo-small@2x.png" alt="SAP Website"/>
    	</a>
	<div class="sailingAnalyticsLabelPanel">
	<div class="sailingAnalyticsLabel">Sailing Analytics</div>
	</div>
    </div>
	<div class="yield_content">
		<div class="contentWrapper">
			<div class="mainContent">
				<h2 class="releaseHeadline">Release Notes - Administration Console</h2>
				<div class="innerContent">

                    <h2 class="articleSubheadline">March 2018</h2>
                    <ul class="bulletList">
                        <li>Boats are now separate entities. See the "Tracked Races / Boats" tab in the admin console.
                            When creating a regatta, you now need to specify whether in that regatta the competitors
                            may sail on changing boats ("Can boats of competitors change per race").
                            If boats can change, boat assignments need to be specified per
                            race. For the TracTrac connector this may happen as in the past, using the corresponding
                            metadata attributes (boatName, either one of boatId or boatUuid, and boatColor) on the
                            competitors in the race. For smartphone tracking, boats can be specified in the
                            "Connectors / Smartphone Tracking" tab by using the boat icon in the actions column of
                            the leaderboards table ("Boat Registrations"). This defines the boats from which you can
                            then select in the scope of each race of the regatta. When adding competitors to such
                            a race then you now have to assign boats from the boats list to each competitor before
                            you can confirm the competitor-to-race assignments.
                        </li>
                        <li>In addition to track competitors and marks using smartphone-tracking it is now possible to track boats.
                            This is e.g. useful for several national leagues where competitors are assigned dynamically to boats for each race.
                            In this case the competitors were used to bring a smartphone with them to the assigned boat.
                            With the recent changes regarding boat and competitor mapping per race, Smartphone-tracking is now enabled to dynamically track boat-mapped devices to the correct competitors in the context of a race.
                            There are two ways to add boats to be tracked to a regatta:
                            <ul>
                                <li>After adding a denotation to the racelog(s), add competitors to at least one race and ensure that the boats to be tracked are mapped to those</li>
                                <li>Register boats directly to the regatta</li>
                            </ul>
                            For available boats, you can now add mappings and generate a QR code in the corresponding dialog.
                            In addition, it is possible to upload tracking files and map them to boats.
                        </li>
                        <li>User, role and permission management has been extended. A new "tenant" concept
                            is now available. Users can belong to zero or more tenants and can have a default
                            tenant for a login session. Zero or more users can belong to a tenant. Objects have
                            a tenant owner and a user owner, similar to group and user ownerships of files in a
                            file system.<p>
                            By default, each user receives a default tenant that is named like the user, with "-tenant"
                            appended. This applies during user migration to this new version, as well as during
                            creation of new users. While a "default tenant" only specifies the tenant that objects
                            created by the user will have as their tenant owner, by default the user also "belongs"
                            to its default tenant (is part of that tenant's user group).<p>
                            Roles are now defined explicitly, in the "Roles" tab in the "Advanced" category.
                            A new server that is not sharing the security service with any other server will
                            start out with a few default role definitions, such as "admin" and "user". Roles imply permissions,
                            and the permissions they imply can be modeled in the "Roles" tab.<p>
                            Roles can be assigned to users in the UI-refurbished "User Management" tab in the
                            "Advanced" category. There is now a table with users that currently exist in the
                            system, with a pager and a filter box. Editing a user shows an edit dialog for that
                            user where roles and permissions can be added. Adding permissions works as usual.
                            However, when adding roles, qualifications for a tenant owner and a user owner
                            can be added using the following format for the role's name: &lt;rolename&gt;[:[&lt;tenantname&gt;][:[&lt;username&gt;]]].
                            For example, a simple role name such as "admin" will give an unqualified role to the user.
                            To constrain the "admin" role to objects whose tenant owner is the tenant "abc", use
                            "admin:abc" for the role. To assign the role "admin" so that it applies only to objects
                            owner by user "u938" use "admin::u938".<p>
                            Tenants can be managed in the "Tenant Management" tab in the "Advanced" category. Here,
                            tenants can be created, removed and the set of users belonging to each tenant can be
                            edited.<p>
                            During migration of an existing server to this new version, a new default tenant will be
                            created using the server's name. All existing objects will by default have this new default
                            tenant as their tenant owner, and no user owner. All existing role assignments will be migrated
                            such that all roles will have as tenant qualification the new default tenant. This way,
                            users will maintain the rights they were assigned through roles only for those objects
                            belonging to the server's new default tenant (by default all objects on that server).
                            Only when new objects are created with a different tenant then the role's permissions
                            won't apply because the roles were by default constrained to the server's default tenant.
                            This will allow us to consolidate, merge and join the security services of various servers
                            at a later point in time, ensuring that users will not obtain permissions for objects they
                            are not eligible for.
                        </li>
                    </ul>
<<<<<<< HEAD
                    
=======

                    <ul class="bulletList">
                        <li>Further improvements of maneuver detection algorithm were introduced. Mark Passing is no longer regarded as a separate maneuver type. Instead, it is regarded as a supplementary information which gets appended to a maneuver instance. Therefore, a new filtering dimension was added for maneuver data mining, which is boolean and is named as "Mark Passing".</li>
                        <li>Added leaderboard group name as a dimension to a leaderboard's context</li>
                        <li>Added True Wind Angle as a data mining statistic on GPS fixes</li>
                        <li>Time points for wind data related to individual fixes now uses the fixes' specific time points, not the wind at the middle of the leg</li>
                        <li>Finally, the data mining UI sorts wind strengths given in Beaufort according to their strengths, not their names</li>
                    </ul>

>>>>>>> c2afc5fc
                    <h2 class="articleSubheadline">January 2018</h2>
                    <ul class="bulletList">
                        <li>The auto detection for the media add dialog was improved. It will now attempt to only load the parts of a video that are required to parse the tags. Additionally if the server cannot reach a video, the client (browser) will make an attempt to load the video. This allows to analyze locally hosted videos without the need to upload them.</li>
                        <li>In the raceboard the floating video box was improved, leading to a more solid resizing and moving behavior.</li>
                        <li>In the raceboard, the adding of videos has now an additional fallback startDate, if no startOfRace could be determined, and the file did not contain a proper creationtime tag, startOfTracking is used.</li>
                        <li>In the raceboard, the floating video box will now only display an edit button in the header, next to close and minimize. Upon clicking it, the box will expand and show the prior always shown editing buttons. This saves a lot of screenspace for logged in admin enabled users.</li>
                        <li>For smartphone tracked races it's now possible to slice a new race from an existing one in the RaceBoard.
                            As a user having sufficient permissions you need to select a specific time range in the competitor chart of a race.
                            This will make a new Button appear near to the settings button of the chart.
                            When you click this button you are being asked for a name of the new race.
                            A new race column is created in the same series the current race is associated to.
                            A new tracked race is then associated to the new column for the fleet of the current race.
                            This new race is being filled with the data from the current race for the selected time range.
                            After the slicing process is finished, a dialog will open providing a link to the RaceBoard for the newly added race.</li>
                    </ul>
    
                    <h2 class="articleSubheadline">December 2017</h2>
                    <ul class="bulletList">
                        <li>The date and time pickers have been replaced by more native browser elements,
                            ensuring that they work in all locales such as Japan where problems were reported
                            with the date/time pickers used in the Administration Console up to now.
                        </li>
                        <li>In the raceboard it is now possible to upload 360° videos in addition to the already supported video types. 
                        360° Videos must use MimeType mp4panorama, 2d mp4 videos must still use mimetype mp4, as in older releases. 
                        The dialog will try an auto-detection for the mimetype upon entering the link.
                        Additionally, for mp4 videos it is now possible to use the start time, written in the file, as
                        a start time preset for the mediatrack, simplifying the video linking.</li>
                        <li>In Home it is now also possible to use 360&deg; videos, for example as a highlight video</li>
                        <li>Various fix importers can now properly report errors and other states.</li>
                        <li>Pairing list generation is now supported. Add competitors to a regatta, then use the new
                            action icons in the Leaderboards/Leaderboards panel in the administration console to generate
                            a pairing list. The result can be exported as a CSV file compatible with the TracTrac Excel
                            spreadsheet for importing the pairing lists into their solution; printing is also enabled.
                            For smart phone tracking it is possible to fill the pairing list into the race logs in order
                            to record the competitor / boat assignments according to the pairing list. To allow for
                            contiguous race numbering, in this context a new feature was introduced that allows users
                            to pick a race name prefix during denoting all races of a regatta for smart phone tracking,
                            producing contiguously increasing race names/numbers (R1, R2, ..., R45).</li>
                    </ul>
    
                    <h2 class="articleSubheadline">November 2017</h2>
                    <ul class="bulletList">
                        <li>In addition to the "Set start time" dialog there's now a "Set finishing and end time dialog".
                            This dialog makes it possible to set the finishing as well as the end time in the RaceLog.
                            It is intended to be used in cases where a race wasn't correctly finished using the race management app.
                        </li>
                        <li>New GPS fix, wind and sensor data importers have been implemented: "Bravo" and "Expedition."
                        </li>
                        <li>An upgrade to TracAPI 3.8.0 is expected to have fixed the issue with static marks not providing
                            a position fix within a race's tracking time interval when the tracking start is set after the
                            static position was entered.
                        </li>
                    </ul>
    
                    <h2 class="articleSubheadline">September 2017</h2>
                    <ul class="bulletList">
                        <li>Authentication for Igtimi accounts is now possible with an OAuth process.
                            Instead of having to enter the username/password combination into the
                            administration console, a popup window will show an IFrame with Igtimi's
                            authentication form. Redirection goes to www.sapsailing.com, together with
                            a "state" URL parameter providing the base URL of the original server instance
                            requesting authentication. www.sapsailing.com will then redirect to that server,
                            removing the "state" parameter from the request and leaving only the "code"
                            parameter in the URL which the server ultimately receiving the redirected request
                            will use to obtain an access token and the Igtimi account details. For now, and
                            as a fallback, the old, non-OAuth process is still supported for a while, though
                            deprecated as of now.
                        </li> 
                        <li>In the process of supporting Igtimi OAuth authentication, new optional system properties for
                            the Igtimi connector have been introduced:
                            <ul>
                              <li><tt>igtimi.client.redirect.protocol</tt>: the redirection protocol, usually one of http or https</li>
                              <li><tt>igtimi.client.redirect.host</tt>: redirection host; defaults to www.sapsailing.com</li>
                              <li><tt>igtimi.client.redirect.port</tt>: redirection port; defaults to empty, using the default port for the protocol</li>
                            </ul>
                        </li>
                        <li>When using a TracTrac update URI, errors were possible due to the incorrect use of HTTP
                            instead of HTTPS as the URI/URL's protocol. The TracTrac server responds to an HTTP
                            request with a response code 302 (temporary redirect), but our TracTrac connector did
                            not handle this due to redirects that change protocols are not followed by default in
                            Java. This has now been changed, and although it is of course better to use the correct
                            protocol (HTTPS) right away, redirects will now be handled correctly, too.
                        </li>
                    </ul>

                    <h2 class="articleSubheadline">August 2017</h2>
                    <ul class="bulletList">
                        <li>An NMEA wind import feature is now available under "Tracked Races -- Wind." It can be
                            used to import .txt and .zip files containing data in NMEA-0183 format. The importer
                            recognizes wind data provided by MWD and MDA sentences but can also use apparent and true
                            wind readings from MWV sentences which are then combined with position, heading and motion data
                            to obtain a true wind speed and direction. ZIP files are searched for .txt files which
                            are then analyzed.
                        </li>
                        <li>A new scoring scheme "Low Point with Automatic RDG" is now available. It can help in league
                            set-ups where one possible definition for the score of a redress given can be to average the
                            scores of the competitor in all other flights scored, for past and coming races. This scoring
                            scheme will apply as a default score for an RDG this average. As usual, as soon as an explicit
                            score is provided for the race, the default calculation will no longer be applied.
                        </li> 
                    </ul>
    
                    <h2 class="articleSubheadline">July 2017</h2>
                    <ul class="bulletList">
                        <li>The sort order of Events/Leaderboards in event series in Home.html is now more consistent
                            by using the declared sort order in the respective LeaderboardGroup. In addition, the flag
                            "Display groups in reverse order" in the LeaderboardGroup dialog now affects all occurrences
                            of Events/Leaderboards in event series in Home.html. If the flag is not set, the order is
                            latest on top in vertical lists and latest right in horizontal lists. With this change,
                            the operator is now fully responsible for the sort order.
                        </li>
                    </ul>
    
                    <h2 class="articleSubheadline">May 2017</h2>
                    <ul class="bulletList">
                        <li>The logic of the "Control tracking from start and finish times" check box now behaves slightly
                            differently. As before, a default start of tracking time is derived from the race start time
                            (currently five minutes before race start). Likewise, a default end of tracking time is derived
                            from the race finish time (the time when the blue flag was lowered, or more technically,
                            when a FINISHED race state was set in the race log) which is currently two minutes after
                            the race has finished. However, previously, when deviating start of tracking or end of tracking times
                            were set through other channels, such as received from TracTrac or set explicitly through
                            the administration console, new events would have been written to the race log, fixing the
                            start of tracking / end of tracking times according to the derivation rules.<p>
                            This logic has caused undesired effects and has therefore been removed. For example, when
                            an end of tracking time has been set explicitly through the administration console then
                            it may have been overwritten by a new end-of-tracking-time event appended to the race log
                            when the race is loaded again. Similarly, when a new start time was provided, an explicitly
                            set start of tracking time would have been canceled. With the new behavior, explicit settings
                            of start/end of tracking will remain untouched.<p>
                            For "Smartphone Tracking" the check box therefore now mainly controls whether or not a start/end
                            of tracking time is written to the race log when the user starts/stops tracking for the first time
                            through the administration console: when the tracking times are to be controlled by the race's
                            start and finish times, simply starting / stopping to track a race with the smartphone connector won't
                            set the start / end of tracking times.<p>
                            For the TracTrac connector, when the check box is set, as before messages will go out to TracTrac
                            when the race start / finish times have changed. The feedback from TracTrac will adjust the
                            tracking times as received by the connector, but no race log entries for the tracking times
                            will be created anymore.</li>
                        <li>A new type of leaderboard has been introduced: a regatta leaderboard with competitor elimination.
                            Such a leaderboard creates a view onto a regular regatta leaderboard and allows the user to
                            eliminate a subset of the competitors from its display. The scores of all remaining competitors
                            are taken from the original regatta leaderboard without modification, including all
                            corrections, penalties and the discarding rule, including the live ranks. This means,
                            in particular, that the ranks shown for a race in such a leaderboard are not contiguous in
                            case there are eliminated competitors. The score sum for each competitor is computed as usual.
                            For the regatta rank, a contiguous count is applied. This way it is possible to create
                            a new ranking for only a subset of the competitors; a practice common for championships
                            that want to publish a separate youth leaderboard, e.g., for all competitors under a
                            certain age.</li>
                    </ul>

                    <h2 class="articleSubheadline">April 2017</h2>
                    <ul class="bulletList">
                        <li><code>/gwt/AutoPlay.html</code> can be fully parameterized. Previously, only few of the
                            available settings for Leaderboard and RaceBoard embedded into this view were effectively passed via URL
                            to the views. <code>/gwt/AutoPlay.html</code> is now based on the settings framework so that specific
                            URL parameters may have changed. Please recreate your bookmarks if you are affected by non-working parameters.
                        </li>
                        <li>The leaderboard configuration dialog in the admin console has been updated. Now it is possible to configure
                        a leaderboard with the whole range of settings it supports.
                        </li>
                    </ul>

                    <h2 class="articleSubheadline">April 2017</h2>
                    <ul class="bulletList">
                    	<li>Marks can now be given any valid CSS color. This will be considered also in the
                    	    SAP Race Management app where the mark will be shown in their actual color in
                    	    the "By Marks" course editor.
                    	</li>
                    	<li>Polar diagrams (also known as VPPs) will now be updated after importing wind.
                    	</li>
                    	<li>Competitors that the TracTrac connector declares as "non-competing" are consistently
                    	    ignored. This may include camera boats, jury boats and other moving objects that do
                    	    not represent competitor boats.
                    	</li>
                    	<li>Upgraded to TracAPI 3.6.3 which offers improvements regarding the identification of
                    	    marks and waypoints.
                    	</li>
                    	<li>A bug regarding the regatta filter setting for the tracked races list has been fixed.
                    	    The filter setting now survives a refresh cycle of the tracked races list.
                    	</li>
                    	<li>When using the TracTrac connector, identification of marks has slightly changed for
                    	    gates and lines. Before, the mark IDs were constructed based on the control point's
                    	    name. Now, the control point's ID plus a numeric suffic (1/2) is used instead,
                    	    providing uniqueness at the same scope that TracTrac provides uniqueness regarding
                    	    their control point IDs. 
                    	</li>
                    </ul>
                    <h2 class="articleSubheadline">March 2017</h2>
                    <ul class="bulletList">
                    	<li>A more compact internal storage format for GPS and Wind fixes is now being used. Instead of a full
                    	    64-bit "double" value for all components such at latitude, longitude, speed over ground or course over
                    	    ground, "smaller" data types such as "int" and "short" are now employed. The reduction of accuracy
                    	    that this brings about is negligible given the accuracy of the tracking systems used. For example,
                    	    the latitude values are encoded such that while covering the full range from -90Â° to +90Â°, the
                    	    resolution is at 4.6mm. Similarly, speeds are represented in their compact form in such a way
                    	    that speeds up to 500kts can be represented at a resolution of 0.015kts.
                    	</li>
                    	<li>When a race cannot be loaded successfully through the TracTrac connector, e.g., because its boat
                    	    class does not match the regatta's boat class, the tracker is now stopped, and a SEVERE log message
                    	    is written, giving the reason for the failure to load the race. This gives administrators an opportunity
                    	    to correct any errors in the underlying data and try again. Previously, tracking such a 
                    	    was not possible without a server re-start because the tracker continued to exist.
                    	</li>
                    	<li>The application's locale now switches based on the client's "Accept-Language" HTTP header field.
                    	    This means that the application as well as all its parts, including the administration console,
                    	    will show in the user's default language if supported, defaulting to English otherwise.
                    	</li>
                    </ul>
                    <h2 class="articleSubheadline">February 2017</h2>
                    <ul class="bulletList">
                    	<li>Wind data in GRIB format can now be imported in the "Wind" sub-tab of the "Tracked Races" tab
                    	    in the <tt>AdminConsole</tt>. When one or more races are being tracked, with a tracking time
                    	    interval that includes the time point(s) for which the GRIB data is valid, the wind data at
                    	    the resolution of the GRIB file is added as separate wind fixes with type "WEB" to the race(s)
                    	    selected, or to all races if no race is selected.<p>
                    	    Multiple GRIB files can be specified; this is even necessary if GRIB sources are being used where
                    	    the so-called "U" and "V" or "speed" and "direction" components, respectively, are provided in
                    	    separate files. The importer will merge the GRIB sources to produce wind readings with true
                    	    wind direction and true wind speed.
                    	    Note that large GRIB files can result in many wind fixes being added to the WEB source. Make sure
                    	    the GRIB files you use are adequate in resolution and region as well as adequate in time. Obtaining
                    	    a forecast 72h in the future makes little sense for an in-shore race starting in 30min.
                    	</li>
                    	<li>The REST service for wind (/sailingservice/api/v1/regattas/{regatta}/races/{race}/wind) now considers
                    	    the center of the course to calculate the COMBINED wind readings. Previously, all wind readings for the COMBINED
                    	    wind track as published through the REST API were equally considered, regardless of how far away a
                    	    wind sensor was from the course. Now, sensors closer to the course count more than those further away.
                    	    Furthermore, the time between two readings in the COMBINED wind track in the REST output has been
                    	    reduced from ten seconds to one second.
                    	</li>
                    </ul>
                    <h2 class="articleSubheadline">January 2017</h2>
                    <ul class="bulletList">
                    	<li>Filter boxes now support quoting phrases, such as <tt>"Race 2"</tt> to make them a single search term.
                    	    Previously, when entering <tt>Race 2</tt> this would match all lines containing <tt>Race</tt> as well
                    	    as all lines containing the digit <tt>2</tt>, such as it occurs in <tt>2015</tt> or <tt>2016</tt>.
                    	    Enclosing the phrase with double quotes as in <tt>"Race 2"</tt> will consider the full string in quotes
                    	    as a search term. In the unlikely case of searching for a double quote you can do that by prefixing
                    	    the double quote with a backslash character, as in <tt>\"</tt>.
                    	</li>
                    	<li>When changing the start/end of tracking times in the "Smartphone Tracking" tab, it is now possible
                    	    to "unset" one or both of these time stamps. Next to the date/time entry field these is now a
                    	    "Set" checkbox. When the date/time field is modified, the box is automatically checked because
                    	    it seems reasonable to assume that the user wants this change to be committed. When committing
                    	    an empty date/time field with the "Set" checkbox ticked, the <tt>null</tt> time stamp which
                    	    makes this an open tracking interval is committed and will override any inference that may be
                    	    made based on the race's start and finish time. When unchecking the "Set" checkbox, the previously
                    	    committed timestamp is revoked (regardless of the contents of the date/time field), allowing for
                    	    inference to take place if the regatta has been configured for tracking times inference.
                    	</li>
                    	<li>There is a new permission, <tt>DATA_MINING</tt>, which is now required in order to use the
                    	    <tt>/gwt/DataMining.html</tt> entry point and the related back-end service.
                    	</li>
                    	<li>Quoted filtering keywords may now contain leading and/or trailing space characters that are
                    	    considered when applying the filter. For example, if you have regatta names "Regatta I - 2017" and
                    	    "Regatta II - 2017" and you would like to filter for "Regatta I" then you now may enter the
                    	    search term "Regatta I " (with a trailing blank) which then will no longer match "Regatta II - 2017".
                    	</li> 
                    </ul>
                    <h2 class="articleSubheadline">December 2016</h2>
                    <ul class="bulletList">
			 <li>Partial replication is now possible. If the system property <tt>replicate.on.start</tt>
			     that controls automatic replication upon start-up provides only a partial comma-separated
			     list of replicables, the connection to the master server (configured by the other
			     replication-related system properties such as <tt>replicate.master.servlet.host</tt> etc.)
			     will be used to replicate only those replicables whose IDs are specified in
			     <tt>replicate.on.start</tt>. All other replicables will operate locally.
			     Usually, the <tt>replicate.on.start</tt> system property is controlled
			     by the environment variable <tt>REPLICATE_ON_START</tt> that is set in the <tt>env.sh</tt>
			     configuration file used during server startup and influenced by the server environments
			     from <a href="http://releases.sapsailing.com/environments">http://releases.sapsailing.com/environments</a>
			     and overridden by the user details provided to the instance through the AWS EC2 machinery.<p>
			     The Administration Console (<tt>/gwt/AdminConsole.html</tt> entry point) will now
			     show which replicables a replica replicates, both, on the replica's administration
			     console's "Replication" panel, as well as on the master's "Replication" panel, there
			     for each replica.<p>
			     The master will restrict broadcasting its operations to those replicables for which
			     at least one replica has subscribed. While the initial load is requested individually
			     for each replica and can therefore be tailored to the replicas requested, the operation
			     broadcast channel is not specific to any replica. It therefore contains the operations
			     of all replicables for which at least one replica has subscribed. Replicas receiving
			     operations for replicables for which they did not subscribe will simply drop those
			     operations (note, however, that the replica will still have to read the operations from the
			     channel before dropping; this way, registering a replica may have bandwidth effects for
			     other replicas). Similarly, "backward replication" from a replica to a master will only
			     take place for those replicables for which the replica has requested replication from (and
			     therefore also "to") the master.<p>
			     With this it is now possible to replicate only the Security Service, using ID
			     <tt>com.sap.sse.security.impl.SecurityServiceImpl</tt>, running all other replicables
			     in "master mode." This will let the instance share user, permission, role and session management
			     details with the instance from which the Security Service is being replicated while
			     having its own master objects for all other replicables, such as the sailing application
			     (RacingEventService),  mail service or the polar data service. Note that with this feature
			     the server replicating another instance's Security Service will grant the roles and permissions
			     to subjects authenticated against that replicated Security Service. For example, if a user
			     has been granted the <tt>admin</tt> role by that service then the user has that role also
			     in all other server instances replicating that Security Service. Therefore, use this feature
			     with extreme caution. Keep in mind that in the near future we will extend the permissions and
			     role concept by the possibility to restrict permissions and roles to "scopes" such as an
			     event or a regatta or an account. See also
			     <a href="https://bugzilla.sapsailing.com/bugzilla/show_bug.cgi?id=3504">https://bugzilla.sapsailing.com/bugzilla/show_bug.cgi?id=3504</a>.
			 </li>
			 <li>The server can now optionally restore all races it had tracked the last time. This is
			     similar to a web browser's capability to restore the tabs the user had open when the browser
			     was terminated or crashed. To enable this feature, use the system property
			     <tt>restore.tracked.races</tt>, using the command line option <tt>-Drestore.tracked.races=true</tt>.
			     So far, the default for this system property is <tt>false</tt>, so by default, when the property
			     is not provided at all on the command line then the tracked races loaded last won't be restored,
			     and the server will start out with an empty set of tracked races.<p>
			     Note that the wind tracking properties, as set when initially tracking the race, are also restored
			     to their last state. If a live race has last been tracked with live wind tracking, with wind directions
			     being corrected by the local magnetic declination, then upon server restore the same live tracking will
			     be started again, including live wind tracking with the same declination correction settings.<p>
			     When the "Stop Tracking" feature is used, implicitly tracking wind will be stopped in case live wind
			     tracking had previously been requested for that race. This change is also considered during the restore
			     process where such a race will no longer receive live wind tracking upon restoring it.<p>
			     When a tracked race is removed from the server then it will not be restored anymore upon the next
			     server restart with the restore option enabled. When an entire regatta with a number of tracked
			     races linked into it is removed then the tracked races are removed as well and will not be
			     restored upon server re-start.<p>
			     The restore progress can be monitored using the JConsole or any other JMX monitoring tool. In the
			     <tt>com.sap.sailing</tt> category you will find the <tt>RacingEventService</tt> object. Among its
			     attributes there are now the two new ones: <tt>NumberOfTrackedRacesToRestore</tt> and
			     <tt>NumberOfTrackedRacesRestored</tt>. See the following two screen shots:<p>
			     <img width="100%" src="images/JConsoleNumberOfTrackedRacesToRestore.png"><p>
			     <img width="100%" src="images/JConsoleNumberOfTrackedRacesRestored.png">
			 </li>
                    </ul>

                    <h2 class="articleSubheadline">November 2016</h2>
                    <ul class="bulletList">
			 <li>When launching a server, a system property <tt>polardata.source.url</tt> can
			     be provided in order to specify a server base URL from where to import polar
			     data into the upstarting server. Usually, this would be the "archive" server's
			     base URL, such as https://www.sapsailing.com. Note that the exporting server
			     needs to already support this feature and the importing and exporting server
			     should be at roughly the same version to ensure binary compatibility for the
			     polar sheet data.
			 </li>
			 <li>In the <em>Tracked Races / Competitors</em> tab there is now a new button "Import Competitor"
			     that opens a dialog for selecting an import source. The Manage2Sail source is configured through
			     the same URL as used for the result importer. Select the regatta from which you want to import,
			     then check for which competitors there are matching / similar existing competitors. Single
			     selection on the left lets you map to one of the matching existing competitors. Ultimately,
			     select those competitors (including those you mapped to existing ones) you want to import.
			     Optionally provide a search tag for them which will be added to the new and mapped-to
			     competitors for easy retrieval later when selecting competitors to add to a regatta
			     or race.
			 </li>
                    </ul>

                    <h2 class="articleSubheadline">October 2016</h2>
                    <ul class="bulletList">
			<li>A regatta now has an additional property: "Buoy zone radius in hull lengths." It
			    can be used to determine the radius of the zone around the marks in terms of
			    hull lengths. This sets the default for the race viewer (RaceBoard.html entry point)
			    based on the hull length as known from the boat class.</li>
			<li>When producing the QR code for the Race Management App's device configurations,
			    the access token parameter was not properly URL-encoded. In case the access token
			    contains a '+' character it is incorrectly decoded by the app, letting the authentication
			    fail. This issue has now been fixed in the AdminConsole, and the access token parameter is
			    now properly URL-encoded.</li>
			 <li>Tracked races can now also be filtered by the regatta to which they belong.
			     When selecting a regatta leaderboard, by default the table of tracked races will be
			     filtered by the regatta whose leaderboard was selected. The regatta filter can be
			     used in conjunction with the regular text filter field.
			 </li>
                    </ul>

                    <h2 class="articleSubheadline">September 2016</h2>
                    <ul class="bulletList">
			<li>When denoting a regatta for smartphone tracking, the "By Marks" course designer is
			    automatically selected if no active regatta configuration was set yet, or a warning
			    and question to the user is issued, strongly suggesting the use of the "By Marks" course
			    designer. Background: using the "By Name" course designer could accidentally delete a
			    valid course layout.
			</li>
			<li>Regattas now have an additional setting: "Control tracking from start and finish times."
			    With it, the start and finish times for a race as entered into the race log, e.g., through
			    the Race Management app, can be used by tracking connectors to control the tracking for
			    that race. So far, the TracTrac connector and the Smartphone connector have been
			    enabled. When a start time for a race
			    is received and the "Control..." flag is set, the tracking start time will be set to
			    five minutes before the race start time. Similarly, when the blue flag is lowered, signaling
			    that the race has finished, the tracking end time will be set to two minutes later.
			    This should make an operator's job easier when the race timing is maintained properly
			    through the race log, i.e., through the Race Management app.<p>
			    In turn, for the Smartphone tracking connector, start/end tracking times are recorded
			    automatically upon start and stop tracking actions only if the regatta is <em>not</em>
			    marked as "Control tracking from start and finish times." Background: with this it is
			    possible to start tracking for a number of races scheduled for a day and having the
			    Race Management app control the tracking times automatically.
			 </li>
			 <li>The "start of tracking" property on a tracked race now has to be set to a valid, non-empty value
			     in order for fixed to be accepted into the race. As before, an empty "end of tracking" value
			     means an open-ended interval, and fixes at or after the start of tracking time point will then
			     continue to be accepted.
			 </li>
			 <li>The device mappings dialog now shows the time point of the last fix received from each mapping
			     and has a convenient filter text box.
			 </li>
			 <li>Thread management has been improved. Fewer and more reasonably-designed thread pools
			     are now created, and thread priorities less than normal (for background operations) now
			     correctly map to operating system thread priorities, making foreground tasks more
			     responsive. The less excessive concurrency has furthermore healthy effects on memory
			     mamangement and garbage collection.
			 </li>
			 <li>Fixed a bug in the smart phone tracking course designer. When adding or removing marks
			     now, unsaved changes to the waypoints and control points tables are preserved.
			 </li>
                    </ul>

                    <h2 class="articleSubheadline">July 2016</h2>
                    <ul class="bulletList">
                        <li>According to some change in a tracked races lifecycle, fix-tracking no longer depends
                            on tracking races via racelog event but is bound to denotation only. So fix-tracking
                            via smartphone apps or uploading tracking files can also be used in combination with
                            e.g. TracTrac.
                        </li>
                        <li>Because fix-tracking is now more flexible (see above), it is no longer restricted to
                            GPS-fixes. 
                        </li>
                        <li>It is now possible to track fixes from Bravo foiling sensor devices, currently used in
                            Extreme Sailing Series events only. This kind of data can be uploaded via a new dialog
                            within the AdminConsole (Connectors > Smartphone Tracking)  
                        </li>
			<li>When a competitor is suppressed in a leaderboard, now the other competitors ranking
			    worse will be "promoted" by one rank per better suppressed competitor. This way, live
			    ranks will be correct if, e.g., a "Flexible Leaderboard" is used for a separate scoring
			    scheme for only a subset of the competitor.
			</li>
			<li>When entering a fixed position for a mark in the "Smartphone Tracking" environment it is
			    now possible to enter a time stamp for the fix. This way it is also possible to adjust
			    a mark's position to a fixed lat/lng for some time point in the past.
			</li>
			<li>A series within a regatta can now define a maximum number of discards applied in that
			    series. When combined with leaderboard-wide discards, generally discards can be distributed
			    across the leaderboard as needed, but restricted by the maximum specified for each series.
			    Leave the maximum empty to not provide any maximum. Setting to 0 will cause no scores to
			    be discarded in that series.
			</li>
			<li>An event now has a "Base URL" which should be used to enable useful e-mail notifications with
			    links embedded in them that lead to the correct server. If a notification is to contain
			    a link to a dedicated event server, the event cannot be reached through www.sapsailing.com,
			    and so if this generic link is used as a default, users will end up not finding the page
			    linked to by the notification.
			</li>
			<li>The checkboxes "Track Wind" and "Correct by Declination" are now switched on by default
			    for smartphone-tracked races
			</li>
                    </ul>
			
                    <h2 class="articleSubheadline">June 2016</h2>
                    <ul class="bulletList">
			<li>Some REST APIs have slightly changed. The /api/v1/leaderboards/{name} resource now
			    has the "netPoints" and "totalPoints" stuff right. The "netPoints" always refer to
			    scores which may be reduced due to discarding rules. Total points always refer to
			    the points before applying any discarding rules. Those numeric values for which so far
			    accidentally String types with double-quoted values were used have been changed to
			    numeric types, represented in the JSON documents without double quotes.
			</li>
			<li>It is now possible to use overlapping leaderboard groups in an event, such that one
			    leaderboard can be part of more than one leaderboard group of the event. This comes in
			    handy if there are different schemes by which the regattas or leaderboards may be grouped
			    and is particularly useful for large events for filtering the regattas in the event
			    overview. Please note that in case a leaderboard is part of a leaderboard group with
			    an overall leaderboard ("series scoring"), the leaderboard group with the overall
			    leaderboard must be provided as the first of the overlapping leaderboard groups in
			    the scope of the event.
			</li>
			<li>Earlier releases have introduced an issue with leaderboard configuration and with binding
			    tracked races to their leaderboard slots. When a filter is set for the tracked races list,
			    changing the leaderboard selection or changing the race column selection such that the
			    tracked race for a selected race column is not visible due to the filter, the connection
			    between the race column and the tracked race is removed.<p>
			    In order to reduce chances for failure, now at least changing the leaderboard selection
			    will de-select any selected race column, making sure that nothing needs to be selected
			    in the potentially filtered list of tracked races.<p>
			    However, trouble remains: changing the tracked races filter while having a race column
			    with a tracked race connected selected in the table on the left will unlink the race
			    column's tracked race. As a workaround, you'll have to either de-select the race column
			    in the left table before changing the filter, e.g., by Ctrl-clicking the race column
			    selected. Or you remove any filter text for the tracked races list before you change
			    the selection in the race column table. This will make sure that the race connected
			    to the race column that you may select next will be available for automatic selection.
			 </li>
                    </ul>

                    <h2 class="articleSubheadline">May 2016</h2>
                    <ul class="bulletList">
			<li>Smartphone tracking support has been improved. When starting to track a race that has no
			    start-of-tracking time set yet, the start-of-tracking time will be set to the time point
			    when tracking has been started. Similarly, when stopping tracking and no end-of-tracking
			    time is set for the race yet, the current time is set as the end-of-tracking time for
			    that race.
			</li>
			<li>Regatta structure import from Manage2Sail now takes the boat class name from the
			    regatta, not the division element, giving better results.
			</li>
                    </ul>

                    <h2 class="articleSubheadline">April 2016</h2>
                    <ul class="bulletList">
			<li>In the "Race Manager App" regatta configuration settings, a new preference
			    "Activate result entry" has been added. It can enable or diable result entry
			    during or after the finishing phase in the Race Manager app. With this, it is
			    possible to configure up-front whether a race officer is offered the possibility to manage
			    results directly from the Race Manager app. This should <em>not</em> be used if an
			    external, official regatta management system is being used to capture and manage
			    the official scores.
			</li>
                    </ul>

                    <h2 class="articleSubheadline">March 2016</h2>
                    <ul class="bulletList">
                        <li>For smartphone tracking, added shortcut to start/stop tracking of
                            race to each individual race (play/stop button in action column).
                        </li>
			<li>When starting/stopping to track a race using smartphone tracking the
			    tracking start/stop time is set to "now" if no time has previously been set.
			</li> 
                        <li>With the <b>MANAGE_MARK_POSITIONS</b> permission, users of the smartphone tracking feature can now
                            conveniently manipulate course mark positions from the <em>RaceBoard.html</em> entry point. When having
                            the permission, a new button "Edit Mark Positions" will be shown. Marks can then be selected from a
                            table, new fixes can be added and existing fixes can be moved. Note that the "Delete" menu item is
                            currently still disabled. Delete may be supported in future versions, though.
                        </li>
                        <li>The sailors info link is now also available for single regatta events in addition to multi regatta events that used to have this feature.
                            If a sailors info link is configured for events that are part of a series,
                            this isn't shown on the event page because the link to the series uses the same space in the UI and has higher priority.
                        </li>
                        <li>It's possible to configure language specific sailors info website links for events.
                            There is a default value that can be overwritten on a per locale base.
                            No sailors info link is shown for UI languages if there is neither a default link nor one for the specific locale,
                            even if there is one for another locale configured.
                        </li>
                        <li>The mechanism to handle RegattaOverview settings has been changed to a more generic approach.
                            This leads to slightly changed URL parameter names so that old bookmarks could be broken in a way
                            so that the actual shown set of races is different using the new version because the old parameters aren't correctly recognized.
                            All automatically generated links to this page in Home and AdminConsole have been updated to use the new parameter names.
                        </li>
                    </ul>
                    
                    <h2 class="articleSubheadline">February 2016</h2>
                    <ul class="bulletList">
		    	<li>Several improvements regarding the creation of race metadata (events, regatta, etc.) including:
			automatic creation of default series, dialog for creating a default leaderboard group
			</li>
                        <li>The RaceBoard URL Parameter "canReplayDuringLiveRaces" has been removed.
                            This parameter was used to allow users to trigger autoplay for live races on non-live points in time.
                            The permission "CAN_REPLAY_DURING_LIVE_RACES" and role "moderator" now grant this functionality to users.
                        </li>
                        <li>The "Manage Media" button in RegattaOverview is now bound to the Permission "MANAGE_MEDIA".
                            The Roles "eventmanager" and "mediaeditor" grant the "MANAGE_MEDIA" permission.
                        </li>
                        <li>The "Edit mark passings" button in RegattaOverview is now bound to the Permission "MANAGE_MARK_PASSINGS".
                            The Role "eventmanager" grants the "MANAGE_MARK_PASSINGS" permission.
                        </li>
                        <li>The user management page now provides a "Refresh" button to reload the user list.
                        </li>
                        <li>The user management page now also lists sailing roles and permissions in the respective suggest boxes.
                        </li>
                        <li>The "Edit Points" module is now bound to the Permission "MANAGE_LEADERBOARD_RESULTS".
                            The Role "eventmanager" grants the "MANAGE_LEADERBOARD_RESULTS" permission.
                        </li>
                        <li>There is now a UI element in the header of "Edit Points", "Admin Console" and "Races Overview" pages
                            that indicates the authentication and makes it possible to sign in/sign out without leaving the page.
                            The pages "Edit Points" and "Admin Console" will show a message instead of the page content
                            if you aren't autenticated or don't have the required permissions.
                        </li>
                    </ul>
                    
                    <h2 class="articleSubheadline">October 2015</h2>
                    <ul class="bulletList">
                        <li>The "RaceLog Tracking" panel was renamed to the more intuitive "Smartphone Tracking".
                        </li>
                        <li>Competitor and course information can now be copied independently from one race to another within a Smartphone-tracked leaderboard.
                        </li>
                    </ul>
		    <h2 class="articleSubheadline">November 2015</h2>
		    <ul class="bulletList">
                        <li>Adding a competitor to a leaderboard or a regatta pre-sets the competitor's boat class
                            according to the leaderboard's / regatta's boat class.
                        </li>
                        <li>When done with creating a regatta, the user can have the corresponding regatta leaderboard
                        	created with a simple click instead of having to navigate to the "Leaderboards" tab.
                        </li>
                        <li>Trim leaderboard and leaderboard group names during creation, removing leading and trailing
                            blanks. These names can occur in URLs, and trailing blanks in particular may be trimmed,
                            causing the objects to not be found.
                        </li>
                    </ul>
                    <h2 class="articleSubheadline">October 2015</h2>
                    <ul class="bulletList">
                        <li>The "RaceLog Tracking" panel was renamed to the more intuitive "Smartphone Tracking".
                        </li>
                        <li>Competitor and course information can now be copied independently from one race to another within a Smartphone-tracked leaderboard.
                        </li>
                    </ul>
					<h2 class="articleSubheadline">September 2015</h2>
					<ul class="bulletList">
					    <li>A new scoring scheme for elimination rounds has been added. It will first be used
					        at a major wind surfing event.
					    </li>
					    <li>The "Device Configuration" tab has been moved into a new top-level tab
					        "Race Committee App".
					    </li>
					    <li>Included magnetic declination data for 2016 already.
					    </li>
					    <li>Bug fix: in rare cases, adding several series to a regatta in one go swapped the order
					        of the series to be created. This has now been fixed.
					    </li>
					</ul>
					<h2 class="articleSubheadline">August 2015</h2>
					<ul class="bulletList">
					    <li>Race log tracking now allows administrators to set the start and end of tracking for a race.
					        Competitor and mark positions as well as wind data are filtered based on the start/end of tracking
					        intervals.
					    </li>
					    <li>Setting the boat class for a regatta and when creating a competitor has been unified and now
					        uses a suggest text box which makes suggestions based on all the boat classes known by the
					        application. In both cases can users now also enter a "free-form" boat class which is then
					        created by the server if not known yet. Note that for such boat classes no boat class icon
					        will be present when showing the regatta on the web page.
					    </li>
					    <li>Added boat classes Soling, Lago 26, Kielzugvogel, PWA (Professional Windsurfers Association)
					    </li>
					</ul>
					<h2 class="articleSubheadline">June 2015</h2>
					<ul class="bulletList">
					    <li>An event an now have a "Sailors' Info" URL configured. If provided, there will be a button
					        displayed on the event's web page that navigates to this link. It can be used, e.g., to link
					        to official documents such as the notice of race, sailing instructions, weather information
					        or similar.
					    </li>
					</ul>
					<h2 class="articleSubheadline">April 2015</h2>
					<ul class="bulletList">
					    <li>Competitors can now have a flag image assigned. This image should ideally be
					        sized 18x11px. If such an image is assigned, it overrules the nationality flag.
					        Use this feature to provide club flags for sailing league events.
					    </li>
					</ul>
					<h2 class="articleSubheadline">February 2015</h2>
					<ul class="bulletList">
					    <li>The Event panel now links the event name to the event page in the new design. The old "RegattaOverview"
					        link is now shown in the panel below, shown when selecting the event in the table above, called
					        "Event Overview."
					    </li>
					</ul>

					<h2 class="articleSubheadline">December 2014</h2>
					<ul class="bulletList">
					    <li>We added user management. The /gwt/AdminConsole.html entry point for a fresh server set-up uses
						admin/admin as username/password. You can change the password in the "Advanced &gt; User Management"
						tab where also new users can be created. If you assign a use the role "admin" then the user will
						be able to use the administration console. Stay tuned for a more sophisticated set of roles and
						permissions to be added in the future.
					    </li>
					    <li>Reverse replication is now possible for selected events. When a replica instance receives a
					        modifying operation, such as a user logging in (creating a user session) or a wind fix being
						entered through the Race Committee App, this change will be sent from the replica to the master
						and from there be replicated to all other replicas attached.
					    </li>
					    <li>Starting a server with auto-replication enabled has been changed. The REPLICATE_ON_START environment
					        variable no longer is a Boolean value (True/False) but now has to list the replication services to be
						replicated from the master. The default environments for replicas at
						<a href="http://releases.sapsailing.com/environments">http://releases.sapsailing.com/environments</a>
						show how this works.
					    </li>
					    <li>The "Connectors" category has a new tab in the administration console, entitled "Regatta Structure Import".
					        If your regatta management system happens to be <a href="http://manage2sail.com">Manage2Sail</a> 
						you can enter an event ID and show the list of regattas, then set defaults for how they shall be
						created in the SAP Sailing Analytics. This allows you to import and create many regattas at once,
						saving the laborious effort of manually creating them. Obviously, this can come in handy at large
						events with regattas on many course areas in several different boat classes.
					    </li>
					</ul>
					
					<h2 class="articleSubheadline">July 2014</h2>
					<ul class="bulletList">
					    <li>Replication has become much more robust and efficient. The initial load which used to be sent in a
					        single huge (although compressed) stream of data from the master to the replica(s) was hard to get
					        transmitted in the face of flaky and slow network connections. We've changed this: now the initial
					        load is transmitted as a sequence of messages using a message broker infrastructure. If a single
					        message doesn't arrive, it will be re-sent until it got through. The messages are buffered for several
					        minutes, so the initial load transmission can even survive and recover from severe network outages.<p>
					        
					        For the incremental replication process, we added compression, making the transmission more bandwidth-efficient
					        and therefore quicker and leaner. In addition, we've cleaned up the protocol a little, avoiding the
					        sending of redundant data, adding to the effects of compression. Replicating five live races with
					        approximately 40 to 50 competitors each, with four active wind measurement units each, requires approximately
					        30kB/s of network bandwidth between master and replica.
					    </li>
					    <li>Events now have lots of new attributes, particularly start/end date and multimedia content URLs</li>
					    
						<li>Regattas can now be edited to <em>not</em> perform start time inference based on start mark passings.
						    Usually, when no start time is set by the race committee app or by the tracking provider or manually
						    through the administration console, the start time is inferred from the mark passings for the start
						    line. However, this can lead to unpleasant effects when the race committee aborts or postpones a race
						    and doesn't set a new start time for some period of time. When during this period one or more boats
						    cross the start line, a new start time would be inferred implicitly, showing scores in the leaderboard
						    and starting to compute all sorts of metrics. To avoid this, uncheck the checkbox
						    "Use start time inference from start mark passings" in the regatta create / edit dialog.</li>
						    
						<li>When creating a regatta in the administration console, the regatta name is now taken from the create
						    dialog's "Name" field as-is and is no longer automatically extended by appending the boat class name
						    in parentheses to the base name. This is important to know if you so far have created several regattas
						    within the scope of the same event by simply providing the event name and the boat class name, relying
						    on the administration console to extend the regatta name by the boat class name because now with this
						    strategy your regattas would all be named the same. If you want to continue using some base name and
						    see the boat class name after the base name in parentheses you will now have to add that to the "Name"
						    field yourself, as in "Kieler Woche 2014 (470)". With this change, you can avoid having special
						    characters such as "/" in the regatta name which used to be a problem in particular for RESTful web services
						    that use the regatta name as a URL element. Boat classes such as "B/one" and "J/70" traditionally
						    had issues with this. Now, the regatta can simply be named "My Event (J70)" instead, and web service
						    access is hassle-free. The boat class can still be called "J/70" which can be useful if the result
						    management tool or the tracking partner spells it that way.</li>
					</ul>
					
					<h2 class="articleSubheadline">March 2014</h2>
					<ul class="bulletList">
						<li>XML export of leaderboards now also taking into account competitors that haven't sailed a race but got a score</li>
					</ul>
					
					<h2 class="articleSubheadline">February 2014</h2>
					<ul class="bulletList">
						<li>Series name can be edited</li>

						<li>Now one can add a new series to an existing regatta</li>

						<li>Introduced new series scheme where competitors are scored contigously over all fleets</li>
                    </ul>
					<h2 class="articleSubheadline">January 2014</h2>
					<ul class="bulletList">
						<li>New version of TracTrac connector that fixes issues with concurrent loading
					of many races</li>

						<li>Wind data can be imported from Expedition log files and from Igtimi WindBots</li>

						<li>Competitors can be assigned fixed colors</li>

						<li>Video files can be interactively linked to races</li>

						<li>Admin Console consistently sorts alpha-numeric items such that
					numbers embedded in text are sorted by their numeric values (Race 2
					precedes Race 11)</li>

						<li>AdminConsole has more consistent filter behavior as more columns are
					used for filtering; some sorting options were added</li>

						<li>Added a button to set the start time received of a tracked race. This time
						isn't persistent, so it'll be forgotten after a server restart</li>

						<li>Tracking a race with a wrong regatta is now forbidden</li>
					</ul>
				</div>
			</div>
	  </div>
		<div class="spaceBar"></div>
	</div>
</body>

</html><|MERGE_RESOLUTION|>--- conflicted
+++ resolved
@@ -37,18 +37,6 @@
                             a race then you now have to assign boats from the boats list to each competitor before
                             you can confirm the competitor-to-race assignments.
                         </li>
-                        <li>In addition to track competitors and marks using smartphone-tracking it is now possible to track boats.
-                            This is e.g. useful for several national leagues where competitors are assigned dynamically to boats for each race.
-                            In this case the competitors were used to bring a smartphone with them to the assigned boat.
-                            With the recent changes regarding boat and competitor mapping per race, Smartphone-tracking is now enabled to dynamically track boat-mapped devices to the correct competitors in the context of a race.
-                            There are two ways to add boats to be tracked to a regatta:
-                            <ul>
-                                <li>After adding a denotation to the racelog(s), add competitors to at least one race and ensure that the boats to be tracked are mapped to those</li>
-                                <li>Register boats directly to the regatta</li>
-                            </ul>
-                            For available boats, you can now add mappings and generate a QR code in the corresponding dialog.
-                            In addition, it is possible to upload tracking files and map them to boats.
-                        </li>
                         <li>User, role and permission management has been extended. A new "tenant" concept
                             is now available. Users can belong to zero or more tenants and can have a default
                             tenant for a login session. Zero or more users can belong to a tenant. Objects have
@@ -69,6 +57,27 @@
                             user where roles and permissions can be added. Adding permissions works as usual.
                             However, when adding roles, qualifications for a tenant owner and a user owner
                             can be added using the following format for the role's name: &lt;rolename&gt;[:[&lt;tenantname&gt;][:[&lt;username&gt;]]].
+                        </li>
+                        <li>In addition to track competitors and marks using smartphone-tracking it is now possible to track boats.
+                            This is e.g. useful for several national leagues where competitors are assigned dynamically to boats for each race.
+                            In this case the competitors were used to bring a smartphone with them to the assigned boat.
+                            With the recent changes regarding boat and competitor mapping per race, Smartphone-tracking is now enabled to dynamically track boat-mapped devices to the correct competitors in the context of a race.
+                            There are two ways to add boats to be tracked to a regatta:
+                            <ul>
+                                <li>After adding a denotation to the racelog(s), add competitors to at least one race and ensure that the boats to be tracked are mapped to those</li>
+                                <li>Register boats directly to the regatta</li>
+                            </ul>
+                            For available boats, you can now add mappings and generate a QR code in the corresponding dialog.
+                            In addition, it is possible to upload tracking files and map them to boats.
+                        </li>
+                    </ul>
+
+                    <ul class="bulletList">
+                        <li>Further improvements of maneuver detection algorithm were introduced. Mark Passing is no longer regarded as a separate maneuver type. Instead, it is regarded as a supplementary information which gets appended to a maneuver instance. Therefore, a new filtering dimension was added for maneuver data mining, which is boolean and is named as "Mark Passing".</li>
+                        <li>Added leaderboard group name as a dimension to a leaderboard's context</li>
+                        <li>Added True Wind Angle as a data mining statistic on GPS fixes</li>
+                        <li>Time points for wind data related to individual fixes now uses the fixes' specific time points, not the wind at the middle of the leg</li>
+                        <li>Finally, the data mining UI sorts wind strengths given in Beaufort according to their strengths, not their names</li>
                             For example, a simple role name such as "admin" will give an unqualified role to the user.
                             To constrain the "admin" role to objects whose tenant owner is the tenant "abc", use
                             "admin:abc" for the role. To assign the role "admin" so that it applies only to objects
@@ -89,19 +98,7 @@
                             are not eligible for.
                         </li>
                     </ul>
-<<<<<<< HEAD
                     
-=======
-
-                    <ul class="bulletList">
-                        <li>Further improvements of maneuver detection algorithm were introduced. Mark Passing is no longer regarded as a separate maneuver type. Instead, it is regarded as a supplementary information which gets appended to a maneuver instance. Therefore, a new filtering dimension was added for maneuver data mining, which is boolean and is named as "Mark Passing".</li>
-                        <li>Added leaderboard group name as a dimension to a leaderboard's context</li>
-                        <li>Added True Wind Angle as a data mining statistic on GPS fixes</li>
-                        <li>Time points for wind data related to individual fixes now uses the fixes' specific time points, not the wind at the middle of the leg</li>
-                        <li>Finally, the data mining UI sorts wind strengths given in Beaufort according to their strengths, not their names</li>
-                    </ul>
-
->>>>>>> c2afc5fc
                     <h2 class="articleSubheadline">January 2018</h2>
                     <ul class="bulletList">
                         <li>The auto detection for the media add dialog was improved. It will now attempt to only load the parts of a video that are required to parse the tags. Additionally if the server cannot reach a video, the client (browser) will make an attempt to load the video. This allows to analyze locally hosted videos without the need to upload them.</li>
